#! /bin/bash
#
# Copyright (c) 2013, 2014, Oracle and/or its affiliates. All rights reserved.
#
# This program is free software; you can redistribute it and/or modify
# it under the terms of the GNU General Public License as published by
# the Free Software Foundation; version 2 of the License.
#
# This program is distributed in the hope that it will be useful,
# but WITHOUT ANY WARRANTY; without even the implied warranty of
# MERCHANTABILITY or FITNESS FOR A PARTICULAR PURPOSE.  See the
# GNU General Public License for more details.
#
# You should have received a copy of the GNU General Public License
# along with this program; if not, write to the Free Software
# Foundation, Inc., 51 Franklin St, Fifth Floor, Boston, MA  02110-1301 USA



# MySQL Database start/stop script

# chkconfig:   - 64 36
# description: MySQL Database
# processname: mysqld
# config:      /etc/my.cnf
# pidfile:     /var/run/mysql/mysqld.pid

# Comments to support LSB init script conventions
### BEGIN INIT INFO
# Provides:          mysql
# Required-Start:    $network $remote_fs
# Required-Stop:     $network $remote_fs
# Default-Start:     3 5
# Default-Stop:      0 1 6
# Short-Description: MySQL Database
# Description:       MySQL Database
### END INIT INFO

# 
# https://en.opensuse.org/openSUSE:Packaging_init_scripts#Exit_Status_Codes
# 

[ -e /etc/rc.status ] && . /etc/rc.status

rc_reset

STARTTIMEOUT=180
STOPTIMEOUT=60
PROG=/usr/bin/mysqld_safe

[ -e /etc/sysconfig/mysql ] && . /etc/sysconfig/mysql

# Lock directory
lockfile=/var/lock/subsys/mysql

get_option () {
    local section=$1
    local option=$2
    local default=$3
    ret=$(/usr/bin/my_print_defaults $section | grep '^--'${option}'=' | cut -d= -f2-)
    [ -z $ret ] && ret=$default
    echo $ret
}

datadir=$(get_option mysqld datadir "/var/lib/mysql")
socket=$(get_option  mysqld socket "$datadir/mysql.sock")
pidfile=$(get_option mysqld_safe pid-file "/var/run/mysql/mysqld.pid")
logfile=$(get_option mysqld_safe log-error "/var/log/mysql/mysqld.log")

case $socket in
    /*) adminsocket="$socket" ;;
    *) adminsocket="$datadir/$socket" ;;
esac

install_db () {
    # Note: something different than datadir=/var/lib/mysql requires 
    # SELinux policy changes (in enforcing mode)
    datadir=$(get_option mysqld datadir "/var/lib/mysql")
    logfile=$(get_option mysqld_safe log-error "/var/log/mysql/mysqld.log")

    # Restore log, dir, perms and SELinux contexts
    [ -d "$datadir" ] || install -d -m 0755 -omysql -gmysql "$datadir" || return 1

    [ -e $logfile ] || touch $logfile || return 1
    chmod 0640 $logfile
    chown mysql:mysql $logfile || return 1
    if [ -x /usr/sbin/restorecon ]; then
        /usr/sbin/restorecon "$datadir"
        /usr/sbin/restorecon $logfile
    fi

    # If special mysql dir is in place, skip db install 
    [ -d "$datadir/mysql" ] && return 0

    # Create initial db
<<<<<<< HEAD
    /usr/bin/mysql_install_db --datadir="$datadir" --user=mysql
=======
    /usr/bin/mysql_install_db --datadir="$datadir" --rpm --user=mysql --keep-my-cnf
>>>>>>> 1c12359f
    return $?
}

# Wait for ping to answer to signal startup completed,
# might take a while in case of e.g. crash recovery
pinger () {
    mysqld_safe_pid=$1
    timer=$STARTTIMEOUT
    ret=0
    while [ $timer -gt 0 ]; do
        sleep 1
        mysqladmin --no-defaults --socket="$adminsocket" ping >/dev/null 2>&1 && break
	timer=$(expr $timer - 1)

	# Check if mysqld_safe is still alive, if not there is no hope
	if ! kill -0 $mysqld_safe_pid >/dev/null 2>&1 ; then
	    ret=1
	    break
	fi
    done
    
    # Did we timeout?
    if [ $timer = 0 ]; then
	echo "MySQL Database start up timeout after ${STARTTIMEOUT}s"
	ret=1
    fi
    return $ret
}

# Check if mysqld is running
chk_running () {
    ret=0
    if [ -e "$pidfile" ]; then
	pid=$(cat "$pidfile") || ret=4
    else
	ret=7
    fi

    # Check if $pid is a mysqld pid
    if [ $ret -eq 0 ]; then
	[ -L "/proc/$pid/exe" ] || ret=7 
    fi

    if [ $ret -eq 0 ]; then
	exec=$(readlink "/proc/$pid/exe") || ret=7
    fi

    if [ $ret -eq 0 ]; then
	[ "x$(basename $exec)" = "xmysqld" ] || ret=7
    fi
    return $ret
}

start () {
    if chk_running && mysqladmin --no-defaults --socket="$adminsocket" ping >/dev/null 2>&1 ; then
	echo -n "Starting service MySQL:"
	rc_reset ; rc_status -v ; rc_exit
    fi

    if ! install_db; then
	echo -n "MySQL Database could not initialize data directory:"
	rc_failed 6 ; rc_status -v ; rc_exit
    fi

    $PROG --basedir=/usr --datadir="$datadir" --pid-file="$pidfile" >/dev/null 2>&1 &
    if pinger $! ; then
	echo -n "Starting service MySQL:"
	touch $lockfile
	rc_reset
    else
	echo -n "Failed to start service MySQL:"
	rc_failed 3
    fi
    rc_status -v
}

stop () {
    chk_running
    ret=$?
    if [ $ret -ne 0 ]; then
	echo -n "Shutting down service MySQL:"
	rc_reset ; rc_status -v ; return 0
    fi

    # chk_running has verified this works
    pid=$(cat "$pidfile")

    # We use a signal to avoid having to know the root password
    # Send single kill command and then wait
    if kill $pid >/dev/null 2>&1; then
	timer=$STOPTIMEOUT
	while [ $timer -gt 0 ]; do
            kill -0 $pid >/dev/null 2>&1 || break
            sleep 1
            timer=$(expr $timer - 1)
	done
    else
	echo -n "Shutting down service MySQL:"
	rc_failed 4 ; rc_status -v ; rc_exit
    fi
    
    if [ $timer -eq 0 ]; then
	echo -n "Failed to stop service MySQL:"
	rc_failed 1
    else
	rm -f $lockfile
	rm -f "$socketfile"
	echo -n "Shutting down service MySQL:"
	rc_reset
    fi
    rc_status -v
} 

restart () {
    stop
    start
}

reload () {
    ret=0
    if chk_running && mysqladmin --no-defaults --socket="$adminsocket" ping >/dev/null 2>&1 ; then
	pid=$(cat "$pidfile")
	kill -HUP $pid >/dev/null 2>&1
	echo -n "Reloading service MySQL:"
	rc_reset
    else
	echo -n "Reloading of service MySQL failed:"
        rc_failed 7
    fi
    rc_status -v
}

condrestart () {
    if chk_running && mysqladmin --no-defaults --socket="$adminsocket" ping >/dev/null 2>&1 ; then
	restart
    fi
}

status () {
   echo -n "Checking for service MySQL:"
   checkproc mysqld
   rc_status -v
}  

case "$1" in
    start  ) start   ;;
    stop   ) stop    ;;
    restart) restart ;;
    status ) status  ;;
    condrestart        ) condrestart ;;
    reload|force-reload) reload ;;

    *) echo $"Usage: $0 {start|stop|restart|condrestart|status|reload|force-reload}"; exit 1 ;;
esac

rc_exit




<|MERGE_RESOLUTION|>--- conflicted
+++ resolved
@@ -1,21 +1,5 @@
 #! /bin/bash
 #
-# Copyright (c) 2013, 2014, Oracle and/or its affiliates. All rights reserved.
-#
-# This program is free software; you can redistribute it and/or modify
-# it under the terms of the GNU General Public License as published by
-# the Free Software Foundation; version 2 of the License.
-#
-# This program is distributed in the hope that it will be useful,
-# but WITHOUT ANY WARRANTY; without even the implied warranty of
-# MERCHANTABILITY or FITNESS FOR A PARTICULAR PURPOSE.  See the
-# GNU General Public License for more details.
-#
-# You should have received a copy of the GNU General Public License
-# along with this program; if not, write to the Free Software
-# Foundation, Inc., 51 Franklin St, Fifth Floor, Boston, MA  02110-1301 USA
-
-
 
 # MySQL Database start/stop script
 
@@ -67,11 +51,6 @@
 pidfile=$(get_option mysqld_safe pid-file "/var/run/mysql/mysqld.pid")
 logfile=$(get_option mysqld_safe log-error "/var/log/mysql/mysqld.log")
 
-case $socket in
-    /*) adminsocket="$socket" ;;
-    *) adminsocket="$datadir/$socket" ;;
-esac
-
 install_db () {
     # Note: something different than datadir=/var/lib/mysql requires 
     # SELinux policy changes (in enforcing mode)
@@ -93,11 +72,7 @@
     [ -d "$datadir/mysql" ] && return 0
 
     # Create initial db
-<<<<<<< HEAD
-    /usr/bin/mysql_install_db --datadir="$datadir" --user=mysql
-=======
-    /usr/bin/mysql_install_db --datadir="$datadir" --rpm --user=mysql --keep-my-cnf
->>>>>>> 1c12359f
+    /usr/bin/mysql_install_db --datadir="$datadir" --rpm --user=mysql
     return $?
 }
 
@@ -109,7 +84,7 @@
     ret=0
     while [ $timer -gt 0 ]; do
         sleep 1
-        mysqladmin --no-defaults --socket="$adminsocket" ping >/dev/null 2>&1 && break
+        mysqladmin --no-defaults --socket="$socket" ping >/dev/null 2>&1 && break
 	timer=$(expr $timer - 1)
 
 	# Check if mysqld_safe is still alive, if not there is no hope
@@ -152,7 +127,7 @@
 }
 
 start () {
-    if chk_running && mysqladmin --no-defaults --socket="$adminsocket" ping >/dev/null 2>&1 ; then
+    if chk_running && mysqladmin --no-defaults --socket="$socket" ping >/dev/null 2>&1 ; then
 	echo -n "Starting service MySQL:"
 	rc_reset ; rc_status -v ; rc_exit
     fi
@@ -218,7 +193,7 @@
 
 reload () {
     ret=0
-    if chk_running && mysqladmin --no-defaults --socket="$adminsocket" ping >/dev/null 2>&1 ; then
+    if chk_running && mysqladmin --no-defaults --socket="$socket" ping >/dev/null 2>&1 ; then
 	pid=$(cat "$pidfile")
 	kill -HUP $pid >/dev/null 2>&1
 	echo -n "Reloading service MySQL:"
@@ -231,7 +206,7 @@
 }
 
 condrestart () {
-    if chk_running && mysqladmin --no-defaults --socket="$adminsocket" ping >/dev/null 2>&1 ; then
+    if chk_running && mysqladmin --no-defaults --socket="$socket" ping >/dev/null 2>&1 ; then
 	restart
     fi
 }
