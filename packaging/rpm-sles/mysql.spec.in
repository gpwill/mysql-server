--- conflicted
+++ resolved
@@ -826,17 +826,13 @@
 %attr(755, root, root) %{_libdir}/mysql/libmysqld.so
 
 %changelog
-<<<<<<< HEAD
+* Tue Oct 31 2017 Bjorn Munch <bjorn.munch@oracle.com> - 5.6.39-1
+- Remove obsoleted mysqltest man pages
+
 * Mon Oct 31 2016 Balasubramanian Kandasamy <balasubramanian.kandasamy@oracle.com> - 5.6.35-1
 - Add connection_control.so to server subpackage
 
 * Mon Sep 26 2016 Balasubramanian Kandasamy <balasubramanian.kandasamy@oracle.com> - 5.6.34-1
-=======
-* Tue Oct 31 2017 Bjorn Munch <bjorn.munch@oracle.com> - 5.5.59-1
-- Remove obsoleted mysqltest man pages
-
-* Mon Sep 26 2016 Balasubramanian Kandasamy <balasubramanian.kandasamy@oracle.com> - 5.5.53-1
->>>>>>> 1e38fc7f
 - Include mysql-files directory
 
 * Mon Mar 14 2016 Georgi Kodinov <georgi.kodinov@oracle.com> - 5.6.31-1
