--- conflicted
+++ resolved
@@ -1,4 +1,4 @@
-# Copyright (c) 2000, 2012, Oracle and/or its affiliates. All rights reserved.
+# Copyright (c) 2000, 2013, Oracle and/or its affiliates. All rights reserved.
 #
 # This program is free software; you can redistribute it and/or modify
 # it under the terms of the GNU General Public License as published by
@@ -30,7 +30,7 @@
 %global mysqld_group    mysql
 %global mysqldatadir    /var/lib/mysql
 
-%define release         1
+%global release         1  
 
 #
 # Macros we use which are not available in all supported versions of RPM
@@ -126,21 +126,13 @@
     %if "%oelver" == "4"
       %define distro_description        Oracle Enterprise Linux 4
       %define distro_releasetag         oel4
-<<<<<<< HEAD
-      %define distro_buildreq           gcc-c++ gperf ncurses-devel perl time zlib-devel
-=======
-      %define distro_buildreq           gcc-c++ gperf ncurses-devel perl readline-devel time zlib-devel cmake libaio-devel
->>>>>>> 9afde3eb
+      %define distro_buildreq           gcc-c++ gperf ncurses-devel perl time zlib-devel cmake libaio-devel
       %define distro_requires           chkconfig coreutils grep procps shadow-utils net-tools
     %else
       %if "%oelver" == "5"
         %define distro_description      Oracle Enterprise Linux 5
         %define distro_releasetag       oel5
-<<<<<<< HEAD
-        %define distro_buildreq         gcc-c++ gperf ncurses-devel perl time zlib-devel
-=======
-        %define distro_buildreq         gcc-c++ gperf ncurses-devel perl readline-devel time zlib-devel cmake libaio-devel
->>>>>>> 9afde3eb
+        %define distro_buildreq         gcc-c++ gperf ncurses-devel perl time zlib-devel cmake libaio-devel
         %define distro_requires         chkconfig coreutils grep procps shadow-utils net-tools
       %else
         %{error:Oracle Enterprise Linux %{oelver} is unsupported}
@@ -152,11 +144,7 @@
       %if "%elver" == "6"
         %define distro_description      Oracle Linux 6
         %define distro_releasetag       el6
-<<<<<<< HEAD
-        %define distro_buildreq         gcc-c++ ncurses-devel perl time zlib-devel
-=======
-        %define distro_buildreq         gcc-c++ ncurses-devel perl readline-devel time zlib-devel cmake libaio-devel
->>>>>>> 9afde3eb
+        %define distro_buildreq         gcc-c++ ncurses-devel perl time zlib-devel cmake libaio-devel
         %define distro_requires         chkconfig coreutils grep procps shadow-utils net-tools
       %else
         %{error:Oracle Linux %{elver} is unsupported}
@@ -167,31 +155,19 @@
         %if "%rhelver" == "4"
           %define distro_description      Red Hat Enterprise Linux 4
           %define distro_releasetag       rhel4
-<<<<<<< HEAD
-          %define distro_buildreq         gcc-c++ gperf ncurses-devel perl time zlib-devel
-=======
-          %define distro_buildreq         gcc-c++ gperf ncurses-devel perl readline-devel time zlib-devel cmake libaio-devel
->>>>>>> 9afde3eb
+          %define distro_buildreq         gcc-c++ gperf ncurses-devel perl time zlib-devel cmake libaio-devel
           %define distro_requires         chkconfig coreutils grep procps shadow-utils net-tools
         %else
           %if "%rhelver" == "5"
             %define distro_description    Red Hat Enterprise Linux 5
             %define distro_releasetag     rhel5
-<<<<<<< HEAD
-            %define distro_buildreq       gcc-c++ gperf ncurses-devel perl time zlib-devel
-=======
-            %define distro_buildreq       gcc-c++ gperf ncurses-devel perl readline-devel time zlib-devel cmake libaio-devel
->>>>>>> 9afde3eb
+            %define distro_buildreq       gcc-c++ gperf ncurses-devel perl time zlib-devel cmake libaio-devel
             %define distro_requires       chkconfig coreutils grep procps shadow-utils net-tools
           %else
             %if "%rhelver" == "6"
               %define distro_description    Red Hat Enterprise Linux 6
               %define distro_releasetag     rhel6
-<<<<<<< HEAD
-              %define distro_buildreq       gcc-c++ ncurses-devel perl time zlib-devel
-=======
-              %define distro_buildreq       gcc-c++ ncurses-devel perl readline-devel time zlib-devel cmake libaio-devel
->>>>>>> 9afde3eb
+              %define distro_buildreq       gcc-c++ ncurses-devel perl time zlib-devel cmake libaio-devel
               %define distro_requires       chkconfig coreutils grep procps shadow-utils net-tools
             %else
               %{error:Red Hat Enterprise Linux %{rhelver} is unsupported}
@@ -204,21 +180,13 @@
           %if "%susever" == "10"
             %define distro_description    SUSE Linux Enterprise Server 10
             %define distro_releasetag     sles10
-<<<<<<< HEAD
-            %define distro_buildreq       gcc-c++ gdbm-devel gperf ncurses-devel openldap2-client zlib-devel
-=======
-            %define distro_buildreq       gcc-c++ gdbm-devel gperf ncurses-devel openldap2-client readline-devel zlib-devel cmake libaio-devel
->>>>>>> 9afde3eb
+            %define distro_buildreq       gcc-c++ gdbm-devel gperf ncurses-devel openldap2-client zlib-devel cmake libaio-devel
             %define distro_requires       aaa_base coreutils grep procps pwdutils
           %else
             %if "%susever" == "11"
               %define distro_description  SUSE Linux Enterprise Server 11
               %define distro_releasetag   sles11
-<<<<<<< HEAD
-              %define distro_buildreq     gcc-c++ gdbm-devel gperf ncurses-devel openldap2-client procps pwdutils zlib-devel
-=======
-              %define distro_buildreq     gcc-c++ gdbm-devel gperf ncurses-devel openldap2-client procps pwdutils readline-devel zlib-devel cmake libaio-devel
->>>>>>> 9afde3eb
+              %define distro_buildreq     gcc-c++ gdbm-devel gperf ncurses-devel openldap2-client procps pwdutils zlib-devel cmake libaio-devel
               %define distro_requires     aaa_base coreutils grep procps pwdutils
             %else
               %{error:SuSE %{susever} is unsupported}
@@ -258,7 +226,7 @@
 # Configuration based upon above user input, not to be set directly
 ##############################################################################
 
-%if %{commercial}
+%if 0%{?commercial}
 %define license_files_server    %{src_dir}/LICENSE.mysql
 %define license_type            Commercial
 %else
@@ -362,7 +330,6 @@
 Obsoletes:      MySQL-client-advanced-gpl MySQL-client-enterprise-gpl
 Provides:       mysql = %{version}-%{release} 
 
-
 %description -n MySQL-client%{product_suffix}
 This package contains the standard MySQL clients and administration tools.
 
@@ -374,23 +341,11 @@
 Group:          Applications/Databases
 %if 0%{?commercial}
 Obsoletes:      MySQL-test
-<<<<<<< HEAD
-Obsoletes:      MySQL-test-classic MySQL-test-community MySQL-test-enterprise
-Obsoletes:      MySQL-test-advanced MySQL-test-advanced-gpl MySQL-test-enterprise-gpl
-AutoReqProv:    no
-%else
-Requires:       MySQL-client perl
-Conflicts:      mysql-test mysql-test-advanced
-Obsoletes:      MySQL-test < %{version}-%{release}
-Obsoletes:      MySQL-test-advanced < %{version}-%{release}
-=======
 Requires:       MySQL-client-advanced perl
 %else
 Requires:       MySQL-client perl
 %endif
 Obsoletes:      mysql-test mysql-test-advanced
-Obsoletes:      mysql-bench MySQL-bench
->>>>>>> 9afde3eb
 Obsoletes:      MySQL-test-classic MySQL-test-community MySQL-test-enterprise
 Obsoletes:      MySQL-test-advanced-gpl MySQL-test-enterprise-gpl
 AutoReqProv:    no
@@ -410,7 +365,6 @@
 Obsoletes:      mysql-devel mysql-embedded-devel mysql-devel-advanced mysql-embedded-devel-advanced
 Obsoletes:      MySQL-devel-classic MySQL-devel-community MySQL-devel-enterprise
 Obsoletes:      MySQL-devel-advanced-gpl MySQL-devel-enterprise-gpl
-
 
 %description -n MySQL-devel%{product_suffix}
 This package contains the development header files and libraries necessary
@@ -1236,7 +1190,9 @@
 # merging BK trees)
 ##############################################################################
 %changelog
-<<<<<<< HEAD
+* Wed Jun 26 2013 Balasubramanian Kandasamy <balasubramanian.kandasamy@oracle.com>
+- Cleaned up spec file to resolve rpm dependencies.
+
 * Mon Nov 05 2012 Joerg Bruehe <joerg.bruehe@oracle.com>
 
 - Allow to override the default to use the bundled yaSSL by an option like
@@ -1252,10 +1208,6 @@
   (Bug# 12794345 Ensure root password)
 - Fix an inconsistency: "new install" vs "upgrade" are told from the (non)existence
   of "$mysql_datadir/mysql" (holding table "mysql.user" and other system stuff).
-=======
-* Wed Jun 26 2013 Balasubramanian Kandasamy <balasubramanian.kandasamy@oracle.com>
-- Cleaned up spec file to resolve rpm dependencies.
->>>>>>> 9afde3eb
 
 * Tue Jul 24 2012 Joerg Bruehe <joerg.bruehe@oracle.com>
 
