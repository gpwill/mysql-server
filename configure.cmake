--- conflicted
+++ resolved
@@ -199,15 +199,9 @@
   ENDIF()
 
   STRING(REGEX MATCH "CC: Sun C\\+\\+ 5\\.([0-9]+)" VERSION_STRING ${stderr})
-<<<<<<< HEAD
-  SET(MINOR_VERSION ${CMAKE_MATCH_1})
-
-  IF(${MINOR_VERSION} EQUAL 13)
-=======
   SET(CC_MINOR_VERSION ${CMAKE_MATCH_1})
 
   IF(${CC_MINOR_VERSION} EQUAL 13)
->>>>>>> 17f9928d
     SET(STLPORT_SUFFIX "lib/compilers/stlport4")
     IF(SIZEOF_VOIDP EQUAL 8 AND CMAKE_SYSTEM_PROCESSOR MATCHES "sparc")
       SET(STLPORT_SUFFIX "lib/compilers/stlport4/sparcv9")
