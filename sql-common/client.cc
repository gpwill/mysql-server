--- conflicted
+++ resolved
@@ -816,13 +816,9 @@
       size_t length_msg_member =
           (size_t)net_field_length_ll_safe(mysql, &pos, length, &is_error);
       if (is_error) return;
-<<<<<<< HEAD
-      mysql->info = (length_msg_member ? (char *)pos : nullptr);
-=======
       if (!buffer_check_remaining(mysql, pos, length, length_msg_member))
         return;
-      mysql->info = (length_msg_member ? (char *)pos : NULL);
->>>>>>> f7a7606b
+      mysql->info = (length_msg_member ? (char *)pos : nullptr);
       pos += (length_msg_member);
 
       /* read session state changes info */
