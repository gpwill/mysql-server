--- conflicted
+++ resolved
@@ -912,14 +912,9 @@
       strncat(buff, FN_DIRSEP, sizeof(buff) - strlen(buff) - 1);
 #endif
       buff[sizeof(buff) - 1]= 0;
-<<<<<<< HEAD
-      my_free(opt_basedir);
+      my_delete(opt_basedir, MYF(0));
       opt_basedir= my_strdup(PSI_NOT_INSTRUMENTED,
                              buff, MYF(MY_FAE));
-=======
-      my_delete(opt_basedir, MYF(0));
-      opt_basedir= my_strdup(buff, MYF(MY_FAE));
->>>>>>> 59800a64
     }
   }
   
