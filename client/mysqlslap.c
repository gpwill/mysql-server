--- conflicted
+++ resolved
@@ -11,12 +11,8 @@
 
    You should have received a copy of the GNU General Public License
    along with this program; if not, write to the Free Software
-<<<<<<< HEAD
-   Foundation, Inc., 59 Temple Place, Suite 330, Boston, MA  02111-1307  USA */
-=======
    Foundation, Inc., 51 Franklin St, Fifth Floor, Boston, MA 02110-1301  USA
 */
->>>>>>> dc6b39e1
 
 /*
   MySQL Slap
@@ -144,8 +140,8 @@
 const char *auto_generate_sql_type= "mixed";
 
 static unsigned long connect_flags= CLIENT_MULTI_RESULTS |
-                                    CLIENT_MULTI_STATEMENTS |
-                                    CLIENT_REMEMBER_OPTIONS;
+                                    CLIENT_MULTI_STATEMENTS |
+                                    CLIENT_REMEMBER_OPTIONS;
 
 
 static int verbose, delimiter_length;
@@ -601,11 +597,7 @@
    &debug_info_flag, 0, GET_BOOL, NO_ARG, 0, 0, 0, 0, 0, 0},
   {"default_auth", OPT_DEFAULT_AUTH,
    "Default authentication client-side plugin to use.",
-<<<<<<< HEAD
-   (uchar**) &opt_default_auth, (uchar**) &opt_default_auth, 0,
-=======
    &opt_default_auth, &opt_default_auth, 0,
->>>>>>> dc6b39e1
    GET_STR, REQUIRED_ARG, 0, 0, 0, 0, 0, 0},
   {"delimiter", 'F',
     "Delimiter to use in SQL statements supplied in file or command line.",
@@ -649,11 +641,7 @@
     NO_ARG, 0, 0, 0, 0, 0, 0},
 #endif
   {"plugin_dir", OPT_PLUGIN_DIR, "Directory for client-side plugins.",
-<<<<<<< HEAD
-   (uchar**) &opt_plugin_dir, (uchar**) &opt_plugin_dir, 0,
-=======
    &opt_plugin_dir, &opt_plugin_dir, 0,
->>>>>>> dc6b39e1
    GET_STR, REQUIRED_ARG, 0, 0, 0, 0, 0, 0},
   {"port", 'P', "Port number to use for connection.", &opt_mysql_port,
     &opt_mysql_port, 0, GET_UINT, REQUIRED_ARG, MYSQL_PORT, 0, 0, 0, 0,
