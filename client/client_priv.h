--- conflicted
+++ resolved
@@ -87,22 +87,18 @@
   OPT_PLUGIN_DIR,
   OPT_DEFAULT_AUTH,
   OPT_DEFAULT_PLUGIN,
-<<<<<<< HEAD
   OPT_RAW_OUTPUT, OPT_WAIT_SERVER_ID, OPT_STOP_NEVER,
   OPT_BINLOG_ROWS_EVENT_MAX_SIZE,
   OPT_BINARY_MODE,
   OPT_SSL_CRL, OPT_SSL_CRLPATH,
-  OPT_MAX_CLIENT_OPTION,
   OPT_MYSQLBINLOG_SKIP_GTIDS,
   OPT_MYSQLBINLOG_INCLUDE_GTIDS,
   OPT_MYSQLBINLOG_EXCLUDE_GTIDS,
   OPT_REMOTE_PROTO,
   OPT_CONFIG_ALL,
   OPT_SERVER_PUBLIC_KEY
-=======
   OPT_ENABLE_CLEARTEXT_PLUGIN,
   OPT_MAX_CLIENT_OPTION
->>>>>>> c285f1bf
 };
 
 /**
