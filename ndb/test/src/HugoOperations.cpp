/* Copyright (C) 2003 MySQL AB

   This program is free software; you can redistribute it and/or modify
   it under the terms of the GNU General Public License as published by
   the Free Software Foundation; either version 2 of the License, or
   (at your option) any later version.

   This program is distributed in the hope that it will be useful,
   but WITHOUT ANY WARRANTY; without even the implied warranty of
   MERCHANTABILITY or FITNESS FOR A PARTICULAR PURPOSE.  See the
   GNU General Public License for more details.

   You should have received a copy of the GNU General Public License
   along with this program; if not, write to the Free Software
   Foundation, Inc., 59 Temple Place, Suite 330, Boston, MA  02111-1307  USA */

#include <HugoOperations.hpp>


int HugoOperations::startTransaction(Ndb* pNdb){
  
  if (pTrans != NULL){
    ndbout << "HugoOperations::startTransaction, pTrans != NULL" << endl;
    return NDBT_FAILED;
  }
  pTrans = pNdb->startTransaction();
  if (pTrans == NULL) {
    const NdbError err = pNdb->getNdbError();
    ERR(err);
    return NDBT_FAILED;
  }
  return NDBT_OK;
}

<<<<<<< HEAD
int HugoOperations::setTransaction(NdbTransaction* new_trans){
  
  if (pTrans != NULL){
    ndbout << "HugoOperations::startTransaction, pTrans != NULL" << endl;
    return NDBT_FAILED;
  }
  pTrans = new_trans;
  if (pTrans == NULL) {
    return NDBT_FAILED;
  }
  return NDBT_OK;
=======
void 
HugoOperations::setTransactionId(Uint64 id){
  if (pTrans != NULL){
    pTrans->setTransactionId(id);
  }
>>>>>>> 3220fde9
}

int HugoOperations::closeTransaction(Ndb* pNdb){

  if (pTrans != NULL){
    pNdb->closeTransaction(pTrans);
    pTrans = NULL;
  }
  pTrans = NULL;

  m_result_sets.clear();
  m_executed_result_sets.clear();

  return NDBT_OK;
}

NdbConnection* HugoOperations::getTransaction(){
  return pTrans;
}

int HugoOperations::pkReadRecord(Ndb* pNdb,
				 int recordNo,
				 int numRecords,
				 NdbOperation::LockMode lm){
  int a;  
  allocRows(numRecords);
  int check;

  NdbOperation* pOp = 0;
  pIndexScanOp = 0;

  for(int r=0; r < numRecords; r++){
    
    if(pOp == 0)
    {
      pOp = getOperation(pTrans, NdbOperation::ReadRequest);
    }
    if (pOp == NULL) {
      ERR(pTrans->getNdbError());
      return NDBT_FAILED;
    }
    
rand_lock_mode:
    switch(lm){
    case NdbOperation::LM_Read:
    case NdbOperation::LM_Exclusive:
    case NdbOperation::LM_CommittedRead:
      if(idx && idx->getType() == NdbDictionary::Index::OrderedIndex && 
	 pIndexScanOp == 0)
      {
	pIndexScanOp = ((NdbIndexScanOperation*)pOp);
	check = pIndexScanOp->readTuples(lm);
      }
      else
	check = pOp->readTuple(lm);
      break;
    default:
      lm = (NdbOperation::LockMode)((rand() >> 16) & 3);
      goto rand_lock_mode;
    }
    
    if( check == -1 ) {
      ERR(pTrans->getNdbError());
      return NDBT_FAILED;
    }
    
    // Define primary keys
    for(a = 0; a<tab.getNoOfColumns(); a++){
      if (tab.getColumn(a)->getPrimaryKey() == true){
	if(equalForAttr(pOp, a, r+recordNo) != 0){
	  ERR(pTrans->getNdbError());
	  return NDBT_FAILED;
	}
      }
    }

    if(pIndexScanOp)
      pIndexScanOp->end_of_bound(r);
    
    if(r == 0 || pIndexScanOp == 0)
    {
      // Define attributes to read  
      for(a = 0; a<tab.getNoOfColumns(); a++){
	if((rows[r]->attributeStore(a) = 
	    pOp->getValue(tab.getColumn(a)->getName())) == 0) {
	  ERR(pTrans->getNdbError());
	  return NDBT_FAILED;
	}
      } 
    }
    pOp = pIndexScanOp;
  }
  return NDBT_OK;
}

int HugoOperations::pkUpdateRecord(Ndb* pNdb,
				   int recordNo,
				   int numRecords,
				   int updatesValue){
  int a; 
  allocRows(numRecords);
  int check;
  for(int r=0; r < numRecords; r++){
    NdbOperation* pOp = getOperation(pTrans, NdbOperation::UpdateRequest);
    if (pOp == NULL) {
      ERR(pTrans->getNdbError());
      return NDBT_FAILED;
    }
    
    check = pOp->updateTuple();
    if( check == -1 ) {
      ERR(pTrans->getNdbError());
      return NDBT_FAILED;
    }
    
    if(setValues(pOp, r+recordNo, updatesValue) != NDBT_OK)
    {
      return NDBT_FAILED;
    }
  }
  return NDBT_OK;
}

int 
HugoOperations::setValues(NdbOperation* pOp, int rowId, int updateId)
{
  // Define primary keys
  int a;
  for(a = 0; a<tab.getNoOfColumns(); a++){
    if (tab.getColumn(a)->getPrimaryKey() == true){
      if(equalForAttr(pOp, a, rowId) != 0){
	ERR(pTrans->getNdbError());
	return NDBT_FAILED;
      }
    }
  }
  
  for(a = 0; a<tab.getNoOfColumns(); a++){
    if (tab.getColumn(a)->getPrimaryKey() == false){
      if(setValueForAttr(pOp, a, rowId, updateId ) != 0){ 
	ERR(pTrans->getNdbError());
	return NDBT_FAILED;
      }
    }
  }
  
  return NDBT_OK;
}

int HugoOperations::pkInsertRecord(Ndb* pNdb,
				   int recordNo,
				   int numRecords,
				   int updatesValue){
  
  int a, check;
  for(int r=0; r < numRecords; r++){
    NdbOperation* pOp = getOperation(pTrans, NdbOperation::InsertRequest);
    if (pOp == NULL) {
      ERR(pTrans->getNdbError());
      return NDBT_FAILED;
    }
    
    check = pOp->insertTuple();
    if( check == -1 ) {
      ERR(pTrans->getNdbError());
      return NDBT_FAILED;
    }
    
    if(setValues(pOp, r+recordNo, updatesValue) != NDBT_OK)
    {
      return NDBT_FAILED;
    }
  }
  return NDBT_OK;
}

int HugoOperations::pkDeleteRecord(Ndb* pNdb,
				   int recordNo,
				   int numRecords){
  
  int a, check;
  for(int r=0; r < numRecords; r++){
    NdbOperation* pOp = getOperation(pTrans, NdbOperation::DeleteRequest);
    if (pOp == NULL) {
      ERR(pTrans->getNdbError());
      return NDBT_FAILED;
    }
    
    check = pOp->deleteTuple();
    if( check == -1 ) {
      ERR(pTrans->getNdbError());
      return NDBT_FAILED;
    }
    
    // Define primary keys
    for(a = 0; a<tab.getNoOfColumns(); a++){
      if (tab.getColumn(a)->getPrimaryKey() == true){
	if(equalForAttr(pOp, a, r+recordNo) != 0){
	  ERR(pTrans->getNdbError());
	  return NDBT_FAILED;
	}
      }
    }
  }
  return NDBT_OK;
}

int HugoOperations::execute_Commit(Ndb* pNdb,
				   AbortOption eao){

  int check = 0;
  check = pTrans->execute(Commit, eao);   

  if( check == -1 ) {
    const NdbError err = pTrans->getNdbError();
    ERR(err);
    NdbOperation* pOp = pTrans->getNdbErrorOperation();
    if (pOp != NULL){
      const NdbError err2 = pOp->getNdbError();
      ERR(err2);
    }
    if (err.code == 0)
      return NDBT_FAILED;
    return err.code;
  }

  for(int i = 0; i<m_result_sets.size(); i++){
    m_executed_result_sets.push_back(m_result_sets[i]);

    int rows = m_result_sets[i].records;
    NdbScanOperation* rs = m_result_sets[i].m_result_set;
    int res = rs->nextResult();
    switch(res){
    case 1:
      return 626;
    case -1:
      const NdbError err = pTrans->getNdbError();
      ERR(err);
      return (err.code > 0 ? err.code : NDBT_FAILED);
    }

    // A row found

    switch(rows){
    case 0:
      return 4000;
    default:
      m_result_sets[i].records--;
      break;
    }
  }

  m_result_sets.clear();
  
  return NDBT_OK;
}

int HugoOperations::execute_NoCommit(Ndb* pNdb, AbortOption eao){

  int check;
  check = pTrans->execute(NoCommit, eao);   

  if( check == -1 ) {
    const NdbError err = pTrans->getNdbError();
    ERR(err);
    NdbOperation* pOp;
    while ((pOp = pTrans->getNdbErrorOperation()) != NULL){
      const NdbError err2 = pOp->getNdbError();
      ERR(err2);
    }
    if (err.code == 0)
      return NDBT_FAILED;
    return err.code;
  }

  for(int i = 0; i<m_result_sets.size(); i++){
    m_executed_result_sets.push_back(m_result_sets[i]);

    int rows = m_result_sets[i].records;
    NdbScanOperation* rs = m_result_sets[i].m_result_set;
    int res = rs->nextResult();
    switch(res){
    case 1:
      return 626;
    case -1:
      const NdbError err = pTrans->getNdbError();
      ERR(err);
      return (err.code > 0 ? err.code : NDBT_FAILED);
    }

    // A row found

    switch(rows){
    case 0:
      return 4000;
    default:
    case 1:
      break;
    }
  }

  m_result_sets.clear();

  return NDBT_OK;
}

int HugoOperations::execute_Rollback(Ndb* pNdb){
  int check;
  check = pTrans->execute(Rollback);   
  if( check == -1 ) {
    const NdbError err = pTrans->getNdbError();
    ERR(err);
    return NDBT_FAILED;
  }
  return NDBT_OK;
}

HugoOperations::HugoOperations(const NdbDictionary::Table& _tab,
			       const NdbDictionary::Index* idx):
  UtilTransactions(_tab, idx),
  calc(_tab)
{
}

HugoOperations::~HugoOperations(){
  deallocRows();
  if (pTrans != NULL){
    pTrans->close();
    pTrans = NULL;
  }
}


int HugoOperations::equalForAttr(NdbOperation* pOp,
				   int attrId, 
				   int rowId){
  int check = -1;
  const NdbDictionary::Column* attr = tab.getColumn(attrId);  
  if (attr->getPrimaryKey() == false){
    g_info << "Can't call equalForAttr on non PK attribute" << endl;
    return NDBT_FAILED;
  }
    
  int len = attr->getSizeInBytes();
  char buf[8000];
  memset(buf, 0, sizeof(buf));
  return pOp->equal( attr->getName(), 
		     calc.calcValue(rowId, attrId, 0, buf, len));
}

int HugoOperations::setValueForAttr(NdbOperation* pOp,
				      int attrId, 
				      int rowId,
				      int updateId){
  int check = -1;
  const NdbDictionary::Column* attr = tab.getColumn(attrId);     
  
  int len = attr->getSizeInBytes();
  char buf[8000];
  memset(buf, 0, sizeof(buf));
  return pOp->setValue( attr->getName(), 
			calc.calcValue(rowId, attrId, updateId, buf, len));
}

int
HugoOperations::verifyUpdatesValue(int updatesValue, int _numRows){
  _numRows = (_numRows == 0 ? rows.size() : _numRows);
  
  int result = NDBT_OK;
  
  for(int i = 0; i<_numRows; i++){
    if(calc.verifyRowValues(rows[i]) != NDBT_OK){
      g_err << "Inconsistent row" 
	    << endl << "\t" << rows[i]->c_str().c_str() << endl;
      result = NDBT_FAILED;
      continue;
    }
    
    if(calc.getUpdatesValue(rows[i]) != updatesValue){
      result = NDBT_FAILED;
      g_err << "Invalid updates value for row " << i << endl
	    << " updatesValue: " << updatesValue << endl
	    << " calc.getUpdatesValue: " << calc.getUpdatesValue(rows[i]) << endl 
	    << rows[i]->c_str().c_str() << endl;
      continue;
    }
  }
  
  if(_numRows == 0){
    g_err << "No rows -> Invalid updates value" << endl;
    return NDBT_FAILED;
  }

  return result;
}

void HugoOperations::allocRows(int _numRows){
  if(_numRows <= 0){
    g_info << "Illegal value for num rows : " << _numRows << endl;
    abort();
  }
  
  for(int b=rows.size(); b<_numRows; b++){
    rows.push_back(new NDBT_ResultRow(tab));
  }
}

void HugoOperations::deallocRows(){
  while(rows.size() > 0){
    delete rows.back();
    rows.erase(rows.size() - 1);
  }
}

int HugoOperations::saveCopyOfRecord(int numRecords ){

  if (numRecords > (int)rows.size())
    return NDBT_FAILED;

  for (int i = 0; i < numRecords; i++){
    savedRecords.push_back(rows[i]->c_str());    
  }
  return NDBT_OK;  
}

BaseString HugoOperations::getRecordStr(int recordNum){
  if (recordNum > (int)rows.size())
    return NULL;
  return rows[recordNum]->c_str();
}

int HugoOperations::getRecordGci(int recordNum){
  return pTrans->getGCI();
}


int HugoOperations::compareRecordToCopy(int numRecords ){
  if (numRecords > (int)rows.size())
    return NDBT_FAILED;
  if ((unsigned)numRecords > savedRecords.size())
    return NDBT_FAILED;

  int result = NDBT_OK;
  for (int i = 0; i < numRecords; i++){
    BaseString str = rows[i]->c_str();
    ndbout << "row["<<i<<"]: " << str << endl;
    ndbout << "sav["<<i<<"]: " << savedRecords[i] << endl;
    if (savedRecords[i] == str){
      ;
    } else {
      result = NDBT_FAILED;
    }    
  }
  return result;
}

void
HugoOperations::refresh() {
  NdbConnection* t = getTransaction(); 
  if(t)
    t->refresh();
}

int HugoOperations::indexReadRecords(Ndb*, const char * idxName, int recordNo,
				     bool exclusive,
				     int numRecords){
    
  int a;
  allocRows(numRecords);
  int check;
  for(int r=0; r < numRecords; r++){
    NdbOperation* pOp = pTrans->getNdbIndexOperation(idxName, tab.getName());
    if (pOp == NULL) {
      ERR(pTrans->getNdbError());
      return NDBT_FAILED;
    }
    
    if (exclusive == true)
      check = pOp->readTupleExclusive();
    else
      check = pOp->readTuple();
    if( check == -1 ) {
      ERR(pTrans->getNdbError());
      return NDBT_FAILED;
    }
    
    // Define primary keys
    for(a = 0; a<tab.getNoOfColumns(); a++){
      if (tab.getColumn(a)->getPrimaryKey() == true){
	if(equalForAttr(pOp, a, r+recordNo) != 0){
	  ERR(pTrans->getNdbError());
	  return NDBT_FAILED;
	}
      }
    }
    
    // Define attributes to read  
    for(a = 0; a<tab.getNoOfColumns(); a++){
      if((rows[r]->attributeStore(a) = 
	  pOp->getValue(tab.getColumn(a)->getName())) == 0) {
	ERR(pTrans->getNdbError());
	return NDBT_FAILED;
      }
    } 
  }
  return NDBT_OK;
}

int 
HugoOperations::indexUpdateRecord(Ndb*,
				  const char * idxName, 
				  int recordNo,
				  int numRecords,
				  int updatesValue){
  int a; 
  allocRows(numRecords);
  int check;
  for(int r=0; r < numRecords; r++){
    NdbOperation* pOp = pTrans->getNdbIndexOperation(idxName, tab.getName());
    if (pOp == NULL) {
      ERR(pTrans->getNdbError());
      return NDBT_FAILED;
    }
    
    check = pOp->updateTuple();
    if( check == -1 ) {
      ERR(pTrans->getNdbError());
      return NDBT_FAILED;
    }
    
    // Define primary keys
    for(a = 0; a<tab.getNoOfColumns(); a++){
      if (tab.getColumn(a)->getPrimaryKey() == true){
	if(equalForAttr(pOp, a, r+recordNo) != 0){
	  ERR(pTrans->getNdbError());
	  return NDBT_FAILED;
	}
      }
    }
    
    // Define attributes to update
    for(a = 0; a<tab.getNoOfColumns(); a++){
      if (tab.getColumn(a)->getPrimaryKey() == false){
	if(setValueForAttr(pOp, a, recordNo+r, updatesValue ) != 0){ 
	  ERR(pTrans->getNdbError());
	  return NDBT_FAILED;
	}
      }
    } 
  }
  return NDBT_OK;
}

int 
HugoOperations::scanReadRecords(Ndb* pNdb, NdbScanOperation::LockMode lm,
				int records){

  allocRows(records);
  NdbScanOperation * pOp = pTrans->getNdbScanOperation(tab.getName());
  
  if(!pOp)
    return -1;

  if(pOp->readTuples(lm, 1, 1)){
    return -1;
  }
  
  for(int a = 0; a<tab.getNoOfColumns(); a++){
    if((rows[0]->attributeStore(a) = 
	pOp->getValue(tab.getColumn(a)->getName())) == 0) {
      ERR(pTrans->getNdbError());
      return NDBT_FAILED;
    }
  } 
  
  RsPair p = {pOp, records};
  m_result_sets.push_back(p);
  
  return 0;
}

template class Vector<HugoOperations::RsPair>;<|MERGE_RESOLUTION|>--- conflicted
+++ resolved
@@ -32,7 +32,6 @@
   return NDBT_OK;
 }
 
-<<<<<<< HEAD
 int HugoOperations::setTransaction(NdbTransaction* new_trans){
   
   if (pTrans != NULL){
@@ -44,13 +43,13 @@
     return NDBT_FAILED;
   }
   return NDBT_OK;
-=======
+}
+
 void 
 HugoOperations::setTransactionId(Uint64 id){
   if (pTrans != NULL){
     pTrans->setTransactionId(id);
   }
->>>>>>> 3220fde9
 }
 
 int HugoOperations::closeTransaction(Ndb* pNdb){
