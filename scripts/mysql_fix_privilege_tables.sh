#!/bin/sh
<<<<<<< HEAD
# Copyright (C) 2000-2006 MySQL AB
#  All rights reserved. Use is subject to license terms.
#
=======
# Copyright (c) 2000-2007 MySQL AB
# 
>>>>>>> 68f9e8b2
# This program is free software; you can redistribute it and/or modify
# it under the terms of the GNU General Public License as published by
# the Free Software Foundation; version 2 of the License.
#
# This program is distributed in the hope that it will be useful,
# but WITHOUT ANY WARRANTY; without even the implied warranty of
# MERCHANTABILITY or FITNESS FOR A PARTICULAR PURPOSE.  See the
# GNU General Public License for more details.
#
# You should have received a copy of the GNU General Public License
# along with this program; if not, write to the Free Software
# Foundation, Inc., 51 Franklin St, Fifth Floor, Boston, MA 02110-1301  USA

# This script is a wrapper to pipe the mysql_fix_privilege_tables.sql
# through the mysql client program to the mysqld server

# Default values (Can be changed in my.cnf)
password=""
host="localhost"
user="root"
sql_only=0
basedir="@prefix@"
verbose=0
args=""
# no elaborate fallback here; with no argument, it will happen in "mysql"
port=""
socket=""
database="mysql"
bindir=""
pkgdatadir="@pkgdatadir@"
print_defaults_bindir="."

file=mysql_fix_privilege_tables.sql

# The following test is to make this script compatible with the 4.0 where
# the single argument could be a password
if test "$#" = 1
then
  case "$1" in
  --*) ;;
  *) old_style_password="$1" ; shift ;;
  esac
fi

# The following code is almost identical to the code in mysql_install_db.sh

case "$1" in
    --no-defaults|--defaults-file=*|--defaults-extra-file=*)
      defaults="$1"; shift
      ;;
esac

parse_arguments() {
  # We only need to pass arguments through to the server if we don't
  # handle them here.  So, we collect unrecognized options (passed on
  # the command line) into the args variable.
  pick_args=
  if test "$1" = PICK-ARGS-FROM-ARGV
  then
    pick_args=1
    shift
  fi

  for arg do
    case "$arg" in
      --basedir=*) basedir=`echo "$arg" | sed -e 's/^[^=]*=//'` ;;
      --user=*) user=`echo "$arg" | sed -e 's/^[^=]*=//'` ;;
      --password=*) password=`echo "$arg" | sed -e 's/^[^=]*=//'` ;;
      --host=*) host=`echo "$arg" | sed -e 's/^[^=]*=//'` ;;
      --sql|--sql-only) sql_only=1 ;;
      --verbose) verbose=1 ;;
      --port=*) port=`echo "$arg" | sed -e "s;--port=;;"` ;;
      --socket=*) socket=`echo "$arg" | sed -e "s;--socket=;;"` ;;
      --database=*) database=`echo "$arg" | sed -e "s;--database=;;"` ;;
      --bindir=*) bindir=`echo "$arg" | sed -e "s;--bindir=;;"`
                  print_defaults_bindir=$bindir
		  ;;
      *)
        if test -n "$pick_args"
        then
          # This sed command makes sure that any special chars are quoted,
          # so the arg gets passed exactly to the server.
          args="$args "`echo "$arg" | sed -e 's,\([^=a-zA-Z0-9_.-]\),\\\\\1,g'`
        fi
        ;;
    esac
  done
}

# Get first arguments from the my.cfg file, groups [mysqld] and
# [mysql_install_db], and then merge with the command line arguments

print_defaults=my_print_defaults
for dir in ./bin @bindir@ @bindir@ extra $print_defaults_bindir/../bin $print_defaults_bindir/../extra
do
  if test -x $dir/my_print_defaults
  then
    print_defaults="$dir/my_print_defaults"
    break
  fi
done

parse_arguments `$print_defaults $defaults mysql_install_db mysql_fix_privilege_tables`
parse_arguments PICK-ARGS-FROM-ARGV "$@"

if test -z "$password"
then
  password=$old_style_password
fi

# Find where 'mysql' command is located

dirname=`dirname "$0"`

if test -z "$bindir"
then
  for i in @bindir@ $basedir/bin "$dirname/../client"
  do
    if test -f $i/mysql
    then
      bindir=$i
      break
    fi
  done
fi

if test -z "$bindir"
then
  echo "Could not find MySQL command-line client (mysql)."
  echo "Please use --basedir to specify the directory where MySQL is installed."
  exit 1
fi

cmd="$bindir/mysql --no-defaults --force --user=$user --host=$host"
if test ! -z "$port"; then
  cmd="$cmd --port=$port"
fi
if test ! -z "$socket"; then
  cmd="$cmd --socket=$socket"
fi
cmd="$cmd --database=$database"

if test $sql_only = 1
then
  cmd="cat"
fi

# Find where first mysql_fix_privilege_tables.sql is located
for i in $basedir/support-files $basedir/share $basedir/share/mysql \
        $basedir/scripts $pkgdatadir . "$dirname"
do
  if test -f $i/$file
  then
    pkgdatadir=$i
    break
  fi
done

sql_file="$pkgdatadir/$file"
if test ! -f $sql_file
then
  echo "Could not find file '$file'."
  echo "Please use --basedir to specify the directory where MySQL is installed"
  exit 1
fi

s_echo()
{
   if test $sql_only = 0
   then
     echo $1
   fi
}

s_echo "This script updates all the mysql privilege tables to be usable by"
s_echo "the current version of MySQL"
s_echo ""

if test $verbose = 1
then
  s_echo "You can safely ignore all 'Duplicate column' and 'Unknown column' errors"
  s_echo "because these just mean that your tables are already up to date."
  s_echo "This script is safe to run even if your tables are already up to date!"
  s_echo ""
fi

run_cmd() {
  # Password argument is added here to allow for spaces in password.
  
  if test ! -z "$password"
  then
    cat $sql_file | $cmd --password="$password"
  else
    cat $sql_file | $cmd
  fi
}

if test $verbose = 0
then
  run_cmd > /dev/null 2>&1
else
  run_cmd > /dev/null
fi
if test $? = 0
then
  s_echo "done"
else
  s_echo "Got a failure from command:"
  s_echo "cat $sql_file | $cmd"
  s_echo "Please check the above output and try again."
  if test $verbose = 0
  then
    s_echo ""
    s_echo "Running the script with the --verbose option may give you some information"
    s_echo "of what went wrong."
  fi
  s_echo ""
  s_echo "If you get an 'Access denied' error, you should run this script again and"
  s_echo "give the MySQL root user password as an argument with the --password= option"
fi<|MERGE_RESOLUTION|>--- conflicted
+++ resolved
@@ -1,12 +1,7 @@
 #!/bin/sh
-<<<<<<< HEAD
-# Copyright (C) 2000-2006 MySQL AB
-#  All rights reserved. Use is subject to license terms.
-#
-=======
 # Copyright (c) 2000-2007 MySQL AB
 # 
->>>>>>> 68f9e8b2
+
 # This program is free software; you can redistribute it and/or modify
 # it under the terms of the GNU General Public License as published by
 # the Free Software Foundation; version 2 of the License.
