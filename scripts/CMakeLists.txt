--- conflicted
+++ resolved
@@ -322,20 +322,16 @@
       ELSEIF (lib MATCHES "^ext::")
         STRING(REGEX MATCH "ext::([a-z]+)" MATCH_LIB "${lib}")
         SET(SYSTEM_LIB ${CMAKE_MATCH_1})
-<<<<<<< HEAD
-        SET(${var} "${${var}} -l${SYSTEM_LIB} ")
-      ELSEIF(lib MATCHES "OpenSSL::SSL")
-        SET(${var} "${${var}} -lssl ")
-      ELSEIF(lib MATCHES "OpenSSL::Crypto")
-        SET(${var} "${${var}} -lcrypto ")
-=======
         SET(SYSTEM_LINK_FLAG ${${SYSTEM_LIB}_SYSTEM_LINK_FLAGS})
         IF(NOT SYSTEM_LINK_FLAG)
           MESSAGE(WARNING "Missing link flag for ${lib}")
         ELSE()
           SET(${var} "${${var}} ${SYSTEM_LINK_FLAG} ")
         ENDIF()
->>>>>>> d54160f1
+      ELSEIF(lib MATCHES "OpenSSL::SSL")
+        SET(${var} "${${var}} -lssl ")
+      ELSEIF(lib MATCHES "OpenSSL::Crypto")
+        SET(${var} "${${var}} -lcrypto ")
       ELSEIF (lib MATCHES "^\\-L")
         # Search directory. Test on FreeBSD: -L/usr/local/lib -lunwind
         SET(${var} "${${var}} ${lib} ")
