--- conflicted
+++ resolved
@@ -22,54 +22,37 @@
 
 // First include (the generated) my_config.h, to get correct platform defines.
 #include <gtest/gtest.h>
-<<<<<<< HEAD
 #include "my_config.h"
-=======
 #include "test_utils.h"
->>>>>>> 672f10f4
 
 #include "my_io.h"
 #include "my_thread.h"
-<<<<<<< HEAD
 #include "sql/log.h"
 #include "sql/named_pipe.h"
+#include "sql/sql_class.h"
 
-// Mock logger function to avoid breaking the link
-int log_message(int log_type, ...) { return -1; }
-=======
 #include <sddl.h>
->>>>>>> 672f10f4
 
 namespace win_unittest {
+using my_testing::Mock_error_handler;
 using my_testing::Server_initializer;
-using my_testing::Mock_error_handler;
 
-<<<<<<< HEAD
 class NamedPipeTest : public ::testing::Test {
  protected:
-  virtual void SetUp() {
-=======
-class NamedPipeTest : public ::testing::Test
-{
-protected:
-  static void SetUpTestCase()
-  {
+  static void SetUpTestCase() {
     m_old_error_handler_hook = error_handler_hook;
     // Make sure my_error() ends up calling my_message_sql so that
     // Mock_error_handler is actually triggered.
     error_handler_hook = my_message_sql;
   }
 
-  static void TearDownTestCase()
-  {
+  static void TearDownTestCase() {
     error_handler_hook = m_old_error_handler_hook;
   }
 
-  virtual void SetUp()
-  {
+  virtual void SetUp() {
     m_initializer.SetUp();
 
->>>>>>> 672f10f4
     char pipe_rand_name[256];
 
     m_pipe_handle = INVALID_HANDLE_VALUE;
@@ -96,20 +79,14 @@
   }
 
   SECURITY_ATTRIBUTES *mp_sec_attr;
-<<<<<<< HEAD
   char m_pipe_name[256];
   HANDLE m_pipe_handle;
   std::string m_name;
-=======
-  char                m_pipe_name[256];
-  HANDLE              m_pipe_handle;
-  std::string         m_name;
-  Server_initializer  m_initializer;
+  Server_initializer m_initializer;
 
-  static void(*m_old_error_handler_hook)(uint, const char *, myf);
->>>>>>> 672f10f4
+  static void (*m_old_error_handler_hook)(uint, const char *, myf);
 };
-void(*NamedPipeTest::m_old_error_handler_hook)(uint, const char *, myf);
+void (*NamedPipeTest::m_old_error_handler_hook)(uint, const char *, myf);
 
 // Basic test: create a named pipe.
 TEST_F(NamedPipeTest, CreatePipe) {
@@ -131,44 +108,28 @@
                                            m_pipe_name, sizeof(m_pipe_name));
   EXPECT_NE(INVALID_HANDLE_VALUE, m_pipe_handle);
 
-<<<<<<< HEAD
+  Mock_error_handler error_handler(m_initializer.thd(),
+                                   ER_NPIPE_PIPE_ALREADY_IN_USE);
   HANDLE handle = create_server_named_pipe(&mp_sec_attr, 1024, m_name.c_str(),
                                            m_pipe_name, sizeof(m_pipe_name));
   EXPECT_EQ(INVALID_HANDLE_VALUE, handle);
 }
 
-}  // namespace win_unittest
-=======
-  Mock_error_handler error_handler(m_initializer.thd(),
-                                   ER_CANT_START_SERVER_NAMED_PIPE);
-  HANDLE handle= create_server_named_pipe(&mp_sec_attr,
-                                          1024,
-                                          m_name.c_str(),
-                                          m_pipe_name,
-                                          sizeof(m_pipe_name));
-  EXPECT_EQ(INVALID_HANDLE_VALUE, handle);
-}
-
 // Verify that a warning is written to the error log when using
 // "*everyone* as the full access group name.
-TEST_F(NamedPipeTest, CreatePipeForEveryone)
-{
+TEST_F(NamedPipeTest, CreatePipeForEveryone) {
   Mock_error_handler error_handler(m_initializer.thd(),
                                    WARN_NAMED_PIPE_ACCESS_EVERYONE);
-  m_pipe_handle = create_server_named_pipe(&mp_sec_attr,
-                                           1024,
-                                           m_name.c_str(),
-                                           m_pipe_name,
-                                           sizeof(m_pipe_name),
-                                           "*everyone*");
+  m_pipe_handle =
+      create_server_named_pipe(&mp_sec_attr, 1024, m_name.c_str(), m_pipe_name,
+                               sizeof(m_pipe_name), "*everyone*");
   EXPECT_NE(INVALID_HANDLE_VALUE, m_pipe_handle);
 }
 
 // Verify that a warning is written to the error log when using
 // the group name corresponding to the built in Windows group
 // with SID S-1-1-0  (i.e. "everyone" on English systems)
-TEST_F(NamedPipeTest, CreatePipeForEveryoneSid)
-{
+TEST_F(NamedPipeTest, CreatePipeForEveryoneSid) {
   PSID everyone_SID;
   EXPECT_TRUE(ConvertStringSidToSid("S-1-1-0", &everyone_SID));
   const DWORD max_name_len = 256;
@@ -178,8 +139,9 @@
   DWORD domain_name_size = max_name_len;
   SID_NAME_USE name_use;
 
-  EXPECT_TRUE(LookupAccountSid(NULL, everyone_SID, everyone_name, &everyone_name_size,
-                               domain_name, &domain_name_size, &name_use));
+  EXPECT_TRUE(LookupAccountSid(NULL, everyone_SID, everyone_name,
+                               &everyone_name_size, domain_name,
+                               &domain_name_size, &name_use));
   // The "S-1-1-0" SID is well known, so we expect the domain_name to empty and
   // the name_use to be SidTypeWellKnownGroup
   EXPECT_EQ(domain_name_size, 0);
@@ -187,14 +149,10 @@
 
   Mock_error_handler error_handler(m_initializer.thd(),
                                    WARN_NAMED_PIPE_ACCESS_EVERYONE);
-  m_pipe_handle = create_server_named_pipe(&mp_sec_attr,
-                                           1024,
-                                           m_name.c_str(),
-                                           m_pipe_name,
-                                           sizeof(m_pipe_name),
-                                           everyone_name);
+  m_pipe_handle =
+      create_server_named_pipe(&mp_sec_attr, 1024, m_name.c_str(), m_pipe_name,
+                               sizeof(m_pipe_name), everyone_name);
   EXPECT_NE(INVALID_HANDLE_VALUE, m_pipe_handle);
 }
 
-}
->>>>>>> 672f10f4
+}  // namespace win_unittest