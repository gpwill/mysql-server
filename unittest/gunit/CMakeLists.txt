# Copyright (c) 2010, 2016, Oracle and/or its affiliates. All rights reserved.
# 
# This program is free software; you can redistribute it and/or modify
# it under the terms of the GNU General Public License as published by
# the Free Software Foundation; version 2 of the License.
# 
# This program is distributed in the hope that it will be useful,
# but WITHOUT ANY WARRANTY; without even the implied warranty of
# MERCHANTABILITY or FITNESS FOR A PARTICULAR PURPOSE.  See the
# GNU General Public License for more details.
# 
# You should have received a copy of the GNU General Public License
# along with this program; if not, write to the Free Software
# Foundation, Inc., 51 Franklin St, Fifth Floor, Boston, MA  02110-1301  USA

<<<<<<< HEAD
# We want gmock-1.7.0.zip in order to build these unit tests.
# If you have already downloaded it,
# invoke cmake with -DWITH_GMOCK=/path/to/gmock-1.7.0.zip
#                or -DWITH_GMOCK=/path/to
#
# Alternatively, set an environment variable
# export WITH_GMOCK=/path/to/gmock-1.7.0.zip
=======
# We want release-1.8.0.zip in order to build these unit tests.
# If you have already downloaded it,
# invoke cmake with -DWITH_GMOCK=/path/to/release-1.8.0.zip
#                or -DWITH_GMOCK=/path/to
#
# Alternatively, set an environment variable
# export WITH_GMOCK=/path/to/release-1.8.0.zip
>>>>>>> 807891a9
#
# You can also do cmake -DENABLE_DOWNLOADS=1 
# and we will download it from https://github.com/google/googletest/archive/
#
# Either way: we will unpack the zip, compile gmock-all.cc and gtest-all.cc
# and link them into the executables.

<<<<<<< HEAD
=======
# Disable googletest for Solaris Studio < 12.4 since it doesn't compile.
IF(CMAKE_C_COMPILER_ID MATCHES "SunPro")
  IF(${CC_MINOR_VERSION} LESS 13)
    MESSAGE(WARNING "Googletest requires Solaris Studio 12.4 or newer.")
    UNSET(GMOCK_FOUND)
    UNSET(GMOCK_FOUND CACHE)
    RETURN()
  ENDIF()
ENDIF()

>>>>>>> 807891a9
# Default location for where to download and build gmock/gtest.
IF(NOT DOWNLOAD_ROOT)
  SET(DOWNLOAD_ROOT ${CMAKE_SOURCE_DIR}/source_downloads)
ENDIF()

<<<<<<< HEAD
# We want googlemock version 1.7, which also contains googletest.
SET(GMOCK_PACKAGE_NAME "gmock-1.7.0")
=======
# We want googletest version 1.8, which also contains googlemock.
SET(GMOCK_PACKAGE_NAME "release-1.8.0")
>>>>>>> 807891a9

IF (DEFINED ENV{WITH_GMOCK} AND NOT DEFINED WITH_GMOCK)
  FILE(TO_CMAKE_PATH "$ENV{WITH_GMOCK}" WITH_GMOCK)
ENDIF()

IF(LOCAL_GMOCK_ZIP
   AND NOT ${LOCAL_GMOCK_ZIP} MATCHES ".*${GMOCK_PACKAGE_NAME}\\.zip")
 SET(LOCAL_GMOCK_ZIP 0)
ENDIF()

IF (WITH_GMOCK)
  ## Did we get a full path name, including file name?
  IF (${WITH_GMOCK} MATCHES ".*\\.zip")
    GET_FILENAME_COMPONENT(GMOCK_DIR ${WITH_GMOCK} PATH)
    GET_FILENAME_COMPONENT(GMOCK_ZIP ${WITH_GMOCK} NAME)
    FIND_FILE(LOCAL_GMOCK_ZIP
              NAMES ${GMOCK_ZIP}
              PATHS ${GMOCK_DIR}
              NO_DEFAULT_PATH
             )
  ELSE()
    ## Did we get a path name to the directory of the .zip file?
<<<<<<< HEAD
    FIND_FILE(LOCAL_GMOCK_ZIP
              NAMES "${GMOCK_PACKAGE_NAME}.zip"
=======
    ## Check for both release-x.y.z.zip and googletest-release-x.y.z.zip
    FIND_FILE(LOCAL_GMOCK_ZIP
              NAMES "${GMOCK_PACKAGE_NAME}.zip" "googletest-${GMOCK_PACKAGE_NAME}.zip"
>>>>>>> 807891a9
              PATHS ${WITH_GMOCK}
              NO_DEFAULT_PATH
              )
    ## If WITH_GMOCK is a directory, use it for download.
    SET(DOWNLOAD_ROOT ${WITH_GMOCK})
  ENDIF()
  MESSAGE(STATUS "Local gmock zip ${LOCAL_GMOCK_ZIP}")
ENDIF()

IF(NOT EXISTS DOWNLOAD_ROOT)
  MAKE_DIRECTORY(${DOWNLOAD_ROOT})
ENDIF()
<<<<<<< HEAD
SET(GMOCK_SOURCE_DIR ${DOWNLOAD_ROOT}/${GMOCK_PACKAGE_NAME})
SET(GTEST_SOURCE_DIR ${DOWNLOAD_ROOT}/${GMOCK_PACKAGE_NAME}/gtest)
=======
SET(GMOCK_SOURCE_DIR ${DOWNLOAD_ROOT}/googletest-${GMOCK_PACKAGE_NAME}/googlemock)
SET(GTEST_SOURCE_DIR ${DOWNLOAD_ROOT}/googletest-${GMOCK_PACKAGE_NAME}/googletest)
>>>>>>> 807891a9

# We may have downloaded gmock/gtest already, building in a different directory.
IF(EXISTS ${GMOCK_SOURCE_DIR} OR EXISTS ${LOCAL_GMOCK_ZIP})
  MESSAGE(STATUS "GMOCK_SOURCE_DIR:${GMOCK_SOURCE_DIR}")
  SET(GMOCK_DOWNLOADED 1 CACHE INTERNAL "")
  SET(GMOCK_FOUND 1 CACHE INTERNAL "")
# If source dir does not exist, reset dependent variables (might be set from before).
ELSE()
  SET(LOCAL_GMOCK_ZIP 0 CACHE INTERNAL "")
  SET(GMOCK_DOWNLOADED 0 CACHE INTERNAL "")
  SET(GMOCK_FOUND 0 CACHE INTERNAL "")
  SET(GMOCK_INCLUDE_DIRS 0 CACHE INTERNAL "")
ENDIF()


IF(LOCAL_GMOCK_ZIP AND NOT EXISTS ${GMOCK_SOURCE_DIR})
  # Unpack tarball
  EXECUTE_PROCESS(
    COMMAND ${CMAKE_COMMAND} -E tar xfz  "${LOCAL_GMOCK_ZIP}"
    WORKING_DIRECTORY "${DOWNLOAD_ROOT}"
    RESULT_VARIABLE tar_result
  )
  IF (tar_result MATCHES 0)
    SET(GMOCK_FOUND 1 CACHE INTERNAL "")
  ENDIF()
ENDIF()


OPTION(ENABLE_DOWNLOADS
  "Download and build 3rd party source code components, e.g. googletest"
  OFF)

# While experimenting, use local URL rather than google.
SET(GMOCK_TARBALL "googletest-${GMOCK_PACKAGE_NAME}.zip")
SET(GMOCK_DOWNLOAD_URL 
  "https://github.com/google/googletest/archive/${GMOCK_PACKAGE_NAME}.zip"
  )
  
MACRO(HTTP_PROXY_HINT)
  MESSAGE(STATUS
    "If you are inside a firewall, you may need to use an https proxy: "
    "export https_proxy=http://example.com:80")
ENDMACRO()


IF(NOT GMOCK_FOUND)
  IF(NOT ENABLE_DOWNLOADS)
    # Give warning
    MESSAGE(STATUS
      "Googletest was not found. gtest-based unit tests will be disabled. "
      "You can run cmake . -DENABLE_DOWNLOADS=1 to automatically download "
      "and build required components from source.")
    HTTP_PROXY_HINT()
    RETURN()
  ENDIF()
  
  # Download googletest source
  IF(NOT EXISTS ${GMOCK_SOURCE_DIR})
    IF(NOT EXISTS ${DOWNLOAD_ROOT}/${GMOCK_TARBALL})
      # Download the tarball
      # Use CMake builtin download capabilities
      FILE(DOWNLOAD ${GMOCK_DOWNLOAD_URL}
        ${DOWNLOAD_ROOT}/${GMOCK_TARBALL} TIMEOUT 30 STATUS ERR)
      IF(ERR EQUAL 0)
        SET(DOWNLOAD_SUCCEEDED 1)
      ELSE()
        MESSAGE(STATUS "Download failed, error: ${ERR}")
        # A failed DOWNLOAD leaves an empty file, remove it
        FILE(REMOVE ${DOWNLOAD_ROOT}/${GMOCK_TARBALL})
      ENDIF()

      IF (DOWNLOAD_SUCCEEDED)
        MESSAGE(STATUS 
          "Successfully downloaded ${GMOCK_DOWNLOAD_URL} to ${DOWNLOAD_ROOT}")
      ELSE()
        MESSAGE(STATUS 
          "To enable googletest, please download ${GMOCK_DOWNLOAD_URL} "
          "to the directory ${DOWNLOAD_ROOT}")
        HTTP_PROXY_HINT()
        RETURN()
      ENDIF()
    ENDIF()
    
    # Unpack tarball
    EXECUTE_PROCESS(
      COMMAND ${CMAKE_COMMAND} -E tar xfz  "${DOWNLOAD_ROOT}/${GMOCK_TARBALL}"
        WORKING_DIRECTORY "${DOWNLOAD_ROOT}"
      )
  ENDIF()
  IF(EXISTS ${GMOCK_SOURCE_DIR})
    SET(GMOCK_DOWNLOADED 1 CACHE INTERNAL "")
    SET(GMOCK_FOUND 1 CACHE INTERNAL "")
  ENDIF()
ENDIF()


IF(NOT GMOCK_FOUND)
  RETURN()
ENDIF()

SET(GMOCK_INCLUDE_DIRS
  ${GMOCK_SOURCE_DIR}
  ${GMOCK_SOURCE_DIR}/include
  ${GTEST_SOURCE_DIR}
  ${GTEST_SOURCE_DIR}/include
  CACHE INTERNAL "")

# Build gmock/gtest libraries.
INCLUDE_DIRECTORIES(
  ${GMOCK_SOURCE_DIR}
  ${GMOCK_SOURCE_DIR}/include
  ${GTEST_SOURCE_DIR}
  ${GTEST_SOURCE_DIR}/include
)

# Turn off some warning flags when compiling GUnit
MY_CHECK_CXX_COMPILER_FLAG("-Wno-unused-local-typedefs" HAVE_NO_UNUSED_TYPEDEFS)
IF(HAVE_NO_UNUSED_TYPEDEFS)
  SET(CMAKE_CXX_FLAGS "${CMAKE_CXX_FLAGS} -Wno-unused-local-typedefs")
ENDIF()
MY_CHECK_CXX_COMPILER_FLAG("-Wno-missing-field-initializers"
                           HAVE_NO_MISSING_FIELD_INITIALIZERS)
IF(HAVE_NO_MISSING_FIELD_INITIALIZERS)
  SET(CMAKE_CXX_FLAGS "${CMAKE_CXX_FLAGS} -Wno-missing-field-initializers")
ENDIF()

MY_CHECK_CXX_COMPILER_FLAG("-fno-builtin-memcmp" HAVE_NO_BUILTIN_MEMCMP)
MY_CHECK_CXX_COMPILER_FLAG("-Wempty-body" HAVE_EMPTY_BODY)

ADD_LIBRARY(gmock STATIC ${GMOCK_SOURCE_DIR}/src/gmock-all.cc)
ADD_LIBRARY(gtest STATIC ${GTEST_SOURCE_DIR}/src/gtest-all.cc)
SET(GTEST_LIBRARIES gmock gtest)

IF (WITH_SSL STREQUAL "bundled")
  ADD_SUBDIRECTORY(yassl)
ENDIF()

INCLUDE_DIRECTORIES(
  ${CMAKE_SOURCE_DIR}/include
  ${CMAKE_SOURCE_DIR}/libbinlogevents/include
  ${ZLIB_INCLUDE_DIR}
  ${CMAKE_SOURCE_DIR}/regex
  ${CMAKE_SOURCE_DIR}/sql
  ${CMAKE_SOURCE_DIR}/sql/auth
  ${CMAKE_SOURCE_DIR}/storage/example
)

# main-wrapper libraries (with tap-compatible option).
ADD_LIBRARY(gunit_small STATIC
  fake_costmodel.cc
  gunit_test_main.cc
  skip_trailing.cc
  strnxfrm.cc
  tap_event_listener.cc
  thread_utils.cc
  fake_table.cc
)
ADD_LIBRARY(gunit_large STATIC
  gunit_test_main_server.cc
  tap_event_listener.cc
  test_utils.cc
  thread_utils.cc
)
ADD_DEPENDENCIES(gunit_small GenError)
ADD_DEPENDENCIES(gunit_large GenError)
TARGET_LINK_LIBRARIES(gunit_small
  mysys mysys_ssl mytap dbug strings ${GTEST_LIBRARIES})
TARGET_LINK_LIBRARIES(gunit_large
  mysys mysys_ssl mytap dbug strings ${GTEST_LIBRARIES})
MESSAGE(STATUS "GTEST_LIBRARIES:${GTEST_LIBRARIES}")

# Add some defines.
ADD_DEFINITIONS(-DMYSQL_SERVER -DHAVE_REPLICATION -DEXTRA_CODE_FOR_UNIT_TESTING)
ADD_DEFINITIONS(-DERRMSG_DIR="${PROJECT_BINARY_DIR}/sql/share")
ADD_DEFINITIONS(-DDATA_DIR="${CMAKE_CURRENT_BINARY_DIR}")

INCLUDE(${MYSQL_CMAKE_SCRIPT_DIR}/compile_flags.cmake)

# Add tests (link them with gunit/gmock libraries) 
SET(TESTS
  alignment
  bounded_queue
  bounds_checked_array
  bitmap
  byteorder
  calloc
  cost_estimate
  dbug
  decimal
  dynarray
  filesort_buffer
  filesort_compare
  inplace_vector
  key
  like_range
  mdl
  my_bitmap
  my_error
  my_fileutils
  my_murmur3
  my_qsort_vs_stdsort
  my_regex
  my_thread
  mysys_base64
  mysys_lf
  mysys_my_atomic
  mysys_my_loadpath
  mysys_my_malloc
  mysys_my_pwrite
  mysys_my_rdtsc
  mysys_my_symlink
  mysys_my_vsnprintf
  mysys_my_write
  nullable
  opt_recperkey
  partitioned_rwlock
  prealloced_array
  priority_queue
  sql_list
  sql_plist
  sql_string
  stl_alloc
  strings_skip_trailing
  strings_strnxfrm
  strtoll
  thread_utils
  my_timer
  timespec
  my_alloc
  pump_object_filter
  )
 
IF (UNIX)
  LIST(APPEND TESTS path auth_utils)
ENDIF()

IF(WIN32)
  LIST(APPEND TESTS win_tests)
ENDIF()

# Add tests (link them with gunit/gmock libraries and the server libraries) 
SET(SERVER_TESTS
  copy_info
  create_field
  debug_sync
  explain_filename
  field
  get_diagnostics
  gis_algos
  handler
  insert_delayed
  item
  item_filter
  item_func_case
  item_func_now_local
  item_timefunc
  item_like
  join_tab_sort
  json_binary
  json_dom
  json_path
  locking_service
  log_throttle
  make_sortkey
  mdl_sync
  my_decimal
  opt_costmodel
  opt_costconstants
  opt_guessrecperkey
  opt_range
  opt_ref
  opt_trace
  select_lex_visitor
  segfault
  sql_table
  strings_utf8
  table_cache
  tc_log_mmap
  thd_manager
  unique
  security_context
  initialize_password
)

## Merging tests into fewer executables saves *a lot* of
## link time and disk space ...
OPTION(MERGE_UNITTESTS "Merge tests into one executable" ON)
IF (MERGE_UNITTESTS)
  SET(MERGE_LARGE_TESTS ${CMAKE_CURRENT_BINARY_DIR}/merge_large_tests.cc)
  SET(MERGE_SMALL_TESTS ${CMAKE_CURRENT_BINARY_DIR}/merge_small_tests.cc)
  SET_SOURCE_FILES_PROPERTIES(MERGE_SMALL_TESTS MERGE_LARGE_TESTS
    PROPERTIES GENERATED 1)

  ## BOOST_HEAP_ASSERT generates if () ; else ;
  IF(HAVE_EMPTY_BODY)
    ADD_COMPILE_FLAGS(
      ${MERGE_SMALL_TESTS}
      COMPILE_FLAGS "-Wno-empty-body"
    )
  ENDIF()
  ADD_COMPILE_FLAGS(
    ${MERGE_SMALL_TESTS}
    COMPILE_FLAGS -I${BOOST_PATCHES_DIR} -I${BOOST_INCLUDE_DIR}
  )
  INCLUDE_DIRECTORIES(${CMAKE_CURRENT_SOURCE_DIR})

  FILE(WRITE ${MERGE_LARGE_TESTS} "// Merging large unit tests\n")
  FILE(WRITE ${MERGE_SMALL_TESTS} "// Merging small unit tests\n")
  FOREACH(test ${TESTS})
    FILE(APPEND ${MERGE_SMALL_TESTS} "#include \"${test}-t.cc\"\n")
  ENDFOREACH()
  FOREACH(test ${SERVER_TESTS})
    FILE(APPEND ${MERGE_LARGE_TESTS} "#include \"${test}-t.cc\"\n")
  ENDFOREACH()

  ADD_EXECUTABLE(merge_small_tests-t ${MERGE_SMALL_TESTS})
  SET(SRC_FILES ${MERGE_LARGE_TESTS})
  IF(WIN32)
    LIST(APPEND SRC_FILES ../../sql/nt_servc.cc)
  ENDIF()
  LIST(APPEND SRC_FILES ../../storage/example/ha_example.cc)
  ADD_COMPILE_FLAGS(
    ../../storage/example/ha_example.cc
    COMPILE_FLAGS "-DDISABLE_DTRACE"
  )
  ADD_EXECUTABLE(merge_large_tests-t ${SRC_FILES})

  TARGET_LINK_LIBRARIES(merge_small_tests-t
    gunit_small sqlgunitlib strings dbug regex)
  TARGET_LINK_LIBRARIES(merge_large_tests-t sql binlog rpl master slave sql)
  TARGET_LINK_LIBRARIES(merge_large_tests-t
    gunit_large strings dbug regex mysys)
  TARGET_LINK_LIBRARIES(merge_large_tests-t sql binlog rpl master slave sql)

  IF(WITH_PERFSCHEMA_STORAGE_ENGINE)
    TARGET_LINK_LIBRARIES(merge_large_tests-t perfschema)
    TARGET_LINK_LIBRARIES(merge_small_tests-t perfschema pfs_server_stubs)
  ENDIF()

  ADD_TEST(merge_large_tests merge_large_tests-t)
  ADD_TEST(merge_small_tests merge_small_tests-t)

ENDIF(MERGE_UNITTESTS)

  FOREACH(test ${TESTS})
    ADD_EXECUTABLE(${test}-t ${test}-t.cc)
    TARGET_LINK_LIBRARIES(${test}-t gunit_small sqlgunitlib strings dbug regex)
    IF(WITH_PERFSCHEMA_STORAGE_ENGINE)
      TARGET_LINK_LIBRARIES(${test}-t perfschema pfs_server_stubs)
    ENDIF()
    IF(MERGE_UNITTESTS)
      SET_PROPERTY(TARGET ${test}-t PROPERTY EXCLUDE_FROM_ALL TRUE)
      IF(WIN32)
        SET_PROPERTY(TARGET ${test}-t PROPERTY EXCLUDE_FROM_DEFAULT_BUILD TRUE)
      ENDIF()
    ELSE()
      ADD_TEST(${test} ${test}-t)
    ENDIF()
  ENDFOREACH()
  
  # See comments about __builtin_memcmp in the source file.
  IF(HAVE_NO_BUILTIN_MEMCMP)
    ADD_COMPILE_FLAGS(
      filesort_compare-t.cc
      COMPILE_FLAGS "-fno-builtin-memcmp"
  )
  ENDIF()

  ## BOOST_HEAP_ASSERT generates if () ; else ;
  IF(HAVE_EMPTY_BODY)
    ADD_COMPILE_FLAGS(
      bounded_queue-t.cc
      COMPILE_FLAGS "-Wno-empty-body"
  )
  ENDIF()
  ADD_COMPILE_FLAGS(
    bounded_queue-t.cc
    COMPILE_FLAGS -I${BOOST_PATCHES_DIR} -I${BOOST_INCLUDE_DIR}
  )
  ADD_COMPILE_FLAGS(
    pump_object_filter-t.cc
    COMPILE_FLAGS -I${BOOST_PATCHES_DIR} -I${BOOST_INCLUDE_DIR}
  )

  FOREACH(test ${SERVER_TESTS})
    SET(SRC_FILES ${test}-t.cc)
    IF(WIN32)
      LIST(APPEND SRC_FILES ../../sql/nt_servc.cc)
    ENDIF()
    IF(test MATCHES "table_cache")
      LIST(APPEND SRC_FILES ../../storage/example/ha_example.cc)
      ADD_COMPILE_FLAGS(
        ../../storage/example/ha_example.cc
        COMPILE_FLAGS "-DDISABLE_DTRACE"
      )
    ENDIF()
    ADD_EXECUTABLE(${test}-t ${SRC_FILES})
    TARGET_LINK_LIBRARIES(${test}-t sql binlog rpl master slave sql)
    TARGET_LINK_LIBRARIES(${test}-t gunit_large strings dbug regex mysys)
    TARGET_LINK_LIBRARIES(${test}-t sql binlog rpl master slave sql)

    IF(WITH_PERFSCHEMA_STORAGE_ENGINE)
      TARGET_LINK_LIBRARIES(${test}-t perfschema)
    ENDIF()

    IF(MERGE_UNITTESTS)
      SET_PROPERTY(TARGET ${test}-t PROPERTY EXCLUDE_FROM_ALL TRUE)
      IF(WIN32)
        SET_PROPERTY(TARGET ${test}-t PROPERTY EXCLUDE_FROM_DEFAULT_BUILD TRUE)
      ENDIF()
    ELSE()
      ADD_TEST(${test} ${test}-t)
    ENDIF()
  ENDFOREACH()

## Most executables depend on libeay32.dll (through mysys_ssl).
COPY_OPENSSL_DLLS(copy_openssl_gunit)

ADD_SUBDIRECTORY(innodb)
ADD_SUBDIRECTORY(keyring)<|MERGE_RESOLUTION|>--- conflicted
+++ resolved
@@ -13,15 +13,6 @@
 # along with this program; if not, write to the Free Software
 # Foundation, Inc., 51 Franklin St, Fifth Floor, Boston, MA  02110-1301  USA
 
-<<<<<<< HEAD
-# We want gmock-1.7.0.zip in order to build these unit tests.
-# If you have already downloaded it,
-# invoke cmake with -DWITH_GMOCK=/path/to/gmock-1.7.0.zip
-#                or -DWITH_GMOCK=/path/to
-#
-# Alternatively, set an environment variable
-# export WITH_GMOCK=/path/to/gmock-1.7.0.zip
-=======
 # We want release-1.8.0.zip in order to build these unit tests.
 # If you have already downloaded it,
 # invoke cmake with -DWITH_GMOCK=/path/to/release-1.8.0.zip
@@ -29,7 +20,6 @@
 #
 # Alternatively, set an environment variable
 # export WITH_GMOCK=/path/to/release-1.8.0.zip
->>>>>>> 807891a9
 #
 # You can also do cmake -DENABLE_DOWNLOADS=1 
 # and we will download it from https://github.com/google/googletest/archive/
@@ -37,8 +27,6 @@
 # Either way: we will unpack the zip, compile gmock-all.cc and gtest-all.cc
 # and link them into the executables.
 
-<<<<<<< HEAD
-=======
 # Disable googletest for Solaris Studio < 12.4 since it doesn't compile.
 IF(CMAKE_C_COMPILER_ID MATCHES "SunPro")
   IF(${CC_MINOR_VERSION} LESS 13)
@@ -49,19 +37,13 @@
   ENDIF()
 ENDIF()
 
->>>>>>> 807891a9
 # Default location for where to download and build gmock/gtest.
 IF(NOT DOWNLOAD_ROOT)
   SET(DOWNLOAD_ROOT ${CMAKE_SOURCE_DIR}/source_downloads)
 ENDIF()
 
-<<<<<<< HEAD
-# We want googlemock version 1.7, which also contains googletest.
-SET(GMOCK_PACKAGE_NAME "gmock-1.7.0")
-=======
 # We want googletest version 1.8, which also contains googlemock.
 SET(GMOCK_PACKAGE_NAME "release-1.8.0")
->>>>>>> 807891a9
 
 IF (DEFINED ENV{WITH_GMOCK} AND NOT DEFINED WITH_GMOCK)
   FILE(TO_CMAKE_PATH "$ENV{WITH_GMOCK}" WITH_GMOCK)
@@ -84,14 +66,9 @@
              )
   ELSE()
     ## Did we get a path name to the directory of the .zip file?
-<<<<<<< HEAD
-    FIND_FILE(LOCAL_GMOCK_ZIP
-              NAMES "${GMOCK_PACKAGE_NAME}.zip"
-=======
     ## Check for both release-x.y.z.zip and googletest-release-x.y.z.zip
     FIND_FILE(LOCAL_GMOCK_ZIP
               NAMES "${GMOCK_PACKAGE_NAME}.zip" "googletest-${GMOCK_PACKAGE_NAME}.zip"
->>>>>>> 807891a9
               PATHS ${WITH_GMOCK}
               NO_DEFAULT_PATH
               )
@@ -104,13 +81,8 @@
 IF(NOT EXISTS DOWNLOAD_ROOT)
   MAKE_DIRECTORY(${DOWNLOAD_ROOT})
 ENDIF()
-<<<<<<< HEAD
-SET(GMOCK_SOURCE_DIR ${DOWNLOAD_ROOT}/${GMOCK_PACKAGE_NAME})
-SET(GTEST_SOURCE_DIR ${DOWNLOAD_ROOT}/${GMOCK_PACKAGE_NAME}/gtest)
-=======
 SET(GMOCK_SOURCE_DIR ${DOWNLOAD_ROOT}/googletest-${GMOCK_PACKAGE_NAME}/googlemock)
 SET(GTEST_SOURCE_DIR ${DOWNLOAD_ROOT}/googletest-${GMOCK_PACKAGE_NAME}/googletest)
->>>>>>> 807891a9
 
 # We may have downloaded gmock/gtest already, building in a different directory.
 IF(EXISTS ${GMOCK_SOURCE_DIR} OR EXISTS ${LOCAL_GMOCK_ZIP})
