--- conflicted
+++ resolved
@@ -40,136 +40,7 @@
     return 1;
   return 0;
 }
-<<<<<<< HEAD
-=======
-#endif //MYSQL_CLIENT
-
-
-/**
-   Max value for an unsigned integer of 'bits' bits.
-
-   The somewhat contorted expression is to avoid overflow.
- */
-static uint32 uint_max(int bits) {
-  return (((1UL << (bits - 1)) - 1) << 1) | 1;
-}
-
-
-/**
-   Compute the maximum display length of a field.
-
-   @param sql_type Type of the field
-   @param metadata The metadata from the master for the field.
-   @return Maximum length of the field in bytes.
- */
-static uint32
-max_display_length_for_field(enum_field_types sql_type, unsigned int metadata)
-{
-  DBUG_PRINT("debug", ("sql_type: %d, metadata: 0x%x", sql_type, metadata));
-  DBUG_ASSERT(metadata >> 16 == 0);
-
-  switch (sql_type) {
-  case MYSQL_TYPE_NEWDECIMAL:
-    return metadata >> 8;
-
-  case MYSQL_TYPE_FLOAT:
-    return 12;
-
-  case MYSQL_TYPE_DOUBLE:
-    return 22;
-
-  case MYSQL_TYPE_SET:
-  case MYSQL_TYPE_ENUM:
-      return metadata & 0x00ff;
-
-  case MYSQL_TYPE_STRING:
-  {
-    uchar type= metadata >> 8;
-    if (type == MYSQL_TYPE_SET || type == MYSQL_TYPE_ENUM)
-      return metadata & 0xff;
-    else
-      /* This is taken from Field_string::unpack. */
-      return (((metadata >> 4) & 0x300) ^ 0x300) + (metadata & 0x00ff);
-  }
-
-  case MYSQL_TYPE_YEAR:
-  case MYSQL_TYPE_TINY:
-    return 4;
-
-  case MYSQL_TYPE_SHORT:
-    return 6;
-
-  case MYSQL_TYPE_INT24:
-    return 9;
-
-  case MYSQL_TYPE_LONG:
-    return 11;
-
-  case MYSQL_TYPE_LONGLONG:
-    return 20;
-
-  case MYSQL_TYPE_NULL:
-    return 0;
-
-  case MYSQL_TYPE_NEWDATE:
-    return 3;
-
-  case MYSQL_TYPE_DATE:
-  case MYSQL_TYPE_TIME:
-  case MYSQL_TYPE_TIME2:
-    return 3;
-
-  case MYSQL_TYPE_TIMESTAMP:
-  case MYSQL_TYPE_TIMESTAMP2:
-    return 4;
-
-  case MYSQL_TYPE_DATETIME:
-  case MYSQL_TYPE_DATETIME2:
-    return 8;
-
-  case MYSQL_TYPE_BIT:
-    /*
-      Decode the size of the bit field from the master.
-    */
-    DBUG_ASSERT((metadata & 0xff) <= 7);
-    return 8 * (metadata >> 8U) + (metadata & 0x00ff);
-
-  case MYSQL_TYPE_VAR_STRING:
-  case MYSQL_TYPE_VARCHAR:
-    return metadata;
-
-    /*
-      The actual length for these types does not really matter since
-      they are used to calc_pack_length, which ignores the given
-      length for these types.
-
-      Since we want this to be accurate for other uses, we return the
-      maximum size in bytes of these BLOBs.
-    */
-
-  case MYSQL_TYPE_TINY_BLOB:
-    return uint_max(1 * 8);
-
-  case MYSQL_TYPE_MEDIUM_BLOB:
-    return uint_max(3 * 8);
-
-  case MYSQL_TYPE_BLOB:
-    /*
-      For the blob type, Field::real_type() lies and say that all
-      blobs are of type MYSQL_TYPE_BLOB. In that case, we have to look
-      at the length instead to decide what the max display size is.
-     */
-    return uint_max(metadata * 8);
-
-  case MYSQL_TYPE_LONG_BLOB:
-  case MYSQL_TYPE_GEOMETRY:
-    return uint_max(4 * 8);
-
-  default:
-    return ~(uint32) 0;
-  }
-}
->>>>>>> e1d0ed22
+
 
 /*
   Compare the pack lengths of a source field (on the master) and a
@@ -197,7 +68,7 @@
   DBUG_PRINT("result", ("%d", result));
   DBUG_RETURN(result);
 }
-#endif //MYSQL_CLIENT  
+#endif //MYSQL_CLIENT
 
 /*********************************************************************
  *                   table_def member definitions                    *
@@ -209,147 +80,8 @@
 */
 uint32 table_def::calc_field_size(uint col, uchar *master_data) const
 {
-<<<<<<< HEAD
   uint32 length= binary_log::calc_field_size(type(col), master_data,
                                              m_field_metadata[col]);
-=======
-  uint32 length= 0;
-
-  switch (type(col)) {
-  case MYSQL_TYPE_NEWDECIMAL:
-    length= my_decimal_get_binary_size(m_field_metadata[col] >> 8, 
-                                       m_field_metadata[col] & 0xff);
-    break;
-  case MYSQL_TYPE_DECIMAL:
-  case MYSQL_TYPE_FLOAT:
-  case MYSQL_TYPE_DOUBLE:
-    length= m_field_metadata[col];
-    break;
-  /*
-    The cases for SET and ENUM are include for completeness, however
-    both are mapped to type MYSQL_TYPE_STRING and their real types
-    are encoded in the field metadata.
-  */
-  case MYSQL_TYPE_SET:
-  case MYSQL_TYPE_ENUM:
-  case MYSQL_TYPE_STRING:
-  {
-    uchar type= m_field_metadata[col] >> 8U;
-    if ((type == MYSQL_TYPE_SET) || (type == MYSQL_TYPE_ENUM))
-      length= m_field_metadata[col] & 0x00ff;
-    else
-    {
-      /*
-        We are reading the actual size from the master_data record
-        because this field has the actual lengh stored in the first
-        one or two bytes.
-      */
-      length= max_display_length_for_field(MYSQL_TYPE_STRING, m_field_metadata[col]) > 255 ? 2 : 1;
-
-      /* As in Field_string::unpack */
-      length+= ((length == 1) ? *master_data : uint2korr(master_data));
-    }
-    break;
-  }
-  case MYSQL_TYPE_YEAR:
-  case MYSQL_TYPE_TINY:
-    length= 1;
-    break;
-  case MYSQL_TYPE_SHORT:
-    length= 2;
-    break;
-  case MYSQL_TYPE_INT24:
-    length= 3;
-    break;
-  case MYSQL_TYPE_LONG:
-    length= 4;
-    break;
-  case MYSQL_TYPE_LONGLONG:
-    length= 8;
-    break;
-  case MYSQL_TYPE_NULL:
-    length= 0;
-    break;
-  case MYSQL_TYPE_NEWDATE:
-    length= 3;
-    break;
-  case MYSQL_TYPE_DATE:
-  case MYSQL_TYPE_TIME:
-    length= 3;
-    break;
-  case MYSQL_TYPE_TIME2:
-    length= my_time_binary_length(m_field_metadata[col]);
-    break;
-  case MYSQL_TYPE_TIMESTAMP:
-    length= 4;
-    break;
-  case MYSQL_TYPE_TIMESTAMP2:
-    length= my_timestamp_binary_length(m_field_metadata[col]);
-    break;
-  case MYSQL_TYPE_DATETIME:
-    length= 8;
-    break;
-  case MYSQL_TYPE_DATETIME2:
-    length= my_datetime_binary_length(m_field_metadata[col]);
-    break;
-  case MYSQL_TYPE_BIT:
-  {
-    /*
-      Decode the size of the bit field from the master.
-        from_len is the length in bytes from the master
-        from_bit_len is the number of extra bits stored in the master record
-      If from_bit_len is not 0, add 1 to the length to account for accurate
-      number of bytes needed.
-    */
-    uint from_len= (m_field_metadata[col] >> 8U) & 0x00ff;
-    uint from_bit_len= m_field_metadata[col] & 0x00ff;
-    DBUG_ASSERT(from_bit_len <= 7);
-    length= from_len + ((from_bit_len > 0) ? 1 : 0);
-    break;
-  }
-  case MYSQL_TYPE_VARCHAR:
-  {
-    length= m_field_metadata[col] > 255 ? 2 : 1; // c&p of Field_varstring::data_length()
-    length+= length == 1 ? (uint32) *master_data : uint2korr(master_data);
-    break;
-  }
-  case MYSQL_TYPE_TINY_BLOB:
-  case MYSQL_TYPE_MEDIUM_BLOB:
-  case MYSQL_TYPE_LONG_BLOB:
-  case MYSQL_TYPE_BLOB:
-  case MYSQL_TYPE_GEOMETRY:
-  {
-    /*
-      Compute the length of the data. We cannot use get_length() here
-      since it is dependent on the specific table (and also checks the
-      packlength using the internal 'table' pointer) and replication
-      is using a fixed format for storing data in the binlog.
-    */
-    switch (m_field_metadata[col]) {
-    case 1:
-      length= *master_data;
-      break;
-    case 2:
-      length= uint2korr(master_data);
-      break;
-    case 3:
-      length= uint3korr(master_data);
-      break;
-    case 4:
-      length= uint4korr(master_data);
-      break;
-    default:
-      DBUG_ASSERT(0);		// Should not come here
-      break;
-    }
-
-    length+= m_field_metadata[col];
-    break;
-  }
-  default:
-    length= ~(uint32) 0;
-  }
->>>>>>> e1d0ed22
   return length;
 }
 
