#ifndef HANDLER_INCLUDED
#define HANDLER_INCLUDED

/*
   Copyright (c) 2000, 2016, Oracle and/or its affiliates. All rights reserved.

   This program is free software; you can redistribute it and/or
   modify it under the terms of the GNU General Public License
   as published by the Free Software Foundation; version 2 of
   the License.

   This program is distributed in the hope that it will be useful,
   but WITHOUT ANY WARRANTY; without even the implied warranty of
   MERCHANTABILITY or FITNESS FOR A PARTICULAR PURPOSE. See the
   GNU General Public License for more details.

   You should have received a copy of the GNU General Public License
   along with this program; if not, write to the Free Software
   Foundation, Inc., 51 Franklin St, Fifth Floor, Boston, MA 02110-1301  USA
*/

/* Definitions for parameters to do with handler-routines */

#include "my_global.h"
#include "ft_global.h"         // ft_hints
#include "my_thread_local.h"   // my_errno
#include "thr_lock.h"          // thr_lock_type
#include "discrete_interval.h" // Discrete_interval
#include "key.h"               // KEY
#include "sql_bitmap.h"        // Key_map
#include "sql_const.h"         // SHOW_COMP_OPTION
#include "sql_list.h"          // SQL_I_List
#include "sql_plugin_ref.h"    // plugin_ref
#include "system_variables.h"  // System_status_var

#include "mysql/psi/psi_table.h"
#include "dd/types/table.h"

#include <algorithm>
#include <string>

class Alter_info;
class handler;
class Item;
class partition_info;
class Partition_handler;
class Record_buffer;
class SE_cost_constants;     // see opt_costconstants.h
class String;
struct handlerton;
struct TABLE;
struct TABLE_LIST;
struct TABLE_SHARE;
typedef struct st_bitmap MY_BITMAP;
typedef struct st_foreign_key_info FOREIGN_KEY_INFO;
typedef struct st_hash HASH;
typedef struct st_key_cache KEY_CACHE;
typedef struct st_savepoint SAVEPOINT;
typedef struct xid_t XID;
struct MDL_key;

namespace dd {
  class  Schema;
  class  Table;
  class  Tablespace;
  typedef struct sdi_key sdi_key_t;
  typedef struct sdi_vector sdi_vector_t;
  typedef std::string sdi_t;
};

typedef my_bool (*qc_engine_callback)(THD *thd, const char *table_key,
                                      uint key_length,
                                      ulonglong *engine_data);
namespace dd {
  class Table;
  class Partition;
}

typedef bool (stat_print_fn)(THD *thd, const char *type, size_t type_len,
                             const char *file, size_t file_len,
                             const char *status, size_t status_len);

namespace AQP {
  class Join_plan;
}

extern ulong savepoint_alloc_size;

extern MYSQL_PLUGIN_IMPORT const Key_map key_map_empty;
extern MYSQL_PLUGIN_IMPORT Key_map key_map_full; // Should be treated as const

/*
  We preallocate data for several storage engine plugins.
  so: innodb + bdb + ndb + binlog + myisam + myisammrg + archive +
      example + csv + heap + blackhole + federated + 0
  (yes, the sum is deliberately inaccurate)
*/
#define PREALLOC_NUM_HA 15

/// Maps from slot to plugin. May return NULL if plugin has been unloaded.
st_plugin_int *hton2plugin(uint slot);
/// Returns the size of the array holding pointers to plugins.
size_t num_hton2plugins();

/**
  For unit testing.
  Insert plugin into arbitrary slot in array.
  Remove plugin from arbitrary slot in array.
*/
st_plugin_int *insert_hton2plugin(uint slot, st_plugin_int* plugin);
st_plugin_int *remove_hton2plugin(uint slot);

extern const char *ha_row_type[];
extern const char *tx_isolation_names[];
extern const char *binlog_format_names[];
extern TYPELIB tx_isolation_typelib;
extern ulong total_ha_2pc;


// the following is for checking tables

#define HA_ADMIN_ALREADY_DONE	  1
#define HA_ADMIN_OK               0
#define HA_ADMIN_NOT_IMPLEMENTED -1
#define HA_ADMIN_FAILED		 -2
#define HA_ADMIN_CORRUPT         -3
#define HA_ADMIN_INTERNAL_ERROR  -4
#define HA_ADMIN_INVALID         -5
#define HA_ADMIN_REJECT          -6
#define HA_ADMIN_TRY_ALTER       -7
#define HA_ADMIN_WRONG_CHECKSUM  -8
#define HA_ADMIN_NOT_BASE_TABLE  -9
#define HA_ADMIN_NEEDS_UPGRADE  -10
#define HA_ADMIN_NEEDS_ALTER    -11
#define HA_ADMIN_NEEDS_CHECK    -12

/**
   Return values for check_if_supported_inplace_alter().

   @see check_if_supported_inplace_alter() for description of
   the individual values.
*/
enum enum_alter_inplace_result {
  HA_ALTER_ERROR,
  HA_ALTER_INPLACE_NOT_SUPPORTED,
  HA_ALTER_INPLACE_EXCLUSIVE_LOCK,
  HA_ALTER_INPLACE_SHARED_LOCK_AFTER_PREPARE,
  HA_ALTER_INPLACE_SHARED_LOCK,
  HA_ALTER_INPLACE_NO_LOCK_AFTER_PREPARE,
  HA_ALTER_INPLACE_NO_LOCK
};

/* Bits in table_flags() to show what database can do */

#define HA_NO_TRANSACTIONS     (1 << 0) /* Doesn't support transactions */
#define HA_PARTIAL_COLUMN_READ (1 << 1) /* read may not return all columns */
/*
  Used to avoid scanning full tables on an index. If this flag is set then
  the handler always has a primary key (hidden if not defined) and this
  index is used for scanning rather than a full table scan in all
  situations. No separate data/index file.
*/
#define HA_TABLE_SCAN_ON_INDEX (1 << 2)
/*
  The following should be set if the following is not true when scanning
  a table with rnd_next()
  - We will see all rows (including deleted ones)
  - Row positions are 'table->s->db_record_offset' apart
  If this flag is not set, filesort will do a position() call for each matched
  row to be able to find the row later.

  This flag is set for handlers that cannot guarantee that the rows are
  returned according to incremental positions (0, 1, 2, 3...).
  This also means that rnd_next() should return HA_ERR_RECORD_DELETED
  if it finds a deleted row.
 */
#define HA_REC_NOT_IN_SEQ      (1 << 3)

/*
  Can the storage engine handle spatial data.
  Used to check that no spatial attributes are declared unless
  the storage engine is capable of handling it.
*/
#define HA_CAN_GEOMETRY        (1 << 4)
/*
  Reading keys in random order is as fast as reading keys in sort order
  (Used in records.cc to decide if we should use a record cache and by
  filesort to decide if we should sort key + data or key + pointer-to-row.
  For further explanation see intro to init_read_record.
*/
#define HA_FAST_KEY_READ       (1 << 5)
/*
  Set the following flag if we on delete should force all key to be read
  and on update read all keys that changes
*/
#define HA_REQUIRES_KEY_COLUMNS_FOR_DELETE (1 << 6)
/*
  Is NULL values allowed in indexes.
  If this is not allowed then it is not possible to use an index on a
  NULLable field.
*/
#define HA_NULL_IN_KEY         (1 << 7)
/*
  Tells that we can the position for the conflicting duplicate key
  record is stored in table->file->dupp_ref. (insert uses rnd_pos() on
  this to find the duplicated row)
*/
#define HA_DUPLICATE_POS       (1 << 8)
#define HA_NO_BLOBS            (1 << 9) /* Doesn't support blobs */
/*
  Is the storage engine capable of defining an index of a prefix on
  a BLOB attribute.
*/
#define HA_CAN_INDEX_BLOBS     (1 << 10)
/*
  Auto increment fields can be part of a multi-part key. For second part
  auto-increment keys, the auto_incrementing is done in handler.cc
*/
#define HA_AUTO_PART_KEY       (1 << 11)
/*
  Can't define a table without primary key (and cannot handle a table
  with hidden primary key)
*/
#define HA_REQUIRE_PRIMARY_KEY (1 << 12)
/*
  Does the counter of records after the info call specify an exact
  value or not. If it does this flag is set.
*/
#define HA_STATS_RECORDS_IS_EXACT (1 << 13)
/// Not in use.
#define HA_UNUSED  (1 << 14)
/*
  This parameter is set when the handler will also return the primary key
  when doing read-only-key on another index, i.e., if we get the primary
  key columns for free when we do an index read (usually, it also implies
  that HA_PRIMARY_KEY_REQUIRED_FOR_POSITION flag is set).
*/
#define HA_PRIMARY_KEY_IN_READ_INDEX (1 << 15)
/*
  If HA_PRIMARY_KEY_REQUIRED_FOR_POSITION is set, it means that to position()
  uses a primary key given by the record argument.
  Without primary key, we can't call position().
  If not set, the position is returned as the current rows position
  regardless of what argument is given.
*/
#define HA_PRIMARY_KEY_REQUIRED_FOR_POSITION (1 << 16)
#define HA_CAN_RTREEKEYS       (1 << 17)
/*
  Seems to be an old MyISAM feature that is no longer used. No handler
  has it defined but it is checked in init_read_record. Further investigation
  needed.
*/
#define HA_NOT_DELETE_WITH_CACHE (1 << 18)
/*
  The following is we need to a primary key to delete (and update) a row.
  If there is no primary key, all columns needs to be read on update and delete
*/
#define HA_PRIMARY_KEY_REQUIRED_FOR_DELETE (1 << 19)
/*
  Indexes on prefixes of character fields are not allowed.
*/
#define HA_NO_PREFIX_CHAR_KEYS (1 << 20)
/*
  Does the storage engine support fulltext indexes.
*/
#define HA_CAN_FULLTEXT        (1 << 21)
/*
  Can the HANDLER interface in the MySQL API be used towards this
  storage engine.
*/
#define HA_CAN_SQL_HANDLER     (1 << 22)
/*
  Set if the storage engine does not support auto increment fields.
*/
#define HA_NO_AUTO_INCREMENT   (1 << 23)
/*
  Supports CHECKSUM option in CREATE TABLE (MyISAM feature).
*/
#define HA_HAS_CHECKSUM        (1 << 24)
/*
  Table data are stored in separate files (for lower_case_table_names).
  Should file names always be in lower case (used by engines that map
  table names to file names.
*/
#define HA_FILE_BASED	       (1 << 26)
#define HA_NO_VARCHAR	       (1 << 27)
/*
  Is the storage engine capable of handling bit fields.
*/
#define HA_CAN_BIT_FIELD       (1 << 28)
#define HA_ANY_INDEX_MAY_BE_UNIQUE (1 << 30)
#define HA_NO_COPY_ON_ALTER    (1LL << 31)
#define HA_HAS_RECORDS	       (1LL << 32) /* records() gives exact count*/
/* Has it's own method of binlog logging */
#define HA_HAS_OWN_BINLOGGING  (1LL << 33)
/*
  Engine is capable of row-format and statement-format logging,
  respectively
*/
#define HA_BINLOG_ROW_CAPABLE  (1LL << 34)
#define HA_BINLOG_STMT_CAPABLE (1LL << 35)
/*
    When a multiple key conflict happens in a REPLACE command mysql
    expects the conflicts to be reported in the ascending order of
    key names.

    For e.g.

    CREATE TABLE t1 (a INT, UNIQUE (a), b INT NOT NULL, UNIQUE (b), c INT NOT
                     NULL, INDEX(c));

    REPLACE INTO t1 VALUES (1,1,1),(2,2,2),(2,1,3);

    MySQL expects the conflict with 'a' to be reported before the conflict with
    'b'.

    If the underlying storage engine does not report the conflicting keys in
    ascending order, it causes unexpected errors when the REPLACE command is
    executed.

    This flag helps the underlying SE to inform the server that the keys are not
    ordered.
*/
#define HA_DUPLICATE_KEY_NOT_IN_ORDER    (1LL << 36)
/*
  Engine supports REPAIR TABLE. Used by CHECK TABLE FOR UPGRADE if an
  incompatible table is detected. If this flag is set, CHECK TABLE FOR UPGRADE
  will report ER_TABLE_NEEDS_UPGRADE, otherwise ER_TABLE_NEED_REBUILD.
*/
#define HA_CAN_REPAIR                    (1LL << 37)

/*
  Set of all binlog flags. Currently only contain the capabilities
  flags.
 */
#define HA_BINLOG_FLAGS (HA_BINLOG_ROW_CAPABLE | HA_BINLOG_STMT_CAPABLE)

/**
  The handler supports read before write removal optimization

  Read before write removal may be used for storage engines which support
  write without previous read of the row to be updated. Handler returning
  this flag must implement start_read_removal() and end_read_removal().
  The handler may return "fake" rows constructed from the key of the row
  asked for. This is used to optimize UPDATE and DELETE by reducing the
  number of round-trips between handler and storage engine.
  
  Example:
  UPDATE a=1 WHERE pk IN (@<keys@>)

  @verbatim
  mysql_update()
  {
    if (<conditions for starting read removal>)
      start_read_removal()
      -> handler returns true if read removal supported for this table/query

    while(read_record("pk=<key>"))
      -> handler returns fake row with column "pk" set to <key>

      ha_update_row()
      -> handler sends write "a=1" for row with "pk=<key>"

    end_read_removal()
    -> handler returns the number of rows actually written
  }
  @endverbatim

  @note This optimization in combination with batching may be used to
        remove even more round-trips.
*/
#define HA_READ_BEFORE_WRITE_REMOVAL  (1LL << 38)

/*
  Engine supports extended fulltext API
 */
#define HA_CAN_FULLTEXT_EXT              (1LL << 39)

/*
  Storage engine doesn't synchronize result set with expected table contents.
  Used by replication slave to check if it is possible to retrieve rows from
  the table when deciding whether to do a full table scan, index scan or hash
  scan while applying a row event.
 */
#define HA_READ_OUT_OF_SYNC              (1LL << 40)

/*
  Storage engine supports table export using the
  FLUSH TABLE <table_list> FOR EXPORT statement.
 */
#define HA_CAN_EXPORT                 (1LL << 41)

/*
  The handler don't want accesses to this table to
  be const-table optimized
*/
#define HA_BLOCK_CONST_TABLE          (1LL << 42)

/*
  Handler supports FULLTEXT hints
*/
#define HA_CAN_FULLTEXT_HINTS         (1LL << 43)

/**
  Storage engine doesn't support LOCK TABLE ... READ LOCAL locks
  but doesn't want to use handler::store_lock() API for upgrading
  them to LOCK TABLE ... READ locks, for example, because it doesn't
  use THR_LOCK locks at all.
*/
#define HA_NO_READ_LOCAL_LOCK         (1LL << 44)

/**
  A storage engine is compatible with the attachable transaction requirements
  means that

    - either SE detects the fact that THD::ha_data was reset and starts a new
      attachable transaction, closes attachable transaction on close_connection
      and resumes regular (outer) transaction when THD::ha_data is restored;

    - or SE completely ignores THD::ha_data and close_connection like MyISAM
      does.
*/
#define HA_ATTACHABLE_TRX_COMPATIBLE  (1LL << 45)

/**
  Handler supports Generated Columns
*/
#define HA_GENERATED_COLUMNS            (1LL << 46)

/**
  Supports index on virtual generated column
*/
#define HA_CAN_INDEX_VIRTUAL_GENERATED_COLUMN (1LL << 47)

/*
  Bits in index_flags(index_number) for what you can do with index.
  If you do not implement indexes, just return zero here.
*/
/*
  Does the index support read next, this is assumed in the server
  code and never checked so all indexes must support this.
  Note that the handler can be used even if it doesn't have any index.
*/
#define HA_READ_NEXT            1       /* TODO really use this flag */
/*
  Can the index be used to scan backwards (supports ::index_prev).
*/
#define HA_READ_PREV            2
/*
  Can the index deliver its record in index order. Typically true for
  all ordered indexes and not true for hash indexes. Used to set keymap
  part_of_sortkey.
  This keymap is only used to find indexes usable for resolving an ORDER BY
  in the query. Thus in most cases index_read will work just fine without
  order in result production. When this flag is set it is however safe to
  order all output started by index_read since most engines do this. With
  read_multi_range calls there is a specific flag setting order or not
  order so in those cases ordering of index output can be avoided.
*/
#define HA_READ_ORDER           4
/*
  Specify whether index can handle ranges, typically true for all
  ordered indexes and not true for hash indexes.
  Used by optimiser to check if ranges (as key >= 5) can be optimised
  by index.
*/
#define HA_READ_RANGE           8
/*
  Can't use part key searches. This is typically true for hash indexes
  and typically not true for ordered indexes.
*/
#define HA_ONLY_WHOLE_INDEX	16
/*
  Does the storage engine support index-only scans on this index.
  Enables use of HA_EXTRA_KEYREAD and HA_EXTRA_NO_KEYREAD
  Used to set Key_map keys_for_keyread and to check in optimiser for
  index-only scans.  When doing a read under HA_EXTRA_KEYREAD the handler
  only have to fill in the columns the key covers. If
  HA_PRIMARY_KEY_IN_READ_INDEX is set then also the PRIMARY KEY columns
  must be updated in the row.
*/
#define HA_KEYREAD_ONLY         64
/*
  Index scan will not return records in rowid order. Not guaranteed to be
  set for unordered (e.g. HASH) indexes.
*/
#define HA_KEY_SCAN_NOT_ROR     128
#define HA_DO_INDEX_COND_PUSHDOWN  256 /* Supports Index Condition Pushdown */

/* operations for disable/enable indexes */
#define HA_KEY_SWITCH_NONUNIQ      0
#define HA_KEY_SWITCH_ALL          1
#define HA_KEY_SWITCH_NONUNIQ_SAVE 2
#define HA_KEY_SWITCH_ALL_SAVE     3

/*
  Use this instead of 0 as the initial value for the slot number of
  handlerton, so that we can distinguish uninitialized slot number
  from slot 0.
*/
#define HA_SLOT_UNDEF ((uint)-1)

/*
  Parameters for open() (in register form->filestat)
  HA_GET_INFO does an implicit HA_ABORT_IF_LOCKED
*/

#define HA_OPEN_KEYFILE		1
#define HA_OPEN_RNDFILE		2
#define HA_GET_INDEX		4
#define HA_GET_INFO		8	/* do a handler::info() after open */
#define HA_READ_ONLY		16	/* File opened as readonly */
/* Try readonly if can't open with read and write */
#define HA_TRY_READ_ONLY	32
#define HA_WAIT_IF_LOCKED	64	/* Wait if locked on open */
#define HA_ABORT_IF_LOCKED	128	/* skip if locked on open.*/
#define HA_BLOCK_LOCK		256	/* unlock when reading some records */
#define HA_OPEN_TEMPORARY	512

	/* Some key definitions */
#define HA_KEY_NULL_LENGTH	1
#define HA_KEY_BLOB_LENGTH	2

#define HA_LEX_CREATE_TMP_TABLE	1
#define HA_LEX_CREATE_IF_NOT_EXISTS 2
#define HA_LEX_CREATE_TABLE_LIKE 4
#define HA_LEX_CREATE_INTERNAL_TMP_TABLE 8
#define HA_MAX_REC_LENGTH	65535U

/* Table caching type */
#define HA_CACHE_TBL_NONTRANSACT 0
#define HA_CACHE_TBL_NOCACHE     1
#define HA_CACHE_TBL_ASKTRANSACT 2
#define HA_CACHE_TBL_TRANSACT    4

/**
  Options for the START TRANSACTION statement.

  Note that READ ONLY and READ WRITE are logically mutually exclusive.
  This is enforced by the parser and depended upon by trans_begin().

  We need two flags instead of one in order to differentiate between
  situation when no READ WRITE/ONLY clause were given and thus transaction
  is implicitly READ WRITE and the case when READ WRITE clause was used
  explicitly.
*/

// WITH CONSISTENT SNAPSHOT option
static const uint MYSQL_START_TRANS_OPT_WITH_CONS_SNAPSHOT = 1;
// READ ONLY option
static const uint MYSQL_START_TRANS_OPT_READ_ONLY          = 2;
// READ WRITE option
static const uint MYSQL_START_TRANS_OPT_READ_WRITE         = 4;
// HIGH PRIORITY option
static const uint MYSQL_START_TRANS_OPT_HIGH_PRIORITY      = 8;

enum legacy_db_type
{
  DB_TYPE_UNKNOWN=0,DB_TYPE_DIAB_ISAM=1,
  DB_TYPE_HASH,DB_TYPE_MISAM,DB_TYPE_PISAM,
  DB_TYPE_RMS_ISAM, DB_TYPE_HEAP, DB_TYPE_ISAM,
  DB_TYPE_MRG_ISAM, DB_TYPE_MYISAM, DB_TYPE_MRG_MYISAM,
  DB_TYPE_BERKELEY_DB, DB_TYPE_INNODB,
  DB_TYPE_GEMINI, DB_TYPE_NDBCLUSTER,
  DB_TYPE_EXAMPLE_DB, DB_TYPE_ARCHIVE_DB, DB_TYPE_CSV_DB,
  DB_TYPE_FEDERATED_DB,
  DB_TYPE_BLACKHOLE_DB,
  DB_TYPE_PARTITION_DB, // No longer used.
  DB_TYPE_BINLOG,
  DB_TYPE_SOLID,
  DB_TYPE_PBXT,
  DB_TYPE_TABLE_FUNCTION,
  DB_TYPE_MEMCACHE,
  DB_TYPE_FALCON,
  DB_TYPE_MARIA,
  /** Performance schema engine. */
  DB_TYPE_PERFORMANCE_SCHEMA,
  DB_TYPE_FIRST_DYNAMIC=42,
  DB_TYPE_DEFAULT=127 // Must be last
};

enum row_type { ROW_TYPE_NOT_USED=-1, ROW_TYPE_DEFAULT, ROW_TYPE_FIXED,
		ROW_TYPE_DYNAMIC, ROW_TYPE_COMPRESSED,
		ROW_TYPE_REDUNDANT, ROW_TYPE_COMPACT,
                /** Unused. Reserved for future versions. */
                ROW_TYPE_PAGED };

enum enum_binlog_func {
  BFN_RESET_LOGS=        1,
  BFN_RESET_SLAVE=       2,
  BFN_BINLOG_WAIT=       3,
  BFN_BINLOG_END=        4,
  BFN_BINLOG_PURGE_FILE= 5
};

enum enum_binlog_command {
  LOGCOM_CREATE_TABLE,
  LOGCOM_ALTER_TABLE,
  LOGCOM_RENAME_TABLE,
  LOGCOM_DROP_TABLE,
  LOGCOM_CREATE_DB,
  LOGCOM_ALTER_DB,
  LOGCOM_DROP_DB,
  LOGCOM_ACL_NOTIFY
};


/* Bits in used_fields */
#define HA_CREATE_USED_AUTO             (1L << 0)
#define HA_CREATE_USED_RAID             (1L << 1) //RAID is no longer availble
#define HA_CREATE_USED_UNION            (1L << 2)
#define HA_CREATE_USED_INSERT_METHOD    (1L << 3)
#define HA_CREATE_USED_MIN_ROWS         (1L << 4)
#define HA_CREATE_USED_MAX_ROWS         (1L << 5)
#define HA_CREATE_USED_AVG_ROW_LENGTH   (1L << 6)
#define HA_CREATE_USED_PACK_KEYS        (1L << 7)
#define HA_CREATE_USED_CHARSET          (1L << 8)
#define HA_CREATE_USED_DEFAULT_CHARSET  (1L << 9)
#define HA_CREATE_USED_DATADIR          (1L << 10)
#define HA_CREATE_USED_INDEXDIR         (1L << 11)
#define HA_CREATE_USED_ENGINE           (1L << 12)
#define HA_CREATE_USED_CHECKSUM         (1L << 13)
#define HA_CREATE_USED_DELAY_KEY_WRITE  (1L << 14)
#define HA_CREATE_USED_ROW_FORMAT       (1L << 15)
#define HA_CREATE_USED_COMMENT          (1L << 16)
#define HA_CREATE_USED_PASSWORD         (1L << 17)
#define HA_CREATE_USED_CONNECTION       (1L << 18)
#define HA_CREATE_USED_KEY_BLOCK_SIZE   (1L << 19)
/** Unused. Reserved for future versions. */
#define HA_CREATE_USED_TRANSACTIONAL    (1L << 20)
/** Unused. Reserved for future versions. */
#define HA_CREATE_USED_PAGE_CHECKSUM    (1L << 21)
/** This is set whenever STATS_PERSISTENT=0|1|default has been
specified in CREATE/ALTER TABLE. See also HA_OPTION_STATS_PERSISTENT in
include/my_base.h. It is possible to distinguish whether
STATS_PERSISTENT=default has been specified or no STATS_PERSISTENT= is
given at all. */
#define HA_CREATE_USED_STATS_PERSISTENT (1L << 22)
/**
   This is set whenever STATS_AUTO_RECALC=0|1|default has been
   specified in CREATE/ALTER TABLE. See enum_stats_auto_recalc.
   It is possible to distinguish whether STATS_AUTO_RECALC=default
   has been specified or no STATS_AUTO_RECALC= is given at all.
*/
#define HA_CREATE_USED_STATS_AUTO_RECALC (1L << 23)
/**
   This is set whenever STATS_SAMPLE_PAGES=N|default has been
   specified in CREATE/ALTER TABLE. It is possible to distinguish whether
   STATS_SAMPLE_PAGES=default has been specified or no STATS_SAMPLE_PAGES= is
   given at all.
*/
#define HA_CREATE_USED_STATS_SAMPLE_PAGES (1L << 24)

/**
   This is set whenever a 'TABLESPACE=...' phrase is used on CREATE TABLE
*/
#define HA_CREATE_USED_TABLESPACE       (1L << 25)

/** COMPRESSION="zlib|lz4|none" used during table create. */
#define HA_CREATE_USED_COMPRESS         (1L << 26)

/*
  Structure to hold list of database_name.table_name.
  This is used at both mysqld and storage engine layer.
*/
struct st_handler_tablename
{
  const char *db;
  const char *tablename;
};

#define MAXGTRIDSIZE 64
#define MAXBQUALSIZE 64

#define COMPATIBLE_DATA_YES 0
#define COMPATIBLE_DATA_NO  1

/** ENCRYPTION="Y" used during table create. */
#define HA_CREATE_USED_ENCRYPT          (1L << 27)

/*
  These structures are used to pass information from a set of SQL commands
  on add/drop/change tablespace definitions to the proper hton.
*/
#define UNDEF_NODEGROUP 65535
enum ts_command_type
{
  TS_CMD_NOT_DEFINED = -1,
  CREATE_TABLESPACE = 0,
  ALTER_TABLESPACE = 1,
  CREATE_LOGFILE_GROUP = 2,
  ALTER_LOGFILE_GROUP = 3,
  DROP_TABLESPACE = 4,
  DROP_LOGFILE_GROUP = 5,
  CHANGE_FILE_TABLESPACE = 6,
  ALTER_ACCESS_MODE_TABLESPACE = 7
};

enum ts_alter_tablespace_type
{
  TS_ALTER_TABLESPACE_TYPE_NOT_DEFINED = -1,
  ALTER_TABLESPACE_ADD_FILE = 1,
  ALTER_TABLESPACE_DROP_FILE = 2
};

enum tablespace_access_mode
{
  TS_NOT_DEFINED= -1,
  TS_READ_ONLY = 0,
  TS_READ_WRITE = 1,
  TS_NOT_ACCESSIBLE = 2
};

class st_alter_tablespace : public Sql_alloc
{
  public:
  const char *tablespace_name;
  const char *logfile_group_name;
  enum ts_command_type ts_cmd_type;
  enum ts_alter_tablespace_type ts_alter_tablespace_type;
  const char *data_file_name;
  const char *undo_file_name;
  const char *redo_file_name;
  ulonglong extent_size;
  ulonglong undo_buffer_size;
  ulonglong redo_buffer_size;
  ulonglong initial_size;
  ulonglong autoextend_size;
  ulonglong max_size;
  ulonglong file_block_size;
  uint nodegroup_id;
  handlerton *storage_engine;
  bool wait_until_completed;
  const char *ts_comment;
  enum tablespace_access_mode ts_access_mode;
  bool is_tablespace_command()
  {
    return ts_cmd_type == CREATE_TABLESPACE      ||
            ts_cmd_type == ALTER_TABLESPACE       ||
            ts_cmd_type == DROP_TABLESPACE        ||
            ts_cmd_type == CHANGE_FILE_TABLESPACE ||
            ts_cmd_type == ALTER_ACCESS_MODE_TABLESPACE;
  }

  /** Default constructor */
  st_alter_tablespace()
  {
    tablespace_name= NULL;
    logfile_group_name= "DEFAULT_LG"; //Default log file group
    ts_cmd_type= TS_CMD_NOT_DEFINED;
    data_file_name= NULL;
    undo_file_name= NULL;
    redo_file_name= NULL;
    extent_size= 1024*1024;        // Default 1 MByte
    undo_buffer_size= 8*1024*1024; // Default 8 MByte
    redo_buffer_size= 8*1024*1024; // Default 8 MByte
    initial_size= 128*1024*1024;   // Default 128 MByte
    autoextend_size= 0;            // No autoextension as default
    max_size= 0;                   // Max size == initial size => no extension
    storage_engine= NULL;
    file_block_size= 0;            // 0=default or must be a valid Page Size
    nodegroup_id= UNDEF_NODEGROUP;
    wait_until_completed= TRUE;
    ts_comment= NULL;
    ts_access_mode= TS_NOT_DEFINED;
  }
};


/*
  Make sure that the order of schema_tables and enum_schema_tables are the same.
*/
enum enum_schema_tables
{
  SCH_CHARSETS= 0,
  SCH_COLLATIONS,
  SCH_COLLATION_CHARACTER_SET_APPLICABILITY,
  SCH_COLUMNS,
  SCH_COLUMN_PRIVILEGES,
  SCH_ENGINES,
  SCH_EVENTS,
  SCH_FILES,
  SCH_GLOBAL_STATUS,
  SCH_GLOBAL_VARIABLES,
  SCH_KEY_COLUMN_USAGE,
  SCH_OPEN_TABLES,
  SCH_OPTIMIZER_TRACE,
  SCH_PARAMETERS,
  SCH_PARTITIONS,
  SCH_PLUGINS,
  SCH_PROCESSLIST,
  SCH_PROFILES,
  SCH_REFERENTIAL_CONSTRAINTS,
  SCH_PROCEDURES,
  SCH_SCHEMATA,
  SCH_SCHEMA_PRIVILEGES,
  SCH_SESSION_STATUS,
  SCH_SESSION_VARIABLES,
  SCH_STATISTICS,
  SCH_STATUS,
  SCH_TABLES,
  SCH_TABLESPACES,
  SCH_TABLE_CONSTRAINTS,
  SCH_TABLE_NAMES,
  SCH_TABLE_PRIVILEGES,
  SCH_TRIGGERS,
  SCH_USER_PRIVILEGES,
  SCH_VARIABLES,
  SCH_VIEWS
};

enum ha_stat_type { HA_ENGINE_STATUS, HA_ENGINE_LOGS, HA_ENGINE_MUTEX };
enum ha_notification_type { HA_NOTIFY_PRE_EVENT, HA_NOTIFY_POST_EVENT };

/**
  Class to hold information regarding a table to be created on
  behalf of a plugin. The class stores the name, definition and
  options of the table. The definition should not contain the
  'CREATE TABLE name' prefix.

  @note The data members are not owned by the class, and will not
        be deleted when this instance is deleted.
*/
class Plugin_table
{
private:
  const char *m_table_name;
  const char *m_table_definition;
  const char *m_table_options;

public:
  Plugin_table(const char *name, const char *definition,
               const char *options):
    m_table_name(name),
    m_table_definition(definition),
    m_table_options(options)
  { }

  const char *get_name() const
  { return m_table_name; }

  const char *get_table_definition() const
  { return m_table_definition; }

  const char *get_table_options() const
  { return m_table_options; }
};

/**
  Class to hold information regarding a predefined tablespace
  created by a storage engine. The class stores the name, options,
  se_private_data, comment and engine of the tablespace. A list of
  of the tablespace files is also stored.

  @note The data members are not owned by the class, and will not
        be deleted when this instance is deleted.
*/
class Plugin_tablespace
{
public:
  class Plugin_tablespace_file
  {
  private:
    const char *m_name;
    const char *m_se_private_data;
  public:
    Plugin_tablespace_file(const char *name, const char *se_private_data):
      m_name(name),
      m_se_private_data(se_private_data)
    { }

    const char *get_name() const
    { return m_name; }

    const char *get_se_private_data() const
    { return m_se_private_data; }
  };

private:
  const char *m_name;
  const char *m_options;
  const char *m_se_private_data;
  const char *m_comment;
  const char *m_engine;
  List<const Plugin_tablespace_file> m_files;

public:
  Plugin_tablespace(const char *name, const char *options,
                    const char *se_private_data, const char *comment,
                    const char *engine):
    m_name(name),
    m_options(options),
    m_se_private_data(se_private_data),
    m_comment(comment),
    m_engine(engine)
  { }

  void add_file(const Plugin_tablespace_file *file)
  { m_files.push_back(file); }

  const char *get_name() const
  { return m_name; }

  const char *get_options() const
  { return m_options; }

  const char *get_se_private_data() const
  { return m_se_private_data; }

  const char *get_comment() const
  { return m_comment; }

  const char *get_engine() const
  { return m_engine; }

  const List<const Plugin_tablespace_file> &get_files() const
  { return m_files; }
};

/* handlerton methods */

/**
  close_connection is only called if
  thd->ha_data[xxx_hton.slot] is non-zero, so even if you don't need
  this storage area - set it to something, so that MySQL would know
  this storage engine was accessed in this connection
*/
typedef int  (*close_connection_t)(handlerton *hton, THD *thd);

/** Terminate connection/statement notification. */
typedef void (*kill_connection_t)(handlerton *hton, THD *thd);

/**
  Shut down all storage engine background tasks that might access
  the data dictionary, before the main shutdown.
*/
typedef void (*pre_dd_shutdown_t)(handlerton *hton);

/**
  sv points to a storage area, that was earlier passed
  to the savepoint_set call
*/
typedef int (*savepoint_rollback_t)(handlerton *hton, THD *thd, void *sv);

/**
  sv points to an uninitialized storage area of requested size
  (see savepoint_offset description)
*/
typedef int (*savepoint_set_t)(handlerton *hton, THD *thd, void *sv);

/**
  Check if storage engine allows to release metadata locks which were
  acquired after the savepoint if rollback to savepoint is done.
  @return true  - If it is safe to release MDL locks.
          false - If it is not.
*/
typedef bool (*savepoint_rollback_can_release_mdl_t)(handlerton *hton, THD *thd);

typedef int (*savepoint_release_t)(handlerton *hton, THD *thd, void *sv);

/**
  'all' is true if it's a real commit, that makes persistent changes
  'all' is false if it's not in fact a commit but an end of the
  statement that is part of the transaction.
  NOTE 'all' is also false in auto-commit mode where 'end of statement'
  and 'real commit' mean the same event.
*/
typedef int (*commit_t)(handlerton *hton, THD *thd, bool all);

typedef int (*rollback_t)(handlerton *hton, THD *thd, bool all);

typedef int (*prepare_t)(handlerton *hton, THD *thd, bool all);

typedef int (*recover_t)(handlerton *hton, XID *xid_list, uint len);

typedef int (*commit_by_xid_t)(handlerton *hton, XID *xid);

typedef int (*rollback_by_xid_t)(handlerton *hton, XID *xid);

typedef handler *(*create_t)(handlerton *hton, TABLE_SHARE *table,
                             bool partitioned, MEM_ROOT *mem_root);

typedef void (*drop_database_t)(handlerton *hton, char* path);

typedef int (*panic_t)(handlerton *hton, enum ha_panic_function flag);

typedef int (*start_consistent_snapshot_t)(handlerton *hton, THD *thd);

/**
  Flush the log(s) of storage engine(s).

  @param hton Handlerton of storage engine.
  @param binlog_group_flush true if we got invoked by binlog group
    commit during flush stage, false in other cases.
  @retval false Succeed
  @retval true Error
*/
typedef bool (*flush_logs_t)(handlerton *hton, bool binlog_group_flush);

typedef bool (*show_status_t)(handlerton *hton, THD *thd, stat_print_fn *print, enum ha_stat_type stat);

/**
  The flag values are defined in sql_partition.h.
  If this function is set, then it implies that the handler supports
  partitioned tables.
  If this function exists, then handler::get_partition_handler must also be
  implemented.
*/
typedef uint (*partition_flags_t)();

/**
  Get the tablespace name from the SE for the given schema and table.

  @param       thd              Thread context.
  @param       db_name          Name of the relevant schema.
  @param       table_name       Name of the relevant table.
  @param [out] tablespace_name  Name of the tablespace containing the table.

  @return Operation status.
    @retval == 0  Success.
    @retval != 0  Error (handler error code returned).
*/
typedef int (*get_tablespace_t)(THD* thd, LEX_CSTRING db_name, LEX_CSTRING table_name,
                                LEX_CSTRING *tablespace_name);

typedef int (*alter_tablespace_t)(handlerton *hton, THD *thd,
                                  st_alter_tablespace *ts_info,
                                  const dd::Tablespace *old_ts_def,
                                  dd::Tablespace *new_ts_def);

typedef int (*fill_is_table_t)(handlerton *hton, THD *thd, TABLE_LIST *tables,
                               class Item *cond,
                               enum enum_schema_tables);

typedef int (*binlog_func_t)(handlerton *hton, THD *thd, enum_binlog_func fn, void *arg);

typedef void (*binlog_log_query_t)(handlerton *hton, THD *thd,
                                   enum_binlog_command binlog_command,
                                   const char *query, uint query_length,
                                   const char *db, const char *table_name);

typedef int (*release_temporary_latches_t)(handlerton *hton, THD *thd);

typedef int (*discover_t)(handlerton *hton, THD* thd, const char *db,
                          const char *name,
                          uchar **frmblob,
                          size_t *frmlen);

typedef int (*find_files_t)(handlerton *hton, THD *thd,
                            const char *db,
                            const char *path,
                            const char *wild, bool dir, List<LEX_STRING> *files);

typedef int (*table_exists_in_engine_t)(handlerton *hton, THD* thd, const char *db,
                                        const char *name);

typedef int (*make_pushed_join_t)(handlerton *hton, THD* thd,
                                  const AQP::Join_plan* plan);

/**
  List of all system tables specific to the SE.
  Array element would look like below,
   { "<database_name>", "<system table name>" },
  The last element MUST be,
   { (const char*)NULL, (const char*)NULL }

  @see ha_example_system_tables in ha_example.cc

  This interface is optional, so every SE need not implement it.
*/
typedef const char* (*system_database_t)();

/**
  Check if the given db.tablename is a system table for this SE.

  @param db                         Database name to check.
  @param table_name                 table name to check.
  @param is_sql_layer_system_table  if the supplied db.table_name is a SQL
                                    layer system table.

  @see example_is_supported_system_table in ha_example.cc

  is_sql_layer_system_table is supplied to make more efficient
  checks possible for SEs that support all SQL layer tables.

  This interface is optional, so every SE need not implement it.
*/
typedef bool (*is_supported_system_table_t)(const char *db,
                                            const char *table_name,
                                            bool is_sql_layer_system_table);

/**
  Create SDI in a tablespace. This API should be used when upgrading
  a tablespace with no SDI or after invoking sdi_drop().
  @param[in]  tablespace     tablespace object
  @param[in]  num_of_copies  number of SDI copies
  @retval     false          success
  @retval     true           failure
*/
typedef bool (*sdi_create_t)(const dd::Tablespace &tablespace,
                             uint32 num_of_copies);

/**
  Drop SDI in a tablespace. This API should be used only when
  SDI is corrupted.
  @param[in]  tablespace  tablespace object
  @retval     false       success
  @retval     true        failure
*/
typedef bool (*sdi_drop_t)(const dd::Tablespace &tablespace);

/**
  Get the SDI keys in a tablespace into vector.
  @param[in]      tablespace  tablespace object
  @param[in,out]  vector      vector of SDI Keys
  @param[in]      copy_num    SDI copy to operate on
  @retval         false       success
  @retval         true        failure
*/
typedef bool (*sdi_get_keys_t)(const dd::Tablespace &tablespace,
                               dd::sdi_vector_t &vector,
                               uint32 copy_num);

/**
  Retrieve SDI for a given SDI key.

  Since the caller of this api will not know the SDI length, SDI retrieval
  should be done in the following way.

  i.   Allocate initial memory of some size (Lets say 64KB)
  ii.  Pass the allocated memory to the below api.
  iii. If passed buffer is sufficient, sdi_get_by_id() copies the sdi
       to the buffer passed and returns success, else sdi_len is modified
       with the actual length of the SDI (and returns false on failure).
       For genuine errors, sdi_len is returned as UINT64_MAX
  iv.  If sdi_len != UINT64_MAX, retry the call after allocating the memory
       of sdi_len
  v.   Free the memory after using SDI (responsibility of caller)

  @param[in]      tablespace  tablespace object
  @param[in]      sdi_key     SDI key to uniquely identify SDI obj
  @param[in,out]  sdi         SDI retrieved from tablespace
                              A non-null pointer must be passed in
  @param[in,out]  sdi_len     in: length of the memory allocated
                              out: actual length of SDI
  @param[in]      copy_num    SDI copy to operate on
  @retval         false       success
  @retval         true        failure
*/
typedef bool (*sdi_get_t)(const dd::Tablespace &tablespace,
                          const dd::sdi_key_t *sdi_key,
                          void *sdi, uint64 *sdi_len, uint32 copy_num);

/**
  Insert/Update SDI for a given SDI key.
  @param[in]  tablespace  tablespace object
  @param[in]  sdi_key     SDI key to uniquely identify SDI obj
  @param[in]  sdi         SDI to write into the tablespace
  @param[in]  sdi_len     length of SDI BLOB returned
  @retval     false       success
  @retval     true        failure
*/
typedef bool (*sdi_set_t)(const dd::Tablespace &tablespace,
                          const dd::sdi_key_t *sdi_key,
                          const void *sdi, uint64 sdi_len);

/**
  Delete SDI for a given SDI key.
  @param[in]  tablespace  tablespace object
  @param[in]  sdi_key     SDI key to uniquely identify SDI obj
  @retval     false       success
  @retval     true        failure
*/
typedef bool (*sdi_delete_t)(const dd::Tablespace &tablespace,
                             const dd::sdi_key_t *sdi_key);

/**
  Flush the SDI copies.
  @param[in]  tablespace  tablespace object
  @retval     false       success
  @retval     true        failure
*/
typedef bool (*sdi_flush_t)(const dd::Tablespace &tablespace);

/**
  Return the number of SDI copies stored in tablespace.
  @param[in]  tablespace     tablespace object
  @retval     0              if there are no SDI copies
  @retval     MAX_SDI_COPIES if the SDI is present
  @retval     UINT32_MAX     in case of failure
*/
typedef uint32 (*sdi_get_num_copies_t)(const dd::Tablespace &tablespace);


/**
  Store sdi for a dd:Schema object associated with table
  @param[in]  sdi sdi json string
  @param[in]  schema dd object
  @param[in]  table table with which schema is associated
  @return error status
    @retval false if successful.
    @retval true otherwise.
*/
typedef bool (*store_schema_sdi_t)(THD *thd, handlerton *hton,
                                   const dd::sdi_t &sdi,
                                   const dd::Schema *schema,
                                   const dd::Table *table);

/**
  Store sdi for a dd::Table object.
  @param[in]  sdi sdi json string
  @param[in]  table dd object
  @return error status
    @retval false if successful.
    @retval true otherwise.
*/
typedef bool (*store_table_sdi_t)(THD *thd, handlerton *hton,
                                  const dd::sdi_t &sdi,
                                  const dd::Table *table,
                                  const dd::Schema *schema);

/**
  Remove sdi for a dd::Schema object.
  @param[in]  schema dd object
  @return error status
    @retval false if successful.
    @retval true otherwise.
*/
typedef bool (*remove_schema_sdi_t)(THD *thd, handlerton *hton,
                                    const dd::Schema *schema,
                                    const dd::Table *table);


/**
  Remove sdi for a dd::Table object.
  @param[in]  table dd object
  @return error status
    @retval false if successful.
    @retval true otherwise.
*/
typedef bool (*remove_table_sdi_t)(THD *thd, handlerton *hton,
                                   const dd::Table *table,
                                   const dd::Schema *schema);

/**
  Check if the DDSE is started in a way that leaves thd DD being read only.

  @retval true    The data dictionary can only be read.
  @retval false   The data dictionary can be read and written.
 */
typedef bool (*is_dict_readonly_t)();

/**
  Drop all temporary tables which have been left from previous server
  run belonging to this SE. Used on server start-up.

  @param[in]      hton   Handlerton for storage engine.
  @param[in]      thd    Thread context.
  @param[in,out]  files  List of files in directories for temporary files
                         which match tmp_file_prefix and thus can belong to
                         temporary tables (but not necessarily in this SE).
                         It is recommended to remove file from the list if
                         SE recognizes it as belonging to temporary table
                         in this SE and deletes it.
*/
typedef bool (*rm_tmp_tables_t)(handlerton *hton, THD *thd, List<LEX_STRING> *files);

/**
  Retrieve cost constants to be used for this storage engine.

  A storage engine that wants to provide its own cost constants to
  be used in the optimizer cost model, should implement this function.
  The server will call this function to get a cost constant object
  that will be used for tables stored in this storage engine instead
  of using the default cost constants.

  Life cycle for the cost constant object: The storage engine must
  allocate the cost constant object on the heap. After the function
  returns, the server takes over the ownership of this object.
  The server will eventually delete the object by calling delete.

  @note In the initial version the storage_category parameter will
  not be used. The only valid value this will have is DEFAULT_STORAGE_CLASS
  (see declaration in opt_costconstants.h).

  @param storage_category the storage type that the cost constants will
                          be used for

  @return a pointer to the cost constant object, if NULL is returned
          the default cost constants will be used
*/
typedef SE_cost_constants *(*get_cost_constants_t)(uint storage_category);

/**
  @param[in,out]  thd          pointer to THD
  @param[in]      new_trx_arg  pointer to replacement transaction
  @param[out]     ptr_trx_arg  double pointer to being replaced transaction

  Associated with THD engine's native transaction is replaced
  with @c new_trx_arg. The old value is returned through a buffer if non-null
  pointer is provided with @c ptr_trx_arg.
  The method is adapted by XA start and XA prepare handlers to
  handle XA transaction that is logged as two parts by slave applier.

  This interface concerns engines that are aware of XA transaction.
*/
typedef void (*replace_native_transaction_in_thd_t)(THD *thd, void *new_trx_arg,
                                                    void **ptr_trx_arg);


/** Mode for initializing the data dictionary. */
enum dict_init_mode_t
{
  DICT_INIT_CREATE_FILES,         //< Create all required SE files
  DICT_INIT_CHECK_FILES,          //< Verify existence of expected files
  DICT_INIT_IGNORE_FILES          //< Don't care about files at all
};


/**
  Initialize the SE for being used to store the DD tables. Create
  the required files according to the dict_init_mode. Create strings
  representing the required DDSE tables, i.e., tables that the DDSE
  expects to exist in the DD, and add them to the appropriate out
  parameter.

  @param dict_init_mode         How to initialize files
  @param version                Target DD version if a new
                                server is being installed.
                                0 if restarting an existing
                                server.
  @param [out] DDSE_tables      List of SQL DDL statements
                                for creating DD tables that
                                are needed by the DDSE.
  @param [out] DDSE_tablespaces List of meta data for predefined
                                tablespaces created by the DDSE.

  @retval true                  An error occurred.
  @retval false                 Success - no errors.
 */

typedef bool (*dict_init_t)(dict_init_mode_t dict_init_mode,
                            uint version,
                            List<const Plugin_table> *DDSE_tables,
                            List<const Plugin_tablespace> *DDSE_tablespaces);


/** Mode for data dictionary recovery. */
enum dict_recovery_mode_t
{
  DICT_RECOVERY_INITIALIZE_SERVER,       //< First start of a new server
  DICT_RECOVERY_INITIALIZE_TABLESPACES,  //< First start, create tablespaces
  DICT_RECOVERY_RESTART_SERVER           //< Restart of an existing server
};


/**
  Do recovery in the DDSE as part of initializing the data dictionary.
  The dict_recovery_mode indicates what kind of recovery should be
  done.

  @param dict_recovery_mode   How to do recovery
  @param version              Target DD version if a new
                              server is being installed.
                              Actual DD version if restarting
                              an existing server.

  @retval true                An error occurred.
  @retval false               Success - no errors.
 */

typedef bool (*dict_recover_t)(dict_recovery_mode_t dict_recovery_mode,
                               uint version);

/**
  Notify/get permission from storage engine before acquisition or after
  release of exclusive metadata lock on object represented by key.

  @param thd                Thread context.
  @param mdl_key            MDL key identifying object on which exclusive
                            lock is to be acquired/was released.
  @param notification_type  Indicates whether this is pre-acquire or
                            post-release notification.

  @note Notification is done only for objects from TABLESPACE, SCHEMA,
        TABLE, FUNCTION, PROCEDURE, TRIGGER and EVENT namespaces.

  @note Problems during notification are to be reported as warnings, MDL
        subsystem will report generic error if pre-acquire notification
        fails/SE refuses lock acquisition.
  @note Return value is ignored/error is not reported in case of
        post-release notification.

  @note In some cases post-release notification might happen even if
        there were no prior pre-acquire notification. For example,
        when SE was loaded after exclusive lock acquisition, or when
        we need notify SEs which permitted lock acquisition that it
        didn't happen because one of SEs didn't allow it (in such case
        we will do post-release notification for all SEs for simplicity).

  @return False - if notification was successful/lock can be acquired,
          True - if it has failed/lock should not be acquired.
*/
typedef bool (*notify_exclusive_mdl_t)(THD *thd, const MDL_key *mdl_key,
                                       ha_notification_type notification_type);

/**
  Notify/get permission from storage engine before or after execution of
  ALTER TABLE operation on the table identified by the MDL key.

  @param thd                Thread context.
  @param mdl_key            MDL key identifying table which is going to be
                            or was ALTERed.
  @param notification_type  Indicates whether this is pre-ALTER TABLE or
                            post-ALTER TABLE notification.

  @note This hook is necessary because for ALTER TABLE upgrade to X
        metadata lock happens fairly late during the execution process,
        so it can be expensive to abort ALTER TABLE operation at this
        stage by returning failure from notify_exclusive_mdl() hook.

  @note This hook follows the same error reporting convention as
        @see notify_exclusive_mdl().

  @note Similarly to notify_exclusive_mdl() in some cases post-ALTER
        notification might happen even if there were no prior pre-ALTER
        notification.

  @note Post-ALTER notification can happen before post-release notification
        for exclusive metadata lock acquired by this ALTER TABLE.

  @return False - if notification was successful/ALTER TABLE can proceed.
          True - if it has failed/ALTER TABLE should be aborted.
*/
typedef bool (*notify_alter_table_t)(THD *thd, const MDL_key *mdl_key,
                                     ha_notification_type notification_type);

/**
  @brief
  Initiate master key rotation

  @returns false on success,
           true on failure
*/
typedef bool (*rotate_encryption_master_key_t)(void);

/**
  Perform post-commit/rollback cleanup after DDL statement (e.g. in
  case of DROP TABLES really remove table files from disk).

  @note This hook will be invoked after DDL commit or rollback only
        for storage engines supporting atomic DDL.

  @note Problems during execution of this method should be reported to
        error log and as warnings/notes to user. Since this method is
        called after successful commit of the statement we can't fail
        statement with error.
*/
typedef void (*post_ddl_t)(THD *thd);

/**
  handlerton is a singleton structure - one instance per storage engine -
  to provide access to storage engine functionality that works on the
  "global" level (unlike handler class that works on a per-table basis).

  usually handlerton instance is defined statically in ha_xxx.cc as

  static handlerton { ... } xxx_hton;

  savepoint_*, prepare, recover, and *_by_xid pointers can be 0.
*/
struct handlerton
{
  /**
    Historical marker for if the engine is available or not.
  */
  SHOW_COMP_OPTION state;

  /**
    Historical number used for frm file to determine the correct storage engine.
    This is going away and new engines will just use "name" for this.
  */
  enum legacy_db_type db_type;
  /**
    Each storage engine has it's own memory area (actually a pointer)
    in the thd, for storing per-connection information.
    It is accessed as

      thd->ha_data[xxx_hton.slot]

     slot number is initialized by MySQL after xxx_init() is called.
   */
  uint slot;
  /**
    To store per-savepoint data storage engine is provided with an area
    of a requested size (0 is ok here).
    savepoint_offset must be initialized statically to the size of
    the needed memory to store per-savepoint information.
    After xxx_init it is changed to be an offset to savepoint storage
    area and need not be used by storage engine.
    see binlog_hton and binlog_savepoint_set/rollback for an example.
   */
  uint savepoint_offset;

  /* handlerton methods */

  close_connection_t close_connection;
  kill_connection_t kill_connection;
  pre_dd_shutdown_t pre_dd_shutdown;
  savepoint_set_t savepoint_set;
  savepoint_rollback_t savepoint_rollback;
  savepoint_rollback_can_release_mdl_t savepoint_rollback_can_release_mdl;
  savepoint_release_t savepoint_release;
  commit_t commit;
  rollback_t rollback;
  prepare_t prepare;
  recover_t recover;
  commit_by_xid_t commit_by_xid;
  rollback_by_xid_t rollback_by_xid;
  create_t create;
  drop_database_t drop_database;
  panic_t panic;
  start_consistent_snapshot_t start_consistent_snapshot;
  flush_logs_t flush_logs;
  show_status_t show_status;
  partition_flags_t partition_flags;
  get_tablespace_t get_tablespace;
  alter_tablespace_t alter_tablespace;
  fill_is_table_t fill_is_table;
  dict_init_t dict_init;
  dict_recover_t dict_recover;

  /** Global handler flags. */
  uint32 flags;

  /*
    Those handlerton functions below are properly initialized at handler
    init.
  */

  binlog_func_t binlog_func;
  binlog_log_query_t binlog_log_query;
  release_temporary_latches_t release_temporary_latches;
  discover_t discover;
  find_files_t find_files;
  table_exists_in_engine_t table_exists_in_engine;
  make_pushed_join_t make_pushed_join;
  system_database_t system_database;
  is_supported_system_table_t is_supported_system_table;

  /*
    APIs for retrieving Serialized Dictionary Information by tablespace id
  */

  sdi_create_t sdi_create;
  sdi_drop_t sdi_drop;
  sdi_get_keys_t sdi_get_keys;
  sdi_get_t sdi_get;
  sdi_set_t sdi_set;
  sdi_delete_t sdi_delete;
  sdi_flush_t sdi_flush;
  sdi_get_num_copies_t sdi_get_num_copies;

  /**
    Function pointer variables for manipulating storing and removing SDI strings
    in SE.
   */
  store_schema_sdi_t store_schema_sdi;
  store_table_sdi_t store_table_sdi;

  remove_schema_sdi_t remove_schema_sdi;
  remove_table_sdi_t remove_table_sdi;

  /**
    Null-ended array of file extentions that exist for the storage engine.
    Used by frm_error() and the default handler::rename_table and delete_table
    methods in handler.cc.

    For engines that have two file name extentions (separate meta/index file
    and data file), the order of elements is relevant. First element of engine
    file name extentions array should be meta/index file extention. Second
    element - data file extention. This order is assumed by
    prepare_for_repair() when REPAIR TABLE ... USE_FRM is issued.

    For engines that don't have files, file_extensions is NULL.

    Currently, the following alternatives are used:
      - file_extensions == NULL;
      - file_extensions[0] != NULL, file_extensions[1] == NULL;
      - file_extensions[0] != NULL, file_extensions[1] != NULL,
        file_extensions[2] == NULL;
  */
  const char **file_extensions;

  is_dict_readonly_t is_dict_readonly;
  rm_tmp_tables_t rm_tmp_tables;
  get_cost_constants_t get_cost_constants;
  replace_native_transaction_in_thd_t replace_native_transaction_in_thd;
  notify_exclusive_mdl_t notify_exclusive_mdl;
  notify_alter_table_t notify_alter_table;
  rotate_encryption_master_key_t rotate_encryption_master_key;
  post_ddl_t post_ddl;

  /** Flag for Engine License. */
  uint32 license;
  /** Location for engines to keep personal structures. */
  void *data;
};


/* Possible flags of a handlerton (there can be 32 of them) */
#define HTON_NO_FLAGS                 0
#define HTON_CLOSE_CURSORS_AT_COMMIT (1 << 0)
#define HTON_ALTER_NOT_SUPPORTED     (1 << 1) //Engine does not support alter
#define HTON_CAN_RECREATE            (1 << 2) //Delete all is used fro truncate
#define HTON_HIDDEN                  (1 << 3) //Engine does not appear in lists
/*
  Bit 4 was occupied by BDB-specific HTON_FLUSH_AFTER_RENAME flag and is no
  longer used.
*/
#define HTON_NOT_USER_SELECTABLE     (1 << 5)
#define HTON_TEMPORARY_NOT_SUPPORTED (1 << 6) //Having temporary tables not supported
#define HTON_SUPPORT_LOG_TABLES      (1 << 7) //Engine supports log tables
#define HTON_NO_PARTITION            (1 << 8) //You can not partition these tables

/*
  This flag should be set when deciding that the engine does not allow row based
  binary logging (RBL) optimizations.

  Currently, setting this flag, means that table's read/write_set will be left 
  untouched when logging changes to tables in this engine. In practice this 
  means that the server will not mess around with table->write_set and/or 
  table->read_set when using RBL and deciding whether to log full or minimal rows.

  It's valuable for instance for virtual tables, eg: Performance Schema which have
  no meaning for replication.
*/
#define HTON_NO_BINLOG_ROW_OPT       (1 << 9)

/**
  Engine supports extended keys. The flag allows to
  use 'extended key' feature if the engine is able to
  do it (has primary key values in the secondary key).
  Note that handler flag HA_PRIMARY_KEY_IN_READ_INDEX is
  actually partial case of HTON_SUPPORTS_EXTENDED_KEYS.
*/

#define HTON_SUPPORTS_EXTENDED_KEYS  (1 << 10)

// Engine support foreign key constraint.

#define HTON_SUPPORTS_FOREIGN_KEYS   (1 << 11)

/**
  Engine supports atomic DDL. That is rollback of transaction for DDL
  statement will also rollback all changes in SE, commit of transaction
  of DDL statement will make it durable.
*/

#define HTON_SUPPORTS_ATOMIC_DDL     (1 << 12)


enum enum_tx_isolation { ISO_READ_UNCOMMITTED, ISO_READ_COMMITTED,
			 ISO_REPEATABLE_READ, ISO_SERIALIZABLE};

enum enum_stats_auto_recalc { HA_STATS_AUTO_RECALC_DEFAULT= 0,
                              HA_STATS_AUTO_RECALC_ON,
                              HA_STATS_AUTO_RECALC_OFF };

/* struct to hold information about the table that should be created */
typedef struct st_ha_create_information
{
  st_ha_create_information()
  {
    memset(this, 0, sizeof(*this));
  }
  const CHARSET_INFO *table_charset, *default_table_charset;
  LEX_STRING connect_string;
  const char *password, *tablespace;
  LEX_STRING comment;

  /**
  Algorithm (and possible options) to be used for InnoDB's transparent
  page compression. If this attribute is set then it is hint to the
  storage engine to try and compress the data using the specified algorithm
  where possible. Note: this value is interpreted by the storage engine only.
  and ignored by the Server layer. */

  LEX_STRING compress;

  /**
  This attibute is used for InnoDB's transparent page encryption.
  If this attribute is set then it is hint to the storage engine to encrypt
  the data. Note: this value is interpreted by the storage engine only.
  and ignored by the Server layer. */

  LEX_STRING encrypt_type;

  const char *data_file_name, *index_file_name;
  const char *alias;
  ulonglong max_rows,min_rows;
  ulonglong auto_increment_value;
  ulong table_options;
  ulong avg_row_length;
  ulong used_fields;
  ulong key_block_size;
  uint stats_sample_pages;		/* number of pages to sample during
					stats estimation, if used, otherwise 0. */
  enum_stats_auto_recalc stats_auto_recalc;
  SQL_I_List<TABLE_LIST> merge_list;
  handlerton *db_type;
  /**
    Row type of the table definition.

    Defaults to ROW_TYPE_DEFAULT for all non-ALTER statements.
    For ALTER TABLE defaults to ROW_TYPE_NOT_USED (means "keep the current").

    Can be changed either explicitly by the parser.
    If nothing specified inherits the value of the original table (if present).
  */
  enum row_type row_type;
  uint null_bits;                       /* NULL bits at start of record */
  uint options;				/* OR of HA_CREATE_ options */
  uint merge_insert_method;
  enum ha_storage_media storage_media;  /* DEFAULT, DISK or MEMORY */
} HA_CREATE_INFO;


/**
  Structure describing changes to an index to be caused by ALTER TABLE.
*/

struct KEY_PAIR
{
  /**
    Pointer to KEY object describing old version of index in
    TABLE::key_info array for TABLE instance representing old
    version of table.
  */
  KEY *old_key;
  /**
    Pointer to KEY object describing new version of index in
    Alter_inplace_info::key_info_buffer array.
  */
  KEY *new_key;
};


/**
  In-place alter handler context.

  This is a superclass intended to be subclassed by individual handlers
  in order to store handler unique context between in-place alter API calls.

  The handler is responsible for creating the object. This can be done
  as early as during check_if_supported_inplace_alter().

  The SQL layer is responsible for destroying the object.
  The class extends Sql_alloc so the memory will be mem root allocated.

  @see Alter_inplace_info
*/

class inplace_alter_handler_ctx : public Sql_alloc
{
public:
  inplace_alter_handler_ctx() {}

  virtual ~inplace_alter_handler_ctx() {}
};


/**
  Class describing changes to be done by ALTER TABLE.
  Instance of this class is passed to storage engine in order
  to determine if this ALTER TABLE can be done using in-place
  algorithm. It is also used for executing the ALTER TABLE
  using in-place algorithm.
*/

class Alter_inplace_info
{
public:
  /**
     Bits to show in detail what operations the storage engine is
     to execute.

     All these operations are supported as in-place operations by the
     SQL layer. This means that operations that by their nature must
     be performed by copying the table to a temporary table, will not
     have their own flags here (e.g. ALTER TABLE FORCE, ALTER TABLE
     ENGINE).

     We generally try to specify handler flags only if there are real
     changes. But in cases when it is cumbersome to determine if some
     attribute has really changed we might choose to set flag
     pessimistically, for example, relying on parser output only.
  */
  typedef ulonglong HA_ALTER_FLAGS;

  // Add non-unique, non-primary index
  static const HA_ALTER_FLAGS ADD_INDEX                  = 1ULL << 0;

  // Drop non-unique, non-primary index
  static const HA_ALTER_FLAGS DROP_INDEX                 = 1ULL << 1;

  // Add unique, non-primary index
  static const HA_ALTER_FLAGS ADD_UNIQUE_INDEX           = 1ULL << 2;

  // Drop unique, non-primary index
  static const HA_ALTER_FLAGS DROP_UNIQUE_INDEX          = 1ULL << 3;

  // Add primary index
  static const HA_ALTER_FLAGS ADD_PK_INDEX               = 1ULL << 4;

  // Drop primary index
  static const HA_ALTER_FLAGS DROP_PK_INDEX              = 1ULL << 5;

  // Add column

  // Virtual generated column
  static const HA_ALTER_FLAGS ADD_VIRTUAL_COLUMN         = 1ULL << 6;
  // Stored base (non-generated) column
  static const HA_ALTER_FLAGS ADD_STORED_BASE_COLUMN     = 1ULL << 7;
  // Stored generated column
  static const HA_ALTER_FLAGS ADD_STORED_GENERATED_COLUMN= 1ULL << 8;
  // Add generic column (convience constant).
  static const HA_ALTER_FLAGS ADD_COLUMN= ADD_VIRTUAL_COLUMN |
                                          ADD_STORED_BASE_COLUMN |
                                          ADD_STORED_GENERATED_COLUMN;

  // Drop column
  static const HA_ALTER_FLAGS DROP_VIRTUAL_COLUMN        = 1ULL << 9;
  static const HA_ALTER_FLAGS DROP_STORED_COLUMN         = 1ULL << 10;
  static const HA_ALTER_FLAGS DROP_COLUMN= DROP_VIRTUAL_COLUMN |
                                           DROP_STORED_COLUMN;

  // Rename column
  static const HA_ALTER_FLAGS ALTER_COLUMN_NAME          = 1ULL << 11;

  // Change column datatype
  static const HA_ALTER_FLAGS ALTER_VIRTUAL_COLUMN_TYPE         = 1ULL << 12;
  static const HA_ALTER_FLAGS ALTER_STORED_COLUMN_TYPE          = 1ULL << 13;

  /**
    Change column datatype in such way that new type has compatible
    packed representation with old type, so it is theoretically
    possible to perform change by only updating data dictionary
    without changing table rows.
  */
  static const HA_ALTER_FLAGS ALTER_COLUMN_EQUAL_PACK_LENGTH = 1ULL << 14;

  /// A virtual column has changed its position
  static const HA_ALTER_FLAGS ALTER_VIRTUAL_COLUMN_ORDER     = 1ULL << 15;

  /// A stored column has changed its position (disregarding virtual columns)
  static const HA_ALTER_FLAGS ALTER_STORED_COLUMN_ORDER      = 1ULL << 16;

  // Change column from NOT NULL to NULL
  static const HA_ALTER_FLAGS ALTER_COLUMN_NULLABLE      = 1ULL << 17;

  // Change column from NULL to NOT NULL
  static const HA_ALTER_FLAGS ALTER_COLUMN_NOT_NULLABLE  = 1ULL << 18;

  // Set or remove default column value
  static const HA_ALTER_FLAGS ALTER_COLUMN_DEFAULT       = 1ULL << 19;

  // Change column generation expression
  static const HA_ALTER_FLAGS ALTER_VIRTUAL_GCOL_EXPR    = 1ULL << 20;
  static const HA_ALTER_FLAGS ALTER_STORED_GCOL_EXPR     = 1ULL << 21;

  // Add foreign key
  static const HA_ALTER_FLAGS ADD_FOREIGN_KEY            = 1ULL << 22;

  // Drop foreign key
  static const HA_ALTER_FLAGS DROP_FOREIGN_KEY           = 1ULL << 23;

  // table_options changed, see HA_CREATE_INFO::used_fields for details.
  static const HA_ALTER_FLAGS CHANGE_CREATE_OPTION       = 1ULL << 24;

  // Table is renamed
  static const HA_ALTER_FLAGS ALTER_RENAME               = 1ULL << 25;

  // Change the storage type of column
  static const HA_ALTER_FLAGS ALTER_COLUMN_STORAGE_TYPE = 1ULL << 26;

  // Change the column format of column
  static const HA_ALTER_FLAGS ALTER_COLUMN_COLUMN_FORMAT = 1ULL << 27;

  // Add partition
  static const HA_ALTER_FLAGS ADD_PARTITION              = 1ULL << 28;

  // Drop partition
  static const HA_ALTER_FLAGS DROP_PARTITION             = 1ULL << 29;

  // Changing partition options
  static const HA_ALTER_FLAGS ALTER_PARTITION            = 1ULL << 30;

  // Coalesce partition
  static const HA_ALTER_FLAGS COALESCE_PARTITION         = 1ULL << 31;

  // Reorganize partition ... into
  static const HA_ALTER_FLAGS REORGANIZE_PARTITION       = 1ULL << 32;

  // Reorganize partition
  static const HA_ALTER_FLAGS ALTER_TABLE_REORG          = 1ULL << 33;

  // Remove partitioning
  static const HA_ALTER_FLAGS ALTER_REMOVE_PARTITIONING  = 1ULL << 34;

  // Partition operation with ALL keyword
  static const HA_ALTER_FLAGS ALTER_ALL_PARTITION        = 1ULL << 35;

  /**
    Rename index. Note that we set this flag only if there are no other
    changes to the index being renamed. Also for simplicity we don't
    detect renaming of indexes which is done by dropping index and then
    re-creating index with identical definition under different name.
  */
  static const HA_ALTER_FLAGS RENAME_INDEX               = 1ULL << 36;

  /**
    Recreate the table for ALTER TABLE FORCE, ALTER TABLE ENGINE
    and OPTIMIZE TABLE operations.
  */
  static const HA_ALTER_FLAGS RECREATE_TABLE             = 1ULL << 37;

  // Add spatial index
  static const HA_ALTER_FLAGS ADD_SPATIAL_INDEX          = 1ULL << 38;

  // Alter index comment
  static const HA_ALTER_FLAGS ALTER_INDEX_COMMENT        = 1ULL << 39;

  // New/changed virtual generated column require validation
  static const HA_ALTER_FLAGS VALIDATE_VIRTUAL_COLUMN    = 1ULL << 40;

  /**
    Change index option in a way which is likely not to require index
    recreation. For example, change COMMENT or KEY::is_algorithm_explicit
    flag (without change of index algorithm itself).
  */
  static const HA_ALTER_FLAGS CHANGE_INDEX_OPTION        = 1LL << 41;

  // Rebuild partition
  static const HA_ALTER_FLAGS ALTER_REBUILD_PARTITION    = 1ULL << 42;

  /**
    Create options (like MAX_ROWS) for the new version of table.

    @note The referenced instance of HA_CREATE_INFO object was already
          used to create new .FRM file for table being altered. So it
          has been processed by mysql_prepare_create_table() already.
          For example, this means that it has HA_OPTION_PACK_RECORD
          flag in HA_CREATE_INFO::table_options member correctly set.
  */
  HA_CREATE_INFO *create_info;

  /**
    Alter options, fields and keys for the new version of table.

    @note The referenced instance of Alter_info object was already
          used to create new .FRM file for table being altered. So it
          has been processed by mysql_prepare_create_table() already.
          In particular, this means that in Create_field objects for
          fields which were present in some form in the old version
          of table, Create_field::field member points to corresponding
          Field instance for old version of table.
  */
  Alter_info *alter_info;

  /**
    Array of KEYs for new version of table - including KEYs to be added.

    @note Currently this array is produced as result of
          mysql_prepare_create_table() call.
          This means that it follows different convention for
          KEY_PART_INFO::fieldnr values than objects in TABLE::key_info
          array.

    @todo This is mainly due to the fact that we need to keep compatibility
          with removed handler::add_index() call. We plan to switch to
          TABLE::key_info numbering later.

    KEYs are sorted - see sort_keys().
  */
  KEY  *key_info_buffer;

  /** Size of key_info_buffer array. */
  uint key_count;

  /** Size of index_drop_buffer array. */
  uint index_drop_count;

  /**
     Array of pointers to KEYs to be dropped belonging to the TABLE instance
     for the old version of the table.
  */
  KEY  **index_drop_buffer;

  /** Size of index_add_buffer array. */
  uint index_add_count;

  /**
     Array of indexes into key_info_buffer for KEYs to be added,
     sorted in increasing order.
  */
  uint *index_add_buffer;

  /** Size of index_rename_buffer array. */
  uint index_rename_count;

  /** Size of index_rename_buffer array. */
  uint index_altered_visibility_count;

  /**
    Array of KEY_PAIR objects describing indexes being renamed.
    For each index renamed it contains object with KEY_PAIR::old_key
    pointing to KEY object belonging to the TABLE instance for old
    version of table representing old version of index and with
    KEY_PAIR::new_key pointing to KEY object for new version of
    index in key_info_buffer member.
  */
  KEY_PAIR  *index_rename_buffer;
  KEY_PAIR  *index_altered_visibility_buffer;

  /**
     Context information to allow handlers to keep context between in-place
     alter API calls.

     @see inplace_alter_handler_ctx for information about object lifecycle.
  */
  inplace_alter_handler_ctx *handler_ctx;

  /**
    If the table uses several handlers, like ha_partition uses one handler
    per partition, this contains a Null terminated array of ctx pointers
    that should all be committed together.
    Or NULL if only handler_ctx should be committed.
    Set to NULL if the low level handler::commit_inplace_alter_table uses it,
    to signal to the main handler that everything was committed as atomically.

    @see inplace_alter_handler_ctx for information about object lifecycle.
  */
  inplace_alter_handler_ctx **group_commit_ctx;

  /**
     Flags describing in detail which operations the storage engine is to execute.
  */
  HA_ALTER_FLAGS handler_flags;

  /**
     Partition_info taking into account the partition changes to be performed.
     Contains all partitions which are present in the old version of the table
     with partitions to be dropped or changed marked as such + all partitions
     to be added in the new version of table marked as such.
  */
  partition_info *modified_part_info;

  /** true for online operation (LOCK=NONE) */
  bool online;

  /**
     Can be set by handler to describe why a given operation cannot be done
     in-place (HA_ALTER_INPLACE_NOT_SUPPORTED) or why it cannot be done
     online (HA_ALTER_INPLACE_NO_LOCK or HA_ALTER_INPLACE_NO_LOCK_AFTER_PREPARE)
     If set, it will be used with ER_ALTER_OPERATION_NOT_SUPPORTED_REASON if
     results from handler::check_if_supported_inplace_alter() doesn't match
     requirements set by user. If not set, the more generic
     ER_ALTER_OPERATION_NOT_SUPPORTED will be used.

     Please set to a properly localized string, for example using
     my_get_err_msg(), so that the error message as a whole is localized.
  */
  const char *unsupported_reason;

  Alter_inplace_info(HA_CREATE_INFO *create_info_arg,
                     Alter_info *alter_info_arg,
                     KEY *key_info_arg, uint key_count_arg,
                     partition_info *modified_part_info_arg)
    : create_info(create_info_arg),
    alter_info(alter_info_arg),
    key_info_buffer(key_info_arg),
    key_count(key_count_arg),
    index_drop_count(0),
    index_drop_buffer(NULL),
    index_add_count(0),
    index_add_buffer(NULL),
    index_rename_count(0),
    index_altered_visibility_count(0),
    index_rename_buffer(NULL),
    handler_ctx(NULL),
    group_commit_ctx(NULL),
    handler_flags(0),
    modified_part_info(modified_part_info_arg),
    online(false),
    unsupported_reason(NULL)
  {}

  ~Alter_inplace_info()
  {
    delete handler_ctx;
  }

  /**
    Used after check_if_supported_inplace_alter() to report
    error if the result does not match the LOCK/ALGORITHM
    requirements set by the user.

    @param not_supported  Part of statement that was not supported.
    @param try_instead    Suggestion as to what the user should
                          replace not_supported with.
  */
  void report_unsupported_error(const char *not_supported,
                                const char *try_instead);

  /** Add old and new version of key to array of indexes to be renamed. */
  void add_renamed_key(KEY *old_key, KEY *new_key)
  {
    KEY_PAIR *key_pair= index_rename_buffer + index_rename_count++;
    key_pair->old_key= old_key;
    key_pair->new_key= new_key;
    DBUG_PRINT("info", ("index renamed: '%s' to '%s'",
                        old_key->name, new_key->name));
  }

  void add_altered_index_visibility(KEY *old_key, KEY *new_key)
  {
    KEY_PAIR *key_pair= index_altered_visibility_buffer +
      index_altered_visibility_count++;
    key_pair->old_key= old_key;
    key_pair->new_key= new_key;
    DBUG_PRINT("info", ("index had visibility altered: %i to %i",
                        old_key->is_visible,
                        new_key->is_visible));
  }

  /**
    Add old and new version of modified key to arrays of indexes to
    be dropped and added (correspondingly).
  */
  void add_modified_key(KEY *old_key, KEY *new_key)
  {
    index_drop_buffer[index_drop_count++]= old_key;
    index_add_buffer[index_add_count++]= (uint) (new_key - key_info_buffer);
    DBUG_PRINT("info", ("index changed: '%s'", old_key->name));
  }

  /** Drop key to array of indexes to be dropped. */
  void add_dropped_key(KEY *old_key)
  {
    index_drop_buffer[index_drop_count++]= old_key;
    DBUG_PRINT("info", ("index dropped: '%s'", old_key->name));
  }

  /** Add key to array of indexes to be added. */
  void add_added_key(KEY *new_key)
  {
    index_add_buffer[index_add_count++]= (uint) (new_key - key_info_buffer);
    DBUG_PRINT("info", ("index added: '%s'", new_key->name));
  }
};


typedef struct st_ha_check_opt
{
  st_ha_check_opt() {}                        /* Remove gcc warning */
  uint flags;       /* isam layer flags (e.g. for myisamchk) */
  uint sql_flags;   /* sql layer flags - for something myisamchk cannot do */
  KEY_CACHE *key_cache;	/* new key cache when changing key cache */
  void init();
} HA_CHECK_OPT;


/*
  This is a buffer area that the handler can use to store rows.
  'end_of_used_area' should be kept updated after calls to
  read-functions so that other parts of the code can use the
  remaining area (until next read calls is issued).
*/

typedef struct st_handler_buffer
{
  uchar *buffer;         /* Buffer one can start using */
  uchar *buffer_end;     /* End of buffer */
  uchar *end_of_used_area;     /* End of area that was used by handler */
} HANDLER_BUFFER;

typedef void *range_seq_t;

typedef struct st_range_seq_if
{
  /*
    Initialize the traversal of range sequence
    
    SYNOPSIS
      init()
        init_params  The seq_init_param parameter 
        n_ranges     The number of ranges obtained 
        flags        A combination of HA_MRR_SINGLE_POINT, HA_MRR_FIXED_KEY

    RETURN
      An opaque value to be used as RANGE_SEQ_IF::next() parameter
  */
  range_seq_t (*init)(void *init_params, uint n_ranges, uint flags);


  /*
    Get the next range in the range sequence

    SYNOPSIS
      next()
        seq    The value returned by RANGE_SEQ_IF::init()
        range  OUT Information about the next range
    
    RETURN
      0 - Ok, the range structure filled with info about the next range
      1 - No more ranges
  */
  uint (*next) (range_seq_t seq, KEY_MULTI_RANGE *range);

  /*
    Check whether range_info orders to skip the next record

    SYNOPSIS
      skip_record()
        seq         The value returned by RANGE_SEQ_IF::init()
        range_info  Information about the next range 
                    (Ignored if MRR_NO_ASSOCIATION is set)
        rowid       Rowid of the record to be checked (ignored if set to 0)
    
    RETURN
      1 - Record with this range_info and/or this rowid shall be filtered
          out from the stream of records returned by multi_range_read_next()
      0 - The record shall be left in the stream
  */ 
  bool (*skip_record) (range_seq_t seq, char *range_info, uchar *rowid);

  /*
    Check if the record combination matches the index condition
    SYNOPSIS
      skip_index_tuple()
        seq         The value returned by RANGE_SEQ_IF::init()
        range_info  Information about the next range 
    
    RETURN
      0 - The record combination satisfies the index condition
      1 - Otherwise
  */ 
  bool (*skip_index_tuple) (range_seq_t seq, char *range_info);
} RANGE_SEQ_IF;


/**
  Used to store optimizer cost estimates.

  The class consists of PODs only: default operator=, copy constructor
  and destructor are used.
 */
class Cost_estimate
{ 
private:
  double io_cost;                               ///< cost of I/O operations
  double cpu_cost;                              ///< cost of CPU operations
  double import_cost;                           ///< cost of remote operations
  double mem_cost;                              ///< memory used (bytes)
  
public:
  Cost_estimate() :
    io_cost(0),
    cpu_cost(0),
    import_cost(0),
    mem_cost(0)
  {}

  /// Returns sum of time-consuming costs, i.e., not counting memory cost
  double total_cost() const  { return io_cost + cpu_cost + import_cost; }
  double get_io_cost()     const { return io_cost; }
  double get_cpu_cost()    const { return cpu_cost; }
  double get_import_cost() const { return import_cost; }
  double get_mem_cost()    const { return mem_cost; }

  /**
    Whether or not all costs in the object are zero
    
    @return true if all costs are zero, false otherwise
  */
  bool is_zero() const
  { 
    return !(io_cost || cpu_cost || import_cost || mem_cost);
  }
  /**
    Whether or not the total cost is the maximal double
    
    @return true if total cost is the maximal double, false otherwise
  */
  bool is_max_cost()  const { return io_cost == DBL_MAX; }
  /// Reset all costs to zero
  void reset()
  {
    io_cost= cpu_cost= import_cost= mem_cost= 0;
  }
  /// Set current cost to the maximal double
  void set_max_cost()
  {
    reset();
    io_cost= DBL_MAX;
  }

  /// Multiply io, cpu and import costs by parameter
  void multiply(double m)
  {
    DBUG_ASSERT(!is_max_cost());

    io_cost *= m;
    cpu_cost *= m;
    import_cost *= m;
    /* Don't multiply mem_cost */
  }

  Cost_estimate& operator+= (const Cost_estimate &other)
  {
    DBUG_ASSERT(!is_max_cost() && !other.is_max_cost());

    io_cost+= other.io_cost;
    cpu_cost+= other.cpu_cost;
    import_cost+= other.import_cost;
    mem_cost+= other.mem_cost;

    return *this;
  }

  Cost_estimate operator+ (const Cost_estimate &other)
  {
    Cost_estimate result= *this;
    result+= other;

    return result;
  }

  Cost_estimate operator- (const Cost_estimate &other)
  {
    Cost_estimate result;

    DBUG_ASSERT(!other.is_max_cost());

    result.io_cost= io_cost - other.io_cost;
    result.cpu_cost= cpu_cost - other.cpu_cost;
    result.import_cost= import_cost - other.import_cost;
    result.mem_cost= mem_cost - other.mem_cost;
    return result;
  }

  bool operator> (const Cost_estimate &other) const
  {
    return total_cost() > other.total_cost() ? true : false;
  }

  bool operator< (const Cost_estimate &other) const
  {
    return other > *this ? true : false;
  }

  /// Add to IO cost
  void add_io(double add_io_cost)
  {
    DBUG_ASSERT(!is_max_cost());
    io_cost+= add_io_cost;
  }

  /// Add to CPU cost
  void add_cpu(double add_cpu_cost)
  {
    DBUG_ASSERT(!is_max_cost());
    cpu_cost+= add_cpu_cost;
  }

  /// Add to import cost
  void add_import(double add_import_cost)
  {
    DBUG_ASSERT(!is_max_cost());
    import_cost+= add_import_cost;
  }

  /// Add to memory cost
  void add_mem(double add_mem_cost)
  {
    DBUG_ASSERT(!is_max_cost());
    mem_cost+= add_mem_cost;
  }
};

void get_sweep_read_cost(TABLE *table, ha_rows nrows, bool interrupted, 
                         Cost_estimate *cost);

/*
  The below two are not used (and not handled) in this milestone of this WL
  entry because there seems to be no use for them at this stage of
  implementation.
*/
#define HA_MRR_SINGLE_POINT 1
#define HA_MRR_FIXED_KEY  2

/* 
  Indicates that RANGE_SEQ_IF::next(&range) doesn't need to fill in the
  'range' parameter.
*/
#define HA_MRR_NO_ASSOCIATION 4

/* 
  The MRR user will provide ranges in key order, and MRR implementation
  must return rows in key order.
  Passing this flag to multi_read_range_init() may cause the
  default MRR handler to be used even if HA_MRR_USE_DEFAULT_IMPL
  was not specified.
  (If the native MRR impl. can not provide SORTED result)
*/
#define HA_MRR_SORTED 8

/* MRR implementation doesn't have to retrieve full records */
#define HA_MRR_INDEX_ONLY 16

/* 
  The passed memory buffer is of maximum possible size, the caller can't
  assume larger buffer.
*/
#define HA_MRR_LIMITS 32


/*
  Flag set <=> default MRR implementation is used
  (The choice is made by **_info[_const]() function which may set this
   flag. SQL layer remembers the flag value and then passes it to
   multi_read_range_init().
*/
#define HA_MRR_USE_DEFAULT_IMPL 64

/*
  Used only as parameter to multi_range_read_info():
  Flag set <=> the caller guarantees that the bounds of the scanned ranges
  will not have NULL values.
*/
#define HA_MRR_NO_NULL_ENDPOINTS 128

/*
  Set by the MRR implementation to signal that it will natively
  produced sorted result if multi_range_read_init() is called with
  the HA_MRR_SORTED flag - Else multi_range_read_init(HA_MRR_SORTED)
  will revert to use the default MRR implementation. 
*/
#define HA_MRR_SUPPORT_SORTED 256


class ha_statistics
{
public:
  ulonglong data_file_length;		/* Length off data file */
  ulonglong max_data_file_length;	/* Length off data file */
  ulonglong index_file_length;
  ulonglong max_index_file_length;
  ulonglong delete_length;		/* Free bytes */
  ulonglong auto_increment_value;
  /*
    The number of records in the table. 
      0    - means the table has exactly 0 rows
    other  - if (table_flags() & HA_STATS_RECORDS_IS_EXACT)
               the value is the exact number of records in the table
             else
               it is an estimate
  */
  ha_rows records;
  ha_rows deleted;			/* Deleted records */
  ulong mean_rec_length;		/* physical reclength */
  /* TODO: create_time should be retrieved from the new DD. Remove this. */
  time_t create_time;			/* When table was created */
  ulong check_time;
  ulong update_time;
  uint block_size;			/* index block size */
  
  /*
    number of buffer bytes that native mrr implementation needs,
  */
  uint mrr_length_per_rec;

  /**
    Estimate for how much of the table that is availabe in a memory
    buffer. Valid range is [0..1]. If it has the special value
    IN_MEMORY_ESTIMATE_UNKNOWN (defined in structs.h), it means that
    the storage engine has not supplied any value for it.
  */
  double table_in_mem_estimate;

  ha_statistics():
    data_file_length(0), max_data_file_length(0),
    index_file_length(0), delete_length(0), auto_increment_value(0),
    records(0), deleted(0), mean_rec_length(0), create_time(0),
    check_time(0), update_time(0), block_size(0),
    table_in_mem_estimate(IN_MEMORY_ESTIMATE_UNKNOWN)
  {}
};

/**
  Calculates length of key.

  Given a key index and a map of key parts return length of buffer used by key
  parts.

  @param  table        Table containing the key
  @param  key          Key index
  @param  keypart_map  which key parts that is used

  @return Length of used key parts.
*/
uint calculate_key_len(TABLE *table, uint key,
                       key_part_map keypart_map);
/*
  bitmap with first N+1 bits set
  (keypart_map for a key prefix of [0..N] keyparts)
*/
#define make_keypart_map(N) (((key_part_map)2 << (N)) - 1)
/*
  bitmap with first N bits set
  (keypart_map for a key prefix of [0..N-1] keyparts)
*/
#define make_prev_keypart_map(N) (((key_part_map)1 << (N)) - 1)


/** Base class to be used by handlers different shares */
class Handler_share
{
public:
  Handler_share() {}
  virtual ~Handler_share() {}
};


class Create_field;


/**
  Wrapper for struct ft_hints.
*/

class Ft_hints: public Sql_alloc
{
private:
  struct ft_hints hints;

public:
  Ft_hints(uint ft_flags)
  {
    hints.flags= ft_flags;
    hints.op_type= FT_OP_UNDEFINED;
    hints.op_value= 0.0;
    hints.limit= HA_POS_ERROR;
  }

  /**
    Set comparison operation type and and value for master MATCH function.

     @param type   comparison operation type
     @param value  comparison operation value
  */
  void set_hint_op(enum ft_operation type, double value)
  {
    hints.op_type= type;
    hints.op_value= value;
  }

  /**
    Set Ft_hints flag.

    @param ft_flag Ft_hints flag
  */
  void set_hint_flag(uint ft_flag)
  {
    hints.flags|= ft_flag;
  }

  /**
    Set Ft_hints limit.

    @param ft_limit limit
  */
  void set_hint_limit(ha_rows ft_limit)
  {
    hints.limit= ft_limit;
  }

  /**
    Get Ft_hints limit.

    @return Ft_hints limit
  */
  ha_rows get_limit()
  {
    return hints.limit;
  }

  /**
    Get Ft_hints operation value.

    @return operation value
  */
  double get_op_value()
  {
    return hints.op_value;
  }

  /**
    Get Ft_hints operation type.

    @return operation type
  */
  enum ft_operation get_op_type()
  {
    return hints.op_type;
  }

  /**
    Get Ft_hints flags.

    @return Ft_hints flags
  */
  uint get_flags()
  {
    return hints.flags;
  }

 /**
    Get ft_hints struct.

    @return pointer to ft_hints struct
  */
  struct ft_hints* get_hints()
  {
    return &hints;
  }
};


/**
  The handler class is the interface for dynamically loadable
  storage engines. Do not add ifdefs and take care when adding or
  changing virtual functions to avoid vtable confusion

  Functions in this class accept and return table columns data. Two data
  representation formats are used:
  1. TableRecordFormat - Used to pass [partial] table records to/from
     storage engine

  2. KeyTupleFormat - used to pass index search tuples (aka "keys") to
     storage engine. See opt_range.cc for description of this format.

  TableRecordFormat
  =================
  [Warning: this description is work in progress and may be incomplete]
  The table record is stored in a fixed-size buffer:
   
    record: null_bytes, column1_data, column2_data, ...
  
  The offsets of the parts of the buffer are also fixed: every column has 
  an offset to its column{i}_data, and if it is nullable it also has its own
  bit in null_bytes. 

  The record buffer only includes data about columns that are marked in the
  relevant column set (table->read_set and/or table->write_set, depending on
  the situation). 
  <not-sure>It could be that it is required that null bits of non-present
  columns are set to 1</not-sure>

  VARIOUS EXCEPTIONS AND SPECIAL CASES

  f the table has no nullable columns, then null_bytes is still 
  present, its length is one byte <not-sure> which must be set to 0xFF 
  at all times. </not-sure>
  
  If the table has columns of type BIT, then certain bits from those columns
  may be stored in null_bytes as well. Grep around for Field_bit for
  details.

  For blob columns (see Field_blob), the record buffer stores length of the 
  data, following by memory pointer to the blob data. The pointer is owned 
  by the storage engine and is valid until the next operation.

  If a blob column has NULL value, then its length and blob data pointer
  must be set to 0.


  Overview of main modules of the handler API
  ===========================================
  The overview below was copied from the storage/partition/ha_partition.h when
  support for non-native partitioning was removed.

  -------------------------------------------------------------------------
  MODULE create/delete handler object
  -------------------------------------------------------------------------
  Object create/delete method. Normally called when a table object
  exists.

  -------------------------------------------------------------------------
  MODULE meta data changes
  -------------------------------------------------------------------------
  Meta data routines to CREATE, DROP, RENAME table are often used at
  ALTER TABLE (update_create_info used from ALTER TABLE and SHOW ..).

  create_handler_files is called before opening a new handler object
  to call create. It is used to create any local handler object needed
  when opening the object.

  Methods:
    delete_table()
    rename_table()
    create()
    create_handler_files()
    update_create_info()

  -------------------------------------------------------------------------
  MODULE open/close object
  -------------------------------------------------------------------------
  Open and close handler object to ensure all underlying files and
  objects allocated and deallocated for query handling is handled
  properly.

  A handler object is opened as part of its initialisation and before
  being used for normal queries (not before meta-data changes always.
  If the object was opened it will also be closed before being deleted.

  Methods:
    open()
    close()

  -------------------------------------------------------------------------
  MODULE start/end statement
  -------------------------------------------------------------------------
  This module contains methods that are used to understand start/end of
  statements, transaction boundaries, and aid for proper concurrency
  control.

  Methods:
    store_lock()
    external_lock()
    start_stmt()
    lock_count()
    unlock_row()
    was_semi_consistent_read()
    try_semi_consistent_read()

  -------------------------------------------------------------------------
  MODULE change record
  -------------------------------------------------------------------------
  This part of the handler interface is used to change the records
  after INSERT, DELETE, UPDATE, REPLACE method calls but also other
  special meta-data operations as ALTER TABLE, LOAD DATA, TRUNCATE.

  These methods are used for insert (write_row), update (update_row)
  and delete (delete_row). All methods to change data always work on
  one row at a time. update_row and delete_row also contains the old
  row.
  delete_all_rows will delete all rows in the table in one call as a
  special optimization for DELETE from table;

  Bulk inserts are supported if all underlying handlers support it.
  start_bulk_insert and end_bulk_insert is called before and after a
  number of calls to write_row.

  Methods:
    write_row()
    update_row()
    delete_row()
    delete_all_rows()
    start_bulk_insert()
    end_bulk_insert()

  -------------------------------------------------------------------------
  MODULE full table scan
  -------------------------------------------------------------------------
  This module is used for the most basic access method for any table
  handler. This is to fetch all data through a full table scan. No
  indexes are needed to implement this part.
  It contains one method to start the scan (rnd_init) that can also be
  called multiple times (typical in a nested loop join). Then proceeding
  to the next record (rnd_next) and closing the scan (rnd_end).
  To remember a record for later access there is a method (position)
  and there is a method used to retrieve the record based on the stored
  position.
  The position can be a file position, a primary key, a ROWID dependent
  on the handler below.

  Methods:

    rnd_init()
    rnd_end()
    rnd_next()
    rnd_pos()
    rnd_pos_by_record()
    position()

  -------------------------------------------------------------------------
  MODULE index scan
  -------------------------------------------------------------------------
  This part of the handler interface is used to perform access through
  indexes. The interface is defined as a scan interface but the handler
  can also use key lookup if the index is a unique index or a primary
  key index.
  Index scans are mostly useful for SELECT queries but are an important
  part also of UPDATE, DELETE, REPLACE and CREATE TABLE table AS SELECT
  and so forth.
  Naturally an index is needed for an index scan and indexes can either
  be ordered, hash based. Some ordered indexes can return data in order
  but not necessarily all of them.
  There are many flags that define the behavior of indexes in the
  various handlers. These methods are found in the optimizer module.

  index_read is called to start a scan of an index. The find_flag defines
  the semantics of the scan. These flags are defined in
  include/my_base.h
  index_read_idx is the same but also initializes index before calling doing
  the same thing as index_read. Thus it is similar to index_init followed
  by index_read. This is also how we implement it.

  index_read/index_read_idx does also return the first row. Thus for
  key lookups, the index_read will be the only call to the handler in
  the index scan.

  index_init initializes an index before using it and index_end does
  any end processing needed.

  Methods:
    index_read_map()
    index_init()
    index_end()
    index_read_idx_map()
    index_next()
    index_prev()
    index_first()
    index_last()
    index_next_same()
    index_read_last_map()
    read_range_first()
    read_range_next()

  -------------------------------------------------------------------------
  MODULE information calls
  -------------------------------------------------------------------------
  This calls are used to inform the handler of specifics of the ongoing
  scans and other actions. Most of these are used for optimisation
  purposes.

  Methods:
    info()
    get_dynamic_partition_info
    extra()
    extra_opt()
    reset()

  -------------------------------------------------------------------------
  MODULE optimizer support
  -------------------------------------------------------------------------
  NOTE:
  One important part of the public handler interface that is not depicted in
  the methods is the attribute records which is defined in the base class.
  This is looked upon directly and is set by calling info(HA_STATUS_INFO) ?

  Methods:
    min_rows_for_estimate()
    get_biggest_used_partition()
    keys_to_use_for_scanning()
    scan_time()
    read_time()
    records_in_range()
    estimate_rows_upper_bound()
    table_cache_type()
    records()

  -------------------------------------------------------------------------
  MODULE print messages
  -------------------------------------------------------------------------
  This module contains various methods that returns text messages for
  table types, index type and error messages.

  Methods:
    table_type()
    get_row_type()
    print_error()
    get_error_message()

  -------------------------------------------------------------------------
  MODULE handler characteristics
  -------------------------------------------------------------------------
  This module contains a number of methods defining limitations and
  characteristics of the handler (see also documentation regarding the
  individual flags).

  Methods:
    table_flags()
    index_flags()
    min_of_the_max_uint()
    max_supported_record_length()
    max_supported_keys()
    max_supported_key_parts()
    max_supported_key_length()
    max_supported_key_part_length()
    low_byte_first()
    extra_rec_buf_length()
    min_record_length(uint options)
    primary_key_is_clustered()
    ha_key_alg get_default_index_algorithm()
    is_index_algorithm_supported()

  -------------------------------------------------------------------------
  MODULE compare records
  -------------------------------------------------------------------------
  cmp_ref checks if two references are the same. For most handlers this is
  a simple memcmp of the reference. However some handlers use primary key
  as reference and this can be the same even if memcmp says they are
  different. This is due to character sets and end spaces and so forth.

  Methods:
    cmp_ref()

  -------------------------------------------------------------------------
  MODULE auto increment
  -------------------------------------------------------------------------
  This module is used to handle the support of auto increments.

  This variable in the handler is used as part of the handler interface
  It is maintained by the parent handler object and should not be
  touched by child handler objects (see handler.cc for its use).

  Methods:
    get_auto_increment()
    release_auto_increment()

  -------------------------------------------------------------------------
  MODULE initialize handler for HANDLER call
  -------------------------------------------------------------------------
  This method is a special InnoDB method called before a HANDLER query.

  Methods:
    init_table_handle_for_HANDLER()

  -------------------------------------------------------------------------
  MODULE foreign key support
  -------------------------------------------------------------------------
  The following methods are used to implement foreign keys as supported by
  InnoDB and NDB.
  get_foreign_key_create_info is used by SHOW CREATE TABLE to get a textual
  description of how the CREATE TABLE part to define FOREIGN KEY's is done.
  free_foreign_key_create_info is used to free the memory area that provided
  this description.
  can_switch_engines checks if it is ok to switch to a new engine based on
  the foreign key info in the table.

  Methods:
    get_parent_foreign_key_list()
    get_foreign_key_create_info()
    free_foreign_key_create_info()
    get_foreign_key_list()
    referenced_by_foreign_key()
    can_switch_engines()

  -------------------------------------------------------------------------
  MODULE fulltext index
  -------------------------------------------------------------------------
  Fulltext index support.

  Methods:
    ft_init_ext_with_hints()
    ft_init()
    ft_init_ext()
    ft_read()

  -------------------------------------------------------------------------
  MODULE in-place ALTER TABLE
  -------------------------------------------------------------------------
  Methods for in-place ALTER TABLE support (implemented by InnoDB and NDB).

  Methods:
    check_if_supported_inplace_alter()
    prepare_inplace_alter_table()
    inplace_alter_table()
    commit_inplace_alter_table()
    notify_table_changed()

  -------------------------------------------------------------------------
  MODULE tablespace support
  -------------------------------------------------------------------------
  Methods:
    discard_or_import_tablespace()

  -------------------------------------------------------------------------
  MODULE administrative DDL
  -------------------------------------------------------------------------
  Methods:
    optimize()
    analyze()
    check()
    repair()
    check_and_repair()
    auto_repair()
    is_crashed()
    check_for_upgrade()
    checksum()
    assign_to_keycache()

  -------------------------------------------------------------------------
  MODULE enable/disable indexes
  -------------------------------------------------------------------------
  Enable/Disable Indexes are only supported by HEAP and MyISAM.

  Methods:
    disable_indexes()
    enable_indexes()
    indexes_are_disabled()

  -------------------------------------------------------------------------
  MODULE append_create_info
  -------------------------------------------------------------------------
  Only used by MyISAM MERGE tables.

  Methods:
    append_create_info()

  -------------------------------------------------------------------------
  MODULE partitioning specific handler API
  -------------------------------------------------------------------------
  Methods:
    get_partition_handler()
*/

class handler :public Sql_alloc
{
  friend class Partition_handler;
public:
  typedef ulonglong Table_flags;
protected:
  TABLE_SHARE *table_share;             /* The table definition */
  TABLE *table;                         /* The current open table */
  Table_flags cached_table_flags;       /* Set on init() and open() */

  ha_rows estimation_rows_to_insert;
public:
  handlerton *ht;                 /* storage engine of this handler */
  /** Pointer to current row */
  uchar *ref;
  /** Pointer to duplicate row */
  uchar *dup_ref;

  ha_statistics stats;
  
  /* MultiRangeRead-related members: */
  range_seq_t mrr_iter;    /* Interator to traverse the range sequence */
  RANGE_SEQ_IF mrr_funcs;  /* Range sequence traversal functions */
  HANDLER_BUFFER *multi_range_buffer; /* MRR buffer info */
  uint ranges_in_seq; /* Total number of ranges in the traversed sequence */
  /* TRUE <=> source MRR ranges and the output are ordered */
  bool mrr_is_output_sorted;
  
  /* TRUE <=> we're currently traversing a range in mrr_cur_range. */
  bool mrr_have_range;
  /* Current range (the one we're now returning rows from) */
  KEY_MULTI_RANGE mrr_cur_range;

  /*
    The direction of the current range or index scan. This is used by
    the ICP implementation to determine if it has reached the end
    of the current range.
  */
  enum enum_range_scan_direction {
    RANGE_SCAN_ASC,
    RANGE_SCAN_DESC
  };
private:
  Record_buffer *m_record_buffer= nullptr;     ///< Buffer for multi-row reads.
  /*
    Storage space for the end range value. Should only be accessed using
    the end_range pointer. The content is invalid when end_range is NULL.
  */
  key_range save_end_range;
  enum_range_scan_direction range_scan_direction;
  int key_compare_result_on_equal;

protected:
  KEY_PART_INFO *range_key_part;
  bool eq_range;
  /* 
    TRUE <=> the engine guarantees that returned records are within the range
    being scanned.
  */
  bool in_range_check_pushed_down;

public:  
  /*
    End value for a range scan. If this is NULL the range scan has no
    end value. Should also be NULL when there is no ongoing range scan.
    Used by the read_range() functions and also evaluated by pushed
    index conditions.
  */
  key_range *end_range;
  uint errkey;				/* Last dup key */
  uint key_used_on_scan;
  uint active_index;
  /** Length of ref (1-8 or the clustered key length) */
  uint ref_length;
  FT_INFO *ft_handler;
  enum {NONE=0, INDEX, RND} inited;
  bool implicit_emptied;                /* Can be !=0 only if HEAP */
  const Item *pushed_cond;

  Item *pushed_idx_cond;
  uint pushed_idx_cond_keyno;  /* The index which the above condition is for */

  /**
    next_insert_id is the next value which should be inserted into the
    auto_increment column: in a inserting-multi-row statement (like INSERT
    SELECT), for the first row where the autoinc value is not specified by the
    statement, get_auto_increment() called and asked to generate a value,
    next_insert_id is set to the next value, then for all other rows
    next_insert_id is used (and increased each time) without calling
    get_auto_increment().
  */
  ulonglong next_insert_id;
  /**
    insert id for the current row (*autogenerated*; if not
    autogenerated, it's 0).
    At first successful insertion, this variable is stored into
    THD::first_successful_insert_id_in_cur_stmt.
  */
  ulonglong insert_id_for_cur_row;
  /**
    Interval returned by get_auto_increment() and being consumed by the
    inserter.
  */
  Discrete_interval auto_inc_interval_for_cur_row;
  /**
     Number of reserved auto-increment intervals. Serves as a heuristic
     when we have no estimation of how many records the statement will insert:
     the more intervals we have reserved, the bigger the next one. Reset in
     handler::ha_release_auto_increment().
  */
  uint auto_inc_intervals_count;

  /**
    Instrumented table associated with this handler.
  */
  PSI_table *m_psi;

private:
  /** Internal state of the batch instrumentation. */
  enum batch_mode_t
  {
    /** Batch mode not used. */
    PSI_BATCH_MODE_NONE,
    /** Batch mode used, before first table io. */
    PSI_BATCH_MODE_STARTING,
    /** Batch mode used, after first table io. */
    PSI_BATCH_MODE_STARTED
  };
  /**
    Batch mode state.
    @sa start_psi_batch_mode.
    @sa end_psi_batch_mode.
  */
  batch_mode_t m_psi_batch_mode;
  /**
    The number of rows in the batch.
    @sa start_psi_batch_mode.
    @sa end_psi_batch_mode.
  */
  ulonglong m_psi_numrows;
  /**
    The current event in a batch.
    @sa start_psi_batch_mode.
    @sa end_psi_batch_mode.
  */
  PSI_table_locker *m_psi_locker;
  /**
    Storage for the event in a batch.
    @sa start_psi_batch_mode.
    @sa end_psi_batch_mode.
  */
  PSI_table_locker_state m_psi_locker_state;

public:
  virtual void unbind_psi();
  virtual void rebind_psi();
  /**
    Put the handler in 'batch' mode when collecting
    table io instrumented events.
    When operating in batch mode:
    - a single start event is generated in the performance schema.
    - all table io performed between @c start_psi_batch_mode
      and @c end_psi_batch_mode is not instrumented:
      the number of rows affected is counted instead in @c m_psi_numrows.
    - a single end event is generated in the performance schema
      when the batch mode ends with @c end_psi_batch_mode.
  */
  void start_psi_batch_mode();
  /** End a batch started with @c start_psi_batch_mode. */
  void end_psi_batch_mode();

private:
  /**
    The lock type set by when calling::ha_external_lock(). This is 
    propagated down to the storage engine. The reason for also storing 
    it here, is that when doing MRR we need to create/clone a second handler
    object. This cloned handler object needs to know about the lock_type used.
  */
  int m_lock_type;
  /**
    Pointer where to store/retrieve the Handler_share pointer.
    For non partitioned handlers this is &TABLE_SHARE::ha_share.
  */
  Handler_share **ha_share;

  /**
    Some non-virtual ha_* functions, responsible for reading rows,
    like ha_rnd_pos(), must ensure that virtual generated columns are
    calculated before they return. For that, they should set this
    member to true at their start, and check it before they return: if
    the member is still true, it means they should calculate; if it's
    false, it means the calculation has been done by some called
    lower-level function and does not need to be re-done (which is why
    we need this status flag: to avoid redundant calculations, for
    performance).
  */
  bool m_update_generated_read_fields;

public:
  handler(handlerton *ht_arg, TABLE_SHARE *share_arg)
    :table_share(share_arg), table(0),
    estimation_rows_to_insert(0), ht(ht_arg),
    ref(0), range_scan_direction(RANGE_SCAN_ASC),
    in_range_check_pushed_down(false), end_range(NULL),
    key_used_on_scan(MAX_KEY), active_index(MAX_KEY),
    ref_length(sizeof(my_off_t)),
    ft_handler(0), inited(NONE),
    implicit_emptied(0),
    pushed_cond(0), pushed_idx_cond(NULL), pushed_idx_cond_keyno(MAX_KEY),
    next_insert_id(0), insert_id_for_cur_row(0),
    auto_inc_intervals_count(0),
    m_psi(NULL),
    m_psi_batch_mode(PSI_BATCH_MODE_NONE),
    m_psi_numrows(0),
    m_psi_locker(NULL),
    m_lock_type(F_UNLCK), ha_share(NULL), m_update_generated_read_fields(false)
    {
      DBUG_PRINT("info",
                 ("handler created F_UNLCK %d F_RDLCK %d F_WRLCK %d",
                  F_UNLCK, F_RDLCK, F_WRLCK));
    }
  virtual ~handler(void)
  {
    DBUG_ASSERT(m_psi == NULL);
    DBUG_ASSERT(m_psi_batch_mode == PSI_BATCH_MODE_NONE);
    DBUG_ASSERT(m_psi_locker == NULL);
    DBUG_ASSERT(m_lock_type == F_UNLCK);
    DBUG_ASSERT(inited == NONE);
  }
  /* TODO: reorganize the methods and have proper public/protected/private qualifiers!!! */
  virtual handler *clone(const char *name, MEM_ROOT *mem_root);

protected:
  /*
    Helper methods which simplify custom clone() implementations by
    storage engines.
  */
  handler* ha_clone_prepare(MEM_ROOT *mem_root) const;
  void ha_open_psi();

public:
  /** This is called after create to allow us to set up cached variables */
  void init()
  {
    cached_table_flags= table_flags();
  }
  /* ha_ methods: public wrappers for private virtual API */

<<<<<<< HEAD
  int ha_open(TABLE *table, const char *name, int mode, int test_if_locked,
              const dd::Table *dd_tab);
=======
  /**
    Set a record buffer that the storage engine can use for multi-row reads.
    The buffer has to be provided prior to the first read from an index or a
    table.

    @param buffer the buffer to use for multi-row reads
  */
  void ha_set_record_buffer(Record_buffer *buffer) { m_record_buffer= buffer; }

  /**
    Get the record buffer that was set with ha_set_record_buffer().

    @return the buffer to use for multi-row reads, or nullptr if there is none
  */
  Record_buffer *ha_get_record_buffer() const { return m_record_buffer; }

  /**
    Does this handler want to get a Record_buffer for multi-row reads
    via the ha_set_record_buffer() function? And if so, what is the
    maximum number of records to allocate space for in the buffer?

    Storage engines that support using a Record_buffer should override
    handler::is_record_buffer_wanted().

    @param[out] max_rows  gets set to the maximum number of records to
                          allocate space for in the buffer if the function
                          returns true

    @retval true   if the handler would like a Record_buffer
    @retval false  if the handler does not want a Record_buffer
  */
  bool ha_is_record_buffer_wanted(ha_rows *const max_rows) const
  { return is_record_buffer_wanted(max_rows); }

  int ha_open(TABLE *table, const char *name, int mode, int test_if_locked);
>>>>>>> d875b2e7
  int ha_close(void);
  int ha_index_init(uint idx, bool sorted);
  int ha_index_end();
  int ha_rnd_init(bool scan);
  int ha_rnd_end();
  int ha_rnd_next(uchar *buf);
  int ha_rnd_pos(uchar * buf, uchar *pos);
  int ha_index_read_map(uchar *buf, const uchar *key,
                        key_part_map keypart_map,
                        enum ha_rkey_function find_flag);
  int ha_index_read_last_map(uchar * buf, const uchar * key,
                             key_part_map keypart_map);
  int ha_index_read_idx_map(uchar *buf, uint index, const uchar *key,
                           key_part_map keypart_map,
                           enum ha_rkey_function find_flag);
  int ha_index_next(uchar * buf);
  int ha_index_prev(uchar * buf);
  int ha_index_first(uchar * buf);
  int ha_index_last(uchar * buf);
  int ha_index_next_same(uchar *buf, const uchar *key, uint keylen);
  int ha_reset();
  /* this is necessary in many places, e.g. in HANDLER command */
  int ha_index_or_rnd_end()
  {
    return inited == INDEX ? ha_index_end() : inited == RND ? ha_rnd_end() : 0;
  }
  /**
    The cached_table_flags is set at ha_open and ha_external_lock
  */
  Table_flags ha_table_flags() const { return cached_table_flags; }
  /**
    These functions represent the public interface to *users* of the
    handler class, hence they are *not* virtual. For the inheritance
    interface, see the (private) functions write_row(), update_row(),
    and delete_row() below.
  */
  int ha_external_lock(THD *thd, int lock_type);
  int ha_write_row(uchar * buf);
  int ha_update_row(const uchar * old_data, uchar * new_data);
  int ha_delete_row(const uchar * buf);
  void ha_release_auto_increment();

  int check_collation_compatibility();
  int ha_check_for_upgrade(HA_CHECK_OPT *check_opt);
  /** to be actually called to get 'check()' functionality*/
  int ha_check(THD *thd, HA_CHECK_OPT *check_opt);
  int ha_repair(THD* thd, HA_CHECK_OPT* check_opt);
  void ha_start_bulk_insert(ha_rows rows);
  int ha_end_bulk_insert();
  int ha_bulk_update_row(const uchar *old_data, uchar *new_data,
                         uint *dup_key_found);
  int ha_delete_all_rows();
  int ha_truncate(dd::Table *dd_tab);
  int ha_optimize(THD* thd, HA_CHECK_OPT* check_opt);
  int ha_analyze(THD* thd, HA_CHECK_OPT* check_opt);
  bool ha_check_and_repair(THD *thd);
  int ha_disable_indexes(uint mode);
  int ha_enable_indexes(uint mode);
  int ha_discard_or_import_tablespace(my_bool discard);
  int ha_rename_table(const char *from, const char *to,
                      const dd::Table *from_table_def,
                      dd::Table *to_table_def);
  int ha_delete_table(const char *name, const dd::Table *table_def);
  void ha_drop_table(const char *name);

  int ha_create(const char *name, TABLE *form, HA_CREATE_INFO *info,
                dd::Table *dd_tab);


  /**
    Submit a dd::Table object representing a core DD table having
    hardcoded data to be filled in by the DDSE. This function can be
    used for retrieving the hard coded SE private data for the dd.version
    table, before creating or opening it (submitting dd_version = 0), or for
    retrieving the hard coded SE private data for a core table,
    before creating or opening them (submit version == the actual version
    which was read from the dd.version table).

    @param dd_table [in,out]    A dd::Table object representing
                                a core DD table.
    @param dd_version           Actual version of the DD.

    @retval true                An error occurred.
    @retval false               Success - no errors.
   */

  bool ha_get_se_private_data(dd::Table *dd_table, uint dd_version);

  int ha_create_handler_files(const char *name, const char *old_name,
                              int action_flag, HA_CREATE_INFO *info);

  void adjust_next_insert_id_after_explicit_value(ulonglong nr);
  int update_auto_increment();
  virtual void print_error(int error, myf errflag);
  virtual bool get_error_message(int error, String *buf);
  uint get_dup_key(int error);
  /**
    Retrieves the names of the table and the key for which there was a
    duplicate entry in the case of HA_ERR_FOREIGN_DUPLICATE_KEY.

    If any of the table or key name is not available this method will return
    false and will not change any of child_table_name or child_key_name.

    @param [out] child_table_name    Table name
    @param [in] child_table_name_len Table name buffer size
    @param [out] child_key_name      Key name
    @param [in] child_key_name_len   Key name buffer size

    @retval  true                  table and key names were available
                                   and were written into the corresponding
                                   out parameters.
    @retval  false                 table and key names were not available,
                                   the out parameters were not touched.
  */
  virtual bool get_foreign_dup_key(char *child_table_name MY_ATTRIBUTE((unused)),
                                   uint child_table_name_len MY_ATTRIBUTE((unused)),
                                   char *child_key_name MY_ATTRIBUTE((unused)),
                                   uint child_key_name_len MY_ATTRIBUTE((unused)))
  { DBUG_ASSERT(false); return(false); }


  /**
    Change the internal TABLE_SHARE pointer.

    @param table_arg    TABLE object
    @param share        New share to use

    @note Is used in error handling in ha_delete_table.
  */

  virtual void change_table_ptr(TABLE *table_arg, TABLE_SHARE *share)
  {
    table= table_arg;
    table_share= share;
  }
  /* Estimates calculation */

  /**
    @deprecated This function is deprecated and will be removed in a future
                version. Use table_scan_cost() instead.
  */

  virtual double scan_time()
  { return ulonglong2double(stats.data_file_length) / IO_SIZE + 2; }

  /**
    The cost of reading a set of ranges from the table using an index
    to access it.

    @deprecated This function is deprecated and will be removed in a future
                version. Use read_cost() instead.
   
    @param index  The index number.
    @param ranges The number of ranges to be read.
    @param rows   Total number of rows to be read.
   
    This method can be used to calculate the total cost of scanning a table
    using an index by calling it using read_time(index, 1, table_size).
  */

  virtual double read_time(uint index MY_ATTRIBUTE((unused)),
                           uint ranges, ha_rows rows)
  { return rows2double(ranges+rows); }

  /**
    @deprecated This function is deprecated and will be removed in a future
                version. Use index_scan_cost() instead.
  */

  virtual double index_only_read_time(uint keynr, double records);

  /**
    Cost estimate for doing a complete table scan.

    @note For this version it is recommended that storage engines continue
    to override scan_time() instead of this function.

    @returns the estimated cost
  */

  virtual Cost_estimate table_scan_cost();

  /**
    Cost estimate for reading a number of ranges from an index.

    The cost estimate will only include the cost of reading data that
    is contained in the index. If the records need to be read, use
    read_cost() instead.

    @note The ranges parameter is currently ignored and is not taken
    into account in the cost estimate.

    @note For this version it is recommended that storage engines continue
    to override index_only_read_time() instead of this function.
 
    @param index  the index number
    @param ranges the number of ranges to be read
    @param rows   total number of rows to be read

    @returns the estimated cost
  */
  
  virtual Cost_estimate index_scan_cost(uint index, double ranges, double rows);

  /**
    Cost estimate for reading a set of ranges from the table using an index
    to access it.

    @note For this version it is recommended that storage engines continue
    to override read_time() instead of this function.

    @param index  the index number
    @param ranges the number of ranges to be read
    @param rows   total number of rows to be read

    @returns the estimated cost
  */

  virtual Cost_estimate read_cost(uint index, double ranges, double rows);
  
  /**
    Return an estimate on the amount of memory the storage engine will
    use for caching data in memory. If this is unknown or the storage
    engine does not cache data in memory -1 is returned.
  */
  virtual longlong get_memory_buffer_size() const { return -1; }

  /**
    Return an estimate of how much of the table that is currently stored
    in main memory.

    This estimate should be the fraction of the table that currently
    is available in a main memory buffer. The estimate should be in the
    range from 0.0 (nothing in memory) to 1.0 (entire table in memory).

    @return The fraction of the table in main memory buffer
  */

  double table_in_memory_estimate() const;

  /**
    Return an estimate of how much of the index that is currently stored
    in main memory.

    This estimate should be the fraction of the index that currently
    is available in a main memory buffer. The estimate should be in the
    range from 0.0 (nothing in memory) to 1.0 (entire index in memory).

    @param keyno the index to get an estimate for

    @return The fraction of the index in main memory buffer
  */

  double index_in_memory_estimate(uint keyno) const;

private:
  /**
    Make a guestimate for how much of a table or index is in a memory
    buffer in the case where the storage engine has not provided any
    estimate for this.

    @param table_index_size size of the table or index

    @return The fraction of the table or index in main memory buffer
  */

  double estimate_in_memory_buffer(ulonglong table_index_size) const;

public:
  virtual ha_rows multi_range_read_info_const(uint keyno, RANGE_SEQ_IF *seq,
                                              void *seq_init_param, 
                                              uint n_ranges, uint *bufsz,
                                              uint *flags, 
                                              Cost_estimate *cost);
  virtual ha_rows multi_range_read_info(uint keyno, uint n_ranges, uint keys,
                                        uint *bufsz, uint *flags, 
                                        Cost_estimate *cost);
  virtual int multi_range_read_init(RANGE_SEQ_IF *seq, void *seq_init_param,
                                    uint n_ranges, uint mode,
                                    HANDLER_BUFFER *buf);
  virtual int multi_range_read_next(char **range_info);


  /**
    Get keys to use for scanning.

    This method is used to derive whether an index can be used for
    index-only scanning when performing an ORDER BY query.
    Only called from one place in sql_select.cc

    @return Key_map of keys usable for scanning
  */

  virtual const Key_map *keys_to_use_for_scanning() { return &key_map_empty; }
  bool has_transactions()
  { return (ha_table_flags() & HA_NO_TRANSACTIONS) == 0; }
  virtual uint extra_rec_buf_length() const { return 0; }

  /**
    @brief Determine whether an error can be ignored or not.

    @details This method is used to analyze the error to see whether the
    error is ignorable or not. Such errors will be reported as warnings
    instead of errors for IGNORE statements. This means that the statement
    will not abort, but instead continue to the next row.

    HA_ERR_FOUND_DUP_UNIQUE is a special case in MyISAM that means the
    same thing as HA_ERR_FOUND_DUP_KEY, but can in some cases lead to
    a slightly different error message.

    @param error  error code received from the handler interface (HA_ERR_...)

    @return   whether the error is ignorablel or not
      @retval true  the error is ignorable
      @retval false the error is not ignorable
  */

  virtual bool is_ignorable_error(int error);

  /**
    @brief Determine whether an error is fatal or not.

    @details This method is used to analyze the error to see whether the
    error is fatal or not. A fatal error is an error that will not be
    possible to handle with SP handlers and will not be subject to
    retry attempts on the slave.

    @param error  error code received from the handler interface (HA_ERR_...)

    @return   whether the error is fatal or not
      @retval true  the error is fatal
      @retval false the error is not fatal
  */

  virtual bool is_fatal_error(int error);

protected:
  /**
    Number of rows in table. It will only be called if
    (table_flags() & (HA_HAS_RECORDS | HA_STATS_RECORDS_IS_EXACT)) != 0
    @param[out]  num_rows number of rows in table.
    @retval 0 for OK, one of the HA_xxx values in case of error.
  */
  virtual int records(ha_rows *num_rows)
  {
    *num_rows= stats.records;
    return 0;
  }

public:
 /**
   Public function wrapping the actual handler call, and doing error checking.
    @param[out]  num_rows number of rows in table.
    @retval 0 for OK, one of the HA_xxx values in case of error.
 */
  int ha_records(ha_rows *num_rows)
  {
    int error= records(num_rows);
    // A return value of HA_POS_ERROR was previously used to indicate error.
    if (error != 0)
      DBUG_ASSERT(*num_rows == HA_POS_ERROR);
    if (*num_rows == HA_POS_ERROR)
      DBUG_ASSERT(error != 0);
    if (error != 0)
    {
      /*
        ha_innobase::records may have rolled back internally.
        In this case, thd_mark_transaction_to_rollback() will have been called.
        For the errors below, we need to abort right away.
      */
      switch (error) {
      case HA_ERR_LOCK_DEADLOCK:
      case HA_ERR_LOCK_TABLE_FULL:
      case HA_ERR_LOCK_WAIT_TIMEOUT:
      case HA_ERR_QUERY_INTERRUPTED:
        print_error(error, MYF(0));
        return error;
      default:
        return error;
      }
    }
    return 0;
  }

  /**
    Return upper bound of current number of records in the table
    (max. of how many records one will retrieve when doing a full table scan)
    If upper bound is not known, HA_POS_ERROR should be returned as a max
    possible upper bound.
  */
  virtual ha_rows estimate_rows_upper_bound()
  { return stats.records+EXTRA_RECORDS; }

  /**
    Get real row type for the table created based on one specified by user,
    CREATE TABLE options and SE capabilities.
  */
  virtual enum row_type get_real_row_type(const HA_CREATE_INFO *create_info) const
  {
    return (create_info->table_options & HA_OPTION_COMPRESS_RECORD) ?
           ROW_TYPE_COMPRESSED :
           ((create_info->table_options & HA_OPTION_PACK_RECORD) ?
             ROW_TYPE_DYNAMIC : ROW_TYPE_FIXED);
  }

  /**
    Get default key algorithm for SE. It is used when user has not provided
    algorithm explicitly or when algorithm specified is not supported by SE.
  */
  virtual enum ha_key_alg get_default_index_algorithm() const
  { return HA_KEY_ALG_SE_SPECIFIC; }

  /**
    Check if SE supports specific key algorithm.

    @note This method is never used for FULLTEXT or SPATIAL keys.
          We rely on handler::ha_table_flags() to check if such keys
          are supported.
  */
  virtual bool is_index_algorithm_supported(enum ha_key_alg key_alg) const
  { return key_alg == HA_KEY_ALG_SE_SPECIFIC; }

  /**
    Signal that the table->read_set and table->write_set table maps changed
    The handler is allowed to set additional bits in the above map in this
    call. Normally the handler should ignore all calls until we have done
    a ha_rnd_init() or ha_index_init(), write_row(), update_row or delete_row()
    as there may be several calls to this routine.
  */
  virtual void column_bitmaps_signal();
  uint get_index(void) const { return active_index; }

  /**
    @retval  0   Bulk update used by handler
    @retval  1   Bulk update not used, normal operation used
  */
  virtual bool start_bulk_update() { return 1; }
  /**
    @retval  0   Bulk delete used by handler
    @retval  1   Bulk delete not used, normal operation used
  */
  virtual bool start_bulk_delete() { return 1; }
  /**
    After this call all outstanding updates must be performed. The number
    of duplicate key errors are reported in the duplicate key parameter.
    It is allowed to continue to the batched update after this call, the
    handler has to wait until end_bulk_update with changing state.

    @param    dup_key_found       Number of duplicate keys found

    @retval  0           Success
    @retval  >0          Error code
  */
  virtual int exec_bulk_update(uint *dup_key_found MY_ATTRIBUTE((unused)))
  {
    DBUG_ASSERT(FALSE);
    return HA_ERR_WRONG_COMMAND;
  }
  /**
    Perform any needed clean-up, no outstanding updates are there at the
    moment.
  */
  virtual void end_bulk_update() { return; }
  /**
    Execute all outstanding deletes and close down the bulk delete.

    @retval 0             Success
    @retval >0            Error code
  */
  virtual int end_bulk_delete()
  {
    DBUG_ASSERT(FALSE);
    return HA_ERR_WRONG_COMMAND;
  }
protected:
  /**
     @brief
     Positions an index cursor to the index specified in the handle
     ('active_index'). Fetches the row if available. If the key value is null,
     begin at the first key of the index.
     @returns 0 if success (found a record, and function has set table->status
     to 0); non-zero if no record (function has set table->status to
     STATUS_NOT_FOUND).
  */
  virtual int index_read_map(uchar * buf, const uchar * key,
                             key_part_map keypart_map,
                             enum ha_rkey_function find_flag)
  {
    uint key_len= calculate_key_len(table, active_index, keypart_map);
    return  index_read(buf, key, key_len, find_flag);
  }
  /**
    Positions an index cursor to the index specified in argument. Fetches
    the row if available. If the key value is null, begin at the first key of
    the index.
    @sa index_read_map()
  */
  virtual int index_read_idx_map(uchar * buf, uint index, const uchar * key,
                                 key_part_map keypart_map,
                                 enum ha_rkey_function find_flag);

  /*
    These methods are used to jump to next or previous entry in the index
    scan. There are also methods to jump to first and last entry.
  */
  /// @see index_read_map().
  virtual int index_next(uchar*)  { return  HA_ERR_WRONG_COMMAND; }

  /// @see index_read_map().
  virtual int index_prev(uchar*)  { return  HA_ERR_WRONG_COMMAND; }

  /// @see index_read_map().
  virtual int index_first(uchar*) { return  HA_ERR_WRONG_COMMAND; }

  /// @see index_read_map().
  virtual int index_last(uchar*)  { return  HA_ERR_WRONG_COMMAND; }

  /// @see index_read_map().
  virtual int index_next_same(uchar *buf, const uchar *key, uint keylen);
  /**
    The following functions works like index_read, but it find the last
    row with the current key value or prefix.
    @see index_read_map().
  */
  virtual int index_read_last_map(uchar * buf, const uchar * key,
                                  key_part_map keypart_map)
  {
    uint key_len= calculate_key_len(table, active_index, keypart_map);
    return index_read_last(buf, key, key_len);
  }
public:
  virtual int read_range_first(const key_range *start_key,
                               const key_range *end_key,
                               bool eq_range, bool sorted);
  virtual int read_range_next();

  /**
    Set the end position for a range scan. This is used for checking
    for when to end the range scan and by the ICP code to determine
    that the next record is within the current range.

    @param range     The end value for the range scan
    @param direction Direction of the range scan
  */
  void set_end_range(const key_range* range,
                     enum_range_scan_direction direction);
  int compare_key(key_range *range);
  int compare_key_icp(const key_range *range) const;
  int compare_key_in_buffer(const uchar *buf);
  virtual int ft_init() { return HA_ERR_WRONG_COMMAND; }
  void ft_end() { ft_handler=NULL; }
  virtual FT_INFO *ft_init_ext(uint flags MY_ATTRIBUTE((unused)),
                               uint inx MY_ATTRIBUTE((unused)),
                               String *key MY_ATTRIBUTE((unused)))
    { return NULL; }
  virtual FT_INFO *ft_init_ext_with_hints(uint inx, String *key,
                                          Ft_hints *hints)
  {
    return ft_init_ext(hints->get_flags(), inx, key);
  }
  virtual int ft_read(uchar*) { return HA_ERR_WRONG_COMMAND; }
protected:
  /// @see index_read_map().
  virtual int rnd_next(uchar *buf)=0;
  /// @see index_read_map().
  virtual int rnd_pos(uchar * buf, uchar *pos)=0;
public:
  /**
    This function only works for handlers having
    HA_PRIMARY_KEY_REQUIRED_FOR_POSITION set.
    It will return the row with the PK given in the record argument.
  */
  virtual int rnd_pos_by_record(uchar *record)
    {
      DBUG_ASSERT(table_flags() & HA_PRIMARY_KEY_REQUIRED_FOR_POSITION);
      position(record);
      return ha_rnd_pos(record, ref);
    }
  virtual int read_first_row(uchar *buf, uint primary_key);


  /**
    Find number of records in a range.

    Given a starting key, and an ending key estimate the number of rows that
    will exist between the two. max_key may be empty which in case determine
    if start_key matches any rows. Used by optimizer to calculate cost of
    using a particular index.

    @param inx      Index number
    @param min_key  Start of range
    @param max_key  End of range

    @return Number of rows in range.
  */

  virtual ha_rows records_in_range(uint inx MY_ATTRIBUTE((unused)),
                                   key_range *min_key MY_ATTRIBUTE((unused)),
                                   key_range *max_key MY_ATTRIBUTE((unused)))
    { return (ha_rows) 10; }
  /*
    If HA_PRIMARY_KEY_REQUIRED_FOR_POSITION is set, then it sets ref
    (reference to the row, aka position, with the primary key given in
    the record).
    Otherwise it set ref to the current row.
  */
  virtual void position(const uchar *record)=0;


  /**
    General method to gather info from handler

    ::info() is used to return information to the optimizer.
    SHOW also makes use of this data Another note, if your handler
    doesn't proved exact record count, you will probably want to
    have the following in your code:
    if (records < 2)
      records = 2;
    The reason is that the server will optimize for cases of only a single
    record. If in a table scan you don't know the number of records
    it will probably be better to set records to two so you can return
    as many records as you need.

    Along with records a few more variables you may wish to set are:
      records
      deleted
      data_file_length
      index_file_length
      delete_length
      check_time
    Take a look at the public variables in handler.h for more information.
    See also my_base.h for a full description.

    @param   flag          Specifies what info is requested
  */

  virtual int info(uint flag)=0;
  virtual uint32 calculate_key_hash_value(Field **field_array MY_ATTRIBUTE((unused)))
  { DBUG_ASSERT(0); return 0; }
  virtual int extra(enum ha_extra_function operation MY_ATTRIBUTE((unused)))
  { return 0; }
  virtual int extra_opt(enum ha_extra_function operation,
                        ulong cache_size MY_ATTRIBUTE((unused)))
  { return extra(operation); }

  /**
    Start read (before write) removal on the current table.
    @see HA_READ_BEFORE_WRITE_REMOVAL
  */
  virtual bool start_read_removal(void)
  { DBUG_ASSERT(0); return false; }

  /**
    End read (before write) removal and return the number of rows
    really written
    @see HA_READ_BEFORE_WRITE_REMOVAL
  */
  virtual ha_rows end_read_removal(void)
  { DBUG_ASSERT(0); return (ha_rows) 0; }

  /**
    In an UPDATE or DELETE, if the row under the cursor was locked by another
    transaction, and the engine used an optimistic read of the last
    committed row value under the cursor, then the engine returns 1 from this
    function. MySQL must NOT try to update this optimistic value. If the
    optimistic value does not match the WHERE condition, MySQL can decide to
    skip over this row. Currently only works for InnoDB. This can be used to
    avoid unnecessary lock waits.

    If this method returns nonzero, it will also signal the storage
    engine that the next read will be a locking re-read of the row.
  */
  virtual bool was_semi_consistent_read() { return 0; }
  /**
    Tell the engine whether it should avoid unnecessary lock waits.
    If yes, in an UPDATE or DELETE, if the row under the cursor was locked
    by another transaction, the engine may try an optimistic read of
    the last committed row value under the cursor.
  */
  virtual void try_semi_consistent_read(bool) {}

  /**
    Unlock last accessed row.

    Record currently processed was not in the result set of the statement
    and is thus unlocked. Used for UPDATE and DELETE queries.
  */

  virtual void unlock_row() {}


  /**
    Start a statement when table is locked

    This method is called instead of external lock when the table is locked
    before the statement is executed.

    @param thd                  Thread object.
    @param lock_type            Type of external lock.

    @retval   >0                 Error code.
    @retval    0                 Success.
  */

  virtual int start_stmt(THD *thd MY_ATTRIBUTE((unused)),
                         thr_lock_type lock_type MY_ATTRIBUTE((unused)))
  { return 0; }
  virtual void get_auto_increment(ulonglong offset, ulonglong increment,
                                  ulonglong nb_desired_values,
                                  ulonglong *first_value,
                                  ulonglong *nb_reserved_values);
  void set_next_insert_id(ulonglong id)
  {
    DBUG_PRINT("info",("auto_increment: next value %lu", (ulong)id));
    next_insert_id= id;
  }
  void restore_auto_increment(ulonglong prev_insert_id)
  {
    /*
      Insertion of a row failed, re-use the lastly generated auto_increment
      id, for the next row. This is achieved by resetting next_insert_id to
      what it was before the failed insertion (that old value is provided by
      the caller). If that value was 0, it was the first row of the INSERT;
      then if insert_id_for_cur_row contains 0 it means no id was generated
      for this first row, so no id was generated since the INSERT started, so
      we should set next_insert_id to 0; if insert_id_for_cur_row is not 0, it
      is the generated id of the first and failed row, so we use it.
    */
    next_insert_id= (prev_insert_id > 0) ? prev_insert_id :
      insert_id_for_cur_row;
  }


  /**
    Update create info as part of ALTER TABLE.

    Forward this handler call to the storage engine foreach
    partition handler.  The data_file_name for each partition may
    need to be reset if the tablespace was moved.  Use a dummy
    HA_CREATE_INFO structure and transfer necessary data.

    @param    create_info         Create info from ALTER TABLE.
  */

  virtual void update_create_info(HA_CREATE_INFO *create_info MY_ATTRIBUTE((unused))) {}
  int check_old_types();
  virtual int assign_to_keycache(THD*, HA_CHECK_OPT*)
  { return HA_ADMIN_NOT_IMPLEMENTED; }
  virtual int preload_keys(THD*, HA_CHECK_OPT*)
  { return HA_ADMIN_NOT_IMPLEMENTED; }
  /* end of the list of admin commands */


  /**
    Check if indexes are disabled.

    @retval   0                         Indexes are enabled.
    @retval   != 0                      Indexes are disabled.
  */

  virtual int indexes_are_disabled(void) {return 0;}
  virtual void append_create_info(String *packet MY_ATTRIBUTE((unused))) {}
  /**
    If index == MAX_KEY then a check for table is made and if index <
    MAX_KEY then a check is made if the table has foreign keys and if
    a foreign key uses this index (and thus the index cannot be dropped).

    @param  index            Index to check if foreign key uses it

    @retval   TRUE            Foreign key defined on table or index
    @retval   FALSE           No foreign key defined
  */
  virtual bool is_fk_defined_on_table_or_index(uint index MY_ATTRIBUTE((unused)))
  { return FALSE; }
  virtual char* get_foreign_key_create_info()
  { return(NULL);}  /* gets foreign key create string from InnoDB */
  /**
    Used in ALTER TABLE to check if changing storage engine is allowed.

    @note Called without holding thr_lock.c lock.

    @retval true   Changing storage engine is allowed.
    @retval false  Changing storage engine not allowed.
  */
  virtual bool can_switch_engines() { return true; }
  /**
    Get the list of foreign keys in this table.

    @remark Returns the set of foreign keys where this table is the
            dependent or child table.

    @param thd  The thread handle.
    @param [out] f_key_list  The list of foreign keys.

    @return The handler error code or zero for success.
  */
  virtual int
  get_foreign_key_list(THD *thd MY_ATTRIBUTE((unused)),
                     List<FOREIGN_KEY_INFO> *f_key_list MY_ATTRIBUTE((unused)))
  { return 0; }
  /**
    Get the list of foreign keys referencing this table.

    @remark Returns the set of foreign keys where this table is the
            referenced or parent table.

    @param thd  The thread handle.
    @param [out] f_key_list  The list of foreign keys.

    @return The handler error code or zero for success.
  */
  virtual int
  get_parent_foreign_key_list(THD *thd MY_ATTRIBUTE((unused)),
                     List<FOREIGN_KEY_INFO> *f_key_list MY_ATTRIBUTE((unused)))
  { return 0; }
  /**
    Get the list of tables which are direct or indirect parents in foreign
    key with cascading actions for this table.

    @remarks Returns the set of parent tables connected by FK clause that
    can modify the given table.

    @param      thd             The thread handle.
    @param[out] fk_table_list   List of parent tables (including indirect parents).
                                Elements of the list as well as buffers for database
                                and schema names are allocated from the current
                                memory root. 

    @return The handler error code or zero for success
  */
  virtual int
  get_cascade_foreign_key_table_list(THD *thd MY_ATTRIBUTE((unused)),
              List<st_handler_tablename> *fk_table_list MY_ATTRIBUTE((unused)))
  { return 0; }
  virtual uint referenced_by_foreign_key() { return 0;}
  virtual void init_table_handle_for_HANDLER()
  { return; }       /* prepare InnoDB for HANDLER */
  virtual void free_foreign_key_create_info(char*) {}
  /** The following can be called without an open handler */
  virtual const char *table_type() const =0;

  virtual ulong index_flags(uint idx, uint part, bool all_parts) const =0;

  uint max_record_length() const
  {
    return std::min(HA_MAX_REC_LENGTH, max_supported_record_length());
  }
  uint max_keys() const
  {
    return std::min<uint>(MAX_KEY, max_supported_keys());
  }
  uint max_key_parts() const
  {
    return std::min(MAX_REF_PARTS, max_supported_key_parts());
  }
  uint max_key_length() const
  {
    return std::min(MAX_KEY_LENGTH, max_supported_key_length());
  }
  uint max_key_part_length() const
  {
    return std::min(MAX_KEY_LENGTH, max_supported_key_part_length());
  }

  virtual uint max_supported_record_length() const { return HA_MAX_REC_LENGTH; }
  virtual uint max_supported_keys() const { return 0; }
  virtual uint max_supported_key_parts() const { return MAX_REF_PARTS; }
  virtual uint max_supported_key_length() const { return MAX_KEY_LENGTH; }
  virtual uint max_supported_key_part_length() const { return 255; }
  virtual uint min_record_length(uint options MY_ATTRIBUTE((unused))) const
  { return 1; }

  virtual bool low_byte_first() const { return 1; }
  virtual ha_checksum checksum() const { return 0; }


  /**
    Check if the table is crashed.

    @retval TRUE  Crashed
    @retval FALSE Not crashed
  */

  virtual bool is_crashed() const  { return 0; }


  /**
    Check if the table can be automatically repaired.

    @retval TRUE  Can be auto repaired
    @retval FALSE Cannot be auto repaired
  */

  virtual bool auto_repair() const { return 0; }


#define CHF_CREATE_FLAG 0
#define CHF_DELETE_FLAG 1
#define CHF_RENAME_FLAG 2
#define CHF_INDEX_FLAG  3


  /**
    Get number of lock objects returned in store_lock.

    Returns the number of store locks needed in call to store lock.
    We return number of partitions we will lock multiplied with number of
    locks needed by each partition. Assists the above functions in allocating
    sufficient space for lock structures.

    @returns Number of locks returned in call to store_lock.

    @note lock_count() can return > 1 if the table is MERGE or partitioned.
  */

  virtual uint lock_count(void) const { return 1; }


  /**
    Is not invoked for non-transactional temporary tables.

    @note store_lock() can return more than one lock if the table is MERGE
    or partitioned.

    @note that one can NOT rely on table->in_use in store_lock().  It may
    refer to a different thread if called from mysql_lock_abort_for_thread().

    @note If the table is MERGE, store_lock() can return less locks
    than lock_count() claimed. This can happen when the MERGE children
    are not attached when this is called from another thread.

    The idea with handler::store_lock() is the following:

    The statement decided which locks we should need for the table
    for updates/deletes/inserts we get WRITE locks, for SELECT... we get
    read locks.

    Before adding the lock into the table lock handler (see thr_lock.c)
    mysqld calls store lock with the requested locks.  Store lock can now
    modify a write lock to a read lock (or some other lock), ignore the
    lock (if we don't want to use MySQL table locks at all) or add locks
    for many tables (like we do when we are using a MERGE handler).

    In some exceptional cases MySQL may send a request for a TL_IGNORE;
    This means that we are requesting the same lock as last time and this
    should also be ignored.

    Called from lock.cc by get_lock_data().
  */
  virtual THR_LOCK_DATA **store_lock(THD *thd,
				     THR_LOCK_DATA **to,
				     enum thr_lock_type lock_type)=0;

  /** Type of table for caching query */
  virtual uint8 table_cache_type() { return HA_CACHE_TBL_NONTRANSACT; }


  /**
    @brief Register a named table with a call back function to the query cache.

    @param thd The thread handle
    @param table_key A pointer to the table name in the table cache
    @param key_length The length of the table name
    @param[out] engine_callback The pointer to the storage engine call back
      function
    @param[out] engine_data Storage engine specific data which could be
      anything

    This method offers the storage engine, the possibility to store a reference
    to a table name which is going to be used with query cache. 
    The method is called each time a statement is written to the cache and can
    be used to verify if a specific statement is cachable. It also offers
    the possibility to register a generic (but static) call back function which
    is called each time a statement is matched against the query cache.

    @note If engine_data supplied with this function is different from
      engine_data supplied with the callback function, and the callback returns
      FALSE, a table invalidation on the current table will occur.

    @return Upon success the engine_callback will point to the storage engine
      call back function, if any, and engine_data will point to any storage
      engine data used in the specific implementation.
      @retval TRUE Success
      @retval FALSE The specified table or current statement should not be
        cached
  */

  virtual my_bool
  register_query_cache_table(THD *thd MY_ATTRIBUTE((unused)),
                             char *table_key MY_ATTRIBUTE((unused)),
                             size_t key_length MY_ATTRIBUTE((unused)),
                             qc_engine_callback *engine_callback,
                             ulonglong *engine_data MY_ATTRIBUTE((unused)))
  {
    *engine_callback= 0;
    return TRUE;
  }


 /**
   Check if the primary key is clustered or not.

   @retval true  Primary key (if there is one) is a clustered
                 key covering all fields
   @retval false otherwise
 */

 virtual bool primary_key_is_clustered() const { return false; }


  /**
    Compare two positions.

    @param   ref1                   First position.
    @param   ref2                   Second position.

    @retval  <0                     ref1 < ref2.
    @retval  0                      Equal.
    @retval  >0                     ref1 > ref2.
  */

  virtual int cmp_ref(const uchar *ref1, const uchar *ref2) const
  {
    return memcmp(ref1, ref2, ref_length);
  }

 /*
   Condition pushdown to storage engines
 */

 /**
   Push condition down to the table handler.

   @param  cond   Condition to be pushed. The condition tree must not be
                  modified by the by the caller.

   @return
     The 'remainder' condition that caller must use to filter out records.
     NULL means the handler will not return rows that do not match the
     passed condition.

   @note
   The pushed conditions form a stack (from which one can remove the
   last pushed condition using cond_pop).
   The table handler filters out rows using (pushed_cond1 AND pushed_cond2 
   AND ... AND pushed_condN)
   or less restrictive condition, depending on handler's capabilities.

   handler->ha_reset() call empties the condition stack.
   Calls to rnd_init/rnd_end, index_init/index_end etc do not affect the
   condition stack.
 */ 
 virtual const Item *cond_push(const Item *cond) { return cond; };
 /**
   Pop the top condition from the condition stack of the handler instance.

   Pops the top if condition stack, if stack is not empty.
 */
 virtual void cond_pop() { return; }

 /**
   Push down an index condition to the handler.

   The server will use this method to push down a condition it wants
   the handler to evaluate when retrieving records using a specified
   index. The pushed index condition will only refer to fields from
   this handler that is contained in the index (but it may also refer
   to fields in other handlers). Before the handler evaluates the
   condition it must read the content of the index entry into the 
   record buffer.

   The handler is free to decide if and how much of the condition it
   will take responsibility for evaluating. Based on this evaluation
   it should return the part of the condition it will not evaluate.
   If it decides to evaluate the entire condition it should return
   NULL. If it decides not to evaluate any part of the condition it
   should return a pointer to the same condition as given as argument.

   @param keyno    the index number to evaluate the condition on
   @param idx_cond the condition to be evaluated by the handler

   @return The part of the pushed condition that the handler decides
           not to evaluate
  */

 virtual Item *idx_cond_push(uint keyno MY_ATTRIBUTE((unused)),
                             Item* idx_cond)
 { return idx_cond; }

 /** Reset information about pushed index conditions */
 virtual void cancel_pushed_idx_cond()
 {
   pushed_idx_cond= NULL;
   pushed_idx_cond_keyno= MAX_KEY;
   in_range_check_pushed_down= false;
 }

  /**
    Reports number of tables included in pushed join which this
    handler instance is part of. ==0 -> Not pushed
  */
  virtual uint number_of_pushed_joins() const
  { return 0; }

  /**
    If this handler instance is part of a pushed join sequence
    returned TABLE instance being root of the pushed query?
  */
  virtual const TABLE* root_of_pushed_join() const
  { return NULL; }

  /**
    If this handler instance is a child in a pushed join sequence
    returned TABLE instance being my parent?
  */
  virtual const TABLE* parent_of_pushed_join() const
  { return NULL; }

  virtual int index_read_pushed(uchar *buf MY_ATTRIBUTE((unused)),
                                const uchar *key MY_ATTRIBUTE((unused)),
                                key_part_map keypart_map MY_ATTRIBUTE((unused)))
  { return  HA_ERR_WRONG_COMMAND; }

  virtual int index_next_pushed(uchar *buf MY_ATTRIBUTE((unused)))
  { return  HA_ERR_WRONG_COMMAND; }

 /**
   Part of old, deprecated in-place ALTER API.
 */
 virtual bool
 check_if_incompatible_data(HA_CREATE_INFO *create_info MY_ATTRIBUTE((unused)),
                            uint table_changes MY_ATTRIBUTE((unused)))
 { return COMPATIBLE_DATA_NO; }

 /* On-line/in-place ALTER TABLE interface. */

 /*
   Here is an outline of on-line/in-place ALTER TABLE execution through
   this interface.

   Phase 1 : Initialization
   ========================
   During this phase we determine which algorithm should be used
   for execution of ALTER TABLE and what level concurrency it will
   require.

   *) This phase starts by opening the table and preparing description
      of the new version of the table.
   *) Then we check if it is impossible even in theory to carry out
      this ALTER TABLE using the in-place algorithm. For example, because
      we need to change storage engine or the user has explicitly requested
      usage of the "copy" algorithm.
   *) If in-place ALTER TABLE is theoretically possible, we continue
      by compiling differences between old and new versions of the table
      in the form of HA_ALTER_FLAGS bitmap. We also build a few
      auxiliary structures describing requested changes and store
      all these data in the Alter_inplace_info object.
   *) Then the handler::check_if_supported_inplace_alter() method is called
      in order to find if the storage engine can carry out changes requested
      by this ALTER TABLE using the in-place algorithm. To determine this,
      the engine can rely on data in HA_ALTER_FLAGS/Alter_inplace_info
      passed to it as well as on its own checks. If the in-place algorithm
      can be used for this ALTER TABLE, the level of required concurrency for
      its execution is also returned.
      If any errors occur during the handler call, ALTER TABLE is aborted
      and no further handler functions are called.
   *) Locking requirements of the in-place algorithm are compared to any
      concurrency requirements specified by user. If there is a conflict
      between them, we either switch to the copy algorithm or emit an error.

   Phase 2 : Execution
   ===================

   In this phase the operations are executed.

   *) As the first step, we acquire a lock corresponding to the concurrency
      level which was returned by handler::check_if_supported_inplace_alter()
      and requested by the user. This lock is held for most of the
      duration of in-place ALTER (if HA_ALTER_INPLACE_SHARED_LOCK_AFTER_PREPARE
      or HA_ALTER_INPLACE_NO_LOCK_AFTER_PREPARE were returned we acquire an
      exclusive lock for duration of the next step only).
   *) After that we call handler::ha_prepare_inplace_alter_table() to give the
      storage engine a chance to update its internal structures with a higher
      lock level than the one that will be used for the main step of algorithm.
      After that we downgrade the lock if it is necessary.
   *) After that, the main step of this phase and algorithm is executed.
      We call the handler::ha_inplace_alter_table() method, which carries out the
      changes requested by ALTER TABLE but does not makes them visible to other
      connections yet.
   *) We ensure that no other connection uses the table by upgrading our
      lock on it to exclusive.
   *) a) If the previous step succeeds, handler::ha_commit_inplace_alter_table() is
         called to allow the storage engine to do any final updates to its structures,
         to make all earlier changes durable and visible to other connections.
      b) If we have failed to upgrade lock or any errors have occured during the
         handler functions calls (including commit), we call
         handler::ha_commit_inplace_alter_table()
         to rollback all changes which were done during previous steps.

  Phase 3 : Final
  ===============

  In this phase we:

  *) Update SQL-layer data-dictionary by installing .FRM file for the new version
     of the table.
  *) Inform the storage engine about this change by calling the
     handler::ha_notify_table_changed() method.
  *) Destroy the Alter_inplace_info and handler_ctx objects.


  WL7743/TODO: Update this description after dust settles.
 */

 /**
    Check if a storage engine supports a particular alter table in-place

    @param    altered_table     TABLE object for new version of table.
    @param    ha_alter_info     Structure describing changes to be done
                                by ALTER TABLE and holding data used
                                during in-place alter.

    @retval   HA_ALTER_ERROR                  Unexpected error.
    @retval   HA_ALTER_INPLACE_NOT_SUPPORTED  Not supported, must use copy.
    @retval   HA_ALTER_INPLACE_EXCLUSIVE_LOCK Supported, but requires X lock.
    @retval   HA_ALTER_INPLACE_SHARED_LOCK_AFTER_PREPARE
                                              Supported, but requires SNW lock
                                              during main phase. Prepare phase
                                              requires X lock.
    @retval   HA_ALTER_INPLACE_SHARED_LOCK    Supported, but requires SNW lock.
    @retval   HA_ALTER_INPLACE_NO_LOCK_AFTER_PREPARE
                                              Supported, concurrent reads/writes
                                              allowed. However, prepare phase
                                              requires X lock.
    @retval   HA_ALTER_INPLACE_NO_LOCK        Supported, concurrent
                                              reads/writes allowed.

    @note The default implementation uses the old in-place ALTER API
    to determine if the storage engine supports in-place ALTER or not.

    @note Called without holding thr_lock.c lock.
 */
 virtual enum_alter_inplace_result
 check_if_supported_inplace_alter(TABLE *altered_table,
                                  Alter_inplace_info *ha_alter_info);


 /**
    Public functions wrapping the actual handler call.
    @see prepare_inplace_alter_table()
 */
 bool ha_prepare_inplace_alter_table(TABLE *altered_table,
                                     Alter_inplace_info *ha_alter_info,
                                     const dd::Table *old_dd_tab,
                                     dd::Table *new_dd_tab);


 /**
    Public function wrapping the actual handler call.
    @see inplace_alter_table()
 */
 bool ha_inplace_alter_table(TABLE *altered_table,
                             Alter_inplace_info *ha_alter_info,
                             const dd::Table *old_dd_tab,
                             dd::Table *new_dd_tab)
 {
   return inplace_alter_table(altered_table, ha_alter_info,
                              old_dd_tab, new_dd_tab);
 }


 /**
    Public function wrapping the actual handler call.
    Allows us to enforce asserts regardless of handler implementation.
    @see commit_inplace_alter_table()
 */
 bool ha_commit_inplace_alter_table(TABLE *altered_table,
                                    Alter_inplace_info *ha_alter_info,
                                    bool commit,
                                    const dd::Table *old_dd_tab,
                                    dd::Table *new_dd_tab);


 /**
    Public function wrapping the actual handler call.

    @param    ha_alter_info     Structure describing changes to be done
                                by ALTER TABLE and holding data used
                                during in-place alter.

    @see notify_table_changed()
 */
 void ha_notify_table_changed(Alter_inplace_info *ha_alter_info)
 {
   notify_table_changed(ha_alter_info);
 }


protected:
 /**
    Allows the storage engine to update internal structures with concurrent
    writes blocked. If check_if_supported_inplace_alter() returns
    HA_ALTER_INPLACE_NO_LOCK_AFTER_PREPARE or
    HA_ALTER_INPLACE_SHARED_AFTER_PREPARE, this function is called with
    exclusive lock otherwise the same level of locking as for
    inplace_alter_table() will be used.

    @note Storage engines are responsible for reporting any errors by
    calling my_error()/print_error()

    @note If this function reports error, commit_inplace_alter_table()
    will be called with commit= false.

    @note For partitioning, failing to prepare one partition, means that
    commit_inplace_alter_table() will be called to roll back changes for
    all partitions. This means that commit_inplace_alter_table() might be
    called without prepare_inplace_alter_table() having been called first
    for a given partition.

    @param    altered_table     TABLE object for new version of table.
    @param    ha_alter_info     Structure describing changes to be done
                                by ALTER TABLE and holding data used
                                during in-place alter.
    @param    old_dd_tab        dd::Table object describing old version of
                                the table.
    @param    new_dd_tab        dd::Table object for the new version of the
                                table. Can be adjusted by this call.

    @retval   true              Error
    @retval   false             Success
 */
<<<<<<< HEAD
 virtual bool prepare_inplace_alter_table(TABLE *altered_table,
                                          Alter_inplace_info *ha_alter_info,
                                          const dd::Table *old_dd_tab,
                                          dd::Table *new_dd_tab)
=======
 virtual bool
 prepare_inplace_alter_table(TABLE *altered_table MY_ATTRIBUTE((unused)),
                             Alter_inplace_info
                             *ha_alter_info MY_ATTRIBUTE((unused)),
                             dd::Table *new_dd_tab MY_ATTRIBUTE((unused)))
>>>>>>> d875b2e7
 { return false; }


 /**
    Alter the table structure in-place with operations specified using HA_ALTER_FLAGS
    and Alter_inplace_info. The level of concurrency allowed during this
    operation depends on the return value from check_if_supported_inplace_alter().

    @note Storage engines are responsible for reporting any errors by
    calling my_error()/print_error()

    @note If this function reports error, commit_inplace_alter_table()
    will be called with commit= false.

    @param    altered_table     TABLE object for new version of table.
    @param    ha_alter_info     Structure describing changes to be done
                                by ALTER TABLE and holding data used
                                during in-place alter.
    @param    old_dd_tab        dd::Table object describing old version of
                                the table.
    @param    new_dd_tab        dd::Table object for the new version of the
                                table. Can be adjusted by this call.

    @retval   true              Error
    @retval   false             Success
 */
<<<<<<< HEAD
 virtual bool inplace_alter_table(TABLE *altered_table,
                                  Alter_inplace_info *ha_alter_info,
                                  const dd::Table *old_dd_tab,
                                  dd::Table *new_dd_tab)
=======
 virtual bool
 inplace_alter_table(TABLE *altered_table MY_ATTRIBUTE((unused)),
                     Alter_inplace_info *ha_alter_info MY_ATTRIBUTE((unused)))
>>>>>>> d875b2e7
 { return false; }


 /**
    Commit or rollback the changes made during prepare_inplace_alter_table()
    and inplace_alter_table() inside the storage engine.
    Note that in case of rollback the allowed level of concurrency during
    this operation will be the same as for inplace_alter_table() and thus
    might be higher than during prepare_inplace_alter_table(). (For example,
    concurrent writes were blocked during prepare, but might not be during
    rollback).

    @note For storage engines supporting atomic DDL this method should only
    prepare for the commit but do not finalize it. Real commit should happen
    later when the whole statement is committed. Also in some situations
    statement might be rolled back after call to commit_inplace_alter_table()
    for such storage engines.

    @note Storage engines are responsible for reporting any errors by
    calling my_error()/print_error()

    @note If this function with commit= true reports error, it will be called
    again with commit= false.

    @note In case of partitioning, this function might be called for rollback
    without prepare_inplace_alter_table() having been called first.
    Also partitioned tables sets ha_alter_info->group_commit_ctx to a NULL
    terminated array of the partitions handlers and if all of them are
    committed as one, then group_commit_ctx should be set to NULL to indicate
    to the partitioning handler that all partitions handlers are committed.
    @see prepare_inplace_alter_table().

    @param    altered_table     TABLE object for new version of table.
    @param    ha_alter_info     Structure describing changes to be done
                                by ALTER TABLE and holding data used
                                during in-place alter.
    @param    commit            True => Commit, False => Rollback.
    @param    old_dd_tab        dd::Table object describing old version of
                                the table.
    @param    new_dd_tab        dd::Table object for the new version of the
                                table. Can be adjusted by this call.

    @retval   true              Error
    @retval   false             Success
 */
<<<<<<< HEAD
 virtual bool commit_inplace_alter_table(TABLE *altered_table,
                                         Alter_inplace_info *ha_alter_info,
                                         bool commit,
                                         const dd::Table *old_dd_tab,
                                         dd::Table *new_dd_tab)
{
=======
 virtual bool
 commit_inplace_alter_table(TABLE *altered_table MY_ATTRIBUTE((unused)),
                            Alter_inplace_info
                            *ha_alter_info MY_ATTRIBUTE((unused)),
                            bool commit MY_ATTRIBUTE((unused)))
 {
>>>>>>> d875b2e7
  /* Nothing to commit/rollback, mark all handlers committed! */
  ha_alter_info->group_commit_ctx= NULL;
  return false;
}


 /**
    Notify the storage engine that the table structure (.FRM) has been updated.

    @param    ha_alter_info     Structure describing changes to be done
                                by ALTER TABLE and holding data used
                                during in-place alter.

    @note No errors are allowed during notify_table_changed().

    WL7743/TODO: Check if this method needed for InnoDB/atomic DDL.
 */
 virtual void notify_table_changed(Alter_inplace_info *ha_alter_info);

public:
 /* End of On-line/in-place ALTER TABLE interface. */


  /**
    use_hidden_primary_key() is called in case of an update/delete when
    (table_flags() and HA_PRIMARY_KEY_REQUIRED_FOR_DELETE) is defined
    but we don't have a primary key
  */
  virtual void use_hidden_primary_key();

protected:
  /* Service methods for use by storage engines. */
  void ha_statistic_increment(ulonglong System_status_var::*offset) const;
  THD *ha_thd(void) const;

  /**
    Acquire the instrumented table information from a table share.
    @param share a table share
    @return an instrumented table share, or NULL.
  */
  PSI_table_share *ha_table_share_psi(const TABLE_SHARE *share) const;

  /**
    Default rename_table() and delete_table() rename/delete files with a
    given name and extensions from handlerton::file_extensions.

    These methods can be overridden, but their default implementation
    provide useful functionality.
  */
  virtual int rename_table(const char *from, const char *to,
                           const dd::Table *from_table_def,
                           dd::Table *to_table_def);

  /**
    Delete a table.

    Used to delete a table. By the time delete_table() has been called all
    opened references to this table will have been closed (and your globally
    shared references released. The variable name will just be the name of
    the table. You will need to remove any files you have created at this
    point. Called for base as well as temporary tables.

    @param    name             Full path of table name.

    @retval   >0               Error.
    @retval    0               Success.
  */
  virtual int delete_table(const char *name, const dd::Table *table_def);

private:
  /* Private helpers */
  void mark_trx_read_write();
  /*
    Low-level primitives for storage engines.  These should be
    overridden by the storage engine class. To call these methods, use
    the corresponding 'ha_*' method above.
  */

  virtual int open(const char *name, int mode, uint test_if_locked,
                   const dd::Table *dd_tab)=0;
  virtual int close(void)=0;
  virtual int index_init(uint idx, bool sorted MY_ATTRIBUTE((unused)))
  {
    active_index= idx;
    return 0;
  }
  virtual int index_end() { active_index= MAX_KEY; return 0; }
  /**
    rnd_init() can be called two times without rnd_end() in between
    (it only makes sense if scan=1).
    then the second call should prepare for the new table scan (e.g
    if rnd_init allocates the cursor, second call should position it
    to the start of the table, no need to deallocate and allocate it again
  */
  virtual int rnd_init(bool scan)= 0;
  virtual int rnd_end() { return 0; }
  /**
    Write a row.

    write_row() inserts a row. buf is a byte array of data, normally
    record[0].

    You can use the field information to extract the data from the native byte
    array type.

    Example of this would be:
    for (Field **field=table->field ; *field ; field++)
    {
      ...
    }

    @param buf  Buffer to write from.

    @return Operation status.
      @retval    0  Success.
      @retval != 0  Error code.
  */
  virtual int write_row(uchar *buf MY_ATTRIBUTE((unused)))
  {
    return HA_ERR_WRONG_COMMAND;
  }

  /**
    Update a single row.

    Note: If HA_ERR_FOUND_DUPP_KEY is returned, the handler must read
    all columns of the row so MySQL can create an error message. If
    the columns required for the error message are not read, the error
    message will contain garbage.
  */
  virtual int update_row(const uchar *old_data MY_ATTRIBUTE((unused)),
                         uchar *new_data MY_ATTRIBUTE((unused)))
  {
    return HA_ERR_WRONG_COMMAND;
  }

  virtual int delete_row(const uchar *buf MY_ATTRIBUTE((unused)))
  {
    return HA_ERR_WRONG_COMMAND;
  }
  /**
    Reset state of file to after 'open'.
    This function is called after every statement for all tables used
    by that statement.
  */
  virtual int reset() { return 0; }
  virtual Table_flags table_flags(void) const= 0;
  /**
    Is not invoked for non-transactional temporary tables.

    Tells the storage engine that we intend to read or write data
    from the table. This call is prefixed with a call to handler::store_lock()
    and is invoked only for those handler instances that stored the lock.

    Calls to @c rnd_init / @c index_init are prefixed with this call. When table
    IO is complete, we call @code external_lock(F_UNLCK) @endcode.
    A storage engine writer should expect that each call to
    @code ::external_lock(F_[RD|WR]LOCK @endcode is followed by a call to
    @code ::external_lock(F_UNLCK) @endcode. If it is not, it is a bug in MySQL.

    The name and signature originate from the first implementation
    in MyISAM, which would call @c fcntl to set/clear an advisory
    lock on the data file in this method.

    Originally this method was used to set locks on file level to enable
    several MySQL Servers to work on the same data. For transactional
    engines it has been "abused" to also mean start and end of statements
    to enable proper rollback of statements and transactions. When LOCK
    TABLES has been issued the start_stmt method takes over the role of
    indicating start of statement but in this case there is no end of
    statement indicator(?).

    Called from lock.cc by lock_external() and unlock_external(). Also called
    from sql_table.cc by copy_data_between_tables().

    @param   thd          the current thread
    @param   lock_type    F_RDLCK, F_WRLCK, F_UNLCK

    @return  non-0 in case of failure, 0 in case of success.
    When lock_type is F_UNLCK, the return value is ignored.
  */
  virtual int external_lock(THD *thd MY_ATTRIBUTE((unused)),
                            int lock_type MY_ATTRIBUTE((unused)))
  {
    return 0;
  }
  virtual void release_auto_increment() { return; };
  /** admin commands - called from mysql_admin_table */
  virtual int check_for_upgrade(HA_CHECK_OPT *)
  { return 0; }
  virtual int check(THD*, HA_CHECK_OPT*)
  { return HA_ADMIN_NOT_IMPLEMENTED; }

  /**
     In this method check_opt can be modified
     to specify CHECK option to use to call check()
     upon the table.
  */
  virtual int repair(THD*, HA_CHECK_OPT*)
  {
    DBUG_ASSERT(!(ha_table_flags() & HA_CAN_REPAIR));
    return HA_ADMIN_NOT_IMPLEMENTED;
  }
  virtual void start_bulk_insert(ha_rows) {}
  virtual int end_bulk_insert() { return 0; }

  /**
    Does this handler want to get a Record_buffer for multi-row reads
    via the ha_set_record_buffer() function? And if so, what is the
    maximum number of records to allocate space for in the buffer?

    Storage engines that support using a Record_buffer should override
    this function and return true for scans that could benefit from a
    buffer.

    @param[out] max_rows  gets set to the maximum number of records to
                          allocate space for in the buffer if the function
                          returns true

    @retval true   if the handler would like a Record_buffer
    @retval false  if the handler does not want a Record_buffer
  */
  virtual bool is_record_buffer_wanted(ha_rows *const max_rows) const
  { *max_rows= 0; return false; }
protected:
  virtual int index_read(uchar *buf MY_ATTRIBUTE((unused)),
                         const uchar *key MY_ATTRIBUTE((unused)),
                         uint key_len MY_ATTRIBUTE((unused)),
                         enum ha_rkey_function find_flag MY_ATTRIBUTE((unused)))
   { return  HA_ERR_WRONG_COMMAND; }
  virtual int index_read_last(uchar *buf MY_ATTRIBUTE((unused)),
                              const uchar *key MY_ATTRIBUTE((unused)),
                              uint key_len MY_ATTRIBUTE((unused)))
  {
    set_my_errno(HA_ERR_WRONG_COMMAND);
    return HA_ERR_WRONG_COMMAND;
  }
public:
  /**
    This method is similar to update_row, however the handler doesn't need
    to execute the updates at this point in time. The handler can be certain
    that another call to bulk_update_row will occur OR a call to
    exec_bulk_update before the set of updates in this query is concluded.

    Note: If HA_ERR_FOUND_DUPP_KEY is returned, the handler must read
    all columns of the row so MySQL can create an error message. If
    the columns required for the error message are not read, the error
    message will contain garbage.

    @param    old_data       Old record
    @param    new_data       New record
    @param    dup_key_found  Number of duplicate keys found

  */
  virtual int bulk_update_row(const uchar *old_data MY_ATTRIBUTE((unused)),
                              uchar *new_data MY_ATTRIBUTE((unused)),
                              uint *dup_key_found MY_ATTRIBUTE((unused)))
  {
    DBUG_ASSERT(FALSE);
    return HA_ERR_WRONG_COMMAND;
  }
  /**
    Delete all rows in a table.

    This is called both for cases of truncate and for cases where the
    optimizer realizes that all rows will be removed as a result of an
    SQL statement.

    If the handler don't support this, then this function will
    return HA_ERR_WRONG_COMMAND and MySQL will delete the rows one
    by one.
  */
  virtual int delete_all_rows()
  {
    set_my_errno(HA_ERR_WRONG_COMMAND);
    return HA_ERR_WRONG_COMMAND;
  }
  /**
    Quickly remove all rows from a table.

    @param[in/out]  dd_tab  dd::Table object for table being truncated.

    @remark This method is responsible for implementing MySQL's TRUNCATE
            TABLE statement, which is a DDL operation. As such, a engine
            can bypass certain integrity checks and in some cases avoid
            fine-grained locking (e.g. row locks) which would normally be
            required for a DELETE statement.

    @remark Typically, truncate is not used if it can result in integrity
            violation. For example, truncate is not used when a foreign
            key references the table, but it might be used if foreign key
            checks are disabled.

    @remark Engine is responsible for resetting the auto-increment counter.

    @remark The table is locked in exclusive mode.

    @note   It is assumed that transactional storage engines implementing
            this method can revert its effects if transaction is rolled
            back (e.g. because we failed to write statement to the binary
            log).

    @note   Changes to dd::Table object done by this method will be saved
            to data-dictionary only if storage engine supporting atomic
            DDL (i.e. with HTON_SUPPORTS_ATOMIC_DDL flag).
  */
  virtual int truncate(dd::Table *dd_tab)
  { return HA_ERR_WRONG_COMMAND; }
  virtual int optimize(THD*, HA_CHECK_OPT*)
  { return HA_ADMIN_NOT_IMPLEMENTED; }
  virtual int analyze(THD*, HA_CHECK_OPT*)
  { return HA_ADMIN_NOT_IMPLEMENTED; }


  /**
    @brief Check and repair the table if necessary.

    @param thd    Thread object

    @retval TRUE  Error/Not supported
    @retval FALSE Success

    @note Called if open_table_from_share fails and is_crashed().
  */

  virtual bool check_and_repair(THD *thd MY_ATTRIBUTE((unused)))
  { return TRUE; }


  /**
    Disable indexes for a while.

    @param    mode                      Mode.

    @retval   0                         Success.
    @retval   != 0                      Error.
  */

  virtual int disable_indexes(uint mode MY_ATTRIBUTE((unused)))
  { return HA_ERR_WRONG_COMMAND; }


  /**
    Enable indexes again.

    @param    mode                      Mode.

    @retval   0                         Success.
    @retval   != 0                      Error.
  */

  virtual int enable_indexes(uint mode MY_ATTRIBUTE((unused)))
  { return HA_ERR_WRONG_COMMAND; }
  virtual int discard_or_import_tablespace(my_bool discard MY_ATTRIBUTE((unused)))
  {
    set_my_errno(HA_ERR_WRONG_COMMAND);
    return HA_ERR_WRONG_COMMAND;
  }
  virtual void drop_table(const char *name);

  /**
    @note   Changes to dd::Table object done by this method will be saved
            to data-dictionary only if storage engine supporting atomic
            DDL (i.e. with HTON_SUPPORTS_ATOMIC_DDL flag).
  */
  virtual int create(const char *name, TABLE *form, HA_CREATE_INFO *info,
                     dd::Table *dd_tab) = 0;

  virtual bool get_se_private_data(dd::Table *dd_table MY_ATTRIBUTE((unused)),
                                   uint dd_version MY_ATTRIBUTE((unused)))
  { return false; }

  virtual int create_handler_files(const char *name MY_ATTRIBUTE((unused)),
                                   const char *old_name MY_ATTRIBUTE((unused)),
                                   int action_flag MY_ATTRIBUTE((unused)),
                                   HA_CREATE_INFO *info MY_ATTRIBUTE((unused)))
  { return FALSE; }

  virtual int get_extra_columns_and_keys(const HA_CREATE_INFO *create_info,
                                         const List<Create_field> *create_list,
                                         const KEY *key_info, uint key_count,
                                         dd::Table *table)
  { return 0; }

  virtual bool set_ha_share_ref(Handler_share **arg_ha_share)
  {
    ha_share= arg_ha_share;
    return false;
  }
  int get_lock_type() const { return m_lock_type; }

  /**
    Callback function that will be called by my_prepare_gcolumn_template
    once the table has been opened.
  */
  typedef void (*my_gcolumn_template_callback_t)(const TABLE*, void*);
  static bool my_prepare_gcolumn_template(THD *thd,
                                          const char *db_name,
                                          const char *table_name,
                                          my_gcolumn_template_callback_t myc,
                                          void *ib_table);
  static bool my_eval_gcolumn_expr_with_open(THD *thd,
                                             const char *db_name,
                                             const char *table_name,
                                             const MY_BITMAP *const fields,
                                             uchar *record);

  /**
    Callback for computing generated column values.

    Storage engines that need to have virtual column values for a row
    can use this function to get the values computed. The storage
    engine must have filled in the values for the base columns that
    the virtual columns depend on.

    @param         thd    thread handle
    @param         table  table object
    @param         fields bitmap of field index of evaluated generated
                          column
    @param[in,out] record buff of base columns generated column depends.
                          After calling this function, it will be
                          used to return the value of the generated
                          columns.

    @retval true in case of error
    @retval false on success
  */
  static bool my_eval_gcolumn_expr(THD *thd, TABLE *table,
				   const MY_BITMAP *const fields,
                                   uchar *record);

  /* This must be implemented if the handlerton's partition_flags() is set. */
  virtual Partition_handler *get_partition_handler()
  { return NULL; }

protected:
  Handler_share *get_ha_share_ptr();
  void set_ha_share_ptr(Handler_share *arg_ha_share);
  void lock_shared_ha_data();
  void unlock_shared_ha_data();
};


/*
  A Disk-Sweep MRR interface implementation

  This implementation makes range (and, in the future, 'ref') scans to read
  table rows in disk sweeps. 
  
  Currently it is used by MyISAM and InnoDB. Potentially it can be used with
  any table handler that has non-clustered indexes and on-disk rows.
*/

class DsMrr_impl
{
public:
  DsMrr_impl(handler *owner) : h(owner), table(NULL), h2(NULL) {}

  ~DsMrr_impl()
  {
    /*
      If ha_reset() has not been called then the h2 dialog might still
      exist. This must be closed and deleted (this is the case for
      internally created temporary tables).
    */
    if (h2)
      reset();
    DBUG_ASSERT(h2 == NULL);
  }

private:
  /*
    The "owner" handler object (the one that calls dsmrr_XXX functions.
    It is used to retrieve full table rows by calling rnd_pos().
  */
  handler *const h;
  TABLE *table; /* Always equal to h->table */

  /* Secondary handler object.  It is used for scanning the index */
  handler *h2;

  /* Buffer to store rowids, or (rowid, range_id) pairs */
  uchar *rowids_buf;
  uchar *rowids_buf_cur;   /* Current position when reading/writing */
  uchar *rowids_buf_last;  /* When reading: end of used buffer space */
  uchar *rowids_buf_end;   /* End of the buffer */

  bool dsmrr_eof; /* TRUE <=> We have reached EOF when reading index tuples */

  /* TRUE <=> need range association, buffer holds {rowid, range_id} pairs */
  bool is_mrr_assoc;

  bool use_default_impl; /* TRUE <=> shortcut all calls to default MRR impl */
public:
  /**
    Initialize the DsMrr_impl object.

    This object is used for both doing default MRR scans and DS-MRR scans.
    This function just initializes the object. To do a DS-MRR scan,
    this must also be initialized by calling dsmrr_init().

    @param table_arg pointer to the TABLE that owns the handler
  */

  void init(TABLE *table_arg)
  {
    DBUG_ASSERT(table_arg != NULL);
    table= table_arg;
  }

  int dsmrr_init(RANGE_SEQ_IF *seq_funcs, void *seq_init_param, 
                 uint n_ranges, uint mode, HANDLER_BUFFER *buf);
  void dsmrr_close();

  /**
    Resets the DS-MRR object to the state it had after being intialized.

    If there is an open scan then this will be closed.
    
    This function should be called by handler::ha_reset() which is called
    when a statement is completed in order to make the handler object ready
    for re-use by a different statement.
  */

  void reset();
  int dsmrr_fill_buffer();
  int dsmrr_next(char **range_info);

  ha_rows dsmrr_info(uint keyno, uint n_ranges, uint keys, uint *bufsz,
                     uint *flags, Cost_estimate *cost);

  ha_rows dsmrr_info_const(uint keyno, RANGE_SEQ_IF *seq, 
                            void *seq_init_param, uint n_ranges, uint *bufsz,
                            uint *flags, Cost_estimate *cost);
private:
  bool choose_mrr_impl(uint keyno, ha_rows rows, uint *flags, uint *bufsz, 
                       Cost_estimate *cost);
  bool get_disk_sweep_mrr_cost(uint keynr, ha_rows rows, uint flags, 
                               uint *buffer_size, Cost_estimate *cost);
};


/* lookups */
handlerton *ha_default_handlerton(THD *thd);
handlerton *ha_default_temp_handlerton(THD *thd);
/**
  Resolve handlerton plugin by name, without checking for "DEFAULT" or
  HTON_NOT_USER_SELECTABLE.

  @param thd  Thread context.
  @param name Plugin name.

  @return plugin or NULL if not found.
*/
plugin_ref ha_resolve_by_name_raw(THD *thd, const LEX_CSTRING &name);
plugin_ref ha_resolve_by_name_raw(THD *thd, const std::string &name);
plugin_ref ha_resolve_by_name(THD *thd, const LEX_STRING *name,
                              bool is_temp_table);
plugin_ref ha_lock_engine(THD *thd, const handlerton *hton);
handlerton *ha_resolve_by_legacy_type(THD *thd, enum legacy_db_type db_type);
handler *get_new_handler(TABLE_SHARE *share, bool partitioned,
                         MEM_ROOT *alloc, handlerton *db_type);
handlerton *ha_checktype(THD *thd, enum legacy_db_type database_type,
                          bool no_substitute, bool report_error);


static inline enum legacy_db_type ha_legacy_type(const handlerton *db_type)
{
  return (db_type == NULL) ? DB_TYPE_UNKNOWN : db_type->db_type;
}

const char *ha_resolve_storage_engine_name(const handlerton *db_type);

static inline bool ha_check_storage_engine_flag(const handlerton *db_type, uint32 flag)
{
  return db_type == NULL ? FALSE : MY_TEST(db_type->flags & flag);
}

static inline bool ha_storage_engine_is_enabled(const handlerton *db_type)
{
  return (db_type && db_type->create) ?
         (db_type->state == SHOW_OPTION_YES) : FALSE;
}

/* basic stuff */
int ha_init_errors(void);
int ha_init(void);
void ha_end();
int ha_initialize_handlerton(st_plugin_int *plugin);
int ha_finalize_handlerton(st_plugin_int *plugin);

TYPELIB* ha_known_exts();
int ha_panic(enum ha_panic_function flag);
void ha_close_connection(THD* thd);
void ha_kill_connection(THD *thd);
/** Invoke handlerton::pre_dd_shutdown() on every storage engine plugin. */
void ha_pre_dd_shutdown(void);
/**
  Flush the log(s) of storage engine(s).

  @param db_type Handlerton of storage engine.
  @param binlog_group_flush true if we got invoked by binlog group
  commit during flush stage, false in other cases.
  @retval false Succeed
  @retval true Error
*/
bool ha_flush_logs(handlerton *db_type, bool binlog_group_flush= false);
void ha_drop_database(char* path);
int ha_create_table(THD *thd, const char *path,
                    const char *db, const char *table_name,
                    HA_CREATE_INFO *create_info,
                    bool update_create_info,
                    bool is_temp_table,
                    dd::Table *table_def,
                    bool force_dd_commit);

int ha_delete_table(THD *thd, handlerton *db_type, const char *path,
                    const char *db, const char *alias,
                    const dd::Table *table_def, bool generate_warning);

/* statistics and info */
bool ha_show_status(THD *thd, handlerton *db_type, enum ha_stat_type stat);

typedef bool Log_func(THD*, TABLE*, bool,
                      const uchar*, const uchar*);

int  binlog_log_row(TABLE* table,
                    const uchar *before_record,
                    const uchar *after_record,
                    Log_func *log_func);

/* discovery */
int ha_create_table_from_engine(THD* thd, const char *db, const char *name);
bool ha_check_if_table_exists(THD* thd, const char *db, const char *name,
                             bool *exists);
int ha_find_files(THD *thd,const char *db,const char *path,
                  const char *wild, bool dir, List<LEX_STRING>* files);
int ha_table_exists_in_engine(THD* thd, const char* db, const char* name);
bool ha_check_if_supported_system_table(handlerton *hton, const char* db, 
                                        const char* table_name);
bool ha_rm_tmp_tables(THD *thd, List<LEX_STRING> *files);
bool default_rm_tmp_tables(handlerton *hton, THD *thd, List<LEX_STRING> *files);

/* key cache */
extern "C" int ha_init_key_cache(const char *name, KEY_CACHE *key_cache);
int ha_resize_key_cache(KEY_CACHE *key_cache);
int ha_change_key_cache(KEY_CACHE *old_key_cache, KEY_CACHE *new_key_cache);

/* report to InnoDB that control passes to the client */
int ha_release_temporary_latches(THD *thd);

/* transactions: interface to handlerton functions */
int ha_start_consistent_snapshot(THD *thd);
int ha_commit_trans(THD *thd, bool all, bool ignore_global_read_lock= false);
int ha_commit_attachable(THD *thd);
int ha_rollback_trans(THD *thd, bool all);
int ha_prepare(THD *thd);


/**
  recover() step of xa.

  @note
    there are three modes of operation:
    - automatic recover after a crash
    in this case commit_list != 0, tc_heuristic_recover==TC_HEURISTIC_NOT_USED
    all xids from commit_list are committed, others are rolled back
    - manual (heuristic) recover
    in this case commit_list==0, tc_heuristic_recover != TC_HEURISTIC_NOT_USED
    DBA has explicitly specified that all prepared transactions should
    be committed (or rolled back).
    - no recovery (MySQL did not detect a crash)
    in this case commit_list==0, tc_heuristic_recover == TC_HEURISTIC_NOT_USED
    there should be no prepared transactions in this case.
*/

int ha_recover(HASH *commit_list);

/*
 transactions: interface to low-level handlerton functions. These are
 intended to be used by the transaction coordinators to
 commit/prepare/rollback transactions in the engines.
*/
int ha_commit_low(THD *thd, bool all, bool run_after_commit= true);
int ha_prepare_low(THD *thd, bool all);
int ha_rollback_low(THD *thd, bool all);

/* transactions: these functions never call handlerton functions directly */
int ha_enable_transaction(THD *thd, bool on);

/* savepoints */
int ha_rollback_to_savepoint(THD *thd, SAVEPOINT *sv);
bool ha_rollback_to_savepoint_can_release_mdl(THD *thd);
int ha_savepoint(THD *thd, SAVEPOINT *sv);
int ha_release_savepoint(THD *thd, SAVEPOINT *sv);

/* Build pushed joins in handlers implementing this feature */
int ha_make_pushed_joins(THD *thd, const AQP::Join_plan* plan);

/* these are called by storage engines */
void trans_register_ha(THD *thd, bool all, handlerton *ht,
                       const ulonglong *trxid);

int ha_reset_logs(THD *thd);
int ha_binlog_index_purge_file(THD *thd, const char *file);
void ha_reset_slave(THD *thd);
void ha_binlog_log_query(THD *thd, handlerton *db_type,
                         enum_binlog_command binlog_command,
                         const char *query, size_t query_length,
                         const char *db, const char *table_name);
void ha_binlog_wait(THD *thd);

/* It is required by basic binlog features on both MySQL server and libmysqld */
int ha_binlog_end(THD *thd);

const char *get_canonical_filename(handler *file, const char *path,
                                   char *tmp_path);

const char *table_case_name(const HA_CREATE_INFO *info, const char *name);

void print_keydup_error(TABLE *table, KEY *key, const char *msg, myf errflag);
void print_keydup_error(TABLE *table, KEY *key, myf errflag);

void ha_set_normalized_disabled_se_str(const std::string &disabled_se_str);
bool ha_is_storage_engine_disabled(handlerton *se_engine);

bool ha_notify_exclusive_mdl(THD *thd, const MDL_key *mdl_key,
                             ha_notification_type notification_type);
bool ha_notify_alter_table(THD *thd, const MDL_key *mdl_key,
                           ha_notification_type notification_type);

int commit_owned_gtids(THD *thd, bool all, bool *need_clear_ptr);
int commit_owned_gtid_by_partial_command(THD *thd);

#endif /* HANDLER_INCLUDED */<|MERGE_RESOLUTION|>--- conflicted
+++ resolved
@@ -3276,10 +3276,6 @@
   }
   /* ha_ methods: public wrappers for private virtual API */
 
-<<<<<<< HEAD
-  int ha_open(TABLE *table, const char *name, int mode, int test_if_locked,
-              const dd::Table *dd_tab);
-=======
   /**
     Set a record buffer that the storage engine can use for multi-row reads.
     The buffer has to be provided prior to the first read from an index or a
@@ -3314,8 +3310,8 @@
   bool ha_is_record_buffer_wanted(ha_rows *const max_rows) const
   { return is_record_buffer_wanted(max_rows); }
 
-  int ha_open(TABLE *table, const char *name, int mode, int test_if_locked);
->>>>>>> d875b2e7
+  int ha_open(TABLE *table, const char *name, int mode, int test_if_locked,
+              const dd::Table *dd_tab);
   int ha_close(void);
   int ha_index_init(uint idx, bool sorted);
   int ha_index_end();
@@ -4647,18 +4643,12 @@
     @retval   true              Error
     @retval   false             Success
  */
-<<<<<<< HEAD
- virtual bool prepare_inplace_alter_table(TABLE *altered_table,
-                                          Alter_inplace_info *ha_alter_info,
-                                          const dd::Table *old_dd_tab,
-                                          dd::Table *new_dd_tab)
-=======
  virtual bool
  prepare_inplace_alter_table(TABLE *altered_table MY_ATTRIBUTE((unused)),
                              Alter_inplace_info
                              *ha_alter_info MY_ATTRIBUTE((unused)),
+                             const dd::Table *old_dd_tab MY_ATTRIBUTE((unused)),
                              dd::Table *new_dd_tab MY_ATTRIBUTE((unused)))
->>>>>>> d875b2e7
  { return false; }
 
 
@@ -4685,16 +4675,11 @@
     @retval   true              Error
     @retval   false             Success
  */
-<<<<<<< HEAD
- virtual bool inplace_alter_table(TABLE *altered_table,
-                                  Alter_inplace_info *ha_alter_info,
-                                  const dd::Table *old_dd_tab,
-                                  dd::Table *new_dd_tab)
-=======
  virtual bool
  inplace_alter_table(TABLE *altered_table MY_ATTRIBUTE((unused)),
-                     Alter_inplace_info *ha_alter_info MY_ATTRIBUTE((unused)))
->>>>>>> d875b2e7
+                     Alter_inplace_info *ha_alter_info MY_ATTRIBUTE((unused)),
+                     const dd::Table *old_dd_tab MY_ATTRIBUTE((unused)),
+                     dd::Table *new_dd_tab MY_ATTRIBUTE((unused)))
  { return false; }
 
 
@@ -4740,21 +4725,14 @@
     @retval   true              Error
     @retval   false             Success
  */
-<<<<<<< HEAD
- virtual bool commit_inplace_alter_table(TABLE *altered_table,
-                                         Alter_inplace_info *ha_alter_info,
-                                         bool commit,
-                                         const dd::Table *old_dd_tab,
-                                         dd::Table *new_dd_tab)
-{
-=======
  virtual bool
  commit_inplace_alter_table(TABLE *altered_table MY_ATTRIBUTE((unused)),
                             Alter_inplace_info
                             *ha_alter_info MY_ATTRIBUTE((unused)),
-                            bool commit MY_ATTRIBUTE((unused)))
+                            bool commit MY_ATTRIBUTE((unused)),
+                            const dd::Table *old_dd_tab MY_ATTRIBUTE((unused)),
+                            dd::Table *new_dd_tab MY_ATTRIBUTE((unused)))
  {
->>>>>>> d875b2e7
   /* Nothing to commit/rollback, mark all handlers committed! */
   ha_alter_info->group_commit_ctx= NULL;
   return false;
