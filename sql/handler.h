--- conflicted
+++ resolved
@@ -46,12 +46,9 @@
 #include "my_thread_local.h"   // my_errno
 #include "mysql/components/services/psi_table_bits.h"
 #include "sql/dd/object_id.h"  // dd::Object_id
-<<<<<<< HEAD
 #include "sql/dd/string_type.h"
-=======
 #include "sql/dd/properties.h" // dd::Properties
 #include "sql/dd/types/object_table.h" // dd::Object_table
->>>>>>> 863aac45
 #include "sql/discrete_interval.h" // Discrete_interval
 #include "sql/key.h"
 #include "sql/sql_const.h"     // SHOW_COMP_OPTION
@@ -1062,145 +1059,6 @@
   const int HA_CLONE_FILE_CACHE = 0x02;
 };
 
-<<<<<<< HEAD
-=======
-/**
-  Class to hold information regarding a table to be created on
-  behalf of a plugin. The class stores the name, definition, options
-  and optional tablespace of the table. The definition should not contain the
-  'CREATE TABLE name' prefix.
-
-  @note The data members are not owned by the class, and will not
-        be deleted when this instance is deleted.
-*/
-class Plugin_table
-{
-private:
-  const char *m_schema_name;
-  const char *m_table_name;
-  const char *m_table_definition;
-  const char *m_table_options;
-  const char *m_tablespace_name;
-
-public:
-  Plugin_table(const char *schema_name,
-               const char *table_name,
-               const char *definition,
-               const char *options,
-               const char *tablespace_name)
-  : m_schema_name(schema_name),
-    m_table_name(table_name),
-    m_table_definition(definition),
-    m_table_options(options),
-    m_tablespace_name(tablespace_name)
-  { }
-
-  const char *get_schema_name() const
-  { return m_schema_name; }
-
-  const char *get_name() const
-  { return m_table_name; }
-
-  const char *get_table_definition() const
-  { return m_table_definition; }
-
-  const char *get_table_options() const
-  { return m_table_options; }
-
-  const char *get_tablespace_name() const
-  { return m_tablespace_name; }
-
-  dd::String_type get_ddl() const
-  {
-    dd::Stringstream_type ss;
-    ss << "CREATE TABLE ";
-
-    if (m_schema_name != nullptr)
-      ss << m_schema_name << ".";
-
-    ss << m_table_name << "(\n";
-    ss << m_table_definition << ")";
-    ss << m_table_options;
-
-    if (m_tablespace_name != nullptr)
-      ss << " " << "TABLESPACE=" << m_tablespace_name;
-
-    return ss.str();
-  }
-};
-
-/**
-  Class to hold information regarding a predefined tablespace
-  created by a storage engine. The class stores the name, options,
-  se_private_data, comment and engine of the tablespace. A list of
-  of the tablespace files is also stored.
-
-  @note The data members are not owned by the class, and will not
-        be deleted when this instance is deleted.
-*/
-class Plugin_tablespace
-{
-public:
-  class Plugin_tablespace_file
-  {
-  private:
-    const char *m_name;
-    const char *m_se_private_data;
-  public:
-    Plugin_tablespace_file(const char *name, const char *se_private_data):
-      m_name(name),
-      m_se_private_data(se_private_data)
-    { }
-
-    const char *get_name() const
-    { return m_name; }
-
-    const char *get_se_private_data() const
-    { return m_se_private_data; }
-  };
-
-private:
-  const char *m_name;
-  const char *m_options;
-  const char *m_se_private_data;
-  const char *m_comment;
-  const char *m_engine;
-  List<const Plugin_tablespace_file> m_files;
-
-public:
-  Plugin_tablespace(const char *name, const char *options,
-                    const char *se_private_data, const char *comment,
-                    const char *engine):
-    m_name(name),
-    m_options(options),
-    m_se_private_data(se_private_data),
-    m_comment(comment),
-    m_engine(engine)
-  { }
-
-  void add_file(const Plugin_tablespace_file *file)
-  { m_files.push_back(file); }
-
-  const char *get_name() const
-  { return m_name; }
-
-  const char *get_options() const
-  { return m_options; }
-
-  const char *get_se_private_data() const
-  { return m_se_private_data; }
-
-  const char *get_comment() const
-  { return m_comment; }
-
-  const char *get_engine() const
-  { return m_engine; }
-
-  const List<const Plugin_tablespace_file> &get_files() const
-  { return m_files; }
-};
-
->>>>>>> 863aac45
 /* handlerton methods */
 
 /**
