/* Copyright (C) 2000-2004 MySQL AB

   This program is free software; you can redistribute it and/or modify
   it under the terms of the GNU General Public License as published by
   the Free Software Foundation; version 2 of the License.

   This program is distributed in the hope that it will be useful,
   but WITHOUT ANY WARRANTY; without even the implied warranty of
   MERCHANTABILITY or FITNESS FOR A PARTICULAR PURPOSE.  See the
   GNU General Public License for more details.

   You should have received a copy of the GNU General Public License
   along with this program; if not, write to the Free Software
   Foundation, Inc., 59 Temple Place, Suite 330, Boston, MA  02111-1307  USA */

/* drop and alter of tables */

#include "mysql_priv.h"
#include <hash.h>
#include <myisam.h>
#include <my_dir.h>
#include "sp_head.h"
#include "sql_trigger.h"
#include "sql_show.h"

#ifdef __WIN__
#include <io.h>
#endif

int creating_table= 0;        // How many mysql_create_table are running

const char *primary_key_name="PRIMARY";

static bool check_if_keyname_exists(const char *name,KEY *start, KEY *end);
static char *make_unique_key_name(const char *field_name,KEY *start,KEY *end);
static int copy_data_between_tables(TABLE *from,TABLE *to,
                                    List<create_field> &create, bool ignore,
				    uint order_num, ORDER *order,
				    ha_rows *copied,ha_rows *deleted,
                                    enum enum_enable_or_disable keys_onoff);

static bool prepare_blob_field(THD *thd, create_field *sql_field);
static bool check_engine(THD *thd, const char *table_name,
                         HA_CREATE_INFO *create_info);
static int mysql_prepare_table(THD *thd, HA_CREATE_INFO *create_info,
                               List<create_field> *fields,
                               List<Key> *keys, bool tmp_table,
                               uint *db_options,
                               handler *file, KEY **key_info_buffer,
                               uint *key_count, int select_field_count);

#define MYSQL50_TABLE_NAME_PREFIX         "#mysql50#"
#define MYSQL50_TABLE_NAME_PREFIX_LENGTH  9


/*
  Translate a file name to a table name (WL #1324).

  SYNOPSIS
    filename_to_tablename()
      from                      The file name in my_charset_filename.
      to                OUT     The table name in system_charset_info.
      to_length                 The size of the table name buffer.

  RETURN
    Table name length.
*/

uint filename_to_tablename(const char *from, char *to, uint to_length)
{
  uint errors;
  uint res;
  DBUG_ENTER("filename_to_tablename");
  DBUG_PRINT("enter", ("from '%s'", from));

  if (!memcmp(from, tmp_file_prefix, tmp_file_prefix_length))
  {
    /* Temporary table name. */
    res= (strnmov(to, from, to_length) - to);
  }
  else
  {
    res= strconvert(&my_charset_filename, from,
                    system_charset_info,  to, to_length, &errors);
    if (errors) // Old 5.0 name
    {
      res= (strxnmov(to, to_length, MYSQL50_TABLE_NAME_PREFIX,  from, NullS) -
            to);
      sql_print_error("Invalid (old?) table or database name '%s'", from);
      /*
        TODO: add a stored procedure for fix table and database names,
        and mention its name in error log.
      */
    }
  }

  DBUG_PRINT("exit", ("to '%s'", to));
  DBUG_RETURN(res);
}


/*
  Translate a table name to a file name (WL #1324).

  SYNOPSIS
    tablename_to_filename()
      from                      The table name in system_charset_info.
      to                OUT     The file name in my_charset_filename.
      to_length                 The size of the file name buffer.

  RETURN
    File name length.
*/

uint tablename_to_filename(const char *from, char *to, uint to_length)
{
  uint errors, length;
  DBUG_ENTER("tablename_to_filename");
  DBUG_PRINT("enter", ("from '%s'", from));

  if (from[0] == '#' && !strncmp(from, MYSQL50_TABLE_NAME_PREFIX,
                                 MYSQL50_TABLE_NAME_PREFIX_LENGTH))
    DBUG_RETURN((uint) (strmake(to, from+MYSQL50_TABLE_NAME_PREFIX_LENGTH,
                                to_length-1) -
                        (from + MYSQL50_TABLE_NAME_PREFIX_LENGTH)));
  length= strconvert(system_charset_info, from,
                     &my_charset_filename, to, to_length, &errors);
  if (check_if_legal_tablename(to) &&
      length + 4 < to_length)
  {
    memcpy(to + length, "@@@", 4);
    length+= 3;
  }
  DBUG_PRINT("exit", ("to '%s'", to));
  DBUG_RETURN(length);
}


/*
  Creates path to a file: mysql_data_dir/db/table.ext

  SYNOPSIS
   build_table_filename()
     buff                       Where to write result in my_charset_filename.
     bufflen                    buff size
     db                         Database name in system_charset_info.
     table_name                 Table name in system_charset_info.
     ext                        File extension.
     flags                      FN_FROM_IS_TMP or FN_TO_IS_TMP or FN_IS_TMP
                                table_name is temporary, do not change.

  NOTES

    Uses database and table name, and extension to create
    a file name in mysql_data_dir. Database and table
    names are converted from system_charset_info into "fscs".
    Unless flags indicate a temporary table name.
    'db' is always converted.
    'ext' is not converted.

    The conversion suppression is required for ALTER TABLE. This
    statement creates intermediate tables. These are regular
    (non-temporary) tables with a temporary name. Their path names must
    be derivable from the table name. So we cannot use
    build_tmptable_filename() for them.

  RETURN
    path length
*/

uint build_table_filename(char *buff, size_t bufflen, const char *db,
                          const char *table_name, const char *ext, uint flags)
{
  uint length;
  char dbbuff[FN_REFLEN];
  char tbbuff[FN_REFLEN];
  DBUG_ENTER("build_table_filename");

  if (flags & FN_IS_TMP) // FN_FROM_IS_TMP | FN_TO_IS_TMP
    strnmov(tbbuff, table_name, sizeof(tbbuff));
  else
    VOID(tablename_to_filename(table_name, tbbuff, sizeof(tbbuff)));

  VOID(tablename_to_filename(db, dbbuff, sizeof(dbbuff)));
  length= strxnmov(buff, bufflen, mysql_data_home, FN_ROOTDIR, dbbuff,
                   FN_ROOTDIR, tbbuff, ext, NullS) - buff;
  DBUG_PRINT("exit", ("buff: '%s'", buff));
  DBUG_RETURN(length);
}


/*
  Creates path to a file: mysql_tmpdir/#sql1234_12_1.ext

  SYNOPSIS
   build_tmptable_filename()
     thd                        The thread handle.
     buff                       Where to write result in my_charset_filename.
     bufflen                    buff size

  NOTES

    Uses current_pid, thread_id, and tmp_table counter to create
    a file name in mysql_tmpdir.

  RETURN
    path length
*/

uint build_tmptable_filename(THD* thd, char *buff, size_t bufflen)
{
  DBUG_ENTER("build_tmptable_filename");

  char *p= strnmov(buff, mysql_tmpdir, bufflen);
  my_snprintf(p, bufflen - (p - buff), "/%s%lx_%lx_%x%s",
              tmp_file_prefix, current_pid,
              thd->thread_id, thd->tmp_table++, reg_ext);

  if (lower_case_table_names)
  {
    /* Convert all except tmpdir to lower case */
    my_casedn_str(files_charset_info, p);
  }

  uint length= unpack_filename(buff, buff);
  DBUG_PRINT("exit", ("buff: '%s'", buff));
  DBUG_RETURN(length);
}

/*
  Return values for compare_tables().
  If you make compare_tables() non-static, move them to a header file.
*/
#define ALTER_TABLE_DATA_CHANGED  1
#define ALTER_TABLE_INDEX_CHANGED 2


/*
  SYNOPSIS
    mysql_copy_create_list()
    orig_create_list          Original list of created fields
    inout::new_create_list    Copy of original list

  RETURN VALUES
    FALSE                     Success
    TRUE                      Memory allocation error

  DESCRIPTION
    mysql_prepare_table destroys the create_list and in some cases we need
    this lists for more purposes. Thus we copy it specifically for use
    by mysql_prepare_table
*/

static int mysql_copy_create_list(List<create_field> *orig_create_list,
                                  List<create_field> *new_create_list)
{
  List_iterator<create_field> prep_field_it(*orig_create_list);
  create_field *prep_field;
  DBUG_ENTER("mysql_copy_create_list");

  while ((prep_field= prep_field_it++))
  {
    create_field *field= new create_field(*prep_field);
    if (!field || new_create_list->push_back(field))
    {
      mem_alloc_error(2);
      DBUG_RETURN(TRUE);
    }
  }
  DBUG_RETURN(FALSE);
}


/*
  SYNOPSIS
    mysql_copy_key_list()
    orig_key                  Original list of keys
    inout::new_key            Copy of original list

  RETURN VALUES
    FALSE                     Success
    TRUE                      Memory allocation error

  DESCRIPTION
    mysql_prepare_table destroys the key list and in some cases we need
    this lists for more purposes. Thus we copy it specifically for use
    by mysql_prepare_table
*/

static int mysql_copy_key_list(List<Key> *orig_key,
                               List<Key> *new_key)
{
  List_iterator<Key> prep_key_it(*orig_key);
  Key *prep_key;
  DBUG_ENTER("mysql_copy_key_list");

  while ((prep_key= prep_key_it++))
  {
    List<key_part_spec> prep_columns;
    List_iterator<key_part_spec> prep_col_it(prep_key->columns);
    key_part_spec *prep_col;
    Key *temp_key;

    while ((prep_col= prep_col_it++))
    {
      key_part_spec *prep_key_part;

      if (!(prep_key_part= new key_part_spec(*prep_col)))
      {
        mem_alloc_error(sizeof(key_part_spec));
        DBUG_RETURN(TRUE);
      }
      if (prep_columns.push_back(prep_key_part))
      {
        mem_alloc_error(2);
        DBUG_RETURN(TRUE);
      }
    }
    if (!(temp_key= new Key(prep_key->type, prep_key->name,
                            &prep_key->key_create_info,
                            prep_key->generated,
                            prep_columns)))
    {
      mem_alloc_error(sizeof(Key));
      DBUG_RETURN(TRUE);
    }
    if (new_key->push_back(temp_key))
    {
      mem_alloc_error(2);
      DBUG_RETURN(TRUE);
    }
  }
  DBUG_RETURN(FALSE);
}

/*
--------------------------------------------------------------------------

   MODULE: DDL log
   -----------------

   This module is used to ensure that we can recover from crashes that occur
   in the middle of a meta-data operation in MySQL. E.g. DROP TABLE t1, t2;
   We need to ensure that both t1 and t2 are dropped and not only t1 and
   also that each table drop is entirely done and not "half-baked".

   To support this we create log entries for each meta-data statement in the
   ddl log while we are executing. These entries are dropped when the
   operation is completed.

   At recovery those entries that were not completed will be executed.

   There is only one ddl log in the system and it is protected by a mutex
   and there is a global struct that contains information about its current
   state.

   History:
   First version written in 2006 by Mikael Ronstrom
--------------------------------------------------------------------------
*/


typedef struct st_global_ddl_log
{
  /*
    We need to adjust buffer size to be able to handle downgrades/upgrades
    where IO_SIZE has changed. We'll set the buffer size such that we can
    handle that the buffer size was upto 4 times bigger in the version
    that wrote the DDL log.
  */
  char file_entry_buf[4*IO_SIZE];
  char file_name_str[FN_REFLEN];
  char *file_name;
  DDL_LOG_MEMORY_ENTRY *first_free;
  DDL_LOG_MEMORY_ENTRY *first_used;
  uint num_entries;
  File file_id;
  uint name_len;
  uint io_size;
  bool inited;
  bool recovery_phase;
} GLOBAL_DDL_LOG;

GLOBAL_DDL_LOG global_ddl_log;

pthread_mutex_t LOCK_gdl;

#define DDL_LOG_ENTRY_TYPE_POS 0
#define DDL_LOG_ACTION_TYPE_POS 1
#define DDL_LOG_PHASE_POS 2
#define DDL_LOG_NEXT_ENTRY_POS 4
#define DDL_LOG_NAME_POS 8

#define DDL_LOG_NUM_ENTRY_POS 0
#define DDL_LOG_NAME_LEN_POS 4
#define DDL_LOG_IO_SIZE_POS 8

/*
  Read one entry from ddl log file
  SYNOPSIS
    read_ddl_log_file_entry()
    entry_no                     Entry number to read
  RETURN VALUES
    TRUE                         Error
    FALSE                        Success
*/

static bool read_ddl_log_file_entry(uint entry_no)
{
  bool error= FALSE;
  File file_id= global_ddl_log.file_id;
  char *file_entry_buf= (char*)global_ddl_log.file_entry_buf;
  uint io_size= global_ddl_log.io_size;
  DBUG_ENTER("read_ddl_log_file_entry");

  if (my_pread(file_id, (byte*)file_entry_buf, io_size, io_size * entry_no,
               MYF(MY_WME)) != io_size)
    error= TRUE;
  DBUG_RETURN(error);
}


/*
  Write one entry from ddl log file
  SYNOPSIS
    write_ddl_log_file_entry()
    entry_no                     Entry number to read
  RETURN VALUES
    TRUE                         Error
    FALSE                        Success
*/

static bool write_ddl_log_file_entry(uint entry_no)
{
  bool error= FALSE;
  File file_id= global_ddl_log.file_id;
  char *file_entry_buf= (char*)global_ddl_log.file_entry_buf;
  DBUG_ENTER("write_ddl_log_file_entry");

  if (my_pwrite(file_id, (byte*)file_entry_buf,
                IO_SIZE, IO_SIZE * entry_no, MYF(MY_WME)) != IO_SIZE)
    error= TRUE;
  DBUG_RETURN(error);
}


/*
  Write ddl log header
  SYNOPSIS
    write_ddl_log_header()
  RETURN VALUES
    TRUE                      Error
    FALSE                     Success
*/

static bool write_ddl_log_header()
{
  uint16 const_var;
  bool error= FALSE;
  DBUG_ENTER("write_ddl_log_header");

  int4store(&global_ddl_log.file_entry_buf[DDL_LOG_NUM_ENTRY_POS],
            global_ddl_log.num_entries);
  const_var= FN_LEN;
  int4store(&global_ddl_log.file_entry_buf[DDL_LOG_NAME_LEN_POS],
            (ulong) const_var);
  const_var= IO_SIZE;
  int4store(&global_ddl_log.file_entry_buf[DDL_LOG_IO_SIZE_POS],
            (ulong) const_var);
  if (write_ddl_log_file_entry(0UL))
  {
    sql_print_error("Error writing ddl log header");
    DBUG_RETURN(TRUE);
  }
  VOID(sync_ddl_log());
  DBUG_RETURN(error);
}


/*
  Create ddl log file name
  SYNOPSIS
    create_ddl_log_file_name()
    file_name                   Filename setup
  RETURN VALUES
    NONE
*/

static inline void create_ddl_log_file_name(char *file_name)
{
  strxmov(file_name, mysql_data_home, "/", "ddl_log.log", NullS);
}


/*
  Read header of ddl log file
  SYNOPSIS
    read_ddl_log_header()
  RETURN VALUES
    > 0                  Last entry in ddl log
    0                    No entries in ddl log
  DESCRIPTION
    When we read the ddl log header we get information about maximum sizes
    of names in the ddl log and we also get information about the number
    of entries in the ddl log.
*/

static uint read_ddl_log_header()
{
  char *file_entry_buf= (char*)global_ddl_log.file_entry_buf;
  char file_name[FN_REFLEN];
  uint entry_no;
  bool successful_open= FALSE;
  DBUG_ENTER("read_ddl_log_header");

  create_ddl_log_file_name(file_name);
  if ((global_ddl_log.file_id= my_open(file_name,
                                        O_RDWR | O_BINARY, MYF(MY_WME))) >= 0)
  {
    if (read_ddl_log_file_entry(0UL))
    {
      /* Write message into error log */
      sql_print_error("Failed to read ddl log file in recovery");
    }
    else
      successful_open= TRUE;
  }
  entry_no= uint4korr(&file_entry_buf[DDL_LOG_NUM_ENTRY_POS]);
  global_ddl_log.name_len= uint4korr(&file_entry_buf[DDL_LOG_NAME_LEN_POS]);
  if (successful_open)
  {
    global_ddl_log.io_size= uint4korr(&file_entry_buf[DDL_LOG_IO_SIZE_POS]);
    DBUG_ASSERT(global_ddl_log.io_size <=
                sizeof(global_ddl_log.file_entry_buf));
  }
  else
  {
    entry_no= 0;
  }
  global_ddl_log.first_free= NULL;
  global_ddl_log.first_used= NULL;
  global_ddl_log.num_entries= 0;
  VOID(pthread_mutex_init(&LOCK_gdl, MY_MUTEX_INIT_FAST));
  DBUG_RETURN(entry_no);
}


/*
  Read a ddl log entry
  SYNOPSIS
    read_ddl_log_entry()
    read_entry               Number of entry to read
    out:entry_info           Information from entry
  RETURN VALUES
    TRUE                     Error
    FALSE                    Success
  DESCRIPTION
    Read a specified entry in the ddl log
*/

bool read_ddl_log_entry(uint read_entry, DDL_LOG_ENTRY *ddl_log_entry)
{
  char *file_entry_buf= (char*)&global_ddl_log.file_entry_buf;
  uint inx;
  uchar single_char;
  DBUG_ENTER("read_ddl_log_entry");

  if (read_ddl_log_file_entry(read_entry))
  {
    DBUG_RETURN(TRUE);
  }
  ddl_log_entry->entry_pos= read_entry;
  single_char= file_entry_buf[DDL_LOG_ENTRY_TYPE_POS];
  ddl_log_entry->entry_type= (enum ddl_log_entry_code)single_char;
  single_char= file_entry_buf[DDL_LOG_ACTION_TYPE_POS];
  ddl_log_entry->action_type= (enum ddl_log_action_code)single_char;
  ddl_log_entry->phase= file_entry_buf[DDL_LOG_PHASE_POS];
  ddl_log_entry->next_entry= uint4korr(&file_entry_buf[DDL_LOG_NEXT_ENTRY_POS]);
  ddl_log_entry->name= &file_entry_buf[DDL_LOG_NAME_POS];
  inx= DDL_LOG_NAME_POS + global_ddl_log.name_len;
  ddl_log_entry->from_name= &file_entry_buf[inx];
  inx+= global_ddl_log.name_len;
  ddl_log_entry->handler_name= &file_entry_buf[inx];
  DBUG_RETURN(FALSE);
}


/*
  Initialise ddl log
  SYNOPSIS
    init_ddl_log()

  DESCRIPTION
    Write the header of the ddl log file and length of names. Also set
    number of entries to zero.

  RETURN VALUES
    TRUE                     Error
    FALSE                    Success
*/

static bool init_ddl_log()
{
  char file_name[FN_REFLEN];
  DBUG_ENTER("init_ddl_log");

  if (global_ddl_log.inited)
    goto end;

  global_ddl_log.io_size= IO_SIZE;
  create_ddl_log_file_name(file_name);
  if ((global_ddl_log.file_id= my_create(file_name,
                                         CREATE_MODE,
                                         O_RDWR | O_TRUNC | O_BINARY,
                                         MYF(MY_WME))) < 0)
  {
    /* Couldn't create ddl log file, this is serious error */
    sql_print_error("Failed to open ddl log file");
    DBUG_RETURN(TRUE);
  }
  global_ddl_log.inited= TRUE;
  if (write_ddl_log_header())
  {
    VOID(my_close(global_ddl_log.file_id, MYF(MY_WME)));
    global_ddl_log.inited= FALSE;
    DBUG_RETURN(TRUE);
  }

end:
  DBUG_RETURN(FALSE);
}


/*
  Execute one action in a ddl log entry
  SYNOPSIS
    execute_ddl_log_action()
    ddl_log_entry              Information in action entry to execute
  RETURN VALUES
    TRUE                       Error
    FALSE                      Success
*/

static int execute_ddl_log_action(THD *thd, DDL_LOG_ENTRY *ddl_log_entry)
{
  bool frm_action= FALSE;
  LEX_STRING handler_name;
  handler *file= NULL;
  MEM_ROOT mem_root;
  int error= TRUE;
  char to_path[FN_REFLEN];
  char from_path[FN_REFLEN];
  char *par_ext= (char*)".par";
  handlerton *hton;
  DBUG_ENTER("execute_ddl_log_action");

  if (ddl_log_entry->entry_type == DDL_IGNORE_LOG_ENTRY_CODE)
  {
    DBUG_RETURN(FALSE);
  }
  handler_name.str= (char*)ddl_log_entry->handler_name;
  handler_name.length= strlen(ddl_log_entry->handler_name);
  init_sql_alloc(&mem_root, TABLE_ALLOC_BLOCK_SIZE, 0); 
  if (!strcmp(ddl_log_entry->handler_name, reg_ext))
    frm_action= TRUE;
  else
  {
    TABLE_SHARE dummy;

    hton= ha_resolve_by_name(thd, &handler_name);
    if (!hton)
    {
      my_error(ER_ILLEGAL_HA, MYF(0), ddl_log_entry->handler_name);
      goto error;
    }
    bzero(&dummy, sizeof(TABLE_SHARE));
    file= get_new_handler(&dummy, &mem_root, hton);
    if (!file)
    {
      mem_alloc_error(sizeof(handler));
      goto error;
    }
  }
  switch (ddl_log_entry->action_type)
  {
    case DDL_LOG_REPLACE_ACTION:
    case DDL_LOG_DELETE_ACTION:
    {
      if (ddl_log_entry->phase == 0)
      {
        if (frm_action)
        {
          strxmov(to_path, ddl_log_entry->name, reg_ext, NullS);
          if ((error= my_delete(to_path, MYF(MY_WME))))
          {
            if (my_errno != ENOENT)
              break;
          }
#ifdef WITH_PARTITION_STORAGE_ENGINE
          strxmov(to_path, ddl_log_entry->name, par_ext, NullS);
          VOID(my_delete(to_path, MYF(MY_WME)));
#endif
        }
        else
        {
          if ((error= file->delete_table(ddl_log_entry->name)))
          {
            if (error != ENOENT && error != HA_ERR_NO_SUCH_TABLE)
              break;
          }
        }
        if ((deactivate_ddl_log_entry(ddl_log_entry->entry_pos)))
          break;
        VOID(sync_ddl_log());
        error= FALSE;
        if (ddl_log_entry->action_type == DDL_LOG_DELETE_ACTION)
          break;
      }
      DBUG_ASSERT(ddl_log_entry->action_type == DDL_LOG_REPLACE_ACTION);
      /*
        Fall through and perform the rename action of the replace
        action. We have already indicated the success of the delete
        action in the log entry by stepping up the phase.
      */
    }
    case DDL_LOG_RENAME_ACTION:
    {
      error= TRUE;
      if (frm_action)
      {
        strxmov(to_path, ddl_log_entry->name, reg_ext, NullS);
        strxmov(from_path, ddl_log_entry->from_name, reg_ext, NullS);
        if (my_rename(from_path, to_path, MYF(MY_WME)))
          break;
#ifdef WITH_PARTITION_STORAGE_ENGINE
        strxmov(to_path, ddl_log_entry->name, par_ext, NullS);
        strxmov(from_path, ddl_log_entry->from_name, par_ext, NullS);
        VOID(my_rename(from_path, to_path, MYF(MY_WME)));
#endif
      }
      else
      {
        if (file->rename_table(ddl_log_entry->from_name,
                               ddl_log_entry->name))
          break;
      }
      if ((deactivate_ddl_log_entry(ddl_log_entry->entry_pos)))
        break;
      VOID(sync_ddl_log());
      error= FALSE;
      break;
    }
    default:
      DBUG_ASSERT(0);
      break;
  }
  delete file;
error:
  free_root(&mem_root, MYF(0)); 
  DBUG_RETURN(error);
}


/*
  Get a free entry in the ddl log
  SYNOPSIS
    get_free_ddl_log_entry()
    out:active_entry                A ddl log memory entry returned
  RETURN VALUES
    TRUE                       Error
    FALSE                      Success
*/

static bool get_free_ddl_log_entry(DDL_LOG_MEMORY_ENTRY **active_entry,
                                   bool *write_header)
{
  DDL_LOG_MEMORY_ENTRY *used_entry;
  DDL_LOG_MEMORY_ENTRY *first_used= global_ddl_log.first_used;
  DBUG_ENTER("get_free_ddl_log_entry");

  if (global_ddl_log.first_free == NULL)
  {
    if (!(used_entry= (DDL_LOG_MEMORY_ENTRY*)my_malloc(
                              sizeof(DDL_LOG_MEMORY_ENTRY), MYF(MY_WME))))
    {
      sql_print_error("Failed to allocate memory for ddl log free list");
      DBUG_RETURN(TRUE);
    }
    global_ddl_log.num_entries++;
    used_entry->entry_pos= global_ddl_log.num_entries;
    *write_header= TRUE;
  }
  else
  {
    used_entry= global_ddl_log.first_free;
    global_ddl_log.first_free= used_entry->next_log_entry;
    *write_header= FALSE;
  }
  /*
    Move from free list to used list
  */
  used_entry->next_log_entry= first_used;
  used_entry->prev_log_entry= NULL;
  global_ddl_log.first_used= used_entry;
  if (first_used)
    first_used->prev_log_entry= used_entry;

  *active_entry= used_entry;
  DBUG_RETURN(FALSE);
}


/*
  External interface methods for the DDL log Module
  ---------------------------------------------------
*/

/*
  SYNOPSIS
    write_ddl_log_entry()
    ddl_log_entry         Information about log entry
    out:entry_written     Entry information written into   

  RETURN VALUES
    TRUE                      Error
    FALSE                     Success

  DESCRIPTION
    A careful write of the ddl log is performed to ensure that we can
    handle crashes occurring during CREATE and ALTER TABLE processing.
*/

bool write_ddl_log_entry(DDL_LOG_ENTRY *ddl_log_entry,
                         DDL_LOG_MEMORY_ENTRY **active_entry)
{
  bool error, write_header;
  DBUG_ENTER("write_ddl_log_entry");

  if (init_ddl_log())
  {
    DBUG_RETURN(TRUE);
  }
  global_ddl_log.file_entry_buf[DDL_LOG_ENTRY_TYPE_POS]=
                                    (char)DDL_LOG_ENTRY_CODE;
  global_ddl_log.file_entry_buf[DDL_LOG_ACTION_TYPE_POS]=
                                    (char)ddl_log_entry->action_type;
  global_ddl_log.file_entry_buf[DDL_LOG_PHASE_POS]= 0;
  int4store(&global_ddl_log.file_entry_buf[DDL_LOG_NEXT_ENTRY_POS],
            ddl_log_entry->next_entry);
  DBUG_ASSERT(strlen(ddl_log_entry->name) < FN_LEN);
  strmake(&global_ddl_log.file_entry_buf[DDL_LOG_NAME_POS],
          ddl_log_entry->name, FN_LEN - 1);
  if (ddl_log_entry->action_type == DDL_LOG_RENAME_ACTION ||
      ddl_log_entry->action_type == DDL_LOG_REPLACE_ACTION)
  {
    DBUG_ASSERT(strlen(ddl_log_entry->from_name) < FN_LEN);
    strmake(&global_ddl_log.file_entry_buf[DDL_LOG_NAME_POS + FN_LEN],
          ddl_log_entry->from_name, FN_LEN - 1);
  }
  else
    global_ddl_log.file_entry_buf[DDL_LOG_NAME_POS + FN_LEN]= 0;
  DBUG_ASSERT(strlen(ddl_log_entry->handler_name) < FN_LEN);
  strmake(&global_ddl_log.file_entry_buf[DDL_LOG_NAME_POS + (2*FN_LEN)],
          ddl_log_entry->handler_name, FN_LEN - 1);
  if (get_free_ddl_log_entry(active_entry, &write_header))
  {
    DBUG_RETURN(TRUE);
  }
  error= FALSE;
  if (write_ddl_log_file_entry((*active_entry)->entry_pos))
  {
    error= TRUE;
    sql_print_error("Failed to write entry_no = %u",
                    (*active_entry)->entry_pos);
  }
  if (write_header && !error)
  {
    VOID(sync_ddl_log());
    if (write_ddl_log_header())
      error= TRUE;
  }
  if (error)
    release_ddl_log_memory_entry(*active_entry);
  DBUG_RETURN(error);
}


/*
  Write final entry in the ddl log
  SYNOPSIS
    write_execute_ddl_log_entry()
    first_entry                    First entry in linked list of entries
                                   to execute, if 0 = NULL it means that
                                   the entry is removed and the entries
                                   are put into the free list.
    complete                       Flag indicating we are simply writing
                                   info about that entry has been completed
    in:out:active_entry            Entry to execute, 0 = NULL if the entry
                                   is written first time and needs to be
                                   returned. In this case the entry written
                                   is returned in this parameter
  RETURN VALUES
    TRUE                           Error
    FALSE                          Success

  DESCRIPTION
    This is the last write in the ddl log. The previous log entries have
    already been written but not yet synched to disk.
    We write a couple of log entries that describes action to perform.
    This entries are set-up in a linked list, however only when a first
    execute entry is put as the first entry these will be executed.
    This routine writes this first 
*/ 

bool write_execute_ddl_log_entry(uint first_entry,
                                 bool complete,
                                 DDL_LOG_MEMORY_ENTRY **active_entry)
{
  bool write_header= FALSE;
  char *file_entry_buf= (char*)global_ddl_log.file_entry_buf;
  DBUG_ENTER("write_execute_ddl_log_entry");

  if (init_ddl_log())
  {
    DBUG_RETURN(TRUE);
  }
  if (!complete)
  {
    /*
      We haven't synched the log entries yet, we synch them now before
      writing the execute entry. If complete is true we haven't written
      any log entries before, we are only here to write the execute
      entry to indicate it is done.
    */
    VOID(sync_ddl_log());
    file_entry_buf[DDL_LOG_ENTRY_TYPE_POS]= (char)DDL_LOG_EXECUTE_CODE;
  }
  else
    file_entry_buf[DDL_LOG_ENTRY_TYPE_POS]= (char)DDL_IGNORE_LOG_ENTRY_CODE;
  file_entry_buf[DDL_LOG_ACTION_TYPE_POS]= 0; /* Ignored for execute entries */
  file_entry_buf[DDL_LOG_PHASE_POS]= 0;
  int4store(&file_entry_buf[DDL_LOG_NEXT_ENTRY_POS], first_entry);
  file_entry_buf[DDL_LOG_NAME_POS]= 0;
  file_entry_buf[DDL_LOG_NAME_POS + FN_LEN]= 0;
  file_entry_buf[DDL_LOG_NAME_POS + 2*FN_LEN]= 0;
  if (!(*active_entry))
  {
    if (get_free_ddl_log_entry(active_entry, &write_header))
    {
      DBUG_RETURN(TRUE);
    }
  }
  if (write_ddl_log_file_entry((*active_entry)->entry_pos))
  {
    sql_print_error("Error writing execute entry in ddl log");
    release_ddl_log_memory_entry(*active_entry);
    DBUG_RETURN(TRUE);
  }
  VOID(sync_ddl_log());
  if (write_header)
  {
    if (write_ddl_log_header())
    {
      release_ddl_log_memory_entry(*active_entry);
      DBUG_RETURN(TRUE);
    }
  }
  DBUG_RETURN(FALSE);
}


/*
  For complex rename operations we need to deactivate individual entries.
  SYNOPSIS
    deactivate_ddl_log_entry()
    entry_no                      Entry position of record to change
  RETURN VALUES
    TRUE                         Error
    FALSE                        Success
  DESCRIPTION
    During replace operations where we start with an existing table called
    t1 and a replacement table called t1#temp or something else and where
    we want to delete t1 and rename t1#temp to t1 this is not possible to
    do in a safe manner unless the ddl log is informed of the phases in
    the change.

    Delete actions are 1-phase actions that can be ignored immediately after
    being executed.
    Rename actions from x to y is also a 1-phase action since there is no
    interaction with any other handlers named x and y.
    Replace action where drop y and x -> y happens needs to be a two-phase
    action. Thus the first phase will drop y and the second phase will
    rename x -> y.
*/

bool deactivate_ddl_log_entry(uint entry_no)
{
  char *file_entry_buf= (char*)global_ddl_log.file_entry_buf;
  DBUG_ENTER("deactivate_ddl_log_entry");

  if (!read_ddl_log_file_entry(entry_no))
  {
    if (file_entry_buf[DDL_LOG_ENTRY_TYPE_POS] == DDL_LOG_ENTRY_CODE)
    {
      if (file_entry_buf[DDL_LOG_ACTION_TYPE_POS] == DDL_LOG_DELETE_ACTION ||
          file_entry_buf[DDL_LOG_ACTION_TYPE_POS] == DDL_LOG_RENAME_ACTION ||
          (file_entry_buf[DDL_LOG_ACTION_TYPE_POS] == DDL_LOG_REPLACE_ACTION &&
           file_entry_buf[DDL_LOG_PHASE_POS] == 1))
        file_entry_buf[DDL_LOG_ENTRY_TYPE_POS]= DDL_IGNORE_LOG_ENTRY_CODE;
      else if (file_entry_buf[DDL_LOG_ACTION_TYPE_POS] == DDL_LOG_REPLACE_ACTION)
      {
        DBUG_ASSERT(file_entry_buf[DDL_LOG_PHASE_POS] == 0);
        file_entry_buf[DDL_LOG_PHASE_POS]= 1;
      }
      else
      {
        DBUG_ASSERT(0);
      }
      if (write_ddl_log_file_entry(entry_no))
      {
        sql_print_error("Error in deactivating log entry. Position = %u",
                        entry_no);
        DBUG_RETURN(TRUE);
      }
    }
  }
  else
  {
    sql_print_error("Failed in reading entry before deactivating it");
    DBUG_RETURN(TRUE);
  }
  DBUG_RETURN(FALSE);
}


/*
  Sync ddl log file
  SYNOPSIS
    sync_ddl_log()
  RETURN VALUES
    TRUE                      Error
    FALSE                     Success
*/

bool sync_ddl_log()
{
  bool error= FALSE;
  DBUG_ENTER("sync_ddl_log");

  if ((!global_ddl_log.recovery_phase) &&
      init_ddl_log())
  {
    DBUG_RETURN(TRUE);
  }
  if (my_sync(global_ddl_log.file_id, MYF(0)))
  {
    /* Write to error log */
    sql_print_error("Failed to sync ddl log");
    error= TRUE;
  }
  DBUG_RETURN(error);
}


/*
  Release a log memory entry
  SYNOPSIS
    release_ddl_log_memory_entry()
    log_memory_entry                Log memory entry to release
  RETURN VALUES
    NONE
*/

void release_ddl_log_memory_entry(DDL_LOG_MEMORY_ENTRY *log_entry)
{
  DDL_LOG_MEMORY_ENTRY *first_free= global_ddl_log.first_free;
  DDL_LOG_MEMORY_ENTRY *next_log_entry= log_entry->next_log_entry;
  DDL_LOG_MEMORY_ENTRY *prev_log_entry= log_entry->prev_log_entry;
  DBUG_ENTER("release_ddl_log_memory_entry");

  global_ddl_log.first_free= log_entry;
  log_entry->next_log_entry= first_free;

  if (prev_log_entry)
    prev_log_entry->next_log_entry= next_log_entry;
  else
    global_ddl_log.first_used= next_log_entry;
  if (next_log_entry)
    next_log_entry->prev_log_entry= prev_log_entry;
  DBUG_VOID_RETURN;
}


/*
  Execute one entry in the ddl log. Executing an entry means executing
  a linked list of actions.
  SYNOPSIS
    execute_ddl_log_entry()
    first_entry                Reference to first action in entry
  RETURN VALUES
    TRUE                       Error
    FALSE                      Success
*/

bool execute_ddl_log_entry(THD *thd, uint first_entry)
{
  DDL_LOG_ENTRY ddl_log_entry;
  uint read_entry= first_entry;
  DBUG_ENTER("execute_ddl_log_entry");

  pthread_mutex_lock(&LOCK_gdl);
  do
  {
    if (read_ddl_log_entry(read_entry, &ddl_log_entry))
    {
      /* Write to error log and continue with next log entry */
      sql_print_error("Failed to read entry = %u from ddl log",
                      read_entry);
      break;
    }
    DBUG_ASSERT(ddl_log_entry.entry_type == DDL_LOG_ENTRY_CODE ||
                ddl_log_entry.entry_type == DDL_IGNORE_LOG_ENTRY_CODE);

    if (execute_ddl_log_action(thd, &ddl_log_entry))
    {
      /* Write to error log and continue with next log entry */
      sql_print_error("Failed to execute action for entry = %u from ddl log",
                      read_entry);
      break;
    }
    read_entry= ddl_log_entry.next_entry;
  } while (read_entry);
  pthread_mutex_unlock(&LOCK_gdl);
  DBUG_RETURN(FALSE);
}


/*
  Close the ddl log
  SYNOPSIS
    close_ddl_log()
  RETURN VALUES
    NONE
*/

static void close_ddl_log()
{
  DBUG_ENTER("close_ddl_log");
  if (global_ddl_log.file_id >= 0)
  {
    VOID(my_close(global_ddl_log.file_id, MYF(MY_WME)));
    global_ddl_log.file_id= (File) -1;
  }
  DBUG_VOID_RETURN;
}


/*
  Execute the ddl log at recovery of MySQL Server
  SYNOPSIS
    execute_ddl_log_recovery()
  RETURN VALUES
    NONE
*/

void execute_ddl_log_recovery()
{
  uint num_entries, i;
  THD *thd;
  DDL_LOG_ENTRY ddl_log_entry;
  char file_name[FN_REFLEN];
  DBUG_ENTER("execute_ddl_log_recovery");

  /*
    Initialise global_ddl_log struct
  */
  bzero(global_ddl_log.file_entry_buf, sizeof(global_ddl_log.file_entry_buf));
  global_ddl_log.inited= FALSE;
  global_ddl_log.recovery_phase= TRUE;
  global_ddl_log.io_size= IO_SIZE;
  global_ddl_log.file_id= (File) -1;

  /*
    To be able to run this from boot, we allocate a temporary THD
  */
  if (!(thd=new THD))
    DBUG_VOID_RETURN;
  thd->thread_stack= (char*) &thd;
  thd->store_globals();

  num_entries= read_ddl_log_header();
  for (i= 1; i < num_entries + 1; i++)
  {
    if (read_ddl_log_entry(i, &ddl_log_entry))
    {
      sql_print_error("Failed to read entry no = %u from ddl log",
                       i);
      continue;
    }
    if (ddl_log_entry.entry_type == DDL_LOG_EXECUTE_CODE)
    {
      if (execute_ddl_log_entry(thd, ddl_log_entry.next_entry))
      {
        /* Real unpleasant scenario but we continue anyways.  */
        continue;
      }
    }
  }
  close_ddl_log();
  create_ddl_log_file_name(file_name);
  VOID(my_delete(file_name, MYF(0)));
  global_ddl_log.recovery_phase= FALSE;
  delete thd;
  /* Remember that we don't have a THD */
  my_pthread_setspecific_ptr(THR_THD,  0);
  DBUG_VOID_RETURN;
}


/*
  Release all memory allocated to the ddl log
  SYNOPSIS
    release_ddl_log()
  RETURN VALUES
    NONE
*/

void release_ddl_log()
{
  DDL_LOG_MEMORY_ENTRY *free_list= global_ddl_log.first_free;
  DDL_LOG_MEMORY_ENTRY *used_list= global_ddl_log.first_used;
  DBUG_ENTER("release_ddl_log");

  pthread_mutex_lock(&LOCK_gdl);
  while (used_list)
  {
    DDL_LOG_MEMORY_ENTRY *tmp= used_list->next_log_entry;
    my_free((char*)used_list, MYF(0));
    used_list= tmp;
  }
  while (free_list)
  {
    DDL_LOG_MEMORY_ENTRY *tmp= free_list->next_log_entry;
    my_free((char*)free_list, MYF(0));
    free_list= tmp;
  }
  close_ddl_log();
  global_ddl_log.inited= 0;
  pthread_mutex_unlock(&LOCK_gdl);
  VOID(pthread_mutex_destroy(&LOCK_gdl));
  DBUG_VOID_RETURN;
}


/*
---------------------------------------------------------------------------

  END MODULE DDL log
  --------------------

---------------------------------------------------------------------------
*/


/*
  SYNOPSIS
    mysql_write_frm()
    lpt                    Struct carrying many parameters needed for this
                           method
    flags                  Flags as defined below
      WFRM_INITIAL_WRITE        If set we need to prepare table before
                                creating the frm file
      WFRM_CREATE_HANDLER_FILES If set we need to create the handler file as
                                part of the creation of the frm file
      WFRM_PACK_FRM             If set we should pack the frm file and delete
                                the frm file

  RETURN VALUES
    TRUE                   Error
    FALSE                  Success

  DESCRIPTION
    A support method that creates a new frm file and in this process it
    regenerates the partition data. It works fine also for non-partitioned
    tables since it only handles partitioned data if it exists.
*/

bool mysql_write_frm(ALTER_PARTITION_PARAM_TYPE *lpt, uint flags)
{
  /*
    Prepare table to prepare for writing a new frm file where the
    partitions in add/drop state have temporarily changed their state
    We set tmp_table to avoid get errors on naming of primary key index.
  */
  int error= 0;
  char path[FN_REFLEN+1];
  char shadow_path[FN_REFLEN+1];
  char shadow_frm_name[FN_REFLEN+1];
  char frm_name[FN_REFLEN+1];
  DBUG_ENTER("mysql_write_frm");

  /*
    Build shadow frm file name
  */
  build_table_filename(shadow_path, sizeof(shadow_path), lpt->db,
                       lpt->table_name, "#", 0);
  strxmov(shadow_frm_name, shadow_path, reg_ext, NullS);
  if (flags & WFRM_WRITE_SHADOW)
  {
    if (mysql_copy_create_list(lpt->create_list,
                               &lpt->new_create_list) ||
        mysql_copy_key_list(lpt->key_list,
                            &lpt->new_key_list) ||
        mysql_prepare_table(lpt->thd, lpt->create_info,
                            &lpt->new_create_list,
                            &lpt->new_key_list,
                            /*tmp_table*/ 1,
                            &lpt->db_options,
                            lpt->table->file,
                            &lpt->key_info_buffer,
                            &lpt->key_count,
                            /*select_field_count*/ 0))
    {
      DBUG_RETURN(TRUE);
    }
#ifdef WITH_PARTITION_STORAGE_ENGINE
    {
      partition_info *part_info= lpt->table->part_info;
      char *part_syntax_buf;
      uint syntax_len;

      if (part_info)
      {
        if (!(part_syntax_buf= generate_partition_syntax(part_info,
                                                         &syntax_len,
                                                         TRUE, TRUE)))
        {
          DBUG_RETURN(TRUE);
        }
        part_info->part_info_string= part_syntax_buf;
        part_info->part_info_len= syntax_len;
      }
    }
#endif
    /* Write shadow frm file */
    lpt->create_info->table_options= lpt->db_options;
    if ((mysql_create_frm(lpt->thd, shadow_frm_name, lpt->db,
                          lpt->table_name, lpt->create_info,
                          lpt->new_create_list, lpt->key_count,
                          lpt->key_info_buffer, lpt->table->file)) ||
         lpt->table->file->create_handler_files(shadow_path, NULL,
                                                CHF_CREATE_FLAG,
                                                lpt->create_info))
    {
      my_delete(shadow_frm_name, MYF(0));
      error= 1;
      goto end;
    }
  }
  if (flags & WFRM_PACK_FRM)
  {
    /*
      We need to pack the frm file and after packing it we delete the
      frm file to ensure it doesn't get used. This is only used for
      handlers that have the main version of the frm file stored in the
      handler.
    */
    const void *data= 0;
    uint length= 0;
    if (readfrm(shadow_path, &data, &length) ||
        packfrm(data, length, &lpt->pack_frm_data, &lpt->pack_frm_len))
    {
      my_free((char*)data, MYF(MY_ALLOW_ZERO_PTR));
      my_free((char*)lpt->pack_frm_data, MYF(MY_ALLOW_ZERO_PTR));
      mem_alloc_error(length);
      error= 1;
      goto end;
    }
    error= my_delete(shadow_frm_name, MYF(MY_WME));
  }
  if (flags & WFRM_INSTALL_SHADOW)
  {
#ifdef WITH_PARTITION_STORAGE_ENGINE
    partition_info *part_info= lpt->part_info;
#endif
    /*
      Build frm file name
    */
    build_table_filename(path, sizeof(path), lpt->db,
                         lpt->table_name, "", 0);
    strxmov(frm_name, path, reg_ext, NullS);
    /*
      When we are changing to use new frm file we need to ensure that we
      don't collide with another thread in process to open the frm file.
      We start by deleting the .frm file and possible .par file. Then we
      write to the DDL log that we have completed the delete phase by
      increasing the phase of the log entry. Next step is to rename the
      new .frm file and the new .par file to the real name. After
      completing this we write a new phase to the log entry that will
      deactivate it.
    */
    VOID(pthread_mutex_lock(&LOCK_open));
    if (my_delete(frm_name, MYF(MY_WME)) ||
#ifdef WITH_PARTITION_STORAGE_ENGINE
        lpt->table->file->create_handler_files(path, shadow_path,
                                               CHF_DELETE_FLAG, NULL) ||
        deactivate_ddl_log_entry(part_info->frm_log_entry->entry_pos) ||
        (sync_ddl_log(), FALSE) ||
#endif
#ifdef WITH_PARTITION_STORAGE_ENGINE
        my_rename(shadow_frm_name, frm_name, MYF(MY_WME)) ||
        lpt->table->file->create_handler_files(path, shadow_path,
                                               CHF_RENAME_FLAG, NULL))
#else
        my_rename(shadow_frm_name, frm_name, MYF(MY_WME)))
#endif
    {
      error= 1;
    }
    VOID(pthread_mutex_unlock(&LOCK_open));
#ifdef WITH_PARTITION_STORAGE_ENGINE
    deactivate_ddl_log_entry(part_info->frm_log_entry->entry_pos);
    part_info->frm_log_entry= NULL;
    VOID(sync_ddl_log());
#endif
  }

end:
  DBUG_RETURN(error);
}


/*
  SYNOPSIS
    write_bin_log()
    thd                           Thread object
    clear_error                   is clear_error to be called
    query                         Query to log
    query_length                  Length of query

  RETURN VALUES
    NONE

  DESCRIPTION
    Write the binlog if open, routine used in multiple places in this
    file
*/

void write_bin_log(THD *thd, bool clear_error,
                   char const *query, ulong query_length)
{
  if (mysql_bin_log.is_open())
  {
    if (clear_error)
      thd->clear_error();
    thd->binlog_query(THD::STMT_QUERY_TYPE,
                      query, query_length, FALSE, FALSE);
  }
}


/*
 delete (drop) tables.

  SYNOPSIS
   mysql_rm_table()
   thd			Thread handle
   tables		List of tables to delete
   if_exists		If 1, don't give error if one table doesn't exists

  NOTES
    Will delete all tables that can be deleted and give a compact error
    messages for tables that could not be deleted.
    If a table is in use, we will wait for all users to free the table
    before dropping it

    Wait if global_read_lock (FLUSH TABLES WITH READ LOCK) is set.

  RETURN
    FALSE OK.  In this case ok packet is sent to user
    TRUE  Error

*/

bool mysql_rm_table(THD *thd,TABLE_LIST *tables, my_bool if_exists,
                    my_bool drop_temporary)
{
  bool error= FALSE, need_start_waiters= FALSE;
  DBUG_ENTER("mysql_rm_table");

  /* mark for close and remove all cached entries */

  if (!drop_temporary)
  {
    if ((error= wait_if_global_read_lock(thd, 0, 1)))
    {
      my_error(ER_TABLE_NOT_LOCKED_FOR_WRITE, MYF(0), tables->table_name);
      DBUG_RETURN(TRUE);
    }
    else
      need_start_waiters= TRUE;
  }

  /*
    Acquire LOCK_open after wait_if_global_read_lock(). If we would hold
    LOCK_open during wait_if_global_read_lock(), other threads could not
    close their tables. This would make a pretty deadlock.
  */
  thd->mysys_var->current_mutex= &LOCK_open;
  thd->mysys_var->current_cond= &COND_refresh;
  VOID(pthread_mutex_lock(&LOCK_open));

  error= mysql_rm_table_part2(thd, tables, if_exists, drop_temporary, 0, 0);

  pthread_mutex_unlock(&LOCK_open);

  pthread_mutex_lock(&thd->mysys_var->mutex);
  thd->mysys_var->current_mutex= 0;
  thd->mysys_var->current_cond= 0;
  pthread_mutex_unlock(&thd->mysys_var->mutex);

  if (need_start_waiters)
    start_waiting_global_read_lock(thd);

  if (error)
    DBUG_RETURN(TRUE);
  send_ok(thd);
  DBUG_RETURN(FALSE);
}


/*
 delete (drop) tables.

  SYNOPSIS
    mysql_rm_table_part2_with_lock()
    thd			Thread handle
    tables		List of tables to delete
    if_exists		If 1, don't give error if one table doesn't exists
    dont_log_query	Don't write query to log files. This will also not
                        generate warnings if the handler files doesn't exists

 NOTES
   Works like documented in mysql_rm_table(), but don't check
   global_read_lock and don't send_ok packet to server.

 RETURN
  0	ok
  1	error
*/

int mysql_rm_table_part2_with_lock(THD *thd,
				   TABLE_LIST *tables, bool if_exists,
				   bool drop_temporary, bool dont_log_query)
{
  int error;
  thd->mysys_var->current_mutex= &LOCK_open;
  thd->mysys_var->current_cond= &COND_refresh;
  VOID(pthread_mutex_lock(&LOCK_open));

  error= mysql_rm_table_part2(thd, tables, if_exists, drop_temporary, 1,
			      dont_log_query);

  pthread_mutex_unlock(&LOCK_open);

  pthread_mutex_lock(&thd->mysys_var->mutex);
  thd->mysys_var->current_mutex= 0;
  thd->mysys_var->current_cond= 0;
  pthread_mutex_unlock(&thd->mysys_var->mutex);
  return error;
}


/*
  Execute the drop of a normal or temporary table

  SYNOPSIS
    mysql_rm_table_part2()
    thd			Thread handler
    tables		Tables to drop
    if_exists		If set, don't give an error if table doesn't exists.
			In this case we give an warning of level 'NOTE'
    drop_temporary	Only drop temporary tables
    drop_view		Allow to delete VIEW .frm
    dont_log_query	Don't write query to log files. This will also not
			generate warnings if the handler files doesn't exists  

  TODO:
    When logging to the binary log, we should log
    tmp_tables and transactional tables as separate statements if we
    are in a transaction;  This is needed to get these tables into the
    cached binary log that is only written on COMMIT.

   The current code only writes DROP statements that only uses temporary
   tables to the cache binary log.  This should be ok on most cases, but
   not all.

 RETURN
   0	ok
   1	Error
   -1	Thread was killed
*/

int mysql_rm_table_part2(THD *thd, TABLE_LIST *tables, bool if_exists,
			 bool drop_temporary, bool drop_view,
			 bool dont_log_query)
{
  TABLE_LIST *table;
  char path[FN_REFLEN], *alias;
  uint path_length;
  String wrong_tables;
  int error;
  int non_temp_tables_count= 0;
  bool some_tables_deleted=0, tmp_table_deleted=0, foreign_key_error=0;
  String built_query;
  DBUG_ENTER("mysql_rm_table_part2");

  LINT_INIT(alias);
  LINT_INIT(path_length);
  safe_mutex_assert_owner(&LOCK_open);

  if (thd->current_stmt_binlog_row_based && !dont_log_query)
  {
    built_query.set_charset(system_charset_info);
    if (if_exists)
      built_query.append("DROP TABLE IF EXISTS ");
    else
      built_query.append("DROP TABLE ");
  }
  /*
    If we have the table in the definition cache, we don't have to check the
    .frm file to find if the table is a normal table (not view) and what
    engine to use.
  */

  for (table= tables; table; table= table->next_local)
  {
    TABLE_SHARE *share;
    table->db_type= NULL;
    if ((share= get_cached_table_share(table->db, table->table_name)))
      table->db_type= share->db_type;

    /* Disable drop of enabled log tables */
    if (share && share->log_table &&
        check_if_log_table(table->db_length, table->db,
                           table->table_name_length, table->table_name, 1))
    {
      my_error(ER_BAD_LOG_STATEMENT, MYF(0), "DROP");
      DBUG_RETURN(1);
    }
  }

  if (!drop_temporary && lock_table_names(thd, tables))
    DBUG_RETURN(1);

  /* Don't give warnings for not found errors, as we already generate notes */
  thd->no_warnings_for_error= 1;

  for (table= tables; table; table= table->next_local)
  {
    char *db=table->db;
    handlerton *table_type;
    enum legacy_db_type frm_db_type;

    mysql_ha_flush(thd, table, MYSQL_HA_CLOSE_FINAL, TRUE);
    if (!close_temporary_table(thd, table))
    {
      tmp_table_deleted=1;
      continue;					// removed temporary table
    }

    /*
      If row-based replication is used and the table is not a
      temporary table, we add the table name to the drop statement
      being built.  The string always end in a comma and the comma
      will be chopped off before being written to the binary log.
      */
    if (thd->current_stmt_binlog_row_based && !dont_log_query)
    {
      non_temp_tables_count++;
      /*
        Don't write the database name if it is the current one (or if
        thd->db is NULL).
      */
      built_query.append("`");
      if (thd->db == NULL || strcmp(db,thd->db) != 0)
      {
        built_query.append(db);
        built_query.append("`.`");
      }

      built_query.append(table->table_name);
      built_query.append("`,");
    }

    error=0;
    table_type= table->db_type;
    if (!drop_temporary)
    {
      TABLE *locked_table;
      abort_locked_tables(thd, db, table->table_name);
      remove_table_from_cache(thd, db, table->table_name,
	                      RTFC_WAIT_OTHER_THREAD_FLAG |
			      RTFC_CHECK_KILLED_FLAG);
      /*
        If the table was used in lock tables, remember it so that
        unlock_table_names can free it
      */
      if ((locked_table= drop_locked_tables(thd, db, table->table_name)))
        table->table= locked_table;

      if (thd->killed)
      {
        thd->no_warnings_for_error= 0;
	DBUG_RETURN(-1);
      }
      alias= (lower_case_table_names == 2) ? table->alias : table->table_name;
      /* remove .frm file and engine files */
      path_length= build_table_filename(path, sizeof(path),
                                        db, alias, reg_ext, 0);
    }
    if (drop_temporary ||
        (table_type == NULL &&        
         (access(path, F_OK) &&
          ha_create_table_from_engine(thd, db, alias)) ||
         (!drop_view &&
          mysql_frm_type(thd, path, &frm_db_type) != FRMTYPE_TABLE)))
    {
      // Table was not found on disk and table can't be created from engine
      if (if_exists)
	push_warning_printf(thd, MYSQL_ERROR::WARN_LEVEL_NOTE,
			    ER_BAD_TABLE_ERROR, ER(ER_BAD_TABLE_ERROR),
			    table->table_name);
      else
        error= 1;
    }
    else
    {
      char *end;
      if (table_type == NULL)
      {
	mysql_frm_type(thd, path, &frm_db_type);
        table_type= ha_resolve_by_legacy_type(thd, frm_db_type);
      }
      // Remove extension for delete
      *(end= path + path_length - reg_ext_length)= '\0';
      error= ha_delete_table(thd, table_type, path, db, table->table_name,
                             !dont_log_query);
      if ((error == ENOENT || error == HA_ERR_NO_SUCH_TABLE) && 
	  (if_exists || table_type == NULL))
	error= 0;
      if (error == HA_ERR_ROW_IS_REFERENCED)
      {
	/* the table is referenced by a foreign key constraint */
	foreign_key_error=1;
      }
      if (!error || error == ENOENT || error == HA_ERR_NO_SUCH_TABLE)
      {
        int new_error;
	/* Delete the table definition file */
	strmov(end,reg_ext);
	if (!(new_error=my_delete(path,MYF(MY_WME))))
        {
	  some_tables_deleted=1;
          new_error= Table_triggers_list::drop_all_triggers(thd, db,
                                                            table->table_name);
        }
        error|= new_error;
      }
    }
    if (error)
    {
      if (wrong_tables.length())
	wrong_tables.append(',');
      wrong_tables.append(String(table->table_name,system_charset_info));
    }
  }
  thd->tmp_table_used= tmp_table_deleted;
  error= 0;
  if (wrong_tables.length())
  {
    if (!foreign_key_error)
      my_printf_error(ER_BAD_TABLE_ERROR, ER(ER_BAD_TABLE_ERROR), MYF(0),
                      wrong_tables.c_ptr());
    else
      my_message(ER_ROW_IS_REFERENCED, ER(ER_ROW_IS_REFERENCED), MYF(0));
    error= 1;
  }

  if (some_tables_deleted || tmp_table_deleted || !error)
  {
    query_cache_invalidate3(thd, tables, 0);
    if (!dont_log_query)
    {
      if (!thd->current_stmt_binlog_row_based ||
          non_temp_tables_count > 0 && !tmp_table_deleted)
      {
        /*
          In this case, we are either using statement-based
          replication or using row-based replication but have only
          deleted one or more non-temporary tables (and no temporary
          tables).  In this case, we can write the original query into
          the binary log.
         */
        write_bin_log(thd, !error, thd->query, thd->query_length);
      }
      else if (thd->current_stmt_binlog_row_based &&
               non_temp_tables_count > 0 &&
               tmp_table_deleted)
      {
        /*
          In this case we have deleted both temporary and
          non-temporary tables, so:
          - since we have deleted a non-temporary table we have to
            binlog the statement, but
          - since we have deleted a temporary table we cannot binlog
            the statement (since the table has not been created on the
            slave, this might cause the slave to stop).

          Instead, we write a built statement, only containing the
          non-temporary tables, to the binary log
        */
        built_query.chop();                  // Chop of the last comma
        built_query.append(" /* generated by server */");
        write_bin_log(thd, !error, built_query.ptr(), built_query.length());
      }
      /*
        The remaining cases are:
        - no tables where deleted and
        - only temporary tables where deleted and row-based
          replication is used.
        In both these cases, nothing should be written to the binary
        log.
      */
    }
  }

  if (!drop_temporary)
    unlock_table_names(thd, tables, (TABLE_LIST*) 0);
  thd->no_warnings_for_error= 0;
  DBUG_RETURN(error);
}


/*
  Quickly remove a table.

  SYNOPSIS
    quick_rm_table()
      base                      The handlerton handle.
      db                        The database name.
      table_name                The table name.
      flags                     flags for build_table_filename().

  RETURN
    0           OK
    != 0        Error
*/

bool quick_rm_table(handlerton *base,const char *db,
                    const char *table_name, uint flags)
{
  char path[FN_REFLEN];
  bool error= 0;
  DBUG_ENTER("quick_rm_table");

  uint path_length= build_table_filename(path, sizeof(path),
                                         db, table_name, reg_ext, flags);
  if (my_delete(path,MYF(0)))
    error= 1; /* purecov: inspected */
  path[path_length - reg_ext_length]= '\0'; // Remove reg_ext
  DBUG_RETURN(ha_delete_table(current_thd, base, path, db, table_name, 0) ||
              error);
}

/*
  Sort keys in the following order:
  - PRIMARY KEY
  - UNIQUE keyws where all column are NOT NULL
  - Other UNIQUE keys
  - Normal keys
  - Fulltext keys

  This will make checking for duplicated keys faster and ensure that
  PRIMARY keys are prioritized.
*/

static int sort_keys(KEY *a, KEY *b)
{
  if (a->flags & HA_NOSAME)
  {
    if (!(b->flags & HA_NOSAME))
      return -1;
    if ((a->flags ^ b->flags) & (HA_NULL_PART_KEY | HA_END_SPACE_KEY))
    {
      /* Sort NOT NULL keys before other keys */
      return (a->flags & (HA_NULL_PART_KEY | HA_END_SPACE_KEY)) ? 1 : -1;
    }
    if (a->name == primary_key_name)
      return -1;
    if (b->name == primary_key_name)
      return 1;
  }
  else if (b->flags & HA_NOSAME)
    return 1;					// Prefer b

  if ((a->flags ^ b->flags) & HA_FULLTEXT)
  {
    return (a->flags & HA_FULLTEXT) ? 1 : -1;
  }
  /*
    Prefer original key order.	usable_key_parts contains here
    the original key position.
  */
  return ((a->usable_key_parts < b->usable_key_parts) ? -1 :
	  (a->usable_key_parts > b->usable_key_parts) ? 1 :
	  0);
}

/*
  Check TYPELIB (set or enum) for duplicates

  SYNOPSIS
    check_duplicates_in_interval()
    set_or_name   "SET" or "ENUM" string for warning message
    name	  name of the checked column
    typelib	  list of values for the column
    dup_val_count  returns count of duplicate elements

  DESCRIPTION
    This function prints an warning for each value in list
    which has some duplicates on its right

  RETURN VALUES
    0             ok
    1             Error
*/

bool check_duplicates_in_interval(const char *set_or_name,
                                  const char *name, TYPELIB *typelib,
                                  CHARSET_INFO *cs, unsigned int *dup_val_count)
{
  TYPELIB tmp= *typelib;
  const char **cur_value= typelib->type_names;
  unsigned int *cur_length= typelib->type_lengths;
  *dup_val_count= 0;  
  
  for ( ; tmp.count > 1; cur_value++, cur_length++)
  {
    tmp.type_names++;
    tmp.type_lengths++;
    tmp.count--;
    if (find_type2(&tmp, (const char*)*cur_value, *cur_length, cs))
    {
      if ((current_thd->variables.sql_mode &
         (MODE_STRICT_TRANS_TABLES | MODE_STRICT_ALL_TABLES)))
      {
        my_error(ER_DUPLICATED_VALUE_IN_TYPE, MYF(0),
                 name,*cur_value,set_or_name);
        return 1;
      }
      push_warning_printf(current_thd,MYSQL_ERROR::WARN_LEVEL_NOTE,
			  ER_DUPLICATED_VALUE_IN_TYPE,
			  ER(ER_DUPLICATED_VALUE_IN_TYPE),
			  name,*cur_value,set_or_name);
      (*dup_val_count)++;
    }
  }
  return 0;
}


/*
  Check TYPELIB (set or enum) max and total lengths

  SYNOPSIS
    calculate_interval_lengths()
    cs            charset+collation pair of the interval
    typelib       list of values for the column
    max_length    length of the longest item
    tot_length    sum of the item lengths

  DESCRIPTION
    After this function call:
    - ENUM uses max_length
    - SET uses tot_length.

  RETURN VALUES
    void
*/
void calculate_interval_lengths(CHARSET_INFO *cs, TYPELIB *interval,
                                uint32 *max_length, uint32 *tot_length)
{
  const char **pos;
  uint *len;
  *max_length= *tot_length= 0;
  for (pos= interval->type_names, len= interval->type_lengths;
       *pos ; pos++, len++)
  {
    uint length= cs->cset->numchars(cs, *pos, *pos + *len);
    *tot_length+= length;
    set_if_bigger(*max_length, (uint32)length);
  }
}


/*
  Prepare a create_table instance for packing

  SYNOPSIS
    prepare_create_field()
    sql_field     field to prepare for packing
    blob_columns  count for BLOBs
    timestamps    count for timestamps
    table_flags   table flags

  DESCRIPTION
    This function prepares a create_field instance.
    Fields such as pack_flag are valid after this call.

  RETURN VALUES
   0	ok
   1	Error
*/

int prepare_create_field(create_field *sql_field, 
			 uint *blob_columns, 
			 int *timestamps, int *timestamps_with_niladic,
			 longlong table_flags)
{
  unsigned int dup_val_count;
  DBUG_ENTER("prepare_field");

  /*
    This code came from mysql_prepare_table.
    Indent preserved to make patching easier
  */
  DBUG_ASSERT(sql_field->charset);

  switch (sql_field->sql_type) {
  case MYSQL_TYPE_BLOB:
  case MYSQL_TYPE_MEDIUM_BLOB:
  case MYSQL_TYPE_TINY_BLOB:
  case MYSQL_TYPE_LONG_BLOB:
    sql_field->pack_flag=FIELDFLAG_BLOB |
      pack_length_to_packflag(sql_field->pack_length -
                              portable_sizeof_char_ptr);
    if (sql_field->charset->state & MY_CS_BINSORT)
      sql_field->pack_flag|=FIELDFLAG_BINARY;
    sql_field->length=8;			// Unireg field length
    sql_field->unireg_check=Field::BLOB_FIELD;
    (*blob_columns)++;
    break;
  case MYSQL_TYPE_GEOMETRY:
#ifdef HAVE_SPATIAL
    if (!(table_flags & HA_CAN_GEOMETRY))
    {
      my_printf_error(ER_CHECK_NOT_IMPLEMENTED, ER(ER_CHECK_NOT_IMPLEMENTED),
                      MYF(0), "GEOMETRY");
      DBUG_RETURN(1);
    }
    sql_field->pack_flag=FIELDFLAG_GEOM |
      pack_length_to_packflag(sql_field->pack_length -
                              portable_sizeof_char_ptr);
    if (sql_field->charset->state & MY_CS_BINSORT)
      sql_field->pack_flag|=FIELDFLAG_BINARY;
    sql_field->length=8;			// Unireg field length
    sql_field->unireg_check=Field::BLOB_FIELD;
    (*blob_columns)++;
    break;
#else
    my_printf_error(ER_FEATURE_DISABLED,ER(ER_FEATURE_DISABLED), MYF(0),
                    sym_group_geom.name, sym_group_geom.needed_define);
    DBUG_RETURN(1);
#endif /*HAVE_SPATIAL*/
  case MYSQL_TYPE_VARCHAR:
#ifndef QQ_ALL_HANDLERS_SUPPORT_VARCHAR
    if (table_flags & HA_NO_VARCHAR)
    {
      /* convert VARCHAR to CHAR because handler is not yet up to date */
      sql_field->sql_type=    MYSQL_TYPE_VAR_STRING;
      sql_field->pack_length= calc_pack_length(sql_field->sql_type,
                                               (uint) sql_field->length);
      if ((sql_field->length / sql_field->charset->mbmaxlen) >
          MAX_FIELD_CHARLENGTH)
      {
        my_printf_error(ER_TOO_BIG_FIELDLENGTH, ER(ER_TOO_BIG_FIELDLENGTH),
                        MYF(0), sql_field->field_name, MAX_FIELD_CHARLENGTH);
        DBUG_RETURN(1);
      }
    }
#endif
    /* fall through */
  case MYSQL_TYPE_STRING:
    sql_field->pack_flag=0;
    if (sql_field->charset->state & MY_CS_BINSORT)
      sql_field->pack_flag|=FIELDFLAG_BINARY;
    break;
  case MYSQL_TYPE_ENUM:
    sql_field->pack_flag=pack_length_to_packflag(sql_field->pack_length) |
      FIELDFLAG_INTERVAL;
    if (sql_field->charset->state & MY_CS_BINSORT)
      sql_field->pack_flag|=FIELDFLAG_BINARY;
    sql_field->unireg_check=Field::INTERVAL_FIELD;
    if (check_duplicates_in_interval("ENUM",sql_field->field_name,
                                     sql_field->interval,
                                     sql_field->charset, &dup_val_count))
      DBUG_RETURN(1);
    break;
  case MYSQL_TYPE_SET:
    sql_field->pack_flag=pack_length_to_packflag(sql_field->pack_length) |
      FIELDFLAG_BITFIELD;
    if (sql_field->charset->state & MY_CS_BINSORT)
      sql_field->pack_flag|=FIELDFLAG_BINARY;
    sql_field->unireg_check=Field::BIT_FIELD;
    if (check_duplicates_in_interval("SET",sql_field->field_name,
                                     sql_field->interval,
                                     sql_field->charset, &dup_val_count))
      DBUG_RETURN(1);
    /* Check that count of unique members is not more then 64 */
    if (sql_field->interval->count -  dup_val_count > sizeof(longlong)*8)
    {
       my_error(ER_TOO_BIG_SET, MYF(0), sql_field->field_name);
       DBUG_RETURN(1);
    }
    break;
  case MYSQL_TYPE_DATE:			// Rest of string types
  case MYSQL_TYPE_NEWDATE:
  case MYSQL_TYPE_TIME:
  case MYSQL_TYPE_DATETIME:
  case MYSQL_TYPE_NULL:
    sql_field->pack_flag=f_settype((uint) sql_field->sql_type);
    break;
  case MYSQL_TYPE_BIT:
    /* 
      We have sql_field->pack_flag already set here, see mysql_prepare_table().
    */
    break;
  case MYSQL_TYPE_NEWDECIMAL:
    sql_field->pack_flag=(FIELDFLAG_NUMBER |
                          (sql_field->flags & UNSIGNED_FLAG ? 0 :
                           FIELDFLAG_DECIMAL) |
                          (sql_field->flags & ZEROFILL_FLAG ?
                           FIELDFLAG_ZEROFILL : 0) |
                          (sql_field->decimals << FIELDFLAG_DEC_SHIFT));
    break;
  case MYSQL_TYPE_TIMESTAMP:
    /* We should replace old TIMESTAMP fields with their newer analogs */
    if (sql_field->unireg_check == Field::TIMESTAMP_OLD_FIELD)
    {
      if (!*timestamps)
      {
        sql_field->unireg_check= Field::TIMESTAMP_DNUN_FIELD;
        (*timestamps_with_niladic)++;
      }
      else
        sql_field->unireg_check= Field::NONE;
    }
    else if (sql_field->unireg_check != Field::NONE)
      (*timestamps_with_niladic)++;

    (*timestamps)++;
    /* fall-through */
  default:
    sql_field->pack_flag=(FIELDFLAG_NUMBER |
                          (sql_field->flags & UNSIGNED_FLAG ? 0 :
                           FIELDFLAG_DECIMAL) |
                          (sql_field->flags & ZEROFILL_FLAG ?
                           FIELDFLAG_ZEROFILL : 0) |
                          f_settype((uint) sql_field->sql_type) |
                          (sql_field->decimals << FIELDFLAG_DEC_SHIFT));
    break;
  }
  if (!(sql_field->flags & NOT_NULL_FLAG))
    sql_field->pack_flag|= FIELDFLAG_MAYBE_NULL;
  if (sql_field->flags & NO_DEFAULT_VALUE_FLAG)
    sql_field->pack_flag|= FIELDFLAG_NO_DEFAULT;
  DBUG_RETURN(0);
}

/*
  Preparation for table creation

  SYNOPSIS
    mysql_prepare_table()
      thd                       Thread object.
      create_info               Create information (like MAX_ROWS).
      fields                    List of fields to create.
      keys                      List of keys to create.
      tmp_table                 If a temporary table is to be created.
      db_options          INOUT Table options (like HA_OPTION_PACK_RECORD).
      file                      The handler for the new table.
      key_info_buffer     OUT   An array of KEY structs for the indexes.
      key_count           OUT   The number of elements in the array.
      select_field_count        The number of fields coming from a select table.

  DESCRIPTION
    Prepares the table and key structures for table creation.

  NOTES
    sets create_info->varchar if the table has a varchar

  RETURN VALUES
    0	ok
    -1	error
*/

static int mysql_prepare_table(THD *thd, HA_CREATE_INFO *create_info,
                               List<create_field> *fields,
                               List<Key> *keys, bool tmp_table,
                               uint *db_options,
                               handler *file, KEY **key_info_buffer,
                               uint *key_count, int select_field_count)
{
  const char	*key_name;
  create_field	*sql_field,*dup_field;
  uint		field,null_fields,blob_columns,max_key_length;
  ulong		record_offset= 0;
  KEY		*key_info;
  KEY_PART_INFO *key_part_info;
  int		timestamps= 0, timestamps_with_niladic= 0;
  int		field_no,dup_no;
  int		select_field_pos,auto_increment=0;
  List_iterator<create_field> it(*fields),it2(*fields);
  uint total_uneven_bit_length= 0;
  DBUG_ENTER("mysql_prepare_table");

  select_field_pos= fields->elements - select_field_count;
  null_fields=blob_columns=0;
  create_info->varchar= 0;
  max_key_length= file->max_key_length();

  for (field_no=0; (sql_field=it++) ; field_no++)
  {
    CHARSET_INFO *save_cs;

    /*
      Initialize length from its original value (number of characters),
      which was set in the parser. This is necessary if we're
      executing a prepared statement for the second time.
    */
    sql_field->length= sql_field->char_length;
    if (!sql_field->charset)
      sql_field->charset= create_info->default_table_charset;
    /*
      table_charset is set in ALTER TABLE if we want change character set
      for all varchar/char columns.
      But the table charset must not affect the BLOB fields, so don't
      allow to change my_charset_bin to somethig else.
    */
    if (create_info->table_charset && sql_field->charset != &my_charset_bin)
      sql_field->charset= create_info->table_charset;

    save_cs= sql_field->charset;
    if ((sql_field->flags & BINCMP_FLAG) &&
	!(sql_field->charset= get_charset_by_csname(sql_field->charset->csname,
						    MY_CS_BINSORT,MYF(0))))
    {
      char tmp[64];
      strmake(strmake(tmp, save_cs->csname, sizeof(tmp)-4),
              STRING_WITH_LEN("_bin"));
      my_error(ER_UNKNOWN_COLLATION, MYF(0), tmp);
      DBUG_RETURN(-1);
    }

    /*
      Convert the default value from client character
      set into the column character set if necessary.
    */
    if (sql_field->def && 
        save_cs != sql_field->def->collation.collation &&
        (sql_field->sql_type == MYSQL_TYPE_VAR_STRING ||
         sql_field->sql_type == MYSQL_TYPE_STRING ||
         sql_field->sql_type == MYSQL_TYPE_SET ||
         sql_field->sql_type == MYSQL_TYPE_ENUM))
    {
      Query_arena backup_arena;
      bool need_to_change_arena= !thd->stmt_arena->is_conventional();
      if (need_to_change_arena)
      {
        /* Asser that we don't do that at every PS execute */
        DBUG_ASSERT(thd->stmt_arena->is_first_stmt_execute() ||
                    thd->stmt_arena->is_first_sp_execute());
        thd->set_n_backup_active_arena(thd->stmt_arena, &backup_arena);
      }

      sql_field->def= sql_field->def->safe_charset_converter(save_cs);

      if (need_to_change_arena)
        thd->restore_active_arena(thd->stmt_arena, &backup_arena);

      if (sql_field->def == NULL)
      {
        /* Could not convert */
        my_error(ER_INVALID_DEFAULT, MYF(0), sql_field->field_name);
        DBUG_RETURN(-1);
      }
    }

    if (sql_field->sql_type == MYSQL_TYPE_SET ||
        sql_field->sql_type == MYSQL_TYPE_ENUM)
    {
      uint32 dummy;
      CHARSET_INFO *cs= sql_field->charset;
      TYPELIB *interval= sql_field->interval;

      /*
        Create typelib from interval_list, and if necessary
        convert strings from client character set to the
        column character set.
      */
      if (!interval)
      {
        /*
          Create the typelib in prepared statement memory if we're
          executing one.
        */
        MEM_ROOT *stmt_root= thd->stmt_arena->mem_root;

        interval= sql_field->interval= typelib(stmt_root,
                                               sql_field->interval_list);
        List_iterator<String> int_it(sql_field->interval_list);
        String conv, *tmp;
        char comma_buf[2];
        int comma_length= cs->cset->wc_mb(cs, ',', (uchar*) comma_buf,
                                          (uchar*) comma_buf + 
                                          sizeof(comma_buf));
        DBUG_ASSERT(comma_length > 0);
        for (uint i= 0; (tmp= int_it++); i++)
        {
          uint lengthsp;
          if (String::needs_conversion(tmp->length(), tmp->charset(),
                                       cs, &dummy))
          {
            uint cnv_errs;
            conv.copy(tmp->ptr(), tmp->length(), tmp->charset(), cs, &cnv_errs);
            interval->type_names[i]= strmake_root(stmt_root, conv.ptr(),
                                                  conv.length());
            interval->type_lengths[i]= conv.length();
          }

          // Strip trailing spaces.
          lengthsp= cs->cset->lengthsp(cs, interval->type_names[i],
                                       interval->type_lengths[i]);
          interval->type_lengths[i]= lengthsp;
          ((uchar *)interval->type_names[i])[lengthsp]= '\0';
          if (sql_field->sql_type == MYSQL_TYPE_SET)
          {
            if (cs->coll->instr(cs, interval->type_names[i], 
                                interval->type_lengths[i], 
                                comma_buf, comma_length, NULL, 0))
            {
              my_error(ER_ILLEGAL_VALUE_FOR_TYPE, MYF(0), "set", tmp->ptr());
              DBUG_RETURN(-1);
            }
          }
        }
        sql_field->interval_list.empty(); // Don't need interval_list anymore
      }

      if (sql_field->sql_type == MYSQL_TYPE_SET)
      {
        uint32 field_length;
        if (sql_field->def != NULL)
        {
          char *not_used;
          uint not_used2;
          bool not_found= 0;
          String str, *def= sql_field->def->val_str(&str);
          if (def == NULL) /* SQL "NULL" maps to NULL */
          {
            if ((sql_field->flags & NOT_NULL_FLAG) != 0)
            {
              my_error(ER_INVALID_DEFAULT, MYF(0), sql_field->field_name);
              DBUG_RETURN(-1);
            }

            /* else, NULL is an allowed value */
            (void) find_set(interval, NULL, 0,
                            cs, &not_used, &not_used2, &not_found);
          }
          else /* not NULL */
          {
            (void) find_set(interval, def->ptr(), def->length(),
                            cs, &not_used, &not_used2, &not_found);
          }

          if (not_found)
          {
            my_error(ER_INVALID_DEFAULT, MYF(0), sql_field->field_name);
            DBUG_RETURN(-1);
          }
        }
        calculate_interval_lengths(cs, interval, &dummy, &field_length);
        sql_field->length= field_length + (interval->count - 1);
      }
      else  /* MYSQL_TYPE_ENUM */
      {
        uint32 field_length;
        DBUG_ASSERT(sql_field->sql_type == MYSQL_TYPE_ENUM);
        if (sql_field->def != NULL)
        {
          String str, *def= sql_field->def->val_str(&str);
          if (def == NULL) /* SQL "NULL" maps to NULL */
          {
            if ((sql_field->flags & NOT_NULL_FLAG) != 0)
            {
              my_error(ER_INVALID_DEFAULT, MYF(0), sql_field->field_name);
              DBUG_RETURN(-1);
            }

            /* else, the defaults yield the correct length for NULLs. */
          } 
          else /* not NULL */
          {
            def->length(cs->cset->lengthsp(cs, def->ptr(), def->length()));
            if (find_type2(interval, def->ptr(), def->length(), cs) == 0) /* not found */
            {
              my_error(ER_INVALID_DEFAULT, MYF(0), sql_field->field_name);
              DBUG_RETURN(-1);
            }
          }
        }
        calculate_interval_lengths(cs, interval, &field_length, &dummy);
        sql_field->length= field_length;
      }
      set_if_smaller(sql_field->length, MAX_FIELD_WIDTH-1);
    }

    if (sql_field->sql_type == MYSQL_TYPE_BIT)
    { 
      sql_field->pack_flag= FIELDFLAG_NUMBER;
      if (file->ha_table_flags() & HA_CAN_BIT_FIELD)
        total_uneven_bit_length+= sql_field->length & 7;
      else
        sql_field->pack_flag|= FIELDFLAG_TREAT_BIT_AS_CHAR;
    }

    sql_field->create_length_to_internal_length();
    if (prepare_blob_field(thd, sql_field))
      DBUG_RETURN(-1);

    if (!(sql_field->flags & NOT_NULL_FLAG))
      null_fields++;

    if (check_column_name(sql_field->field_name))
    {
      my_error(ER_WRONG_COLUMN_NAME, MYF(0), sql_field->field_name);
      DBUG_RETURN(-1);
    }

    /* Check if we have used the same field name before */
    for (dup_no=0; (dup_field=it2++) != sql_field; dup_no++)
    {
      if (my_strcasecmp(system_charset_info,
			sql_field->field_name,
			dup_field->field_name) == 0)
      {
	/*
	  If this was a CREATE ... SELECT statement, accept a field
	  redefinition if we are changing a field in the SELECT part
	*/
	if (field_no < select_field_pos || dup_no >= select_field_pos)
	{
	  my_error(ER_DUP_FIELDNAME, MYF(0), sql_field->field_name);
	  DBUG_RETURN(-1);
	}
	else
	{
	  /* Field redefined */
	  sql_field->def=		dup_field->def;
	  sql_field->sql_type=		dup_field->sql_type;
	  sql_field->charset=		(dup_field->charset ?
					 dup_field->charset :
					 create_info->default_table_charset);
	  sql_field->length=		dup_field->char_length;
          sql_field->pack_length=	dup_field->pack_length;
          sql_field->key_length=	dup_field->key_length;
	  sql_field->create_length_to_internal_length();
	  sql_field->decimals=		dup_field->decimals;
	  sql_field->unireg_check=	dup_field->unireg_check;
          /* 
            We're making one field from two, the result field will have
            dup_field->flags as flags. If we've incremented null_fields
            because of sql_field->flags, decrement it back.
          */
          if (!(sql_field->flags & NOT_NULL_FLAG))
            null_fields--;
	  sql_field->flags=		dup_field->flags;
          sql_field->interval=          dup_field->interval;
	  it2.remove();			// Remove first (create) definition
	  select_field_pos--;
	  break;
	}
      }
    }
    /* Don't pack rows in old tables if the user has requested this */
    if ((sql_field->flags & BLOB_FLAG) ||
	sql_field->sql_type == MYSQL_TYPE_VARCHAR &&
	create_info->row_type != ROW_TYPE_FIXED)
      (*db_options)|= HA_OPTION_PACK_RECORD;
    it2.rewind();
  }

  /* record_offset will be increased with 'length-of-null-bits' later */
  record_offset= 0;
  null_fields+= total_uneven_bit_length;

  it.rewind();
  while ((sql_field=it++))
  {
    DBUG_ASSERT(sql_field->charset != 0);

    if (prepare_create_field(sql_field, &blob_columns, 
			     &timestamps, &timestamps_with_niladic,
			     file->ha_table_flags()))
      DBUG_RETURN(-1);
    if (sql_field->sql_type == MYSQL_TYPE_VARCHAR)
      create_info->varchar= 1;
    sql_field->offset= record_offset;
    if (MTYP_TYPENR(sql_field->unireg_check) == Field::NEXT_NUMBER)
      auto_increment++;
    record_offset+= sql_field->pack_length;
  }
  if (timestamps_with_niladic > 1)
  {
    my_message(ER_TOO_MUCH_AUTO_TIMESTAMP_COLS,
               ER(ER_TOO_MUCH_AUTO_TIMESTAMP_COLS), MYF(0));
    DBUG_RETURN(-1);
  }
  if (auto_increment > 1)
  {
    my_message(ER_WRONG_AUTO_KEY, ER(ER_WRONG_AUTO_KEY), MYF(0));
    DBUG_RETURN(-1);
  }
  if (auto_increment &&
      (file->ha_table_flags() & HA_NO_AUTO_INCREMENT))
  {
    my_message(ER_TABLE_CANT_HANDLE_AUTO_INCREMENT,
               ER(ER_TABLE_CANT_HANDLE_AUTO_INCREMENT), MYF(0));
    DBUG_RETURN(-1);
  }

  if (blob_columns && (file->ha_table_flags() & HA_NO_BLOBS))
  {
    my_message(ER_TABLE_CANT_HANDLE_BLOB, ER(ER_TABLE_CANT_HANDLE_BLOB),
               MYF(0));
    DBUG_RETURN(-1);
  }

  /* Create keys */

  List_iterator<Key> key_iterator(*keys), key_iterator2(*keys);
  uint key_parts=0, fk_key_count=0;
  bool primary_key=0,unique_key=0;
  Key *key, *key2;
  uint tmp, key_number;
  /* special marker for keys to be ignored */
  static char ignore_key[1];

  /* Calculate number of key segements */
  *key_count= 0;

  while ((key=key_iterator++))
  {
    DBUG_PRINT("info", ("key name: '%s'  type: %d", key->name ? key->name :
                        "(none)" , key->type));
    LEX_STRING key_name_str;
    if (key->type == Key::FOREIGN_KEY)
    {
      fk_key_count++;
      foreign_key *fk_key= (foreign_key*) key;
      if (fk_key->ref_columns.elements &&
	  fk_key->ref_columns.elements != fk_key->columns.elements)
      {
        my_error(ER_WRONG_FK_DEF, MYF(0),
                 (fk_key->name ?  fk_key->name : "foreign key without name"),
                 ER(ER_KEY_REF_DO_NOT_MATCH_TABLE_REF));
	DBUG_RETURN(-1);
      }
      continue;
    }
    (*key_count)++;
    tmp=file->max_key_parts();
    if (key->columns.elements > tmp)
    {
      my_error(ER_TOO_MANY_KEY_PARTS,MYF(0),tmp);
      DBUG_RETURN(-1);
    }
    key_name_str.str= (char*) key->name;
    key_name_str.length= key->name ? strlen(key->name) : 0;
    if (check_string_char_length(&key_name_str, "", NAME_CHAR_LEN,
                                 system_charset_info, 1))
    {
      my_error(ER_TOO_LONG_IDENT, MYF(0), key->name);
      DBUG_RETURN(-1);
    }
    key_iterator2.rewind ();
    if (key->type != Key::FOREIGN_KEY)
    {
      while ((key2 = key_iterator2++) != key)
      {
	/*
          foreign_key_prefix(key, key2) returns 0 if key or key2, or both, is
          'generated', and a generated key is a prefix of the other key.
          Then we do not need the generated shorter key.
        */
        if ((key2->type != Key::FOREIGN_KEY &&
             key2->name != ignore_key &&
             !foreign_key_prefix(key, key2)))
        {
          /* TODO: issue warning message */
          /* mark that the generated key should be ignored */
          if (!key2->generated ||
              (key->generated && key->columns.elements <
               key2->columns.elements))
            key->name= ignore_key;
          else
          {
            key2->name= ignore_key;
            key_parts-= key2->columns.elements;
            (*key_count)--;
          }
          break;
        }
      }
    }
    if (key->name != ignore_key)
      key_parts+=key->columns.elements;
    else
      (*key_count)--;
    if (key->name && !tmp_table && (key->type != Key::PRIMARY) &&
	!my_strcasecmp(system_charset_info,key->name,primary_key_name))
    {
      my_error(ER_WRONG_NAME_FOR_INDEX, MYF(0), key->name);
      DBUG_RETURN(-1);
    }
  }
  tmp=file->max_keys();
  if (*key_count > tmp)
  {
    my_error(ER_TOO_MANY_KEYS,MYF(0),tmp);
    DBUG_RETURN(-1);
  }

  (*key_info_buffer)= key_info= (KEY*) sql_calloc(sizeof(KEY) * (*key_count));
  key_part_info=(KEY_PART_INFO*) sql_calloc(sizeof(KEY_PART_INFO)*key_parts);
  if (!*key_info_buffer || ! key_part_info)
    DBUG_RETURN(-1);				// Out of memory

  key_iterator.rewind();
  key_number=0;
  for (; (key=key_iterator++) ; key_number++)
  {
    uint key_length=0;
    key_part_spec *column;

    if (key->name == ignore_key)
    {
      /* ignore redundant keys */
      do
	key=key_iterator++;
      while (key && key->name == ignore_key);
      if (!key)
	break;
    }

    switch (key->type) {
    case Key::MULTIPLE:
	key_info->flags= 0;
	break;
    case Key::FULLTEXT:
	key_info->flags= HA_FULLTEXT;
	if ((key_info->parser_name= &key->key_create_info.parser_name)->str)
          key_info->flags|= HA_USES_PARSER;
        else
          key_info->parser_name= 0;
	break;
    case Key::SPATIAL:
#ifdef HAVE_SPATIAL
	key_info->flags= HA_SPATIAL;
	break;
#else
	my_error(ER_FEATURE_DISABLED, MYF(0),
                 sym_group_geom.name, sym_group_geom.needed_define);
	DBUG_RETURN(-1);
#endif
    case Key::FOREIGN_KEY:
      key_number--;				// Skip this key
      continue;
    default:
      key_info->flags = HA_NOSAME;
      break;
    }
    if (key->generated)
      key_info->flags|= HA_GENERATED_KEY;

    key_info->key_parts=(uint8) key->columns.elements;
    key_info->key_part=key_part_info;
    key_info->usable_key_parts= key_number;
    key_info->algorithm= key->key_create_info.algorithm;

    if (key->type == Key::FULLTEXT)
    {
      if (!(file->ha_table_flags() & HA_CAN_FULLTEXT))
      {
	my_message(ER_TABLE_CANT_HANDLE_FT, ER(ER_TABLE_CANT_HANDLE_FT),
                   MYF(0));
	DBUG_RETURN(-1);
      }
    }
    /*
       Make SPATIAL to be RTREE by default
       SPATIAL only on BLOB or at least BINARY, this
       actually should be replaced by special GEOM type
       in near future when new frm file is ready
       checking for proper key parts number:
    */

    /* TODO: Add proper checks if handler supports key_type and algorithm */
    if (key_info->flags & HA_SPATIAL)
    {
      if (!(file->ha_table_flags() & HA_CAN_RTREEKEYS))
      {
        my_message(ER_TABLE_CANT_HANDLE_SPKEYS, ER(ER_TABLE_CANT_HANDLE_SPKEYS),
                   MYF(0));
        DBUG_RETURN(-1);
      }
      if (key_info->key_parts != 1)
      {
	my_error(ER_WRONG_ARGUMENTS, MYF(0), "SPATIAL INDEX");
	DBUG_RETURN(-1);
      }
    }
    else if (key_info->algorithm == HA_KEY_ALG_RTREE)
    {
#ifdef HAVE_RTREE_KEYS
      if ((key_info->key_parts & 1) == 1)
      {
	my_error(ER_WRONG_ARGUMENTS, MYF(0), "RTREE INDEX");
	DBUG_RETURN(-1);
      }
      /* TODO: To be deleted */
      my_error(ER_NOT_SUPPORTED_YET, MYF(0), "RTREE INDEX");
      DBUG_RETURN(-1);
#else
      my_error(ER_FEATURE_DISABLED, MYF(0),
               sym_group_rtree.name, sym_group_rtree.needed_define);
      DBUG_RETURN(-1);
#endif
    }

    /* Take block size from key part or table part */
    /*
      TODO: Add warning if block size changes. We can't do it here, as
      this may depend on the size of the key
    */
    key_info->block_size= (key->key_create_info.block_size ?
                           key->key_create_info.block_size :
                           create_info->key_block_size);

    if (key_info->block_size)
      key_info->flags|= HA_USES_BLOCK_SIZE;

    List_iterator<key_part_spec> cols(key->columns), cols2(key->columns);
    CHARSET_INFO *ft_key_charset=0;  // for FULLTEXT
    for (uint column_nr=0 ; (column=cols++) ; column_nr++)
    {
      uint length;
      key_part_spec *dup_column;

      it.rewind();
      field=0;
      while ((sql_field=it++) &&
	     my_strcasecmp(system_charset_info,
			   column->field_name,
			   sql_field->field_name))
	field++;
      if (!sql_field)
      {
	my_error(ER_KEY_COLUMN_DOES_NOT_EXITS, MYF(0), column->field_name);
	DBUG_RETURN(-1);
      }
      while ((dup_column= cols2++) != column)
      {
        if (!my_strcasecmp(system_charset_info,
	     	           column->field_name, dup_column->field_name))
	{
	  my_printf_error(ER_DUP_FIELDNAME,
			  ER(ER_DUP_FIELDNAME),MYF(0),
			  column->field_name);
	  DBUG_RETURN(-1);
	}
      }
      cols2.rewind();
      if (key->type == Key::FULLTEXT)
      {
	if ((sql_field->sql_type != MYSQL_TYPE_STRING &&
	     sql_field->sql_type != MYSQL_TYPE_VARCHAR &&
	     !f_is_blob(sql_field->pack_flag)) ||
	    sql_field->charset == &my_charset_bin ||
	    sql_field->charset->mbminlen > 1 || // ucs2 doesn't work yet
	    (ft_key_charset && sql_field->charset != ft_key_charset))
	{
	    my_error(ER_BAD_FT_COLUMN, MYF(0), column->field_name);
	    DBUG_RETURN(-1);
	}
	ft_key_charset=sql_field->charset;
	/*
	  for fulltext keys keyseg length is 1 for blobs (it's ignored in ft
	  code anyway, and 0 (set to column width later) for char's. it has
	  to be correct col width for char's, as char data are not prefixed
	  with length (unlike blobs, where ft code takes data length from a
	  data prefix, ignoring column->length).
	*/
	column->length=test(f_is_blob(sql_field->pack_flag));
      }
      else
      {
	column->length*= sql_field->charset->mbmaxlen;

        if (key->type == Key::SPATIAL && column->length)
        {
          my_error(ER_WRONG_SUB_KEY, MYF(0));
	  DBUG_RETURN(-1);
	}

	if (f_is_blob(sql_field->pack_flag) ||
            (f_is_geom(sql_field->pack_flag) && key->type != Key::SPATIAL))
	{
	  if (!(file->ha_table_flags() & HA_CAN_INDEX_BLOBS))
	  {
	    my_error(ER_BLOB_USED_AS_KEY, MYF(0), column->field_name);
	    DBUG_RETURN(-1);
	  }
          if (f_is_geom(sql_field->pack_flag) && sql_field->geom_type ==
              Field::GEOM_POINT)
            column->length= 21;
	  if (!column->length)
	  {
	    my_error(ER_BLOB_KEY_WITHOUT_LENGTH, MYF(0), column->field_name);
	    DBUG_RETURN(-1);
	  }
	}
#ifdef HAVE_SPATIAL
	if (key->type == Key::SPATIAL)
	{
	  if (!column->length)
	  {
	    /*
              4 is: (Xmin,Xmax,Ymin,Ymax), this is for 2D case
              Lately we'll extend this code to support more dimensions
	    */
	    column->length= 4*sizeof(double);
	  }
	}
#endif
	if (!(sql_field->flags & NOT_NULL_FLAG))
	{
	  if (key->type == Key::PRIMARY)
	  {
	    /* Implicitly set primary key fields to NOT NULL for ISO conf. */
	    sql_field->flags|= NOT_NULL_FLAG;
	    sql_field->pack_flag&= ~FIELDFLAG_MAYBE_NULL;
            null_fields--;
	  }
	  else
          {
            key_info->flags|= HA_NULL_PART_KEY;
            if (!(file->ha_table_flags() & HA_NULL_IN_KEY))
            {
              my_error(ER_NULL_COLUMN_IN_INDEX, MYF(0), column->field_name);
              DBUG_RETURN(-1);
            }
            if (key->type == Key::SPATIAL)
            {
              my_message(ER_SPATIAL_CANT_HAVE_NULL,
                         ER(ER_SPATIAL_CANT_HAVE_NULL), MYF(0));
              DBUG_RETURN(-1);
            }
          }
	}
	if (MTYP_TYPENR(sql_field->unireg_check) == Field::NEXT_NUMBER)
	{
	  if (column_nr == 0 || (file->ha_table_flags() & HA_AUTO_PART_KEY))
	    auto_increment--;			// Field is used
	}
      }

      key_part_info->fieldnr= field;
      key_part_info->offset=  (uint16) sql_field->offset;
      key_part_info->key_type=sql_field->pack_flag;
      length= sql_field->key_length;

      if (column->length)
      {
	if (f_is_blob(sql_field->pack_flag))
	{
	  if ((length=column->length) > max_key_length ||
	      length > file->max_key_part_length())
	  {
	    length=min(max_key_length, file->max_key_part_length());
	    if (key->type == Key::MULTIPLE)
	    {
	      /* not a critical problem */
	      char warn_buff[MYSQL_ERRMSG_SIZE];
	      my_snprintf(warn_buff, sizeof(warn_buff), ER(ER_TOO_LONG_KEY),
			  length);
	      push_warning(thd, MYSQL_ERROR::WARN_LEVEL_WARN,
			   ER_TOO_LONG_KEY, warn_buff);
	    }
	    else
	    {
	      my_error(ER_TOO_LONG_KEY,MYF(0),length);
	      DBUG_RETURN(-1);
	    }
	  }
	}
	else if (!f_is_geom(sql_field->pack_flag) &&
		  (column->length > length ||
                   !Field::type_can_have_key_part (sql_field->sql_type) ||
		   ((f_is_packed(sql_field->pack_flag) ||
		     ((file->ha_table_flags() & HA_NO_PREFIX_CHAR_KEYS) &&
		      (key_info->flags & HA_NOSAME))) &&
		    column->length != length)))
	{
	  my_message(ER_WRONG_SUB_KEY, ER(ER_WRONG_SUB_KEY), MYF(0));
	  DBUG_RETURN(-1);
	}
	else if (!(file->ha_table_flags() & HA_NO_PREFIX_CHAR_KEYS))
	  length=column->length;
      }
      else if (length == 0)
      {
	my_error(ER_WRONG_KEY_COLUMN, MYF(0), column->field_name);
	  DBUG_RETURN(-1);
      }
      if (length > file->max_key_part_length() && key->type != Key::FULLTEXT)
      {
        length= file->max_key_part_length();
        /* Align key length to multibyte char boundary */
        length-= length % sql_field->charset->mbmaxlen;
	if (key->type == Key::MULTIPLE)
	{
	  /* not a critical problem */
	  char warn_buff[MYSQL_ERRMSG_SIZE];
	  my_snprintf(warn_buff, sizeof(warn_buff), ER(ER_TOO_LONG_KEY),
		      length);
	  push_warning(thd, MYSQL_ERROR::WARN_LEVEL_WARN,
		       ER_TOO_LONG_KEY, warn_buff);
	}
	else
	{
	  my_error(ER_TOO_LONG_KEY,MYF(0),length);
	  DBUG_RETURN(-1);
	}
      }
      key_part_info->length=(uint16) length;
      /* Use packed keys for long strings on the first column */
      if (!((*db_options) & HA_OPTION_NO_PACK_KEYS) &&
	  (length >= KEY_DEFAULT_PACK_LENGTH &&
	   (sql_field->sql_type == MYSQL_TYPE_STRING ||
	    sql_field->sql_type == MYSQL_TYPE_VARCHAR ||
	    sql_field->pack_flag & FIELDFLAG_BLOB)))
      {
	if (column_nr == 0 && (sql_field->pack_flag & FIELDFLAG_BLOB) ||
            sql_field->sql_type == MYSQL_TYPE_VARCHAR)
	  key_info->flags|= HA_BINARY_PACK_KEY | HA_VAR_LENGTH_KEY;
	else
	  key_info->flags|= HA_PACK_KEY;
      }
      key_length+=length;
      key_part_info++;

      /* Create the key name based on the first column (if not given) */
      if (column_nr == 0)
      {
	if (key->type == Key::PRIMARY)
	{
	  if (primary_key)
	  {
	    my_message(ER_MULTIPLE_PRI_KEY, ER(ER_MULTIPLE_PRI_KEY),
                       MYF(0));
	    DBUG_RETURN(-1);
	  }
	  key_name=primary_key_name;
	  primary_key=1;
	}
	else if (!(key_name = key->name))
	  key_name=make_unique_key_name(sql_field->field_name,
					*key_info_buffer, key_info);
	if (check_if_keyname_exists(key_name, *key_info_buffer, key_info))
	{
	  my_error(ER_DUP_KEYNAME, MYF(0), key_name);
	  DBUG_RETURN(-1);
	}
	key_info->name=(char*) key_name;
      }
    }
    if (!key_info->name || check_column_name(key_info->name))
    {
      my_error(ER_WRONG_NAME_FOR_INDEX, MYF(0), key_info->name);
      DBUG_RETURN(-1);
    }
    if (!(key_info->flags & HA_NULL_PART_KEY))
      unique_key=1;
    key_info->key_length=(uint16) key_length;
    if (key_length > max_key_length && key->type != Key::FULLTEXT)
    {
      my_error(ER_TOO_LONG_KEY,MYF(0),max_key_length);
      DBUG_RETURN(-1);
    }
    key_info++;
  }
  if (!unique_key && !primary_key &&
      (file->ha_table_flags() & HA_REQUIRE_PRIMARY_KEY))
  {
    my_message(ER_REQUIRES_PRIMARY_KEY, ER(ER_REQUIRES_PRIMARY_KEY), MYF(0));
    DBUG_RETURN(-1);
  }
  if (auto_increment > 0)
  {
    my_message(ER_WRONG_AUTO_KEY, ER(ER_WRONG_AUTO_KEY), MYF(0));
    DBUG_RETURN(-1);
  }
  /* Sort keys in optimized order */
  qsort((gptr) *key_info_buffer, *key_count, sizeof(KEY),
	(qsort_cmp) sort_keys);
  create_info->null_bits= null_fields;

  DBUG_RETURN(0);
}


/*
  Set table default charset, if not set

  SYNOPSIS
    set_table_default_charset()
    create_info        Table create information

  DESCRIPTION
    If the table character set was not given explicitely,
    let's fetch the database default character set and
    apply it to the table.
*/

static void set_table_default_charset(THD *thd,
				      HA_CREATE_INFO *create_info, char *db)
{
  /*
    If the table character set was not given explicitly,
    let's fetch the database default character set and
    apply it to the table.
  */
  if (!create_info->default_table_charset)
  {
    HA_CREATE_INFO db_info;

    load_db_opt_by_name(thd, db, &db_info);

    create_info->default_table_charset= db_info.default_table_charset;
  }
}


/*
  Extend long VARCHAR fields to blob & prepare field if it's a blob

  SYNOPSIS
    prepare_blob_field()
    sql_field		Field to check

  RETURN
    0	ok
    1	Error (sql_field can't be converted to blob)
        In this case the error is given
*/

static bool prepare_blob_field(THD *thd, create_field *sql_field)
{
  DBUG_ENTER("prepare_blob_field");

  if (sql_field->length > MAX_FIELD_VARCHARLENGTH &&
      !(sql_field->flags & BLOB_FLAG))
  {
    /* Convert long VARCHAR columns to TEXT or BLOB */
    char warn_buff[MYSQL_ERRMSG_SIZE];

    if (sql_field->def || (thd->variables.sql_mode & (MODE_STRICT_TRANS_TABLES |
                                                      MODE_STRICT_ALL_TABLES)))
    {
      my_error(ER_TOO_BIG_FIELDLENGTH, MYF(0), sql_field->field_name,
               MAX_FIELD_VARCHARLENGTH / sql_field->charset->mbmaxlen);
      DBUG_RETURN(1);
    }
    sql_field->sql_type= MYSQL_TYPE_BLOB;
    sql_field->flags|= BLOB_FLAG;
    sprintf(warn_buff, ER(ER_AUTO_CONVERT), sql_field->field_name,
            (sql_field->charset == &my_charset_bin) ? "VARBINARY" : "VARCHAR",
            (sql_field->charset == &my_charset_bin) ? "BLOB" : "TEXT");
    push_warning(thd, MYSQL_ERROR::WARN_LEVEL_NOTE, ER_AUTO_CONVERT,
                 warn_buff);
  }
    
  if ((sql_field->flags & BLOB_FLAG) && sql_field->length)
  {
    if (sql_field->sql_type == MYSQL_TYPE_BLOB)
    {
      /* The user has given a length to the blob column */
      sql_field->sql_type= get_blob_type_from_length(sql_field->length);
      sql_field->pack_length= calc_pack_length(sql_field->sql_type, 0);
    }
    sql_field->length= 0;
  }
  DBUG_RETURN(0);
}


/*
  Preparation of create_field for SP function return values.
  Based on code used in the inner loop of mysql_prepare_table() above

  SYNOPSIS
    sp_prepare_create_field()
    thd			Thread object
    sql_field		Field to prepare

  DESCRIPTION
    Prepares the field structures for field creation.

*/

void sp_prepare_create_field(THD *thd, create_field *sql_field)
{
  if (sql_field->sql_type == MYSQL_TYPE_SET ||
      sql_field->sql_type == MYSQL_TYPE_ENUM)
  {
    uint32 field_length, dummy;
    if (sql_field->sql_type == MYSQL_TYPE_SET)
    {
      calculate_interval_lengths(sql_field->charset,
                                 sql_field->interval, &dummy, 
                                 &field_length);
      sql_field->length= field_length + 
                         (sql_field->interval->count - 1);
    }
    else /* MYSQL_TYPE_ENUM */
    {
      calculate_interval_lengths(sql_field->charset,
                                 sql_field->interval,
                                 &field_length, &dummy);
      sql_field->length= field_length;
    }
    set_if_smaller(sql_field->length, MAX_FIELD_WIDTH-1);
  }

  if (sql_field->sql_type == MYSQL_TYPE_BIT)
  {
    sql_field->pack_flag= FIELDFLAG_NUMBER |
                          FIELDFLAG_TREAT_BIT_AS_CHAR;
  }
  sql_field->create_length_to_internal_length();
  DBUG_ASSERT(sql_field->def == 0);
  /* Can't go wrong as sql_field->def is not defined */
  (void) prepare_blob_field(thd, sql_field);
}


/*
  Copy HA_CREATE_INFO struct
  SYNOPSIS
    copy_create_info()
    lex_create_info         The create_info struct setup by parser
  RETURN VALUES
    > 0                     A pointer to a copy of the lex_create_info
    0                       Memory allocation error
  DESCRIPTION
  Allocate memory for copy of HA_CREATE_INFO structure from parser
  to ensure we can reuse the parser struct in stored procedures
  and prepared statements.
*/

static HA_CREATE_INFO *copy_create_info(HA_CREATE_INFO *lex_create_info)
{
  HA_CREATE_INFO *create_info;
  if (!(create_info= (HA_CREATE_INFO*)sql_alloc(sizeof(HA_CREATE_INFO))))
    mem_alloc_error(sizeof(HA_CREATE_INFO));
  else
    memcpy((void*)create_info, (void*)lex_create_info, sizeof(HA_CREATE_INFO));
  return create_info;
}


/*
  Create a table

  SYNOPSIS
    mysql_create_table_internal()
    thd			Thread object
    db			Database
    table_name		Table name
    lex_create_info	Create information (like MAX_ROWS)
    fields		List of fields to create
    keys		List of keys to create
    internal_tmp_table  Set to 1 if this is an internal temporary table
			(From ALTER TABLE)
    select_field_count  
    use_copy_create_info Should we make a copy of create info (we do this
                         when this is called from sql_parse.cc where we
                         want to ensure lex object isn't manipulated.

  DESCRIPTION
    If one creates a temporary table, this is automatically opened

    no_log is needed for the case of CREATE ... SELECT,
    as the logging will be done later in sql_insert.cc
    select_field_count is also used for CREATE ... SELECT,
    and must be zero for standard create of table.

  RETURN VALUES
    FALSE OK
    TRUE  error
*/

bool mysql_create_table_internal(THD *thd,
                                const char *db, const char *table_name,
                                HA_CREATE_INFO *lex_create_info,
                                List<create_field> &fields,
                                List<Key> &keys,bool internal_tmp_table,
                                uint select_field_count,
                                bool use_copy_create_info)
{
  char		path[FN_REFLEN];
  uint          path_length;
  const char	*alias;
  uint		db_options, key_count;
  KEY		*key_info_buffer;
  HA_CREATE_INFO *create_info;
  handler	*file;
  bool		error= TRUE;
  DBUG_ENTER("mysql_create_table_internal");
  DBUG_PRINT("enter", ("db: '%s'  table: '%s'  tmp: %d",
                       db, table_name, internal_tmp_table));

  if (use_copy_create_info)
  {
    if (!(create_info= copy_create_info(lex_create_info)))
    {
      DBUG_RETURN(TRUE);
    }
  }
  else
    create_info= lex_create_info;
 
  /* Check for duplicate fields and check type of table to create */
  if (!fields.elements)
  {
    my_message(ER_TABLE_MUST_HAVE_COLUMNS, ER(ER_TABLE_MUST_HAVE_COLUMNS),
               MYF(0));
    DBUG_RETURN(TRUE);
  }
  if (check_engine(thd, table_name, create_info))
    DBUG_RETURN(TRUE);
  db_options= create_info->table_options;
  if (create_info->row_type == ROW_TYPE_DYNAMIC)
    db_options|=HA_OPTION_PACK_RECORD;
  alias= table_case_name(create_info, table_name);
  if (!(file= get_new_handler((TABLE_SHARE*) 0, thd->mem_root,
                              create_info->db_type)))
  {
    mem_alloc_error(sizeof(handler));
    DBUG_RETURN(TRUE);
  }
#ifdef WITH_PARTITION_STORAGE_ENGINE
  partition_info *part_info= thd->work_part_info;

  if (!part_info && create_info->db_type->partition_flags &&
      (create_info->db_type->partition_flags() & HA_USE_AUTO_PARTITION))
  {
    /*
      Table is not defined as a partitioned table but the engine handles
      all tables as partitioned. The handler will set up the partition info
      object with the default settings.
    */
    thd->work_part_info= part_info= new partition_info();
    if (!part_info)
    {
      mem_alloc_error(sizeof(partition_info));
      DBUG_RETURN(TRUE);
    }
    file->set_auto_partitions(part_info);
    part_info->default_engine_type= create_info->db_type;
    part_info->is_auto_partitioned= TRUE;
  }
  if (part_info)
  {
    /*
      The table has been specified as a partitioned table.
      If this is part of an ALTER TABLE the handler will be the partition
      handler but we need to specify the default handler to use for
      partitions also in the call to check_partition_info. We transport
      this information in the default_db_type variable, it is either
      DB_TYPE_DEFAULT or the engine set in the ALTER TABLE command.

      Check that we don't use foreign keys in the table since it won't
      work even with InnoDB beneath it.
    */
    List_iterator<Key> key_iterator(keys);
    Key *key;
    handlerton *part_engine_type= create_info->db_type;
    char *part_syntax_buf;
    uint syntax_len;
    handlerton *engine_type;
    if (create_info->options & HA_LEX_CREATE_TMP_TABLE)
    {
      my_error(ER_PARTITION_NO_TEMPORARY, MYF(0));
      goto err;
    }
    while ((key= key_iterator++))
    {
      if (key->type == Key::FOREIGN_KEY &&
          !part_info->is_auto_partitioned)
      {
        my_error(ER_CANNOT_ADD_FOREIGN, MYF(0));
        goto err;
      }
    }
    if ((part_engine_type == partition_hton) &&
        part_info->default_engine_type)
    {
      /*
        This only happens at ALTER TABLE.
        default_engine_type was assigned from the engine set in the ALTER
        TABLE command.
      */
      ;
    }
    else
    {
      if (create_info->used_fields & HA_CREATE_USED_ENGINE)
      {
        part_info->default_engine_type= create_info->db_type;
      }
      else
      {
        if (part_info->default_engine_type == NULL)
        {
          part_info->default_engine_type= ha_checktype(thd,
                                          DB_TYPE_DEFAULT, 0, 0);
        }
      }
    }
    DBUG_PRINT("info", ("db_type = %d",
                         ha_legacy_type(part_info->default_engine_type)));
    if (part_info->check_partition_info(thd, &engine_type, file,
                                        create_info, TRUE))
      goto err;
    part_info->default_engine_type= engine_type;

    /*
      We reverse the partitioning parser and generate a standard format
      for syntax stored in frm file.
    */
    if (!(part_syntax_buf= generate_partition_syntax(part_info,
                                                     &syntax_len,
                                                     TRUE, TRUE)))
      goto err;
    part_info->part_info_string= part_syntax_buf;
    part_info->part_info_len= syntax_len;
    if ((!(engine_type->partition_flags &&
           engine_type->partition_flags() & HA_CAN_PARTITION)) ||
        create_info->db_type == partition_hton)
    {
      /*
        The handler assigned to the table cannot handle partitioning.
        Assign the partition handler as the handler of the table.
      */
      DBUG_PRINT("info", ("db_type: %d",
                          ha_legacy_type(create_info->db_type)));
      delete file;
      create_info->db_type= partition_hton;
      if (!(file= get_ha_partition(part_info)))
      {
        DBUG_RETURN(TRUE);
      }
      /*
        If we have default number of partitions or subpartitions we
        might require to set-up the part_info object such that it
        creates a proper .par file. The current part_info object is
        only used to create the frm-file and .par-file.
      */
      if (part_info->use_default_no_partitions &&
          part_info->no_parts &&
          (int)part_info->no_parts !=
          file->get_default_no_partitions(create_info))
      {
        uint i;
        List_iterator<partition_element> part_it(part_info->partitions);
        part_it++;
        DBUG_ASSERT(thd->lex->sql_command != SQLCOM_CREATE_TABLE);
        for (i= 1; i < part_info->partitions.elements; i++)
          (part_it++)->part_state= PART_TO_BE_DROPPED;
      }
      else if (part_info->is_sub_partitioned() &&
               part_info->use_default_no_subpartitions &&
               part_info->no_subparts &&
               (int)part_info->no_subparts !=
                 file->get_default_no_partitions(create_info))
      {
        DBUG_ASSERT(thd->lex->sql_command != SQLCOM_CREATE_TABLE);
        part_info->no_subparts= file->get_default_no_partitions(create_info);
      }
    }
    else if (create_info->db_type != engine_type)
    {
      /*
        We come here when we don't use a partitioned handler.
        Since we use a partitioned table it must be "native partitioned".
        We have switched engine from defaults, most likely only specified
        engines in partition clauses.
      */
      delete file;
      if (!(file= get_new_handler((TABLE_SHARE*) 0, thd->mem_root,
                                  engine_type)))
      {
        mem_alloc_error(sizeof(handler));
        DBUG_RETURN(TRUE);
      }
    }
  }
#endif

  set_table_default_charset(thd, create_info, (char*) db);

  if (mysql_prepare_table(thd, create_info, &fields,
			  &keys, internal_tmp_table, &db_options, file,
			  &key_info_buffer, &key_count,
			  select_field_count))
    goto err;

      /* Check if table exists */
  if (create_info->options & HA_LEX_CREATE_TMP_TABLE)
  {
    path_length= build_tmptable_filename(thd, path, sizeof(path));
    create_info->table_options|=HA_CREATE_DELAY_KEY_WRITE;
  }
  else  
  {
 #ifdef FN_DEVCHAR
    /* check if the table name contains FN_DEVCHAR when defined */
    if (strchr(alias, FN_DEVCHAR))
    {
      my_error(ER_WRONG_TABLE_NAME, MYF(0), alias);
      DBUG_RETURN(TRUE);
    }
#endif
    path_length= build_table_filename(path, sizeof(path), db, alias, reg_ext,
                                      internal_tmp_table ? FN_IS_TMP : 0);
  }

  /* Check if table already exists */
  if ((create_info->options & HA_LEX_CREATE_TMP_TABLE) &&
      find_temporary_table(thd, db, table_name))
  {
    if (create_info->options & HA_LEX_CREATE_IF_NOT_EXISTS)
    {
      create_info->table_existed= 1;		// Mark that table existed
      push_warning_printf(thd, MYSQL_ERROR::WARN_LEVEL_NOTE,
                          ER_TABLE_EXISTS_ERROR, ER(ER_TABLE_EXISTS_ERROR),
                          alias);
      error= 0;
      goto err;
    }
    my_error(ER_TABLE_EXISTS_ERROR, MYF(0), alias);
    goto err;
  }

  VOID(pthread_mutex_lock(&LOCK_open));
  if (!internal_tmp_table && !(create_info->options & HA_LEX_CREATE_TMP_TABLE))
  {
    if (!access(path,F_OK))
    {
      if (create_info->options & HA_LEX_CREATE_IF_NOT_EXISTS)
        goto warn;
      my_error(ER_TABLE_EXISTS_ERROR,MYF(0),table_name);
      goto unlock_and_end;
    }
    /*
      We don't assert here, but check the result, because the table could be
      in the table definition cache and in the same time the .frm could be
      missing from the disk, in case of manual intervention which deletes
      the .frm file. The user has to use FLUSH TABLES; to clear the cache.
      Then she could create the table. This case is pretty obscure and
      therefore we don't introduce a new error message only for it.
    */
    if (get_cached_table_share(db, alias))
    {
      my_error(ER_TABLE_EXISTS_ERROR, MYF(0), table_name);
      goto unlock_and_end;
    }
  }

  /*
    Check that table with given name does not already
    exist in any storage engine. In such a case it should
    be discovered and the error ER_TABLE_EXISTS_ERROR be returned
    unless user specified CREATE TABLE IF EXISTS
    The LOCK_open mutex has been locked to make sure no
    one else is attempting to discover the table. Since
    it's not on disk as a frm file, no one could be using it!
  */
  if (!(create_info->options & HA_LEX_CREATE_TMP_TABLE))
  {
    bool create_if_not_exists =
      create_info->options & HA_LEX_CREATE_IF_NOT_EXISTS;
<<<<<<< HEAD

    if (ha_table_exists_in_engine(thd, db, table_name))
=======
    int retcode = ha_table_exists_in_engine(thd, db, table_name);
    DBUG_PRINT("info", ("exists_in_engine: %u",retcode));
    switch (retcode)
>>>>>>> 5463f4bd
    {
      case HA_ERR_NO_SUCH_TABLE:
        /* Normal case, no table exists. we can go and create it */
        break;
      case HA_ERR_TABLE_EXIST:
        DBUG_PRINT("info", ("Table existed in handler"));

        if (create_if_not_exists)
          goto warn;
        my_error(ER_TABLE_EXISTS_ERROR,MYF(0),table_name);
        goto unlock_and_end;
        break;
      default:
        DBUG_PRINT("info", ("error: %u from storage engine", retcode));
        my_error(retcode, MYF(0),table_name);
        goto unlock_and_end;
    }
  }

  thd->proc_info="creating table";
  create_info->table_existed= 0;		// Mark that table is created

  if (thd->variables.sql_mode & MODE_NO_DIR_IN_CREATE)
    create_info->data_file_name= create_info->index_file_name= 0;
  create_info->table_options=db_options;

  path[path_length - reg_ext_length]= '\0'; // Remove .frm extension
  if (rea_create_table(thd, path, db, table_name, create_info, fields,
                       key_count, key_info_buffer, file))
    goto unlock_and_end;

  if (create_info->options & HA_LEX_CREATE_TMP_TABLE)
  {
    /* Open table and put in temporary table list */
    if (!(open_temporary_table(thd, path, db, table_name, 1)))
    {
      (void) rm_temporary_table(create_info->db_type, path);
      goto unlock_and_end;
    }
    thd->tmp_table_used= 1;
  }

  /*
    Don't write statement if:
    - It is an internal temporary table,
    - Row-based logging is used and it we are creating a temporary table, or
    - The binary log is not open.
    Otherwise, the statement shall be binlogged.
   */
  if (!internal_tmp_table &&
      (!thd->current_stmt_binlog_row_based ||
       (thd->current_stmt_binlog_row_based &&
        !(create_info->options & HA_LEX_CREATE_TMP_TABLE))))
    write_bin_log(thd, TRUE, thd->query, thd->query_length);
  error= FALSE;
unlock_and_end:
  VOID(pthread_mutex_unlock(&LOCK_open));

err:
  thd->proc_info="After create";
  delete file;
  DBUG_RETURN(error);

warn:
  error= FALSE;
  push_warning_printf(thd, MYSQL_ERROR::WARN_LEVEL_NOTE,
                      ER_TABLE_EXISTS_ERROR, ER(ER_TABLE_EXISTS_ERROR),
                      alias);
  create_info->table_existed= 1;		// Mark that table existed
  goto unlock_and_end;
}


/*
  Database locking aware wrapper for mysql_create_table_internal(),
*/

bool mysql_create_table(THD *thd, const char *db, const char *table_name,
                        HA_CREATE_INFO *create_info,
                        List<create_field> &fields,
                        List<Key> &keys,bool internal_tmp_table,
                        uint select_field_count,
                        bool use_copy_create_info)
{
  bool result;
  DBUG_ENTER("mysql_create_table");

  /* Wait for any database locks */
  pthread_mutex_lock(&LOCK_lock_db);
  while (!thd->killed &&
         hash_search(&lock_db_cache,(byte*) db, strlen(db)))
  {
    wait_for_condition(thd, &LOCK_lock_db, &COND_refresh);
    pthread_mutex_lock(&LOCK_lock_db);
  }

  if (thd->killed)
  {
    pthread_mutex_unlock(&LOCK_lock_db);
    DBUG_RETURN(TRUE);
  }
  creating_table++;
  pthread_mutex_unlock(&LOCK_lock_db);

  result= mysql_create_table_internal(thd, db, table_name, create_info,
                                      fields, keys, internal_tmp_table,
                                      select_field_count,
                                      use_copy_create_info);

  pthread_mutex_lock(&LOCK_lock_db);
  if (!--creating_table && creating_database)
    pthread_cond_signal(&COND_refresh);
  pthread_mutex_unlock(&LOCK_lock_db);
  DBUG_RETURN(result);
}


/*
** Give the key name after the first field with an optional '_#' after
**/

static bool
check_if_keyname_exists(const char *name, KEY *start, KEY *end)
{
  for (KEY *key=start ; key != end ; key++)
    if (!my_strcasecmp(system_charset_info,name,key->name))
      return 1;
  return 0;
}


static char *
make_unique_key_name(const char *field_name,KEY *start,KEY *end)
{
  char buff[MAX_FIELD_NAME],*buff_end;

  if (!check_if_keyname_exists(field_name,start,end) &&
      my_strcasecmp(system_charset_info,field_name,primary_key_name))
    return (char*) field_name;			// Use fieldname
  buff_end=strmake(buff,field_name, sizeof(buff)-4);

  /*
    Only 3 chars + '\0' left, so need to limit to 2 digit
    This is ok as we can't have more than 100 keys anyway
  */
  for (uint i=2 ; i< 100; i++)
  {
    *buff_end= '_';
    int10_to_str(i, buff_end+1, 10);
    if (!check_if_keyname_exists(buff,start,end))
      return sql_strdup(buff);
  }
  return (char*) "not_specified";		// Should never happen
}


/****************************************************************************
** Alter a table definition
****************************************************************************/


/*
  Rename a table.

  SYNOPSIS
    mysql_rename_table()
      base                      The handlerton handle.
      old_db                    The old database name.
      old_name                  The old table name.
      new_db                    The new database name.
      new_name                  The new table name.
      flags                     flags for build_table_filename().
                                FN_FROM_IS_TMP old_name is temporary.
                                FN_TO_IS_TMP   new_name is temporary.
                                NO_FRM_RENAME  Don't rename the FRM file
                                but only the table in the storage engine.

  RETURN
    FALSE   OK
    TRUE    Error
*/

bool
mysql_rename_table(handlerton *base, const char *old_db,
                   const char *old_name, const char *new_db,
                   const char *new_name, uint flags)
{
  THD *thd= current_thd;
  char from[FN_REFLEN], to[FN_REFLEN], lc_from[FN_REFLEN], lc_to[FN_REFLEN];
  char *from_base= from, *to_base= to;
  char tmp_name[NAME_LEN+1];
  handler *file;
  int error=0;
  DBUG_ENTER("mysql_rename_table");
  DBUG_PRINT("enter", ("old: '%s'.'%s'  new: '%s'.'%s'",
                       old_db, old_name, new_db, new_name));

  file= (base == NULL ? 0 :
         get_new_handler((TABLE_SHARE*) 0, thd->mem_root, base));

  build_table_filename(from, sizeof(from), old_db, old_name, "",
                       flags & FN_FROM_IS_TMP);
  build_table_filename(to, sizeof(to), new_db, new_name, "",
                       flags & FN_TO_IS_TMP);

  /*
    If lower_case_table_names == 2 (case-preserving but case-insensitive
    file system) and the storage is not HA_FILE_BASED, we need to provide
    a lowercase file name, but we leave the .frm in mixed case.
   */
  if (lower_case_table_names == 2 && file &&
      !(file->ha_table_flags() & HA_FILE_BASED))
  {
    strmov(tmp_name, old_name);
    my_casedn_str(files_charset_info, tmp_name);
    build_table_filename(lc_from, sizeof(lc_from), old_db, tmp_name, "",
                         flags & FN_FROM_IS_TMP);
    from_base= lc_from;

    strmov(tmp_name, new_name);
    my_casedn_str(files_charset_info, tmp_name);
    build_table_filename(lc_to, sizeof(lc_to), new_db, tmp_name, "",
                         flags & FN_TO_IS_TMP);
    to_base= lc_to;
  }

  if (!file || !(error=file->rename_table(from_base, to_base)))
  {
    if (!(flags & NO_FRM_RENAME) && rename_file_ext(from,to,reg_ext))
    {
      error=my_errno;
      /* Restore old file name */
      if (file)
        file->rename_table(to_base, from_base);
    }
  }
  delete file;
  if (error == HA_ERR_WRONG_COMMAND)
    my_error(ER_NOT_SUPPORTED_YET, MYF(0), "ALTER TABLE");
  else if (error)
    my_error(ER_ERROR_ON_RENAME, MYF(0), from, to, error);
  DBUG_RETURN(error != 0);
}


/*
  Force all other threads to stop using the table

  SYNOPSIS
    wait_while_table_is_used()
    thd			Thread handler
    table		Table to remove from cache
    function		HA_EXTRA_PREPARE_FOR_DELETE if table is to be deleted
			HA_EXTRA_FORCE_REOPEN if table is not be used
  NOTES
   When returning, the table will be unusable for other threads until
   the table is closed.

  PREREQUISITES
    Lock on LOCK_open
    Win32 clients must also have a WRITE LOCK on the table !
*/

static void wait_while_table_is_used(THD *thd,TABLE *table,
				     enum ha_extra_function function)
{
  DBUG_ENTER("wait_while_table_is_used");
  DBUG_PRINT("enter", ("table: '%s'  share: 0x%lx  db_stat: %u  version: %lu",
                       table->s->table_name.str, (ulong) table->s,
                       table->db_stat, table->s->version));

  VOID(table->file->extra(function));
  /* Mark all tables that are in use as 'old' */
  mysql_lock_abort(thd, table, TRUE);	/* end threads waiting on lock */

  /* Wait until all there are no other threads that has this table open */
  remove_table_from_cache(thd, table->s->db.str,
                          table->s->table_name.str,
                          RTFC_WAIT_OTHER_THREAD_FLAG);
  DBUG_VOID_RETURN;
}

/*
  Close a cached table

  SYNOPSIS
    close_cached_table()
    thd			Thread handler
    table		Table to remove from cache

  NOTES
    Function ends by signaling threads waiting for the table to try to
    reopen the table.

  PREREQUISITES
    Lock on LOCK_open
    Win32 clients must also have a WRITE LOCK on the table !
*/

void close_cached_table(THD *thd, TABLE *table)
{
  DBUG_ENTER("close_cached_table");

  wait_while_table_is_used(thd, table, HA_EXTRA_PREPARE_FOR_DELETE);
  /* Close lock if this is not got with LOCK TABLES */
  if (thd->lock)
  {
    mysql_unlock_tables(thd, thd->lock);
    thd->lock=0;			// Start locked threads
  }
  /* Close all copies of 'table'.  This also frees all LOCK TABLES lock */
  thd->open_tables=unlink_open_table(thd,thd->open_tables,table);

  /* When lock on LOCK_open is freed other threads can continue */
  broadcast_refresh();
  DBUG_VOID_RETURN;
}

static int send_check_errmsg(THD *thd, TABLE_LIST* table,
			     const char* operator_name, const char* errmsg)

{
  Protocol *protocol= thd->protocol;
  protocol->prepare_for_resend();
  protocol->store(table->alias, system_charset_info);
  protocol->store((char*) operator_name, system_charset_info);
  protocol->store(STRING_WITH_LEN("error"), system_charset_info);
  protocol->store(errmsg, system_charset_info);
  thd->clear_error();
  if (protocol->write())
    return -1;
  return 1;
}


static int prepare_for_restore(THD* thd, TABLE_LIST* table,
			       HA_CHECK_OPT *check_opt)
{
  DBUG_ENTER("prepare_for_restore");

  if (table->table) // do not overwrite existing tables on restore
  {
    DBUG_RETURN(send_check_errmsg(thd, table, "restore",
				  "table exists, will not overwrite on restore"
				  ));
  }
  else
  {
    char* backup_dir= thd->lex->backup_dir;
    char src_path[FN_REFLEN], dst_path[FN_REFLEN], uname[FN_REFLEN];
    char* table_name= table->table_name;
    char* db= table->db;

    VOID(tablename_to_filename(table->table_name, uname, sizeof(uname)));

    if (fn_format_relative_to_data_home(src_path, uname, backup_dir, reg_ext))
      DBUG_RETURN(-1); // protect buffer overflow

    build_table_filename(dst_path, sizeof(dst_path),
                         db, table_name, reg_ext, 0);

    if (lock_and_wait_for_table_name(thd,table))
      DBUG_RETURN(-1);

    if (my_copy(src_path, dst_path, MYF(MY_WME)))
    {
      pthread_mutex_lock(&LOCK_open);
      unlock_table_name(thd, table);
      pthread_mutex_unlock(&LOCK_open);
      DBUG_RETURN(send_check_errmsg(thd, table, "restore",
				    "Failed copying .frm file"));
    }
    if (mysql_truncate(thd, table, 1))
    {
      pthread_mutex_lock(&LOCK_open);
      unlock_table_name(thd, table);
      pthread_mutex_unlock(&LOCK_open);
      DBUG_RETURN(send_check_errmsg(thd, table, "restore",
				    "Failed generating table from .frm file"));
    }
  }

  /*
    Now we should be able to open the partially restored table
    to finish the restore in the handler later on
  */
  pthread_mutex_lock(&LOCK_open);
  if (reopen_name_locked_table(thd, table))
  {
    unlock_table_name(thd, table);
    pthread_mutex_unlock(&LOCK_open);
    DBUG_RETURN(send_check_errmsg(thd, table, "restore",
                                  "Failed to open partially restored table"));
  }
  pthread_mutex_unlock(&LOCK_open);
  DBUG_RETURN(0);
}


static int prepare_for_repair(THD *thd, TABLE_LIST *table_list,
			      HA_CHECK_OPT *check_opt)
{
  int error= 0;
  TABLE tmp_table, *table;
  TABLE_SHARE *share;
  char from[FN_REFLEN],tmp[FN_REFLEN+32];
  const char **ext;
  MY_STAT stat_info;
  DBUG_ENTER("prepare_for_repair");

  if (!(check_opt->sql_flags & TT_USEFRM))
    DBUG_RETURN(0);

  if (!(table= table_list->table))		/* if open_ltable failed */
  {
    char key[MAX_DBKEY_LENGTH];
    uint key_length;

    key_length= create_table_def_key(thd, key, table_list, 0);
    pthread_mutex_lock(&LOCK_open);
    if (!(share= (get_table_share(thd, table_list, key, key_length, 0,
                                  &error))))
    {
      pthread_mutex_unlock(&LOCK_open);
      DBUG_RETURN(0);				// Can't open frm file
    }

    if (open_table_from_share(thd, share, "", 0, 0, 0, &tmp_table, FALSE))
    {
      release_table_share(share, RELEASE_NORMAL);
      pthread_mutex_unlock(&LOCK_open);
      DBUG_RETURN(0);                           // Out of memory
    }
    table= &tmp_table;
    pthread_mutex_unlock(&LOCK_open);
  }
  /*
    REPAIR TABLE ... USE_FRM for temporary tables makes little sense.
  */
  if (table->s->tmp_table)
  {
    error= send_check_errmsg(thd, table_list, "repair",
			     "Cannot repair temporary table from .frm file");
    goto end;
  }

  /*
    User gave us USE_FRM which means that the header in the index file is
    trashed.
    In this case we will try to fix the table the following way:
    - Rename the data file to a temporary name
    - Truncate the table
    - Replace the new data file with the old one
    - Run a normal repair using the new index file and the old data file
  */

  /*
    Check if this is a table type that stores index and data separately,
    like ISAM or MyISAM. We assume fixed order of engine file name
    extentions array. First element of engine file name extentions array
    is meta/index file extention. Second element - data file extention. 
  */
  ext= table->file->bas_ext();
  if (!ext[0] || !ext[1])
    goto end;					// No data file

  // Name of data file
  strxmov(from, table->s->normalized_path.str, ext[1], NullS);
  if (!my_stat(from, &stat_info, MYF(0)))
    goto end;				// Can't use USE_FRM flag

  my_snprintf(tmp, sizeof(tmp), "%s-%lx_%lx",
	      from, current_pid, thd->thread_id);

  /* If we could open the table, close it */
  if (table_list->table)
  {
    pthread_mutex_lock(&LOCK_open);
    close_cached_table(thd, table);
    pthread_mutex_unlock(&LOCK_open);
  }
  if (lock_and_wait_for_table_name(thd,table_list))
  {
    error= -1;
    goto end;
  }
  if (my_rename(from, tmp, MYF(MY_WME)))
  {
    pthread_mutex_lock(&LOCK_open);
    unlock_table_name(thd, table_list);
    pthread_mutex_unlock(&LOCK_open);
    error= send_check_errmsg(thd, table_list, "repair",
			     "Failed renaming data file");
    goto end;
  }
  if (mysql_truncate(thd, table_list, 1))
  {
    pthread_mutex_lock(&LOCK_open);
    unlock_table_name(thd, table_list);
    pthread_mutex_unlock(&LOCK_open);
    error= send_check_errmsg(thd, table_list, "repair",
			     "Failed generating table from .frm file");
    goto end;
  }
  if (my_rename(tmp, from, MYF(MY_WME)))
  {
    pthread_mutex_lock(&LOCK_open);
    unlock_table_name(thd, table_list);
    pthread_mutex_unlock(&LOCK_open);
    error= send_check_errmsg(thd, table_list, "repair",
			     "Failed restoring .MYD file");
    goto end;
  }

  /*
    Now we should be able to open the partially repaired table
    to finish the repair in the handler later on.
  */
  pthread_mutex_lock(&LOCK_open);
  if (reopen_name_locked_table(thd, table_list))
  {
    unlock_table_name(thd, table_list);
    pthread_mutex_unlock(&LOCK_open);
    error= send_check_errmsg(thd, table_list, "repair",
                             "Failed to open partially repaired table");
    goto end;
  }
  pthread_mutex_unlock(&LOCK_open);

end:
  if (table == &tmp_table)
  {
    pthread_mutex_lock(&LOCK_open);
    closefrm(table, 1);				// Free allocated memory
    pthread_mutex_unlock(&LOCK_open);
  }
  DBUG_RETURN(error);
}



/*
  RETURN VALUES
    FALSE Message sent to net (admin operation went ok)
    TRUE  Message should be sent by caller 
          (admin operation or network communication failed)
*/
static bool mysql_admin_table(THD* thd, TABLE_LIST* tables,
                              HA_CHECK_OPT* check_opt,
                              const char *operator_name,
                              thr_lock_type lock_type,
                              bool open_for_modify,
                              bool no_warnings_for_error,
                              uint extra_open_options,
                              int (*prepare_func)(THD *, TABLE_LIST *,
                                                  HA_CHECK_OPT *),
                              int (handler::*operator_func)(THD *,
                                                            HA_CHECK_OPT *),
                              int (view_operator_func)(THD *, TABLE_LIST*))
{
  TABLE_LIST *table;
  SELECT_LEX *select= &thd->lex->select_lex;
  List<Item> field_list;
  Item *item;
  Protocol *protocol= thd->protocol;
  LEX *lex= thd->lex;
  int result_code, disable_logs= 0;
  DBUG_ENTER("mysql_admin_table");

  if (end_active_trans(thd))
    DBUG_RETURN(1);
  field_list.push_back(item = new Item_empty_string("Table", NAME_CHAR_LEN*2));
  item->maybe_null = 1;
  field_list.push_back(item = new Item_empty_string("Op", 10));
  item->maybe_null = 1;
  field_list.push_back(item = new Item_empty_string("Msg_type", 10));
  item->maybe_null = 1;
  field_list.push_back(item = new Item_empty_string("Msg_text", 255));
  item->maybe_null = 1;
  if (protocol->send_fields(&field_list,
                            Protocol::SEND_NUM_ROWS | Protocol::SEND_EOF))
    DBUG_RETURN(TRUE);

  mysql_ha_flush(thd, tables, MYSQL_HA_CLOSE_FINAL, FALSE);
  for (table= tables; table; table= table->next_local)
  {
    char table_name[NAME_LEN*2+2];
    char* db = table->db;
    bool fatal_error=0;

    strxmov(table_name, db, ".", table->table_name, NullS);
    thd->open_options|= extra_open_options;
    table->lock_type= lock_type;
    /* open only one table from local list of command */
    {
      TABLE_LIST *save_next_global, *save_next_local;
      save_next_global= table->next_global;
      table->next_global= 0;
      save_next_local= table->next_local;
      table->next_local= 0;
      select->table_list.first= (byte*)table;
      /*
        Time zone tables and SP tables can be add to lex->query_tables list,
        so it have to be prepared.
        TODO: Investigate if we can put extra tables into argument instead of
        using lex->query_tables
      */
      lex->query_tables= table;
      lex->query_tables_last= &table->next_global;
      lex->query_tables_own_last= 0;
      thd->no_warnings_for_error= no_warnings_for_error;
      if (view_operator_func == NULL)
        table->required_type=FRMTYPE_TABLE;
<<<<<<< HEAD

      /*
        If we want to perform an admin operation on the log table
        (E.g. rename) and lock_type >= TL_READ_NO_INSERT disable
        log tables
      */

=======

      /*
        If we want to perform an admin operation on the log table
        (E.g. rename) and lock_type >= TL_READ_NO_INSERT disable
        log tables
      */

>>>>>>> 5463f4bd
      if (check_if_log_table(table->db_length, table->db,
                             table->table_name_length,
                             table->table_name, 1) &&
          lock_type >= TL_READ_NO_INSERT)
      {
        disable_logs= 1;
        logger.lock();
        logger.tmp_close_log_tables(thd);
      }

      open_and_lock_tables(thd, table);
      thd->no_warnings_for_error= 0;
      table->next_global= save_next_global;
      table->next_local= save_next_local;
      thd->open_options&= ~extra_open_options;
    }
    if (prepare_func)
    {
      switch ((*prepare_func)(thd, table, check_opt)) {
      case  1:           // error, message written to net
        ha_autocommit_or_rollback(thd, 1);
        close_thread_tables(thd);
        continue;
      case -1:           // error, message could be written to net
        goto err;
      default:           // should be 0 otherwise
        ;
      }
    }

    /*
      CHECK TABLE command is only command where VIEW allowed here and this
      command use only temporary teble method for VIEWs resolving => there
      can't be VIEW tree substitition of join view => if opening table
      succeed then table->table will have real TABLE pointer as value (in
      case of join view substitution table->table can be 0, but here it is
      impossible)
    */
    if (!table->table)
    {
      char buf[ERRMSGSIZE+ERRMSGSIZE+2];
      const char *err_msg;
      protocol->prepare_for_resend();
      protocol->store(table_name, system_charset_info);
      protocol->store(operator_name, system_charset_info);
      protocol->store(STRING_WITH_LEN("error"), system_charset_info);
      if (!(err_msg=thd->net.last_error))
	err_msg=ER(ER_CHECK_NO_SUCH_TABLE);
      /* if it was a view will check md5 sum */
      if (table->view &&
          view_checksum(thd, table) == HA_ADMIN_WRONG_CHECKSUM)
      {
        strxmov(buf, err_msg, "; ", ER(ER_VIEW_CHECKSUM), NullS);
        err_msg= (const char *)buf;
      }
      protocol->store(err_msg, system_charset_info);
      lex->cleanup_after_one_table_open();
      thd->clear_error();
      /*
        View opening can be interrupted in the middle of process so some
        tables can be left opening
      */
      ha_autocommit_or_rollback(thd, 1);
      close_thread_tables(thd);
      lex->reset_query_tables_list(FALSE);
      if (protocol->write())
	goto err;
      continue;
    }

    if (table->view)
    {
      result_code= (*view_operator_func)(thd, table);
      goto send_result;
    }

    if ((table->table->db_stat & HA_READ_ONLY) && open_for_modify)
    {
      char buff[FN_REFLEN + MYSQL_ERRMSG_SIZE];
      uint length;
      protocol->prepare_for_resend();
      protocol->store(table_name, system_charset_info);
      protocol->store(operator_name, system_charset_info);
      protocol->store(STRING_WITH_LEN("error"), system_charset_info);
      length= my_snprintf(buff, sizeof(buff), ER(ER_OPEN_AS_READONLY),
                          table_name);
      protocol->store(buff, length, system_charset_info);
      ha_autocommit_or_rollback(thd, 0);
      close_thread_tables(thd);
      lex->reset_query_tables_list(FALSE);
      table->table=0;				// For query cache
      if (protocol->write())
	goto err;
      continue;
    }

    /* Close all instances of the table to allow repair to rename files */
    if (lock_type == TL_WRITE && table->table->s->version &&
        !table->table->s->log_table)
    {
      pthread_mutex_lock(&LOCK_open);
      const char *old_message=thd->enter_cond(&COND_refresh, &LOCK_open,
					      "Waiting to get writelock");
      mysql_lock_abort(thd,table->table, TRUE);
      remove_table_from_cache(thd, table->table->s->db.str,
                              table->table->s->table_name.str,
                              RTFC_WAIT_OTHER_THREAD_FLAG |
                              RTFC_CHECK_KILLED_FLAG);
      thd->exit_cond(old_message);
      if (thd->killed)
	goto err;
      /* Flush entries in the query cache involving this table. */
      query_cache_invalidate3(thd, table->table, 0);
      open_for_modify= 0;
    }

    if (table->table->s->crashed && operator_func == &handler::ha_check)
    {
      protocol->prepare_for_resend();
      protocol->store(table_name, system_charset_info);
      protocol->store(operator_name, system_charset_info);
      protocol->store(STRING_WITH_LEN("warning"), system_charset_info);
      protocol->store(STRING_WITH_LEN("Table is marked as crashed"),
                      system_charset_info);
      if (protocol->write())
        goto err;
    }

    if (operator_func == &handler::ha_repair)
    {
      if ((table->table->file->check_old_types() == HA_ADMIN_NEEDS_ALTER) ||
          (table->table->file->ha_check_for_upgrade(check_opt) ==
           HA_ADMIN_NEEDS_ALTER))
      {
        ha_autocommit_or_rollback(thd, 1);
        close_thread_tables(thd);
        tmp_disable_binlog(thd); // binlogging is done by caller if wanted
        result_code= mysql_recreate_table(thd, table, 0);
        reenable_binlog(thd);
        goto send_result;
      }

    }

    result_code = (table->table->file->*operator_func)(thd, check_opt);

send_result:

    lex->cleanup_after_one_table_open();
    thd->clear_error();  // these errors shouldn't get client
    protocol->prepare_for_resend();
    protocol->store(table_name, system_charset_info);
    protocol->store(operator_name, system_charset_info);

send_result_message:

    DBUG_PRINT("info", ("result_code: %d", result_code));
    switch (result_code) {
    case HA_ADMIN_NOT_IMPLEMENTED:
      {
	char buf[ERRMSGSIZE+20];
	uint length=my_snprintf(buf, ERRMSGSIZE,
				ER(ER_CHECK_NOT_IMPLEMENTED), operator_name);
	protocol->store(STRING_WITH_LEN("note"), system_charset_info);
	protocol->store(buf, length, system_charset_info);
      }
      break;

    case HA_ADMIN_NOT_BASE_TABLE:
      {
        char buf[ERRMSGSIZE+20];
        uint length= my_snprintf(buf, ERRMSGSIZE,
                                 ER(ER_BAD_TABLE_ERROR), table_name);
        protocol->store(STRING_WITH_LEN("note"), system_charset_info);
        protocol->store(buf, length, system_charset_info);
      }
      break;

    case HA_ADMIN_OK:
      protocol->store(STRING_WITH_LEN("status"), system_charset_info);
      protocol->store(STRING_WITH_LEN("OK"), system_charset_info);
      break;

    case HA_ADMIN_FAILED:
      protocol->store(STRING_WITH_LEN("status"), system_charset_info);
      protocol->store(STRING_WITH_LEN("Operation failed"),
                      system_charset_info);
      break;

    case HA_ADMIN_REJECT:
      protocol->store(STRING_WITH_LEN("status"), system_charset_info);
      protocol->store(STRING_WITH_LEN("Operation need committed state"),
                      system_charset_info);
      open_for_modify= FALSE;
      break;

    case HA_ADMIN_ALREADY_DONE:
      protocol->store(STRING_WITH_LEN("status"), system_charset_info);
      protocol->store(STRING_WITH_LEN("Table is already up to date"),
                      system_charset_info);
      break;

    case HA_ADMIN_CORRUPT:
      protocol->store(STRING_WITH_LEN("error"), system_charset_info);
      protocol->store(STRING_WITH_LEN("Corrupt"), system_charset_info);
      fatal_error=1;
      break;

    case HA_ADMIN_INVALID:
      protocol->store(STRING_WITH_LEN("error"), system_charset_info);
      protocol->store(STRING_WITH_LEN("Invalid argument"),
                      system_charset_info);
      break;

    case HA_ADMIN_TRY_ALTER:
    {
      /*
        This is currently used only by InnoDB. ha_innobase::optimize() answers
        "try with alter", so here we close the table, do an ALTER TABLE,
        reopen the table and do ha_innobase::analyze() on it.
      */
      ha_autocommit_or_rollback(thd, 0);
      close_thread_tables(thd);
      TABLE_LIST *save_next_local= table->next_local,
                 *save_next_global= table->next_global;
      table->next_local= table->next_global= 0;
      tmp_disable_binlog(thd); // binlogging is done by caller if wanted
      result_code= mysql_recreate_table(thd, table, 0);
      reenable_binlog(thd);
      ha_autocommit_or_rollback(thd, 0);
      close_thread_tables(thd);
      if (!result_code) // recreation went ok
      {
        if ((table->table= open_ltable(thd, table, lock_type)) &&
            ((result_code= table->table->file->analyze(thd, check_opt)) > 0))
          result_code= 0; // analyze went ok
      }
      if (result_code) // either mysql_recreate_table or analyze failed
      {
        const char *err_msg;
        if ((err_msg= thd->net.last_error))
        {
          if (!thd->vio_ok())
          {
            sql_print_error(err_msg);
          }
          else
          {
            /* Hijack the row already in-progress. */
            protocol->store(STRING_WITH_LEN("error"), system_charset_info);
            protocol->store(err_msg, system_charset_info);
            (void)protocol->write();
            /* Start off another row for HA_ADMIN_FAILED */
            protocol->prepare_for_resend();
            protocol->store(table_name, system_charset_info);
            protocol->store(operator_name, system_charset_info);
          }
        }
      }
      result_code= result_code ? HA_ADMIN_FAILED : HA_ADMIN_OK;
      table->next_local= save_next_local;
      table->next_global= save_next_global;
      goto send_result_message;
    }
    case HA_ADMIN_WRONG_CHECKSUM:
    {
      protocol->store(STRING_WITH_LEN("note"), system_charset_info);
      protocol->store(ER(ER_VIEW_CHECKSUM), strlen(ER(ER_VIEW_CHECKSUM)),
                      system_charset_info);
      break;
    }

    case HA_ADMIN_NEEDS_UPGRADE:
    case HA_ADMIN_NEEDS_ALTER:
    {
      char buf[ERRMSGSIZE];
      uint length;

      protocol->store(STRING_WITH_LEN("error"), system_charset_info);
      length=my_snprintf(buf, ERRMSGSIZE, ER(ER_TABLE_NEEDS_UPGRADE), table->table_name);
      protocol->store(buf, length, system_charset_info);
      fatal_error=1;
      break;
    }

    default:				// Probably HA_ADMIN_INTERNAL_ERROR
      {
        char buf[ERRMSGSIZE+20];
        uint length=my_snprintf(buf, ERRMSGSIZE,
                                "Unknown - internal error %d during operation",
                                result_code);
        protocol->store(STRING_WITH_LEN("error"), system_charset_info);
        protocol->store(buf, length, system_charset_info);
        fatal_error=1;
        break;
      }
    }
    if (table->table)
    {
      /* in the below check we do not refresh the log tables */
      if (fatal_error)
        table->table->s->version=0;               // Force close of table
      else if (open_for_modify && !table->table->s->log_table)
      {
        if (table->table->s->tmp_table)
          table->table->file->info(HA_STATUS_CONST);
        else
        {
          pthread_mutex_lock(&LOCK_open);
          remove_table_from_cache(thd, table->table->s->db.str,
                                  table->table->s->table_name.str, RTFC_NO_FLAG);
          pthread_mutex_unlock(&LOCK_open);
        }
        /* May be something modified consequently we have to invalidate cache */
        query_cache_invalidate3(thd, table->table, 0);
      }
    }
    ha_autocommit_or_rollback(thd, 0);
    close_thread_tables(thd);
    table->table=0;				// For query cache
    if (protocol->write())
      goto err;
  }

  send_eof(thd);
  if (disable_logs)
  {
    if (logger.reopen_log_tables())
      my_error(ER_CANT_ACTIVATE_LOG, MYF(0));
    logger.unlock();
  }
  DBUG_RETURN(FALSE);

 err:
  ha_autocommit_or_rollback(thd, 1);
  close_thread_tables(thd);			// Shouldn't be needed
  /* enable logging back if needed */
  if (disable_logs)
  {
    if (logger.reopen_log_tables())
      my_error(ER_CANT_ACTIVATE_LOG, MYF(0));
    logger.unlock();
  }
  if (table)
    table->table=0;
  DBUG_RETURN(TRUE);
}


bool mysql_backup_table(THD* thd, TABLE_LIST* table_list)
{
  DBUG_ENTER("mysql_backup_table");
  DBUG_RETURN(mysql_admin_table(thd, table_list, 0,
				"backup", TL_READ, 0, 0, 0, 0,
				&handler::backup, 0));
}


bool mysql_restore_table(THD* thd, TABLE_LIST* table_list)
{
  DBUG_ENTER("mysql_restore_table");
  DBUG_RETURN(mysql_admin_table(thd, table_list, 0,
				"restore", TL_WRITE, 1, 1, 0,
				&prepare_for_restore,
				&handler::restore, 0));
}


bool mysql_repair_table(THD* thd, TABLE_LIST* tables, HA_CHECK_OPT* check_opt)
{
  DBUG_ENTER("mysql_repair_table");
  DBUG_RETURN(mysql_admin_table(thd, tables, check_opt,
				"repair", TL_WRITE, 1,
                                test(check_opt->sql_flags & TT_USEFRM),
                                HA_OPEN_FOR_REPAIR,
				&prepare_for_repair,
				&handler::ha_repair, 0));
}


bool mysql_optimize_table(THD* thd, TABLE_LIST* tables, HA_CHECK_OPT* check_opt)
{
  DBUG_ENTER("mysql_optimize_table");
  DBUG_RETURN(mysql_admin_table(thd, tables, check_opt,
				"optimize", TL_WRITE, 1,0,0,0,
				&handler::optimize, 0));
}


/*
  Assigned specified indexes for a table into key cache

  SYNOPSIS
    mysql_assign_to_keycache()
    thd		Thread object
    tables	Table list (one table only)

  RETURN VALUES
   FALSE ok
   TRUE  error
*/

bool mysql_assign_to_keycache(THD* thd, TABLE_LIST* tables,
			     LEX_STRING *key_cache_name)
{
  HA_CHECK_OPT check_opt;
  KEY_CACHE *key_cache;
  DBUG_ENTER("mysql_assign_to_keycache");

  check_opt.init();
  pthread_mutex_lock(&LOCK_global_system_variables);
  if (!(key_cache= get_key_cache(key_cache_name)))
  {
    pthread_mutex_unlock(&LOCK_global_system_variables);
    my_error(ER_UNKNOWN_KEY_CACHE, MYF(0), key_cache_name->str);
    DBUG_RETURN(TRUE);
  }
  pthread_mutex_unlock(&LOCK_global_system_variables);
  check_opt.key_cache= key_cache;
  DBUG_RETURN(mysql_admin_table(thd, tables, &check_opt,
				"assign_to_keycache", TL_READ_NO_INSERT, 0, 0,
				0, 0, &handler::assign_to_keycache, 0));
}


/*
  Reassign all tables assigned to a key cache to another key cache

  SYNOPSIS
    reassign_keycache_tables()
    thd		Thread object
    src_cache	Reference to the key cache to clean up
    dest_cache	New key cache

  NOTES
    This is called when one sets a key cache size to zero, in which
    case we have to move the tables associated to this key cache to
    the "default" one.

    One has to ensure that one never calls this function while
    some other thread is changing the key cache. This is assured by
    the caller setting src_cache->in_init before calling this function.

    We don't delete the old key cache as there may still be pointers pointing
    to it for a while after this function returns.

 RETURN VALUES
    0	  ok
*/

int reassign_keycache_tables(THD *thd, KEY_CACHE *src_cache,
			     KEY_CACHE *dst_cache)
{
  DBUG_ENTER("reassign_keycache_tables");

  DBUG_ASSERT(src_cache != dst_cache);
  DBUG_ASSERT(src_cache->in_init);
  src_cache->param_buff_size= 0;		// Free key cache
  ha_resize_key_cache(src_cache);
  ha_change_key_cache(src_cache, dst_cache);
  DBUG_RETURN(0);
}


/*
  Preload specified indexes for a table into key cache

  SYNOPSIS
    mysql_preload_keys()
    thd		Thread object
    tables	Table list (one table only)

  RETURN VALUES
    FALSE ok
    TRUE  error
*/

bool mysql_preload_keys(THD* thd, TABLE_LIST* tables)
{
  DBUG_ENTER("mysql_preload_keys");
  DBUG_RETURN(mysql_admin_table(thd, tables, 0,
				"preload_keys", TL_READ, 0, 0, 0, 0,
				&handler::preload_keys, 0));
}


/*
  Create a table identical to the specified table

  SYNOPSIS
    mysql_create_like_table()
    thd		Thread object
    table	Table list (one table only)
    create_info Create info
    table_ident Src table_ident

  RETURN VALUES
    FALSE OK
    TRUE  error
*/

bool mysql_create_like_table(THD* thd, TABLE_LIST* table,
                             HA_CREATE_INFO *lex_create_info,
                             Table_ident *table_ident)
{
  TABLE *tmp_table;
  char src_path[FN_REFLEN], dst_path[FN_REFLEN];
  char src_table_name_buff[FN_REFLEN], src_db_name_buff[FN_REFLEN];
  uint dst_path_length;
  char *db= table->db;
  char *table_name= table->table_name;
  char *src_db;
  char *src_table= table_ident->table.str;
  int  err;
  bool res= TRUE, unlock_dst_table= FALSE;
  enum legacy_db_type not_used;
  HA_CREATE_INFO *create_info;
#ifdef WITH_PARTITION_STORAGE_ENGINE
  char tmp_path[FN_REFLEN];
#endif
  char ts_name[FN_LEN];
  TABLE_LIST src_tables_list, dst_tables_list;
  DBUG_ENTER("mysql_create_like_table");

  if (!(create_info= copy_create_info(lex_create_info)))
  {
    DBUG_RETURN(TRUE);
  }
  DBUG_ASSERT(table_ident->db.str); /* Must be set in the parser */
  src_db= table_ident->db.str;

  /*
    Validate the source table
  */
  if (check_string_char_length(&table_ident->table, "", NAME_CHAR_LEN,
                               system_charset_info, 1) ||
      (table_ident->table.length &&
       check_table_name(src_table,table_ident->table.length)))
  {
    my_error(ER_WRONG_TABLE_NAME, MYF(0), src_table);
    DBUG_RETURN(TRUE);
  }
  if (!src_db || check_db_name(&table_ident->db))
  {
    my_error(ER_WRONG_DB_NAME, MYF(0), src_db ? src_db : "NULL");
    DBUG_RETURN(-1);
  }

  if ((tmp_table= find_temporary_table(thd, src_db, src_table)))
    strxmov(src_path, tmp_table->s->path.str, reg_ext, NullS);
  else
  {
    build_table_filename(src_path, sizeof(src_path),
                         src_db, src_table, reg_ext, 0);
    /* Resolve symlinks (for windows) */
    unpack_filename(src_path, src_path);
    if (lower_case_table_names)
      my_casedn_str(files_charset_info, src_path);
    if (access(src_path, F_OK))
    {
      my_error(ER_BAD_TABLE_ERROR, MYF(0), src_table);
      goto err;
    }
  }

  /* 
     create like should be not allowed for Views, Triggers, ... 
  */
  if (mysql_frm_type(thd, src_path, &not_used) != FRMTYPE_TABLE)
  {
    my_error(ER_WRONG_OBJECT, MYF(0), src_db, src_table, "BASE TABLE");
    goto err;
  }

  if (lower_case_table_names)
  {
    if (src_db)
    {
      strmake(src_db_name_buff, src_db,
              min(sizeof(src_db_name_buff) - 1, table_ident->db.length));
      my_casedn_str(files_charset_info, src_db_name_buff);
      src_db= src_db_name_buff;
    }
    if (src_table)
    {
      strmake(src_table_name_buff, src_table,
              min(sizeof(src_table_name_buff) - 1, table_ident->table.length));
      my_casedn_str(files_charset_info, src_table_name_buff);
      src_table= src_table_name_buff;
    }
  }

  bzero((gptr)&src_tables_list, sizeof(src_tables_list));
  src_tables_list.db= src_db;
  src_tables_list.db_length= table_ident->db.length;
  src_tables_list.lock_type= TL_READ;
  src_tables_list.table_name= src_table;
  src_tables_list.alias= src_table;

  if (simple_open_n_lock_tables(thd, &src_tables_list))
    DBUG_RETURN(TRUE);

  /*
    For bug#25875, Newly created table through CREATE TABLE .. LIKE
                   has no ndb_dd attributes;
    Add something to get possible tablespace info from src table,
    it can get valid tablespace name only for disk-base ndb table
  */
  if ((src_tables_list.table->file->get_tablespace_name(thd, ts_name, FN_LEN)))
  {
    create_info->tablespace= ts_name;
    create_info->storage_media= HA_SM_DISK;
  }

  /*
    Validate the destination table

    skip the destination table name checking as this is already
    validated.
  */
  if (create_info->options & HA_LEX_CREATE_TMP_TABLE)
  {
    if (find_temporary_table(thd, db, table_name))
      goto table_exists;
    dst_path_length= build_tmptable_filename(thd, dst_path, sizeof(dst_path));
    create_info->table_options|= HA_CREATE_DELAY_KEY_WRITE;
  }
  else
  {
    dst_path_length= build_table_filename(dst_path, sizeof(dst_path),
                                          db, table_name, reg_ext, 0);
    if (!access(dst_path, F_OK))
      goto table_exists;
  }

  /*
    Create a new table by copying from source table
  */
  if (my_copy(src_path, dst_path, MYF(MY_DONT_OVERWRITE_FILE)))
  {
    if (my_errno == ENOENT)
      my_error(ER_BAD_DB_ERROR,MYF(0),db);
    else
      my_error(ER_CANT_CREATE_FILE,MYF(0),dst_path,my_errno);
    goto err;
  }

  /*
    As mysql_truncate don't work on a new table at this stage of
    creation, instead create the table directly (for both normal
    and temporary tables).
  */
#ifdef WITH_PARTITION_STORAGE_ENGINE
  /*
    For partitioned tables we need to copy the .par file as well since
    it is used in open_table_def to even be able to create a new handler.
    There is no way to find out here if the original table is a
    partitioned table so we copy the file and ignore any errors.
  */
  fn_format(tmp_path, dst_path, reg_ext, ".par", MYF(MY_REPLACE_EXT));
  strmov(dst_path, tmp_path);
  fn_format(tmp_path, src_path, reg_ext, ".par", MYF(MY_REPLACE_EXT));
  strmov(src_path, tmp_path);
  my_copy(src_path, dst_path, MYF(MY_DONT_OVERWRITE_FILE));
#endif
  dst_path[dst_path_length - reg_ext_length]= '\0';  // Remove .frm
  pthread_mutex_lock(&LOCK_open);  
  err= ha_create_table(thd, dst_path, db, table_name, create_info, 1);
  pthread_mutex_unlock(&LOCK_open);
  if (create_info->options & HA_LEX_CREATE_TMP_TABLE)
  {
    if (err || !open_temporary_table(thd, dst_path, db, table_name, 1))
    {
      (void) rm_temporary_table(create_info->db_type,
				dst_path); /* purecov: inspected */
      goto err;     /* purecov: inspected */
    }
  }
  else if (err)
  {
    (void) quick_rm_table(create_info->db_type, db,
			  table_name, 0); /* purecov: inspected */
    goto err;	    /* purecov: inspected */
  }

  /*
    We have to write the query before we unlock the tables.
  */
  if (thd->current_stmt_binlog_row_based)
  {
    /*
       Since temporary tables are not replicated under row-based
       replication, CREATE TABLE ... LIKE ... needs special
       treatement.  We have four cases to consider, according to the
       following decision table:

           ==== ========= ========= ==============================
           Case    Target    Source Write to binary log
           ==== ========= ========= ==============================
           1       normal    normal Original statement
           2       normal temporary Generated statement
           3    temporary    normal Nothing
           4    temporary temporary Nothing
           ==== ========= ========= ==============================

       The variable 'tmp_table' below is used to see if the source
       table is a temporary table: if it is set, then the source table
       was a temporary table and we can take apropriate actions.
    */
    if (!(create_info->options & HA_LEX_CREATE_TMP_TABLE))
    {
      if (tmp_table)                            // Case 2
      {
        char buf[2048];
        String query(buf, sizeof(buf), system_charset_info);
        query.length(0);  // Have to zero it since constructor doesn't
        uint counter;

        /*
          Here we open the destination table. This is needed for
          store_create_info() to work. The table will be closed
          by close_thread_tables() at the end of the statement.
        */
        if (open_tables(thd, &table, &counter, 0))
          goto err;

        bzero((gptr)&dst_tables_list, sizeof(dst_tables_list));
        dst_tables_list.db= table->db;
        dst_tables_list.table_name= table->table_name;

        /*
          lock destination table name, to make sure that nobody
          can drop/alter the table while we execute store_create_info()
        */
        if (lock_and_wait_for_table_name(thd, &dst_tables_list))
          goto err;
        else
          unlock_dst_table= TRUE;

        IF_DBUG(int result=) store_create_info(thd, table, &query,
                                               create_info);

        DBUG_ASSERT(result == 0); // store_create_info() always return 0
        write_bin_log(thd, TRUE, query.ptr(), query.length());
      }
      else                                      // Case 1
        write_bin_log(thd, TRUE, thd->query, thd->query_length);
    }
    /*
      Case 3 and 4 does nothing under RBR
    */
  }
  else
    write_bin_log(thd, TRUE, thd->query, thd->query_length);

  res= FALSE;
  goto err;

table_exists:
  if (create_info->options & HA_LEX_CREATE_IF_NOT_EXISTS)
  {
    char warn_buff[MYSQL_ERRMSG_SIZE];
    my_snprintf(warn_buff, sizeof(warn_buff),
		ER(ER_TABLE_EXISTS_ERROR), table_name);
    push_warning(thd, MYSQL_ERROR::WARN_LEVEL_NOTE,
		 ER_TABLE_EXISTS_ERROR,warn_buff);
    res= FALSE;
  }
  else
    my_error(ER_TABLE_EXISTS_ERROR, MYF(0), table_name);

err:
  if (unlock_dst_table)
  {
    pthread_mutex_lock(&LOCK_open);
    unlock_table_name(thd, &dst_tables_list);
    pthread_mutex_unlock(&LOCK_open);
  }
  DBUG_RETURN(res);
}


bool mysql_analyze_table(THD* thd, TABLE_LIST* tables, HA_CHECK_OPT* check_opt)
{
  thr_lock_type lock_type = TL_READ_NO_INSERT;

  DBUG_ENTER("mysql_analyze_table");
  DBUG_RETURN(mysql_admin_table(thd, tables, check_opt,
				"analyze", lock_type, 1, 0, 0, 0,
				&handler::analyze, 0));
}


bool mysql_check_table(THD* thd, TABLE_LIST* tables,HA_CHECK_OPT* check_opt)
{
  thr_lock_type lock_type = TL_READ_NO_INSERT;

  DBUG_ENTER("mysql_check_table");
  DBUG_RETURN(mysql_admin_table(thd, tables, check_opt,
				"check", lock_type,
				0, HA_OPEN_FOR_REPAIR, 0, 0,
				&handler::ha_check, &view_checksum));
}


/* table_list should contain just one table */
static int
mysql_discard_or_import_tablespace(THD *thd,
                                   TABLE_LIST *table_list,
                                   enum tablespace_op_type tablespace_op)
{
  TABLE *table;
  my_bool discard;
  int error;
  DBUG_ENTER("mysql_discard_or_import_tablespace");

  /*
    Note that DISCARD/IMPORT TABLESPACE always is the only operation in an
    ALTER TABLE
  */

  thd->proc_info="discard_or_import_tablespace";

  discard= test(tablespace_op == DISCARD_TABLESPACE);

 /*
   We set this flag so that ha_innobase::open and ::external_lock() do
   not complain when we lock the table
 */
  thd->tablespace_op= TRUE;
  if (!(table=open_ltable(thd,table_list,TL_WRITE)))
  {
    thd->tablespace_op=FALSE;
    DBUG_RETURN(-1);
  }

  error=table->file->discard_or_import_tablespace(discard);

  thd->proc_info="end";

  if (error)
    goto err;

  /*
    The 0 in the call below means 'not in a transaction', which means
    immediate invalidation; that is probably what we wish here
  */
  query_cache_invalidate3(thd, table_list, 0);

  /* The ALTER TABLE is always in its own transaction */
  error = ha_commit_stmt(thd);
  if (ha_commit(thd))
    error=1;
  if (error)
    goto err;
  write_bin_log(thd, FALSE, thd->query, thd->query_length);

err:
  ha_autocommit_or_rollback(thd, error);
  close_thread_tables(thd);
  thd->tablespace_op=FALSE;
  
  if (error == 0)
  {
    send_ok(thd);
    DBUG_RETURN(0);
  }

  table->file->print_error(error, MYF(0));
    
  DBUG_RETURN(-1);
}


/*
  SYNOPSIS
    compare_tables()
      table                     The original table.
      create_list               The fields for the new table.
      key_info_buffer           An array of KEY structs for the new indexes.
      key_count                 The number of elements in the array.
      create_info               Create options for the new table.
      alter_info                Alter options.
      order_num                 Number of order list elements.
      index_drop_buffer   OUT   An array of offsets into table->key_info.
      index_drop_count    OUT   The number of elements in the array.
      index_add_buffer    OUT   An array of offsets into key_info_buffer.
      index_add_count     OUT   The number of elements in the array.

  DESCRIPTION
    'table' (first argument) contains information of the original
    table, which includes all corresponding parts that the new
    table has in arguments create_list, key_list and create_info.

    By comparing the changes between the original and new table
    we can determine how much it has changed after ALTER TABLE
    and whether we need to make a copy of the table, or just change
    the .frm file.

    If there are no data changes, but index changes, 'index_drop_buffer'
    and/or 'index_add_buffer' are populated with offsets into
    table->key_info or key_info_buffer respectively for the indexes
    that need to be dropped and/or (re-)created.

  RETURN VALUES
    0                           No copy needed
    ALTER_TABLE_DATA_CHANGED    Data changes, copy needed
    ALTER_TABLE_INDEX_CHANGED   Index changes, copy might be needed
*/

static uint compare_tables(TABLE *table, List<create_field> *create_list,
                           KEY *key_info_buffer, uint key_count,
                           HA_CREATE_INFO *create_info,
                           ALTER_INFO *alter_info, uint order_num,
                           uint *index_drop_buffer, uint *index_drop_count,
                           uint *index_add_buffer, uint *index_add_count,
                           bool varchar)
{
  Field **f_ptr, *field;
  uint changes= 0, tmp;
  List_iterator_fast<create_field> new_field_it(*create_list);
  create_field *new_field;
  KEY_PART_INFO *key_part;
  KEY_PART_INFO *end;
  DBUG_ENTER("compare_tables");

  /*
    Some very basic checks. If number of fields changes, or the
    handler, we need to run full ALTER TABLE. In the future
    new fields can be added and old dropped without copy, but
    not yet.

    Test also that engine was not given during ALTER TABLE, or
    we are force to run regular alter table (copy).
    E.g. ALTER TABLE tbl_name ENGINE=MyISAM.

    For the following ones we also want to run regular alter table:
    ALTER TABLE tbl_name ORDER BY ..
    ALTER TABLE tbl_name CONVERT TO CHARACTER SET ..

    At the moment we can't handle altering temporary tables without a copy.
    We also test if OPTIMIZE TABLE was given and was mapped to alter table.
    In that case we always do full copy.

    There was a bug prior to mysql-4.0.25. Number of null fields was
    calculated incorrectly. As a result frm and data files gets out of
    sync after fast alter table. There is no way to determine by which
    mysql version (in 4.0 and 4.1 branches) table was created, thus we
    disable fast alter table for all tables created by mysql versions
    prior to 5.0 branch.
    See BUG#6236.
  */
  if (table->s->fields != create_list->elements ||
      table->s->db_type != create_info->db_type ||
      table->s->tmp_table ||
      create_info->used_fields & HA_CREATE_USED_ENGINE ||
      create_info->used_fields & HA_CREATE_USED_CHARSET ||
      create_info->used_fields & HA_CREATE_USED_DEFAULT_CHARSET ||
      (alter_info->flags & (ALTER_RECREATE | ALTER_FOREIGN_KEY)) ||
      order_num ||
      !table->s->mysql_version ||
      (table->s->frm_version < FRM_VER_TRUE_VARCHAR && varchar))
    DBUG_RETURN(ALTER_TABLE_DATA_CHANGED);

  /*
    Go through fields and check if the original ones are compatible
    with new table.
  */
  for (f_ptr= table->field, new_field= new_field_it++;
       (field= *f_ptr); f_ptr++, new_field= new_field_it++)
  {
    /* Make sure we have at least the default charset in use. */
    if (!new_field->charset)
      new_field->charset= create_info->default_table_charset;

    /* Check that NULL behavior is same for old and new fields */
    if ((new_field->flags & NOT_NULL_FLAG) !=
	(uint) (field->flags & NOT_NULL_FLAG))
      DBUG_RETURN(ALTER_TABLE_DATA_CHANGED);

    /* Don't pack rows in old tables if the user has requested this. */
    if (create_info->row_type == ROW_TYPE_DYNAMIC ||
	(new_field->flags & BLOB_FLAG) ||
	new_field->sql_type == MYSQL_TYPE_VARCHAR &&
	create_info->row_type != ROW_TYPE_FIXED)
      create_info->table_options|= HA_OPTION_PACK_RECORD;

    /* Check if field was renamed */
    field->flags&= ~FIELD_IS_RENAMED;
    if (my_strcasecmp(system_charset_info,
		      field->field_name,
		      new_field->field_name))
      field->flags|= FIELD_IS_RENAMED;      

    /* Evaluate changes bitmap and send to check_if_incompatible_data() */
    if (!(tmp= field->is_equal(new_field)))
      DBUG_RETURN(ALTER_TABLE_DATA_CHANGED);
    // Clear indexed marker
    field->flags&= ~FIELD_IN_ADD_INDEX;
    changes|= tmp;
  }

  /*
    Go through keys and check if the original ones are compatible
    with new table.
  */
  KEY *table_key;
  KEY *table_key_end= table->key_info + table->s->keys;
  KEY *new_key;
  KEY *new_key_end= key_info_buffer + key_count;

  DBUG_PRINT("info", ("index count old: %d  new: %d",
                      table->s->keys, key_count));
  /*
    Step through all keys of the old table and search matching new keys.
  */
  *index_drop_count= 0;
  *index_add_count= 0;
  for (table_key= table->key_info; table_key < table_key_end; table_key++)
  {
    KEY_PART_INFO *table_part;
    KEY_PART_INFO *table_part_end= table_key->key_part + table_key->key_parts;
    KEY_PART_INFO *new_part;

    /* Search a new key with the same name. */
    for (new_key= key_info_buffer; new_key < new_key_end; new_key++)
    {
      if (! strcmp(table_key->name, new_key->name))
        break;
    }
    if (new_key >= new_key_end)
    {
      /* Key not found. Add the offset of the key to the drop buffer. */
      index_drop_buffer[(*index_drop_count)++]= table_key - table->key_info;
      DBUG_PRINT("info", ("index dropped: '%s'", table_key->name));
      continue;
    }

    /* Check that the key types are compatible between old and new tables. */
    if ((table_key->algorithm != new_key->algorithm) ||
	((table_key->flags & HA_KEYFLAG_MASK) !=
         (new_key->flags & HA_KEYFLAG_MASK)) ||
        (table_key->key_parts != new_key->key_parts))
      goto index_changed;

    /*
      Check that the key parts remain compatible between the old and
      new tables.
    */
    for (table_part= table_key->key_part, new_part= new_key->key_part;
         table_part < table_part_end;
         table_part++, new_part++)
    {
      /*
	Key definition has changed if we are using a different field or
	if the used key part length is different. We know that the fields
        did not change. Comparing field numbers is sufficient.
      */
      if ((table_part->length != new_part->length) ||
          (table_part->fieldnr - 1 != new_part->fieldnr))
	goto index_changed;
    }
    continue;

  index_changed:
    /* Key modified. Add the offset of the key to both buffers. */
    index_drop_buffer[(*index_drop_count)++]= table_key - table->key_info;
    index_add_buffer[(*index_add_count)++]= new_key - key_info_buffer;
    key_part= new_key->key_part;
    end= key_part + new_key->key_parts;
    for(; key_part != end; key_part++)
    {
      // Mark field to be part of new key 
      field= table->field[key_part->fieldnr];
      field->flags|= FIELD_IN_ADD_INDEX;
    }
    DBUG_PRINT("info", ("index changed: '%s'", table_key->name));
  }
  /*end of for (; table_key < table_key_end;) */

  /*
    Step through all keys of the new table and find matching old keys.
  */
  for (new_key= key_info_buffer; new_key < new_key_end; new_key++)
  {
    /* Search an old key with the same name. */
    for (table_key= table->key_info; table_key < table_key_end; table_key++)
    {
      if (! strcmp(table_key->name, new_key->name))
        break;
    }
    if (table_key >= table_key_end)
    {
      /* Key not found. Add the offset of the key to the add buffer. */
      index_add_buffer[(*index_add_count)++]= new_key - key_info_buffer;
      key_part= new_key->key_part;
      end= key_part + new_key->key_parts;
      for(; key_part != end; key_part++)
      {
        // Mark field to be part of new key 
        field= table->field[key_part->fieldnr];
        field->flags|= FIELD_IN_ADD_INDEX;
      }
      DBUG_PRINT("info", ("index added: '%s'", new_key->name));
    }
  }

  /* Check if changes are compatible with current handler without a copy */
  if (table->file->check_if_incompatible_data(create_info, changes))
    DBUG_RETURN(ALTER_TABLE_DATA_CHANGED);

  if (*index_drop_count || *index_add_count)
    DBUG_RETURN(ALTER_TABLE_INDEX_CHANGED);

  DBUG_RETURN(0); // Tables are compatible
}


/*
  Manages enabling/disabling of indexes for ALTER TABLE

  SYNOPSIS
    alter_table_manage_keys()
      table                  Target table
      indexes_were_disabled  Whether the indexes of the from table
                             were disabled
      keys_onoff             ENABLE | DISABLE | LEAVE_AS_IS

  RETURN VALUES
    FALSE  OK
    TRUE   Error
*/

static
bool alter_table_manage_keys(TABLE *table, int indexes_were_disabled,
                             enum enum_enable_or_disable keys_onoff)
{
  int error= 0;
  DBUG_ENTER("alter_table_manage_keys");
  DBUG_PRINT("enter", ("table=%p were_disabled=%d on_off=%d",
             table, indexes_were_disabled, keys_onoff));

  switch (keys_onoff) {
  case ENABLE:
    error= table->file->enable_indexes(HA_KEY_SWITCH_NONUNIQ_SAVE);
    break;
  case LEAVE_AS_IS:
    if (!indexes_were_disabled)
      break;
    /* fall-through: disabled indexes */
  case DISABLE:
    error= table->file->disable_indexes(HA_KEY_SWITCH_NONUNIQ_SAVE);
  }

  if (error == HA_ERR_WRONG_COMMAND)
  {
    push_warning_printf(current_thd, MYSQL_ERROR::WARN_LEVEL_NOTE,
                        ER_ILLEGAL_HA, ER(ER_ILLEGAL_HA), table->s->table_name);
    error= 0;
  } else if (error)
    table->file->print_error(error, MYF(0));

  DBUG_RETURN(error);
}


/*
  Alter table

  SYNOPSIS
    mysql_alter_table()
      thd              Thread handle
      new_db           If there is a RENAME clause
      new_name         If there is a RENAME clause
      lex_create_info  Information from the parsing phase. Since some
                       clauses are common to CREATE and ALTER TABLE, the
                       data is stored in lex->create_info. The non-common
                       is stored in lex->alter_info.
      table_list       The table to change.
      fields           lex->create_list - List of fields to be changed,
                       added or dropped.
      keys             lex->key_list - List of keys to be changed, added or
                       dropped.
      order_num        How many ORDER BY fields has been specified.
      order            List of fields to ORDER BY.
      ignore           Whether we have ALTER IGNORE TABLE
      alter_info       Information from the parsing phase specific to ALTER
                       TABLE and not shared with CREATE TABLE.
      do_send_ok       Whether to call send_ok() on success.

  DESCRIPTION
    This is a veery long function and is everything but the kitchen sink :)
    It is used to alter a table and not only by ALTER TABLE but also
    CREATE|DROP INDEX are mapped on this function.

    When the ALTER TABLE statement just does a RENAME or ENABLE|DISABLE KEYS,
    or both, then this function short cuts its operation by renaming
    the table and/or enabling/disabling the keys. In this case, the FRM is
    not changed, directly by mysql_alter_table. However, if there is a
    RENAME + change of a field, or an index, the short cut is not used.
    See how `fields` is used to generate the new FRM regarding the structure
    of the fields. The same is done for the indices of the table.

    Important is the fact, that this function tries to do as little work as
    possible, by finding out whether a intermediate table is needed to copy
    data into and when finishing the altering to use it as the original table.
    For this reason the function compare_tables() is called, which decides
    based on all kind of data how similar are the new and the original
    tables. 

  RETURN VALUES
    FALSE  OK
    TRUE   Error
*/

bool mysql_alter_table(THD *thd,char *new_db, char *new_name,
                       HA_CREATE_INFO *lex_create_info,
                       TABLE_LIST *table_list,
                       List<create_field> &fields, List<Key> &keys,
                       uint order_num, ORDER *order, bool ignore,
                       ALTER_INFO *alter_info, bool do_send_ok)
{
  TABLE *table,*new_table=0;
  int error= 0;
  char tmp_name[80],old_name[32],new_name_buff[FN_REFLEN];
  char new_alias_buff[FN_REFLEN], *table_name, *db, *new_alias, *alias;
  char index_file[FN_REFLEN], data_file[FN_REFLEN], tablespace[FN_LEN];
  char path[FN_REFLEN];
  char reg_path[FN_REFLEN+1];
  ha_rows copied,deleted;
  uint db_create_options, used_fields;
  handlerton *old_db_type, *new_db_type, *save_old_db_type;
  legacy_db_type table_type;
  HA_CREATE_INFO *create_info;
  frm_type_enum frm_type;
  uint need_copy_table= 0;
  bool no_table_reopen= FALSE, varchar= FALSE;
#ifdef WITH_PARTITION_STORAGE_ENGINE
  uint fast_alter_partition= 0;
  bool partition_changed= FALSE;
#endif
  List<create_field> prepared_create_list;
  List<Key>          prepared_key_list;
  bool need_lock_for_indexes= TRUE;
  uint db_options= 0;
  uint key_count;
  KEY  *key_info_buffer;
  uint index_drop_count;
  uint *index_drop_buffer;
  uint index_add_count;
  uint *index_add_buffer;
  bool committed= 0;
  DBUG_ENTER("mysql_alter_table");

  LINT_INIT(index_add_count);
  LINT_INIT(index_drop_count);
  LINT_INIT(index_add_buffer);
  LINT_INIT(index_drop_buffer);

  if (table_list && table_list->db && table_list->table_name)
  {
    int table_kind= 0;

    table_kind= check_if_log_table(table_list->db_length, table_list->db,
                                   table_list->table_name_length,
                                   table_list->table_name, 0);

    /* Disable alter of enabled log tables */
    if (table_kind && logger.is_log_table_enabled(table_kind))
    {
      my_error(ER_BAD_LOG_STATEMENT, MYF(0), "ALTER");
      DBUG_RETURN(TRUE);
    }

    /* Disable alter of log tables to unsupported engine */
    if (table_kind &&
        (lex_create_info->used_fields & HA_CREATE_USED_ENGINE) &&
        (!lex_create_info->db_type || /* unknown engine */
        !(lex_create_info->db_type->flags & HTON_SUPPORT_LOG_TABLES)))
    {
      my_error(ER_UNSUPORTED_LOG_ENGINE, MYF(0));
      DBUG_RETURN(TRUE);
    }
  }

  thd->proc_info="init";
  if (!(create_info= copy_create_info(lex_create_info)))
  {
    DBUG_RETURN(TRUE);
  }
  table_name=table_list->table_name;
  alias= (lower_case_table_names == 2) ? table_list->alias : table_name;
  db=table_list->db;
  if (!new_db || !my_strcasecmp(table_alias_charset, new_db, db))
    new_db= db;
  build_table_filename(reg_path, sizeof(reg_path), db, table_name, reg_ext, 0);
  build_table_filename(path, sizeof(path), db, table_name, "", 0);

  used_fields=create_info->used_fields;

  mysql_ha_flush(thd, table_list, MYSQL_HA_CLOSE_FINAL, FALSE);

  /* DISCARD/IMPORT TABLESPACE is always alone in an ALTER TABLE */
  if (alter_info->tablespace_op != NO_TABLESPACE_OP)
    /* Conditionally writes to binlog. */
    DBUG_RETURN(mysql_discard_or_import_tablespace(thd,table_list,
						   alter_info->tablespace_op));
  strxnmov(new_name_buff, sizeof (new_name_buff) - 1, mysql_data_home, "/", db, 
           "/", table_name, reg_ext, NullS);
  (void) unpack_filename(new_name_buff, new_name_buff);
  if (lower_case_table_names != 2)
    my_casedn_str(files_charset_info, new_name_buff);
  frm_type= mysql_frm_type(thd, new_name_buff, &table_type);
  /* Rename a view */
  if (frm_type == FRMTYPE_VIEW && !(alter_info->flags & ~ALTER_RENAME))
  {
    /*
      Avoid problems with a rename on a table that we have locked or
      if the user is trying to to do this in a transcation context
    */

    if (thd->locked_tables || thd->active_transaction())
    {
      my_message(ER_LOCK_OR_ACTIVE_TRANSACTION,
                 ER(ER_LOCK_OR_ACTIVE_TRANSACTION), MYF(0));
      DBUG_RETURN(TRUE);
    }

    if (wait_if_global_read_lock(thd,0,1))
      DBUG_RETURN(TRUE);
    VOID(pthread_mutex_lock(&LOCK_open));
    if (lock_table_names(thd, table_list))
    {
      error= 1;
      goto view_err;
    }
    
    if (!do_rename(thd, table_list, new_db, new_name, new_name, 1))
    {
      if (mysql_bin_log.is_open())
      {
        thd->clear_error();
        Query_log_event qinfo(thd, thd->query, thd->query_length, 0, FALSE);
        mysql_bin_log.write(&qinfo);
      }
      send_ok(thd);
    }

    unlock_table_names(thd, table_list, (TABLE_LIST*) 0);

view_err:
    pthread_mutex_unlock(&LOCK_open);
    start_waiting_global_read_lock(thd);
    DBUG_RETURN(error);
  }
  if (!(table=open_ltable(thd,table_list,TL_WRITE_ALLOW_READ)))
    DBUG_RETURN(TRUE);
  table->use_all_columns();

  /* Check that we are not trying to rename to an existing table */
  if (new_name)
  {
    DBUG_PRINT("info", ("new_db.new_name: '%s'.'%s'", new_db, new_name));
    strmov(new_name_buff,new_name);
    strmov(new_alias= new_alias_buff, new_name);
    if (lower_case_table_names)
    {
      if (lower_case_table_names != 2)
      {
	my_casedn_str(files_charset_info, new_name_buff);
	new_alias= new_name;			// Create lower case table name
      }
      my_casedn_str(files_charset_info, new_name);
    }
    if (new_db == db &&
	!my_strcasecmp(table_alias_charset, new_name_buff, table_name))
    {
      /*
	Source and destination table names are equal: make later check
	easier.
      */
      new_alias= new_name= table_name;
    }
    else
    {
      if (table->s->tmp_table != NO_TMP_TABLE)
      {
	if (find_temporary_table(thd,new_db,new_name_buff))
	{
	  my_error(ER_TABLE_EXISTS_ERROR, MYF(0), new_name_buff);
	  DBUG_RETURN(TRUE);
	}
      }
      else
      {
        build_table_filename(new_name_buff, sizeof(new_name_buff),
                             new_db, new_name_buff, reg_ext, 0);
        if (!access(new_name_buff, F_OK))
	{
	  /* Table will be closed in do_command() */
	  my_error(ER_TABLE_EXISTS_ERROR, MYF(0), new_alias);
	  DBUG_RETURN(TRUE);
	}
      }
    }
  }
  else
  {
    new_alias= (lower_case_table_names == 2) ? alias : table_name;
    new_name= table_name;
  }

  old_db_type= table->s->db_type;
  if (!create_info->db_type)
  {
#ifdef WITH_PARTITION_STORAGE_ENGINE
    if (table->part_info &&
        create_info->used_fields & HA_CREATE_USED_ENGINE)
    {
      /*
        This case happens when the user specified
        ENGINE = x where x is a non-existing storage engine
        We set create_info->db_type to default_engine_type
        to ensure we don't change underlying engine type
        due to a erroneously given engine name.
      */
      create_info->db_type= table->part_info->default_engine_type;
    }
    else
#endif
      create_info->db_type= old_db_type;
  }

#ifdef WITH_PARTITION_STORAGE_ENGINE
  if (prep_alter_part_table(thd, table, alter_info, create_info, old_db_type,
                            &partition_changed, &fast_alter_partition))
  {
    DBUG_RETURN(TRUE);
  }
#endif
  if (check_engine(thd, new_name, create_info))
    DBUG_RETURN(TRUE);
  new_db_type= create_info->db_type;
  if (create_info->row_type == ROW_TYPE_NOT_USED)
    create_info->row_type= table->s->row_type;

  DBUG_PRINT("info", ("old type: %s  new type: %s",
             ha_resolve_storage_engine_name(old_db_type),
             ha_resolve_storage_engine_name(new_db_type)));
  if (ha_check_storage_engine_flag(old_db_type, HTON_ALTER_NOT_SUPPORTED) ||
      ha_check_storage_engine_flag(new_db_type, HTON_ALTER_NOT_SUPPORTED))
  {
    DBUG_PRINT("info", ("doesn't support alter"));
    my_error(ER_ILLEGAL_HA, MYF(0), table_name);
    DBUG_RETURN(TRUE);
  }
  
  thd->proc_info="setup";
  if (!(alter_info->flags & ~(ALTER_RENAME | ALTER_KEYS_ONOFF)) &&
      !table->s->tmp_table) // no need to touch frm
  {
    switch (alter_info->keys_onoff) {
    case LEAVE_AS_IS:
      break;
    case ENABLE:
      /*
        wait_while_table_is_used() ensures that table being altered is
        opened only by this thread and that TABLE::TABLE_SHARE::version
        of TABLE object corresponding to this table is 0.
        The latter guarantees that no DML statement will open this table
        until ALTER TABLE finishes (i.e. until close_thread_tables())
        while the fact that the table is still open gives us protection
        from concurrent DDL statements.
      */
      VOID(pthread_mutex_lock(&LOCK_open));
      wait_while_table_is_used(thd, table, HA_EXTRA_FORCE_REOPEN);
      VOID(pthread_mutex_unlock(&LOCK_open));
      error= table->file->enable_indexes(HA_KEY_SWITCH_NONUNIQ_SAVE);
      /* COND_refresh will be signaled in close_thread_tables() */
      break;
    case DISABLE:
      VOID(pthread_mutex_lock(&LOCK_open));
      wait_while_table_is_used(thd, table, HA_EXTRA_FORCE_REOPEN);
      VOID(pthread_mutex_unlock(&LOCK_open));
      error=table->file->disable_indexes(HA_KEY_SWITCH_NONUNIQ_SAVE);
      /* COND_refresh will be signaled in close_thread_tables() */
      break;
    default:
      DBUG_ASSERT(FALSE);
      error= 0;
      break;
    }
    if (error == HA_ERR_WRONG_COMMAND)
    {
      error= 0;
      push_warning_printf(thd, MYSQL_ERROR::WARN_LEVEL_NOTE,
			  ER_ILLEGAL_HA, ER(ER_ILLEGAL_HA),
			  table->alias);
    }

    VOID(pthread_mutex_lock(&LOCK_open));
    /*
      Unlike to the above case close_cached_table() below will remove ALL
      instances of TABLE from table cache (it will also remove table lock
      held by this thread). So to make actual table renaming and writing
      to binlog atomic we have to put them into the same critical section
      protected by LOCK_open mutex. This also removes gap for races between
      access() and mysql_rename_table() calls.
    */

    if (!error && (new_name != table_name || new_db != db))
    {
      thd->proc_info="rename";
      /* Then do a 'simple' rename of the table */
      if (!access(new_name_buff,F_OK))
      {
	my_error(ER_TABLE_EXISTS_ERROR, MYF(0), new_name);
	error= -1;
      }
      else
      {
	*fn_ext(new_name)=0;
        table->s->version= 0;                   // Force removal of table def
	close_cached_table(thd, table);
	if (mysql_rename_table(old_db_type,db,table_name,new_db,new_alias, 0))
	  error= -1;
        else if (Table_triggers_list::change_table_name(thd, db, table_name,
                                                        new_db, new_alias))
        {
          VOID(mysql_rename_table(old_db_type, new_db, new_alias, db,
                                  table_name, 0));
          error= -1;
        }
      }
    }

    if (error == HA_ERR_WRONG_COMMAND)
    {
      error= 0;
      push_warning_printf(thd, MYSQL_ERROR::WARN_LEVEL_NOTE,
			  ER_ILLEGAL_HA, ER(ER_ILLEGAL_HA),
			  table->alias);
    }

    if (!error)
    {
      write_bin_log(thd, TRUE, thd->query, thd->query_length);
      if (do_send_ok)
        send_ok(thd);
    }
    else if (error > 0)
    {
      table->file->print_error(error, MYF(0));
      error= -1;
    }
    VOID(pthread_mutex_unlock(&LOCK_open));
    table_list->table= NULL;                    // For query cache
    query_cache_invalidate3(thd, table_list, 0);
    DBUG_RETURN(error);
  }

  /* We have to do full alter table */

  /* Let new create options override the old ones */
  if (!(used_fields & HA_CREATE_USED_MIN_ROWS))
    create_info->min_rows= table->s->min_rows;
  if (!(used_fields & HA_CREATE_USED_MAX_ROWS))
    create_info->max_rows= table->s->max_rows;
  if (!(used_fields & HA_CREATE_USED_AVG_ROW_LENGTH))
    create_info->avg_row_length= table->s->avg_row_length;
  if (!(used_fields & HA_CREATE_USED_DEFAULT_CHARSET))
    create_info->default_table_charset= table->s->table_charset;
  if (!(used_fields & HA_CREATE_USED_AUTO) && table->found_next_number_field)
  {
    /* Table has an autoincrement, copy value to new table */
    table->file->info(HA_STATUS_AUTO);
    create_info->auto_increment_value= table->file->stats.auto_increment_value;
  }
  if (!(used_fields & HA_CREATE_USED_KEY_BLOCK_SIZE))
    create_info->key_block_size= table->s->key_block_size;

  if (!create_info->tablespace && create_info->storage_media != HA_SM_MEMORY)
  {
    /* 
       Regular alter table of disk stored table (no tablespace/storage change)
       Copy tablespace name
    */
    if ((table->file->get_tablespace_name(thd, tablespace, FN_LEN)))
      create_info->tablespace= tablespace;
  }
  restore_record(table, s->default_values);     // Empty record for DEFAULT
  List_iterator<Alter_drop> drop_it(alter_info->drop_list);
  List_iterator<create_field> def_it(fields);
  List_iterator<Alter_column> alter_it(alter_info->alter_list);
  List<create_field> create_list;		// Add new fields here
  List<Key> key_list;				// Add new keys here
  create_field *def;

  /*
    First collect all fields from table which isn't in drop_list
  */

  Field **f_ptr,*field;
  for (f_ptr=table->field ; (field= *f_ptr) ; f_ptr++)
  {
    if (field->type() == MYSQL_TYPE_STRING)
      varchar= TRUE;
    /* Check if field should be dropped */
    Alter_drop *drop;
    drop_it.rewind();
    while ((drop=drop_it++))
    {
      if (drop->type == Alter_drop::COLUMN &&
	  !my_strcasecmp(system_charset_info,field->field_name, drop->name))
      {
	/* Reset auto_increment value if it was dropped */
	if (MTYP_TYPENR(field->unireg_check) == Field::NEXT_NUMBER &&
	    !(used_fields & HA_CREATE_USED_AUTO))
	{
	  create_info->auto_increment_value=0;
	  create_info->used_fields|=HA_CREATE_USED_AUTO;
	}
	break;
      }
    }
    if (drop)
    {
      drop_it.remove();
      continue;
    }
    /* Check if field is changed */
    def_it.rewind();
    while ((def=def_it++))
    {
      if (def->change &&
	  !my_strcasecmp(system_charset_info,field->field_name, def->change))
	break;
    }
    if (def)
    {						// Field is changed
      def->field=field;
      if (!def->after)
      {
	create_list.push_back(def);
	def_it.remove();
      }
    }
    else
    {
      /*
        This field was not dropped and not changed, add it to the list
        for the new table.
      */
      create_list.push_back(def=new create_field(field,field));
      alter_it.rewind();			// Change default if ALTER
      Alter_column *alter;
      while ((alter=alter_it++))
      {
	if (!my_strcasecmp(system_charset_info,field->field_name, alter->name))
	  break;
      }
      if (alter)
      {
	if (def->sql_type == MYSQL_TYPE_BLOB)
	{
	  my_error(ER_BLOB_CANT_HAVE_DEFAULT, MYF(0), def->change);
	  DBUG_RETURN(TRUE);
	}
	if ((def->def=alter->def))              // Use new default
          def->flags&= ~NO_DEFAULT_VALUE_FLAG;
        else
          def->flags|= NO_DEFAULT_VALUE_FLAG;
	alter_it.remove();
      }
    }
  }
  def_it.rewind();
  List_iterator<create_field> find_it(create_list);
  while ((def=def_it++))			// Add new columns
  {
    if (def->change && ! def->field)
    {
      my_error(ER_BAD_FIELD_ERROR, MYF(0), def->change, table_name);
      DBUG_RETURN(TRUE);
    }
    if (!def->after)
      create_list.push_back(def);
    else if (def->after == first_keyword)
      create_list.push_front(def);
    else
    {
      create_field *find;
      find_it.rewind();
      while ((find=find_it++))			// Add new columns
      {
	if (!my_strcasecmp(system_charset_info,def->after, find->field_name))
	  break;
      }
      if (!find)
      {
	my_error(ER_BAD_FIELD_ERROR, MYF(0), def->after, table_name);
	DBUG_RETURN(TRUE);
      }
      find_it.after(def);			// Put element after this
    }
  }
  if (alter_info->alter_list.elements)
  {
    my_error(ER_BAD_FIELD_ERROR, MYF(0),
             alter_info->alter_list.head()->name, table_name);
    DBUG_RETURN(TRUE);
  }
  if (!create_list.elements)
  {
    my_message(ER_CANT_REMOVE_ALL_FIELDS, ER(ER_CANT_REMOVE_ALL_FIELDS),
               MYF(0));
    DBUG_RETURN(TRUE);
  }

  /*
    Collect all keys which isn't in drop list. Add only those
    for which some fields exists.
  */

  List_iterator<Key> key_it(keys);
  List_iterator<create_field> field_it(create_list);
  List<key_part_spec> key_parts;

  KEY *key_info=table->key_info;
  for (uint i=0 ; i < table->s->keys ; i++,key_info++)
  {
    char *key_name= key_info->name;
    Alter_drop *drop;
    drop_it.rewind();
    while ((drop=drop_it++))
    {
      if (drop->type == Alter_drop::KEY &&
	  !my_strcasecmp(system_charset_info,key_name, drop->name))
	break;
    }
    if (drop)
    {
      drop_it.remove();
      continue;
    }

    KEY_PART_INFO *key_part= key_info->key_part;
    key_parts.empty();
    for (uint j=0 ; j < key_info->key_parts ; j++,key_part++)
    {
      if (!key_part->field)
	continue;				// Wrong field (from UNIREG)
      const char *key_part_name=key_part->field->field_name;
      create_field *cfield;
      field_it.rewind();
      while ((cfield=field_it++))
      {
	if (cfield->change)
	{
	  if (!my_strcasecmp(system_charset_info, key_part_name,
			     cfield->change))
	    break;
	}
	else if (!my_strcasecmp(system_charset_info,
				key_part_name, cfield->field_name))
	  break;
      }
      if (!cfield)
	continue;				// Field is removed
      uint key_part_length=key_part->length;
      if (cfield->field)			// Not new field
      {
        /*
          If the field can't have only a part used in a key according to its
          new type, or should not be used partially according to its
          previous type, or the field length is less than the key part
          length, unset the key part length.

          We also unset the key part length if it is the same as the
          old field's length, so the whole new field will be used.

          BLOBs may have cfield->length == 0, which is why we test it before
          checking whether cfield->length < key_part_length (in chars).
         */
        if (!Field::type_can_have_key_part(cfield->field->type()) ||
            !Field::type_can_have_key_part(cfield->sql_type) ||
            /* spatial keys can't have sub-key length */
            (key_info->flags & HA_SPATIAL) ||
            (cfield->field->field_length == key_part_length &&
             !f_is_blob(key_part->key_type)) ||
	    (cfield->length && (cfield->length < key_part_length /
                                key_part->field->charset()->mbmaxlen)))
	  key_part_length= 0;			// Use whole field
      }
      key_part_length /= key_part->field->charset()->mbmaxlen;
      key_parts.push_back(new key_part_spec(cfield->field_name,
					    key_part_length));
    }
    if (key_parts.elements)
    {
      KEY_CREATE_INFO key_create_info;
      bzero((char*) &key_create_info, sizeof(key_create_info));

      key_create_info.algorithm= key_info->algorithm;
      if (key_info->flags & HA_USES_BLOCK_SIZE)
        key_create_info.block_size= key_info->block_size;
      if (key_info->flags & HA_USES_PARSER)
        key_create_info.parser_name= *key_info->parser_name;

      key_list.push_back(new Key(key_info->flags & HA_SPATIAL ? Key::SPATIAL :
				 (key_info->flags & HA_NOSAME ?
				 (!my_strcasecmp(system_charset_info,
						 key_name, primary_key_name) ?
				  Key::PRIMARY	: Key::UNIQUE) :
				  (key_info->flags & HA_FULLTEXT ?
				   Key::FULLTEXT : Key::MULTIPLE)),
				 key_name,
                                 &key_create_info,
                                 test(key_info->flags & HA_GENERATED_KEY),
				 key_parts));
    }
  }
  {
    Key *key;
    while ((key=key_it++))			// Add new keys
    {
      if (key->type != Key::FOREIGN_KEY)
	key_list.push_back(key);
      if (key->name &&
	  !my_strcasecmp(system_charset_info,key->name,primary_key_name))
      {
	my_error(ER_WRONG_NAME_FOR_INDEX, MYF(0), key->name);
	DBUG_RETURN(TRUE);
      }
    }
  }

  if (alter_info->drop_list.elements)
  {
    my_error(ER_CANT_DROP_FIELD_OR_KEY, MYF(0),
             alter_info->drop_list.head()->name);
    goto err;
  }
  if (alter_info->alter_list.elements)
  {
    my_error(ER_CANT_DROP_FIELD_OR_KEY, MYF(0),
             alter_info->alter_list.head()->name);
    goto err;
  }

  db_create_options= table->s->db_create_options & ~(HA_OPTION_PACK_RECORD);
  my_snprintf(tmp_name, sizeof(tmp_name), "%s-%lx_%lx", tmp_file_prefix,
	      current_pid, thd->thread_id);
  /* Safety fix for innodb */
  if (lower_case_table_names)
    my_casedn_str(files_charset_info, tmp_name);
  if (new_db_type != old_db_type && !table->file->can_switch_engines()) {
    my_error(ER_ROW_IS_REFERENCED, MYF(0));
    goto err;
  }
  create_info->db_type=new_db_type;
  if (!create_info->comment.str)
  {
    create_info->comment.str= table->s->comment.str;
    create_info->comment.length= table->s->comment.length;
  }

  table->file->update_create_info(create_info);
  if ((create_info->table_options &
       (HA_OPTION_PACK_KEYS | HA_OPTION_NO_PACK_KEYS)) ||
      (used_fields & HA_CREATE_USED_PACK_KEYS))
    db_create_options&= ~(HA_OPTION_PACK_KEYS | HA_OPTION_NO_PACK_KEYS);
  if (create_info->table_options &
      (HA_OPTION_CHECKSUM | HA_OPTION_NO_CHECKSUM))
    db_create_options&= ~(HA_OPTION_CHECKSUM | HA_OPTION_NO_CHECKSUM);
  if (create_info->table_options &
      (HA_OPTION_DELAY_KEY_WRITE | HA_OPTION_NO_DELAY_KEY_WRITE))
    db_create_options&= ~(HA_OPTION_DELAY_KEY_WRITE |
			  HA_OPTION_NO_DELAY_KEY_WRITE);
  create_info->table_options|= db_create_options;

  if (table->s->tmp_table)
    create_info->options|=HA_LEX_CREATE_TMP_TABLE;

  set_table_default_charset(thd, create_info, db);

  {
    /*
      For some purposes we need prepared table structures and translated
      key descriptions with proper default key name assignment.

      Unfortunately, mysql_prepare_table() modifies the field and key
      lists. mysql_create_table() needs the unmodified lists. Hence, we
      need to copy the lists and all their elements. The lists contain
      pointers to the elements only.

      We cannot copy conditionally because the partition code always
      needs prepared lists and compare_tables() needs them and is almost
      always called.
    */

    /* Copy fields. */
    List_iterator<create_field> prep_field_it(create_list);
    create_field *prep_field;
    while ((prep_field= prep_field_it++))
      prepared_create_list.push_back(new create_field(*prep_field));

    /* Copy keys and key parts. */
    List_iterator<Key> prep_key_it(key_list);
    Key *prep_key;
    while ((prep_key= prep_key_it++))
    {
      List<key_part_spec> prep_columns;
      List_iterator<key_part_spec> prep_col_it(prep_key->columns);
      key_part_spec *prep_col;

      while ((prep_col= prep_col_it++))
        prep_columns.push_back(new key_part_spec(*prep_col));
      prepared_key_list.push_back(new Key(prep_key->type, prep_key->name,
                                          &prep_key->key_create_info,
                                          prep_key->generated, prep_columns));
    }

    /* Create the prepared information. */
    if (mysql_prepare_table(thd, create_info, &prepared_create_list,
                            &prepared_key_list,
                            (table->s->tmp_table != NO_TMP_TABLE), &db_options,
                            table->file, &key_info_buffer, &key_count, 0))
      goto err;
  }

  if (thd->variables.old_alter_table
      || (table->s->db_type != create_info->db_type)
#ifdef WITH_PARTITION_STORAGE_ENGINE
      || partition_changed
#endif
     )
    need_copy_table= 1;
  else
  {
    /* Try to optimize ALTER TABLE. Allocate result buffers. */
    if (! (index_drop_buffer=
           (uint*) thd->alloc(sizeof(uint) * table->s->keys)) ||
        ! (index_add_buffer=
           (uint*) thd->alloc(sizeof(uint) * prepared_key_list.elements)))
      goto err;
    /* Check how much the tables differ. */
    need_copy_table= compare_tables(table, &prepared_create_list,
                                    key_info_buffer, key_count,
                                    create_info, alter_info, order_num,
                                    index_drop_buffer, &index_drop_count,
                                    index_add_buffer, &index_add_count,
                                    varchar);
  }

  /*
    If there are index changes only, try to do them online. "Index
    changes only" means also that the handler for the table does not
    change. The table is open and locked. The handler can be accessed.
  */
  if (need_copy_table == ALTER_TABLE_INDEX_CHANGED)
  {
    int   pk_changed= 0;
    ulong alter_flags= 0;
    ulong needed_online_flags= 0;
    ulong needed_fast_flags= 0;
    KEY   *key;
    uint  *idx_p;
    uint  *idx_end_p;

    if (table->s->db_type->alter_table_flags)
      alter_flags= table->s->db_type->alter_table_flags(alter_info->flags);
    DBUG_PRINT("info", ("alter_flags: %lu", alter_flags));
    /* Check dropped indexes. */
    for (idx_p= index_drop_buffer, idx_end_p= idx_p + index_drop_count;
         idx_p < idx_end_p;
         idx_p++)
    {
      key= table->key_info + *idx_p;
      DBUG_PRINT("info", ("index dropped: '%s'", key->name));
      if (key->flags & HA_NOSAME)
      {
        /* Unique key. Check for "PRIMARY". */
        if (! my_strcasecmp(system_charset_info,
                            key->name, primary_key_name))
        {
          /* Primary key. */
          needed_online_flags|=  HA_ONLINE_DROP_PK_INDEX;
          needed_fast_flags|= HA_ONLINE_DROP_PK_INDEX_NO_WRITES;
          pk_changed++;
        }
        else
        {
          /* Non-primary unique key. */
          needed_online_flags|=  HA_ONLINE_DROP_UNIQUE_INDEX;
          needed_fast_flags|= HA_ONLINE_DROP_UNIQUE_INDEX_NO_WRITES;
        }
      }
      else
      {
        /* Non-unique key. */
        needed_online_flags|=  HA_ONLINE_DROP_INDEX;
        needed_fast_flags|= HA_ONLINE_DROP_INDEX_NO_WRITES;
      }
    }

    /* Check added indexes. */
    for (idx_p= index_add_buffer, idx_end_p= idx_p + index_add_count;
         idx_p < idx_end_p;
         idx_p++)
    {
      key= key_info_buffer + *idx_p;
      DBUG_PRINT("info", ("index added: '%s'", key->name));
      if (key->flags & HA_NOSAME)
      {
        /* Unique key. Check for "PRIMARY". */
        if (! my_strcasecmp(system_charset_info,
                            key->name, primary_key_name))
        {
          /* Primary key. */
          needed_online_flags|=  HA_ONLINE_ADD_PK_INDEX;
          needed_fast_flags|= HA_ONLINE_ADD_PK_INDEX_NO_WRITES;
          pk_changed++;
        }
        else
        {
          /* Non-primary unique key. */
          needed_online_flags|=  HA_ONLINE_ADD_UNIQUE_INDEX;
          needed_fast_flags|= HA_ONLINE_ADD_UNIQUE_INDEX_NO_WRITES;
        }
      }
      else
      {
        /* Non-unique key. */
        needed_online_flags|=  HA_ONLINE_ADD_INDEX;
        needed_fast_flags|= HA_ONLINE_ADD_INDEX_NO_WRITES;
      }
    }

    /*
      Online or fast add/drop index is possible only if
      the primary key is not added and dropped in the same statement.
      Otherwise we have to recreate the table.
      need_copy_table is no-zero at this place.
    */
    if ( pk_changed < 2 )
    {
      if ((alter_flags & needed_online_flags) == needed_online_flags)
      {
        /* All required online flags are present. */
        need_copy_table= 0;
        need_lock_for_indexes= FALSE;
      }
      else if ((alter_flags & needed_fast_flags) == needed_fast_flags)
      {
        /* All required fast flags are present. */
        need_copy_table= 0;
      }
    }
    DBUG_PRINT("info", ("need_copy_table: %u  need_lock: %d",
                        need_copy_table, need_lock_for_indexes));
  }

  /*
    better have a negative test here, instead of positive, like
    alter_info->flags & ALTER_ADD_COLUMN|ALTER_ADD_INDEX|...
    so that ALTER TABLE won't break when somebody will add new flag
  */
  if (!need_copy_table)
    create_info->frm_only= 1;

#ifdef WITH_PARTITION_STORAGE_ENGINE
  if (fast_alter_partition)
  {
    DBUG_RETURN(fast_alter_partition_table(thd, table, alter_info,
                                           create_info, table_list,
                                           &create_list, &key_list,
                                           db, table_name,
                                           fast_alter_partition));
  }
#endif

  /*
    Handling of symlinked tables:
    If no rename:
      Create new data file and index file on the same disk as the
      old data and index files.
      Copy data.
      Rename new data file over old data file and new index file over
      old index file.
      Symlinks are not changed.

   If rename:
      Create new data file and index file on the same disk as the
      old data and index files.  Create also symlinks to point at
      the new tables.
      Copy data.
      At end, rename intermediate tables, and symlinks to intermediate
      table, to final table name.
      Remove old table and old symlinks

    If rename is made to another database:
      Create new tables in new database.
      Copy data.
      Remove old table and symlinks.
  */
  if (!strcmp(db, new_db))		// Ignore symlink if db changed
  {
    if (create_info->index_file_name)
    {
      /* Fix index_file_name to have 'tmp_name' as basename */
      strmov(index_file, tmp_name);
      create_info->index_file_name=fn_same(index_file,
					   create_info->index_file_name,
					   1);
    }
    if (create_info->data_file_name)
    {
      /* Fix data_file_name to have 'tmp_name' as basename */
      strmov(data_file, tmp_name);
      create_info->data_file_name=fn_same(data_file,
					  create_info->data_file_name,
					  1);
    }
  }
  else
    create_info->data_file_name=create_info->index_file_name=0;

  /*
    Create a table with a temporary name.
    With create_info->frm_only == 1 this creates a .frm file only.
    We don't log the statement, it will be logged later.
  */
  tmp_disable_binlog(thd);
  error= mysql_create_table(thd, new_db, tmp_name,
                            create_info,create_list,key_list,1,0,0);
  reenable_binlog(thd);
  if (error)
    DBUG_RETURN(error);

  /* Open the table if we need to copy the data. */
  if (need_copy_table)
  {
    if (table->s->tmp_table)
    {
      TABLE_LIST tbl;
      bzero((void*) &tbl, sizeof(tbl));
      tbl.db= new_db;
      tbl.table_name= tbl.alias= tmp_name;
      /* Table is in thd->temporary_tables */
      new_table= open_table(thd, &tbl, thd->mem_root, (bool*) 0,
                            MYSQL_LOCK_IGNORE_FLUSH);
    }
    else
    {
      char path[FN_REFLEN];
      /* table is a normal table: Create temporary table in same directory */
      build_table_filename(path, sizeof(path), new_db, tmp_name, "",
                           FN_IS_TMP);
      /* Open our intermediate table */
      new_table=open_temporary_table(thd, path, new_db, tmp_name,0);
    }
    if (!new_table)
      goto err1;
  }

  /* Copy the data if necessary. */
  thd->count_cuted_fields= CHECK_FIELD_WARN;	// calc cuted fields
  thd->cuted_fields=0L;
  thd->proc_info="copy to tmp table";
  copied=deleted=0;
  if (new_table && !(new_table->file->ha_table_flags() & HA_NO_COPY_ON_ALTER))
  {
    /* We don't want update TIMESTAMP fields during ALTER TABLE. */
    new_table->timestamp_field_type= TIMESTAMP_NO_AUTO_SET;
    new_table->next_number_field=new_table->found_next_number_field;
    error=copy_data_between_tables(table, new_table, create_list, ignore,
                                   order_num, order, &copied, &deleted,
                                   alter_info->keys_onoff);
  }
  else
  {
    VOID(pthread_mutex_lock(&LOCK_open));
    wait_while_table_is_used(thd, table, HA_EXTRA_FORCE_REOPEN);
    table->file->ha_external_lock(thd, F_WRLCK);
    alter_table_manage_keys(table, table->file->indexes_are_disabled(),
                            alter_info->keys_onoff);
    table->file->ha_external_lock(thd, F_UNLCK);
    VOID(pthread_mutex_unlock(&LOCK_open));
  }
  thd->count_cuted_fields= CHECK_FIELD_IGNORE;

  /* If we did not need to copy, we might still need to add/drop indexes. */
  if (! new_table)
  {
    uint          *key_numbers;
    uint          *keyno_p;
    KEY           *key_info;
    KEY           *key;
    uint          *idx_p;
    uint          *idx_end_p;
    KEY_PART_INFO *key_part;
    KEY_PART_INFO *part_end;
    DBUG_PRINT("info", ("No new_table, checking add/drop index"));

    table->file->prepare_for_alter();
    if (index_add_count)
    {
#ifdef XXX_TO_BE_DONE_LATER_BY_WL3020_AND_WL1892
      if (! need_lock_for_indexes)
      {
        /* Downgrade the write lock. */
        mysql_lock_downgrade_write(thd, table, TL_WRITE_ALLOW_WRITE);
      }

      /* Create a new .frm file for crash recovery. */
      /* TODO: Must set INDEX_TO_BE_ADDED flags in the frm file. */
      VOID(pthread_mutex_lock(&LOCK_open));
      error= (mysql_create_frm(thd, reg_path, db, table_name,
                               create_info, prepared_create_list, key_count,
                               key_info_buffer, table->file) ||
              table->file->create_handler_files(reg_path, NULL, CHF_INDEX_FLAG,
                                                create_info));
      VOID(pthread_mutex_unlock(&LOCK_open));
      if (error)
        goto err1;
#endif

      /* The add_index() method takes an array of KEY structs. */
      key_info= (KEY*) thd->alloc(sizeof(KEY) * index_add_count);
      key= key_info;
      for (idx_p= index_add_buffer, idx_end_p= idx_p + index_add_count;
           idx_p < idx_end_p;
           idx_p++, key++)
      {
        /* Copy the KEY struct. */
        *key= key_info_buffer[*idx_p];
        /* Fix the key parts. */
        part_end= key->key_part + key->key_parts;
        for (key_part= key->key_part; key_part < part_end; key_part++)
          key_part->field= table->field[key_part->fieldnr];
      }
      /* Add the indexes. */
      if ((error= table->file->add_index(table, key_info, index_add_count)))
      {
        /*
          Exchange the key_info for the error message. If we exchange
          key number by key name in the message later, we need correct info.
        */
        KEY *save_key_info= table->key_info;
        table->key_info= key_info;
        table->file->print_error(error, MYF(0));
        table->key_info= save_key_info;
        goto err1;
      }
    }
    /*end of if (index_add_count)*/

    if (index_drop_count)
    {
#ifdef XXX_TO_BE_DONE_LATER_BY_WL3020_AND_WL1892
      /* Create a new .frm file for crash recovery. */
      /* TODO: Must set INDEX_IS_ADDED in the frm file. */
      /* TODO: Must set INDEX_TO_BE_DROPPED in the frm file. */
      VOID(pthread_mutex_lock(&LOCK_open));
      error= (mysql_create_frm(thd, reg_path, db, table_name,
                               create_info, prepared_create_list, key_count,
                               key_info_buffer, table->file) ||
              table->file->create_handler_files(reg_path, NULL, CHF_INDEX_FLAG,
                                                create_info));
      VOID(pthread_mutex_unlock(&LOCK_open));
      if (error)
        goto err1;

      if (! need_lock_for_indexes)
      {
        LOCK_PARAM_TYPE lpt;

        lpt.thd= thd;
        lpt.table= table;
        lpt.db= db;
        lpt.table_name= table_name;
        lpt.create_info= create_info;
        lpt.create_list= &create_list;
        lpt.key_count= key_count;
        lpt.key_info_buffer= key_info_buffer;
        abort_and_upgrade_lock(lpt);
      }
#endif

      /* The prepare_drop_index() method takes an array of key numbers. */
      key_numbers= (uint*) thd->alloc(sizeof(uint) * index_drop_count);
      keyno_p= key_numbers;
      /* Get the number of each key. */
      for (idx_p= index_drop_buffer, idx_end_p= idx_p + index_drop_count;
           idx_p < idx_end_p;
           idx_p++, keyno_p++)
        *keyno_p= *idx_p;
      /*
        Tell the handler to prepare for drop indexes.
        This re-numbers the indexes to get rid of gaps.
      */
      if ((error= table->file->prepare_drop_index(table, key_numbers,
                                                  index_drop_count)))
      {
        table->file->print_error(error, MYF(0));
        goto err1;
      }

#ifdef XXX_TO_BE_DONE_LATER_BY_WL3020
      if (! need_lock_for_indexes)
      {
        /* Downgrade the lock again. */
        if (table->reginfo.lock_type == TL_WRITE_ALLOW_READ)
        {
          LOCK_PARAM_TYPE lpt;

          lpt.thd= thd;
          lpt.table= table;
          lpt.db= db;
          lpt.table_name= table_name;
          lpt.create_info= create_info;
          lpt.create_list= &create_list;
          lpt.key_count= key_count;
          lpt.key_info_buffer= key_info_buffer;
          close_open_tables_and_downgrade(lpt);
        }
      }
#endif

      /* Tell the handler to finally drop the indexes. */
      if ((error= table->file->final_drop_index(table)))
      {
        table->file->print_error(error, MYF(0));
        goto err1;
      }
    }
    /*end of if (index_drop_count)*/

    /*
      The final .frm file is already created as a temporary file
      and will be renamed to the original table name later.
    */

    /* Need to commit before a table is unlocked (NDB requirement). */
    DBUG_PRINT("info", ("Committing before unlocking table"));
    if (ha_commit_stmt(thd) || ha_commit(thd))
      goto err1;
    committed= 1;
  }
  /*end of if (! new_table) for add/drop index*/

  if (table->s->tmp_table != NO_TMP_TABLE)
  {
    /* We changed a temporary table */
    if (error)
      goto err1;
    /* Close lock if this is a transactional table */
    if (thd->lock)
    {
      mysql_unlock_tables(thd, thd->lock);
      thd->lock=0;
    }
    /* Remove link to old table and rename the new one */
    close_temporary_table(thd, table, 1, 1);
    /* Should pass the 'new_name' as we store table name in the cache */
    if (rename_temporary_table(thd, new_table, new_db, new_name))
      goto err1;
    /* We don't replicate alter table statement on temporary tables */
    if (!thd->current_stmt_binlog_row_based)
      write_bin_log(thd, TRUE, thd->query, thd->query_length);
    goto end_temporary;
  }

  if (new_table)
  {
    /* Close the intermediate table that will be the new table */
    intern_close_table(new_table);
    my_free((gptr) new_table,MYF(0));
  }
  VOID(pthread_mutex_lock(&LOCK_open));
  if (error)
  {
    VOID(quick_rm_table(new_db_type, new_db, tmp_name, FN_IS_TMP));
    VOID(pthread_mutex_unlock(&LOCK_open));
    goto err;
  }

  /*
    Data is copied.  Now we rename the old table to a temp name,
    rename the new one to the old name, remove all entries about the old table
    from the cache, free all locks, close the old table and remove it.
  */

  thd->proc_info="rename result table";
  my_snprintf(old_name, sizeof(old_name), "%s2-%lx-%lx", tmp_file_prefix,
	      current_pid, thd->thread_id);
  if (lower_case_table_names)
    my_casedn_str(files_charset_info, old_name);
  if (new_name != table_name || new_db != db)
  {
    if (!access(new_name_buff,F_OK))
    {
      error=1;
      my_error(ER_TABLE_EXISTS_ERROR, MYF(0), new_name_buff);
      VOID(quick_rm_table(new_db_type, new_db, tmp_name, FN_IS_TMP));
      VOID(pthread_mutex_unlock(&LOCK_open));
      goto err;
    }
  }

#if !defined( __WIN__)
  if (table->file->has_transactions())
#endif
  {
    /*
      Win32 and InnoDB can't drop a table that is in use, so we must
      close the original table before doing the rename
    */
    table->s->version= 0;                	// Force removal of table def
    close_cached_table(thd, table);
    table=0;					// Marker that table is closed
    no_table_reopen= TRUE;
  }
#if !defined( __WIN__)
  else
    table->file->extra(HA_EXTRA_FORCE_REOPEN);	// Don't use this file anymore
#endif


  error=0;
  save_old_db_type= old_db_type;

  /*
    This leads to the storage engine (SE) not being notified for renames in
    mysql_rename_table(), because we just juggle with the FRM and nothing
    more. If we have an intermediate table, then we notify the SE that
    it should become the actual table. Later, we will recycle the old table.
    However, in case of ALTER TABLE RENAME there might be no intermediate
    table. This is when the old and new tables are compatible, according to
    compare_table(). Then, we need one additional call to
    mysql_rename_table() with flag NO_FRM_RENAME, which does nothing else but
    actual rename in the SE and the FRM is not touched. Note that, if the
    table is renamed and the SE is also changed, then an intermediate table
    is created and the additional call will not take place.
  */
  if (!need_copy_table)
    new_db_type=old_db_type= NULL; // this type cannot happen in regular ALTER
  if (mysql_rename_table(old_db_type, db, table_name, db, old_name,
                         FN_TO_IS_TMP))
  {
    error=1;
    VOID(quick_rm_table(new_db_type, new_db, tmp_name, FN_IS_TMP));
  }
  else if (mysql_rename_table(new_db_type,new_db,tmp_name,new_db,
                              new_alias, FN_FROM_IS_TMP) ||
           (new_name != table_name || new_db != db) && // we also do rename
           (need_copy_table ||
            mysql_rename_table(save_old_db_type, db, table_name, new_db,
                               new_alias, NO_FRM_RENAME)) &&
           Table_triggers_list::change_table_name(thd, db, table_name,
                                                  new_db, new_alias))
  {
    /* Try to get everything back. */
    error=1;
    VOID(quick_rm_table(new_db_type,new_db,new_alias, 0));
    VOID(quick_rm_table(new_db_type, new_db, tmp_name, FN_IS_TMP));
    VOID(mysql_rename_table(old_db_type, db, old_name, db, alias,
                            FN_FROM_IS_TMP));
  }

  if (error)
  {
    /*
      This shouldn't happen.  We solve this the safe way by
      closing the locked table.
    */
    if (table)
    {
      table->s->version= 0;            	        // Force removal of table def
      close_cached_table(thd,table);
    }
    VOID(pthread_mutex_unlock(&LOCK_open));
    goto err;
  }
  if (! need_copy_table)
  {
    if (! table)
    {
      if (new_name != table_name || new_db != db)
      {
        table_list->alias= new_name;
        table_list->table_name= new_name;
        table_list->table_name_length= strlen(new_name);
        table_list->db= new_db;
        table_list->db_length= strlen(new_db);
      }

      VOID(pthread_mutex_unlock(&LOCK_open));
      if (! (table= open_ltable(thd, table_list, TL_WRITE_ALLOW_READ)))
        goto err;
      VOID(pthread_mutex_lock(&LOCK_open));
    }
    /* Tell the handler that a new frm file is in place. */
    if (table->file->create_handler_files(path, NULL, CHF_INDEX_FLAG,
                                          create_info))
    {
      VOID(pthread_mutex_unlock(&LOCK_open));
      goto err;
    }
  }

  if (thd->lock || new_name != table_name || no_table_reopen)  // True if WIN32
  {
    /*
      Not table locking or alter table with rename.
      Free locks and remove old table
    */
    if (table)
    {
      table->s->version= 0;              	// Force removal of table def
      close_cached_table(thd,table);
    }
    VOID(quick_rm_table(old_db_type, db, old_name, FN_IS_TMP));
  }
  else
  {
    /*
      Using LOCK TABLES without rename.
      This code is never executed on WIN32!
      Remove old renamed table, reopen table and get new locks
    */
    if (table)
    {
      VOID(table->file->extra(HA_EXTRA_FORCE_REOPEN)); // Use new file
      /* Mark in-use copies old */
      remove_table_from_cache(thd,db,table_name,RTFC_NO_FLAG);
      /* end threads waiting on lock */
      mysql_lock_abort(thd,table, TRUE);
    }
    VOID(quick_rm_table(old_db_type, db, old_name, FN_IS_TMP));
    if (close_data_tables(thd,db,table_name) ||
	reopen_tables(thd,1,0))
    {						// This shouldn't happen
      if (table)
      {
        table->s->version= 0;                   // Force removal of table def
	close_cached_table(thd,table);		// Remove lock for table
      }
      VOID(pthread_mutex_unlock(&LOCK_open));
      goto err;
    }
  }
  VOID(pthread_mutex_unlock(&LOCK_open));
  broadcast_refresh();
  /*
    The ALTER TABLE is always in its own transaction.
    Commit must not be called while LOCK_open is locked. It could call
    wait_if_global_read_lock(), which could create a deadlock if called
    with LOCK_open.
  */
  if (!committed)
  {
    error = ha_commit_stmt(thd);
    if (ha_commit(thd))
      error=1;
    if (error)
      goto err;
  }
  thd->proc_info="end";

  ha_binlog_log_query(thd, create_info->db_type, LOGCOM_ALTER_TABLE,
                      thd->query, thd->query_length,
                      db, table_name);

  DBUG_ASSERT(!(mysql_bin_log.is_open() &&
                thd->current_stmt_binlog_row_based &&
                (create_info->options & HA_LEX_CREATE_TMP_TABLE)));
  write_bin_log(thd, TRUE, thd->query, thd->query_length);

  if (ha_check_storage_engine_flag(old_db_type,HTON_FLUSH_AFTER_RENAME))
  {
    /*
      For the alter table to be properly flushed to the logs, we
      have to open the new table.  If not, we get a problem on server
      shutdown.
    */
    char path[FN_REFLEN];
    build_table_filename(path, sizeof(path), new_db, table_name, "", 0);
    table=open_temporary_table(thd, path, new_db, tmp_name,0);
    if (table)
    {
      intern_close_table(table);
      my_free((char*) table, MYF(0));
    }
    else
      sql_print_warning("Could not open table %s.%s after rename\n",
                        new_db,table_name);
    ha_flush_logs(old_db_type);
  }
  table_list->table=0;				// For query cache
  query_cache_invalidate3(thd, table_list, 0);

end_temporary:
  my_snprintf(tmp_name, sizeof(tmp_name), ER(ER_INSERT_INFO),
	      (ulong) (copied + deleted), (ulong) deleted,
	      (ulong) thd->cuted_fields);
  if (do_send_ok)
    send_ok(thd,copied+deleted,0L,tmp_name);
  thd->some_tables_deleted=0;
  DBUG_RETURN(FALSE);

err1:
  if (new_table)
  {
    /* close_temporary_table() frees the new_table pointer. */
    close_temporary_table(thd, new_table, 1, 1);
  }
  else
    VOID(quick_rm_table(new_db_type, new_db, tmp_name, FN_IS_TMP));

err:
  DBUG_RETURN(TRUE);
}
/* mysql_alter_table */

static int
copy_data_between_tables(TABLE *from,TABLE *to,
			 List<create_field> &create,
                         bool ignore,
			 uint order_num, ORDER *order,
			 ha_rows *copied,
			 ha_rows *deleted,
                         enum enum_enable_or_disable keys_onoff)
{
  int error;
  Copy_field *copy,*copy_end;
  ulong found_count,delete_count;
  THD *thd= current_thd;
  uint length= 0;
  SORT_FIELD *sortorder;
  READ_RECORD info;
  TABLE_LIST   tables;
  List<Item>   fields;
  List<Item>   all_fields;
  ha_rows examined_rows;
  bool auto_increment_field_copied= 0;
  ulong save_sql_mode;
  ulonglong prev_insert_id;
  DBUG_ENTER("copy_data_between_tables");

  /*
    Turn off recovery logging since rollback of an alter table is to
    delete the new table so there is no need to log the changes to it.
    
    This needs to be done before external_lock
  */
  error= ha_enable_transaction(thd, FALSE);
  if (error)
    DBUG_RETURN(-1);
  
  if (!(copy= new Copy_field[to->s->fields]))
    DBUG_RETURN(-1);				/* purecov: inspected */

  if (to->file->ha_external_lock(thd, F_WRLCK))
    DBUG_RETURN(-1);

  /* We need external lock before we can disable/enable keys */
  alter_table_manage_keys(to, from->file->indexes_are_disabled(), keys_onoff);

  /* We can abort alter table for any table type */
  thd->no_trans_update.stmt= FALSE;
  thd->abort_on_warning= !ignore && test(thd->variables.sql_mode &
                                         (MODE_STRICT_TRANS_TABLES |
                                          MODE_STRICT_ALL_TABLES));

  from->file->info(HA_STATUS_VARIABLE);
  to->file->ha_start_bulk_insert(from->file->stats.records);

  save_sql_mode= thd->variables.sql_mode;

  List_iterator<create_field> it(create);
  create_field *def;
  copy_end=copy;
  for (Field **ptr=to->field ; *ptr ; ptr++)
  {
    def=it++;
    if (def->field)
    {
      if (*ptr == to->next_number_field)
      {
        auto_increment_field_copied= TRUE;
        /*
          If we are going to copy contents of one auto_increment column to
          another auto_increment column it is sensible to preserve zeroes.
          This condition also covers case when we are don't actually alter
          auto_increment column.
        */
        if (def->field == from->found_next_number_field)
          thd->variables.sql_mode|= MODE_NO_AUTO_VALUE_ON_ZERO;
      }
      (copy_end++)->set(*ptr,def->field,0);
    }

  }

  found_count=delete_count=0;

  if (order)
  {
    from->sort.io_cache=(IO_CACHE*) my_malloc(sizeof(IO_CACHE),
					      MYF(MY_FAE | MY_ZEROFILL));
    bzero((char*) &tables,sizeof(tables));
    tables.table= from;
    tables.alias= tables.table_name= from->s->table_name.str;
    tables.db=    from->s->db.str;
    error=1;

    if (thd->lex->select_lex.setup_ref_array(thd, order_num) ||
	setup_order(thd, thd->lex->select_lex.ref_pointer_array,
		    &tables, fields, all_fields, order) ||
	!(sortorder=make_unireg_sortorder(order, &length, NULL)) ||
	(from->sort.found_records = filesort(thd, from, sortorder, length,
					     (SQL_SELECT *) 0, HA_POS_ERROR, 1,
					     &examined_rows)) ==
	HA_POS_ERROR)
      goto err;
  };

  /* Tell handler that we have values for all columns in the to table */
  to->use_all_columns();
  init_read_record(&info, thd, from, (SQL_SELECT *) 0, 1,1);
  if (ignore)
    to->file->extra(HA_EXTRA_IGNORE_DUP_KEY);
  thd->row_count= 0;
  restore_record(to, s->default_values);        // Create empty record
  while (!(error=info.read_record(&info)))
  {
    if (thd->killed)
    {
      thd->send_kill_message();
      error= 1;
      break;
    }
    thd->row_count++;
    if (to->next_number_field)
    {
      if (auto_increment_field_copied)
        to->auto_increment_field_not_null= TRUE;
      else
        to->next_number_field->reset();
    }
    
    for (Copy_field *copy_ptr=copy ; copy_ptr != copy_end ; copy_ptr++)
    {
      copy_ptr->do_copy(copy_ptr);
    }
    prev_insert_id= to->file->next_insert_id;
    error=to->file->write_row((byte*) to->record[0]);
    to->auto_increment_field_not_null= FALSE;
    if (error)
    {
      if (!ignore ||
          to->file->is_fatal_error(error, HA_CHECK_DUP))
      {
         if (!to->file->is_fatal_error(error, HA_CHECK_DUP))
         {
           uint key_nr= to->file->get_dup_key(error);
           if ((int) key_nr >= 0)
           {
             const char *err_msg= ER(ER_DUP_ENTRY_WITH_KEY_NAME);
             if (key_nr == 0 &&
                 (to->key_info[0].key_part[0].field->flags &
                  AUTO_INCREMENT_FLAG))
               err_msg= ER(ER_DUP_ENTRY_AUTOINCREMENT_CASE);
             to->file->print_keydup_error(key_nr, err_msg);
             break;
           }
         }

	to->file->print_error(error,MYF(0));
	break;
      }
      to->file->restore_auto_increment(prev_insert_id);
      delete_count++;
    }
    else
      found_count++;
  }
  end_read_record(&info);
  free_io_cache(from);
  delete [] copy;				// This is never 0

  if (to->file->ha_end_bulk_insert() && error <= 0)
  {
    to->file->print_error(my_errno,MYF(0));
    error=1;
  }
  to->file->extra(HA_EXTRA_NO_IGNORE_DUP_KEY);

  ha_enable_transaction(thd,TRUE);

  /*
    Ensure that the new table is saved properly to disk so that we
    can do a rename
  */
  if (ha_commit_stmt(thd))
    error=1;
  if (ha_commit(thd))
    error=1;

 err:
  thd->variables.sql_mode= save_sql_mode;
  thd->abort_on_warning= 0;
  free_io_cache(from);
  *copied= found_count;
  *deleted=delete_count;
  to->file->ha_release_auto_increment();
  if (to->file->ha_external_lock(thd,F_UNLCK))
    error=1;
  DBUG_RETURN(error > 0 ? -1 : 0);
}


/*
  Recreates tables by calling mysql_alter_table().

  SYNOPSIS
    mysql_recreate_table()
    thd			Thread handler
    tables		Tables to recreate
    do_send_ok          If we should send_ok() or leave it to caller

 RETURN
    Like mysql_alter_table().
*/
bool mysql_recreate_table(THD *thd, TABLE_LIST *table_list,
                          bool do_send_ok)
{
  DBUG_ENTER("mysql_recreate_table");
  LEX *lex= thd->lex;
  HA_CREATE_INFO create_info;
  lex->create_list.empty();
  lex->key_list.empty();
  lex->col_list.empty();
  lex->alter_info.reset();
  bzero((char*) &create_info,sizeof(create_info));
  create_info.db_type= 0;
  create_info.row_type=ROW_TYPE_NOT_USED;
  create_info.default_table_charset=default_charset_info;
  /* Force alter table to recreate table */
  lex->alter_info.flags= (ALTER_CHANGE_COLUMN | ALTER_RECREATE);
  DBUG_RETURN(mysql_alter_table(thd, NullS, NullS, &create_info,
                                table_list, lex->create_list,
                                lex->key_list, 0, (ORDER *) 0,
                                0, &lex->alter_info, do_send_ok));
}


bool mysql_checksum_table(THD *thd, TABLE_LIST *tables,
                          HA_CHECK_OPT *check_opt)
{
  TABLE_LIST *table;
  List<Item> field_list;
  Item *item;
  Protocol *protocol= thd->protocol;
  DBUG_ENTER("mysql_checksum_table");

  field_list.push_back(item = new Item_empty_string("Table", NAME_LEN*2));
  item->maybe_null= 1;
  field_list.push_back(item= new Item_int("Checksum", (longlong) 1,
                                          MY_INT64_NUM_DECIMAL_DIGITS));
  item->maybe_null= 1;
  if (protocol->send_fields(&field_list,
                            Protocol::SEND_NUM_ROWS | Protocol::SEND_EOF))
    DBUG_RETURN(TRUE);

  for (table= tables; table; table= table->next_local)
  {
    char table_name[NAME_LEN*2+2];
    TABLE *t;

    strxmov(table_name, table->db ,".", table->table_name, NullS);

    t= table->table= open_ltable(thd, table, TL_READ);
    thd->clear_error();			// these errors shouldn't get client

    protocol->prepare_for_resend();
    protocol->store(table_name, system_charset_info);

    if (!t)
    {
      /* Table didn't exist */
      protocol->store_null();
      thd->clear_error();
    }
    else
    {
      if (t->file->ha_table_flags() & HA_HAS_CHECKSUM &&
	  !(check_opt->flags & T_EXTEND))
	protocol->store((ulonglong)t->file->checksum());
      else if (!(t->file->ha_table_flags() & HA_HAS_CHECKSUM) &&
	       (check_opt->flags & T_QUICK))
	protocol->store_null();
      else
      {
	/* calculating table's checksum */
	ha_checksum crc= 0;
        uchar null_mask=256 -  (1 << t->s->last_null_bit_pos);

        t->use_all_columns();

	if (t->file->ha_rnd_init(1))
	  protocol->store_null();
	else
	{
	  for (;;)
	  {
	    ha_checksum row_crc= 0;
            int error= t->file->rnd_next(t->record[0]);
            if (unlikely(error))
            {
              if (error == HA_ERR_RECORD_DELETED)
                continue;
              break;
            }
	    if (t->s->null_bytes)
            {
              /* fix undefined null bits */
              t->record[0][t->s->null_bytes-1] |= null_mask;
              if (!(t->s->db_create_options & HA_OPTION_PACK_RECORD))
                t->record[0][0] |= 1;

	      row_crc= my_checksum(row_crc, t->record[0], t->s->null_bytes);
            }

	    for (uint i= 0; i < t->s->fields; i++ )
	    {
	      Field *f= t->field[i];
	      if ((f->type() == MYSQL_TYPE_BLOB) ||
                  (f->type() == MYSQL_TYPE_VARCHAR))
	      {
		String tmp;
		f->val_str(&tmp);
		row_crc= my_checksum(row_crc, (byte*) tmp.ptr(), tmp.length());
	      }
	      else
		row_crc= my_checksum(row_crc, (byte*) f->ptr,
				     f->pack_length());
	    }

	    crc+= row_crc;
	  }
	  protocol->store((ulonglong)crc);
          t->file->ha_rnd_end();
	}
      }
      thd->clear_error();
      close_thread_tables(thd);
      table->table=0;				// For query cache
    }
    if (protocol->write())
      goto err;
  }

  send_eof(thd);
  DBUG_RETURN(FALSE);

 err:
  close_thread_tables(thd);			// Shouldn't be needed
  if (table)
    table->table=0;
  DBUG_RETURN(TRUE);
}

static bool check_engine(THD *thd, const char *table_name,
                         HA_CREATE_INFO *create_info)
{
  handlerton **new_engine= &create_info->db_type;
  handlerton *req_engine= *new_engine;
  bool no_substitution=
        test(thd->variables.sql_mode & MODE_NO_ENGINE_SUBSTITUTION);
  if (!(*new_engine= ha_checktype(thd, ha_legacy_type(req_engine),
                                  no_substitution, 1)))
    return TRUE;

  if (req_engine && req_engine != *new_engine)
  {
    push_warning_printf(thd, MYSQL_ERROR::WARN_LEVEL_WARN,
                       ER_WARN_USING_OTHER_HANDLER,
                       ER(ER_WARN_USING_OTHER_HANDLER),
                       ha_resolve_storage_engine_name(*new_engine),
                       table_name);
  }
  if (create_info->options & HA_LEX_CREATE_TMP_TABLE &&
      ha_check_storage_engine_flag(*new_engine, HTON_TEMPORARY_NOT_SUPPORTED))
  {
    if (create_info->used_fields & HA_CREATE_USED_ENGINE)
    {
      my_error(ER_ILLEGAL_HA_CREATE_OPTION, MYF(0),
               hton2plugin[(*new_engine)->slot]->name.str, "TEMPORARY");
      *new_engine= 0;
      return TRUE;
    }
    *new_engine= myisam_hton;
  }
  return FALSE;
}<|MERGE_RESOLUTION|>--- conflicted
+++ resolved
@@ -3514,14 +3514,9 @@
   {
     bool create_if_not_exists =
       create_info->options & HA_LEX_CREATE_IF_NOT_EXISTS;
-<<<<<<< HEAD
-
-    if (ha_table_exists_in_engine(thd, db, table_name))
-=======
     int retcode = ha_table_exists_in_engine(thd, db, table_name);
     DBUG_PRINT("info", ("exists_in_engine: %u",retcode));
     switch (retcode)
->>>>>>> 5463f4bd
     {
       case HA_ERR_NO_SUCH_TABLE:
         /* Normal case, no table exists. we can go and create it */
@@ -4135,7 +4130,6 @@
       thd->no_warnings_for_error= no_warnings_for_error;
       if (view_operator_func == NULL)
         table->required_type=FRMTYPE_TABLE;
-<<<<<<< HEAD
 
       /*
         If we want to perform an admin operation on the log table
@@ -4143,15 +4137,6 @@
         log tables
       */
 
-=======
-
-      /*
-        If we want to perform an admin operation on the log table
-        (E.g. rename) and lock_type >= TL_READ_NO_INSERT disable
-        log tables
-      */
-
->>>>>>> 5463f4bd
       if (check_if_log_table(table->db_length, table->db,
                              table->table_name_length,
                              table->table_name, 1) &&
