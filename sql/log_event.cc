--- conflicted
+++ resolved
@@ -9220,55 +9220,9 @@
       Returns a key that is not unique (flagged with HA_NOSAME
       and without HA_NULL_PART_KEY) nor PK.
 
-<<<<<<< HEAD
   The above flags can be used together, in which case, the
   search is conducted in the above listed order. Eg, the
   following flag:
-=======
-    {
-      DBUG_PRINT("debug", ("Checking compability of tables to lock - tables_to_lock: %p",
-                           rli->tables_to_lock));
-
-      /**
-        When using RBR and MyISAM MERGE tables the base tables that make
-        up the MERGE table can be appended to the list of tables to lock.
-  
-        Thus, we just check compatibility for those that tables that have
-        a correspondent table map event (ie, those that are actually going
-        to be accessed while applying the event). That's why the loop stops
-        at rli->tables_to_lock_count .
-
-        NOTE: The base tables are added here are removed when 
-              close_thread_tables is called.
-       */
-      RPL_TABLE_LIST *ptr= rli->tables_to_lock;
-      for (uint i= 0 ; ptr && (i < rli->tables_to_lock_count);
-           ptr= static_cast<RPL_TABLE_LIST*>(ptr->next_global), i++)
-      {
-        DBUG_ASSERT(ptr->m_tabledef_valid);
-        TABLE *conv_table;
-        if (!ptr->m_tabledef.compatible_with(thd, const_cast<Relay_log_info*>(rli),
-                                             ptr->table, &conv_table))
-        {
-          DBUG_PRINT("debug", ("Table: %s.%s is not compatible with master",
-                               ptr->table->s->db.str,
-                               ptr->table->s->table_name.str));
-          /*
-            We should not honour --slave-skip-errors at this point as we are
-            having severe errors which should not be skiped.
-          */
-          thd->is_slave_error= 1;
-          const_cast<Relay_log_info*>(rli)->slave_close_thread_tables(thd);
-          DBUG_RETURN(ERR_BAD_TABLE_DEF);
-        }
-        DBUG_PRINT("debug", ("Table: %s.%s is compatible with master"
-                             " - conv_table: %p",
-                             ptr->table->s->db.str,
-                             ptr->table->s->table_name.str, conv_table));
-        ptr->m_conv_table= conv_table;
-      }
-    }
->>>>>>> e145e997
 
     (PRI_KEY_FLAG | UNIQUE_KEY_FLAG | MULTIPLE_KEY_FLAG)
 
@@ -9277,7 +9231,6 @@
   suitable, then the keys are searched. Finally, if no key
   is suitable, MAX_KEY is returned.
 
-<<<<<<< HEAD
   @param table    reference to the table.
   @param bi_cols  a bitmap that filters out columns that should
                   not be considered while searching the key.
@@ -9331,22 +9284,6 @@
         DBUG_RETURN(res);
     }
     DBUG_PRINT("debug", ("UK has NULLABLE parts or not all columns signaled."));
-=======
-      TODO [/Matz]: Maybe the query cache should not be invalidated
-      here? It might be that a table is not changed, even though it
-      was locked for the statement.  We do know that each
-      Rows_log_event contain at least one row, so after processing one
-      Rows_log_event, we can invalidate the query cache for the
-      associated table.
-     */
-    TABLE_LIST *ptr= rli->tables_to_lock;
-    for (uint i=0 ;  ptr && (i < rli->tables_to_lock_count); ptr= ptr->next_global, i++)
-      const_cast<Relay_log_info*>(rli)->m_table_map.set_table(ptr->table_id, ptr->table);
-
-#ifdef HAVE_QUERY_CACHE
-    query_cache.invalidate_locked_for_write(rli->tables_to_lock);
-#endif
->>>>>>> e145e997
   }
 
   if (key_type & MULTIPLE_KEY_FLAG && table->s->keys)
@@ -10149,17 +10086,7 @@
   if (error && error != HA_ERR_RECORD_DELETED)
     table->file->print_error(error, MYF(0));
   else
-<<<<<<< HEAD
     error= do_apply_row(rli);
-=======
-  {
-    RPL_TABLE_LIST *ptr= static_cast<RPL_TABLE_LIST*>(rli->tables_to_lock);
-    for(uint i=0 ; ptr && (i< rli->tables_to_lock_count); 
-        ptr= static_cast<RPL_TABLE_LIST*>(ptr->next_local), i++)
-    {
-      if (ptr->table_id == table_list->table_id)
-      {
->>>>>>> e145e997
 
   if (!error)
     error= close_record_scan();  
