/*
   Copyright (c) 2000, 2014, Oracle and/or its affiliates. All rights reserved.

   This program is free software; you can redistribute it and/or modify
   it under the terms of the GNU General Public License as published by
   the Free Software Foundation; version 2 of the License.

   This program is distributed in the hope that it will be useful,
   but WITHOUT ANY WARRANTY; without even the implied warranty of
   MERCHANTABILITY or FITNESS FOR A PARTICULAR PURPOSE.  See the
   GNU General Public License for more details.

   You should have received a copy of the GNU General Public License
   along with this program; if not, write to the Free Software
   Foundation, Inc., 51 Franklin St, Fifth Floor, Boston, MA 02110-1301  USA */


#include "binary_log_funcs.h"

#ifdef MYSQL_CLIENT

#include "mysqld_error.h"

#else

#include "binlog.h"
#include "my_global.h" // REQUIRED by log_event.h > m_string.h > my_bitmap.h
#include "log_event.h"
#include "sql_base.h"                           // close_thread_tables
#include "sql_cache.h"                       // QUERY_CACHE_FLAGS_SIZE
#include "sql_locale.h" // MY_LOCALE, my_locale_by_number, my_locale_en_US
#include "lock.h"       // mysql_unlock_tables
#include "sql_parse.h"  // mysql_test_parse_for_slave
#include "tztime.h"     // struct Time_zone
#include "sql_load.h"   // mysql_load
#include "sql_db.h"     // load_db_opt_by_name
#include "rpl_slave.h"
#include "rpl_rli.h"
#include "rpl_mi.h"
#include "rpl_filter.h"
#include "rpl_record.h"
#include "rpl_mts_submode.h"
#include "transaction.h"
#include <my_dir.h>
#include "rpl_rli_pdb.h"
#include "sql_show.h"    // append_identifier
#include <mysql/psi/mysql_statement.h>
#define window_size Log_throttle::LOG_THROTTLE_WINDOW_SIZE
Error_log_throttle
slave_ignored_err_throttle(window_size,
                           sql_print_information,
                           "Error log throttle: %lu time(s) Error_code: 1237"
                           " \"Slave SQL thread ignored the query because of"
                           " replicate-*-table rules\" got suppressed.");
#endif /* MYSQL_CLIENT */

#include <base64.h>
#include <my_bitmap.h>
#include "rpl_utility.h"
/* This is necessary for the List manipuation */
#include "sql_list.h"                           /* I_List */
#include "hash.h"

PSI_memory_key key_memory_log_event;
PSI_memory_key key_memory_Incident_log_event_message;
PSI_memory_key key_memory_Rows_query_log_event_rows_query;

using std::min;
using std::max;

#define ER_SAFE(X) (((X) >= ER_ERROR_FIRST && (X) <= ER_ERROR_LAST) ? \
                    ER(X) : "Invalid error code")

#if defined(MYSQL_CLIENT)

/*
  A I_List variable to store the string pair for rewriting the database
  name for an event that is read from the binlog using mysqlbinlog, so
  it can be applied to the new database.
 */
I_List<i_string_pair> binlog_rewrite_db;
/*
  A constant character pointer to store the to_db name from the
  "from_db->to_db" during the transformation of the database name
  of the event read from the binlog.
*/
const char* rewrite_to_db= 0;

#endif

/**
  BINLOG_CHECKSUM variable.
*/
const char *binlog_checksum_type_names[]= {
  "NONE",
  "CRC32",
  NullS
};

unsigned int binlog_checksum_type_length[]= {
  sizeof("NONE") - 1,
  sizeof("CRC32") - 1,
  0
};

TYPELIB binlog_checksum_typelib=
{
  array_elements(binlog_checksum_type_names) - 1, "",
  binlog_checksum_type_names,
  binlog_checksum_type_length
};


#define log_cs	&my_charset_latin1

#define FLAGSTR(V,F) ((V)&(F)?#F" ":"")

/*
  Size of buffer for printing a double in format %.<PREC>g

  optional '-' + optional zero + '.'  + PREC digits + 'e' + sign +
  exponent digits + '\0'
*/
#define FMT_G_BUFSIZE(PREC) (3 + (PREC) + 5 + 1)

<<<<<<< HEAD
/*
  Check how many bytes are available on buffer.

  @param buf_start    Pointer to buffer start.
  @param buf_current  Pointer to the current position on buffer.
  @param buf_len      Buffer length.

  @return             Number of bytes available on event buffer.
*/
template <class T> T available_buffer(const char* buf_start,
                                      const char* buf_current,
                                      T buf_len)
{
  return static_cast<T>(buf_len - (buf_current - buf_start));
}

/*
  Check if jump value is within buffer limits.

  @param jump         Number of positions we want to advance.
  @param buf_start    Pointer to buffer start
  @param buf_current  Pointer to the current position on buffer.
  @param buf_len      Buffer length.

  @return      True   If jump value is within buffer limits.
               False  Otherwise.
*/
template <class T> bool valid_buffer_range(T jump,
                                           const char* buf_start,
                                           const char* buf_current,
                                           T buf_len)
{
  return (jump <= available_buffer(buf_start, buf_current, buf_len));
}

/*
  Explicit instantiation to unsigned int of template available_buffer
  function.
*/
template unsigned int available_buffer<unsigned int>(const char*,
                                                     const char*,
                                                     unsigned int);

/*
  Explicit instantiation to unsigned int of template valid_buffer_range
  function.
*/
template bool valid_buffer_range<unsigned int>(unsigned int,
                                               const char*,
                                               const char*,
                                               unsigned int);

=======
>>>>>>> 122434e4
#if defined(MYSQL_CLIENT)

/*
  Function to check whether the database name provided as an input
  parameter is a part of the list of database that needs to be
  rewritten.

  @param[in] db   The database that needs to be checked in the list.

  @retval   true  The database mentioned as input is in the list of
                  database that needs to be rewriten.
  @retval   false The database mentioned as input is not in the list
                  of databases the needs to be rewritten.
*/
bool is_binlog_rewrite_db(const char* db)
{
  if (binlog_rewrite_db.is_empty() || !db)
    return false;
  I_List_iterator<i_string_pair> it(binlog_rewrite_db);
  i_string_pair* tmp;
  while ((tmp= it++))
  {
    if (!strncmp(tmp->key, db, NAME_LEN+1))
      return true;
  }
  return false;
}

/**
  Function to extract the to_db name from the list of the
  from_db and to_db pairs.

  from_db1 -> to_db1
  from_db2 -> to_db2

  stored in the I_List (binlog_rewrite_db).

  At the same time it also sets the option_rewrite_db to 1
  if the to_db value is found for the supplied from_db name.

  @param[in] db     The database name to be replaced.

  @retval    true   success that a the to_db name is found from the list.
  @retval    false  the to_db name for the corresponding db is not found.

*/
bool get_binlog_rewrite_db(const char* db)
{
  if (binlog_rewrite_db.is_empty() || !db)
    return false;
  I_List_iterator<i_string_pair> it(binlog_rewrite_db);
  i_string_pair* tmp;

  while ((tmp=it++))
  {
    if (!strncmp(tmp->key, db, NAME_LEN+1))
    {
      rewrite_to_db= (const char*) my_malloc(PSI_NOT_INSTRUMENTED,
                                             strlen(tmp->val)+1, MYF(MY_WME));
      strncpy(const_cast<char*>(rewrite_to_db), tmp->val, strlen(tmp->val)+1);
      return true;
    }
  }
  return false;
}

/**
  Function to rewrite the buffer to a new temorary buffer so that the ROW event can
  be written on to the new database.

  The TABLE_MAP event buffer structure :

  Before Rewriting :

    +-------------+-----------+-------------+----------+----------+
    |common_header|post_header|database_info|table_info|extra_info|
    +-------------+-----------+-------------+----------+----------+

  After Rewriting :

    +-------------+-----------+-----------------+----------+----------+
    |common_header|post_header|new_database_info|table_info|extra_info|
    +-------------+-----------+-----------------+----------+----------+

    @param[in,out] buf                event buffer to be processes
    @param[in]     event_len          length of the event
    @param[in]     description_event  error, warning or info

    @retval        0                  incase of no change to the event length
    @retval        -1                 incase of memory full error.
    @retval        >0                 return the new length of the event.

*/
int rewrite_buffer(char **buf, int event_len,
                   const Format_description_log_event *description_event)
{
  uint8 common_header_len= description_event->common_header_len;
  uint8 post_header_len= description_event->post_header_len[
                                            binary_log::TABLE_MAP_EVENT - 1];
  char* temp_rewrite_buf= 0;
  const char *const temp_vpart= *buf + common_header_len + post_header_len;
  uchar const *const ptr_dblen= (uchar const*)temp_vpart + 0;

  if(!(get_binlog_rewrite_db((const char*)ptr_dblen + 1)))
    return 0;
  int temp_length_l= common_header_len + post_header_len;
  size_t old_db_len= *(uchar*) ptr_dblen;
  size_t rewrite_db_len= strlen(rewrite_to_db);

  uchar const *const ptr_tbllen= ptr_dblen + old_db_len + 2;
  ssize_t replace_segment= rewrite_db_len - old_db_len;
  if (!(temp_rewrite_buf= (char*) my_malloc(PSI_NOT_INSTRUMENTED,
                                            event_len + replace_segment,
                                            MYF(MY_WME))))
    return -1;

  memcpy(temp_rewrite_buf, *buf, temp_length_l);
  char* temp_ptr=temp_rewrite_buf + temp_length_l + 0;

  *temp_ptr++= strlen(rewrite_to_db);
  strncpy(temp_ptr, (const char*)rewrite_to_db, rewrite_db_len + 1);
  char* temp_ptr_tbllen= temp_ptr + rewrite_db_len + 1;
  size_t temp_length= event_len - (temp_length_l + old_db_len +2);
  memcpy(temp_ptr_tbllen, ptr_tbllen, temp_length);

  my_free(*buf);
  *buf= temp_rewrite_buf;
  my_free((void*)rewrite_to_db);
  return (event_len + replace_segment);
}

#endif

#if !defined(MYSQL_CLIENT) && defined(HAVE_REPLICATION)
static int rows_event_stmt_cleanup(Relay_log_info const *rli, THD* thd);

static const char *HA_ERR(int i)
{
  /* 
    This function should only be called in case of an error
    was detected 
   */
  DBUG_ASSERT(i != 0);
  switch (i) {
  case HA_ERR_KEY_NOT_FOUND: return "HA_ERR_KEY_NOT_FOUND";
  case HA_ERR_FOUND_DUPP_KEY: return "HA_ERR_FOUND_DUPP_KEY";
  case HA_ERR_RECORD_CHANGED: return "HA_ERR_RECORD_CHANGED";
  case HA_ERR_WRONG_INDEX: return "HA_ERR_WRONG_INDEX";
  case HA_ERR_CRASHED: return "HA_ERR_CRASHED";
  case HA_ERR_WRONG_IN_RECORD: return "HA_ERR_WRONG_IN_RECORD";
  case HA_ERR_OUT_OF_MEM: return "HA_ERR_OUT_OF_MEM";
  case HA_ERR_NOT_A_TABLE: return "HA_ERR_NOT_A_TABLE";
  case HA_ERR_WRONG_COMMAND: return "HA_ERR_WRONG_COMMAND";
  case HA_ERR_OLD_FILE: return "HA_ERR_OLD_FILE";
  case HA_ERR_NO_ACTIVE_RECORD: return "HA_ERR_NO_ACTIVE_RECORD";
  case HA_ERR_RECORD_DELETED: return "HA_ERR_RECORD_DELETED";
  case HA_ERR_RECORD_FILE_FULL: return "HA_ERR_RECORD_FILE_FULL";
  case HA_ERR_INDEX_FILE_FULL: return "HA_ERR_INDEX_FILE_FULL";
  case HA_ERR_END_OF_FILE: return "HA_ERR_END_OF_FILE";
  case HA_ERR_UNSUPPORTED: return "HA_ERR_UNSUPPORTED";
  case HA_ERR_TOO_BIG_ROW: return "HA_ERR_TOO_BIG_ROW";
  case HA_WRONG_CREATE_OPTION: return "HA_WRONG_CREATE_OPTION";
  case HA_ERR_FOUND_DUPP_UNIQUE: return "HA_ERR_FOUND_DUPP_UNIQUE";
  case HA_ERR_UNKNOWN_CHARSET: return "HA_ERR_UNKNOWN_CHARSET";
  case HA_ERR_WRONG_MRG_TABLE_DEF: return "HA_ERR_WRONG_MRG_TABLE_DEF";
  case HA_ERR_CRASHED_ON_REPAIR: return "HA_ERR_CRASHED_ON_REPAIR";
  case HA_ERR_CRASHED_ON_USAGE: return "HA_ERR_CRASHED_ON_USAGE";
  case HA_ERR_LOCK_WAIT_TIMEOUT: return "HA_ERR_LOCK_WAIT_TIMEOUT";
  case HA_ERR_LOCK_TABLE_FULL: return "HA_ERR_LOCK_TABLE_FULL";
  case HA_ERR_READ_ONLY_TRANSACTION: return "HA_ERR_READ_ONLY_TRANSACTION";
  case HA_ERR_LOCK_DEADLOCK: return "HA_ERR_LOCK_DEADLOCK";
  case HA_ERR_CANNOT_ADD_FOREIGN: return "HA_ERR_CANNOT_ADD_FOREIGN";
  case HA_ERR_NO_REFERENCED_ROW: return "HA_ERR_NO_REFERENCED_ROW";
  case HA_ERR_ROW_IS_REFERENCED: return "HA_ERR_ROW_IS_REFERENCED";
  case HA_ERR_NO_SAVEPOINT: return "HA_ERR_NO_SAVEPOINT";
  case HA_ERR_NON_UNIQUE_BLOCK_SIZE: return "HA_ERR_NON_UNIQUE_BLOCK_SIZE";
  case HA_ERR_NO_SUCH_TABLE: return "HA_ERR_NO_SUCH_TABLE";
  case HA_ERR_TABLE_EXIST: return "HA_ERR_TABLE_EXIST";
  case HA_ERR_NO_CONNECTION: return "HA_ERR_NO_CONNECTION";
  case HA_ERR_NULL_IN_SPATIAL: return "HA_ERR_NULL_IN_SPATIAL";
  case HA_ERR_TABLE_DEF_CHANGED: return "HA_ERR_TABLE_DEF_CHANGED";
  case HA_ERR_NO_PARTITION_FOUND: return "HA_ERR_NO_PARTITION_FOUND";
  case HA_ERR_RBR_LOGGING_FAILED: return "HA_ERR_RBR_LOGGING_FAILED";
  case HA_ERR_DROP_INDEX_FK: return "HA_ERR_DROP_INDEX_FK";
  case HA_ERR_FOREIGN_DUPLICATE_KEY: return "HA_ERR_FOREIGN_DUPLICATE_KEY";
  case HA_ERR_TABLE_NEEDS_UPGRADE: return "HA_ERR_TABLE_NEEDS_UPGRADE";
  case HA_ERR_TABLE_READONLY: return "HA_ERR_TABLE_READONLY";
  case HA_ERR_AUTOINC_READ_FAILED: return "HA_ERR_AUTOINC_READ_FAILED";
  case HA_ERR_AUTOINC_ERANGE: return "HA_ERR_AUTOINC_ERANGE";
  case HA_ERR_GENERIC: return "HA_ERR_GENERIC";
  case HA_ERR_RECORD_IS_THE_SAME: return "HA_ERR_RECORD_IS_THE_SAME";
  case HA_ERR_LOGGING_IMPOSSIBLE: return "HA_ERR_LOGGING_IMPOSSIBLE";
  case HA_ERR_CORRUPT_EVENT: return "HA_ERR_CORRUPT_EVENT";
  case HA_ERR_ROWS_EVENT_APPLY : return "HA_ERR_ROWS_EVENT_APPLY";
  case HA_ERR_FK_DEPTH_EXCEEDED : return "HA_ERR_FK_DEPTH_EXCEEDED";
  case HA_ERR_INNODB_READ_ONLY: return "HA_ERR_INNODB_READ_ONLY";
  }
  return "No Error!";
}

/**
   Error reporting facility for Rows_log_event::do_apply_event

   @param level     error, warning or info
   @param ha_error  HA_ERR_ code
   @param rli       pointer to the active Relay_log_info instance
   @param thd       pointer to the slave thread's thd
   @param table     pointer to the event's table object
   @param type      the type of the event
   @param log_name  the master binlog file name
   @param pos       the master binlog file pos (the next after the event)

*/
static void inline slave_rows_error_report(enum loglevel level, int ha_error,
                                           Relay_log_info const *rli, THD *thd,
                                           TABLE *table, const char * type,
                                           const char *log_name, ulong pos)
{
  const char *handler_error= (ha_error ? HA_ERR(ha_error) : NULL);
  char buff[MAX_SLAVE_ERRMSG], *slider;
  const char *buff_end= buff + sizeof(buff);
  size_t len;
  Diagnostics_area::Sql_condition_iterator it=
    thd->get_stmt_da()->sql_conditions();
  const Sql_condition *err;
  buff[0]= 0;

  for (err= it++, slider= buff; err && slider < buff_end - 1;
       slider += len, err= it++)
  {
    len= my_snprintf(slider, buff_end - slider,
                     " %s, Error_code: %d;", err->message_text(),
                     err->mysql_errno());
  }

  if (ha_error != 0)
    rli->report(level, thd->is_error() ? thd->get_stmt_da()->mysql_errno() :
                ER_UNKNOWN_ERROR, "Could not execute %s event on table %s.%s;"
                "%s handler error %s; "
                "the event's master log %s, end_log_pos %lu",
                type, table->s->db.str, table->s->table_name.str,
                buff, handler_error == NULL ? "<unknown>" : handler_error,
                log_name, pos);
  else
    rli->report(level, thd->is_error() ? thd->get_stmt_da()->mysql_errno() :
                ER_UNKNOWN_ERROR, "Could not execute %s event on table %s.%s;"
                "%s the event's master log %s, end_log_pos %lu",
                type, table->s->db.str, table->s->table_name.str,
                buff, log_name, pos);
}

static void set_thd_db(THD *thd, const char *db, size_t db_len)
{
  char lcase_db_buf[NAME_LEN +1]; 
  LEX_CSTRING new_db;
  new_db.length= db_len;
  if (lower_case_table_names)
  {
    my_stpcpy(lcase_db_buf, db); 
    my_casedn_str(system_charset_info, lcase_db_buf);
    new_db.str= lcase_db_buf;
  }
  else 
    new_db.str= (char*) db;

  new_db.str= (char*) rpl_filter->get_rewrite_db(new_db.str,
                                                 &new_db.length);
  thd->set_db(new_db);
}

#endif


/*
  pretty_print_str()
*/

#ifdef MYSQL_CLIENT
static void pretty_print_str(IO_CACHE* cache, const char* str, size_t len)
{
  const char* end = str + len;
  my_b_printf(cache, "\'");
  while (str < end)
  {
    char c;
    switch ((c=*str++)) {
    case '\n': my_b_printf(cache, "\\n"); break;
    case '\r': my_b_printf(cache, "\\r"); break;
    case '\\': my_b_printf(cache, "\\\\"); break;
    case '\b': my_b_printf(cache, "\\b"); break;
    case '\t': my_b_printf(cache, "\\t"); break;
    case '\'': my_b_printf(cache, "\\'"); break;
    case 0   : my_b_printf(cache, "\\0"); break;
    default:
      my_b_printf(cache, "%c", c);
      break;
    }
  }
  my_b_printf(cache, "\'");
}
#endif /* MYSQL_CLIENT */

#if defined(HAVE_REPLICATION) && !defined(MYSQL_CLIENT)

static void clear_all_errors(THD *thd, Relay_log_info *rli)
{
  thd->is_slave_error = 0;
  thd->clear_error();
  rli->clear_error();
  if (rli->workers_array_initialized)
  {
    for(size_t i= 0; i < rli->get_worker_count(); i++)
    {
      rli->get_worker(i)->clear_error();
    }
  }
}

inline int idempotent_error_code(int err_code)
{
  int ret= 0;

  switch (err_code)
  {
    case 0:
      ret= 1;
    break;
    /*
      The following list of "idempotent" errors
      means that an error from the list might happen
      because of idempotent (more than once)
      applying of a binlog file.
      Notice, that binlog has a  ddl operation its
      second applying may cause

      case HA_ERR_TABLE_DEF_CHANGED:
      case HA_ERR_CANNOT_ADD_FOREIGN:

      which are not included into to the list.

      Note that HA_ERR_RECORD_DELETED is not in the list since
      do_exec_row() should not return that error code.
    */
    case HA_ERR_RECORD_CHANGED:
    case HA_ERR_KEY_NOT_FOUND:
    case HA_ERR_END_OF_FILE:
    case HA_ERR_FOUND_DUPP_KEY:
    case HA_ERR_FOUND_DUPP_UNIQUE:
    case HA_ERR_FOREIGN_DUPLICATE_KEY:
    case HA_ERR_NO_REFERENCED_ROW:
    case HA_ERR_ROW_IS_REFERENCED:
      ret= 1;
    break;
    default:
      ret= 0;
    break;
  }
  return (ret);
}

/**
  Ignore error code specified on command line.
*/

inline int ignored_error_code(int err_code)
{
  return ((err_code == ER_SLAVE_IGNORED_TABLE) ||
          (use_slave_mask && bitmap_is_set(&slave_error_mask, err_code)));
}

/*
  This function converts an engine's error to a server error.
   
  If the thread does not have an error already reported, it tries to 
  define it by calling the engine's method print_error. However, if a 
  mapping is not found, it uses the ER_UNKNOWN_ERROR and prints out a 
  warning message.
*/ 
int convert_handler_error(int error, THD* thd, TABLE *table)
{
  uint actual_error= (thd->is_error() ? thd->get_stmt_da()->mysql_errno() :
                           0);

  if (actual_error == 0)
  {
    table->file->print_error(error, MYF(0));
    actual_error= (thd->is_error() ? thd->get_stmt_da()->mysql_errno() :
                        ER_UNKNOWN_ERROR);
    if (actual_error == ER_UNKNOWN_ERROR)
      sql_print_warning("Unknown error detected %d in handler", error);
  }

  return (actual_error);
}

inline bool concurrency_error_code(int error)
{
  switch (error)
  {
  case ER_LOCK_WAIT_TIMEOUT:
  case ER_LOCK_DEADLOCK:
  case ER_XA_RBDEADLOCK:
    return TRUE;
  default: 
    return (FALSE);
  }
}

inline bool unexpected_error_code(int unexpected_error)
{
  switch (unexpected_error) 
  {
  case ER_NET_READ_ERROR:
  case ER_NET_ERROR_ON_WRITE:
  case ER_QUERY_INTERRUPTED:
  case ER_SERVER_SHUTDOWN:
  case ER_NEW_ABORTING_CONNECTION:
    return(TRUE);
  default:
    return(FALSE);
  }
}

/*
  pretty_print_str()
*/

static char *pretty_print_str(char *packet, const char *str, size_t len)
{
  const char *end= str + len;
  char *pos= packet;
  *pos++= '\'';
  while (str < end)
  {
    char c;
    switch ((c=*str++)) {
    case '\n': *pos++= '\\'; *pos++= 'n'; break;
    case '\r': *pos++= '\\'; *pos++= 'r'; break;
    case '\\': *pos++= '\\'; *pos++= '\\'; break;
    case '\b': *pos++= '\\'; *pos++= 'b'; break;
    case '\t': *pos++= '\\'; *pos++= 't'; break;
    case '\'': *pos++= '\\'; *pos++= '\''; break;
    case 0   : *pos++= '\\'; *pos++= '0'; break;
    default:
      *pos++= c;
      break;
    }
  }
  *pos++= '\'';
  return pos;
}
#endif /* !MYSQL_CLIENT */


#if defined(HAVE_REPLICATION) && !defined(MYSQL_CLIENT)

/**
  Creates a temporary name for load data infile:.

  @param buf		      Store new filename here
  @param file_id	      File_id (part of file name)
  @param event_server_id     Event_id (part of file name)
  @param ext		      Extension for file name

  @return
    Pointer to start of extension
*/

static char *slave_load_file_stem(char *buf, uint file_id,
                                  int event_server_id, const char *ext)
{
  char *res;
  fn_format(buf,PREFIX_SQL_LOAD,slave_load_tmpdir, "", MY_UNPACK_FILENAME);
  to_unix_path(buf);

  buf= strend(buf);
  int appended_length= sprintf(buf, "%s-%d-", server_uuid, event_server_id);
  buf+= appended_length;
  res= int10_to_str(file_id, buf, 10);
  my_stpcpy(res, ext);                             // Add extension last
  return res;                                   // Pointer to extension
}
#endif


#if defined(HAVE_REPLICATION) && !defined(MYSQL_CLIENT)

/**
  Delete all temporary files used for SQL_LOAD.
*/

static void cleanup_load_tmpdir()
{
  MY_DIR *dirp;
  FILEINFO *file;
  uint i;
  char fname[FN_REFLEN], prefbuf[TEMP_FILE_MAX_LEN], *p;

  if (!(dirp=my_dir(slave_load_tmpdir,MYF(0))))
    return;

  /* 
     When we are deleting temporary files, we should only remove
     the files associated with the server id of our server.
     We don't use event_server_id here because since we've disabled
     direct binlogging of Create_file/Append_file/Exec_load events
     we cannot meet Start_log event in the middle of events from one 
     LOAD DATA.
  */
  p= strmake(prefbuf, STRING_WITH_LEN(PREFIX_SQL_LOAD));
  sprintf(p,"%s-",server_uuid);

  for (i=0 ; i < (uint)dirp->number_off_files; i++)
  {
    file=dirp->dir_entry+i;
    if (is_prefix(file->name, prefbuf))
    {
      fn_format(fname,file->name,slave_load_tmpdir,"",MY_UNPACK_FILENAME);
      mysql_file_delete(key_file_misc, fname, MYF(0));
    }
  }

  my_dirend(dirp);
}
#endif


/*
  Stores string to IO_CACHE file.

  Writes str to file in the following format:
   1. Stores length using only one byte (255 maximum value);
   2. Stores complete str.
*/

static bool write_str_at_most_255_bytes(IO_CACHE *file, const char *str,
                                        uint length)
{
  uchar tmp[1];
  tmp[0]= (uchar) length;
  return (my_b_safe_write(file, tmp, sizeof(tmp)) ||
	  my_b_safe_write(file, (uchar*) str, length));
}

/**
  Transforms a string into "" or its expression in 0x... form.
*/

char *str_to_hex(char *to, const char *from, size_t len)
{
  if (len)
  {
    *to++= '0';
    *to++= 'x';
    to= octet2hex(to, from, len);
  }
  else
    to= my_stpcpy(to, "\"\"");
  return to;                               // pointer to end 0 of 'to'
}

#ifndef MYSQL_CLIENT

/**
  Append a version of the 'from' string suitable for use in a query to
  the 'to' string.  To generate a correct escaping, the character set
  information in 'csinfo' is used.
*/

int
append_query_string(THD *thd, const CHARSET_INFO *csinfo,
                    String const *from, String *to)
{
  char *beg, *ptr;
  size_t const orig_len= to->length();
  if (to->reserve(orig_len + from->length()*2+3))
    return 1;

  beg= to->c_ptr_quick() + to->length();
  ptr= beg;
  if (csinfo->escape_with_backslash_is_dangerous)
    ptr= str_to_hex(ptr, from->ptr(), from->length());
  else
  {
    *ptr++= '\'';
    if (!(thd->variables.sql_mode & MODE_NO_BACKSLASH_ESCAPES))
    {
      ptr+= escape_string_for_mysql(csinfo, ptr, 0,
                                    from->ptr(), from->length());
    }
    else
    {
      const char *frm_str= from->ptr();

      for (; frm_str < (from->ptr() + from->length()); frm_str++)
      {
        /* Using '' way to represent "'" */
        if (*frm_str == '\'')
          *ptr++= *frm_str;

        *ptr++= *frm_str;
      }
    }

    *ptr++= '\'';
  }
  to->length(orig_len + ptr - beg);
  return 0;
}
#endif


/**
  Prints a "session_var=value" string. Used by mysqlbinlog to print some SET
  commands just before it prints a query.
*/

#ifdef MYSQL_CLIENT

static void print_set_option(IO_CACHE* file, uint32 bits_changed,
                             uint32 option, uint32 flags, const char* name,
                             bool* need_comma)
{
  if (bits_changed & option)
  {
    if (*need_comma)
      my_b_printf(file,", ");
    my_b_printf(file,"%s=%d", name, MY_TEST(flags & option));
    *need_comma= 1;
  }
}
#endif
/**************************************************************************
	Log_event methods (= the parent class of all events)
**************************************************************************/

/**
  @return
  returns the human readable name of the event's type
*/

const char* Log_event::get_type_str(Log_event_type type)
{
  switch(type) {
  case binary_log::START_EVENT_V3:  return "Start_v3";
  case binary_log::STOP_EVENT:   return "Stop";
  case binary_log::QUERY_EVENT:  return "Query";
  case binary_log::ROTATE_EVENT: return "Rotate";
  case binary_log::INTVAR_EVENT: return "Intvar";
  case binary_log::LOAD_EVENT:   return "Load";
  case binary_log::NEW_LOAD_EVENT:   return "New_load";
  case binary_log::CREATE_FILE_EVENT: return "Create_file";
  case binary_log::APPEND_BLOCK_EVENT: return "Append_block";
  case binary_log::DELETE_FILE_EVENT: return "Delete_file";
  case binary_log::EXEC_LOAD_EVENT: return "Exec_load";
  case binary_log::RAND_EVENT: return "RAND";
  case binary_log::XID_EVENT: return "Xid";
  case binary_log::USER_VAR_EVENT: return "User var";
  case binary_log::FORMAT_DESCRIPTION_EVENT: return "Format_desc";
  case binary_log::TABLE_MAP_EVENT: return "Table_map";
  case binary_log::PRE_GA_WRITE_ROWS_EVENT: return "Write_rows_event_old";
  case binary_log::PRE_GA_UPDATE_ROWS_EVENT: return "Update_rows_event_old";
  case binary_log::PRE_GA_DELETE_ROWS_EVENT: return "Delete_rows_event_old";
  case binary_log::WRITE_ROWS_EVENT_V1: return "Write_rows_v1";
  case binary_log::UPDATE_ROWS_EVENT_V1: return "Update_rows_v1";
  case binary_log::DELETE_ROWS_EVENT_V1: return "Delete_rows_v1";
  case binary_log::BEGIN_LOAD_QUERY_EVENT: return "Begin_load_query";
  case binary_log::EXECUTE_LOAD_QUERY_EVENT: return "Execute_load_query";
  case binary_log::INCIDENT_EVENT: return "Incident";
  case binary_log::IGNORABLE_LOG_EVENT: return "Ignorable";
  case binary_log::ROWS_QUERY_LOG_EVENT: return "Rows_query";
  case binary_log::WRITE_ROWS_EVENT: return "Write_rows";
  case binary_log::UPDATE_ROWS_EVENT: return "Update_rows";
  case binary_log::DELETE_ROWS_EVENT: return "Delete_rows";
  case binary_log::GTID_LOG_EVENT: return "Gtid";
  case binary_log::ANONYMOUS_GTID_LOG_EVENT: return "Anonymous_Gtid";
  case binary_log::PREVIOUS_GTIDS_LOG_EVENT: return "Previous_gtids";
  case binary_log::HEARTBEAT_LOG_EVENT: return "Heartbeat";
  default: return "Unknown";                            /* impossible */
  }
}

const char* Log_event::get_type_str()
{
  return get_type_str(get_type_code());
}


/*
  Log_event::Log_event()
*/

#ifndef MYSQL_CLIENT
Log_event::Log_event(THD* thd_arg, uint16 flags_arg,
                     enum_event_cache_type cache_type_arg,
                     enum_event_logging_type logging_type_arg,
                     Log_event_header *header, Log_event_footer *footer)
  : is_valid_param(false), temp_buf(0), exec_time(0),
    event_cache_type(cache_type_arg), event_logging_type(logging_type_arg),
    crc(0), common_header(header), common_footer(footer), thd(thd_arg)
{
  server_id= thd->server_id;
  common_header->unmasked_server_id= server_id;
  common_header->when= thd->start_time;
  common_header->log_pos= 0;
  common_header->flags= flags_arg;
}

/**
  This minimal constructor is for when you are not even sure that there
  is a valid THD. For example in the server when we are shutting down or
  flushing logs after receiving a SIGHUP (then we must write a Rotate to
  the binlog but we have no THD, so we need this minimal constructor).
*/

Log_event::Log_event(Log_event_header* header, Log_event_footer *footer,
                     enum_event_cache_type cache_type_arg,
                     enum_event_logging_type logging_type_arg)
  : is_valid_param(false), temp_buf(0), exec_time(0), event_cache_type(cache_type_arg),
   event_logging_type(logging_type_arg), crc(0), common_header(header),
   common_footer(footer), thd(0)
{
  server_id=	::server_id;
  common_header->unmasked_server_id= server_id;
}
#endif /* !MYSQL_CLIENT */


/*
  Log_event::Log_event()
*/

Log_event::Log_event(Log_event_header *header,
                     Log_event_footer *footer)
  : is_valid_param(false), temp_buf(0), exec_time(0),
    event_cache_type(EVENT_INVALID_CACHE),
    event_logging_type(EVENT_INVALID_LOGGING),
    crc(0), common_header(header), common_footer(footer)
{
#ifndef MYSQL_CLIENT
  thd= 0;
#endif
  /*
     Mask out any irrelevant parts of the server_id
  */
#ifdef HAVE_REPLICATION
  server_id = common_header->unmasked_server_id & opt_server_id_mask;
#else
  server_id = common_header->unmasked_server_id;
#endif
}

#ifndef MYSQL_CLIENT
#ifdef HAVE_REPLICATION
inline int Log_event::do_apply_event_worker(Slave_worker *w)
{
  DBUG_EXECUTE_IF("crash_in_a_worker",
                  {
                    /* we will crash a worker after waiting for
                    2 seconds to make sure that other transactions are
                    scheduled and completed */
                    if (w->id == 2)
                    {
                      DBUG_SET("-d,crash_in_a_worker");
                      my_sleep((w->id)*2000000);
                      DBUG_SUICIDE();
                    }
                  });
  return do_apply_event(w);
}

int Log_event::do_update_pos(Relay_log_info *rli)
{
  int error= 0;
  DBUG_ASSERT(!rli->belongs_to_client());
  /*
    rli is null when (as far as I (Guilhem) know) the caller is
    Load_log_event::do_apply_event *and* that one is called from
    Execute_load_log_event::do_apply_event.  In this case, we don't
    do anything here ; Execute_load_log_event::do_apply_event will
    call Log_event::do_apply_event again later with the proper rli.
    Strictly speaking, if we were sure that rli is null only in the
    case discussed above, 'if (rli)' is useless here.  But as we are
    not 100% sure, keep it for now.

    Matz: I don't think we will need this check with this refactoring.
  */

  DBUG_ASSERT(!is_mts_worker(rli->info_thd));

  if (rli)
    error= rli->stmt_done(common_header->log_pos);
  return error;
}


Log_event::enum_skip_reason
Log_event::do_shall_skip(Relay_log_info *rli)
{
  DBUG_PRINT("info", ("ev->server_id=%lu, ::server_id=%lu,"
                      " rli->replicate_same_server_id=%d,"
                      " rli->slave_skip_counter=%d",
                      (ulong) server_id, (ulong) ::server_id,
                      rli->replicate_same_server_id,
                      rli->slave_skip_counter));
  if ((server_id == ::server_id && !rli->replicate_same_server_id) ||
      (rli->slave_skip_counter == 1 && rli->is_in_group()))
    return EVENT_SKIP_IGNORE;
  else if (rli->slave_skip_counter > 0)
    return EVENT_SKIP_COUNT;
  else
    return EVENT_SKIP_NOT;
}


/*
  Log_event::pack_info()
*/

int Log_event::pack_info(Protocol *protocol)
{
  protocol->store("", &my_charset_bin);
  return 0;
}


/**
  Only called by SHOW BINLOG EVENTS
*/
int Log_event::net_send(Protocol *protocol, const char* log_name, my_off_t pos)
{
  const char *p= strrchr(log_name, FN_LIBCHAR);
  const char *event_type;
  if (p)
    log_name = p + 1;

  protocol->prepare_for_resend();
  protocol->store(log_name, &my_charset_bin);
  protocol->store((ulonglong) pos);
  event_type = get_type_str();
  protocol->store(event_type, strlen(event_type), &my_charset_bin);
  protocol->store((uint32) server_id);
  protocol->store((ulonglong) common_header->log_pos);
  if (pack_info(protocol))
    return 1;
  return protocol->write();
}
#endif /* HAVE_REPLICATION */


/**
  init_show_field_list() prepares the column names and types for the
  output of SHOW BINLOG EVENTS; it is used only by SHOW BINLOG
  EVENTS.
*/

void Log_event::init_show_field_list(List<Item>* field_list)
{
  field_list->push_back(new Item_empty_string("Log_name", 20));
  field_list->push_back(new Item_return_int("Pos", MY_INT32_NUM_DECIMAL_DIGITS,
					    MYSQL_TYPE_LONGLONG));
  field_list->push_back(new Item_empty_string("Event_type", 20));
  field_list->push_back(new Item_return_int("Server_id", 10,
					    MYSQL_TYPE_LONG));
  field_list->push_back(new Item_return_int("End_log_pos",
                                            MY_INT32_NUM_DECIMAL_DIGITS,
					    MYSQL_TYPE_LONGLONG));
  field_list->push_back(new Item_empty_string("Info", 20));
}

/**
   A decider of whether to trigger checksum computation or not.
   To be invoked in Log_event::write() stack.
   The decision is positive 

    S,M) if it's been marked for checksumming with @c checksum_alg
    
    M) otherwise, if @@global.binlog_checksum is not NONE and the event is 
       directly written to the binlog file.
       The to-be-cached event decides at @c write_cache() time.

   Otherwise the decision is negative.

   @note   A side effect of the method is altering Log_event::checksum_alg
           it the latter was undefined at calling.

   @return true (positive) or false (negative)
*/
my_bool Log_event::need_checksum()
{
  DBUG_ENTER("Log_event::need_checksum");
  my_bool ret= FALSE;
  /* 
     few callers of Log_event::write 
     (incl FD::write, FD constructing code on the slave side, Rotate relay log
     and Stop event) 
     provides their checksum alg preference through Log_event::checksum_alg.
  */
  if (common_footer->checksum_alg != binary_log::BINLOG_CHECKSUM_ALG_UNDEF)
    ret= (common_footer->checksum_alg != binary_log::BINLOG_CHECKSUM_ALG_OFF);
  else if (binlog_checksum_options != binary_log::BINLOG_CHECKSUM_ALG_OFF &&
           event_cache_type == Log_event::EVENT_NO_CACHE)
    ret= (binlog_checksum_options != 0);
  else
    ret= FALSE;

  /*
    FD calls the methods before data_written has been calculated.
    The following invariant claims if the current is not the first
    call (and therefore data_written is not zero) then `ret' must be
    TRUE. It may not be null because FD is always checksummed.
  */

  DBUG_ASSERT(get_type_code() != binary_log::FORMAT_DESCRIPTION_EVENT || ret ||
              common_header->data_written == 0);

  if (common_footer->checksum_alg == binary_log::BINLOG_CHECKSUM_ALG_UNDEF)
    common_footer->checksum_alg= ret ? // calculated value stored
      static_cast<enum_binlog_checksum_alg>(binlog_checksum_options) :
      static_cast<enum_binlog_checksum_alg>(binary_log::BINLOG_CHECKSUM_ALG_OFF);

  DBUG_ASSERT(!ret ||
              ((common_footer->checksum_alg ==
                static_cast<enum_binlog_checksum_alg>(binlog_checksum_options) ||
               /*
                  Stop event closes the relay-log and its checksum alg
                  preference is set by the caller can be different
                  from the server's binlog_checksum_options.
               */
               get_type_code() == binary_log::STOP_EVENT ||
               /*
                  Rotate:s can be checksummed regardless of the server's
                  binlog_checksum_options. That applies to both
                  the local RL's Rotate and the master's Rotate
                  which IO thread instantiates via queue_binlog_ver_3_event.
               */
               get_type_code() == binary_log::ROTATE_EVENT ||
               /*
                  The previous event has its checksum option defined
                  according to the format description event.
               */
               get_type_code() == binary_log::PREVIOUS_GTIDS_LOG_EVENT ||
               /* FD is always checksummed */
               get_type_code() == binary_log::FORMAT_DESCRIPTION_EVENT) &&
               common_footer->checksum_alg != binary_log::BINLOG_CHECKSUM_ALG_OFF));

  DBUG_ASSERT(common_footer->checksum_alg != binary_log::BINLOG_CHECKSUM_ALG_UNDEF);
  DBUG_ASSERT(((get_type_code() != binary_log::ROTATE_EVENT &&
                get_type_code() != binary_log::STOP_EVENT) ||
                get_type_code() != binary_log::FORMAT_DESCRIPTION_EVENT) ||
              event_cache_type == Log_event::EVENT_NO_CACHE);

  DBUG_RETURN(ret);
}

bool Log_event::wrapper_my_b_safe_write(IO_CACHE* file, const uchar* buf, size_t size)
{
  if (need_checksum() && size != 0)
    crc= checksum_crc32(crc, buf, size);

  return my_b_safe_write(file, buf, size);
}

bool Log_event::write_footer(IO_CACHE* file) 
{
  /*
     footer contains the checksum-algorithm descriptor 
     followed by the checksum value
  */
  if (need_checksum())
  {
    uchar buf[BINLOG_CHECKSUM_LEN];
    int4store(buf, crc);
    return (my_b_safe_write(file, (uchar*) buf, sizeof(buf)));
  }
  return 0;
}

/*
  Log_event::write()
*/

bool Log_event::write_header(IO_CACHE* file, size_t event_data_length)
{
  uchar header[LOG_EVENT_HEADER_LEN];
  ulong now;
  bool ret;
  DBUG_ENTER("Log_event::write_header");

  /* Store number of bytes that will be written by this event */
  common_header->data_written= event_data_length + sizeof(header);

  if (need_checksum())
  {
    crc= checksum_crc32(0L, NULL, 0);
    common_header->data_written += BINLOG_CHECKSUM_LEN;
  }

  /*
    log_pos != 0 if this is relay-log event. In this case we should not
    change the position
  */

  if (is_artificial_event())
  {
    /*
      Artificial events are automatically generated and do not exist
      in master's binary log, so log_pos should be set to 0.
    */
    common_header->log_pos= 0;
  }
  else  if (!common_header->log_pos)
  {
    /*
      Calculate position of end of event

      Note that with a SEQ_READ_APPEND cache, my_b_tell() does not
      work well.  So this will give slightly wrong positions for the
      Format_desc/Rotate/Stop events which the slave writes to its
      relay log. For example, the initial Format_desc will have
      end_log_pos=91 instead of 95. Because after writing the first 4
      bytes of the relay log, my_b_tell() still reports 0. Because
      my_b_append() does not update the counter which my_b_tell()
      later uses (one should probably use my_b_append_tell() to work
      around this).  To get right positions even when writing to the
      relay log, we use the (new) my_b_safe_tell().

      Note that this raises a question on the correctness of all these
      DBUG_ASSERT(my_b_tell()=rli->event_relay_log_pos).

      If in a transaction, the log_pos which we calculate below is not
      very good (because then my_b_safe_tell() returns start position
      of the BEGIN, so it's like the statement was at the BEGIN's
      place), but it's not a very serious problem (as the slave, when
      it is in a transaction, does not take those end_log_pos into
      account (as it calls inc_event_relay_log_pos()). To be fixed
      later, so that it looks less strange. But not bug.
    */

    common_header->log_pos= my_b_safe_tell(file) + common_header->data_written;
  }

  now= (ulong) get_time();                              // Query start time
  if (DBUG_EVALUATE_IF("inc_event_time_by_1_hour",1,0)  &&
      DBUG_EVALUATE_IF("dec_event_time_by_1_hour",1,0))
  {
    /** 
       This assertion guarantees that these debug flags are not
       used at the same time (they would cancel each other).
    */
    DBUG_ASSERT(0);
  } 
  else
  {
    DBUG_EXECUTE_IF("inc_event_time_by_1_hour", now= now + 3600;);
    DBUG_EXECUTE_IF("dec_event_time_by_1_hour", now= now - 3600;);
  }

  /*
    Header will be of size LOG_EVENT_HEADER_LEN for all events, except for
    FORMAT_DESCRIPTION_EVENT and ROTATE_EVENT, where it will be
    LOG_EVENT_MINIMAL_HEADER_LEN (remember these 2 have a frozen header,
    because we read them before knowing the format).
  */

  int4store(header, now);              // timestamp
  header[EVENT_TYPE_OFFSET]= get_type_code();
  int4store(header+ SERVER_ID_OFFSET, server_id);
  int4store(header+ EVENT_LEN_OFFSET, static_cast<uint32>(common_header->data_written));
  int4store(header+ LOG_POS_OFFSET, static_cast<uint32>(common_header->log_pos));
  /*
    recording checksum of FD event computed with dropped
    possibly active LOG_EVENT_BINLOG_IN_USE_F flag.
    Similar step at verication: the active flag is dropped before
    checksum computing.
  */
  if (header[EVENT_TYPE_OFFSET] != binary_log::FORMAT_DESCRIPTION_EVENT ||
      !need_checksum() || !(common_header->flags &
      LOG_EVENT_BINLOG_IN_USE_F))
  {
    int2store(header + FLAGS_OFFSET, common_header->flags);
    ret= wrapper_my_b_safe_write(file, header, sizeof(header)) != 0;
  }
  else
  {
    ret= (wrapper_my_b_safe_write(file, header, FLAGS_OFFSET) != 0);
    if (!ret)
    {
      common_header->flags &= ~LOG_EVENT_BINLOG_IN_USE_F;
      int2store(header + FLAGS_OFFSET, common_header->flags);
      crc= binary_log::checksum_crc32(crc, header + FLAGS_OFFSET,
                                   sizeof(common_header->flags));
      common_header->flags|= LOG_EVENT_BINLOG_IN_USE_F;
      int2store(header + FLAGS_OFFSET, common_header->flags);
      ret= (my_b_safe_write(file, header + FLAGS_OFFSET,
                            sizeof(common_header->flags)) != 0);
    }
    if (!ret)
      ret= (wrapper_my_b_safe_write(file, header + FLAGS_OFFSET +
                                    sizeof(common_header->flags), sizeof(header)
                                    - (FLAGS_OFFSET +
                                    sizeof(common_header->flags))) != 0);
  }
  DBUG_RETURN( ret);
}


/**
  This needn't be format-tolerant, because we only read
  LOG_EVENT_MINIMAL_HEADER_LEN (we just want to read the event's length).
*/

int Log_event::read_log_event(IO_CACHE* file, String* packet,
                              mysql_mutex_t* log_lock,
                              enum_binlog_checksum_alg checksum_alg_arg,
                              const char *log_file_name_arg,
                              bool* is_binlog_active)
{

  ulong data_len;
  int result=0;
  char buf[LOG_EVENT_MINIMAL_HEADER_LEN];
  uchar ev_offset= packet->length();
  DBUG_ENTER("Log_event::read_log_event(IO_CACHE *, String *, mysql_mutex_t, uint8)");

  if (log_lock)
    mysql_mutex_lock(log_lock);

  if (log_file_name_arg)
    *is_binlog_active= mysql_bin_log.is_active(log_file_name_arg);

  if (my_b_read(file, (uchar*) buf, sizeof(buf)))
  {
    /*
      If the read hits eof, we must report it as eof so the caller
      will know it can go into cond_wait to be woken up on the next
      update to the log.
    */
    DBUG_PRINT("error",("my_b_read failed. file->error: %d", file->error));
    if (!file->error)
      result= LOG_READ_EOF;
    else
      result= (file->error > 0 ? LOG_READ_TRUNC : LOG_READ_IO);
    goto end;
  }
  data_len= uint4korr(buf + EVENT_LEN_OFFSET);
  if (data_len < LOG_EVENT_MINIMAL_HEADER_LEN ||
      data_len > max(current_thd->variables.max_allowed_packet,
                     opt_binlog_rows_event_max_size + MAX_LOG_EVENT_HEADER))
  {
    DBUG_PRINT("error",("data_len is out of bounds. data_len: %lu", data_len));
    result= ((data_len < LOG_EVENT_MINIMAL_HEADER_LEN) ? LOG_READ_BOGUS :
	     LOG_READ_TOO_LARGE);
    goto end;
  }

  /* Append the log event header to packet */
  if (packet->append(buf, sizeof(buf)))
  {
    DBUG_PRINT("info", ("first packet->append failed (out of memory)"));
    /* Failed to allocate packet */
    result= LOG_READ_MEM;
    goto end;
  }
  data_len-= LOG_EVENT_MINIMAL_HEADER_LEN;
  if (data_len)
  {
    /* Append rest of event, read directly from file into packet */
    if (packet->append(file, data_len))
    {
      /*
        Fatal error occured when appending rest of the event
        to packet, possible failures:
	1. EOF occured when reading from file, it's really an error
           as data_len is >=0 there's supposed to be more bytes available.
           file->error will have been set to number of bytes left to read
        2. Read was interrupted, file->error would normally be set to -1
        3. Failed to allocate memory for packet, my_errno
           will be ENOMEM(file->error shuold be 0, but since the
           memory allocation occurs before the call to read it might
           be uninitialized)
      */
      DBUG_PRINT("info", ("second packet->append failed (out of memory)"));
      result= (my_errno == ENOMEM ? LOG_READ_MEM :
               (file->error >= 0 ? LOG_READ_TRUNC: LOG_READ_IO));
      goto end;
    }
    else
    {
      /*
        Corrupt the event for Dump thread.
        We also need to exclude Previous_gtids_log_event and Gtid_log_event
        events from injected corruption to allow dump thread to move forward
        on binary log until the missing transactions from slave when
        MASTER_AUTO_POSITION= 1.
      */
      DBUG_EXECUTE_IF("corrupt_read_log_event",
	uchar *debug_event_buf_c = (uchar*) packet->ptr() + ev_offset;
        if (debug_event_buf_c[EVENT_TYPE_OFFSET] != binary_log::FORMAT_DESCRIPTION_EVENT &&
            debug_event_buf_c[EVENT_TYPE_OFFSET] != binary_log::PREVIOUS_GTIDS_LOG_EVENT &&
            debug_event_buf_c[EVENT_TYPE_OFFSET] != binary_log::GTID_LOG_EVENT)
        {
          int debug_cor_pos = rand() % (data_len + sizeof(buf) -
                              BINLOG_CHECKSUM_LEN);
          debug_event_buf_c[debug_cor_pos] =~ debug_event_buf_c[debug_cor_pos];
          DBUG_PRINT("info", ("Corrupt the event at Log_event::read_log_event: byte on position %d", debug_cor_pos));
	}
      );
      /*
        CRC verification of the Dump thread
      */
      binary_log_debug::debug_checksum_test=
        DBUG_EVALUATE_IF("simulate_checksum_test_failure", true, false);

      if (opt_master_verify_checksum &&
        Log_event_footer::event_checksum_test((uchar*)packet->ptr() + ev_offset,
                                              data_len + sizeof(buf),
                                              checksum_alg_arg))
      {
        DBUG_PRINT("info", ("checksum test failed"));
        result= LOG_READ_CHECKSUM_FAILURE;
        goto end;
      }
    }
  }

end:
  if (log_lock)
    mysql_mutex_unlock(log_lock);
  DBUG_PRINT("info", ("read_log_event returns %d", result));
  DBUG_RETURN(result);
}
#endif /* !MYSQL_CLIENT */

#ifndef MYSQL_CLIENT
#define UNLOCK_MUTEX if (log_lock) mysql_mutex_unlock(log_lock);
#define LOCK_MUTEX if (log_lock) mysql_mutex_lock(log_lock);
#else
#define UNLOCK_MUTEX
#define LOCK_MUTEX
#endif

#ifndef MYSQL_CLIENT
/**
  @note
    Allocates memory;  The caller is responsible for clean-up.
*/
Log_event* Log_event::read_log_event(IO_CACHE* file,
                                     mysql_mutex_t* log_lock,
                                     const Format_description_log_event
                                     *description_event,
                                     my_bool crc_check)
#else
Log_event* Log_event::read_log_event(IO_CACHE* file,
                                     const Format_description_log_event
                                     *description_event,
                                     my_bool crc_check)
#endif
{
  DBUG_ENTER("Log_event::read_log_event(IO_CACHE *[, mysql_mutex_t *], Format_description_log_event *, my_bool)");
  DBUG_ASSERT(description_event != 0);
  char head[LOG_EVENT_MINIMAL_HEADER_LEN];
  /*
    First we only want to read at most LOG_EVENT_MINIMAL_HEADER_LEN, just to
    check the event for sanity and to know its length; no need to really parse
    it. We say "at most" because this could be a 3.23 master, which has header
    of 13 bytes, whereas LOG_EVENT_MINIMAL_HEADER_LEN is 19 bytes (it's
    "minimal" over the set {MySQL >=4.0}).
  */
  uint header_size= min<uint>(description_event->common_header_len,
                              LOG_EVENT_MINIMAL_HEADER_LEN);

  LOCK_MUTEX;
  DBUG_PRINT("info", ("my_b_tell: %lu", (ulong) my_b_tell(file)));
  if (my_b_read(file, (uchar *) head, header_size))
  {
    DBUG_PRINT("info", ("Log_event::read_log_event(IO_CACHE*,Format_desc*) "
                        "failed in my_b_read((IO_CACHE*)%p, (uchar*)%p, %u)",
                        file, head, header_size));
    UNLOCK_MUTEX;
    /*
      No error here; it could be that we are at the file's end. However
      if the next my_b_read() fails (below), it will be an error as we
      were able to read the first bytes.
    */
    DBUG_RETURN(0);
  }
  ulong data_len = uint4korr(head + EVENT_LEN_OFFSET);
  char *buf= 0;
  const char *error= 0;
  Log_event *res=  0;
#ifndef max_allowed_packet
  THD *thd=current_thd;
  uint max_allowed_packet= thd ? slave_max_allowed_packet : ~0U;
#endif

  ulong const max_size=
    max<ulong>(max_allowed_packet,
               opt_binlog_rows_event_max_size + MAX_LOG_EVENT_HEADER);
  if (data_len > max_size)
  {
    error = "Event too big";
    goto err;
  }

  if (data_len < header_size)
  {
    error = "Event too small";
    goto err;
  }

  // some events use the extra byte to null-terminate strings
  if (!(buf = (char*) my_malloc(key_memory_log_event,
                                data_len+1, MYF(MY_WME))))
  {
    error = "Out of memory";
    goto err;
  }
  buf[data_len] = 0;
  memcpy(buf, head, header_size);
  if (my_b_read(file, (uchar*) buf + header_size, data_len - header_size))
  {
    error = "read error";
    goto err;
  }

#if defined(MYSQL_CLIENT)
  if(option_rewrite_set && buf[EVENT_TYPE_OFFSET] == binary_log::TABLE_MAP_EVENT)
  {
    int rewrite= rewrite_buffer(&buf, data_len, description_event);
    if(rewrite == -1)
    {
      error= "Out of memory";
      goto err;
    }
    else if(rewrite > 0)
    {
      *(buf+EVENT_LEN_OFFSET)= rewrite;
      data_len= uint4korr(buf+EVENT_LEN_OFFSET);
    }
  }
#endif

  if ((res= read_log_event(buf, data_len, &error, description_event, crc_check)))
    res->register_temp_buf(buf);

err:
  UNLOCK_MUTEX;
  if (!res)
  {
    DBUG_ASSERT(error != 0);
    sql_print_error("Error in Log_event::read_log_event(): "
                    "'%s', data_len: %lu, event_type: %d",
		    error,data_len,head[EVENT_TYPE_OFFSET]);
    my_free(buf);
    /*
      The SQL slave thread will check if file->error<0 to know
      if there was an I/O error. Even if there is no "low-level" I/O errors
      with 'file', any of the high-level above errors is worrying
      enough to stop the SQL thread now ; as we are skipping the current event,
      going on with reading and successfully executing other events can
      only corrupt the slave's databases. So stop.
      The file->error is also checked to record the position of
      the last valid event when master server recovers.
    */
    file->error= -1;
  }
  DBUG_RETURN(res);
}


/**
  Binlog format tolerance is in (buf, event_len, description_event)
  constructors.
*/

Log_event* Log_event::read_log_event(const char* buf, uint event_len,
				     const char **error,
                                     const Format_description_log_event *description_event,
                                     my_bool crc_check)
{
  Log_event* ev= NULL;
  enum_binlog_checksum_alg  alg;
  DBUG_ENTER("Log_event::read_log_event(char *, uint, char **, Format_description_log_event *, my_bool)");
  DBUG_ASSERT(description_event != 0);
  DBUG_PRINT("info", ("binlog_version: %d", description_event->binlog_version));
  DBUG_DUMP("data", (unsigned char*) buf, event_len);

  /* Check the integrity */
  if (event_len < EVENT_LEN_OFFSET ||
      (uint) event_len != uint4korr(buf+EVENT_LEN_OFFSET))
  {
    DBUG_PRINT("error", ("event_len=%u EVENT_LEN_OFFSET=%d "
                         "buf[EVENT_TYPE_OFFSET]=%d ENUM_END_EVENT=%d "
                         "uint4korr(buf+EVENT_LEN_OFFSET)=%d",
                         event_len, EVENT_LEN_OFFSET,
                         buf[EVENT_TYPE_OFFSET], binary_log::ENUM_END_EVENT,
                         uint4korr(buf+EVENT_LEN_OFFSET)));
    *error="Sanity check failed";		// Needed to free buffer
    DBUG_RETURN(NULL); // general sanity check - will fail on a partial read
  }

  uint event_type= buf[EVENT_TYPE_OFFSET];
  // all following START events in the current file are without checksum
  if (event_type == binary_log::START_EVENT_V3)
    (const_cast< Format_description_log_event *>(description_event))->
            common_footer->checksum_alg= binary_log::BINLOG_CHECKSUM_ALG_OFF;
  // Sanity check for Format description event
  if (event_type == binary_log::FORMAT_DESCRIPTION_EVENT)
  {
    if (event_len < LOG_EVENT_MINIMAL_HEADER_LEN +
        ST_COMMON_HEADER_LEN_OFFSET)
    {
      *error= "Found invalid Format description event in binary log";
      DBUG_RETURN(0);
    }
    uint tmp_header_len= buf[LOG_EVENT_MINIMAL_HEADER_LEN + ST_COMMON_HEADER_LEN_OFFSET];
    if (event_len < tmp_header_len + ST_SERVER_VER_OFFSET + ST_SERVER_VER_LEN)
    {
      *error= "Found invalid Format description event in binary log";
      DBUG_RETURN(0);
    }
  }
  /*
    CRC verification by SQL and Show-Binlog-Events master side.
    The caller has to provide @description_event->checksum_alg to
    be the last seen FD's (A) descriptor.
    If event is FD the descriptor is in it.
    Notice, FD of the binlog can be only in one instance and therefore
    Show-Binlog-Events executing master side thread needs just to know
    the only FD's (A) value -  whereas RL can contain more.
    In the RL case, the alg is kept in FD_e (@description_event) which is reset 
    to the newer read-out event after its execution with possibly new alg descriptor.
    Therefore in a typical sequence of RL:
    {FD_s^0, FD_m, E_m^1} E_m^1 
    will be verified with (A) of FD_m.

    See legends definition on MYSQL_BIN_LOG::relay_log_checksum_alg docs
    lines (log.h).

    Notice, a pre-checksum FD version forces alg := BINLOG_CHECKSUM_ALG_UNDEF.
  */
  alg= (event_type != binary_log::FORMAT_DESCRIPTION_EVENT) ?
       description_event->common_footer->checksum_alg :
       Log_event_footer::get_checksum_alg(buf, event_len);
  // Emulate the corruption during reading an event
  DBUG_EXECUTE_IF("corrupt_read_log_event_char",
    if (event_type != binary_log::FORMAT_DESCRIPTION_EVENT)
    {
      char *debug_event_buf_c = (char *)buf;
      int debug_cor_pos = rand() % (event_len - BINLOG_CHECKSUM_LEN);
      debug_event_buf_c[debug_cor_pos] =~ debug_event_buf_c[debug_cor_pos];
      DBUG_PRINT("info", ("Corrupt the event at Log_event::read_log_event(char*,...): byte on position %d", debug_cor_pos));
      DBUG_SET("");
    }
  );

#ifndef DBUG_OFF
  binary_log_debug::debug_checksum_test=
    DBUG_EVALUATE_IF("simulate_checksum_test_failure", true, false);
#endif
  if (crc_check &&
      Log_event_footer::event_checksum_test((uchar *) buf, event_len, alg) &&
      /* Skip the crc check when simulating an unknown ignorable log event. */
      !DBUG_EVALUATE_IF("simulate_unknown_ignorable_log_event", 1, 0))
  {
    *error= "Event crc check failed! Most likely there is event corruption.";
#ifdef MYSQL_CLIENT
    if (force_opt)
    {
      ev= new Unknown_log_event(buf, description_event);
      DBUG_RETURN(ev);
    }
#endif
    DBUG_RETURN(NULL);
  }

  if (event_type > description_event->number_of_event_types &&
      event_type != binary_log::FORMAT_DESCRIPTION_EVENT &&
      /*
        Skip the event type check when simulating an
        unknown ignorable log event.
      */
      !DBUG_EVALUATE_IF("simulate_unknown_ignorable_log_event", 1, 0))
  {
    /*
      It is unsafe to use the description_event if its post_header_len
      array does not include the event type.
    */
    DBUG_PRINT("error", ("event type %d found, but the current "
                         "Format_description_log_event supports only %d event "
                         "types", event_type,
                         description_event->number_of_event_types));
    ev= NULL;
  }
  else
  {
    /*
      In some previuos versions (see comment in
      Format_description_log_event::Format_description_log_event(char*,...)),
      event types were assigned different id numbers than in the
      present version. In order to replicate from such versions to the
      present version, we must map those event type id's to our event
      type id's.  The mapping is done with the event_type_permutation
      array, which was set up when the Format_description_log_event
      was read.
    */
    if (description_event->event_type_permutation)
    {
      uint new_event_type;
      if (event_type >= EVENT_TYPE_PERMUTATION_NUM)
        /* Safe guard for read out of bounds of event_type_permutation. */
        new_event_type= binary_log::UNKNOWN_EVENT;
      else
        new_event_type= description_event->event_type_permutation[event_type];

      DBUG_PRINT("info", ("converting event type %d to %d (%s)",
                 event_type, new_event_type,
                 get_type_str((Log_event_type)new_event_type)));
      event_type= new_event_type;
    }

    if (alg != binary_log::BINLOG_CHECKSUM_ALG_UNDEF &&
        (event_type == binary_log::FORMAT_DESCRIPTION_EVENT ||
         alg != binary_log::BINLOG_CHECKSUM_ALG_OFF))
      event_len= event_len - BINLOG_CHECKSUM_LEN;

    switch(event_type) {
    case binary_log::QUERY_EVENT:
#ifndef DBUG_OFF
      binary_log_debug::debug_query_mts_corrupt_db_names=
        DBUG_EVALUATE_IF("query_log_event_mts_corrupt_db_names", true, false);
#endif
      ev  = new Query_log_event(buf, event_len, description_event,
                                binary_log::QUERY_EVENT);
      break;
    case binary_log::LOAD_EVENT:
    case binary_log::NEW_LOAD_EVENT:
#ifndef DBUG_OFF
      binary_log_debug::debug_simulate_invalid_address=
        DBUG_EVALUATE_IF("simulate_invalid_address", true, false);
#endif
      ev = new Load_log_event(buf, event_len, description_event);
      break;
    case binary_log::ROTATE_EVENT:
      ev = new Rotate_log_event(buf, event_len, description_event);
      break;
    case binary_log::CREATE_FILE_EVENT:
#ifndef DBUG_OFF
      binary_log_debug::debug_simulate_invalid_address=
        DBUG_EVALUATE_IF("simulate_invalid_address", true, false);
#endif
      ev = new Create_file_log_event(buf, event_len, description_event);
      break;
    case binary_log::APPEND_BLOCK_EVENT:
      ev = new Append_block_log_event(buf, event_len, description_event);
      break;
    case binary_log::DELETE_FILE_EVENT:
      ev = new Delete_file_log_event(buf, event_len, description_event);
      break;
    case binary_log::EXEC_LOAD_EVENT:
      ev = new Execute_load_log_event(buf, event_len, description_event);
      break;
    case binary_log::START_EVENT_V3: /* this is sent only by MySQL <=4.x */
      ev = new Start_log_event_v3(buf, event_len, description_event);
      break;
    case binary_log::STOP_EVENT:
      ev = new Stop_log_event(buf, description_event);
      break;
    case binary_log::INTVAR_EVENT:
      ev = new Intvar_log_event(buf, description_event);
      break;
    case binary_log::XID_EVENT:
      ev = new Xid_log_event(buf, description_event);
      break;
    case binary_log::RAND_EVENT:
      ev = new Rand_log_event(buf, description_event);
      break;
    case binary_log::USER_VAR_EVENT:
      ev = new User_var_log_event(buf, event_len, description_event);
      break;
    case binary_log::FORMAT_DESCRIPTION_EVENT:
      ev = new Format_description_log_event(buf, event_len, description_event);
      break;
#if defined(HAVE_REPLICATION)
    case binary_log::PRE_GA_WRITE_ROWS_EVENT:
      ev = new Write_rows_log_event_old(buf, event_len, description_event);
      break;
    case binary_log::PRE_GA_UPDATE_ROWS_EVENT:
      ev = new Update_rows_log_event_old(buf, event_len, description_event);
      break;
    case binary_log::PRE_GA_DELETE_ROWS_EVENT:
      ev = new Delete_rows_log_event_old(buf, event_len, description_event);
      break;
    case binary_log::WRITE_ROWS_EVENT_V1:
      if (!(description_event->post_header_len.empty()))
        ev = new Write_rows_log_event(buf, event_len, description_event);
      break;
    case binary_log::UPDATE_ROWS_EVENT_V1:
      if (!(description_event->post_header_len.empty()))
        ev = new Update_rows_log_event(buf, event_len, description_event);
      break;
    case binary_log::DELETE_ROWS_EVENT_V1:
      if (!(description_event->post_header_len.empty()))
        ev = new Delete_rows_log_event(buf, event_len, description_event);
      break;
    case binary_log::TABLE_MAP_EVENT:
      if (!(description_event->post_header_len.empty()))
        ev = new Table_map_log_event(buf, event_len, description_event);
      break;
#endif
    case binary_log::BEGIN_LOAD_QUERY_EVENT:
      ev = new Begin_load_query_log_event(buf, event_len, description_event);
      break;
    case binary_log::EXECUTE_LOAD_QUERY_EVENT:
      ev= new Execute_load_query_log_event(buf, event_len, description_event);
      break;
    case binary_log::INCIDENT_EVENT:
      ev = new Incident_log_event(buf, event_len, description_event);
      break;
    case binary_log::ROWS_QUERY_LOG_EVENT:
      ev= new Rows_query_log_event(buf, event_len, description_event);
      break;
    case binary_log::GTID_LOG_EVENT:
    case binary_log::ANONYMOUS_GTID_LOG_EVENT:
      ev= new Gtid_log_event(buf, event_len, description_event);
      break;
    case binary_log::PREVIOUS_GTIDS_LOG_EVENT:
      ev= new Previous_gtids_log_event(buf, event_len, description_event);
      break;
#if defined(HAVE_REPLICATION)
    case binary_log::WRITE_ROWS_EVENT:
      ev = new Write_rows_log_event(buf, event_len, description_event);
      break;
    case binary_log::UPDATE_ROWS_EVENT:
      ev = new Update_rows_log_event(buf, event_len, description_event);
      break;
    case binary_log::DELETE_ROWS_EVENT:
      ev = new Delete_rows_log_event(buf, event_len, description_event);
      break;
#endif
    default:
      /*
        Create an object of Ignorable_log_event for unrecognized sub-class.
        So that SLAVE SQL THREAD will only update the position and continue.
      */
      if (uint2korr(buf + FLAGS_OFFSET) & LOG_EVENT_IGNORABLE_F)
      {
        ev= new Ignorable_log_event(buf, description_event);
      }
      else
      {
        DBUG_PRINT("error",("Unknown event code: %d",
                            (int) buf[EVENT_TYPE_OFFSET]));
        ev= NULL;
      }
      break;
    }
  }

  if (ev)
  {
    ev->common_footer->checksum_alg= alg;
    if (ev->common_footer->checksum_alg != binary_log::BINLOG_CHECKSUM_ALG_OFF &&
        ev->common_footer->checksum_alg != binary_log::BINLOG_CHECKSUM_ALG_UNDEF)
      ev->crc= uint4korr(buf + (event_len));
  }

  DBUG_PRINT("read_event", ("%s(type_code: %d; event_len: %d)",
                            ev ? ev->get_type_str() : "<unknown>",
                            buf[EVENT_TYPE_OFFSET],
                            event_len));
  /*
    is_valid is used for small event-specific sanity tests which are
    important; for example there are some my_malloc() in constructors
    (e.g. Query_log_event::Query_log_event(char*...)); when these
    my_malloc() fail we can't return an error out of the constructor
    (because constructor is "void") ; so instead we leave the pointer we
    wanted to allocate (e.g. 'query') to 0 and we test it and set the
    value of is_valid to true or false based on the test.
    Same for Format_description_log_event, member 'post_header_len'.

    SLAVE_EVENT is never used, so it should not be read ever.
  */
  if (!ev || !ev->is_valid() || (event_type == binary_log::SLAVE_EVENT))
  {
    DBUG_PRINT("error",("Found invalid event in binary log"));
    delete ev;
#ifdef MYSQL_CLIENT
    if (!force_opt) /* then mysqlbinlog dies */
    {
      *error= "Found invalid event in binary log";
      DBUG_RETURN(0);
    }
    ev= new Unknown_log_event(buf, description_event);
#else
    *error= "Found invalid event in binary log";
    DBUG_RETURN(0);
#endif
  }
  DBUG_RETURN(ev);  
}

#ifdef MYSQL_CLIENT

/*
  Log_event::print_header()
*/

void Log_event::print_header(IO_CACHE* file,
                             PRINT_EVENT_INFO* print_event_info,
                             bool is_more __attribute__((unused)))
{
  char llbuff[22];
  my_off_t hexdump_from= print_event_info->hexdump_from;
  DBUG_ENTER("Log_event::print_header");

  my_b_printf(file, "#");
  print_timestamp(file, NULL);
  my_b_printf(file, " server id %lu  end_log_pos %s ", (ulong) server_id,
              llstr(common_header->log_pos,llbuff));

  /* print the checksum */

  if (common_footer->checksum_alg != binary_log::BINLOG_CHECKSUM_ALG_OFF &&
      common_footer->checksum_alg != binary_log::BINLOG_CHECKSUM_ALG_UNDEF)
  {
    char checksum_buf[BINLOG_CHECKSUM_LEN * 2 + 4]; // to fit to "0x%lx "
    size_t const bytes_written=
      my_snprintf(checksum_buf, sizeof(checksum_buf), "0x%08lx ", (ulong) crc);
    my_b_printf(file, "%s ", get_type(&binlog_checksum_typelib,
                                      common_footer->checksum_alg));
    my_b_printf(file, checksum_buf, bytes_written);
  }

  /* mysqlbinlog --hexdump */
  if (print_event_info->hexdump_from)
  {
    my_b_printf(file, "\n");
    uchar *ptr= (uchar*)temp_buf;
    my_off_t size=
      uint4korr(ptr + EVENT_LEN_OFFSET) - LOG_EVENT_MINIMAL_HEADER_LEN;
    my_off_t i;

    /* Header len * 4 >= header len * (2 chars + space + extra space) */
    char *h, hex_string[49]= {0};
    char *c, char_string[16+1]= {0};

    /* Pretty-print event common header if header is exactly 19 bytes */
    if (print_event_info->common_header_len == LOG_EVENT_MINIMAL_HEADER_LEN)
    {
      char emit_buf[256];               // Enough for storing one line
      my_b_printf(file, "# Position  Timestamp   Type   Master ID        "
                  "Size      Master Pos    Flags \n");
      size_t const bytes_written=
        my_snprintf(emit_buf, sizeof(emit_buf),
                    "# %8.8lx %02x %02x %02x %02x   %02x   "
                    "%02x %02x %02x %02x   %02x %02x %02x %02x   "
                    "%02x %02x %02x %02x   %02x %02x\n",
                    (unsigned long) hexdump_from,
                    ptr[0], ptr[1], ptr[2], ptr[3], ptr[4], ptr[5], ptr[6],
                    ptr[7], ptr[8], ptr[9], ptr[10], ptr[11], ptr[12], ptr[13],
                    ptr[14], ptr[15], ptr[16], ptr[17], ptr[18]);
      DBUG_ASSERT(static_cast<size_t>(bytes_written) < sizeof(emit_buf));
      my_b_write(file, (uchar*) emit_buf, bytes_written);
      ptr += LOG_EVENT_MINIMAL_HEADER_LEN;
      hexdump_from += LOG_EVENT_MINIMAL_HEADER_LEN;
    }

    /* Rest of event (without common header) */
    for (i= 0, c= char_string, h=hex_string;
	 i < size;
	 i++, ptr++)
    {
      my_snprintf(h, 4, (i % 16 <= 7) ? "%02x " : " %02x", *ptr);
      h += 3;

      *c++= my_isalnum(&my_charset_bin, *ptr) ? *ptr : '.';

      if (i % 16 == 15)
      {
        /*
          my_b_printf() does not support full printf() formats, so we
          have to do it this way.

          TODO: Rewrite my_b_printf() to support full printf() syntax.
         */
        char emit_buf[256];
        size_t const bytes_written=
          my_snprintf(emit_buf, sizeof(emit_buf),
                      "# %8.8lx %-48.48s |%16s|\n",
                      (unsigned long) (hexdump_from + (i & 0xfffffff0)),
                      hex_string, char_string);
        DBUG_ASSERT(static_cast<size_t>(bytes_written) < sizeof(emit_buf));
	my_b_write(file, (uchar*) emit_buf, bytes_written);
	hex_string[0]= 0;
	char_string[0]= 0;
	c= char_string;
	h= hex_string;
      }
    }
    *c= '\0';
    DBUG_ASSERT(hex_string[48] == 0);
    
    if (hex_string[0])
    {
      char emit_buf[256];
      // Right-pad hex_string with spaces, up to 48 characters.
      memset(h, ' ', (sizeof(hex_string) -1) - (h - hex_string));
      size_t const bytes_written=
        my_snprintf(emit_buf, sizeof(emit_buf),
                    "# %8.8lx %-48.48s |%s|\n",
                    (unsigned long) (hexdump_from + (i & 0xfffffff0)),
                    hex_string, char_string);
      DBUG_ASSERT(static_cast<size_t>(bytes_written) < sizeof(emit_buf));
      my_b_write(file, (uchar*) emit_buf, bytes_written);
    }
    /*
      need a # to prefix the rest of printouts for example those of
      Rows_log_event::print_helper().
    */
    my_b_write(file, reinterpret_cast<const uchar*>("# "), 2);
  }
  DBUG_VOID_RETURN;
}


/**
  Prints a quoted string to io cache.
  Control characters are displayed as hex sequence, e.g. \x00
  
  @param[in] file              IO cache
  @param[in] prt               Pointer to string
  @param[in] length            String length
  @param[in] esc_all        Whether to escape all characters
*/

static void
my_b_write_quoted(IO_CACHE *file, const uchar *ptr, uint length, bool esc_all)
{
  const uchar *s;
  my_b_printf(file, "'");
  for (s= ptr; length > 0 ; s++, length--)
  {
    if (*s > 0x1F && !esc_all)
      my_b_write(file, s, 1);
    else
    {
      uchar hex[10];
      size_t len= my_snprintf((char*) hex, sizeof(hex), "%s%02x", "\\x", *s);
      my_b_write(file, hex, len);
    }
  }
  my_b_printf(file, "'");
}


static void
my_b_write_quoted(IO_CACHE *file, const uchar *ptr, uint length)
{
  my_b_write_quoted(file, ptr, length, false);
}


/**
  Prints a bit string to io cache in format  b'1010'.
  
  @param[in] file              IO cache
  @param[in] ptr               Pointer to string
  @param[in] nbits             Number of bits
*/
static void
my_b_write_bit(IO_CACHE *file, const uchar *ptr, uint nbits)
{
  uint bitnum, nbits8= ((nbits + 7) / 8) * 8, skip_bits= nbits8 - nbits;
  my_b_printf(file, "b'");
  for (bitnum= skip_bits ; bitnum < nbits8; bitnum++)
  {
    int is_set= (ptr[(bitnum) / 8] >> (7 - bitnum % 8))  & 0x01;
    my_b_write(file, (const uchar*) (is_set ? "1" : "0"), 1);
  }
  my_b_printf(file, "'");
}


/**
  Prints a packed string to io cache.
  The string consists of length packed to 1 or 2 bytes,
  followed by string data itself.
  
  @param[in] file              IO cache
  @param[in] ptr               Pointer to string
  @param[in] length            String size
  
  @retval   - number of bytes scanned.
*/
static size_t
my_b_write_quoted_with_length(IO_CACHE *file, const uchar *ptr, uint length)
{
  if (length < 256)
  {
    length= *ptr;
    my_b_write_quoted(file, ptr + 1, length);
    return length + 1;
  }
  else
  {
    length= uint2korr(ptr);
    my_b_write_quoted(file, ptr + 2, length);
    return length + 2;
  }
}


/**
  Prints a 32-bit number in both signed and unsigned representation
  
  @param[in] file              IO cache
  @param[in] sl                Signed number
  @param[in] ul                Unsigned number
*/
static void
my_b_write_sint32_and_uint32(IO_CACHE *file, int32 si, uint32 ui)
{
  my_b_printf(file, "%d", si);
  if (si < 0)
    my_b_printf(file, " (%u)", ui);
}


/**
  Print a packed value of the given SQL type into IO cache
  
  @param[in] file              IO cache
  @param[in] ptr               Pointer to string
  @param[in] type              Column type
  @param[in] meta              Column meta information
  @param[out] typestr          SQL type string buffer (for verbose output)
  @param[out] typestr_length   Size of typestr
  
  @retval   - number of bytes scanned from ptr.
*/
static size_t
log_event_print_value(IO_CACHE *file, const uchar *ptr,
                      uint type, uint meta,
                      char *typestr, size_t typestr_length)
{
  uint32 length= 0;

  if (type == MYSQL_TYPE_STRING)
  {
    if (meta >= 256)
    {
      uint byte0= meta >> 8;
      uint byte1= meta & 0xFF;
      
      if ((byte0 & 0x30) != 0x30)
      {
        /* a long CHAR() field: see #37426 */
        length= byte1 | (((byte0 & 0x30) ^ 0x30) << 4);
        type= byte0 | 0x30;
      }
      else
        length = meta & 0xFF;
    }
    else
      length= meta;
  }

  switch (type) {
  case MYSQL_TYPE_LONG:
    {
      my_snprintf(typestr, typestr_length, "INT");
      if(!ptr)
        return my_b_printf(file, "NULL");
      int32 si= sint4korr(ptr);
      uint32 ui= uint4korr(ptr);
      my_b_write_sint32_and_uint32(file, si, ui);
      return 4;
    }

  case MYSQL_TYPE_TINY:
    {
      my_snprintf(typestr, typestr_length, "TINYINT");
      if(!ptr)
        return my_b_printf(file, "NULL");
      my_b_write_sint32_and_uint32(file, (int) (signed char) *ptr,
                                  (uint) (unsigned char) *ptr);
      return 1;
    }

  case MYSQL_TYPE_SHORT:
    {
      my_snprintf(typestr, typestr_length, "SHORTINT");
      if(!ptr)
        return my_b_printf(file, "NULL");
      int32 si= (int32) sint2korr(ptr);
      uint32 ui= (uint32) uint2korr(ptr);
      my_b_write_sint32_and_uint32(file, si, ui);
      return 2;
    }
  
  case MYSQL_TYPE_INT24:
    {
      my_snprintf(typestr, typestr_length, "MEDIUMINT");
      if(!ptr)
        return my_b_printf(file, "NULL");
      int32 si= sint3korr(ptr);
      uint32 ui= uint3korr(ptr);
      my_b_write_sint32_and_uint32(file, si, ui);
      return 3;
    }

  case MYSQL_TYPE_LONGLONG:
    {
      my_snprintf(typestr, typestr_length, "LONGINT");
      if(!ptr)
        return my_b_printf(file, "NULL");
      char tmp[64];
      longlong si= sint8korr(ptr);
      longlong10_to_str(si, tmp, -10);
      my_b_printf(file, "%s", tmp);
      if (si < 0)
      {
        ulonglong ui= uint8korr(ptr);
        longlong10_to_str((longlong) ui, tmp, 10);
        my_b_printf(file, " (%s)", tmp);        
      }
      return 8;
    }

  case MYSQL_TYPE_NEWDECIMAL:
    {
      uint precision= meta >> 8;
      uint decimals= meta & 0xFF;
      my_snprintf(typestr, typestr_length, "DECIMAL(%d,%d)",
                  precision, decimals);
      if(!ptr)
        return my_b_printf(file, "NULL");
      uint bin_size= my_decimal_get_binary_size(precision, decimals);
      my_decimal dec;
      binary2my_decimal(E_DEC_FATAL_ERROR, (uchar*) ptr, &dec,
                        precision, decimals);
      int len= DECIMAL_MAX_STR_LENGTH;
      char buff[DECIMAL_MAX_STR_LENGTH + 1];
      decimal2string(&dec,buff,&len, 0, 0, 0);
      my_b_printf(file, "%s", buff);
      return bin_size;
    }

  case MYSQL_TYPE_FLOAT:
    {
      my_snprintf(typestr, typestr_length, "FLOAT");
      if(!ptr)
        return my_b_printf(file, "NULL");
      float fl;
      float4get(&fl, ptr);
      char tmp[320];
      sprintf(tmp, "%-20g", (double) fl);
      my_b_printf(file, "%s", tmp); /* my_snprintf doesn't support %-20g */
      return 4;
    }

  case MYSQL_TYPE_DOUBLE:
    {
      strcpy(typestr, "DOUBLE");
      if(!ptr)
        return my_b_printf(file, "NULL");
      double dbl;
      float8get(&dbl, ptr);
      char tmp[320];
      sprintf(tmp, "%-.20g", dbl); /* my_snprintf doesn't support %-20g */
      my_b_printf(file, "%s", tmp);
      return 8;
    }
  
  case MYSQL_TYPE_BIT:
    {
      /* Meta-data: bit_len, bytes_in_rec, 2 bytes */
      uint nbits= ((meta >> 8) * 8) + (meta & 0xFF);
      my_snprintf(typestr, typestr_length, "BIT(%d)", nbits);
      if(!ptr)
        return my_b_printf(file, "NULL");
      length= (nbits + 7) / 8;
      my_b_write_bit(file, ptr, nbits);
      return length;
    }

  case MYSQL_TYPE_TIMESTAMP:
    {
      my_snprintf(typestr, typestr_length, "TIMESTAMP");
      if(!ptr)
        return my_b_printf(file, "NULL");
      uint32 i32= uint4korr(ptr);
      my_b_printf(file, "%d", i32);
      return 4;
    }

  case MYSQL_TYPE_TIMESTAMP2:
    {
      my_snprintf(typestr, typestr_length, "TIMESTAMP(%d)", meta);
      if(!ptr)
        return my_b_printf(file, "NULL");
      char buf[MAX_DATE_STRING_REP_LENGTH];
      struct timeval tm;
      my_timestamp_from_binary(&tm, ptr, meta);
      int buflen= my_timeval_to_str(&tm, buf, meta);
      my_b_write(file, buf, buflen);
      return my_timestamp_binary_length(meta);
    }

  case MYSQL_TYPE_DATETIME:
    {
      my_snprintf(typestr, typestr_length, "DATETIME");
      if(!ptr)
        return my_b_printf(file, "NULL");
      size_t d, t;
      uint64 i64= uint8korr(ptr); /* YYYYMMDDhhmmss */
      d= static_cast<size_t>(i64 / 1000000);
      t= i64 % 1000000;
      my_b_printf(file, "%04d-%02d-%02d %02d:%02d:%02d",
                  static_cast<int>(d / 10000),
                  static_cast<int>(d % 10000) / 100,
                  static_cast<int>(d % 100),
                  static_cast<int>(t / 10000),
                  static_cast<int>(t % 10000) / 100,
                  static_cast<int>(t % 100));
      return 8;
    }

  case MYSQL_TYPE_DATETIME2:
    {
      my_snprintf(typestr, typestr_length, "DATETIME(%d)", meta);
      if(!ptr)
        return my_b_printf(file, "NULL");
      char buf[MAX_DATE_STRING_REP_LENGTH];
      MYSQL_TIME ltime;
      longlong packed= my_datetime_packed_from_binary(ptr, meta);
      TIME_from_longlong_datetime_packed(&ltime, packed);
      int buflen= my_datetime_to_str(&ltime, buf, meta);
      my_b_write_quoted(file, (uchar *) buf, buflen);
      return my_datetime_binary_length(meta);
    }

  case MYSQL_TYPE_TIME:
    {
      my_snprintf(typestr, typestr_length, "TIME");
      if(!ptr)
        return my_b_printf(file, "NULL");
      uint32 i32= uint3korr(ptr);
      my_b_printf(file, "'%02d:%02d:%02d'",
                  i32 / 10000, (i32 % 10000) / 100, i32 % 100);
      return 3;
    }

  case MYSQL_TYPE_TIME2:
    {
      my_snprintf(typestr, typestr_length, "TIME(%d)", meta);
      if(!ptr)
        return my_b_printf(file, "NULL");
      char buf[MAX_DATE_STRING_REP_LENGTH];
      MYSQL_TIME ltime;
      longlong packed= my_time_packed_from_binary(ptr, meta);
      TIME_from_longlong_time_packed(&ltime, packed);
      int buflen= my_time_to_str(&ltime, buf, meta);
      my_b_write_quoted(file, (uchar *) buf, buflen);
      return my_time_binary_length(meta);
    }

  case MYSQL_TYPE_NEWDATE:
    {
      my_snprintf(typestr, typestr_length, "DATE");
      if(!ptr)
        return my_b_printf(file, "NULL");
      uint32 tmp= uint3korr(ptr);
      int part;
      char buf[11];
      char *pos= &buf[10];  // start from '\0' to the beginning

      /* Copied from field.cc */
      *pos--=0;					// End NULL
      part=(int) (tmp & 31);
      *pos--= (char) ('0'+part%10);
      *pos--= (char) ('0'+part/10);
      *pos--= ':';
      part=(int) (tmp >> 5 & 15);
      *pos--= (char) ('0'+part%10);
      *pos--= (char) ('0'+part/10);
      *pos--= ':';
      part=(int) (tmp >> 9);
      *pos--= (char) ('0'+part%10); part/=10;
      *pos--= (char) ('0'+part%10); part/=10;
      *pos--= (char) ('0'+part%10); part/=10;
      *pos=   (char) ('0'+part);
      my_b_printf(file , "'%s'", buf);
      return 3;
    }

  case MYSQL_TYPE_YEAR:
    {
      my_snprintf(typestr, typestr_length, "YEAR");
      if(!ptr)
        return my_b_printf(file, "NULL");
      uint32 i32= *ptr;
      my_b_printf(file, "%04d", i32+ 1900);
      return 1;
    }
  
  case MYSQL_TYPE_ENUM:
    switch (meta & 0xFF) {
    case 1:
      my_snprintf(typestr, typestr_length, "ENUM(1 byte)");
      if(!ptr)
        return my_b_printf(file, "NULL");
      my_b_printf(file, "%d", (int) *ptr);
      return 1;
    case 2:
      {
        my_snprintf(typestr, typestr_length, "ENUM(2 bytes)");
        if(!ptr)
          return my_b_printf(file, "NULL");
        int32 i32= uint2korr(ptr);
        my_b_printf(file, "%d", i32);
        return 2;
      }
    default:
      my_b_printf(file, "!! Unknown ENUM packlen=%d", meta & 0xFF); 
      return 0;
    }
    break;
    
  case MYSQL_TYPE_SET:
    my_snprintf(typestr, typestr_length, "SET(%d bytes)", meta & 0xFF);
    if(!ptr)
      return my_b_printf(file, "NULL");
    my_b_write_bit(file, ptr , (meta & 0xFF) * 8);
    return meta & 0xFF;
  
  case MYSQL_TYPE_BLOB:
    switch (meta) {
    case 1:
      my_snprintf(typestr, typestr_length, "TINYBLOB/TINYTEXT");
      if(!ptr)
        return my_b_printf(file, "NULL");
      length= *ptr;
      my_b_write_quoted(file, ptr + 1, length);
      return length + 1;
    case 2:
      my_snprintf(typestr, typestr_length, "BLOB/TEXT");
      if(!ptr)
        return my_b_printf(file, "NULL");
      length= uint2korr(ptr);
      my_b_write_quoted(file, ptr + 2, length);
      return length + 2;
    case 3:
      my_snprintf(typestr, typestr_length, "MEDIUMBLOB/MEDIUMTEXT");
      if(!ptr)
        return my_b_printf(file, "NULL");
      length= uint3korr(ptr);
      my_b_write_quoted(file, ptr + 3, length);
      return length + 3;
    case 4:
      my_snprintf(typestr, typestr_length, "LONGBLOB/LONGTEXT");
      if(!ptr)
        return my_b_printf(file, "NULL");
      length= uint4korr(ptr);
      my_b_write_quoted(file, ptr + 4, length);
      return length + 4;
    default:
      my_b_printf(file, "!! Unknown BLOB packlen=%d", length);
      return 0;
    }

  case MYSQL_TYPE_VARCHAR:
  case MYSQL_TYPE_VAR_STRING:
    length= meta;
    my_snprintf(typestr, typestr_length, "VARSTRING(%d)", length);
    if(!ptr) 
      return my_b_printf(file, "NULL");
    return my_b_write_quoted_with_length(file, ptr, length);

  case MYSQL_TYPE_STRING:
    my_snprintf(typestr, typestr_length, "STRING(%d)", length);
    if(!ptr)
      return my_b_printf(file, "NULL");
    return my_b_write_quoted_with_length(file, ptr, length);

  default:
    {
      char tmp[5];
      my_snprintf(tmp, sizeof(tmp), "%04x", meta);
      my_b_printf(file,
                  "!! Don't know how to handle column type=%d meta=%d (%s)",
                  type, meta, tmp);
    }
    break;
  }
  *typestr= 0;
  return 0;
}


/**
  Print a packed row into IO cache
  
  @param[in] file              IO cache
  @param[in] td                Table definition
  @param[in] print_event_into  Print parameters
  @param[in] cols_bitmap       Column bitmaps.
  @param[in] value             Pointer to packed row
  @param[in] prefix            Row's SQL clause ("SET", "WHERE", etc)
  
  @retval   - number of bytes scanned.
*/


size_t
Rows_log_event::print_verbose_one_row(IO_CACHE *file, table_def *td,
                                      PRINT_EVENT_INFO *print_event_info,
                                      MY_BITMAP *cols_bitmap,
                                      const uchar *value, const uchar *prefix)
{
  const uchar *value0= value;
  const uchar *null_bits= value;
  uint null_bit_index= 0;
  char typestr[64]= "";

  /*
    Skip metadata bytes which gives the information about nullabity of master
    columns. Master writes one bit for each affected column.
   */
  value+= (bitmap_bits_set(cols_bitmap) + 7) / 8;
  
  my_b_printf(file, "%s", prefix);
  
  for (size_t i= 0; i < td->size(); i ++)
  {
    int is_null= (null_bits[null_bit_index / 8] 
                  >> (null_bit_index % 8))  & 0x01;

    if (bitmap_is_set(cols_bitmap, i) == 0)
      continue;
    
    my_b_printf(file, "###   @%d=", static_cast<int>(i + 1));
    if (!is_null)
    {
      size_t fsize= td->calc_field_size((uint)i, (uchar*) value);
      if (value + fsize > m_rows_end)
      {
        my_b_printf(file, "***Corrupted replication event was detected."
                    " Not printing the value***\n");
        value+= fsize;
        return 0;
      }
    }
    size_t size= log_event_print_value(file,is_null? NULL: value,
                                         td->type(i), td->field_metadata(i),
                                         typestr, sizeof(typestr));
    if (!size)
      return 0;

    if(!is_null)
      value+= size;

    if (print_event_info->verbose > 1)
    {
      my_b_printf(file, " /* ");

      my_b_printf(file, "%s ", typestr);
      
      my_b_printf(file, "meta=%d nullable=%d is_null=%d ",
                  td->field_metadata(i),
                  td->maybe_null(i), is_null);
      my_b_printf(file, "*/");
    }
    
    my_b_printf(file, "\n");
    
    null_bit_index++;
  }
  return value - value0;
}


/**
  Print a row event into IO cache in human readable form (in SQL format)
  
  @param[in] file              IO cache
  @param[in] print_event_into  Print parameters
*/
void Rows_log_event::print_verbose(IO_CACHE *file,
                                   PRINT_EVENT_INFO *print_event_info)
{
  // Quoted length of the identifier can be twice the original length
  char quoted_db[1 + NAME_LEN * 2 + 2];
  char quoted_table[1 + NAME_LEN * 2 + 2];
  size_t quoted_db_len, quoted_table_len;
  Table_map_log_event *map;
  table_def *td;
  const char *sql_command, *sql_clause1, *sql_clause2;
  Log_event_type general_type_code= get_general_type_code();
  
  if (m_extra_row_data)
  {
    uint8 extra_data_len= m_extra_row_data[EXTRA_ROW_INFO_LEN_OFFSET];
    uint8 extra_payload_len= extra_data_len - EXTRA_ROW_INFO_HDR_BYTES;
    assert(extra_data_len >= EXTRA_ROW_INFO_HDR_BYTES);

    my_b_printf(file, "### Extra row data format: %u, len: %u :",
                m_extra_row_data[EXTRA_ROW_INFO_FORMAT_OFFSET],
                extra_payload_len);
    if (extra_payload_len)
    {
      /*
         Buffer for hex view of string, including '0x' prefix,
         2 hex chars / byte and trailing 0
      */
      const int buff_len= 2 + (256 * 2) + 1;
      char buff[buff_len];
      str_to_hex(buff, (const char*) &m_extra_row_data[EXTRA_ROW_INFO_HDR_BYTES],
                 extra_payload_len);
      my_b_printf(file, "%s", buff);
    }
    my_b_printf(file, "\n");
  }

  switch (general_type_code) {
  case binary_log::WRITE_ROWS_EVENT:
    sql_command= "INSERT INTO";
    sql_clause1= "### SET\n";
    sql_clause2= NULL;
    break;
  case binary_log::DELETE_ROWS_EVENT:
    sql_command= "DELETE FROM";
    sql_clause1= "### WHERE\n";
    sql_clause2= NULL;
    break;
  case binary_log::UPDATE_ROWS_EVENT:
    sql_command= "UPDATE";
    sql_clause1= "### WHERE\n";
    sql_clause2= "### SET\n";
    break;
  default:
    sql_command= sql_clause1= sql_clause2= NULL;
    DBUG_ASSERT(0); /* Not possible */
  }
  
  if (!(map= print_event_info->m_table_map.get_table(m_table_id)) ||
      !(td= map->create_table_def()))
  {
    char llbuff[22];
    my_b_printf(file, "### Row event for unknown table #%s",
                llstr(m_table_id, llbuff));
    return;
  }

  /* If the write rows event contained no values for the AI */
  if (((general_type_code == binary_log::WRITE_ROWS_EVENT) &&
      (m_rows_buf==m_rows_end)))
  {
    my_b_printf(file, "### INSERT INTO `%s`.`%s` VALUES ()\n", 
                      map->get_db_name(), map->get_table_name());
    goto end;
  }

  for (const uchar *value= m_rows_buf; value < m_rows_end; )
  {
    size_t length;
#ifdef MYSQL_SERVER
    quoted_db_len= my_strmov_quoted_identifier(this->thd, (char *) quoted_db,
                                        map->get_db_name(), 0);
    quoted_table_len= my_strmov_quoted_identifier(this->thd,
                                                  (char *) quoted_table,
                                                  map->get_table_name(), 0);
#else
    quoted_db_len= my_strmov_quoted_identifier((char *) quoted_db,
                                               map->get_db_name());
    quoted_table_len= my_strmov_quoted_identifier((char *) quoted_table,
                                          map->get_table_name());
#endif
    quoted_db[quoted_db_len]= '\0';
    quoted_table[quoted_table_len]= '\0';
    my_b_printf(file, "### %s %s.%s\n",
                      sql_command,
                      quoted_db, quoted_table);
    /* Print the first image */
    if (!(length= print_verbose_one_row(file, td, print_event_info,
                                  &m_cols, value,
                                  (const uchar*) sql_clause1)))
      goto end;
    value+= length;

    /* Print the second image (for UPDATE only) */
    if (sql_clause2)
    {
      if (!(length= print_verbose_one_row(file, td, print_event_info,
                                      &m_cols_ai, value,
                                      (const uchar*) sql_clause2)))
        goto end;
      value+= length;
    }
  }

end:
  delete td;
}

#ifdef MYSQL_CLIENT
void free_table_map_log_event(Table_map_log_event *event)
{
  delete event;
}
#endif

void Log_event::print_base64(IO_CACHE* file,
                             PRINT_EVENT_INFO* print_event_info,
                             bool more)
{
  const uchar *ptr= (const uchar *)temp_buf;
  uint32 size= uint4korr(ptr + EVENT_LEN_OFFSET);
  DBUG_ENTER("Log_event::print_base64");

  size_t const tmp_str_sz= base64_needed_encoded_length((int) size);
  char *const tmp_str= (char *) my_malloc(key_memory_log_event,
                                          tmp_str_sz, MYF(MY_WME));
  if (!tmp_str) {
    fprintf(stderr, "\nError: Out of memory. "
            "Could not print correct binlog event.\n");
    DBUG_VOID_RETURN;
  }

  if (base64_encode(ptr, (size_t) size, tmp_str))
  {
    DBUG_ASSERT(0);
  }

  if (print_event_info->base64_output_mode != BASE64_OUTPUT_DECODE_ROWS)
  {
    if (my_b_tell(file) == 0)
      my_b_printf(file, "\nBINLOG '\n");

    my_b_printf(file, "%s\n", tmp_str);

    if (!more)
      my_b_printf(file, "'%s\n", print_event_info->delimiter);
  }
  
  if (print_event_info->verbose)
  {
    Rows_log_event *ev= NULL;
    Log_event_type et= (Log_event_type) ptr[EVENT_TYPE_OFFSET];

    if (common_footer->checksum_alg != binary_log::BINLOG_CHECKSUM_ALG_UNDEF &&
        common_footer->checksum_alg != binary_log::BINLOG_CHECKSUM_ALG_OFF)
      size-= BINLOG_CHECKSUM_LEN; // checksum is displayed through the header

    const Format_description_event fd_evt=
          Format_description_event(glob_description_event->binlog_version,
                                   server_version);
    switch(et)
    {
    case binary_log::TABLE_MAP_EVENT:
    {
      Table_map_log_event *map;
      map= new Table_map_log_event((const char*) ptr, size,
                                   &fd_evt);
      print_event_info->m_table_map.set_table(map->get_table_id(), map);
      break;
    }
    case binary_log::WRITE_ROWS_EVENT:
    case binary_log::WRITE_ROWS_EVENT_V1:
    {
      ev= new Write_rows_log_event((const char*) ptr, size,
                                   &fd_evt);
      break;
    }
    case binary_log::DELETE_ROWS_EVENT:
    case binary_log::DELETE_ROWS_EVENT_V1:
    {
      ev= new Delete_rows_log_event((const char*) ptr, size,
                                    &fd_evt);
      break;
    }
    case binary_log::UPDATE_ROWS_EVENT:
    case binary_log::UPDATE_ROWS_EVENT_V1:
    {
      ev= new Update_rows_log_event((const char*) ptr, size,
                                    &fd_evt);
      break;
    }
    default:
      break;
    }
    
    if (ev)
    {
      ev->print_verbose(&print_event_info->footer_cache, print_event_info);
      delete ev;
    }
  }
    
  my_free(tmp_str);
  DBUG_VOID_RETURN;
}


/*
  Log_event::print_timestamp()
*/

void Log_event::print_timestamp(IO_CACHE* file, time_t *ts)
{
  struct tm *res;
  /*
    In some Windows versions timeval.tv_sec is defined as "long",
    not as "time_t" and can be of a different size.
    Let's use a temporary time_t variable to execute localtime()
    with a correct argument type.
  */
  time_t ts_tmp= ts ? *ts : (ulong)common_header->when.tv_sec;
  DBUG_ENTER("Log_event::print_timestamp");
  struct tm tm_tmp;
  localtime_r(&ts_tmp, (res= &tm_tmp));
  my_b_printf(file,"%02d%02d%02d %2d:%02d:%02d",
              res->tm_year % 100,
              res->tm_mon+1,
              res->tm_mday,
              res->tm_hour,
              res->tm_min,
              res->tm_sec);
  DBUG_VOID_RETURN;
}

#endif /* MYSQL_CLIENT */


#if !defined(MYSQL_CLIENT) && defined(HAVE_REPLICATION)
inline Log_event::enum_skip_reason
Log_event::continue_group(Relay_log_info *rli)
{
  if (rli->slave_skip_counter == 1)
    return Log_event::EVENT_SKIP_IGNORE;
  return Log_event::do_shall_skip(rli);
}

/**
   @param end_group_sets_max_dbs  when true the group terminal event 
                          can carry partition info, see a note below.
   @return true  in cases the current event
                 carries partition data,
           false otherwise

   @note Some events combination may force to adjust partition info.
         In particular BEGIN, BEGIN_LOAD_QUERY_EVENT, COMMIT
         where none of the events holds partitioning data
         causes the sequential applying of the group through
         assigning OVER_MAX_DBS_IN_EVENT_MTS to mts_accessed_dbs
         of COMMIT query event.
*/
bool Log_event::contains_partition_info(bool end_group_sets_max_dbs)
{
  bool res;

  switch (get_type_code()) {
  case binary_log::TABLE_MAP_EVENT:
  case binary_log::EXECUTE_LOAD_QUERY_EVENT:
    res= true;

    break;
    
  case binary_log::QUERY_EVENT:
    if (ends_group() && end_group_sets_max_dbs)
    {
      res= true;
      static_cast<Query_log_event*>(this)->mts_accessed_dbs=
        OVER_MAX_DBS_IN_EVENT_MTS;
    }
    else
      res= (!ends_group() && !starts_group()) ? true : false;

    break;

  default:
    res= false;
  }

  return res;
}
/*
  SYNOPSIS
    This function assigns a parent ID to the job group being scheduled in parallel.
    It also checks if we can schedule the new event in parallel with the previous ones
    being executed.

  @param        ev log event that has to be scheduled next.
  @param       rli Pointer to coordinato's relay log info.
  @return      true if error
               false otherwise
 */
bool schedule_next_event(Log_event* ev, Relay_log_info* rli)
{
  int error;
  // Check if we can schedule this event
  error= rli->current_mts_submode->schedule_next_event(rli, ev);
  switch (error)
  {
  case ER_MTS_CANT_PARALLEL:
    char llbuff[22];
    llstr(rli->get_event_relay_log_pos(), llbuff);
    my_error(ER_MTS_CANT_PARALLEL, MYF(0),
    ev->get_type_str(), rli->get_event_relay_log_name(), llbuff,
             "The master event is logically timestamped incorrectly.");
  case ER_MTS_INCONSISTENT_DATA:
    /* Don't have to do anything. */
    return true;
  default:
    return false;
  }
  /* Keep compiler happy */
  return false;
}


/**
   The method maps the event to a Worker and return a pointer to it.
   Sending the event to the Worker is done by the caller.

   Irrespective of the type of Group marking (DB partioned or BGC) the
   following holds true:

   - recognize the beginning of a group to allocate the group descriptor
     and queue it;
   - associate an event with a Worker (which also handles possible conflicts
     detection and waiting for their termination);
   - finalize the group assignement when the group closing event is met.

   When parallelization mode is BGC-based the partitioning info in the event
   is simply ignored. Thereby association with a Worker does not require
   Assigned Partition Hash of the partitioned method.
   This method is not interested in all the taxonomy of the event group
   property, what we care about is the boundaries of the group.

   As a part of the group, an event belongs to one of the following types:

   B - beginning of a group of events (BEGIN query_log_event)
   g - mini-group representative event containing the partition info
      (any Table_map, a Query_log_event)
   p - a mini-group internal event that *p*receeding its g-parent
      (int_, rand_, user_ var:s)
   r - a mini-group internal "regular" event that follows its g-parent
      (Delete, Update, Write -rows)
   T - terminator of the group (XID, COMMIT, ROLLBACK, auto-commit query)

   Only the first g-event computes the assigned Worker which once
   is determined remains to be for the rest of the group.
   That is the g-event solely carries partitioning info.
   For B-event the assigned Worker is NULL to indicate Coordinator
   has not yet decided. The same applies to p-event.

   Notice, these is a special group consisting of optionally multiple p-events
   terminating with a g-event.
   Such case is caused by old master binlog and a few corner-cases of
   the current master version (todo: to fix).

   In case of the event accesses more than OVER_MAX_DBS the method
   has to ensure sure previously assigned groups to all other workers are
   done.


   @note The function updates GAQ queue directly, updates APH hash
         plus relocates some temporary tables from Coordinator's list into
         involved entries of APH through @c map_db_to_worker.
         There's few memory allocations commented where to be freed.

   @return a pointer to the Worker struct or NULL.
*/

Slave_worker *Log_event::get_slave_worker(Relay_log_info *rli)
{
  Slave_job_group group= Slave_job_group(), *ptr_group= NULL;
  bool is_s_event;
  Slave_worker *ret_worker= NULL;
  char llbuff[22];
  Slave_committed_queue *gaq= rli->gaq;
  DBUG_ENTER("Log_event::get_slave_worker");

  /* checking partioning properties and perform corresponding actions */

  // Beginning of a group designated explicitly with BEGIN or GTID
  if ((is_s_event= starts_group()) || is_gtid_event(this) ||
      // or DDL:s or autocommit queries possibly associated with own p-events
      (!rli->curr_group_seen_begin && !rli->curr_group_seen_gtid &&
       /*
         the following is a special case of B-free still multi-event group like
         { p_1,p_2,...,p_k, g }.
         In that case either GAQ is empty (the very first group is being
         assigned) or the last assigned group index points at one of
         mapped-to-a-worker.
       */
       (gaq->empty() ||
        gaq->get_job_group(rli->gaq->assigned_group_index)->
        worker_id != MTS_WORKER_UNDEF)))
  {
    if (!rli->curr_group_seen_gtid && !rli->curr_group_seen_begin)
    {
      rli->mts_groups_assigned++;

      rli->curr_group_isolated= FALSE;
      group.reset(common_header->log_pos, rli->mts_groups_assigned);
      // the last occupied GAQ's array index
      gaq->assigned_group_index= gaq->en_queue(&group);
      DBUG_PRINT("info",("gaq_idx= %ld  gaq->size=%ld",
                         gaq->assigned_group_index,
                         gaq->size));
      DBUG_ASSERT(gaq->assigned_group_index != MTS_WORKER_UNDEF);
      DBUG_ASSERT(gaq->assigned_group_index < gaq->size);
      DBUG_ASSERT(gaq->get_job_group(rli->gaq->assigned_group_index)->
                  group_relay_log_name == NULL);
      DBUG_ASSERT(rli->last_assigned_worker == NULL ||
                  !is_mts_db_partitioned(rli));

      if (is_s_event || is_gtid_event(this))
      {
        Slave_job_item job_item= {this, rli->get_event_relay_log_number(),
                                  rli->get_event_start_pos()};
        // B-event is appended to the Deferred Array associated with GCAP
        rli->curr_group_da.push_back(job_item);

        DBUG_ASSERT(rli->curr_group_da.size() == 1);

        if (starts_group())
        {
          // mark the current group as started with explicit B-event
          rli->mts_end_group_sets_max_dbs= true;
          rli->curr_group_seen_begin= true;
        }

        if (is_gtid_event(this))
          // mark the current group as started with explicit Gtid-event
          rli->curr_group_seen_gtid= true;
        if (schedule_next_event(this, rli))
        {
          rli->abort_slave= 1;
          DBUG_RETURN(NULL);
        }
        DBUG_RETURN(ret_worker);
      }
    }
    else
    {
      /*
       The block is a result of not making GTID event as group starter.
       TODO: Make GITD event as B-event that is starts_group() to
       return true.
      */
      Slave_job_item job_item= {this, rli->get_event_relay_log_number(),
                                rli->get_event_relay_log_pos()};

      // B-event is appended to the Deferred Array associated with GCAP
      rli->curr_group_da.push_back(job_item);
      rli->curr_group_seen_begin= true;
      rli->mts_end_group_sets_max_dbs= true;
      if (!rli->curr_group_seen_gtid && schedule_next_event(this, rli))
      {
        rli->abort_slave= 1;
        DBUG_RETURN(NULL);
      }

      DBUG_ASSERT(rli->curr_group_da.size() == 2);
      DBUG_ASSERT(starts_group());
      DBUG_RETURN (ret_worker);
    }
    if (schedule_next_event(this, rli))
    {
      rli->abort_slave= 1;
      DBUG_RETURN(NULL);
    }
  }

  ptr_group= gaq->get_job_group(rli->gaq->assigned_group_index);
  if (!is_mts_db_partitioned(rli))
  {
    /* Get least occupied worker */
    ret_worker=
      rli->current_mts_submode->get_least_occupied_worker(rli, &rli->workers,
                                                          this);
    if (ret_worker == NULL)
    {
      /* get_least_occupied_worker may return NULL if the thread is killed */
      Slave_job_item job_item= {this, rli->get_event_relay_log_number(),
                                rli->get_event_start_pos()};
      rli->curr_group_da.push_back(job_item);

      DBUG_ASSERT(thd->killed);
      DBUG_RETURN(NULL);
    }
    ptr_group->worker_id= ret_worker->id;
  }
  else if (contains_partition_info(rli->mts_end_group_sets_max_dbs))
  {
    int i= 0;
    Mts_db_names mts_dbs;

    get_mts_dbs(&mts_dbs);
    /*
      Bug 12982188 - MTS: SBR ABORTS WITH ERROR 1742 ON LOAD DATA
      Logging on master can create a group with no events holding
      the partition info.
      The following assert proves there's the only reason
      for such group.
    */
    DBUG_ASSERT(!ends_group() ||
                /*
                  This is an empty group being processed due to gtids.
                */
                (rli->curr_group_seen_begin && rli->curr_group_seen_gtid &&
                 ends_group()) ||
                (rli->mts_end_group_sets_max_dbs &&
                 ((rli->curr_group_da.size() == 3 && rli->curr_group_seen_gtid) ||
                  (rli->curr_group_da.size() == 2 && !rli->curr_group_seen_gtid)) &&
                 ((rli->curr_group_da.back().data->
                   get_type_code() == binary_log::BEGIN_LOAD_QUERY_EVENT))));

    // partioning info is found which drops the flag
    rli->mts_end_group_sets_max_dbs= false;
    ret_worker= rli->last_assigned_worker;
    if (mts_dbs.num == OVER_MAX_DBS_IN_EVENT_MTS)
    {
      // Worker with id 0 to handle serial execution
      if (!ret_worker)
        ret_worker= rli->workers.at(0);
      // No need to know a possible error out of synchronization call.
      (void) rli->current_mts_submode->
        wait_for_workers_to_finish(rli, ret_worker);
      /*
        this marking is transferred further into T-event of the current group.
      */
      rli->curr_group_isolated= TRUE;
    }

    /* One run of the loop in the case of over-max-db:s */
    for (i= 0; i < ((mts_dbs.num != OVER_MAX_DBS_IN_EVENT_MTS) ? mts_dbs.num : 1);
         i++)
    {
      /*
        The over max db:s case handled through passing to map_db_to_worker
        such "all" db as encoded as  the "" empty string.
        Note, the empty string is allocated in a large buffer
        to satisfy hashcmp() implementation.
      */
      const char all_db[NAME_LEN]= {0};
      if (!(ret_worker=
            map_db_to_worker(mts_dbs.num == OVER_MAX_DBS_IN_EVENT_MTS ?
                             all_db : mts_dbs.name[i], rli,
                             &mts_assigned_partitions[i],
                             /*
                               todo: optimize it. Although pure
                               rows- event load in insensetive to the flag value
                             */
                             TRUE,
                             ret_worker)))
      {
        llstr(rli->get_event_relay_log_pos(), llbuff);
        my_error(ER_MTS_CANT_PARALLEL, MYF(0),
                 get_type_str(), rli->get_event_relay_log_name(), llbuff,
                 "could not distribute the event to a Worker");
        DBUG_RETURN(ret_worker);
      }
      // all temporary tables are transferred from Coordinator in over-max case
      DBUG_ASSERT(mts_dbs.num != OVER_MAX_DBS_IN_EVENT_MTS || !thd->temporary_tables);
      DBUG_ASSERT(!strcmp(mts_assigned_partitions[i]->db,
                          mts_dbs.num != OVER_MAX_DBS_IN_EVENT_MTS ?
                          mts_dbs.name[i] : all_db));
      DBUG_ASSERT(ret_worker == mts_assigned_partitions[i]->worker);
      DBUG_ASSERT(mts_assigned_partitions[i]->usage >= 0);
    }

    if ((ptr_group= gaq->get_job_group(rli->gaq->assigned_group_index))->
        worker_id == MTS_WORKER_UNDEF)
    {
      ptr_group->worker_id= ret_worker->id;

      DBUG_ASSERT(ptr_group->group_relay_log_name == NULL);
    }

    DBUG_ASSERT(i == mts_dbs.num || mts_dbs.num == OVER_MAX_DBS_IN_EVENT_MTS);
  }
  else
  {
    // a mini-group internal "regular" event
    if (rli->last_assigned_worker)
    {
      ret_worker= rli->last_assigned_worker;

      DBUG_ASSERT(rli->curr_group_assigned_parts.size() > 0 ||
                  ret_worker->id == 0);
    }
    else // int_, rand_, user_ var:s, load-data events
    {

      if (!(get_type_code() == binary_log::INTVAR_EVENT ||
            get_type_code() == binary_log::RAND_EVENT ||
            get_type_code() == binary_log::USER_VAR_EVENT ||
            get_type_code() == binary_log::BEGIN_LOAD_QUERY_EVENT ||
            get_type_code() == binary_log::APPEND_BLOCK_EVENT ||
            is_ignorable_event()))
      {
        DBUG_ASSERT(!ret_worker);

        llstr(rli->get_event_relay_log_pos(), llbuff);
        my_error(ER_MTS_CANT_PARALLEL, MYF(0),
                 get_type_str(), rli->get_event_relay_log_name(), llbuff,
                 "the event is a part of a group that is unsupported in "
                 "the parallel execution mode");

        DBUG_RETURN(ret_worker);
      }
      /*
        In the logical clock scheduler any internal gets scheduled directly.
        That is Int_var, @User_var and Rand bypass the deferred array.
        Their association with relay-log physical coordinates is provided
        by the same mechanism that applies to a regular event.
      */
      Slave_job_item job_item= {this, rli->get_event_relay_log_number(),
                                rli->get_event_start_pos()};
      rli->curr_group_da.push_back(job_item);

      DBUG_ASSERT(!ret_worker);
      DBUG_RETURN (ret_worker);
    }
  }

  DBUG_ASSERT(ret_worker);
  // T-event: Commit, Xid, a DDL query or dml query of B-less group.4

  /*
    Preparing event physical coordinates info for Worker before any
    event got scheduled so when Worker error-stopped at the first
    event it would be aware of where exactly in the event stream.
  */
  if (!ret_worker->master_log_change_notified)
  {
    if (!ptr_group)
      ptr_group= gaq->get_job_group(rli->gaq->assigned_group_index);
    ptr_group->group_master_log_name=
      my_strdup(key_memory_log_event, rli->get_group_master_log_name(), MYF(MY_WME));
    ret_worker->master_log_change_notified= true;

    DBUG_ASSERT(!ptr_group->notified);
#ifndef DBUG_OFF
    ptr_group->notified= true;
#endif
  }

  if (ends_group() || !rli->curr_group_seen_begin)
  {
    rli->mts_group_status= Relay_log_info::MTS_END_GROUP;
    if (rli->curr_group_isolated)
      set_mts_isolate_group();
    if (!ptr_group)
      ptr_group= gaq->get_job_group(rli->gaq->assigned_group_index);

    DBUG_ASSERT(ret_worker != NULL);

    /*
      The following two blocks are executed if the worker has not been
      notified about new relay-log or a new checkpoints.
      Relay-log string is freed by Coordinator, Worker deallocates
      strings in the checkpoint block.
      However if the worker exits earlier reclaiming for both happens anyway at
      GAQ delete.
    */
    if (!ret_worker->relay_log_change_notified)
    {
      /*
        Prior this event, C rotated the relay log to drop each
        Worker's notified flag. Now group terminating event initiates
        the new relay-log (where the current event is from) name
        delivery to Worker that will receive it in commit_positions().
      */
      DBUG_ASSERT(ptr_group->group_relay_log_name == NULL);

      ptr_group->group_relay_log_name= (char *)
        my_malloc(key_memory_log_event,
                  strlen(rli->
                         get_group_relay_log_name()) + 1, MYF(MY_WME));
      strcpy(ptr_group->group_relay_log_name,
             rli->get_event_relay_log_name());

      DBUG_ASSERT(ptr_group->group_relay_log_name != NULL);

      ret_worker->relay_log_change_notified= TRUE;
    }

    if (!ret_worker->checkpoint_notified)
    {
      if (!ptr_group)
        ptr_group= gaq->get_job_group(rli->gaq->assigned_group_index);
      ptr_group->checkpoint_log_name=
        my_strdup(key_memory_log_event, rli->get_group_master_log_name(), MYF(MY_WME));
      ptr_group->checkpoint_log_pos= rli->get_group_master_log_pos();
      ptr_group->checkpoint_relay_log_name=
        my_strdup(key_memory_log_event, rli->get_group_relay_log_name(), MYF(MY_WME));
      ptr_group->checkpoint_relay_log_pos= rli->get_group_relay_log_pos();
      ptr_group->shifted= ret_worker->bitmap_shifted;
      ret_worker->bitmap_shifted= 0;
      ret_worker->checkpoint_notified= TRUE;
    }
    ptr_group->checkpoint_seqno= rli->checkpoint_seqno;
    ptr_group->ts= common_header->when.tv_sec + (time_t) exec_time; // Seconds_behind_master related
    rli->checkpoint_seqno++;
    /*
      Coordinator should not use the main memroot however its not
      reset elsewhere either, so let's do it safe way.
      The main mem root is also reset by the SQL thread in at the end
      of applying which Coordinator does not do in this case.
      That concludes the memroot reset can't harm anything in SQL thread roles
      after Coordinator has finished its current scheduling.
    */
    free_root(thd->mem_root,MYF(MY_KEEP_PREALLOC));

#ifndef DBUG_OFF
    w_rr++;
#endif

  }

  DBUG_RETURN (ret_worker);
}

/**
   Scheduling event to execute in parallel or execute it directly.
   In MTS case the event gets associated with either Coordinator or a
   Worker.  A special case of the association is NULL when the Worker
   can't be decided yet.  In the single threaded sequential mode the
   event maps to SQL thread rli.

   @note in case of MTS failure Coordinator destroys all gathered
         deferred events.

   @return 0 as success, otherwise a failure.
*/
int Log_event::apply_event(Relay_log_info *rli)
{
  DBUG_ENTER("LOG_EVENT:apply_event");
  bool parallel= FALSE;
  enum enum_mts_event_exec_mode actual_exec_mode= EVENT_EXEC_PARALLEL;
  THD *rli_thd= rli->info_thd;

  worker= rli;

  if (rli->is_mts_recovery())
  {
    bool skip=
      bitmap_is_set(&rli->recovery_groups, rli->mts_recovery_index) &&
      (get_mts_execution_mode(::server_id,
                              rli->mts_group_status ==
                              Relay_log_info::MTS_IN_GROUP,
                              rli->current_mts_submode->get_type() ==
                              MTS_PARALLEL_TYPE_DB_NAME)
       == EVENT_EXEC_PARALLEL);
    if (skip)
    {
      DBUG_RETURN(0);
    }
    else
    {
      DBUG_RETURN(do_apply_event(rli));
    }
  }

  if (!(parallel= rli->is_parallel_exec()) ||
      ((actual_exec_mode=
        get_mts_execution_mode(::server_id,
                               rli->mts_group_status ==
                               Relay_log_info::MTS_IN_GROUP,
                               rli->current_mts_submode->get_type() ==
                               MTS_PARALLEL_TYPE_DB_NAME))
       != EVENT_EXEC_PARALLEL))
  {
    if (parallel)
    {
      /*
         There are two classes of events that Coordinator executes
         itself. One e.g the master Rotate requires all Workers to finish up
         their assignments. The other async class, e.g the slave Rotate,
         can't have this such synchronization because Worker might be waiting
         for terminal events to finish.
      */

      if (actual_exec_mode != EVENT_EXEC_ASYNC)
      {
        /*
          this  event does not split the current group but is indeed
          a separator beetwen two master's binlog therefore requiring
          Workers to sync.
        */
        if (rli->curr_group_da.size() > 0 &&
            is_mts_db_partitioned(rli))
        {
          char llbuff[22];
          /*
             Possible reason is a old version binlog sequential event
             wrappped with BEGIN/COMMIT or preceeded by User|Int|Random- var.
             MTS has to stop to suggest restart in the permanent sequential mode.
          */
          llstr(rli->get_event_relay_log_pos(), llbuff);
          my_error(ER_MTS_CANT_PARALLEL, MYF(0),
                   get_type_str(), rli->get_event_relay_log_name(), llbuff,
                   "possible malformed group of events from an old master");

          /* Coordinator cant continue, it marks MTS group status accordingly */
          rli->mts_group_status= Relay_log_info::MTS_KILLED_GROUP;

          goto err;
        }
        /*
          Marking sure the event will be executed in sequential mode.
        */
        if (rli->current_mts_submode->wait_for_workers_to_finish(rli) == -1)
        {
          // handle synchronization error
          rli->report(WARNING_LEVEL, 0,
                      "Slave worker thread has failed to apply an event. As a "
                      "consequence, the coordinator thread is stopping "
                      "execution.");
          DBUG_RETURN(-1);
        }
        /*
          Given not in-group mark the event handler can invoke checkpoint
          update routine in the following course.
        */
        DBUG_ASSERT(rli->mts_group_status == Relay_log_info::MTS_NOT_IN_GROUP
                    || !is_mts_db_partitioned(rli));

#ifndef DBUG_OFF
        /* all Workers are idle as done through wait_for_workers_to_finish */
        for (uint k= 0; k < rli->curr_group_da.size(); k++)
        {
          DBUG_ASSERT(!(rli->workers[k]->usage_partition));
          DBUG_ASSERT(!(rli->workers[k]->jobs.len));
        }
#endif
      }
      else
      {
        DBUG_ASSERT(actual_exec_mode == EVENT_EXEC_ASYNC);
      }
    }
    DBUG_RETURN(do_apply_event(rli));
  }

  DBUG_ASSERT(actual_exec_mode == EVENT_EXEC_PARALLEL);
  DBUG_ASSERT(!(rli->curr_group_seen_begin && ends_group()) ||
              /*
                This is an empty group being processed due to gtids.
              */
              (rli->curr_group_seen_begin && rli->curr_group_seen_gtid
              && ends_group()) || is_mts_db_partitioned(rli) ||
              rli->last_assigned_worker ||
              /*
                Begin_load_query can be logged w/o db info and within
                Begin/Commit. That's a pattern forcing sequential
                applying of LOAD-DATA.
              */
              (rli->curr_group_da.back().data->
               get_type_code() == binary_log::BEGIN_LOAD_QUERY_EVENT));

  worker= NULL;
  rli->mts_group_status= Relay_log_info::MTS_IN_GROUP;

  worker= (Relay_log_info*)
    (rli->last_assigned_worker= get_slave_worker(rli));

#ifndef DBUG_OFF
  if (rli->last_assigned_worker)
    DBUG_PRINT("mts", ("Assigning job to worker %lu",
               rli->last_assigned_worker->id));
#endif

err:
  if (rli_thd->is_error())
  {
    DBUG_ASSERT(!worker);

    /*
      Destroy all deferred buffered events but the current prior to exit.
      The current one will be deleted as an event never destined/assigned
      to any Worker in Coordinator's regular execution path.
    */
    for (uint k= 0; k < rli->curr_group_da.size(); k++)
    {
      Log_event *ev_buf= rli->curr_group_da[k].data;
      if (this != ev_buf)
        delete ev_buf;
    }
    rli->curr_group_da.clear();
  }
  else
  {
    DBUG_ASSERT(worker || rli->curr_group_assigned_parts.size() == 0);
  }

  DBUG_RETURN((!rli_thd->is_error() ||
               DBUG_EVALUATE_IF("fault_injection_get_slave_worker", 1, 0)) ?
              0 : -1);
}

#endif

/**************************************************************************
	Query_log_event methods
**************************************************************************/

#if defined(HAVE_REPLICATION) && !defined(MYSQL_CLIENT)

/**
  This (which is used only for SHOW BINLOG EVENTS) could be updated to
  print SET @@session_var=. But this is not urgent, as SHOW BINLOG EVENTS is
  only an information, it does not produce suitable queries to replay (for
  example it does not print LOAD DATA INFILE).
  @todo
    show the catalog ??
*/

int Query_log_event::pack_info(Protocol *protocol)
{
  // TODO: show the catalog ??
  String str_buf;
  // Add use `DB` to the string if required
  if (!(common_header->flags & LOG_EVENT_SUPPRESS_USE_F)
      && db && db_len)
  {
    str_buf.append("use ");
    append_identifier(this->thd, &str_buf, db, db_len);
    str_buf.append("; ");
  }
  // Add the query to the string
  if (query && q_len)
    str_buf.append(query);
 // persist the buffer in protocol
  protocol->store(str_buf.ptr(), str_buf.length(), &my_charset_bin);
  return 0;
}
#endif

#ifndef MYSQL_CLIENT

/**
  Utility function for the next method (Query_log_event::write()) .
*/
static void write_str_with_code_and_len(uchar **dst, const char *src,
                                        size_t len, uint code)
{
  /*
    only 1 byte to store the length of catalog, so it should not
    surpass 255
  */
  DBUG_ASSERT(len <= 255);
  DBUG_ASSERT(src);
  *((*dst)++)= code;
  *((*dst)++)= (uchar) len;
  memmove(*dst, src, len);
  (*dst)+= len;
}


/**
  Query_log_event::write().

  @note
    In this event we have to modify the header to have the correct
    EVENT_LEN_OFFSET as we don't yet know how many status variables we
    will print!
*/

bool Query_log_event::write(IO_CACHE* file)
{
  uchar buf[Binary_log_event::QUERY_HEADER_LEN + MAX_SIZE_LOG_EVENT_STATUS];
  uchar *start, *start_of_status;
  size_t event_length;

  if (!query)
    return 1;                                   // Something wrong with event

  /*
    We want to store the thread id:
    (- as an information for the user when he reads the binlog)
    - if the query uses temporary table: for the slave SQL thread to know to
    which master connection the temp table belongs.
    Now imagine we (write()) are called by the slave SQL thread (we are
    logging a query executed by this thread; the slave runs with
    --log-slave-updates). Then this query will be logged with
    thread_id=the_thread_id_of_the_SQL_thread. Imagine that 2 temp tables of
    the same name were created simultaneously on the master (in the master
    binlog you have
    CREATE TEMPORARY TABLE t; (thread 1)
    CREATE TEMPORARY TABLE t; (thread 2)
    ...)
    then in the slave's binlog there will be
    CREATE TEMPORARY TABLE t; (thread_id_of_the_slave_SQL_thread)
    CREATE TEMPORARY TABLE t; (thread_id_of_the_slave_SQL_thread)
    which is bad (same thread id!).

    To avoid this, we log the thread's thread id EXCEPT for the SQL
    slave thread for which we log the original (master's) thread id.
    Now this moves the bug: what happens if the thread id on the
    master was 10 and when the slave replicates the query, a
    connection number 10 is opened by a normal client on the slave,
    and updates a temp table of the same name? We get a problem
    again. To avoid this, in the handling of temp tables (sql_base.cc)
    we use thread_id AND server_id.  TODO when this is merged into
    4.1: in 4.1, slave_proxy_id has been renamed to pseudo_thread_id
    and is a session variable: that's to make mysqlbinlog work with
    temp tables. We probably need to introduce

    SET PSEUDO_SERVER_ID
    for mysqlbinlog in 4.1. mysqlbinlog would print:
    SET PSEUDO_SERVER_ID=
    SET PSEUDO_THREAD_ID=
    for each query using temp tables.
  */
  int4store(buf + Q_THREAD_ID_OFFSET, slave_proxy_id);
  int4store(buf + Q_EXEC_TIME_OFFSET, exec_time);
  buf[Q_DB_LEN_OFFSET] = (char) db_len;
  int2store(buf + Q_ERR_CODE_OFFSET, error_code);

  /*
    You MUST always write status vars in increasing order of code. This
    guarantees that a slightly older slave will be able to parse those he
    knows.
  */
  start_of_status= start= buf+Binary_log_event::QUERY_HEADER_LEN;
  if (flags2_inited)
  {
    *start++= Q_FLAGS2_CODE;
    int4store(start, flags2);
    start+= 4;
  }
  if (sql_mode_inited)
  {
    *start++= Q_SQL_MODE_CODE;
    int8store(start, sql_mode);
    start+= 8;
  }
  if (catalog_len) // i.e. this var is inited (false for 4.0 events)
  {
    write_str_with_code_and_len(&start,
                                catalog, catalog_len, Q_CATALOG_NZ_CODE);
    /*
      In 5.0.x where x<4 masters we used to store the end zero here. This was
      a waste of one byte so we don't do it in x>=4 masters. We change code to
      Q_CATALOG_NZ_CODE, because re-using the old code would make x<4 slaves
      of this x>=4 master segfault (expecting a zero when there is
      none). Remaining compatibility problems are: the older slave will not
      find the catalog; but it is will not crash, and it's not an issue
      that it does not find the catalog as catalogs were not used in these
      older MySQL versions (we store it in binlog and read it from relay log
      but do nothing useful with it). What is an issue is that the older slave
      will stop processing the Q_* blocks (and jumps to the db/query) as soon
      as it sees unknown Q_CATALOG_NZ_CODE; so it will not be able to read
      Q_AUTO_INCREMENT*, Q_CHARSET and so replication will fail silently in
      various ways. Documented that you should not mix alpha/beta versions if
      they are not exactly the same version, with example of 5.0.3->5.0.2 and
      5.0.4->5.0.3. If replication is from older to new, the new will
      recognize Q_CATALOG_CODE and have no problem.
    */
  }
  if (auto_increment_increment != 1 || auto_increment_offset != 1)
  {
    *start++= Q_AUTO_INCREMENT;
    int2store(start, static_cast<uint16>(auto_increment_increment));
    int2store(start+2, static_cast<uint16>(auto_increment_offset));
    start+= 4;
  }
  if (charset_inited)
  {
    *start++= Q_CHARSET_CODE;
    memcpy(start, charset, 6);
    start+= 6;
  }
  if (time_zone_len)
  {
    /* In the TZ sys table, column Name is of length 64 so this should be ok */
    DBUG_ASSERT(time_zone_len <= MAX_TIME_ZONE_NAME_LENGTH);
    write_str_with_code_and_len(&start,
                                time_zone_str, time_zone_len, Q_TIME_ZONE_CODE);
  }
  if (lc_time_names_number)
  {
    DBUG_ASSERT(lc_time_names_number <= 0xFF);
    *start++= Q_LC_TIME_NAMES_CODE;
    int2store(start, lc_time_names_number);
    start+= 2;
  }
  if (charset_database_number)
  {
    DBUG_ASSERT(charset_database_number <= 0xFF);
    *start++= Q_CHARSET_DATABASE_CODE;
    int2store(start, charset_database_number);
    start+= 2;
  }
  if (table_map_for_update)
  {
    *start++= Q_TABLE_MAP_FOR_UPDATE_CODE;
    int8store(start, table_map_for_update);
    start+= 8;
  }
  if (master_data_written != 0)
  {
    /*
      Q_MASTER_DATA_WRITTEN_CODE only exists in relay logs where the master
      has binlog_version<4 and the slave has binlog_version=4. See comment
      for master_data_written in log_event.h for details.
    */
    *start++= Q_MASTER_DATA_WRITTEN_CODE;
    int4store(start, static_cast<uint32>(master_data_written));
    start+= 4;
  }

  if (thd && thd->need_binlog_invoker())
  {
    LEX_CSTRING invoker_user;
    LEX_CSTRING invoker_host;
    memset(&invoker_user, 0, sizeof(invoker_user));
    memset(&invoker_host, 0, sizeof(invoker_host));

    if (thd->slave_thread && thd->has_invoker())
    {
      /* user will be null, if master is older than this patch */
      invoker_user= thd->get_invoker_user();
      invoker_host= thd->get_invoker_host();
    }
    else
    {
      Security_context *ctx= thd->security_context();
      LEX_CSTRING priv_user= ctx->priv_user();
      LEX_CSTRING priv_host= ctx->priv_host();

      invoker_user.length= priv_user.length;
      invoker_user.str= (char *) priv_user.str;
      if (priv_host.str[0] != '\0')
      {
        invoker_host.str= (char *) priv_host.str;
        invoker_host.length= priv_host.length;
      }
    }

    if (invoker_user.length > 0)
    {
      *start++= Q_INVOKER;

      /*
        Store user length and user. The max length of use is 16, so 1 byte is
        enough to store the user's length.
       */
      *start++= (uchar)invoker_user.length;
      memcpy(start, invoker_user.str, invoker_user.length);
      start+= invoker_user.length;

      /*
        Store host length and host. The max length of host is 60, so 1 byte is
        enough to store the host's length.
       */
      *start++= (uchar)invoker_host.length;
      memcpy(start, invoker_host.str, invoker_host.length);
      start+= invoker_host.length;
    }
  }

  if (thd && thd->get_binlog_accessed_db_names() != NULL)
  {
    uchar dbs;
    *start++= Q_UPDATED_DB_NAMES;

    compile_time_assert(MAX_DBS_IN_EVENT_MTS <= OVER_MAX_DBS_IN_EVENT_MTS);

    /* 
       In case of the number of db:s exceeds MAX_DBS_IN_EVENT_MTS
       no db:s is written and event will require the sequential applying on slave.
    */
    dbs=
      (thd->get_binlog_accessed_db_names()->elements <= MAX_DBS_IN_EVENT_MTS) ?
      thd->get_binlog_accessed_db_names()->elements : OVER_MAX_DBS_IN_EVENT_MTS;

    DBUG_ASSERT(dbs != 0);

    if (dbs <= MAX_DBS_IN_EVENT_MTS)
    {
      List_iterator_fast<char> it(*thd->get_binlog_accessed_db_names());
      char *db_name= it++;
      /* 
         the single "" db in the acccessed db list corresponds to the same as
         exceeds MAX_DBS_IN_EVENT_MTS case, so dbs is set to the over-max.
      */
      if (dbs == 1 && !strcmp(db_name, ""))
        dbs= OVER_MAX_DBS_IN_EVENT_MTS;
      *start++= dbs;
      if (dbs != OVER_MAX_DBS_IN_EVENT_MTS)
        do
        {
          strcpy((char*) start, db_name);
          start += strlen(db_name) + 1;
        } while ((db_name= it++));
    }
    else
    {
      *start++= dbs;
    }
  }

  if (thd && thd->query_start_usec_used)
  {
    *start++= Q_MICROSECONDS;
    get_time();
    int3store(start, common_header->when.tv_usec);
    start+= 3;
  }

  /*
    We store SEQ_UNINIT in the following status var since we don't have the
    logical timestamp values as of yet. They will will be updated in the
    do_write_cache.
  */
  if (file->commit_seq_offset == 0)
  {
    file->commit_seq_offset= Binary_log_event::QUERY_HEADER_LEN +
                             (uint)(start-start_of_status);
    *start++= Q_COMMIT_TS2;
    int8store(start, SEQ_UNINIT);
    int8store(start + 8, SEQ_UNINIT);
    start+= COMMIT_SEQ_LEN;
  }
  /*
    NOTE: When adding new status vars, please don't forget to update
    the MAX_SIZE_LOG_EVENT_STATUS in log_event.h

    Here there could be code like
    if (command-line-option-which-says-"log_this_variable" && inited)
    {
    *start++= Q_THIS_VARIABLE_CODE;
    int4store(start, this_variable);
    start+= 4;
    }
  */

  /* Store length of status variables */
  status_vars_len= (uint) (start-start_of_status);
  DBUG_ASSERT(status_vars_len <= MAX_SIZE_LOG_EVENT_STATUS);
  int2store(buf + Q_STATUS_VARS_LEN_OFFSET, status_vars_len);

  /*
    Calculate length of whole event
    The "1" below is the \0 in the db's length
  */
  event_length= (uint) (start-buf) + get_post_header_size_for_derived() + db_len + 1 + q_len;

  return (write_header(file, event_length) ||
          wrapper_my_b_safe_write(file, (uchar*) buf, Binary_log_event::QUERY_HEADER_LEN) ||
          write_post_header_for_derived(file) ||
          wrapper_my_b_safe_write(file, (uchar*) start_of_status,
                          (uint) (start-start_of_status)) ||
          wrapper_my_b_safe_write(file, db ? (uchar*) db : (uchar*)"", db_len + 1) ||
          wrapper_my_b_safe_write(file, (uchar*) query, q_len) ||
	  write_footer(file)) ? 1 : 0;
}


/**
  The simplest constructor that could possibly work.  This is used for
  creating static objects that have a special meaning and are invisible
  to the log.
*/
Query_log_event::Query_log_event()
  : binary_log::Query_event(),
    Log_event(header(), footer()),
    data_buf(NULL)
{}

/**
  Creates a Query Log Event.

  @param thd_arg      Thread handle
  @param query_arg    Array of char representing the query
  @param query_length Size of the 'query_arg' array
  @param using_trans  Indicates that there are transactional changes.
  @param immediate    After being written to the binary log, the event
                      must be flushed immediately. This indirectly implies
                      the stmt-cache.
  @param suppress_use Suppress the generation of 'USE' statements
  @param errcode      The error code of the query
  @param ignore       Ignore user's statement, i.e. lex information, while
                      deciding which cache must be used.
*/
Query_log_event::Query_log_event(THD* thd_arg, const char* query_arg,
				 size_t query_length, bool using_trans,
				 bool immediate, bool suppress_use,
                                 int errcode, bool ignore_cmd_internals)

: binary_log::Query_event(query_arg,
                          thd_arg->catalog().str,
                          thd_arg->db().str,
                          query_length,
                          thd_arg->thread_id(),
                          thd_arg->variables.sql_mode,
                          thd_arg->variables.auto_increment_increment,
                          thd_arg->variables.auto_increment_offset,
                          thd_arg->variables.lc_time_names->number,
                          (ulonglong)thd_arg->table_map_for_update,
                          errcode,
                          thd_arg->db().str ? strlen(thd_arg->db().str) : 0,
                          thd_arg->catalog().str ? strlen(thd_arg->catalog().str) : 0),
  Log_event(thd_arg,
            (thd_arg->thread_specific_used ? LOG_EVENT_THREAD_SPECIFIC_F :
             0) |
            (suppress_use ? LOG_EVENT_SUPPRESS_USE_F : 0),
            using_trans ? Log_event::EVENT_TRANSACTIONAL_CACHE :
                          Log_event::EVENT_STMT_CACHE,
            Log_event::EVENT_NORMAL_LOGGING,
            header(), footer()),
  data_buf(0)
{
  /* save the original thread id; we already know the server id */
  slave_proxy_id= thd_arg->variables.pseudo_thread_id;
  if (query != 0)
    is_valid_param= true;
  /*
  exec_time calculation has changed to use the same method that is used
  to fill out "thd_arg->start_time"
  */

  struct timeval end_time;
  ulonglong micro_end_time= my_micro_time();
  my_micro_time_to_timeval(micro_end_time, &end_time);

  exec_time= end_time.tv_sec - thd_arg->start_time.tv_sec;

  /**
    @todo this means that if we have no catalog, then it is replicated
    as an existing catalog of length zero. is that safe? /sven
  */
  catalog_len = (catalog) ? strlen(catalog) : 0;
  /* status_vars_len is set just before writing the event */
  db_len = (db) ? strlen(db) : 0;
  if (thd_arg->variables.collation_database != thd_arg->db_charset)
    charset_database_number= thd_arg->variables.collation_database->number;
  
  /*
    We only replicate over the bits of flags2 that we need: the rest
    are masked out by "& OPTIONS_WRITTEN_TO_BINLOG".

    We also force AUTOCOMMIT=1.  Rationale (cf. BUG#29288): After
    fixing BUG#26395, we always write BEGIN and COMMIT around all
    transactions (even single statements in autocommit mode).  This is
    so that replication from non-transactional to transactional table
    and error recovery from XA to non-XA table should work as
    expected.  The BEGIN/COMMIT are added in log.cc. However, there is
    one exception: MyISAM bypasses log.cc and writes directly to the
    binlog.  So if autocommit is off, master has MyISAM, and slave has
    a transactional engine, then the slave will just see one long
    never-ending transaction.  The only way to bypass explicit
    BEGIN/COMMIT in the binlog is by using a non-transactional table.
    So setting AUTOCOMMIT=1 will make this work as expected.

    Note: explicitly replicate AUTOCOMMIT=1 from master. We do not
    assume AUTOCOMMIT=1 on slave; the slave still reads the state of
    the autocommit flag as written by the master to the binlog. This
    behavior may change after WL#4162 has been implemented.
  */
  flags2= (uint32) (thd_arg->variables.option_bits &
                    (OPTIONS_WRITTEN_TO_BIN_LOG & ~OPTION_NOT_AUTOCOMMIT));
  DBUG_ASSERT(thd_arg->variables.character_set_client->number < 256*256);
  DBUG_ASSERT(thd_arg->variables.collation_connection->number < 256*256);
  DBUG_ASSERT(thd_arg->variables.collation_server->number < 256*256);
  DBUG_ASSERT(thd_arg->variables.character_set_client->mbminlen == 1);
  int2store(charset, thd_arg->variables.character_set_client->number);
  int2store(charset+2, thd_arg->variables.collation_connection->number);
  int2store(charset+4, thd_arg->variables.collation_server->number);
  if (thd_arg->time_zone_used)
  {
    /*
      Note that our event becomes dependent on the Time_zone object
      representing the time zone. Fortunately such objects are never deleted
      or changed during mysqld's lifetime.
    */
    time_zone_len= thd_arg->variables.time_zone->get_name()->length();
    time_zone_str= thd_arg->variables.time_zone->get_name()->ptr();
  }
  else
    time_zone_len= 0;

  /*
    In what follows, we define in which cache, trx-cache or stmt-cache,
    this Query Log Event will be written to.

    If ignore_cmd_internals is defined, we rely on the is_trans flag to
    choose the cache and this is done in the base class Log_event. False
    means that the stmt-cache will be used and upon statement commit/rollback
    the cache will be flushed to disk. True means that the trx-cache will
    be used and upon transaction commit/rollback the cache will be flushed
    to disk.

    If set immediate cache is defined, for convenience, we automatically
    use the stmt-cache. This mean that the statement will be written
    to the stmt-cache and immediately flushed to disk without waiting
    for a commit/rollback notification.

    For example, the cluster/ndb captures a request to execute a DDL
    statement and synchronously propagate it to all available MySQL
    servers. Unfortunately, the current protocol assumes that the
    generated events are immediately written to diks and does not check
    for commit/rollback.

    Upon dropping a connection, DDLs (i.e. DROP TEMPORARY TABLE) are
    generated and in this case the statements have the immediate flag
    set because there is no commit/rollback.

    If the immediate flag is not set, the decision on the cache is based
    on the current statement and the flag is_trans, which indicates if
    a transactional engine was updated. 

    Statements are classifed as row producers (i.e. can_generate_row_events())
    or non-row producers. Non-row producers, DDL in general, are treated
    as the immediate flag was set and for convenience are written to the
    stmt-cache and immediately flushed to disk. 

    Row producers are handled in general according to the is_trans flag.
    False means that the stmt-cache will be used and upon statement
    commit/rollback the cache will be flushed to disk. True means that the
    trx-cache will be used and upon transaction commit/rollback the cache
    will be flushed to disk.

    Unfortunately, there are exceptions to this non-row and row producer
    rules:

      . The SAVEPOINT, ROLLBACK TO SAVEPOINT, RELEASE SAVEPOINT does not
        have the flag is_trans set because there is no updated engine but
        must be written to the trx-cache.

      . SET If auto-commit is on, it must not go through a cache.

      . CREATE TABLE is classfied as non-row producer but CREATE TEMPORARY
        must be handled as row producer.

      . DROP TABLE is classfied as non-row producer but DROP TEMPORARY
        must be handled as row producer.

    Finally, some statements that does not have the flag is_trans set may
    be written to the trx-cache based on the following criteria:

      . updated both a transactional and a non-transactional engine (i.e.
        stmt_has_updated_trans_table()).

      . accessed both a transactional and a non-transactional engine and
        is classified as unsafe (i.e. is_mixed_stmt_unsafe()).

      . is executed within a transaction and previously a transactional
        engine was updated and the flag binlog_direct_non_trans_update
        is set.
  */
  if (ignore_cmd_internals)
    return;

  /*
    TRUE defines that the trx-cache must be used.
  */
  bool cmd_can_generate_row_events= FALSE;
  /*
    TRUE defines that the trx-cache must be used.
  */
  bool cmd_must_go_to_trx_cache= FALSE;
   
  LEX *lex= thd->lex;
  if (!immediate)
  {
    switch (lex->sql_command)
    {
      case SQLCOM_DROP_TABLE:
        cmd_can_generate_row_events= lex->drop_temporary &&
                                     thd->in_multi_stmt_transaction_mode();
      break;
      case SQLCOM_CREATE_TABLE:
        cmd_must_go_to_trx_cache= lex->select_lex->item_list.elements &&
                                  thd->is_current_stmt_binlog_format_row();
        cmd_can_generate_row_events= 
          ((lex->create_info.options & HA_LEX_CREATE_TMP_TABLE) &&
            thd->in_multi_stmt_transaction_mode()) || cmd_must_go_to_trx_cache;
        break;
      case SQLCOM_SET_OPTION:
        if (lex->autocommit)
          cmd_can_generate_row_events= cmd_must_go_to_trx_cache= FALSE;
        else
          cmd_can_generate_row_events= TRUE;
        break;
      case SQLCOM_RELEASE_SAVEPOINT:
      case SQLCOM_ROLLBACK_TO_SAVEPOINT:
      case SQLCOM_SAVEPOINT:
        cmd_can_generate_row_events= cmd_must_go_to_trx_cache= TRUE;
        break;
      default:
        cmd_can_generate_row_events= sqlcom_can_generate_row_events(thd);
        break;
    }
  }
  
  if (cmd_can_generate_row_events)
  {
    cmd_must_go_to_trx_cache= cmd_must_go_to_trx_cache || using_trans;
    if (cmd_must_go_to_trx_cache || stmt_has_updated_trans_table(thd) ||
        thd->lex->is_mixed_stmt_unsafe(thd->in_multi_stmt_transaction_mode(),
                                       thd->variables.binlog_direct_non_trans_update,
                                       trans_has_updated_trans_table(thd),
                                       thd->tx_isolation) ||
        (!thd->variables.binlog_direct_non_trans_update && trans_has_updated_trans_table(thd)))
    {
      event_logging_type= Log_event::EVENT_NORMAL_LOGGING; 
      event_cache_type= Log_event::EVENT_TRANSACTIONAL_CACHE;
    }
    else
    {
      event_logging_type= Log_event::EVENT_NORMAL_LOGGING; 
      event_cache_type= Log_event::EVENT_STMT_CACHE;
    }
  }
  else
  {
    event_logging_type= Log_event::EVENT_IMMEDIATE_LOGGING;
    event_cache_type= Log_event::EVENT_STMT_CACHE;
  }

  DBUG_ASSERT(event_cache_type != Log_event::EVENT_INVALID_CACHE);
  DBUG_ASSERT(event_logging_type != Log_event::EVENT_INVALID_LOGGING);
  DBUG_PRINT("info",("Query_log_event has flags2: %lu  sql_mode: %llu",
                     (ulong) flags2, (ulonglong) sql_mode));
}
#endif /* MYSQL_CLIENT */


/**
  This is used by the SQL slave thread to prepare the event before execution.
*/
Query_log_event::Query_log_event(const char* buf, uint event_len,
                                 const Format_description_event
                                 *description_event,
                                 Log_event_type event_type)
  :binary_log::Query_event(buf, event_len, description_event, event_type),
   Log_event(header(), footer())
{
  DBUG_ENTER("Query_log_event::Query_log_event(char*,...)");
  slave_proxy_id= thread_id;
  exec_time= query_exec_time;

  ulong buf_len= catalog_len + 1 +
                  time_zone_len + 1 +
                  user_len + 1 +
                  host_len + 1 +
                  data_len + 1;
#if !defined(MYSQL_CLIENT)
  buf_len+= sizeof(size_t)/*for db_len */ + db_len + 1 + QUERY_CACHE_FLAGS_SIZE;
#endif

  if (!(data_buf = (Log_event_header::Byte*) my_malloc(key_memory_log_event,
                                                       buf_len, MYF(MY_WME))))
    DBUG_VOID_RETURN;
  /*
    The data buffer is used by the slave SQL thread while applying
    the event. The catalog, time_zone)str, user, host, db, query
    are pointers to this data_buf. The function call below, points these
    const pointers to the data buffer.
  */
  if (!(fill_data_buf(data_buf, buf_len)))
    DBUG_VOID_RETURN;

  if(query != 0)
    is_valid_param= true;

  /**
    The buffer contains the following:
    +--------+-----------+------+------+---------+----+-------+
    | catlog | time_zone | user | host | db name | \0 | Query |
    +--------+-----------+------+------+---------+----+-------+

    To support the query cache we append the following buffer to the above
    +-------+----------------------------------------+-------+
    |db len | uninitiatlized space of size of db len | FLAGS |
    +-------+----------------------------------------+-------+

    The area of buffer starting from Query field all the way to the end belongs
    to the Query buffer and its structure is described in alloc_query() in
    sql_parse.cc

    We append the db length at the end of the buffer. This will be used by
    Query_cache::send_result_to_client() in case the query cache is On.
   */
#if !defined(MYSQL_CLIENT)
  size_t db_length= db_len;
  memcpy(data_buf + query_data_written, &db_length, sizeof(size_t));
#endif
  DBUG_VOID_RETURN;
}


#ifdef MYSQL_CLIENT
/**
  Query_log_event::print().

  @todo
    print the catalog ??
*/
void Query_log_event::print_query_header(IO_CACHE* file,
					 PRINT_EVENT_INFO* print_event_info)
{
  // TODO: print the catalog ??
  char buff[48], *end;  // Enough for "SET TIMESTAMP=1305535348.123456"
  char quoted_id[1+ 2*FN_REFLEN+ 2];
  size_t quoted_len= 0;
  bool different_db= true;
  uint32 tmp;

  if (!print_event_info->short_form)
  {
    print_header(file, print_event_info, FALSE);
    my_b_printf(file, "\t%s\tthread_id=%lu\texec_time=%lu\terror_code=%d\t"
                "last_committed=%llu\tsequence_number=%llu\n",
                get_type_str(), (ulong) thread_id, (ulong) exec_time,
                error_code, (long long int)last_committed,
                (long long int)sequence_number);
  }

  bool suppress_use_flag= is_binlog_rewrite_db(db);
  if ((common_header->flags & LOG_EVENT_SUPPRESS_USE_F))
  {
    if (!is_trans_keyword())
      print_event_info->db[0]= '\0';
  }

/*
  option_rewrite_set is used to check whether the USE DATABASE command needs
  to be suppressed or not.
  Suppress if the database being processed is in the list of database that
  needs to be rewritten. Skip otherwise.
*/
  else if (db && !suppress_use_flag)
  {
#ifdef MYSQL_SERVER
    quoted_len= my_strmov_quoted_identifier(this->thd, (char*)quoted_id, db, 0);
#else
    quoted_len= my_strmov_quoted_identifier((char*)quoted_id, db);
#endif
    quoted_id[quoted_len]= '\0';
    different_db= memcmp(print_event_info->db, db, db_len + 1);
    if (different_db)
      memcpy(print_event_info->db, db, db_len + 1);
    if (db[0] && different_db) 
      my_b_printf(file, "use %s%s\n", quoted_id, print_event_info->delimiter);
  }

  end= int10_to_str((long)common_header->when.tv_sec,
                    my_stpcpy(buff,"SET TIMESTAMP="),10);
  if (common_header->when.tv_usec)
    end+= sprintf(end, ".%06d", (int) common_header->when.tv_usec);
  end= my_stpcpy(end, print_event_info->delimiter);
  *end++='\n';
  DBUG_ASSERT(end < buff + sizeof(buff));
  my_b_write(file, (uchar*) buff, (uint) (end-buff));
  if ((!print_event_info->thread_id_printed ||
       ((common_header->flags & LOG_EVENT_THREAD_SPECIFIC_F) &&
        thread_id != print_event_info->thread_id)))
  {
    // If --short-form, print deterministic value instead of pseudo_thread_id.
    my_b_printf(file,"SET @@session.pseudo_thread_id=%lu%s\n",
                short_form ? 999999999 : (ulong)thread_id,
                print_event_info->delimiter);
    print_event_info->thread_id= thread_id;
    print_event_info->thread_id_printed= 1;
  }

  /*
    If flags2_inited==0, this is an event from 3.23 or 4.0; nothing to
    print (remember we don't produce mixed relay logs so there cannot be
    5.0 events before that one so there is nothing to reset).
  */
  if (likely(flags2_inited)) /* likely as this will mainly read 5.0 logs */
  {
    /* tmp is a bitmask of bits which have changed. */
    if (likely(print_event_info->flags2_inited)) 
      /* All bits which have changed */
      tmp= (print_event_info->flags2) ^ flags2;
    else /* that's the first Query event we read */
    {
      print_event_info->flags2_inited= 1;
      tmp= ~((uint32)0); /* all bits have changed */
    }

    if (unlikely(tmp)) /* some bits have changed */
    {
      bool need_comma= 0;
      my_b_printf(file, "SET ");
      print_set_option(file, tmp, OPTION_NO_FOREIGN_KEY_CHECKS, ~flags2,
                       "@@session.foreign_key_checks", &need_comma);
      print_set_option(file, tmp, OPTION_AUTO_IS_NULL, flags2,
                       "@@session.sql_auto_is_null", &need_comma);
      print_set_option(file, tmp, OPTION_RELAXED_UNIQUE_CHECKS, ~flags2,
                       "@@session.unique_checks", &need_comma);
      print_set_option(file, tmp, OPTION_NOT_AUTOCOMMIT, ~flags2,
                       "@@session.autocommit", &need_comma);
      my_b_printf(file,"%s\n", print_event_info->delimiter);
      print_event_info->flags2= flags2;
    }
  }

  /*
    Now the session variables;
    it's more efficient to pass SQL_MODE as a number instead of a
    comma-separated list.
    FOREIGN_KEY_CHECKS, SQL_AUTO_IS_NULL, UNIQUE_CHECKS are session-only
    variables (they have no global version; they're not listed in
    sql_class.h), The tests below work for pure binlogs or pure relay
    logs. Won't work for mixed relay logs but we don't create mixed
    relay logs (that is, there is no relay log with a format change
    except within the 3 first events, which mysqlbinlog handles
    gracefully). So this code should always be good.
  */

  if (likely(sql_mode_inited) &&
      (unlikely(print_event_info->sql_mode != sql_mode ||
                !print_event_info->sql_mode_inited)))
  {
    my_b_printf(file,"SET @@session.sql_mode=%lu%s\n",
                (ulong)sql_mode, print_event_info->delimiter);
    print_event_info->sql_mode= sql_mode;
    print_event_info->sql_mode_inited= 1;
  }
  if (print_event_info->auto_increment_increment != auto_increment_increment ||
      print_event_info->auto_increment_offset != auto_increment_offset)
  {
    my_b_printf(file,"SET @@session.auto_increment_increment=%u, @@session.auto_increment_offset=%u%s\n",
                auto_increment_increment,auto_increment_offset,
                print_event_info->delimiter);
    print_event_info->auto_increment_increment= auto_increment_increment;
    print_event_info->auto_increment_offset=    auto_increment_offset;
  }

  /* TODO: print the catalog when we feature SET CATALOG */

  if (likely(charset_inited) &&
      (unlikely(!print_event_info->charset_inited ||
                memcmp(print_event_info->charset, charset, 6))))
  {
    char *charset_p= charset; // Avoid type-punning warning.
    CHARSET_INFO *cs_info= get_charset(uint2korr(charset_p), MYF(MY_WME));
    if (cs_info)
    {
      /* for mysql client */
      my_b_printf(file, "/*!\\C %s */%s\n",
                  cs_info->csname, print_event_info->delimiter);
    }
    my_b_printf(file,"SET "
                "@@session.character_set_client=%d,"
                "@@session.collation_connection=%d,"
                "@@session.collation_server=%d"
                "%s\n",
                uint2korr(charset_p),
                uint2korr(charset+2),
                uint2korr(charset+4),
                print_event_info->delimiter);
    memcpy(print_event_info->charset, charset, 6);
    print_event_info->charset_inited= 1;
  }
  if (time_zone_len)
  {
    if (memcmp(print_event_info->time_zone_str,
               time_zone_str, time_zone_len+1))
    {
      my_b_printf(file,"SET @@session.time_zone='%s'%s\n",
                  time_zone_str, print_event_info->delimiter);
      memcpy(print_event_info->time_zone_str, time_zone_str, time_zone_len+1);
    }
  }
  if (lc_time_names_number != print_event_info->lc_time_names_number)
  {
    my_b_printf(file, "SET @@session.lc_time_names=%d%s\n",
                lc_time_names_number, print_event_info->delimiter);
    print_event_info->lc_time_names_number= lc_time_names_number;
  }
  if (charset_database_number != print_event_info->charset_database_number)
  {
    if (charset_database_number)
      my_b_printf(file, "SET @@session.collation_database=%d%s\n",
                  charset_database_number, print_event_info->delimiter);
    else
      my_b_printf(file, "SET @@session.collation_database=DEFAULT%s\n",
                  print_event_info->delimiter);
    print_event_info->charset_database_number= charset_database_number;
  }
}


void Query_log_event::print(FILE* file, PRINT_EVENT_INFO* print_event_info)
{
  IO_CACHE *const head= &print_event_info->head_cache;

  /**
    reduce the size of io cache so that the write function is called
    for every call to my_b_write().
   */
  DBUG_EXECUTE_IF ("simulate_file_write_error",
                   {head->write_pos= head->write_end- 500;});
  print_query_header(head, print_event_info);
  my_b_write(head, (uchar*) query, q_len);
  my_b_printf(head, "\n%s\n", print_event_info->delimiter);
}
#endif /* MYSQL_CLIENT */

#if defined(HAVE_REPLICATION) && !defined(MYSQL_CLIENT)

/**
   Associating slave Worker thread to a subset of temporary tables.

   @param thd_arg THD instance pointer
   @param rli     Relay_log_info of the worker
*/
void Query_log_event::attach_temp_tables_worker(THD *thd_arg,
                                                const Relay_log_info* rli)
{
  rli->current_mts_submode->attach_temp_tables(thd_arg, rli, this);
}

/**
   Dissociating slave Worker thread from its thd->temporary_tables
   to possibly update the involved entries of db-to-worker hash
   with new values of temporary_tables.

   @param thd_arg THD instance pointer
   @param rli     relay log info of the worker thread
*/
void Query_log_event::detach_temp_tables_worker(THD *thd_arg,
                                                const Relay_log_info *rli)
{
  rli->current_mts_submode->detach_temp_tables(thd_arg, rli, this);
}

/*
  Query_log_event::do_apply_event()
*/
int Query_log_event::do_apply_event(Relay_log_info const *rli)
{
  return do_apply_event(rli, query, q_len);
}

/*
  is_silent_error

  Return true if the thread has an error which should be
  handled silently
*/
  
static bool is_silent_error(THD* thd)
{
  DBUG_ENTER("is_silent_error");
  Diagnostics_area::Sql_condition_iterator it=
    thd->get_stmt_da()->sql_conditions();
  const Sql_condition *err;
  while ((err= it++))
  {
    DBUG_PRINT("info", ("has condition %d %s", err->mysql_errno(),
                        err->message_text()));
    switch (err->mysql_errno())
    {
    case ER_SLAVE_SILENT_RETRY_TRANSACTION:
    {
      DBUG_RETURN(true);
    }
    default:
      break;
    }
  }
  DBUG_RETURN(false);
}

/**
  @todo
  Compare the values of "affected rows" around here. Something
  like:
  @code
     if ((uint32) affected_in_event != (uint32) affected_on_slave)
     {
     sql_print_error("Slave: did not get the expected number of affected \
     rows running query from master - expected %d, got %d (this numbers \
     should have matched modulo 4294967296).", 0, ...);
     thd->query_error = 1;
     }
  @endcode
  We may also want an option to tell the slave to ignore "affected"
  mismatch. This mismatch could be implemented with a new ER_ code, and
  to ignore it you would use --slave-skip-errors...
*/
int Query_log_event::do_apply_event(Relay_log_info const *rli,
                                      const char *query_arg, size_t q_len_arg)
{
  DBUG_ENTER("Query_log_event::do_apply_event");
  int expected_error,actual_error= 0;
  HA_CREATE_INFO db_options;

  DBUG_PRINT("info", ("query=%s", query));

  /*
    Colleagues: please never free(thd->catalog) in MySQL. This would
    lead to bugs as here thd->catalog is a part of an alloced block,
    not an entire alloced block (see
    Query_log_event::do_apply_event()). Same for thd->db().str.  Thank
    you.
  */

  if (catalog_len)
  {
    LEX_CSTRING catalog_lex_cstr= { catalog, catalog_len};
    thd->set_catalog(catalog_lex_cstr);
  }
  else
    thd->set_catalog(EMPTY_CSTR);

  set_thd_db(thd, db, db_len);

  /*
    Setting the character set and collation of the current database thd->db.
   */
  load_db_opt_by_name(thd, thd->db().str, &db_options);
  if (db_options.default_table_charset)
    thd->db_charset= db_options.default_table_charset;
  thd->variables.auto_increment_increment= auto_increment_increment;
  thd->variables.auto_increment_offset=    auto_increment_offset;

  /*
    todo: such cleanup should not be specific to Query event and therefore
          is preferable at a common with other event pre-execution point
  */
  clear_all_errors(thd, const_cast<Relay_log_info*>(rli));
  if (strcmp("COMMIT", query) == 0 && rli->tables_to_lock != NULL)
  {
    /*
      Cleaning-up the last statement context:
      the terminal event of the current statement flagged with
      STMT_END_F got filtered out in ndb circular replication.
    */
    int error;
    char llbuff[22];
    if ((error= rows_event_stmt_cleanup(const_cast<Relay_log_info*>(rli), thd)))
    {
      const_cast<Relay_log_info*>(rli)->report(ERROR_LEVEL, error,
                  "Error in cleaning up after an event preceding the commit; "
                  "the group log file/position: %s %s",
                  const_cast<Relay_log_info*>(rli)->get_group_master_log_name(),
                  llstr(const_cast<Relay_log_info*>(rli)->get_group_master_log_pos(),
                        llbuff));
    }
    /*
      Executing a part of rli->stmt_done() logics that does not deal
      with group position change. The part is redundant now but is 
      future-change-proof addon, e.g if COMMIT handling will start checking
      invariants like IN_STMT flag must be off at committing the transaction.
    */
    const_cast<Relay_log_info*>(rli)->inc_event_relay_log_pos();
    const_cast<Relay_log_info*>(rli)->clear_flag(Relay_log_info::IN_STMT);
  }
  else
  {
    const_cast<Relay_log_info*>(rli)->slave_close_thread_tables(thd);
  }

  /*
    Note:   We do not need to execute reset_one_shot_variables() if this
            db_ok() test fails.
    Reason: The db stored in binlog events is the same for SET and for
            its companion query.  If the SET is ignored because of
            db_ok(), the companion query will also be ignored, and if
            the companion query is ignored in the db_ok() test of
            ::do_apply_event(), then the companion SET also have so
            we don't need to reset_one_shot_variables().
  */
  {
    thd->set_time(&(common_header->when));
    thd->set_query(query_arg, q_len_arg);
    thd->set_query_id(next_query_id());
    thd->variables.pseudo_thread_id= thread_id;		// for temp tables
    attach_temp_tables_worker(thd, rli);
    DBUG_PRINT("query",("%s", thd->query().str));

    if (ignored_error_code((expected_error= error_code)) ||
	!unexpected_error_code(expected_error))
    {
      if (flags2_inited)
        /*
          all bits of thd->variables.option_bits which are 1 in OPTIONS_WRITTEN_TO_BIN_LOG
          must take their value from flags2.
        */
        thd->variables.option_bits= flags2|(thd->variables.option_bits & ~OPTIONS_WRITTEN_TO_BIN_LOG);
      /*
        else, we are in a 3.23/4.0 binlog; we previously received a
        Rotate_log_event which reset thd->variables.option_bits and sql_mode etc, so
        nothing to do.
      */
      /*
        We do not replicate MODE_NO_DIR_IN_CREATE. That is, if the master is a
        slave which runs with SQL_MODE=MODE_NO_DIR_IN_CREATE, this should not
        force us to ignore the dir too. Imagine you are a ring of machines, and
        one has a disk problem so that you temporarily need
        MODE_NO_DIR_IN_CREATE on this machine; you don't want it to propagate
        elsewhere (you don't want all slaves to start ignoring the dirs).
      */
      if (sql_mode_inited)
        thd->variables.sql_mode=
          (sql_mode_t) ((thd->variables.sql_mode & MODE_NO_DIR_IN_CREATE) |
                       (sql_mode & ~(ulonglong) MODE_NO_DIR_IN_CREATE));
      if (charset_inited)
      {
        if (rli->cached_charset_compare(charset))
        {
          char *charset_p= charset; // Avoid type-punning warning.
          /* Verify that we support the charsets found in the event. */
          if (!(thd->variables.character_set_client=
                get_charset(uint2korr(charset_p), MYF(MY_WME))) ||
              !(thd->variables.collation_connection=
                get_charset(uint2korr(charset+2), MYF(MY_WME))) ||
              !(thd->variables.collation_server=
                get_charset(uint2korr(charset+4), MYF(MY_WME))))
          {
            /*
              We updated the thd->variables with nonsensical values (0). Let's
              set them to something safe (i.e. which avoids crash), and we'll
              stop with EE_UNKNOWN_CHARSET in compare_errors (unless set to
              ignore this error).
            */
            set_slave_thread_default_charset(thd, rli);
            goto compare_errors;
          }
          thd->update_charset(); // for the charset change to take effect
          /*
            Reset thd->query_string.cs to the newly set value.
            Note, there is a small flaw here. For a very short time frame
            if the new charset is different from the old charset and
            if another thread executes "SHOW PROCESSLIST" after
            the above thd->set_query() and before this thd->set_query(),
            and if the current query has some non-ASCII characters,
            the another thread may see some '?' marks in the PROCESSLIST
            result. This should be acceptable now. This is a reminder
            to fix this if any refactoring happens here sometime.
          */
          thd->set_query(query_arg, q_len_arg);
        }
      }
      if (time_zone_len)
      {
        String tmp(time_zone_str, time_zone_len, &my_charset_bin);
        if (!(thd->variables.time_zone= my_tz_find(thd, &tmp)))
        {
          my_error(ER_UNKNOWN_TIME_ZONE, MYF(0), tmp.c_ptr());
          thd->variables.time_zone= global_system_variables.time_zone;
          goto compare_errors;
        }
      }
      if (lc_time_names_number)
      {
        if (!(thd->variables.lc_time_names=
              my_locale_by_number(lc_time_names_number)))
        {
          my_printf_error(ER_UNKNOWN_ERROR,
                      "Unknown locale: '%d'", MYF(0), lc_time_names_number);
          thd->variables.lc_time_names= &my_locale_en_US;
          goto compare_errors;
        }
      }
      else
        thd->variables.lc_time_names= &my_locale_en_US;
      if (charset_database_number)
      {
        CHARSET_INFO *cs;
        if (!(cs= get_charset(charset_database_number, MYF(0))))
        {
          char buf[20];
          int10_to_str((int) charset_database_number, buf, -10);
          my_error(ER_UNKNOWN_COLLATION, MYF(0), buf);
          goto compare_errors;
        }
        thd->variables.collation_database= cs;
      }
      else
        thd->variables.collation_database= thd->db_charset;

      thd->table_map_for_update= (table_map)table_map_for_update;

      LEX_STRING user_lex= LEX_STRING();
      LEX_STRING host_lex= LEX_STRING();
      if (user)
      {
        user_lex.str= const_cast<char*>(user);
        user_lex.length= strlen(user);
      }
      if (host)
      {
        host_lex.str= const_cast<char*>(host);
        host_lex.length= strlen(host);
      }
      thd->set_invoker(&user_lex, &host_lex);
      /*
        Flag if we need to rollback the statement transaction on
        slave if it by chance succeeds.
        If we expected a non-zero error code and get nothing and,
        it is a concurrency issue or ignorable issue, effects
        of the statement should be rolled back.
      */
      if (expected_error &&
          (ignored_error_code(expected_error) ||
           concurrency_error_code(expected_error)))
      {
        thd->variables.option_bits|= OPTION_MASTER_SQL_ERROR;
      }
      /* Execute the query (note that we bypass dispatch_command()) */
      Parser_state parser_state;
      if (!parser_state.init(thd, thd->query().str, thd->query().length))
      {
        DBUG_ASSERT(thd->m_digest == NULL);
        thd->m_digest= & thd->m_digest_state;
        DBUG_ASSERT(thd->m_statement_psi == NULL);
        thd->m_statement_psi= MYSQL_START_STATEMENT(&thd->m_statement_state,
                                                    stmt_info_rpl.m_key,
                                                    thd->db().str,
                                                    thd->db().length,
                                                    thd->charset(), NULL);
        THD_STAGE_INFO(thd, stage_starting);
        MYSQL_SET_STATEMENT_TEXT(thd->m_statement_psi, thd->query().str,
                                 thd->query().length);

        mysql_parse(thd, &parser_state);
        /* Finalize server status flags after executing a statement. */
        thd->update_server_status();
        log_slow_statement(thd);
      }

      thd->variables.option_bits&= ~OPTION_MASTER_SQL_ERROR;

      /*
        Resetting the enable_slow_log thd variable.

        We need to reset it back to the opt_log_slow_slave_statements
        value after the statement execution (and slow logging
        is done). It might have changed if the statement was an
        admin statement (in which case, down in mysql_parse execution
        thd->enable_slow_log is set to the value of
        opt_log_slow_admin_statements).
      */
      thd->enable_slow_log= opt_log_slow_slave_statements;
    }
    else
    {
      /*
        The query got a really bad error on the master (thread killed etc),
        which could be inconsistent. Parse it to test the table names: if the
        replicate-*-do|ignore-table rules say "this query must be ignored" then
        we exit gracefully; otherwise we warn about the bad error and tell DBA
        to check/fix it.
      */
      if (mysql_test_parse_for_slave(thd))
        clear_all_errors(thd, const_cast<Relay_log_info*>(rli)); /* Can ignore query */
      else
      {
        rli->report(ERROR_LEVEL, ER_ERROR_ON_MASTER, ER(ER_ERROR_ON_MASTER),
                    expected_error, thd->query().str);
        thd->is_slave_error= 1;
      }
      goto end;
    }

    /* If the query was not ignored, it is printed to the general log */
    if (!thd->is_error() ||
        thd->get_stmt_da()->mysql_errno() != ER_SLAVE_IGNORED_TABLE)
    {
      /* log the rewritten query if the query was rewritten 
         and the option to log raw was not set.
        
         There is an assumption here. We assume that query log
         events can never have multi-statement queries, thus the
         parsed statement is the same as the raw one.
       */
      if (opt_general_log_raw || thd->rewritten_query.length() == 0)
        query_logger.general_log_write(thd, COM_QUERY, thd->query().str,
                                       thd->query().length);
      else
        query_logger.general_log_write(thd, COM_QUERY,
                                       thd->rewritten_query.c_ptr_safe(),
                                       thd->rewritten_query.length());
    }

compare_errors:
    /*
      In the slave thread, we may sometimes execute some DROP / * 40005
      TEMPORARY * / TABLE that come from parts of binlogs (likely if we
      use RESET SLAVE or CHANGE MASTER TO), while the temporary table
      has already been dropped. To ignore such irrelevant "table does
      not exist errors", we silently clear the error if TEMPORARY was used.
    */
    if (thd->lex->sql_command == SQLCOM_DROP_TABLE &&
        thd->lex->drop_temporary &&
        thd->is_error() &&
        thd->get_stmt_da()->mysql_errno() == ER_BAD_TABLE_ERROR &&
        !expected_error)
      thd->get_stmt_da()->reset_diagnostics_area();
    /*
      If we expected a non-zero error code, and we don't get the same error
      code, and it should be ignored or is related to a concurrency issue.
    */
    actual_error= thd->is_error() ? thd->get_stmt_da()->mysql_errno() : 0;
    DBUG_PRINT("info",("expected_error: %d  sql_errno: %d",
                       expected_error, actual_error));

    if ((expected_error && expected_error != actual_error &&
         !concurrency_error_code(expected_error)) &&
        !ignored_error_code(actual_error) &&
        !ignored_error_code(expected_error))
    {
      rli->report(ERROR_LEVEL, ER_INCONSISTENT_ERROR, ER(ER_INCONSISTENT_ERROR),
                  ER_SAFE(expected_error), expected_error,
                  (actual_error ?
                   thd->get_stmt_da()->message_text() :
                   "no error"),
                  actual_error, print_slave_db_safe(db), query_arg);
      thd->is_slave_error= 1;
    }
    /*
      If we get the same error code as expected and it is not a concurrency
      issue, or should be ignored.
    */
    else if ((expected_error == actual_error &&
              !concurrency_error_code(expected_error)) ||
             ignored_error_code(actual_error))
    {
      DBUG_PRINT("info",("error ignored"));
      if (actual_error && ignored_error_code(actual_error))
      {
        if (actual_error == ER_SLAVE_IGNORED_TABLE)
        {
          if (!slave_ignored_err_throttle.log())
            rli->report(INFORMATION_LEVEL, actual_error,
                        "Could not execute %s event. Detailed error: %s;"
                        " Error log throttle is enabled. This error will not be"
                        " displayed for next %lu secs. It will be suppressed",
                        get_type_str(), thd->get_stmt_da()->message_text(),
                        (window_size / 1000000));
        }
        else
          rli->report(INFORMATION_LEVEL, actual_error,
                      "Could not execute %s event. Detailed error: %s;",
                      get_type_str(), thd->get_stmt_da()->message_text());
      }
      clear_all_errors(thd, const_cast<Relay_log_info*>(rli));
      thd->killed= THD::NOT_KILLED;
    }
    /*
      Other cases: mostly we expected no error and get one.
    */
    else if (thd->is_slave_error || thd->is_fatal_error)
    {
      if (!is_silent_error(thd))
      {
        rli->report(ERROR_LEVEL, actual_error,
                    "Error '%s' on query. Default database: '%s'. Query: '%s'",
                    (actual_error ?
                     thd->get_stmt_da()->message_text() :
                     "unexpected success or fatal error"),
                    print_slave_db_safe(thd->db().str), query_arg);
      }
      thd->is_slave_error= 1;
    }

    /*
      TODO: compare the values of "affected rows" around here. Something
      like:
      if ((uint32) affected_in_event != (uint32) affected_on_slave)
      {
      sql_print_error("Slave: did not get the expected number of affected \
      rows running query from master - expected %d, got %d (this numbers \
      should have matched modulo 4294967296).", 0, ...);
      thd->is_slave_error = 1;
      }
      We may also want an option to tell the slave to ignore "affected"
      mismatch. This mismatch could be implemented with a new ER_ code, and
      to ignore it you would use --slave-skip-errors...

      To do the comparison we need to know the value of "affected" which the
      above mysql_parse() computed. And we need to know the value of
      "affected" in the master's binlog. Both will be implemented later. The
      important thing is that we now have the format ready to log the values
      of "affected" in the binlog. So we can release 5.0.0 before effectively
      logging "affected" and effectively comparing it.
    */
  } /* End of if (db_ok(... */

  {
    /**
      The following failure injecion works in cooperation with tests
      setting @@global.debug= 'd,stop_slave_middle_group'.
      The sql thread receives the killed status and will proceed
      to shutdown trying to finish incomplete events group.
    */

    // TODO: address the middle-group killing in MTS case

    DBUG_EXECUTE_IF("stop_slave_middle_group",
                    if (strcmp("COMMIT", query) != 0 &&
                        strcmp("BEGIN", query) != 0)
                    {
                      if (thd->get_transaction()->cannot_safely_rollback(
                          Transaction_ctx::SESSION))
                        const_cast<Relay_log_info*>(rli)->abort_slave= 1;
                    };);
  }

end:

  if (thd->temporary_tables)
    detach_temp_tables_worker(thd, rli);
  /*
    Probably we have set thd->query, thd->db, thd->catalog to point to places
    in the data_buf of this event. Now the event is going to be deleted
    probably, so data_buf will be freed, so the thd->... listed above will be
    pointers to freed memory.
    So we must set them to 0, so that those bad pointers values are not later
    used. Note that "cleanup" queries like automatic DROP TEMPORARY TABLE
    don't suffer from these assignments to 0 as DROP TEMPORARY
    TABLE uses the db.table syntax.
  */
  thd->set_catalog(NULL_CSTR);
  thd->set_db(NULL_CSTR);                 /* will free the current database */
  thd->reset_query();
  thd->lex->sql_command= SQLCOM_END;
  DBUG_PRINT("info", ("end: query= 0"));

  /* Mark the statement completed. */
  MYSQL_END_STATEMENT(thd->m_statement_psi, thd->get_stmt_da());
  thd->m_statement_psi= NULL;
  thd->m_digest= NULL;

  /*
    As a disk space optimization, future masters will not log an event for
    LAST_INSERT_ID() if that function returned 0 (and thus they will be able
    to replace the THD::stmt_depends_on_first_successful_insert_id_in_prev_stmt
    variable by (THD->first_successful_insert_id_in_prev_stmt > 0) ; with the
    resetting below we are ready to support that.
  */
  thd->first_successful_insert_id_in_prev_stmt_for_binlog= 0;
  thd->first_successful_insert_id_in_prev_stmt= 0;
  thd->stmt_depends_on_first_successful_insert_id_in_prev_stmt= 0;
  free_root(thd->mem_root,MYF(MY_KEEP_PREALLOC));
  DBUG_RETURN(thd->is_slave_error);
}

int Query_log_event::do_update_pos(Relay_log_info *rli)
{
  /*
    Note that we will not increment group* positions if we are just
    after a SET ONE_SHOT, because SET ONE_SHOT should not be separated
    from its following updating query.
  */
  int ret= 0;
  if (thd->one_shot_set)
  {
    rli->inc_event_relay_log_pos();
  }
  else
    ret= Log_event::do_update_pos(rli);

  DBUG_EXECUTE_IF("crash_after_commit_and_update_pos",
       if (!strcmp("COMMIT", query))
       {
         sql_print_information("Crashing crash_after_commit_and_update_pos.");
         rli->flush_info(true);
         ha_flush_logs(0); 
         DBUG_SUICIDE();
       }
  );
  
  return ret;
}


Log_event::enum_skip_reason
Query_log_event::do_shall_skip(Relay_log_info *rli)
{
  DBUG_ENTER("Query_log_event::do_shall_skip");
  DBUG_PRINT("debug", ("query: %s; q_len: %d", query, static_cast<int>(q_len)));
  DBUG_ASSERT(query && q_len > 0);

  if (rli->slave_skip_counter > 0)
  {
    if (strcmp("BEGIN", query) == 0)
    {
      thd->variables.option_bits|= OPTION_BEGIN;
      DBUG_RETURN(Log_event::continue_group(rli));
    }

    if (strcmp("COMMIT", query) == 0 || strcmp("ROLLBACK", query) == 0)
    {
      thd->variables.option_bits&= ~OPTION_BEGIN;
      DBUG_RETURN(Log_event::EVENT_SKIP_COUNT);
    }
  }
  Log_event::enum_skip_reason ret= Log_event::do_shall_skip(rli);
  DBUG_RETURN(ret);
}

#endif


/**************************************************************************
	Start_log_event_v3 methods
**************************************************************************/
#ifndef MYSQL_CLIENT
Start_log_event_v3::Start_log_event_v3()
  : binary_log::Start_event_v3(),
    Log_event(header(), footer(), Log_event::EVENT_INVALID_CACHE,
              Log_event::EVENT_INVALID_LOGGING)
{
  is_valid_param= true;
}
#endif

/*
  Start_log_event_v3::pack_info()
*/

#if defined(HAVE_REPLICATION) && !defined(MYSQL_CLIENT)
int Start_log_event_v3::pack_info(Protocol *protocol)
{
  char buf[12 + ST_SERVER_VER_LEN + 14 + 22], *pos;
  pos= my_stpcpy(buf, "Server ver: ");
  pos= my_stpcpy(pos, server_version);
  pos= my_stpcpy(pos, ", Binlog ver: ");
  pos= int10_to_str(binlog_version, pos, 10);
  protocol->store(buf, (uint) (pos-buf), &my_charset_bin);
  return 0;
}
#endif


/*
  Start_log_event_v3::print()
*/

#ifdef MYSQL_CLIENT
void Start_log_event_v3::print(FILE* file, PRINT_EVENT_INFO* print_event_info)
{
  DBUG_ENTER("Start_log_event_v3::print");

  IO_CACHE *const head= &print_event_info->head_cache;

  if (!print_event_info->short_form)
  {
    print_header(head, print_event_info, FALSE);
    my_b_printf(head, "\tStart: binlog v %d, server v %s created ",
                binlog_version, server_version);
    print_timestamp(head, NULL);
    if (created)
      my_b_printf(head," at startup");
    my_b_printf(head, "\n");
    if (common_header->flags & LOG_EVENT_BINLOG_IN_USE_F)
      my_b_printf(head, "# Warning: this binlog is either in use or was not "
                  "closed properly.\n");
  }
  if (!is_artificial_event() && created)
  {
#ifdef WHEN_WE_HAVE_THE_RESET_CONNECTION_SQL_COMMAND
    /*
      This is for mysqlbinlog: like in replication, we want to delete the stale
      tmp files left by an unclean shutdown of mysqld (temporary tables)
      and rollback unfinished transaction.
      Probably this can be done with RESET CONNECTION (syntax to be defined).
    */
    my_b_printf(head,"RESET CONNECTION%s\n", print_event_info->delimiter);
#else
    my_b_printf(head,"ROLLBACK%s\n", print_event_info->delimiter);
    if (print_event_info->is_gtid_next_set)
      print_event_info->is_gtid_next_valid= false;
#endif
  }
  // set gtid_next=automatic if we have previously set it to uuid:number
  if (!print_event_info->is_gtid_next_valid)
  {
    my_b_printf(head, "%sAUTOMATIC'%s\n",
                Gtid_log_event::SET_STRING_PREFIX,
                print_event_info->delimiter);
    print_event_info->is_gtid_next_set= false;
    print_event_info->is_gtid_next_valid= true;
  }
  if (temp_buf &&
      print_event_info->base64_output_mode != BASE64_OUTPUT_NEVER &&
      !print_event_info->short_form)
  {
    if (print_event_info->base64_output_mode != BASE64_OUTPUT_DECODE_ROWS)
      my_b_printf(head, "BINLOG '\n");
    print_base64(head, print_event_info, FALSE);
    print_event_info->printed_fd_event= TRUE;

    /*
      If --skip-gtids is given, the server when it replays the output
      should generate a new GTID if gtid_mode=ON.  However, when the
      server reads the base64-encoded Format_description_log_event, it
      will cleverly detect that this is a binlog to be replayed, and
      act a little bit like the replication thread, in the following
      sense: if the thread does not see any 'SET GTID_NEXT' statement,
      it will assume the binlog was created by an old server and try
      to preserve transactions as anonymous.  This is the opposite of
      what we want when passing the --skip-gtids flag, so therefore we
      output the following statement.

      The behavior where the client preserves transactions following a
      Format_description_log_event as anonymous was introduced in
      5.6.16.
    */
    if (print_event_info->skip_gtids)
      my_b_printf(head, "/*!50616 SET @@SESSION.GTID_NEXT='AUTOMATIC'*/%s\n",
                  print_event_info->delimiter);
  }
  DBUG_VOID_RETURN;
}
#endif /* MYSQL_CLIENT */

/*
  Start_log_event_v3::Start_log_event_v3()
*/

Start_log_event_v3::Start_log_event_v3(const char* buf, uint event_len,
                                       const Format_description_event
                                       *description_event)
: binary_log::Start_event_v3(buf, event_len, description_event),
  Log_event(header(), footer())
{
  is_valid_param= server_version[0] != 0;
  if (event_len < (uint)description_event->common_header_len +
      ST_COMMON_HEADER_LEN_OFFSET)
  {
    server_version[0]= 0;
    return;
  }
  buf+= description_event->common_header_len;
  binlog_version= uint2korr(buf+ST_BINLOG_VER_OFFSET);
  memcpy(server_version, buf+ST_SERVER_VER_OFFSET,
	 ST_SERVER_VER_LEN);
  // prevent overrun if log is corrupted on disk
  server_version[ST_SERVER_VER_LEN-1]= 0;
  created= uint4korr(buf+ST_CREATED_OFFSET);
  dont_set_created= 1;
}


/*
  Start_log_event_v3::write()
*/

#ifndef MYSQL_CLIENT
bool Start_log_event_v3::write(IO_CACHE* file)
{
  char buff[Binary_log_event::START_V3_HEADER_LEN];
  int2store(buff + ST_BINLOG_VER_OFFSET,binlog_version);
  memcpy(buff + ST_SERVER_VER_OFFSET,server_version,ST_SERVER_VER_LEN);
  if (!dont_set_created)
    created= get_time();
  int4store(buff + ST_CREATED_OFFSET, static_cast<uint32>(created));
  return (write_header(file, sizeof(buff)) ||
          wrapper_my_b_safe_write(file, (uchar*) buff, sizeof(buff)) ||
	  write_footer(file));
}
#endif


#if defined(HAVE_REPLICATION) && !defined(MYSQL_CLIENT)

/**
  Start_log_event_v3::do_apply_event() .
  The master started

    IMPLEMENTATION
    - To handle the case where the master died without having time to write
    DROP TEMPORARY TABLE, DO RELEASE_LOCK (prepared statements' deletion is
    TODO), we clean up all temporary tables that we got, if we are sure we
    can (see below).

  @todo
    - Remove all active user locks.
    Guilhem 2003-06: this is true but not urgent: the worst it can cause is
    the use of a bit of memory for a user lock which will not be used
    anymore. If the user lock is later used, the old one will be released. In
    other words, no deadlock problem.
*/

int Start_log_event_v3::do_apply_event(Relay_log_info const *rli)
{
  DBUG_ENTER("Start_log_event_v3::do_apply_event");
  int error= 0;
  switch (binlog_version)
  {
  case 3:
  case 4:
    /*
      This can either be 4.x (then a Start_log_event_v3 is only at master
      startup so we are sure the master has restarted and cleared his temp
      tables; the event always has 'created'>0) or 5.0 (then we have to test
      'created').
    */
    if (created)
    {
      error= close_temporary_tables(thd);
      cleanup_load_tmpdir();
    }
    else
    {
      /*
        Set all temporary tables thread references to the current thread
        as they may point to the "old" SQL slave thread in case of its
        restart.
      */
      TABLE *table;
      for (table= thd->temporary_tables; table; table= table->next)
        table->in_use= thd;
    }
    break;

    /*
       Now the older formats; in that case load_tmpdir is cleaned up by the I/O
       thread.
    */
  case 1:
    if (strncmp(rli->get_rli_description_event()->server_version,
                "3.23.57",7) >= 0 && created)
    {
      /*
        Can distinguish, based on the value of 'created': this event was
        generated at master startup.
      */
      error= close_temporary_tables(thd);
    }
    /*
      Otherwise, can't distinguish a Start_log_event generated at
      master startup and one generated by master FLUSH LOGS, so cannot
      be sure temp tables have to be dropped. So do nothing.
    */
    break;
  default:
    /* this case is impossible */
    DBUG_RETURN(1);
  }
  DBUG_RETURN(error);
}
#endif /* defined(HAVE_REPLICATION) && !defined(MYSQL_CLIENT) */

/***************************************************************************
       Format_description_log_event methods
****************************************************************************/

/**
  Format_description_log_event 1st ctor.

    Ctor. Can be used to create the event to write to the binary log (when the
    server starts or when FLUSH LOGS), or to create artificial events to parse
    binlogs from MySQL 3.23 or 4.x.
    When in a client, only the 2nd use is possible.

  @param binlog_version         the binlog version for which we want to build
                                an event. Can be 1 (=MySQL 3.23), 3 (=4.0.x
                                x>=2 and 4.1) or 4 (MySQL 5.0). Note that the
                                old 4.0 (binlog version 2) is not supported;
                                it should not be used for replication with
                                5.0.
  @param server_ver             a string containing the server version.
*/

Format_description_log_event::
Format_description_log_event(uint8_t binlog_ver, const char* server_ver)
: binary_log::Start_event_v3(binary_log::FORMAT_DESCRIPTION_EVENT),
  Format_description_event(binlog_ver,  (binlog_ver <= 3 || server_ver != 0) ?
                           server_ver : ::server_version)
{
  is_valid_param= header_is_valid() && version_is_valid();
  common_header->type_code= binary_log::FORMAT_DESCRIPTION_EVENT;
  /*
   We here have the possibility to simulate a master before we changed
   the table map id to be stored in 6 bytes: when it was stored in 4
   bytes (=> post_header_len was 6). This is used to test backward
   compatibility.
   This code can be removed after a few months (today is Dec 21st 2005),
   when we know that the 4-byte masters are not deployed anymore (check
   with Tomas Ulin first!), and the accompanying test (rpl_row_4_bytes)
   too.
  */
  DBUG_EXECUTE_IF("old_row_based_repl_4_byte_map_id_master",
                  post_header_len[binary_log::TABLE_MAP_EVENT-1]=
                  post_header_len[binary_log::WRITE_ROWS_EVENT_V1-1]=
                  post_header_len[binary_log::UPDATE_ROWS_EVENT_V1-1]=
                  post_header_len[binary_log::DELETE_ROWS_EVENT_V1-1]= 6;);
}


/**
  The problem with this constructor is that the fixed header may have a
  length different from this version, but we don't know this length as we
  have not read the Format_description_log_event which says it, yet. This
  length is in the post-header of the event, but we don't know where the
  post-header starts.

  So this type of event HAS to:
  - either have the header's length at the beginning (in the header, at a
  fixed position which will never be changed), not in the post-header. That
  would make the header be "shifted" compared to other events.
  - or have a header of size LOG_EVENT_MINIMAL_HEADER_LEN (19), in all future
  versions, so that we know for sure.

  I (Guilhem) chose the 2nd solution. Rotate has the same constraint (because
  it is sent before Format_description_log_event).
*/

Format_description_log_event::
Format_description_log_event(const char* buf, uint event_len,
                             const Format_description_event
                             *description_event)
  : binary_log::Start_event_v3(buf, event_len, description_event),
    Format_description_event(buf, event_len, description_event),
    Start_log_event_v3(buf, event_len, description_event)
{
  is_valid_param= header_is_valid() && version_is_valid();
  common_header->type_code= binary_log::FORMAT_DESCRIPTION_EVENT;

  /*
   We here have the possibility to simulate a master of before we changed
   the table map id to be stored in 6 bytes: when it was stored in 4
   bytes (=> post_header_len was 6). This is used to test backward
   compatibility.
 */
  DBUG_EXECUTE_IF("old_row_based_repl_4_byte_map_id_master",
                  post_header_len[binary_log::TABLE_MAP_EVENT-1]=
                  post_header_len[binary_log::WRITE_ROWS_EVENT_V1-1]=
                  post_header_len[binary_log::UPDATE_ROWS_EVENT_V1-1]=
                  post_header_len[binary_log::DELETE_ROWS_EVENT_V1-1]= 6;);
}

#ifndef MYSQL_CLIENT
bool Format_description_log_event::write(IO_CACHE* file)
{
  bool ret;
  bool no_checksum;
  /*
    We don't call Start_log_event_v3::write() because this would make 2
    my_b_safe_write().
  */
  uchar buff[Binary_log_event::FORMAT_DESCRIPTION_HEADER_LEN +
             BINLOG_CHECKSUM_ALG_DESC_LEN];
  size_t rec_size= sizeof(buff);
  int2store(buff + ST_BINLOG_VER_OFFSET,binlog_version);
  memcpy((char*) buff + ST_SERVER_VER_OFFSET,server_version,ST_SERVER_VER_LEN);
  if (!dont_set_created)
    created= get_time();
  int4store(buff + ST_CREATED_OFFSET, static_cast<uint32>(created));
  buff[ST_COMMON_HEADER_LEN_OFFSET]= LOG_EVENT_HEADER_LEN;
  memcpy((char*) buff+ST_COMMON_HEADER_LEN_OFFSET + 1,  &post_header_len.front(),
         Binary_log_event::LOG_EVENT_TYPES);
  /*
    if checksum is requested
    record the checksum-algorithm descriptor next to
    post_header_len vector which will be followed by the checksum value.
    Master is supposed to trigger checksum computing by binlog_checksum_options,
    slave does it via marking the event according to
    FD_queue checksum_alg value.
  */
  compile_time_assert(sizeof(BINLOG_CHECKSUM_ALG_DESC_LEN == 1));
#ifndef DBUG_OFF
  common_header->data_written= 0; // to prepare for need_checksum assert
#endif
  buff[Binary_log_event::FORMAT_DESCRIPTION_HEADER_LEN]= need_checksum() ?
    (uint8) common_footer->checksum_alg :
     (uint8) binary_log::BINLOG_CHECKSUM_ALG_OFF;
  /*
     FD of checksum-aware server is always checksum-equipped, (V) is in,
     regardless of @@global.binlog_checksum policy.
     Thereby a combination of (A) == 0, (V) != 0 means
     it's the checksum-aware server's FD event that heads checksum-free binlog
     file.
     Here 0 stands for checksumming OFF to evaluate (V) as 0 is that case.
     A combination of (A) != 0, (V) != 0 denotes FD of the checksum-aware server
     heading the checksummed binlog.
     (A), (V) presence in FD of the checksum-aware server makes the event
     1 + 4 bytes bigger comparing to the former FD.
  */

  if ((no_checksum= (common_footer->checksum_alg ==
                     binary_log::BINLOG_CHECKSUM_ALG_OFF)))
  {
    // Forcing (V) room to fill anyway
    common_footer->checksum_alg= binary_log::BINLOG_CHECKSUM_ALG_CRC32;
  }
  ret= (write_header(file, rec_size) ||
        wrapper_my_b_safe_write(file, buff, rec_size) ||
        write_footer(file));
  if (no_checksum)
    common_footer->checksum_alg= binary_log::BINLOG_CHECKSUM_ALG_OFF;
  return ret;
}
#endif

#if defined(HAVE_REPLICATION) && !defined(MYSQL_CLIENT)
int Format_description_log_event::do_apply_event(Relay_log_info const *rli)
{
  int ret= 0;
  DBUG_ENTER("Format_description_log_event::do_apply_event");

  /*
    As a transaction NEVER spans on 2 or more binlogs:
    if we have an active transaction at this point, the master died
    while writing the transaction to the binary log, i.e. while
    flushing the binlog cache to the binlog. XA guarantees that master has
    rolled back. So we roll back.
    Note: this event could be sent by the master to inform us of the
    format of its binlog; in other words maybe it is not at its
    original place when it comes to us; we'll know this by checking
    log_pos ("artificial" events have log_pos == 0).
  */
  if (!thd->rli_fake && !is_artificial_event() && created &&
      thd->get_transaction()->is_active(Transaction_ctx::SESSION))
  {
    /* This is not an error (XA is safe), just an information */
    rli->report(INFORMATION_LEVEL, 0,
                "Rolling back unfinished transaction (no COMMIT "
                "or ROLLBACK in relay log). A probable cause is that "
                "the master died while writing the transaction to "
                "its binary log, thus rolled back too."); 
    const_cast<Relay_log_info*>(rli)->cleanup_context(thd, 1);
  }

  /*
    If this event comes from ourselves, there is no cleaning task to
    perform, we don't call Start_log_event_v3::do_apply_event()
    (this was just to update the log's description event).
  */
  if (server_id != (uint32) ::server_id)
  {
    /*
      If the event was not requested by the slave i.e. the master sent
      it while the slave asked for a position >4, the event will make
      rli->group_master_log_pos advance. Say that the slave asked for
      position 1000, and the Format_desc event's end is 96. Then in
      the beginning of replication rli->group_master_log_pos will be
      0, then 96, then jump to first really asked event (which is
      >96). So this is ok.
    */
    ret= Start_log_event_v3::do_apply_event(rli);
  }

  if (!ret)
  {
    /* Save the information describing this binlog */
    const_cast<Relay_log_info *>(rli)->set_rli_description_event(this);
  }

  DBUG_RETURN(ret);
}

int Format_description_log_event::do_update_pos(Relay_log_info *rli)
{
  if (server_id == (uint32) ::server_id)
  {
    /*
      We only increase the relay log position if we are skipping
      events and do not touch any group_* variables, nor flush the
      relay log info.  If there is a crash, we will have to re-skip
      the events again, but that is a minor issue.

      If we do not skip stepping the group log position (and the
      server id was changed when restarting the server), it might well
      be that we start executing at a position that is invalid, e.g.,
      at a Rows_log_event or a Query_log_event preceeded by a
      Intvar_log_event instead of starting at a Table_map_log_event or
      the Intvar_log_event respectively.
     */
    rli->inc_event_relay_log_pos();
    return 0;
  }
  else
  {
    return Log_event::do_update_pos(rli);
  }
}

Log_event::enum_skip_reason
Format_description_log_event::do_shall_skip(Relay_log_info *rli)
{
  return Log_event::EVENT_SKIP_NOT;
}

#endif



  /**************************************************************************
        Load_log_event methods
   General note about Load_log_event: the binlogging of LOAD DATA INFILE is
   going to be changed in 5.0 (or maybe in 5.1; not decided yet).
   However, the 5.0 slave could still have to read such events (from a 4.x
   master), convert them (which just means maybe expand the header, when 5.0
   servers have a UID in events) (remember that whatever is after the header
   will be like in 4.x, as this event's format is not modified in 5.0 as we
   will use new types of events to log the new LOAD DATA INFILE features).
   To be able to read/convert, we just need to not assume that the common
   header is of length LOG_EVENT_HEADER_LEN (we must use the description
   event).
   Note that I (Guilhem) manually tested replication of a big LOAD DATA INFILE
   between 3.23 and 5.0, and between 4.0 and 5.0, and it works fine (and the
   positions displayed in SHOW SLAVE STATUS then are fine too).
  **************************************************************************/

#if defined(HAVE_REPLICATION) && !defined(MYSQL_CLIENT)
uint Load_log_event::get_query_buffer_length()
{
  return
    //the DB name may double if we escape the quote character
    5 + 2*db_len + 3 +
    18 + fname_len*4 + 2 +                    // "LOAD DATA INFILE 'file''"
    11 +                                    // "CONCURRENT "
    7 +					    // LOCAL
    9 +                                     // " REPLACE or IGNORE "
    13 + table_name_len*2 +                 // "INTO TABLE `table`"
    21 + sql_ex.data_info.field_term_len*4 + 2 +
                                            // " FIELDS TERMINATED BY 'str'"
    23 + sql_ex.data_info.enclosed_len*4 + 2 +
                                            // " OPTIONALLY ENCLOSED BY 'str'"
    12 + sql_ex.data_info.escaped_len*4 + 2 +         // " ESCAPED BY 'str'"
    21 + sql_ex.data_info.line_term_len*4 + 2 +
                                            // " LINES TERMINATED BY 'str'"
    19 + sql_ex.data_info.line_start_len*4 + 2 +
                                            // " LINES STARTING BY 'str'"
    15 + 22 +                               // " IGNORE xxx  LINES"
    3 + (num_fields-1)*2 + field_block_len; // " (field1, field2, ...)"
}


void Load_log_event::print_query(bool need_db, const char *cs, char *buf,
                                 char **end, char **fn_start, char **fn_end)
{
  char quoted_id[1 + NAME_LEN * 2 + 2];//quoted  length
  size_t  quoted_id_len= 0;
  char *pos= buf;

  if (need_db && db && db_len)
  {
    pos= my_stpcpy(pos, "use ");
#ifdef MYSQL_SERVER
    quoted_id_len= my_strmov_quoted_identifier(this->thd, (char *) quoted_id,
                                               db, 0);
#else
    quoted_id_len= my_strmov_quoted_identifier((char *) quoted_id, db);
#endif
    quoted_id[quoted_id_len]= '\0';
    pos= my_stpcpy(pos, quoted_id);
    pos= my_stpcpy(pos, "; ");
  }

  pos= my_stpcpy(pos, "LOAD DATA ");

  if (is_concurrent)
    pos= my_stpcpy(pos, "CONCURRENT ");

  if (fn_start)
    *fn_start= pos;

  if (check_fname_outside_temp_buf())
    pos= my_stpcpy(pos, "LOCAL ");
  pos= my_stpcpy(pos, "INFILE ");
  pos= pretty_print_str(pos, fname, fname_len);
  pos= my_stpcpy(pos, " ");

  if (sql_ex.data_info.opt_flags & REPLACE_FLAG)
    pos= my_stpcpy(pos, "REPLACE ");
  else if (sql_ex.data_info.opt_flags & IGNORE_FLAG)
    pos= my_stpcpy(pos, "IGNORE ");

  pos= my_stpcpy(pos ,"INTO");

  if (fn_end)
    *fn_end= pos;

  pos= my_stpcpy(pos ," TABLE ");
  memcpy(pos, table_name, table_name_len);
  pos+= table_name_len;

  if (cs != NULL)
  {
    pos= my_stpcpy(pos ," CHARACTER SET ");
    pos= my_stpcpy(pos ,  cs);
  }

  /* We have to create all optional fields as the default is not empty */
  pos= my_stpcpy(pos, " FIELDS TERMINATED BY ");
  pos= pretty_print_str(pos, sql_ex.data_info.field_term,
                        sql_ex.data_info.field_term_len);
  if (sql_ex.data_info.opt_flags & OPT_ENCLOSED_FLAG)
    pos= my_stpcpy(pos, " OPTIONALLY ");
  pos= my_stpcpy(pos, " ENCLOSED BY ");
  pos= pretty_print_str(pos, sql_ex.data_info.enclosed,
                        sql_ex.data_info.enclosed_len);

  pos= my_stpcpy(pos, " ESCAPED BY ");
  pos= pretty_print_str(pos, sql_ex.data_info.escaped,
                        sql_ex.data_info.escaped_len);

  pos= my_stpcpy(pos, " LINES TERMINATED BY ");
  pos= pretty_print_str(pos, sql_ex.data_info.line_term,
                        sql_ex.data_info.line_term_len);
  if (sql_ex.data_info.line_start_len)
  {
    pos= my_stpcpy(pos, " STARTING BY ");
    pos= pretty_print_str(pos, sql_ex.data_info.line_start,
                          sql_ex.data_info.line_start_len);
  }

  if ((long) skip_lines > 0)
  {
    pos= my_stpcpy(pos, " IGNORE ");
    pos= longlong10_to_str((longlong) skip_lines, pos, 10);
    pos= my_stpcpy(pos," LINES ");    
  }

  if (num_fields)
  {
    uint i;
    const char *field= fields;
    pos= my_stpcpy(pos, " (");
    for (i = 0; i < num_fields; i++)
    {
      if (i)
      {
        *pos++= ' ';
        *pos++= ',';
      }
      quoted_id_len= my_strmov_quoted_identifier(this->thd, quoted_id, field,
                                                 0);
      memcpy(pos, quoted_id, quoted_id_len-1);
    }
    *pos++= ')';
  }

  *end= pos;
}


int Load_log_event::pack_info(Protocol *protocol)
{
  char *buf, *end;

  if (!(buf= (char*) my_malloc(key_memory_log_event,
                               get_query_buffer_length(), MYF(MY_WME))))
    return 1;
  print_query(TRUE, NULL, buf, &end, 0, 0);
  protocol->store(buf, end-buf, &my_charset_bin);
  my_free(buf);
  return 0;
}
#endif /* defined(HAVE_REPLICATION) && !defined(MYSQL_CLIENT) */


#ifndef MYSQL_CLIENT

/*
  Load_log_event::write_data_header()
*/

bool Load_log_event::write_data_header(IO_CACHE* file)
{
  char buf[Binary_log_event::LOAD_HEADER_LEN];
  int4store(buf + L_THREAD_ID_OFFSET, slave_proxy_id);
  int4store(buf + L_EXEC_TIME_OFFSET, exec_time);
  int4store(buf + L_SKIP_LINES_OFFSET, skip_lines);
  buf[L_TBL_LEN_OFFSET] = (char)table_name_len;
  buf[L_DB_LEN_OFFSET] = (char)db_len;
  int4store(buf + L_NUM_FIELDS_OFFSET, num_fields);
  return my_b_safe_write(file, (uchar*)buf, Binary_log_event::LOAD_HEADER_LEN) != 0;
}


/*
  Load_log_event::write_data_body()
*/

bool Load_log_event::write_data_body(IO_CACHE* file)
{
  if (sql_ex.write_data(file))
    return 1;
  if (num_fields && fields && field_lens)
  {
    if (my_b_safe_write(file, (uchar*)field_lens, num_fields) ||
	my_b_safe_write(file, (uchar*)fields, field_block_len))
      return 1;
  }
  return (my_b_safe_write(file, (uchar*)table_name, table_name_len + 1) ||
	  my_b_safe_write(file, (uchar*)db, db_len + 1) ||
	  my_b_safe_write(file, (uchar*)fname, fname_len));
}


/*
  Load_log_event::Load_log_event()
*/

Load_log_event::Load_log_event(THD *thd_arg, sql_exchange *ex,
			       const char *db_arg, const char *table_name_arg,
			       List<Item> &fields_arg,
                               bool is_concurrent_arg,
			       enum enum_duplicates handle_dup,
			       bool ignore, bool using_trans)
  : binary_log::Load_event(),
   Log_event(thd_arg,
             thd_arg->thread_specific_used ? LOG_EVENT_THREAD_SPECIFIC_F : 0,
             using_trans ? Log_event::EVENT_TRANSACTIONAL_CACHE :
                           Log_event::EVENT_STMT_CACHE,
             Log_event::EVENT_NORMAL_LOGGING,
             header(), footer())
{
  thread_id= thd_arg->thread_id();
  slave_proxy_id= thd_arg->variables.pseudo_thread_id;
  table_name= table_name_arg ? table_name_arg : "";
  db= db_arg;
  fname= ex->file_name;
  local_fname= FALSE;
  is_concurrent= is_concurrent_arg;

  /*
  exec_time calculation has changed to use the same method that is used
  to fill out "thd_arg->start_time"
  */

  struct timeval end_time;
  ulonglong micro_end_time= my_micro_time();
  my_micro_time_to_timeval(micro_end_time, &end_time);

  exec_time= end_time.tv_sec - thd_arg->start_time.tv_sec;

  /* db can never be a zero pointer in 4.0 */
  db_len = strlen(db);
  table_name_len =  strlen(table_name);
  fname_len = (fname) ?  strlen(fname) : 0;
  sql_ex.data_info.field_term = ex->field.field_term->ptr();
  sql_ex.data_info.field_term_len = (uint8) ex->field.field_term->length();
  sql_ex.data_info.enclosed = ex->field.enclosed->ptr();
  sql_ex.data_info.enclosed_len = (uint8) ex->field.enclosed->length();
  sql_ex.data_info.line_term = ex->line.line_term->ptr();
  sql_ex.data_info.line_term_len = (uint8) ex->line.line_term->length();
  sql_ex.data_info.line_start = ex->line.line_start->ptr();
  sql_ex.data_info.line_start_len = (uint8) ex->line.line_start->length();
  sql_ex.data_info.escaped = (char*) ex->field.escaped->ptr();
  sql_ex.data_info.escaped_len = (uint8) ex->field.escaped->length();
  sql_ex.data_info.opt_flags = 0;
  sql_ex.data_info.cached_new_format = -1;

  if (ex->dumpfile)
    sql_ex.data_info.opt_flags|= DUMPFILE_FLAG;
  if (ex->field.opt_enclosed)
    sql_ex.data_info.opt_flags|= OPT_ENCLOSED_FLAG;

  sql_ex.data_info.empty_flags= 0;

  switch (handle_dup) {
  case DUP_REPLACE:
    sql_ex.data_info.opt_flags|= REPLACE_FLAG;
    break;
  case DUP_UPDATE:				// Impossible here
  case DUP_ERROR:
    break;
  }
  if (ignore)
    sql_ex.data_info.opt_flags|= IGNORE_FLAG;

  if (!ex->field.field_term->length())
    sql_ex.data_info.empty_flags |= FIELD_TERM_EMPTY;
  if (!ex->field.enclosed->length())
    sql_ex.data_info.empty_flags |= ENCLOSED_EMPTY;
  if (!ex->line.line_term->length())
    sql_ex.data_info.empty_flags |= LINE_TERM_EMPTY;
  if (!ex->line.line_start->length())
    sql_ex.data_info.empty_flags |= LINE_START_EMPTY;
  if (!ex->field.escaped->length())
    sql_ex.data_info.empty_flags |= ESCAPED_EMPTY;

  skip_lines = ex->skip_lines;

  List_iterator<Item> li(fields_arg);
  field_lens_buf.length(0);
  fields_buf.length(0);
  Item* item;
  while ((item = li++))
  {
    num_fields++;
    uchar len= (uchar) item->item_name.length();
    field_block_len += len + 1;
    fields_buf.append(item->item_name.ptr(), len + 1);
    field_lens_buf.append((char*)&len, 1);
  }

  field_lens = (const uchar*)field_lens_buf.ptr();
  fields = fields_buf.ptr();
  if (table_name != 0)
    is_valid_param= true;

  if (sql_ex.data_info.new_format())
    common_header->type_code= binary_log::NEW_LOAD_EVENT;
  else
    common_header->type_code= binary_log::LOAD_EVENT;
}
#endif /* !MYSQL_CLIENT */


/**
  @note
    The caller must do buf[event_len] = 0 before he starts using the
    constructed event.
*/
Load_log_event::Load_log_event(const char *buf, uint event_len,
                               const Format_description_event *description_event)
: binary_log::Load_event(buf, event_len, description_event),
  Log_event(header(), footer())
{
  DBUG_ENTER("Load_log_event");
  if (table_name != 0)
    is_valid_param= true;
  thread_id= slave_proxy_id;
  if (event_len)
  {
    /**
      We need to set exec_time here, which is ued to calcutate seconds behind
      master on the slave.
    */
    exec_time= load_exec_time;
    /*
      I (Guilhem) manually tested replication of LOAD DATA INFILE for 3.23->5.0,
      4.0->5.0 and 5.0->5.0 and it works.
    */
    sql_ex.data_info= sql_ex_data;
  }
  if (sql_ex.data_info.new_format())
    common_header->type_code= binary_log::NEW_LOAD_EVENT;
  else
    common_header->type_code= binary_log::LOAD_EVENT;
  DBUG_VOID_RETURN;
}


/*
  Load_log_event::print()
*/

#ifdef MYSQL_CLIENT
void Load_log_event::print(FILE* file, PRINT_EVENT_INFO* print_event_info)
{
  print(file, print_event_info, 0);
}


void Load_log_event::print(FILE* file_arg, PRINT_EVENT_INFO* print_event_info,
			   bool commented)
{
  IO_CACHE *const head= &print_event_info->head_cache;
  size_t id_len= 0;
  char str_buf[1 + 2*FN_REFLEN + 2];

  DBUG_ENTER("Load_log_event::print");
  if (!print_event_info->short_form)
  {
    print_header(head, print_event_info, FALSE);
    my_b_printf(head, "\tQuery\tthread_id=%u\texec_time=%ld\n",
                thread_id, exec_time);
  }

  bool different_db= 1;
  if (db)
  {
    /*
      If the database is different from the one of the previous statement, we
      need to print the "use" command, and we update the last_db.
      But if commented, the "use" is going to be commented so we should not
      update the last_db.
    */
    if ((different_db= memcmp(print_event_info->db, db, db_len + 1)) &&
        !commented)
      memcpy(print_event_info->db, db, db_len + 1);
  }
  
  if (db && db[0] && different_db)
  {
#ifdef MYSQL_SERVER
    id_len= my_strmov_quoted_identifier(this->thd, str_buf, db, 0);
#else
    id_len= my_strmov_quoted_identifier(str_buf, db);
#endif
    str_buf[id_len]= '\0';
    my_b_printf(head, "%suse %s%s\n",
                commented ? "# " : "", str_buf, print_event_info->delimiter);
  }
  if (common_header->flags & LOG_EVENT_THREAD_SPECIFIC_F)
    my_b_printf(head,"%sSET @@session.pseudo_thread_id=%lu%s\n",
            commented ? "# " : "", (ulong)thread_id,
            print_event_info->delimiter);
  my_b_printf(head, "%sLOAD DATA ",
              commented ? "# " : "");
  if (check_fname_outside_temp_buf())
    my_b_printf(head, "LOCAL ");
  my_b_printf(head, "INFILE '%-*s' ", static_cast<int>(fname_len), fname);

  if (sql_ex.data_info.opt_flags & REPLACE_FLAG)
    my_b_printf(head,"REPLACE ");
  else if (sql_ex.data_info.opt_flags & IGNORE_FLAG)
    my_b_printf(head,"IGNORE ");

#ifdef MYSQL_SERVER
    id_len= my_strmov_quoted_identifier(this->thd, str_buf, table_name, 0);
#else
    id_len= my_strmov_quoted_identifier(str_buf, table_name);
#endif
  str_buf[id_len]= '\0';
  my_b_printf(head, "INTO TABLE %s", str_buf);

  my_b_printf(head, " FIELDS TERMINATED BY ");
  pretty_print_str(head, sql_ex.data_info.field_term,
                   sql_ex.data_info.field_term_len);

  if (sql_ex.data_info.opt_flags & OPT_ENCLOSED_FLAG)
    my_b_printf(head," OPTIONALLY ");
  my_b_printf(head, " ENCLOSED BY ");
  pretty_print_str(head, sql_ex.data_info.enclosed,
                   sql_ex.data_info.enclosed_len);

  my_b_printf(head, " ESCAPED BY ");
  pretty_print_str(head, sql_ex.data_info.escaped,
                   sql_ex.data_info.escaped_len);

  my_b_printf(head," LINES TERMINATED BY ");
  pretty_print_str(head, sql_ex.data_info.line_term,
                   sql_ex.data_info.line_term_len);


  if (sql_ex.data_info.line_start)
  {
    my_b_printf(head," STARTING BY ");
    pretty_print_str(head, sql_ex.data_info.line_start,
                     sql_ex.data_info.line_start_len);
  }
  if ((long) skip_lines > 0)
    my_b_printf(head, " IGNORE %ld LINES", (long) skip_lines);

  if (num_fields)
  {
    uint i;
    const char* field = fields;
    my_b_printf(head, " (");
    for (i = 0; i < num_fields; i++)
    {
      if (i)
        my_b_printf(head, ",");
      id_len= my_strmov_quoted_identifier((char *) str_buf, field);
      str_buf[id_len]= '\0';
      my_b_printf(head, "%s", str_buf);

      field += field_lens[i]  + 1;
    }
    my_b_printf(head, ")");
  }

  my_b_printf(head, "%s\n", print_event_info->delimiter);
  DBUG_VOID_RETURN;
}
#endif /* MYSQL_CLIENT */

#ifndef MYSQL_CLIENT

/**
  Load_log_event::set_fields()

  @note
    This function can not use the member variable 
    for the database, since LOAD DATA INFILE on the slave
    can be for a different database than the current one.
    This is the reason for the affected_db argument to this method.
*/

void Load_log_event::set_fields(const char* affected_db, 
				List<Item> &field_list,
                                Name_resolution_context *context)
{
  uint i;
  const char* field = fields;
  for (i= 0; i < num_fields; i++)
  {
    field_list.push_back(new Item_field(context,
                                        affected_db, table_name, field));
    field+= field_lens[i]  + 1;
  }
}
#endif /* !MYSQL_CLIENT */


#if defined(HAVE_REPLICATION) && !defined(MYSQL_CLIENT)
/**
  Does the data loading job when executing a LOAD DATA on the slave.

  @param net
  @param rli
  @param use_rli_only_for_errors     If set to 1, rli is provided to
                                     Load_log_event::exec_event only for this
                                     function to have rli->get_rpl_log_name and
                                     rli->last_slave_error, both being used by
                                     error reports.  If set to 0, rli is provided
                                     for full use, i.e. for error reports and
                                     position advancing.

  @todo
    fix this; this can be done by testing rules in
    Create_file_log_event::exec_event() and then discarding Append_block and
    al.
  @todo
    this is a bug - this needs to be moved to the I/O thread

  @retval
    0           Success
  @retval
    1           Failure
*/

int Load_log_event::do_apply_event(NET* net, Relay_log_info const *rli,
                                   bool use_rli_only_for_errors)
{
  DBUG_ASSERT(thd->query().str == NULL);
  thd->reset_query();                    // Should not be needed
  set_thd_db(thd, db, db_len);
  thd->is_slave_error= 0;
  clear_all_errors(thd, const_cast<Relay_log_info*>(rli));

  /* see Query_log_event::do_apply_event() and BUG#13360 */
  DBUG_ASSERT(!rli->m_table_map.count());
  /*
    Usually lex_start() is called by mysql_parse(), but we need it here
    as the present method does not call mysql_parse().
  */
  lex_start(thd);
  thd->lex->local_file= local_fname;
  mysql_reset_thd_for_next_command(thd);

   /*
    We test replicate_*_db rules. Note that we have already prepared
    the file to load, even if we are going to ignore and delete it
    now. So it is possible that we did a lot of disk writes for
    nothing. In other words, a big LOAD DATA INFILE on the master will
    still consume a lot of space on the slave (space in the relay log
    + space of temp files: twice the space of the file to load...)
    even if it will finally be ignored.  TODO: fix this; this can be
    done by testing rules in Create_file_log_event::do_apply_event()
    and then discarding Append_block and al. Another way is do the
    filtering in the I/O thread (more efficient: no disk writes at
    all).


    Note:   We do not need to execute reset_one_shot_variables() if this
            db_ok() test fails.
    Reason: The db stored in binlog events is the same for SET and for
            its companion query.  If the SET is ignored because of
            db_ok(), the companion query will also be ignored, and if
            the companion query is ignored in the db_ok() test of
            ::do_apply_event(), then the companion SET also have so
            we don't need to reset_one_shot_variables().
  */
  if (rpl_filter->db_ok(thd->db().str))
  {
    thd->set_time(&(common_header->when));
    thd->set_query_id(next_query_id());
    DBUG_ASSERT(!thd->get_stmt_da()->is_set());

    TABLE_LIST tables;
    char table_buf[NAME_LEN + 1];
    my_stpcpy(table_buf, table_name);
    if (lower_case_table_names)
      my_casedn_str(system_charset_info, table_buf);
    tables.init_one_table(thd->strmake(thd->db().str, thd->db().length),
                          thd->db().length,
                          table_buf, strlen(table_buf),
                          table_buf, TL_WRITE);
    tables.updating= 1;

    // the table will be opened in mysql_load    
    if (rpl_filter->is_on() && !rpl_filter->tables_ok(thd->db().str, &tables))
    {
      // TODO: this is a bug - this needs to be moved to the I/O thread
      if (net)
        skip_load_data_infile(net);
    }
    else
    {
      char llbuff[22];
      char *end;
      enum enum_duplicates handle_dup;
      char *load_data_query;

      /*
        Forge LOAD DATA INFILE query which will be used in SHOW PROCESS LIST
        and written to slave's binlog if binlogging is on.
      */
      if (!(load_data_query= (char *)thd->alloc(get_query_buffer_length() + 1)))
      {
        /*
          This will set thd->fatal_error in case of OOM. So we surely will notice
          that something is wrong.
        */
        goto error;
      }

      print_query(FALSE, NULL, load_data_query, &end, NULL, NULL);
      *end= 0;
      thd->set_query(load_data_query, static_cast<size_t>(end - load_data_query));

      if (sql_ex.data_info.opt_flags & REPLACE_FLAG)
        handle_dup= DUP_REPLACE;
      else if (sql_ex.data_info.opt_flags & IGNORE_FLAG)
      {
        thd->lex->set_ignore(true);
        handle_dup= DUP_ERROR;
      }
      else
      {
        /*
          When replication is running fine, if it was DUP_ERROR on the
          master then we could choose IGNORE here, because if DUP_ERROR
          suceeded on master, and data is identical on the master and slave,
          then there should be no uniqueness errors on slave, so IGNORE is
          the same as DUP_ERROR. But in the unlikely case of uniqueness errors
          (because the data on the master and slave happen to be different
          (user error or bug), we want LOAD DATA to print an error message on
          the slave to discover the problem.

          If reading from net (a 3.23 master), mysql_load() will change this
          to IGNORE.
        */
        handle_dup= DUP_ERROR;
      }
      /*
        We need to set thd->lex->sql_command and thd->lex->duplicates
        since InnoDB tests these variables to decide if this is a LOAD
        DATA ... REPLACE INTO ... statement even though mysql_parse()
        is not called.  This is not needed in 5.0 since there the LOAD
        DATA ... statement is replicated using mysql_parse(), which
        sets the thd->lex fields correctly.
      */
      thd->lex->sql_command= SQLCOM_LOAD;
      thd->lex->duplicates= handle_dup;

      sql_exchange ex((char*)fname, sql_ex.data_info.opt_flags & DUMPFILE_FLAG);
      String field_term(sql_ex.data_info.field_term,
                        sql_ex.data_info.field_term_len,log_cs);
      String enclosed(sql_ex.data_info.enclosed,
                      sql_ex.data_info.enclosed_len,log_cs);
      String line_term(sql_ex.data_info.line_term,
                       sql_ex.data_info.line_term_len,log_cs);
      String line_start(sql_ex.data_info.line_start,
                        sql_ex.data_info.line_start_len,log_cs);
      String escaped(sql_ex.data_info.escaped,
                     sql_ex.data_info.escaped_len, log_cs);
      const String empty_str("", 0, log_cs);
      ex.field.field_term= &field_term;
      ex.field.enclosed= &enclosed;
      ex.line.line_term= &line_term;
      ex.line.line_start= &line_start;
      ex.field.escaped= &escaped;

      ex.field.opt_enclosed= (sql_ex.data_info.opt_flags & OPT_ENCLOSED_FLAG);
      if (sql_ex.data_info.empty_flags & FIELD_TERM_EMPTY)
        ex.field.field_term= &empty_str;

      ex.skip_lines= skip_lines;
      List<Item> field_list;
      thd->lex->select_lex->context.resolve_in_table_list_only(&tables);
      set_fields(tables.db, field_list, &thd->lex->select_lex->context);
      thd->variables.pseudo_thread_id= thread_id;
      if (net)
      {
        // mysql_load will use thd->net to read the file
        thd->net.vio = net->vio;
        // Make sure the client does not get confused about the packet sequence
        thd->net.pkt_nr = net->pkt_nr;
      }
      /*
        It is safe to use tmp_list twice because we are not going to
        update it inside mysql_load().
      */
      List<Item> tmp_list;
      if (open_temporary_tables(thd, &tables) ||
          mysql_load(thd, &ex, &tables, field_list, tmp_list, tmp_list,
                     handle_dup, net != 0))
        thd->is_slave_error= 1;
      if (thd->cuted_fields)
      {
        /* log_pos is the position of the LOAD event in the master log */
        sql_print_warning("Slave: load data infile on table '%s' at "
                          "log position %s in log '%s' produced %ld "
                          "warning(s). Default database: '%s'",
                          (char*) table_name,
                          llstr(common_header->log_pos,llbuff),
                          const_cast<Relay_log_info*>(rli)->get_rpl_log_name(),
                          (ulong) thd->cuted_fields,
                          print_slave_db_safe(thd->db().str));
      }
      if (net)
        net->pkt_nr= thd->net.pkt_nr;
    }
  }
  else
  {
    /*
      We will just ask the master to send us /dev/null if we do not
      want to load the data.
      TODO: this a bug - needs to be done in I/O thread
    */
    if (net)
      skip_load_data_infile(net);
  }

error:
  thd->net.vio = 0; 
  const char *remember_db= thd->db().str;
  thd->set_catalog(NULL_CSTR);
  thd->set_db(NULL_CSTR);                   /* will free the current database */
  thd->reset_query();
  thd->get_stmt_da()->set_overwrite_status(true);
  thd->is_error() ? trans_rollback_stmt(thd) : trans_commit_stmt(thd);
  thd->get_stmt_da()->set_overwrite_status(false);
  close_thread_tables(thd);
  /*
    - If transaction rollback was requested due to deadlock
      perform it and release metadata locks.
    - If inside a multi-statement transaction,
    defer the release of metadata locks until the current
    transaction is either committed or rolled back. This prevents
    other statements from modifying the table for the entire
    duration of this transaction.  This provides commit ordering
    and guarantees serializability across multiple transactions.
    - If in autocommit mode, or outside a transactional context,
    automatically release metadata locks of the current statement.
  */
  if (thd->transaction_rollback_request)
  {
    trans_rollback_implicit(thd);
    thd->mdl_context.release_transactional_locks();
  }
  else if (! thd->in_multi_stmt_transaction_mode())
    thd->mdl_context.release_transactional_locks();
  else
    thd->mdl_context.release_statement_locks();

  DBUG_EXECUTE_IF("LOAD_DATA_INFILE_has_fatal_error",
                  thd->is_slave_error= 0; thd->is_fatal_error= 1;);

  if (thd->is_slave_error)
  {
    /* this err/sql_errno code is copy-paste from net_send_error() */
    const char *err;
    int sql_errno;
    if (thd->is_error())
    {
      err= thd->get_stmt_da()->message_text();
      sql_errno= thd->get_stmt_da()->mysql_errno();
    }
    else
    {
      sql_errno=ER_UNKNOWN_ERROR;
      err=ER(sql_errno);       
    }
    rli->report(ERROR_LEVEL, sql_errno,"\
Error '%s' running LOAD DATA INFILE on table '%s'. Default database: '%s'",
                    err, (char*)table_name, print_slave_db_safe(remember_db));
    free_root(thd->mem_root,MYF(MY_KEEP_PREALLOC));
    return 1;
  }
  free_root(thd->mem_root,MYF(MY_KEEP_PREALLOC));

  if (thd->is_fatal_error)
  {
    char buf[256];
    my_snprintf(buf, sizeof(buf),
                "Running LOAD DATA INFILE on table '%-.64s'."
                " Default database: '%-.64s'",
                (char*)table_name,
                print_slave_db_safe(remember_db));

    rli->report(ERROR_LEVEL, ER_SLAVE_FATAL_ERROR,
                ER(ER_SLAVE_FATAL_ERROR), buf);
    return 1;
  }

  return ( use_rli_only_for_errors ? 0 : Log_event::do_apply_event(rli) ); 
}
#endif


/**************************************************************************
  Rotate_log_event methods
**************************************************************************/

/*
  Rotate_log_event::pack_info()
*/

#if defined(HAVE_REPLICATION) && !defined(MYSQL_CLIENT)
int Rotate_log_event::pack_info(Protocol *protocol)
{
  char buf1[256], buf[22];
  String tmp(buf1, sizeof(buf1), log_cs);
  tmp.length(0);
  tmp.append(new_log_ident, ident_len);
  tmp.append(STRING_WITH_LEN(";pos="));
  tmp.append(llstr(pos,buf));
  protocol->store(tmp.ptr(), tmp.length(), &my_charset_bin);
  return 0;
}
#endif


/*
  Rotate_log_event::print()
*/

#ifdef MYSQL_CLIENT
void Rotate_log_event::print(FILE* file, PRINT_EVENT_INFO* print_event_info)
{
  char buf[22];
  IO_CACHE *const head= &print_event_info->head_cache;

  if (print_event_info->short_form)
    return;
  print_header(head, print_event_info, FALSE);
  my_b_printf(head, "\tRotate to ");
  if (new_log_ident)
    my_b_write(head, (uchar*) new_log_ident, (uint)ident_len);
  my_b_printf(head, "  pos: %s\n", llstr(pos, buf));
}
#endif /* MYSQL_CLIENT */



/*
  Rotate_log_event::Rotate_log_event() (2 constructors)
*/


#ifndef MYSQL_CLIENT
Rotate_log_event::Rotate_log_event(const char* new_log_ident_arg,
                                   size_t ident_len_arg, ulonglong pos_arg,
                                   uint flags_arg)
: binary_log::Rotate_event(new_log_ident_arg, ident_len_arg, flags_arg, pos_arg),
  Log_event(header(), footer(),
            Log_event::EVENT_NO_CACHE, Log_event::EVENT_IMMEDIATE_LOGGING)
{
#ifndef DBUG_OFF
  DBUG_ENTER("Rotate_log_event::Rotate_log_event(...,flags)");
#endif
  new_log_ident= new_log_ident_arg;
  pos= pos_arg;
  ident_len= ident_len_arg ?
             ident_len_arg : (uint) strlen(new_log_ident_arg);
  flags= flags_arg;

#ifndef DBUG_OFF
  char buff[22];
  DBUG_PRINT("enter",("new_log_ident: %s  pos: %s  flags: %lu", new_log_ident_arg,
                      llstr(pos_arg, buff), (ulong) flags));
#endif
  if (flags & DUP_NAME)
    new_log_ident= my_strndup(key_memory_log_event,
                              new_log_ident_arg, ident_len, MYF(MY_WME));
  if (new_log_ident != 0)
    is_valid_param= true;
  if (flags & RELAY_LOG)
    set_relay_log_event();
  DBUG_VOID_RETURN;
}
#endif


Rotate_log_event::Rotate_log_event(const char* buf, uint event_len,
                                   const Format_description_event* description_event)
: binary_log::Rotate_event(buf, event_len, description_event),
  Log_event(header(), footer())
{
  DBUG_ENTER("Rotate_log_event::Rotate_log_event(char*,...)");

  if (new_log_ident != 0)
    is_valid_param= true;
  DBUG_PRINT("debug", ("new_log_ident: '%s'", new_log_ident));
  DBUG_VOID_RETURN;
}


/*
  Rotate_log_event::write()
*/

#ifndef MYSQL_CLIENT
bool Rotate_log_event::write(IO_CACHE* file)
{
  char buf[Binary_log_event::ROTATE_HEADER_LEN];
  int8store(buf + R_POS_OFFSET, pos);
  return (write_header(file, Binary_log_event::ROTATE_HEADER_LEN + ident_len) || 
          wrapper_my_b_safe_write(file, (uchar*) buf, Binary_log_event::ROTATE_HEADER_LEN) ||
          wrapper_my_b_safe_write(file, (uchar*) new_log_ident,
                                     (uint) ident_len) ||
          write_footer(file));
}
#endif


#if defined(HAVE_REPLICATION) && !defined(MYSQL_CLIENT)

/*
  Got a rotate log event from the master.

  This is mainly used so that we can later figure out the logname and
  position for the master.

  We can't rotate the slave's BINlog as this will cause infinitive rotations
  in a A -> B -> A setup.
  The NOTES below is a wrong comment which will disappear when 4.1 is merged.

  This must only be called from the Slave SQL thread, since it calls
  flush_relay_log_info().

  @retval
    0	ok
*/
int Rotate_log_event::do_update_pos(Relay_log_info *rli)
{
  int error= 0;
  DBUG_ENTER("Rotate_log_event::do_update_pos");
#ifndef DBUG_OFF
  char buf[32];
#endif

  DBUG_PRINT("info", ("server_id=%lu; ::server_id=%lu",
                      (ulong) this->server_id, (ulong) ::server_id));
  DBUG_PRINT("info", ("new_log_ident: %s", this->new_log_ident));
  DBUG_PRINT("info", ("pos: %s", llstr(this->pos, buf)));

  /*
    If we are in a transaction or in a group: the only normal case is
    when the I/O thread was copying a big transaction, then it was
    stopped and restarted: we have this in the relay log:

    BEGIN
    ...
    ROTATE (a fake one)
    ...
    COMMIT or ROLLBACK

    In that case, we don't want to touch the coordinates which
    correspond to the beginning of the transaction.  Starting from
    5.0.0, there also are some rotates from the slave itself, in the
    relay log, which shall not change the group positions.
  */

  /*
    The way we check if SQL thread is currently in a group is different
    for STS and MTS.
  */
  bool in_group = rli->is_parallel_exec() ?
    (rli->mts_group_status == Relay_log_info::MTS_IN_GROUP) :
    rli->is_in_group();

  if ((server_id != ::server_id || rli->replicate_same_server_id) &&
      !is_relay_log_event() &&
      !in_group)
  {
    if (!is_mts_db_partitioned(rli) && server_id != ::server_id)
    {
      // force the coordinator to start a new binlog segment.
      static_cast<Mts_submode_logical_clock*>
        (rli->current_mts_submode)->start_new_group();
    }
    if (rli->is_parallel_exec())
    {
      /*
        Rotate events are special events that are handled as a
        synchronization point. For that reason, the checkpoint
        routine is being called here.
      */
      if ((error= mts_checkpoint_routine(rli, 0, false,
                                         true/*need_data_lock=true*/)))
        goto err;
    }

    mysql_mutex_lock(&rli->data_lock);
    DBUG_PRINT("info", ("old group_master_log_name: '%s'  "
                        "old group_master_log_pos: %lu",
                        rli->get_group_master_log_name(),
                        (ulong) rli->get_group_master_log_pos()));

    memcpy((void *)rli->get_group_master_log_name(),
           new_log_ident, ident_len + 1);
    rli->notify_group_master_log_name_update();
    if ((error= rli->inc_group_relay_log_pos(pos,
                                             false/*need_data_lock=false*/)))
    {
      mysql_mutex_unlock(&rli->data_lock);
      goto err;
    }

    DBUG_PRINT("info", ("new group_master_log_name: '%s'  "
                        "new group_master_log_pos: %lu",
                        rli->get_group_master_log_name(),
                        (ulong) rli->get_group_master_log_pos()));
    mysql_mutex_unlock(&rli->data_lock);
    if (rli->is_parallel_exec())
      rli->reset_notified_checkpoint(0,
                                     server_id ?
                                     common_header->when.tv_sec +
                                     (time_t) exec_time : 0,
                                     true/*need_data_lock=true*/);

    /*
      Reset thd->variables.option_bits and sql_mode etc, because this could be the signal of
      a master's downgrade from 5.0 to 4.0.
      However, no need to reset rli_description_event: indeed, if the next
      master is 5.0 (even 5.0.1) we will soon get a Format_desc; if the next
      master is 4.0 then the events are in the slave's format (conversion).
    */
    set_slave_thread_options(thd);
    set_slave_thread_default_charset(thd, rli);
    thd->variables.sql_mode= global_system_variables.sql_mode;
    thd->variables.auto_increment_increment=
      thd->variables.auto_increment_offset= 1;
  }
  else
    rli->inc_event_relay_log_pos();

err:
  DBUG_RETURN(error);
}


Log_event::enum_skip_reason
Rotate_log_event::do_shall_skip(Relay_log_info *rli)
{
  enum_skip_reason reason= Log_event::do_shall_skip(rli);

  switch (reason) {
  case Log_event::EVENT_SKIP_NOT:
  case Log_event::EVENT_SKIP_COUNT:
    return Log_event::EVENT_SKIP_NOT;

  case Log_event::EVENT_SKIP_IGNORE:
    return Log_event::EVENT_SKIP_IGNORE;
  }
  DBUG_ASSERT(0);
  return Log_event::EVENT_SKIP_NOT;             // To keep compiler happy
}

#endif


/**************************************************************************
	Intvar_log_event methods
**************************************************************************/

/*
  Intvar_log_event::pack_info()
*/

#if defined(HAVE_REPLICATION) && !defined(MYSQL_CLIENT)
int Intvar_log_event::pack_info(Protocol *protocol)
{
  char buf[256], *pos;
  pos= strmake(buf, (get_var_type_string()).c_str(), sizeof(buf)-23);
  *pos++= '=';
  pos= longlong10_to_str(val, pos, -10);
  protocol->store(buf, (uint) (pos-buf), &my_charset_bin);
  return 0;
}
#endif


/*
  Intvar_log_event::Intvar_log_event()
*/
Intvar_log_event::Intvar_log_event(const char* buf,
                                   const Format_description_event*
                                   description_event)
: binary_log::Intvar_event(buf, description_event),
  Log_event(header(), footer())
{
  is_valid_param= true;
}

/*
  Intvar_log_event::write()
*/

#ifndef MYSQL_CLIENT
bool Intvar_log_event::write(IO_CACHE* file)
{
  uchar buf[9];
  buf[I_TYPE_OFFSET]= (uchar) type;
  int8store(buf + I_VAL_OFFSET, val);
  return (write_header(file, sizeof(buf)) ||
          wrapper_my_b_safe_write(file, buf, sizeof(buf)) ||
          write_footer(file));
}
#endif


/*
  Intvar_log_event::print()
*/

#ifdef MYSQL_CLIENT
void Intvar_log_event::print(FILE* file, PRINT_EVENT_INFO* print_event_info)
{
  char llbuff[22];
  const char *msg= NULL;
  IO_CACHE *const head= &print_event_info->head_cache;

  if (!print_event_info->short_form)
  {
    print_header(head, print_event_info, FALSE);
    my_b_printf(head, "\tIntvar\n");
  }

  my_b_printf(head, "SET ");
  switch (type) {
  case LAST_INSERT_ID_EVENT:
    msg="LAST_INSERT_ID";
    break;
  case INSERT_ID_EVENT:
    msg="INSERT_ID";
    break;
  case INVALID_INT_EVENT:
  default: // cannot happen
    msg="INVALID_INT";
    break;
  }
  my_b_printf(head, "%s=%s%s\n",
              msg, llstr(val,llbuff), print_event_info->delimiter);
}
#endif


#if defined(HAVE_REPLICATION)&& !defined(MYSQL_CLIENT)

/*
  Intvar_log_event::do_apply_event()
*/

int Intvar_log_event::do_apply_event(Relay_log_info const *rli)
{
  /*
    We are now in a statement until the associated query log event has
    been processed.
   */
  const_cast<Relay_log_info*>(rli)->set_flag(Relay_log_info::IN_STMT);

  if (rli->deferred_events_collecting)
    return rli->deferred_events->add(this);

  switch (type) {
  case LAST_INSERT_ID_EVENT:
    thd->first_successful_insert_id_in_prev_stmt= val;
    break;
  case INSERT_ID_EVENT:
    thd->force_one_auto_inc_interval(val);
    break;
  }
  return 0;
}

int Intvar_log_event::do_update_pos(Relay_log_info *rli)
{
  rli->inc_event_relay_log_pos();
  return 0;
}


Log_event::enum_skip_reason
Intvar_log_event::do_shall_skip(Relay_log_info *rli)
{
  /*
    It is a common error to set the slave skip counter to 1 instead of
    2 when recovering from an insert which used a auto increment,
    rand, or user var.  Therefore, if the slave skip counter is 1, we
    just say that this event should be skipped by ignoring it, meaning
    that we do not change the value of the slave skip counter since it
    will be decreased by the following insert event.
  */
  return continue_group(rli);
}

#endif


/**************************************************************************
  Rand_log_event methods
**************************************************************************/

#if defined(HAVE_REPLICATION) && !defined(MYSQL_CLIENT)
int Rand_log_event::pack_info(Protocol *protocol)
{
  char buf1[256], *pos;
  pos= my_stpcpy(buf1,"rand_seed1=");
  pos= int10_to_str((long) seed1, pos, 10);
  pos= my_stpcpy(pos, ",rand_seed2=");
  pos= int10_to_str((long) seed2, pos, 10);
  protocol->store(buf1, (uint) (pos-buf1), &my_charset_bin);
  return 0;
}
#endif


Rand_log_event::Rand_log_event(const char* buf,
                               const Format_description_event* description_event)
  : binary_log::Rand_event(buf, description_event),
    Log_event(header(), footer())
{
  is_valid_param= true;
}


#ifndef MYSQL_CLIENT
bool Rand_log_event::write(IO_CACHE* file)
{
  uchar buf[16];
  int8store(buf + RAND_SEED1_OFFSET, seed1);
  int8store(buf + RAND_SEED2_OFFSET, seed2);
  return (write_header(file, sizeof(buf)) ||
          wrapper_my_b_safe_write(file, buf, sizeof(buf)) ||
	  write_footer(file));
}
#endif


#ifdef MYSQL_CLIENT
void Rand_log_event::print(FILE* file, PRINT_EVENT_INFO* print_event_info)
{
  IO_CACHE *const head= &print_event_info->head_cache;

  char llbuff[22],llbuff2[22];
  if (!print_event_info->short_form)
  {
    print_header(head, print_event_info, FALSE);
    my_b_printf(head, "\tRand\n");
  }
  my_b_printf(head, "SET @@RAND_SEED1=%s, @@RAND_SEED2=%s%s\n",
              llstr(seed1, llbuff),llstr(seed2, llbuff2),
              print_event_info->delimiter);
}
#endif /* MYSQL_CLIENT */


#if defined(HAVE_REPLICATION) && !defined(MYSQL_CLIENT)
int Rand_log_event::do_apply_event(Relay_log_info const *rli)
{
  /*
    We are now in a statement until the associated query log event has
    been processed.
   */
  const_cast<Relay_log_info*>(rli)->set_flag(Relay_log_info::IN_STMT);

  if (rli->deferred_events_collecting)
    return rli->deferred_events->add(this);

  thd->rand.seed1= (ulong) seed1;
  thd->rand.seed2= (ulong) seed2;
  return 0;
}

int Rand_log_event::do_update_pos(Relay_log_info *rli)
{
  rli->inc_event_relay_log_pos();
  return 0;
}


Log_event::enum_skip_reason
Rand_log_event::do_shall_skip(Relay_log_info *rli)
{
  /*
    It is a common error to set the slave skip counter to 1 instead of
    2 when recovering from an insert which used a auto increment,
    rand, or user var.  Therefore, if the slave skip counter is 1, we
    just say that this event should be skipped by ignoring it, meaning
    that we do not change the value of the slave skip counter since it
    will be decreased by the following insert event.
  */
  return continue_group(rli);
}

/**
   Exec deferred Int-, Rand- and User- var events prefixing
   a Query-log-event event.

   @param thd THD handle

   @return false on success, true if a failure in an event applying occurred.
*/
bool slave_execute_deferred_events(THD *thd)
{
  bool res= false;
  Relay_log_info *rli= thd->rli_slave;

  DBUG_ASSERT(rli && (!rli->deferred_events_collecting || rli->deferred_events));

  if (!rli->deferred_events_collecting || rli->deferred_events->is_empty())
    return res;

  res= rli->deferred_events->execute(rli);
  rli->deferred_events->rewind();
  return res;
}

#endif /* !MYSQL_CLIENT */


/**************************************************************************
  Xid_log_event methods
**************************************************************************/

#if defined(HAVE_REPLICATION) && !defined(MYSQL_CLIENT)
int Xid_log_event::pack_info(Protocol *protocol)
{
  char buf[128], *pos;
  pos= my_stpcpy(buf, "COMMIT /* xid=");
  pos= longlong10_to_str(xid, pos, 10);
  pos= my_stpcpy(pos, " */");
  protocol->store(buf, (uint) (pos-buf), &my_charset_bin);
  return 0;
}
#endif

Xid_log_event::
Xid_log_event(const char* buf,
              const Format_description_event *description_event)
  : binary_log::Xid_event(buf, description_event),
    Log_event(header(), footer())
{
  is_valid_param= true;
}


#ifndef MYSQL_CLIENT
bool Xid_log_event::write(IO_CACHE* file)
{
  DBUG_EXECUTE_IF("do_not_write_xid", return 0;);
  return (write_header(file, sizeof(xid)) ||
	  wrapper_my_b_safe_write(file, (uchar*) &xid, sizeof(xid)) ||
	  write_footer(file));
}
#endif


#ifdef MYSQL_CLIENT
void Xid_log_event::print(FILE* file, PRINT_EVENT_INFO* print_event_info)
{
  IO_CACHE *const head= &print_event_info->head_cache;

  if (!print_event_info->short_form)
  {
    char buf[64];
    longlong10_to_str(xid, buf, 10);

    print_header(head, print_event_info, FALSE);
    my_b_printf(head, "\tXid = %s\n", buf);
  }
  my_b_printf(head, "COMMIT%s\n", print_event_info->delimiter);
}
#endif /* MYSQL_CLIENT */


#if defined(HAVE_REPLICATION) && !defined(MYSQL_CLIENT)
/**
   The methods combines few commit actions to make it useable
   as in the single- so multi- threaded case.

   @param  thd_arg a pointer to THD handle
   @return false  as success and
           true   as an error 
*/

bool Xid_log_event::do_commit(THD *thd_arg)
{
  DBUG_EXECUTE_IF("dbug.reached_commit",
                  {DBUG_SET("+d,dbug.enabled_commit");});
  bool error= trans_commit(thd_arg); /* Automatically rolls back on error. */
  DBUG_EXECUTE_IF("crash_after_apply", 
                  sql_print_information("Crashing crash_after_apply.");
                  DBUG_SUICIDE(););
  thd_arg->mdl_context.release_transactional_locks();

  if (!error && thd_arg->variables.gtid_next.type == GTID_GROUP &&
      thd_arg->owned_gtid.sidno != 0 && opt_bin_log && opt_log_slave_updates)
  {
    // GTID logging and cleanup runs regardless of the current res
    error |= gtid_empty_group_log_and_cleanup(thd_arg);
  }

  /*
    Increment the global status commit count variable
  */
  if (!error)
    thd_arg->status_var.com_stat[SQLCOM_COMMIT]++;

  return error;
}

/**
   Worker commits Xid transaction and in case of its transactional
   info table marks the current group as done in the Coordnator's 
   Group Assigned Queue.

   @return zero as success or non-zero as an error 
*/
int Xid_log_event::do_apply_event_worker(Slave_worker *w)
{
  int error= 0;
  lex_start(thd);
  mysql_reset_thd_for_next_command(thd);
  Slave_committed_queue *coordinator_gaq= w->c_rli->gaq;

  /* For a slave Xid_log_event is COMMIT */
  query_logger.general_log_print(thd, COM_QUERY,
                                 "COMMIT /* implicit, from Xid_log_event */");

  DBUG_PRINT("mts", ("do_apply group master %s %llu  group relay %s %llu event %s %llu.",
                     w->get_group_master_log_name(),
                     w->get_group_master_log_pos(),
                     w->get_group_relay_log_name(),
                     w->get_group_relay_log_pos(),
                     w->get_event_relay_log_name(),
                     w->get_event_relay_log_pos()));

  DBUG_EXECUTE_IF("crash_before_update_pos",
                  sql_print_information("Crashing crash_before_update_pos.");
                  DBUG_SUICIDE(););

  ulong gaq_idx= mts_group_idx;
  Slave_job_group *ptr_group= coordinator_gaq->get_job_group(gaq_idx);

  if ((error= w->commit_positions(this, ptr_group,
                                  w->c_rli->is_transactional())))
    goto err;

  DBUG_PRINT("mts", ("do_apply group master %s %llu  group relay %s %llu event %s %llu.",
                     w->get_group_master_log_name(),
                     w->get_group_master_log_pos(),
                     w->get_group_relay_log_name(),
                     w->get_group_relay_log_pos(),
                     w->get_event_relay_log_name(),
                     w->get_event_relay_log_pos()));

  DBUG_EXECUTE_IF("crash_after_update_pos_before_apply",
                  sql_print_information("Crashing crash_after_update_pos_before_apply.");
                  DBUG_SUICIDE(););

  error= do_commit(thd);
  if (error)
    w->rollback_positions(ptr_group);
err:
  return error;
}

int Xid_log_event::do_apply_event(Relay_log_info const *rli)
{
  DBUG_ENTER("Xid_log_event::do_apply_event");
  int error= 0;
  char saved_group_master_log_name[FN_REFLEN];
  char saved_group_relay_log_name[FN_REFLEN];
  volatile my_off_t saved_group_master_log_pos;
  volatile my_off_t saved_group_relay_log_pos;

  char new_group_master_log_name[FN_REFLEN];
  char new_group_relay_log_name[FN_REFLEN];
  volatile my_off_t new_group_master_log_pos;
  volatile my_off_t new_group_relay_log_pos;

  lex_start(thd);
  mysql_reset_thd_for_next_command(thd);
  Relay_log_info *rli_ptr= const_cast<Relay_log_info *>(rli);

  /* For a slave Xid_log_event is COMMIT */
  query_logger.general_log_print(thd, COM_QUERY,
                                 "COMMIT /* implicit, from Xid_log_event */");

  mysql_mutex_lock(&rli_ptr->data_lock);

  /*
    Save the rli positions. We need them to temporarily reset the positions
    just before the commit.
   */
  strmake(saved_group_master_log_name, rli_ptr->get_group_master_log_name(),
          FN_REFLEN - 1);
  saved_group_master_log_pos= rli_ptr->get_group_master_log_pos();
  strmake(saved_group_relay_log_name, rli_ptr->get_group_relay_log_name(),
          FN_REFLEN - 1);
  saved_group_relay_log_pos= rli_ptr->get_group_relay_log_pos();

  DBUG_PRINT("info", ("do_apply group master %s %llu  group relay %s %llu event %s %llu\n",
    rli_ptr->get_group_master_log_name(),
    rli_ptr->get_group_master_log_pos(),
    rli_ptr->get_group_relay_log_name(),
    rli_ptr->get_group_relay_log_pos(),
    rli_ptr->get_event_relay_log_name(),
    rli_ptr->get_event_relay_log_pos()));

  DBUG_EXECUTE_IF("crash_before_update_pos",
                  sql_print_information("Crashing crash_before_update_pos.");
                  DBUG_SUICIDE(););

  /*
    We need to update the positions in here to make it transactional.  
  */
  rli_ptr->inc_event_relay_log_pos();
  rli_ptr->set_group_relay_log_pos(rli_ptr->get_event_relay_log_pos());
  rli_ptr->set_group_relay_log_name(rli_ptr->get_event_relay_log_name());

  rli_ptr->notify_group_relay_log_name_update();

  if (common_header->log_pos) // 3.23 binlogs don't have log_posx
    rli_ptr->set_group_master_log_pos(common_header->log_pos);

  /*
    rli repository being transactional means replication is crash safe.
    Positions are written into transactional tables ahead of commit and the
    changes are made permanent during commit.
   */
  if (rli_ptr->is_transactional())
  {
    if ((error= rli_ptr->flush_info(true)))
      goto err;
  }

  DBUG_PRINT("info", ("do_apply group master %s %llu  group relay %s %llu event %s %llu\n",
                      rli_ptr->get_group_master_log_name(),
                      rli_ptr->get_group_master_log_pos(),
                      rli_ptr->get_group_relay_log_name(),
                      rli_ptr->get_group_relay_log_pos(),
                      rli_ptr->get_event_relay_log_name(),
                      rli_ptr->get_event_relay_log_pos()));

  DBUG_EXECUTE_IF("crash_after_update_pos_before_apply",
                  sql_print_information("Crashing crash_after_update_pos_before_apply.");
                  DBUG_SUICIDE(););

  /**
    Commit operation expects the global transaction state variable 'xa_state'to
    be set to 'XA_NOTR'. In order to simulate commit failure we set
    the 'xa_state' to 'XA_IDLE' so that the commit reports 'ER_XAER_RMFAIL'
    error.
   */
  DBUG_EXECUTE_IF("simulate_commit_failure",
                  {
                    thd->get_transaction()->xid_state()->set_state(
                        XID_STATE::XA_IDLE);
                  });

  /*
    Save the new rli positions. These positions will be set back to group*
    positions on successful completion of the commit operation.
   */
  strmake(new_group_master_log_name, rli_ptr->get_group_master_log_name(),
          FN_REFLEN - 1);
  new_group_master_log_pos= rli_ptr->get_group_master_log_pos();
  strmake(new_group_relay_log_name, rli_ptr->get_group_relay_log_name(),
          FN_REFLEN - 1);
  new_group_relay_log_pos= rli_ptr->get_group_relay_log_pos();
  /*
    Rollback positions in memory just before commit. Position values will be
    reset to their new values only on successful commit operation.
   */
  rli_ptr->set_group_master_log_name(saved_group_master_log_name);
  rli_ptr->notify_group_master_log_name_update();
  rli_ptr->set_group_master_log_pos(saved_group_master_log_pos);
  rli_ptr->set_group_relay_log_name(saved_group_relay_log_name);
  rli_ptr->notify_group_relay_log_name_update();
  rli_ptr->set_group_relay_log_pos(saved_group_relay_log_pos);

  DBUG_PRINT("info", ("Rolling back to group master %s %llu  group relay %s"
                      " %llu\n", rli_ptr->get_group_master_log_name(),
                      rli_ptr->get_group_master_log_pos(),
                      rli_ptr->get_group_relay_log_name(),
                      rli_ptr->get_group_relay_log_pos()));
  mysql_mutex_unlock(&rli_ptr->data_lock);
  error= do_commit(thd);
  mysql_mutex_lock(&rli_ptr->data_lock);
  if (error)
  {
    rli->report(ERROR_LEVEL, thd->get_stmt_da()->mysql_errno(),
                "Error in Xid_log_event: Commit could not be completed, '%s'",
                thd->get_stmt_da()->message_text());
  }
  else
  {
    DBUG_EXECUTE_IF("crash_after_commit_before_update_pos",
                    sql_print_information("Crashing "
                                          "crash_after_commit_before_update_pos.");
                    DBUG_SUICIDE(););
    /* Update positions on successful commit */
    rli_ptr->set_group_master_log_name(new_group_master_log_name);
    rli_ptr->notify_group_master_log_name_update();
    rli_ptr->set_group_master_log_pos(new_group_master_log_pos);
    rli_ptr->set_group_relay_log_name(new_group_relay_log_name);
    rli_ptr->notify_group_relay_log_name_update();
    rli_ptr->set_group_relay_log_pos(new_group_relay_log_pos);

    DBUG_PRINT("info", ("Updating positions on succesful commit to group master"
                        " %s %llu  group relay %s %llu\n",
                        rli_ptr->get_group_master_log_name(),
                        rli_ptr->get_group_master_log_pos(),
                        rli_ptr->get_group_relay_log_name(),
                        rli_ptr->get_group_relay_log_pos()));

    /*
      For transactional repository the positions are flushed ahead of commit.
      Where as for non transactional rli repository the positions are flushed
      only on succesful commit.
     */
    if (!rli_ptr->is_transactional())
      rli_ptr->flush_info(false);
  }
err:
  mysql_cond_broadcast(&rli_ptr->data_cond);
  mysql_mutex_unlock(&rli_ptr->data_lock);

  DBUG_RETURN(error);
}

Log_event::enum_skip_reason
Xid_log_event::do_shall_skip(Relay_log_info *rli)
{
  DBUG_ENTER("Xid_log_event::do_shall_skip");
  if (rli->slave_skip_counter > 0) {
    thd->variables.option_bits&= ~OPTION_BEGIN;
    DBUG_RETURN(Log_event::EVENT_SKIP_COUNT);
  }
  DBUG_RETURN(Log_event::do_shall_skip(rli));
}
#endif /* !MYSQL_CLIENT */


/**************************************************************************
  User_var_log_event methods
**************************************************************************/

#if defined(HAVE_REPLICATION) && !defined(MYSQL_CLIENT)
int User_var_log_event::pack_info(Protocol* protocol)
{
  char *buf= 0;
  char quoted_id[1 + FN_REFLEN * 2 + 2];// quoted identifier
  size_t id_len= my_strmov_quoted_identifier(this->thd, quoted_id, name, name_len);
  quoted_id[id_len]= '\0';
  size_t val_offset= 2 + id_len;
  size_t event_len= val_offset;

  if (is_null)
  {
    if (!(buf= (char*) my_malloc(key_memory_log_event,
                                 val_offset + 5, MYF(MY_WME))))
      return 1;
    my_stpcpy(buf + val_offset, "NULL");
    event_len= val_offset + 4;
  }
  else
  {
    switch (type) {
    case REAL_RESULT:
      double real_val;
      float8get(&real_val, val);
      if (!(buf= (char*) my_malloc(key_memory_log_event,
                                   val_offset + MY_GCVT_MAX_FIELD_WIDTH + 1,
                                   MYF(MY_WME))))
        return 1;
      event_len+= my_gcvt(real_val, MY_GCVT_ARG_DOUBLE, MY_GCVT_MAX_FIELD_WIDTH,
                          buf + val_offset, NULL);
      break;
    case INT_RESULT:
      if (!(buf= (char*) my_malloc(key_memory_log_event,
                                   val_offset + 22, MYF(MY_WME))))
        return 1;
      event_len= longlong10_to_str(uint8korr(val), buf + val_offset, 
                                   ((flags & User_var_log_event::UNSIGNED_F) ? 
                                    10 : -10))-buf;
      break;
    case DECIMAL_RESULT:
    {
      if (!(buf= (char*) my_malloc(key_memory_log_event,
                                   val_offset + DECIMAL_MAX_STR_LENGTH + 1,
                                   MYF(MY_WME))))
        return 1;
      String str(buf+val_offset, DECIMAL_MAX_STR_LENGTH + 1, &my_charset_bin);
      my_decimal dec;
      binary2my_decimal(E_DEC_FATAL_ERROR, (uchar*) (val+2), &dec, val[0],
                        val[1]);
      my_decimal2string(E_DEC_FATAL_ERROR, &dec, 0, 0, 0, &str);
      event_len= str.length() + val_offset;
      break;
    } 
    case STRING_RESULT:
      /* 15 is for 'COLLATE' and other chars */
      buf= (char*) my_malloc(key_memory_log_event,
                             event_len+val_len*2+1+2*MY_CS_NAME_SIZE+15,
                             MYF(MY_WME));
      CHARSET_INFO *cs;
      if (!buf)
        return 1;
      if (!(cs= get_charset(charset_number, MYF(0))))
      {
        my_stpcpy(buf+val_offset, "???");
        event_len+= 3;
      }
      else
      {
        char *p= strxmov(buf + val_offset, "_", cs->csname, " ", NullS);
        p= str_to_hex(p, val, val_len);
        p= strxmov(p, " COLLATE ", cs->name, NullS);
        event_len= p-buf;
      }
      break;
    case ROW_RESULT:
    default:
      DBUG_ASSERT(1);
      return 1;
    }
  }
  buf[0]= '@';
  memcpy(buf + 1, quoted_id, id_len);
  buf[1 + id_len]= '=';
  protocol->store(buf, event_len, &my_charset_bin);
  my_free(buf);
  return 0;
}
#endif /* !MYSQL_CLIENT */


User_var_log_event::
	User_var_log_event(const char* buf, uint event_len,
			   const Format_description_event* description_event)
  : binary_log::User_var_event(buf, event_len, description_event),
    Log_event(header(), footer())
#ifndef MYSQL_CLIENT
    ,deferred(false), query_id(0)
#endif
{
  if (name != 0)
    is_valid_param= true;
}


#ifndef MYSQL_CLIENT
bool User_var_log_event::write(IO_CACHE* file)
{
  char buf[UV_NAME_LEN_SIZE];
  char buf1[UV_VAL_IS_NULL + UV_VAL_TYPE_SIZE + 
	    UV_CHARSET_NUMBER_SIZE + UV_VAL_LEN_SIZE];
  uchar buf2[MY_MAX(8, DECIMAL_MAX_FIELD_SIZE + 2)], *pos= buf2;
  uint unsigned_len= 0;
  uint buf1_length;
  ulong event_length;

  int4store(buf, name_len);
  
  if ((buf1[0]= is_null))
  {
    buf1_length= 1;
    val_len= 0;                                 // Length of 'pos'
  }    
  else
  {
    buf1[1]= type;
    int4store(buf1 + 2, charset_number);

    switch (type) {
    case REAL_RESULT:
      float8store(buf2, *(double*) val);
      break;
    case INT_RESULT:
      int8store(buf2, *(longlong*) val);
      unsigned_len= 1;
      break;
    case DECIMAL_RESULT:
    {
      my_decimal *dec= (my_decimal *)val;
      dec->sanity_check();
      buf2[0]= (char)(dec->intg + dec->frac);
      buf2[1]= (char)dec->frac;
      decimal2bin(dec, buf2+2, buf2[0], buf2[1]);
      val_len= decimal_bin_size(buf2[0], buf2[1]) + 2;
      break;
    }
    case STRING_RESULT:
      pos= (uchar*) val;
      break;
    case ROW_RESULT:
    default:
      DBUG_ASSERT(1);
      return 0;
    }
    int4store(buf1 + 2 + UV_CHARSET_NUMBER_SIZE, val_len);
    buf1_length= 10;
  }

  /* Length of the whole event */
  event_length= sizeof(buf)+ name_len + buf1_length + val_len + unsigned_len;

  return (write_header(file, event_length) ||
          wrapper_my_b_safe_write(file, (uchar*) buf, sizeof(buf))   ||
	  wrapper_my_b_safe_write(file, (uchar*) name, name_len)     ||
	  wrapper_my_b_safe_write(file, (uchar*) buf1, buf1_length) ||
	  wrapper_my_b_safe_write(file, pos, val_len) ||
          wrapper_my_b_safe_write(file, &flags, unsigned_len) ||
	  write_footer(file));
}
#endif


/*
  User_var_log_event::print()
*/

#ifdef MYSQL_CLIENT
void User_var_log_event::print(FILE* file, PRINT_EVENT_INFO* print_event_info)
{
  IO_CACHE *const head= &print_event_info->head_cache;
  char quoted_id[1 + NAME_LEN * 2 + 2];// quoted length of the identifier
  char name_id[NAME_LEN];
  size_t quoted_len= 0;

  if (!print_event_info->short_form)
  {
    print_header(head, print_event_info, FALSE);
    my_b_printf(head, "\tUser_var\n");
  }
  my_stpcpy(name_id, name);
  name_id[name_len]= '\0';
  my_b_printf(head, "SET @");
  quoted_len= my_strmov_quoted_identifier((char *) quoted_id,
                                          (const char *) name_id);
  quoted_id[quoted_len]= '\0';
  my_b_write(head, (uchar*) quoted_id, quoted_len);

  if (is_null)
  {
    my_b_printf(head, ":=NULL%s\n", print_event_info->delimiter);
  }
  else
  {
    switch (type) {
    case REAL_RESULT:
      double real_val;
      char real_buf[FMT_G_BUFSIZE(14)];
      float8get(&real_val, val);
      sprintf(real_buf, "%.14g", real_val);
      my_b_printf(head, ":=%s%s\n", real_buf, print_event_info->delimiter);
      break;
    case INT_RESULT:
      char int_buf[22];
      longlong10_to_str(uint8korr(val), int_buf, 
                        ((flags & User_var_log_event::UNSIGNED_F) ? 10 : -10));
      my_b_printf(head, ":=%s%s\n", int_buf, print_event_info->delimiter);
      break;
    case DECIMAL_RESULT:
    {
      char str_buf[200];
      int str_len= sizeof(str_buf) - 1;
      int precision= (int)val[0];
      int scale= (int)val[1];
      decimal_digit_t dec_buf[10];
      decimal_t dec;
      dec.len= 10;
      dec.buf= dec_buf;

      bin2decimal((uchar*) val+2, &dec, precision, scale);
      decimal2string(&dec, str_buf, &str_len, 0, 0, 0);
      str_buf[str_len]= 0;
      my_b_printf(head, ":=%s%s\n", str_buf, print_event_info->delimiter);
      break;
    }
    case STRING_RESULT:
    {
      /*
        Let's express the string in hex. That's the most robust way. If we
        print it in character form instead, we need to escape it with
        character_set_client which we don't know (we will know it in 5.0, but
        in 4.1 we don't know it easily when we are printing
        User_var_log_event). Explanation why we would need to bother with
        character_set_client (quoting Bar):
        > Note, the parser doesn't switch to another unescaping mode after
        > it has met a character set introducer.
        > For example, if an SJIS client says something like:
        > SET @a= _ucs2 \0a\0b'
        > the string constant is still unescaped according to SJIS, not
        > according to UCS2.
      */
      char *hex_str;
      CHARSET_INFO *cs;

      hex_str= (char *)my_malloc(key_memory_log_event,
                                 2*val_len+1+2,MYF(MY_WME)); // 2 hex digits / byte
      if (!hex_str)
        return;
      str_to_hex(hex_str, val, val_len);
      /*
        For proper behaviour when mysqlbinlog|mysql, we need to explicitely
        specify the variable's collation. It will however cause problems when
        people want to mysqlbinlog|mysql into another server not supporting the
        character set. But there's not much to do about this and it's unlikely.
      */
      if (!(cs= get_charset(charset_number, MYF(0))))
        /*
          Generate an unusable command (=> syntax error) is probably the best
          thing we can do here.
        */
        my_b_printf(head, ":=???%s\n", print_event_info->delimiter);
      else
        my_b_printf(head, ":=_%s %s COLLATE `%s`%s\n",
                    cs->csname, hex_str, cs->name,
                    print_event_info->delimiter);
      my_free(hex_str);
    }
      break;
    case ROW_RESULT:
    default:
      DBUG_ASSERT(1);
      return;
    }
  }
}
#endif


/*
  User_var_log_event::do_apply_event()
*/

#if defined(HAVE_REPLICATION) && !defined(MYSQL_CLIENT)
int User_var_log_event::do_apply_event(Relay_log_info const *rli)
{
  Item *it= 0;
  CHARSET_INFO *charset;
  query_id_t sav_query_id= 0; /* memorize orig id when deferred applying */

  if (rli->deferred_events_collecting)
  {
    set_deferred(current_thd->query_id);
    return rli->deferred_events->add(this);
  } else if (is_deferred())
  {
    sav_query_id= current_thd->query_id;
    current_thd->query_id= query_id; /* recreating original time context */
  }

  if (!(charset= get_charset(charset_number, MYF(MY_WME))))
    return 1;
  double real_val;
  longlong int_val;

  /*
    We are now in a statement until the associated query log event has
    been processed.
   */
  const_cast<Relay_log_info*>(rli)->set_flag(Relay_log_info::IN_STMT);

  if (is_null)
  {
    it= new Item_null();
  }
  else
  {
    switch (type) {
    case REAL_RESULT:
      float8get(&real_val, val);
      it= new Item_float(real_val, 0);
      val= (char*) &real_val;		// Pointer to value in native format
      val_len= 8;
      break;
    case INT_RESULT:
      int_val= (longlong) uint8korr(val);
      it= new Item_int(int_val);
      val= (char*) &int_val;		// Pointer to value in native format
      val_len= 8;
      break;
    case DECIMAL_RESULT:
    {
      Item_decimal *dec= new Item_decimal((uchar*) val+2, val[0], val[1]);
      it= dec;
      val= (char *)dec->val_decimal(NULL);
      val_len= sizeof(my_decimal);
      break;
    }
    case STRING_RESULT:
      it= new Item_string(val, val_len, charset);
      break;
    case ROW_RESULT:
    default:
      DBUG_ASSERT(1);
      return 0;
    }
  }
  Item_func_set_user_var *e=
    new Item_func_set_user_var(Name_string(name, name_len, false), it, false);
  /*
    Item_func_set_user_var can't substitute something else on its place =>
    0 can be passed as last argument (reference on item)

    Fix_fields() can fail, in which case a call of update_hash() might
    crash the server, so if fix fields fails, we just return with an
    error.
  */
  if (e->fix_fields(thd, 0))
    return 1;

  /*
    A variable can just be considered as a table with
    a single record and with a single column. Thus, like
    a column value, it could always have IMPLICIT derivation.
   */
  e->update_hash(val, val_len, (Item_result)type, charset, DERIVATION_IMPLICIT,
                 (flags & binary_log::User_var_event::UNSIGNED_F));
  if (!is_deferred())
    free_root(thd->mem_root, 0);
  else
    current_thd->query_id= sav_query_id; /* restore current query's context */

  return 0;
}

int User_var_log_event::do_update_pos(Relay_log_info *rli)
{
  rli->inc_event_relay_log_pos();
  return 0;
}

Log_event::enum_skip_reason
User_var_log_event::do_shall_skip(Relay_log_info *rli)
{
  /*
    It is a common error to set the slave skip counter to 1 instead
    of 2 when recovering from an insert which used a auto increment,
    rand, or user var.  Therefore, if the slave skip counter is 1, we
    just say that this event should be skipped by ignoring it, meaning
    that we do not change the value of the slave skip counter since it
    will be decreased by the following insert event.
  */
  return continue_group(rli);
}
#endif /* !MYSQL_CLIENT */


/**************************************************************************
  Unknown_log_event methods
**************************************************************************/

#ifdef HAVE_REPLICATION
#ifdef MYSQL_CLIENT
void Unknown_log_event::print(FILE* file_arg, PRINT_EVENT_INFO* print_event_info)
{
  if (print_event_info->short_form)
    return;
  print_header(&print_event_info->head_cache, print_event_info, FALSE);
  my_b_printf(&print_event_info->head_cache, "\n# %s", "Unknown event\n");
}
#endif  

/**************************************************************************
	Stop_log_event methods
**************************************************************************/

/*
  Stop_log_event::print()
*/

#ifdef MYSQL_CLIENT
void Stop_log_event::print(FILE* file, PRINT_EVENT_INFO* print_event_info)
{
  if (print_event_info->short_form)
    return;

  print_header(&print_event_info->head_cache, print_event_info, FALSE);
  my_b_printf(&print_event_info->head_cache, "\tStop\n");
}
#endif /* MYSQL_CLIENT */


#ifndef MYSQL_CLIENT
/*
  The master stopped.  We used to clean up all temporary tables but
  this is useless as, as the master has shut down properly, it has
  written all DROP TEMPORARY TABLE (prepared statements' deletion is
  TODO only when we binlog prep stmts).  We used to clean up
  slave_load_tmpdir, but this is useless as it has been cleared at the
  end of LOAD DATA INFILE.  So we have nothing to do here.  The place
  were we must do this cleaning is in
  Start_log_event_v3::do_apply_event(), not here. Because if we come
  here, the master was sane.

  This must only be called from the Slave SQL thread, since it calls
  flush_relay_log_info().
*/
int Stop_log_event::do_update_pos(Relay_log_info *rli)
{
  int error_inc= 0;
  int error_flush= 0;
  /*
    We do not want to update master_log pos because we get a rotate event
    before stop, so by now group_master_log_name is set to the next log.
    If we updated it, we will have incorrect master coordinates and this
    could give false triggers in MASTER_POS_WAIT() that we have reached
    the target position when in fact we have not.
    The group position is always unchanged in MTS mode because the event
    is never executed so can't be scheduled to a Worker.
  */
  if ((thd->variables.option_bits & OPTION_BEGIN) || rli->is_parallel_exec())
    rli->inc_event_relay_log_pos();
  else
  {
    error_inc= rli->inc_group_relay_log_pos(0, true/*need_data_lock=true*/);
    error_flush= rli->flush_info(TRUE);
  }
  return (error_inc || error_flush);
}

#endif /* !MYSQL_CLIENT */
#endif /* HAVE_REPLICATION */


/**************************************************************************
	Create_file_log_event methods
**************************************************************************/

#ifndef MYSQL_CLIENT
/*
  Create_file_log_event::write_data_body()
*/

bool Create_file_log_event::write_data_body(IO_CACHE* file)
{
  bool res;
  if ((res= Load_log_event::write_data_body(file)) || fake_base)
    return res;
  return (my_b_safe_write(file, (uchar*) "", 1) ||
          my_b_safe_write(file, (uchar*) block, block_len));
}


/*
  Create_file_log_event::write_data_header()
*/

bool Create_file_log_event::write_data_header(IO_CACHE* file)
{
  bool res;
  uchar buf[Binary_log_event::CREATE_FILE_HEADER_LEN];
  if ((res= Load_log_event::write_data_header(file)) || fake_base)
    return res;
  int4store(buf + CF_FILE_ID_OFFSET, file_id);
  return my_b_safe_write(file, buf, Binary_log_event::CREATE_FILE_HEADER_LEN) != 0;
}


/*
  Create_file_log_event::write_base()
*/

bool Create_file_log_event::write_base(IO_CACHE* file)
{
  bool res;
  fake_base= 1;                                 // pretend we are Load event
  common_header->type_code= Load_log_event::get_type_code();
  DBUG_EXECUTE_IF("simulate_cache_write_failure",
                  {
                  res= TRUE;
                  my_error(ER_UNKNOWN_ERROR, MYF(0));
                  return res;
                  });
  res= write(file);
  fake_base= 0;
  common_header->type_code= binary_log::CREATE_FILE_EVENT;
  return res;
}

#endif /* !MYSQL_CLIENT */

/*
  Create_file_log_event ctor
*/

Create_file_log_event::
Create_file_log_event(const char* buf, uint len,
                      const Format_description_event* description_event)
 : binary_log::Load_event(buf, 0, description_event),
  Load_log_event(buf,0,description_event),
  binary_log::Create_file_event(buf, len, description_event)
{
  DBUG_ENTER("Create_file_log_event::Create_file_log_event(char*,...)");
  /**
    We need to set exec_time here, which is ued to calcutate seconds behind
    master on the slave.
  */
  exec_time= load_exec_time;
  sql_ex.data_info= sql_ex_data;
  if (inited_from_old || block != 0)
    is_valid_param= true;
  if (fake_base)
    common_header->type_code= Load_log_event::get_type_code();
  else
    common_header->type_code= binary_log::CREATE_FILE_EVENT;
  DBUG_VOID_RETURN;
}


/*
  Create_file_log_event::print()
*/

#ifdef MYSQL_CLIENT
void Create_file_log_event::print(FILE* file, PRINT_EVENT_INFO* print_event_info,
				  bool enable_local)
{
  if (print_event_info->short_form)
  {
    if (enable_local && check_fname_outside_temp_buf())
      Load_log_event::print(file, print_event_info);
    return;
  }

  if (enable_local)
  {
    Load_log_event::print(file, print_event_info,
			  !check_fname_outside_temp_buf());
    /**
      reduce the size of io cache so that the write function is called
      for every call to my_b_printf().
     */
    DBUG_EXECUTE_IF ("simulate_create_event_write_error",
                     {(&print_event_info->head_cache)->write_pos=
                     (&print_event_info->head_cache)->write_end;
                     DBUG_SET("+d,simulate_file_write_error");});
    /* 
       That one is for "file_id: etc" below: in mysqlbinlog we want the #, in
       SHOW BINLOG EVENTS we don't.
    */
    my_b_printf(&print_event_info->head_cache, "#");
  }

  my_b_printf(&print_event_info->head_cache,
              " file_id: %d  block_len: %d\n", file_id, block_len);
}


void Create_file_log_event::print(FILE* file, PRINT_EVENT_INFO* print_event_info)
{
  print(file, print_event_info, 0);
}
#endif /* MYSQL_CLIENT */


/*
  Create_file_log_event::pack_info()
*/

#if defined(HAVE_REPLICATION) && !defined(MYSQL_CLIENT)
int Create_file_log_event::pack_info(Protocol *protocol)
{
  char buf[NAME_LEN*2 + 30 + 21*2], *pos;
  pos= my_stpcpy(buf, "db=");
  memcpy(pos, db, db_len);
  pos= my_stpcpy(pos + db_len, ";table=");
  memcpy(pos, table_name, table_name_len);
  pos= my_stpcpy(pos + table_name_len, ";file_id=");
  pos= int10_to_str((long) file_id, pos, 10);
  pos= my_stpcpy(pos, ";block_len=");
  pos= int10_to_str((long) block_len, pos, 10);
  protocol->store(buf, (uint) (pos-buf), &my_charset_bin);
  return 0;
}
#endif /* defined(HAVE_REPLICATION) && !defined(MYSQL_CLIENT) */


/**
  Create_file_log_event::do_apply_event()
  Constructor for Create_file_log_event to intantiate an event
  from the relay log on the slave.

  @retval
    0           Success
  @retval
    1           Failure
*/

#if defined(HAVE_REPLICATION) && !defined(MYSQL_CLIENT)
int Create_file_log_event::do_apply_event(Relay_log_info const *rli)
{
  char fname_buf[FN_REFLEN+TEMP_FILE_MAX_LEN];
  char *ext;
  int fd = -1;
  IO_CACHE file;
  int error = 1;

  lex_start(thd);
  mysql_reset_thd_for_next_command(thd);
  THD_STAGE_INFO(thd, stage_making_temp_file_create_before_load_data);
  memset(&file, 0, sizeof(file));
  ext= slave_load_file_stem(fname_buf, file_id, server_id, ".info");
  /* old copy may exist already */
  mysql_file_delete(key_file_log_event_info, fname_buf, MYF(0));
  /**
    To simulate file creation failure, convert the file name to a
    directory by appending a "/" to the file name.
   */
  DBUG_EXECUTE_IF("simulate_file_create_error_create_log_event",
                  {
                  strcat(fname_buf,"/");
                  });
  if ((fd= mysql_file_create(key_file_log_event_info,
                             fname_buf, CREATE_MODE,
                             O_WRONLY | O_BINARY | O_EXCL | O_NOFOLLOW,
                             MYF(MY_WME))) < 0 ||
      init_io_cache(&file, fd, IO_SIZE, WRITE_CACHE, (my_off_t)0, 0,
		    MYF(MY_WME|MY_NABP)))
  {
    rli->report(ERROR_LEVEL, thd->get_stmt_da()->mysql_errno(),
                "Error in Create_file event: could not open file '%s', '%s'",
                fname_buf, thd->get_stmt_da()->message_text());
    goto err;
  }
  
  // a trick to avoid allocating another buffer
  fname= fname_buf;
  fname_len= (uint) (my_stpcpy(ext, ".data") - fname);
  if (write_base(&file))
  {
    my_stpcpy(ext, ".info"); // to have it right in the error message
    rli->report(ERROR_LEVEL, thd->get_stmt_da()->mysql_errno(),
                "Error in Create_file event: could not write to file '%s', '%s'",
                fname_buf, thd->get_stmt_da()->message_text());
    goto err;
  }
  end_io_cache(&file);
  mysql_file_close(fd, MYF(0));
  
  // fname_buf now already has .data, not .info, because we did our trick
  /* old copy may exist already */
  mysql_file_delete(key_file_log_event_data, fname_buf, MYF(0));
  DBUG_EXECUTE_IF("simulate_file_create_error_create_log_event_2",
                  {
                  strcat(fname_buf, "/");
                  });
  if ((fd= mysql_file_create(key_file_log_event_data,
                             fname_buf, CREATE_MODE,
                             O_WRONLY | O_BINARY | O_EXCL | O_NOFOLLOW,
                             MYF(MY_WME))) < 0)
  {
    rli->report(ERROR_LEVEL, thd->get_stmt_da()->mysql_errno(),
                "Error in Create_file event: could not open file '%s', '%s'",
                fname_buf, thd->get_stmt_da()->message_text());
    goto err;
  }
  /**
    To simulate file write failure,close the file before the write operation.
    Write will fail with an error reporting file is UNOPENED. 
   */
  DBUG_EXECUTE_IF("simulate_file_write_error_create_log_event",
                  {
                  mysql_file_close(fd, MYF(0));
                  });
  if (mysql_file_write(fd, (uchar*) block, block_len, MYF(MY_WME+MY_NABP)))
  {
    rli->report(ERROR_LEVEL, thd->get_stmt_da()->mysql_errno(),
                "Error in Create_file event: write to '%s' failed, '%s'",
                fname_buf, thd->get_stmt_da()->message_text());
    goto err;
  }
  error=0;					// Everything is ok

err:
  if (error)
  {
    end_io_cache(&file);
    /*
      Error occured. Delete .info and .data files if they are created.
    */
    my_stpcpy(ext,".info");
    mysql_file_delete(key_file_log_event_info, fname_buf, MYF(0));
    my_stpcpy(ext,".data");
    mysql_file_delete(key_file_log_event_data, fname_buf, MYF(0));
  }
  if (fd >= 0)
    mysql_file_close(fd, MYF(0));
  return error != 0;
}
#endif /* defined(HAVE_REPLICATION) && !defined(MYSQL_CLIENT) */


/**************************************************************************
	Append_block_log_event methods
**************************************************************************/

/*
  Append_block_log_event ctor
*/

#ifndef MYSQL_CLIENT  
Append_block_log_event::Append_block_log_event(THD *thd_arg,
                                               const char *db_arg,
					       uchar *block_arg,
					       uint block_len_arg,
					       bool using_trans)
  : binary_log::Append_block_event(db_arg, block_arg, block_len_arg, thd_arg->file_id),
    Log_event(thd_arg, 0,
              using_trans ? Log_event::EVENT_TRANSACTIONAL_CACHE :
                            Log_event::EVENT_STMT_CACHE,
              Log_event::EVENT_NORMAL_LOGGING,
              header(), footer())
{
  if (block != 0)
    is_valid_param= true;
}
#endif


/*
  Append_block_log_event ctor
*/

Append_block_log_event::Append_block_log_event(const char* buf, uint len,
                                               const Format_description_event*
                                               description_event)
  : binary_log::Append_block_event(buf, len, description_event),
    Log_event(header(), footer())
{

  DBUG_ENTER("Append_block_log_event::Append_block_log_event(char*,...)");
  if (block != 0)
    is_valid_param= true;
  DBUG_VOID_RETURN;
}


/*
  Append_block_log_event::write()
*/

#ifndef MYSQL_CLIENT
bool Append_block_log_event::write(IO_CACHE* file)
{
  uchar buf[Binary_log_event::APPEND_BLOCK_HEADER_LEN];
  int4store(buf + AB_FILE_ID_OFFSET, file_id);
  return (write_header(file, Binary_log_event::APPEND_BLOCK_HEADER_LEN +
                       block_len) ||
          wrapper_my_b_safe_write(file, buf,
                                  Binary_log_event::APPEND_BLOCK_HEADER_LEN) ||
	  wrapper_my_b_safe_write(file, (uchar*) block, block_len) ||
	  write_footer(file));
}
#endif


/*
  Append_block_log_event::print()
*/

#ifdef MYSQL_CLIENT  
void Append_block_log_event::print(FILE* file,
				   PRINT_EVENT_INFO* print_event_info)
{
  if (print_event_info->short_form)
    return;
  print_header(&print_event_info->head_cache, print_event_info, FALSE);
  my_b_printf(&print_event_info->head_cache,
              "\n#%s: file_id: %d  block_len: %d\n",
              get_type_str(), file_id, block_len);
}
#endif /* MYSQL_CLIENT */


/*
  Append_block_log_event::pack_info()
*/

#if defined(HAVE_REPLICATION) && !defined(MYSQL_CLIENT)
int Append_block_log_event::pack_info(Protocol *protocol)
{
  char buf[256];
  size_t length;
  length= my_snprintf(buf, sizeof(buf), ";file_id=%u;block_len=%u",
                      file_id, block_len);
  protocol->store(buf, length, &my_charset_bin);
  return 0;
}


/*
  Append_block_log_event::get_create_or_append()
*/

int Append_block_log_event::get_create_or_append() const
{
  return 0; /* append to the file, fail if not exists */
}

/*
  Append_block_log_event::do_apply_event()
*/

int Append_block_log_event::do_apply_event(Relay_log_info const *rli)
{
  char fname[FN_REFLEN+TEMP_FILE_MAX_LEN];
  int fd;
  int error = 1;
  DBUG_ENTER("Append_block_log_event::do_apply_event");

  THD_STAGE_INFO(thd, stage_making_temp_file_append_before_load_data);
  slave_load_file_stem(fname, file_id, server_id, ".data");
  if (get_create_or_append())
  {
    /*
      Usually lex_start() is called by mysql_parse(), but we need it here
      as the present method does not call mysql_parse().
    */
    lex_start(thd);
    mysql_reset_thd_for_next_command(thd);
    /* old copy may exist already */
    mysql_file_delete(key_file_log_event_data, fname, MYF(0));
    DBUG_EXECUTE_IF("simulate_file_create_error_Append_block_event",
                    {
                    strcat(fname, "/");
                    });
    if ((fd= mysql_file_create(key_file_log_event_data,
                               fname, CREATE_MODE,
                               O_WRONLY | O_BINARY | O_EXCL | O_NOFOLLOW,
                               MYF(MY_WME))) < 0)
    {
      rli->report(ERROR_LEVEL, thd->get_stmt_da()->mysql_errno(),
                  "Error in %s event: could not create file '%s', '%s'",
                  get_type_str(), fname, thd->get_stmt_da()->message_text());
      goto err;
    }
  }
  else if ((fd= mysql_file_open(key_file_log_event_data,
                                fname,
                                O_WRONLY | O_APPEND | O_BINARY | O_NOFOLLOW,
                                MYF(MY_WME))) < 0)
  {
    rli->report(ERROR_LEVEL, thd->get_stmt_da()->mysql_errno(),
                "Error in %s event: could not open file '%s', '%s'",
                get_type_str(), fname, thd->get_stmt_da()->message_text());
    goto err;
  }
  DBUG_EXECUTE_IF("remove_slave_load_file_before_write",
                  {
                    my_delete_allow_opened(fname, MYF(0));
                  });

  DBUG_EXECUTE_IF("simulate_file_write_error_Append_block_event",
                  {
                    mysql_file_close(fd, MYF(0));
                  });
  if (mysql_file_write(fd, (uchar*) block, block_len, MYF(MY_WME+MY_NABP)))
  {
    rli->report(ERROR_LEVEL, thd->get_stmt_da()->mysql_errno(),
                "Error in %s event: write to '%s' failed, '%s'",
                get_type_str(), fname, thd->get_stmt_da()->message_text());
    goto err;
  }
  error=0;

err:
  if (fd >= 0)
    mysql_file_close(fd, MYF(0));
  DBUG_RETURN(error);
}
#endif


/**************************************************************************
	Delete_file_log_event methods
**************************************************************************/

/*
  Delete_file_log_event ctor
*/

#ifndef MYSQL_CLIENT
Delete_file_log_event::Delete_file_log_event(THD *thd_arg, const char* db_arg,
					     bool using_trans)
  : binary_log::Delete_file_event(thd_arg->file_id, db_arg),
    Log_event(thd_arg, 0,
              using_trans ? Log_event::EVENT_TRANSACTIONAL_CACHE :
                            Log_event::EVENT_STMT_CACHE,
              Log_event::EVENT_NORMAL_LOGGING,
              header(), footer())
{
  if (file_id != 0)
    is_valid_param= true;
}
#endif

/*
  Delete_file_log_event ctor
*/

Delete_file_log_event::Delete_file_log_event(const char* buf, uint len,
                                             const Format_description_event*
                                             description_event)
  : binary_log::Delete_file_event(buf, len, description_event),
    Log_event(header(), footer())
{
  if (file_id != 0)
    is_valid_param= true;
}


/*
  Delete_file_log_event::write()
*/

#ifndef MYSQL_CLIENT
bool Delete_file_log_event::write(IO_CACHE* file)
{
 uchar buf[Binary_log_event::DELETE_FILE_HEADER_LEN];
 int4store(buf + DF_FILE_ID_OFFSET, file_id);
 return (write_header(file, sizeof(buf)) ||
         wrapper_my_b_safe_write(file, buf, sizeof(buf)) ||
	 write_footer(file));
}
#endif


/*
  Delete_file_log_event::print()
*/

#ifdef MYSQL_CLIENT  
void Delete_file_log_event::print(FILE* file,
				  PRINT_EVENT_INFO* print_event_info)
{
  if (print_event_info->short_form)
    return;
  print_header(&print_event_info->head_cache, print_event_info, FALSE);
  my_b_printf(&print_event_info->head_cache,
              "\n#Delete_file: file_id=%u\n", file_id);
}
#endif /* MYSQL_CLIENT */

/*
  Delete_file_log_event::pack_info()
*/

#if defined(HAVE_REPLICATION) && !defined(MYSQL_CLIENT)
int Delete_file_log_event::pack_info(Protocol *protocol)
{
  char buf[64];
  size_t length;
  length= my_snprintf(buf, sizeof(buf), ";file_id=%u", (uint) file_id);
  protocol->store(buf, length, &my_charset_bin);
  return 0;
}
#endif

/*
  Delete_file_log_event::do_apply_event()
*/

#if defined(HAVE_REPLICATION) && !defined(MYSQL_CLIENT)
int Delete_file_log_event::do_apply_event(Relay_log_info const *rli)
{
  char fname[FN_REFLEN+TEMP_FILE_MAX_LEN];
  lex_start(thd);
  mysql_reset_thd_for_next_command(thd);
  char *ext= slave_load_file_stem(fname, file_id, server_id, ".data");
  mysql_file_delete(key_file_log_event_data, fname, MYF(MY_WME));
  my_stpcpy(ext, ".info");
  mysql_file_delete(key_file_log_event_info, fname, MYF(MY_WME));
  return 0;
}
#endif /* defined(HAVE_REPLICATION) && !defined(MYSQL_CLIENT) */


/**************************************************************************
	Execute_load_log_event methods
**************************************************************************/

/*
  Execute_load_log_event ctor
*/

#ifndef MYSQL_CLIENT  
Execute_load_log_event::Execute_load_log_event(THD *thd_arg,
                                               const char* db_arg,
					       bool using_trans)
: binary_log::Execute_load_event(thd_arg->file_id, db_arg),
  Log_event(thd_arg, 0,
             using_trans ? Log_event::EVENT_TRANSACTIONAL_CACHE :
                           Log_event::EVENT_STMT_CACHE,
             Log_event::EVENT_NORMAL_LOGGING,
             header(), footer())
{
  if (file_id != 0)
    is_valid_param= true;
}
#endif
  

/*
  Execute_load_log_event ctor
*/

Execute_load_log_event::Execute_load_log_event(const char* buf, uint len,
                                               const Format_description_event*
                                               description_event)
: binary_log::Execute_load_event(buf, len, description_event),
  Log_event(header(), footer())
{
  if (file_id != 0)
    is_valid_param= true;
}


/*
  Execute_load_log_event::write()
*/

#ifndef MYSQL_CLIENT
bool Execute_load_log_event::write(IO_CACHE* file)
{
  uchar buf[Binary_log_event::EXEC_LOAD_HEADER_LEN];
  int4store(buf + EL_FILE_ID_OFFSET, file_id);
  return (write_header(file, sizeof(buf)) || 
          wrapper_my_b_safe_write(file, buf, sizeof(buf)) ||
	  write_footer(file));
}
#endif


/*
  Execute_load_log_event::print()
*/

#ifdef MYSQL_CLIENT  
void Execute_load_log_event::print(FILE* file,
				   PRINT_EVENT_INFO* print_event_info)
{
  if (print_event_info->short_form)
    return;
  print_header(&print_event_info->head_cache, print_event_info, FALSE);
  my_b_printf(&print_event_info->head_cache, "\n#Exec_load: file_id=%d\n",
              file_id);
}
#endif

/*
  Execute_load_log_event::pack_info()
*/

#if defined(HAVE_REPLICATION) && !defined(MYSQL_CLIENT)
int Execute_load_log_event::pack_info(Protocol *protocol)
{
  char buf[64];
  size_t length;
  length= my_snprintf(buf, sizeof(buf), ";file_id=%u", (uint) file_id);
  protocol->store(buf, length, &my_charset_bin);
  return 0;
}


/*
  Execute_load_log_event::do_apply_event()
*/

int Execute_load_log_event::do_apply_event(Relay_log_info const *rli)
{
  char fname[FN_REFLEN+TEMP_FILE_MAX_LEN];
  char *ext;
  int fd;
  int error= 1;
  IO_CACHE file;
  Load_log_event *lev= 0;

  lex_start(thd);
  mysql_reset_thd_for_next_command(thd);
  ext= slave_load_file_stem(fname, file_id, server_id, ".info");
  /**
    To simulate file open failure, convert the file name to a
    directory by appending a "/" to the file name. File open
    will fail with an error reporting it is not a directory.
   */
  DBUG_EXECUTE_IF("simulate_file_open_error_exec_event",
                  {
                  strcat(fname,"/");
                  });
  if ((fd= mysql_file_open(key_file_log_event_info,
                           fname, O_RDONLY | O_BINARY | O_NOFOLLOW,
                           MYF(MY_WME))) < 0 ||
      init_io_cache(&file, fd, IO_SIZE, READ_CACHE, (my_off_t)0, 0,
		    MYF(MY_WME|MY_NABP)))
  {
    rli->report(ERROR_LEVEL, thd->get_stmt_da()->mysql_errno(),
                "Error in Exec_load event: could not open file, '%s'",
                thd->get_stmt_da()->message_text());
    goto err;
  }
  if (!(lev= (Load_log_event*)
        Log_event::read_log_event(&file,
                                  (mysql_mutex_t*) 0,
                                  rli->get_rli_description_event(),
                                  opt_slave_sql_verify_checksum)) ||
      lev->get_type_code() != binary_log::NEW_LOAD_EVENT)
  {
    rli->report(ERROR_LEVEL, ER_FILE_CORRUPT, ER(ER_FILE_CORRUPT),
                fname);
    goto err;
  }
  lev->thd = thd;
  /*
    lev->do_apply_event should use rli only for errors.
    lev->do_apply_event is the place where the table is loaded (it
    calls mysql_load()).
  */
  if (lev->do_apply_event(0,rli,1))
  {
    /*
      We want to indicate the name of the file that could not be loaded
      (SQL_LOADxxx).
      But as we are here we are sure the error is in rli->last_slave_error and
      rli->last_slave_errno (example of error: duplicate entry for key), so we
      don't want to overwrite it with the filename.
      What we want instead is add the filename to the current error message.
    */
    char *tmp= my_strdup(key_memory_log_event,
                         rli->last_error().message, MYF(MY_WME));
    if (tmp)
    {
      rli->report(ERROR_LEVEL, rli->last_error().number,
                  "%s. Failed executing load from '%s'", tmp, fname);
      my_free(tmp);
    }
    goto err;
  }
  /*
    We have an open file descriptor to the .info file; we need to close it
    or Windows will refuse to delete the file in mysql_file_delete().
  */
  if (fd >= 0)
  {
    mysql_file_close(fd, MYF(0));
    end_io_cache(&file);
    fd= -1;
  }
  error = 0;

err:
  DBUG_EXECUTE_IF("simulate_file_open_error_exec_event",
                  {
                     my_stpcpy(ext, ".info");
                  });
  mysql_file_delete(key_file_log_event_info, fname, MYF(MY_WME));
  my_stpcpy(ext, ".data");
  mysql_file_delete(key_file_log_event_data, fname, MYF(MY_WME));
  delete lev;
  if (fd >= 0)
  {
    mysql_file_close(fd, MYF(0));
    end_io_cache(&file);
  }
  return error;
}

#endif /* defined(HAVE_REPLICATION) && !defined(MYSQL_CLIENT) */


/**************************************************************************
	Begin_load_query_log_event methods
**************************************************************************/

#ifndef MYSQL_CLIENT
Begin_load_query_log_event::
Begin_load_query_log_event(THD* thd_arg, const char* db_arg, uchar* block_arg,
                           uint block_len_arg, bool using_trans)
 : binary_log::Append_block_event(db_arg, block_arg, block_len_arg,
                                  thd_arg->file_id),
   Append_block_log_event(thd_arg, db_arg, block_arg, block_len_arg,
                          using_trans),
   binary_log::Begin_load_query_event()
{
  common_header->type_code= binary_log::BEGIN_LOAD_QUERY_EVENT;
  file_id= thd_arg->file_id= mysql_bin_log.next_file_id();
}
#endif


Begin_load_query_log_event::
Begin_load_query_log_event(const char* buf, uint len,
                           const Format_description_event* desc_event)
  : binary_log::Append_block_event(buf, len, desc_event),
    Append_block_log_event(buf, len, desc_event),
    binary_log::Begin_load_query_event(buf, len, desc_event)
{
}


#if defined( HAVE_REPLICATION) && !defined(MYSQL_CLIENT)
int Begin_load_query_log_event::get_create_or_append() const
{
  return 1; /* create the file */
}
#endif /* defined( HAVE_REPLICATION) && !defined(MYSQL_CLIENT) */


#if !defined(MYSQL_CLIENT) && defined(HAVE_REPLICATION)
Log_event::enum_skip_reason
Begin_load_query_log_event::do_shall_skip(Relay_log_info *rli)
{
  /*
    If the slave skip counter is 1, then we should not start executing
    on the next event.
  */
  return continue_group(rli);
}
#endif


/**************************************************************************
	Execute_load_query_log_event methods
**************************************************************************/


#ifndef MYSQL_CLIENT
Execute_load_query_log_event::
Execute_load_query_log_event(THD *thd_arg, const char* query_arg,
                             ulong query_length_arg, uint fn_pos_start_arg,
                             uint fn_pos_end_arg,
                             binary_log::enum_load_dup_handling dup_handling_arg,
                             bool using_trans, bool immediate, bool suppress_use,
                             int errcode)
: binary_log::Query_event(query_arg, thd_arg->catalog().str, thd_arg->db().str,
                          query_length_arg,
                          thd_arg->thread_id(), thd_arg->variables.sql_mode,
                          thd_arg->variables.auto_increment_increment,
                          thd_arg->variables.auto_increment_offset,
                          thd_arg->variables.lc_time_names->number,
                          (ulonglong)thd_arg->table_map_for_update,
                          errcode,
                          thd_arg->db().str ? strlen(thd_arg->db().str) : 0,
                          thd_arg->catalog().str ? strlen(thd_arg->catalog().str) : 0),
  Query_log_event(thd_arg, query_arg, query_length_arg, using_trans, immediate,
                  suppress_use, errcode),
  binary_log::Execute_load_query_event(thd_arg->file_id, fn_pos_start_arg,
                           fn_pos_end_arg, dup_handling_arg)
{
  if (Query_log_event::is_valid() && file_id != 0)
    is_valid_param= true;
  common_header->type_code= binary_log::EXECUTE_LOAD_QUERY_EVENT;
}
#endif /* !MYSQL_CLIENT */


Execute_load_query_log_event::
Execute_load_query_log_event(const char* buf, uint event_len,
                             const Format_description_event* desc_event)
  : binary_log::Query_event(buf, event_len, desc_event,
                            binary_log::EXECUTE_LOAD_QUERY_EVENT),
    Query_log_event(buf, event_len, desc_event,
                    binary_log::EXECUTE_LOAD_QUERY_EVENT),
    binary_log::Execute_load_query_event(buf, event_len, desc_event)
{
  if (!Query_log_event::is_valid())
  {
    //clear all the variables set in execute_load_query_event
    file_id= 0; fn_pos_start= 0; fn_pos_end= 0;
    dup_handling= binary_log::LOAD_DUP_ERROR;
  }
  if (Query_log_event::is_valid() && file_id != 0)
    is_valid_param= true;
}


ulong Execute_load_query_log_event::get_post_header_size_for_derived()
{
  return Binary_log_event::EXECUTE_LOAD_QUERY_EXTRA_HEADER_LEN;
}


#ifndef MYSQL_CLIENT
bool
Execute_load_query_log_event::write_post_header_for_derived(IO_CACHE* file)
{
  uchar buf[Binary_log_event::EXECUTE_LOAD_QUERY_EXTRA_HEADER_LEN];
  int4store(buf, file_id);
  int4store(buf + 4, fn_pos_start);
  int4store(buf + 4 + 4, fn_pos_end);
  *(buf + 4 + 4 + 4)= (uchar) dup_handling;
  return wrapper_my_b_safe_write(file, buf, Binary_log_event::EXECUTE_LOAD_QUERY_EXTRA_HEADER_LEN);
}
#endif


#ifdef MYSQL_CLIENT
void Execute_load_query_log_event::print(FILE* file,
                                         PRINT_EVENT_INFO* print_event_info)
{
  print(file, print_event_info, 0);
}

/**
  Prints the query as LOAD DATA LOCAL and with rewritten filename.
*/
void Execute_load_query_log_event::print(FILE* file,
                                         PRINT_EVENT_INFO* print_event_info,
                                         const char *local_fname)
{
  IO_CACHE *const head= &print_event_info->head_cache;

  print_query_header(head, print_event_info);
  /**
    reduce the size of io cache so that the write function is called
    for every call to my_b_printf().
   */
  DBUG_EXECUTE_IF ("simulate_execute_event_write_error",
                   {head->write_pos= head->write_end;
                   DBUG_SET("+d,simulate_file_write_error");});

  if (local_fname)
  {
    my_b_write(head, (uchar*) query, fn_pos_start);
    my_b_printf(head, " LOCAL INFILE ");
    pretty_print_str(head, local_fname, strlen(local_fname));

    if (dup_handling == binary_log::LOAD_DUP_REPLACE)
      my_b_printf(head, " REPLACE");
    my_b_printf(head, " INTO");
    my_b_write(head, (uchar*) query + fn_pos_end, q_len-fn_pos_end);
    my_b_printf(head, "\n%s\n", print_event_info->delimiter);
  }
  else
  {
    my_b_write(head, (uchar*) query, q_len);
    my_b_printf(head, "\n%s\n", print_event_info->delimiter);
  }

  if (!print_event_info->short_form)
    my_b_printf(head, "# file_id: %d \n", file_id);
}
#endif


#if defined(HAVE_REPLICATION) && !defined(MYSQL_CLIENT)
int Execute_load_query_log_event::pack_info(Protocol *protocol)
{
  char *buf, *pos;
  if (!(buf= (char*) my_malloc(key_memory_log_event,
                               9 + (db_len * 2) + 2 + q_len + 10 + 21,
                               MYF(MY_WME))))
    return 1;
  pos= buf;
  if (db && db_len)
  {
    /*
      Statically allocates room to store '\0' and an identifier
      that may have NAME_LEN * 2 due to quoting and there are
      two quoting characters that wrap them.
    */
    char quoted_db[1 + NAME_LEN * 2 + 2];// quoted length of the identifier
    size_t size= 0;
    size= my_strmov_quoted_identifier(this->thd, quoted_db, db, 0);
    pos= my_stpcpy(buf, "use ");
    memcpy(pos, quoted_db, size);
    pos= my_stpcpy(pos + size, "; ");
  }
  if (query && q_len)
  {
    memcpy(pos, query, q_len);
    pos+= q_len;
  }
  pos= my_stpcpy(pos, " ;file_id=");
  pos= int10_to_str((long) file_id, pos, 10);
  protocol->store(buf, pos-buf, &my_charset_bin);
  my_free(buf);
  return 0;
}


int
Execute_load_query_log_event::do_apply_event(Relay_log_info const *rli)
{
  char *p;
  char *buf;
  char *fname;
  char *fname_end;
  int error;

  buf= (char*) my_malloc(key_memory_log_event,
                         q_len + 1 - (fn_pos_end - fn_pos_start) +
                         (FN_REFLEN + TEMP_FILE_MAX_LEN) + 10 + 8 + 5, MYF(MY_WME));

  DBUG_EXECUTE_IF("LOAD_DATA_INFILE_has_fatal_error", my_free(buf); buf= NULL;);

  /* Replace filename and LOCAL keyword in query before executing it */
  if (buf == NULL)
  {
    rli->report(ERROR_LEVEL, ER_SLAVE_FATAL_ERROR,
                ER(ER_SLAVE_FATAL_ERROR), "Not enough memory");
    return 1;
  }

  p= buf;
  memcpy(p, query, fn_pos_start);
  p+= fn_pos_start;
  fname= (p= strmake(p, STRING_WITH_LEN(" INFILE \'")));
  p= slave_load_file_stem(p, file_id, server_id, ".data");
  fname_end= p= strend(p);                      // Safer than p=p+5
  *(p++)='\'';
  switch (dup_handling) {
  case binary_log::LOAD_DUP_IGNORE:
    p= strmake(p, STRING_WITH_LEN(" IGNORE"));
    break;
  case binary_log::LOAD_DUP_REPLACE:
    p= strmake(p, STRING_WITH_LEN(" REPLACE"));
    break;
  default:
    /* Ordinary load data */
    break;
  }
  p= strmake(p, STRING_WITH_LEN(" INTO "));
  p= strmake(p, query+fn_pos_end, q_len-fn_pos_end);

  error= Query_log_event::do_apply_event(rli, buf, p-buf);

  /* Forging file name for deletion in same buffer */
  *fname_end= 0;

  /*
    If there was an error the slave is going to stop, leave the
    file so that we can re-execute this event at START SLAVE.
  */
  if (!error)
    mysql_file_delete(key_file_log_event_data, fname, MYF(MY_WME));

  my_free(buf);
  return error;
}
#endif


/**************************************************************************
	sql_ex_info methods
**************************************************************************/

/*
  sql_ex_info::write_data()
*/

bool sql_ex_info::write_data(IO_CACHE* file)
{
  if (data_info.new_format())
  {
    return (write_str_at_most_255_bytes(file, data_info.field_term,
                                        (uint) data_info.field_term_len) ||
	    write_str_at_most_255_bytes(file, data_info.enclosed,
                                        (uint) data_info.enclosed_len) ||
	    write_str_at_most_255_bytes(file, data_info.line_term,
                                        (uint) data_info.line_term_len) ||
	    write_str_at_most_255_bytes(file, data_info.line_start,
                                        (uint) data_info.line_start_len) ||
	    write_str_at_most_255_bytes(file, data_info.escaped,
                                        (uint) data_info.escaped_len) ||
	    my_b_safe_write(file,(uchar*) &(data_info.opt_flags), 1));
  }
  else
  {
    /**
      @todo This is sensitive to field padding. We should write a
      char[7], not an old_sql_ex. /sven
    */
    binary_log::old_sql_ex old_ex;
    old_ex.field_term= *(data_info.field_term);
    old_ex.enclosed=   *(data_info.enclosed);
    old_ex.line_term=  *(data_info.line_term);
    old_ex.line_start= *(data_info.line_start);
    old_ex.escaped=    *(data_info.escaped);
    old_ex.opt_flags=  data_info.opt_flags;
    old_ex.empty_flags= data_info.empty_flags;
    return my_b_safe_write(file, (uchar*) &old_ex, sizeof(old_ex)) != 0;
  }
}


/**
  sql_ex_info::init()
  This method initializes the members of strcuture variable sql_ex_info,
  defined in a Load_log_event. The structure, initializes the sub struct
  data_info, with the subclause characters in a LOAD_DATA_INFILE query.

*/
const char *sql_ex_info::init(const char *buf, const char *buf_end,
                              bool use_new_format)
{
  return data_info.init(buf, buf_end, use_new_format);
}
#ifndef DBUG_OFF
#ifndef MYSQL_CLIENT
static uchar dbug_extra_row_data_val= 0;

/**
   set_extra_data

   Called during self-test to generate various
   self-consistent binlog row event extra
   thread data structures which can be checked
   when reading the binlog.

   @param arr  Buffer to use
*/
const uchar* set_extra_data(uchar* arr)
{
  uchar val= (dbug_extra_row_data_val++) %
    (EXTRA_ROW_INFO_MAX_PAYLOAD + 1); /* 0 .. MAX_PAYLOAD + 1 */
  arr[EXTRA_ROW_INFO_LEN_OFFSET]= val + EXTRA_ROW_INFO_HDR_BYTES;
  arr[EXTRA_ROW_INFO_FORMAT_OFFSET]= val;
  for (uchar i=0; i<val; i++)
    arr[EXTRA_ROW_INFO_HDR_BYTES+i]= val;

  return arr;
}

#endif // #ifndef MYSQL_CLIENT

/**
   check_extra_data

   Called during self-test to check that
   binlog row event extra data is self-
   consistent as defined by the set_extra_data
   function above.

   Will assert(false) if not.

   @param extra_row_data
*/
void check_extra_data(uchar* extra_row_data)
{
  assert(extra_row_data);
  uint16 len= extra_row_data[EXTRA_ROW_INFO_LEN_OFFSET];
  uint8 val= len - EXTRA_ROW_INFO_HDR_BYTES;
  assert(extra_row_data[EXTRA_ROW_INFO_FORMAT_OFFSET] == val);
  for (uint16 i= 0; i < val; i++)
  {
    assert(extra_row_data[EXTRA_ROW_INFO_HDR_BYTES + i] == val);
  }
}

#endif  // #ifndef DBUG_OFF

/**************************************************************************
	Rows_log_event member functions
**************************************************************************/

#ifndef MYSQL_CLIENT
Rows_log_event::Rows_log_event(THD *thd_arg, TABLE *tbl_arg, const Table_id& tid,
                               MY_BITMAP const *cols, bool using_trans,
                               Log_event_type event_type,
                               const uchar* extra_row_info)
 : binary_log::Rows_event(event_type),
   Log_event(thd_arg, 0,
             using_trans ? Log_event::EVENT_TRANSACTIONAL_CACHE :
                           Log_event::EVENT_STMT_CACHE,
             Log_event::EVENT_NORMAL_LOGGING,
             header(), footer())
#ifdef HAVE_REPLICATION
    , m_curr_row(NULL), m_curr_row_end(NULL), m_key(NULL), m_key_info(NULL),
    m_distinct_keys(Key_compare(&m_key_info)), m_distinct_key_spare_buf(NULL)
#endif
{
  common_header->type_code= m_type;
  m_row_count= 0;
  m_table_id= tid;
  m_width= tbl_arg ? tbl_arg->s->fields : 1;
  m_rows_buf= 0; m_rows_cur= 0; m_rows_end= 0; m_flags= 0;
  m_type= event_type; m_extra_row_data=0;

  DBUG_ASSERT(tbl_arg && tbl_arg->s && tid.is_valid());

  if (thd_arg->variables.option_bits & OPTION_NO_FOREIGN_KEY_CHECKS)
      set_flags(NO_FOREIGN_KEY_CHECKS_F);
  if (thd_arg->variables.option_bits & OPTION_RELAXED_UNIQUE_CHECKS)
      set_flags(RELAXED_UNIQUE_CHECKS_F);
#ifndef DBUG_OFF
  uchar extra_data[255];
  DBUG_EXECUTE_IF("extra_row_data_set",
                  /* Set extra row data to a known value */
                  extra_row_info = set_extra_data(extra_data););
#endif
  if (extra_row_info)
  {
    /* Copy Extra data from thd into new event */
    uint8 extra_data_len= extra_row_info[EXTRA_ROW_INFO_LEN_OFFSET];
    assert(extra_data_len >= EXTRA_ROW_INFO_HDR_BYTES);

    m_extra_row_data= (uchar*) my_malloc(key_memory_log_event,
                                         extra_data_len, MYF(MY_WME));

    if (likely(m_extra_row_data != NULL))
    {
      memcpy(m_extra_row_data, extra_row_info,
             extra_data_len);
    }
  }

  /* if bitmap_init fails, caught in is_valid() */
  if (likely(!bitmap_init(&m_cols,
                          m_width <= sizeof(m_bitbuf)*8 ? m_bitbuf : NULL,
                          m_width,
                          false)))
  {
    /* Cols can be zero if this is a dummy binrows event */
    if (likely(cols != NULL))
    {
      memcpy(m_cols.bitmap, cols->bitmap, no_bytes_in_map(cols));
      create_last_word_mask(&m_cols);
    }
  }
  else
  {
    // Needed because bitmap_init() does not set it to null on failure
    m_cols.bitmap= 0;
  }
  /*
   -Check that malloc() succeeded in allocating memory for the rows
    buffer and the COLS vector.
   -Checking that an Update_rows_log_event
    is valid is done while setting the Update_rows_log_event::is_valid
  */
  if (m_rows_buf && m_cols.bitmap)
    is_valid_param= true;
}
#endif

Rows_log_event::Rows_log_event(const char *buf, uint event_len,
                               const Format_description_event
                               *description_event)
: binary_log::Rows_event(buf, event_len, description_event),
  Log_event(header(), footer()),
  m_row_count(0),
#ifndef MYSQL_CLIENT
  m_table(NULL),
#endif
  m_rows_buf(0), m_rows_cur(0), m_rows_end(0)
#if !defined(MYSQL_CLIENT) && defined(HAVE_REPLICATION)
    , m_curr_row(NULL), m_curr_row_end(NULL), m_key(NULL), m_key_info(NULL),
    m_distinct_keys(Key_compare(&m_key_info)), m_distinct_key_spare_buf(NULL)
#endif
{
  DBUG_ENTER("Rows_log_event::Rows_log_event(const char*,...)");

  DBUG_ASSERT(header()->type_code == m_type);


  if (m_extra_row_data)
    DBUG_EXECUTE_IF("extra_row_data_check",
                    /* Check extra data has expected value */
                    check_extra_data(m_extra_row_data););


  /*
     m_cols and m_cols_ai are of the type MY_BITMAP, which are members of
     class Rows_log_event, and are used while applying the row events on
     the slave.
     The bitmap integer is initialized by copying the contents of the
     vector column_before_image for m_cols.bitamp, and vector
     column_after_image for m_cols_ai.bitmap. m_cols_ai is only initialized
     for UPDATE_ROWS_EVENTS, else it is equal to the before image.
  */
  memset(&m_cols, 0, sizeof(m_cols));
  /* if bitmap_init fails, is_valid will be set to false */
  if (likely(!bitmap_init(&m_cols,
                          m_width <= sizeof(m_bitbuf) * 8 ? m_bitbuf : NULL,
                          m_width,
                          false)))
  {
    if (!columns_before_image.empty())
    {
      memcpy(m_cols.bitmap, &columns_before_image[0], (m_width + 7) / 8);
      create_last_word_mask(&m_cols);
      DBUG_DUMP("m_cols", (uchar*) m_cols.bitmap, no_bytes_in_map(&m_cols));
    } //end if columns_before_image.empty()
    else
    m_cols.bitmap= NULL;
  }
  else
  {
    // Needed because bitmap_init() does not set it to null on failure
    m_cols.bitmap= NULL;
    DBUG_VOID_RETURN;
  }
  m_cols_ai.bitmap= m_cols.bitmap; //See explanation below while setting is_valid.

  if ((m_type == binary_log::UPDATE_ROWS_EVENT) ||
      (m_type == binary_log::UPDATE_ROWS_EVENT_V1))
  {
    /* if bitmap_init fails, is_valid will be set to false*/
    if (likely(!bitmap_init(&m_cols_ai,
                            m_width <= sizeof(m_bitbuf_ai) * 8 ?
                                        m_bitbuf_ai : NULL,
                            m_width,
                            false)))
    {
      if (!columns_after_image.empty())
      {
        memcpy(m_cols_ai.bitmap, &columns_after_image[0], (m_width + 7) / 8);
        create_last_word_mask(&m_cols_ai);
       DBUG_DUMP("m_cols_ai", (uchar*) m_cols_ai.bitmap,
                  no_bytes_in_map(&m_cols_ai));
      }
      else
        m_cols_ai.bitmap= NULL;
    }
    else
    {
      // Needed because bitmap_init() does not set it to null on failure
      m_cols_ai.bitmap= 0;
      DBUG_VOID_RETURN;
    }
  }


  /*
    m_rows_buf, m_cur_row and m_rows_end are pointers to the vector rows.
    m_rows_buf is the pointer to the first byte of first row in the event.
    m_curr_row points to current row being applied on the slave. Initially,
    this points to the same element as m_rows_buf in the vector.
    m_rows_end points to the last byte in the last row in the event.

    These pointers are used while applying the events on to the slave, and
    are not required for decoding.
  */
  if (likely(!row.empty()))
  {
    m_rows_buf= &row[0];
#if !defined(MYSQL_CLIENT) && defined(HAVE_REPLICATION)
    m_curr_row= m_rows_buf;
#endif
    m_rows_end= m_rows_buf + row.size() - 1;
    m_rows_cur= m_rows_end;
  }
  /*
    -Check that malloc() succeeded in allocating memory for the row
     buffer and the COLS vector.
    -Checking that an Update_rows_log_event
     is valid is done while setting the Update_rows_log_event::is_valid
  */
  if (m_rows_buf && m_cols.bitmap)
    is_valid_param= true;
  DBUG_VOID_RETURN;
}

Rows_log_event::~Rows_log_event()
{
  if (m_cols.bitmap)
  {
    if (m_cols.bitmap == m_bitbuf) // no my_malloc happened
      m_cols.bitmap= 0; // so no my_free in bitmap_free
    bitmap_free(&m_cols); // To pair with bitmap_init().
  }
}
size_t Rows_log_event::get_data_size()
{
  int const general_type_code= get_general_type_code();

  uchar buf[sizeof(m_width) + 1];
  uchar *end= net_store_length(buf, m_width);

  DBUG_EXECUTE_IF("old_row_based_repl_4_byte_map_id_master",
                  return 6 + no_bytes_in_map(&m_cols) + (end - buf) +
                  (general_type_code == binary_log::UPDATE_ROWS_EVENT ?
                                        no_bytes_in_map(&m_cols_ai) : 0) +
                  (m_rows_cur - m_rows_buf););

  int data_size= 0;
  bool is_v2_event= common_header->type_code > binary_log::DELETE_ROWS_EVENT_V1;
  if (is_v2_event)
  {
    data_size= Binary_log_event::ROWS_HEADER_LEN_V2 +
      (m_extra_row_data ?
       ROWS_V_TAG_LEN + m_extra_row_data[EXTRA_ROW_INFO_LEN_OFFSET]:
       0);
  }
  else
  {
    data_size= Binary_log_event::ROWS_HEADER_LEN_V1;
  }
  data_size+= no_bytes_in_map(&m_cols);
  data_size+= (uint) (end - buf);

  if (general_type_code == binary_log::UPDATE_ROWS_EVENT)
    data_size+= no_bytes_in_map(&m_cols_ai);

  data_size+= (uint) (m_rows_cur - m_rows_buf);
  return data_size; 
}


#ifndef MYSQL_CLIENT
int Rows_log_event::do_add_row_data(uchar *row_data, size_t length)
{
  /*
    When the table has a primary key, we would probably want, by default, to
    log only the primary key value instead of the entire "before image". This
    would save binlog space. TODO
  */
  DBUG_ENTER("Rows_log_event::do_add_row_data");
  DBUG_PRINT("enter", ("row_data: 0x%lx  length: %lu", (ulong) row_data,
                       (ulong) length));

  /*
    If length is zero, there is nothing to write, so we just
    return. Note that this is not an optimization, since calling
    realloc() with size 0 means free().
   */
  if (length == 0)
  {
    m_row_count++;
    DBUG_RETURN(0);
  }

  DBUG_DUMP("row_data", row_data, min<size_t>(length, 32));

  DBUG_ASSERT(m_rows_buf <= m_rows_cur);
  DBUG_ASSERT(!m_rows_buf || (m_rows_end && m_rows_buf < m_rows_end));
  DBUG_ASSERT(m_rows_cur <= m_rows_end);

  /* The cast will always work since m_rows_cur <= m_rows_end */
  if (static_cast<size_t>(m_rows_end - m_rows_cur) <= length)
  {
    size_t const block_size= 1024;
    ulong cur_size= m_rows_cur - m_rows_buf;
    DBUG_EXECUTE_IF("simulate_too_big_row_case1",
                     cur_size= UINT_MAX32 - (block_size * 10);
                     length= UINT_MAX32 - (block_size * 10););
    DBUG_EXECUTE_IF("simulate_too_big_row_case2",
                     cur_size= UINT_MAX32 - (block_size * 10);
                     length= block_size * 10;);
    DBUG_EXECUTE_IF("simulate_too_big_row_case3",
                     cur_size= block_size * 10;
                     length= UINT_MAX32 - (block_size * 10););
    DBUG_EXECUTE_IF("simulate_too_big_row_case4",
                     cur_size= UINT_MAX32 - (block_size * 10);
                     length= (block_size * 10) - block_size + 1;);
    ulong remaining_space= UINT_MAX32 - cur_size;
    /* Check that the new data fits within remaining space and we can add
       block_size without wrapping.
     */
    if (length > remaining_space ||
        ((length + block_size) > remaining_space))
    {
      sql_print_error("The row data is greater than 4GB, which is too big to "
                      "write to the binary log.");
      DBUG_RETURN(ER_BINLOG_ROW_LOGGING_FAILED);
    }
    const size_t new_alloc= 
        block_size * ((cur_size + length + block_size - 1) / block_size);
    if (new_alloc)
      row.resize(new_alloc);

    /* If the memory moved, we need to move the pointers */
    if (new_alloc && &row[0] != m_rows_buf)
    {
      m_rows_buf= &row[0];
      if (m_rows_buf && m_cols.bitmap)
        is_valid_param= true;
      m_rows_cur= m_rows_buf + cur_size;
    }

    /*
       The end pointer should always be changed to point to the end of
       the allocated memory.
    */
    m_rows_end= m_rows_buf + new_alloc;
  }

  DBUG_ASSERT(m_rows_cur + length <= m_rows_end);
  memcpy(m_rows_cur, row_data, length);
  m_rows_cur+= length;
  m_row_count++;
  DBUG_RETURN(0);
}
#endif

#if !defined(MYSQL_CLIENT) && defined(HAVE_REPLICATION)

/**
  Checks if any of the columns in the given table is
  signaled in the bitmap.

  For each column in the given table checks if it is
  signaled in the bitmap. This is most useful when deciding
  whether a before image (BI) can be used or not for
  searching a row. If no column is signaled, then the
  image cannot be used for searching a record (regardless
  of using position(), index scan or table scan). Here is
  an example:

  MASTER> SET @@binlog_row_image='MINIMAL';
  MASTER> CREATE TABLE t1 (a int, b int, c int, primary key(c));
  SLAVE>  CREATE TABLE t1 (a int, b int);
  MASTER> INSERT INTO t1 VALUES (1,2,3);
  MASTER> UPDATE t1 SET a=2 WHERE b=2;

  For the update statement only the PK (column c) is
  logged in the before image (BI). As such, given that
  the slave has no column c, it will not be able to
  find the row, because BI has no values for the columns
  the slave knows about (column a and b).

  @param table   the table reference on the slave.
  @param cols the bitmap signaling columns available in
                 the BI.

  @return TRUE if BI contains usable colums for searching,
          FALSE otherwise.
*/
static
my_bool is_any_column_signaled_for_table(TABLE *table, MY_BITMAP *cols)
{
  DBUG_ENTER("is_any_column_signaled_for_table");

  for (Field **ptr= table->field ;
       *ptr && ((*ptr)->field_index < cols->n_bits);
       ptr++)
  {
    if (bitmap_is_set(cols, (*ptr)->field_index))
      DBUG_RETURN(TRUE);
  }

  DBUG_RETURN (FALSE);
}

/**
  Checks if the fields in the given key are signaled in
  the bitmap.

  Validates whether the before image is usable for the
  given key. It can be the case that the before image
  does not contain values for the key (eg, master was
  using 'minimal' option for image logging and slave has
  different index structure on the table). Here is an
  example:

  MASTER> SET @@binlog_row_image='MINIMAL';
  MASTER> CREATE TABLE t1 (a int, b int, c int, primary key(c));
  SLAVE> CREATE TABLE t1 (a int, b int, c int, key(a,c));
  MASTER> INSERT INTO t1 VALUES (1,2,3);
  MASTER> UPDATE t1 SET a=2 WHERE b=2;

  When finding the row on the slave, one cannot use the
  index (a,c) to search for the row, because there is only
  data in the before image for column c. This function
  checks the fields needed for a given key and searches
  the bitmap to see if all the fields required are
  signaled.

  @param keyinfo  reference to key.
  @param cols     the bitmap signaling which columns
                  have available data.

  @return TRUE if all fields are signaled in the bitmap
          for the given key, FALSE otherwise.
*/
static
my_bool are_all_columns_signaled_for_key(KEY *keyinfo, MY_BITMAP *cols)
{
  DBUG_ENTER("are_all_columns_signaled_for_key");

  for (uint i=0 ; i < keyinfo->user_defined_key_parts ;i++)
  {
    uint fieldnr= keyinfo->key_part[i].fieldnr - 1;
    if (fieldnr >= cols->n_bits ||
        !bitmap_is_set(cols, fieldnr))
      DBUG_RETURN(FALSE);
  }

  DBUG_RETURN(TRUE);
}

/**
  Searches the table for a given key that can be used
  according to the existing values, ie, columns set
  in the bitmap.

  The caller can specify which type of key to find by
  setting the following flags in the key_type parameter:

    - PRI_KEY_FLAG
      Returns the primary key.

    - UNIQUE_KEY_FLAG
      Returns a unique key (flagged with HA_NOSAME)

    - MULTIPLE_KEY_FLAG
      Returns a key that is not unique (flagged with HA_NOSAME
      and without HA_NULL_PART_KEY) nor PK.

  The above flags can be used together, in which case, the
  search is conducted in the above listed order. Eg, the
  following flag:

    (PRI_KEY_FLAG | UNIQUE_KEY_FLAG | MULTIPLE_KEY_FLAG)

  means that a primary key is returned if it is suitable. If
  not then the unique keys are searched. If no unique key is
  suitable, then the keys are searched. Finally, if no key
  is suitable, MAX_KEY is returned.

  @param table    reference to the table.
  @param bi_cols  a bitmap that filters out columns that should
                  not be considered while searching the key.
                  Columns that should be considered are set.
  @param key_type the type of key to search for.

  @return MAX_KEY if no key, according to the key_type specified
          is suitable. Returns the key otherwise.

*/
static
uint
search_key_in_table(TABLE *table, MY_BITMAP *bi_cols, uint key_type)
{
  DBUG_ENTER("search_key_in_table");

  KEY *keyinfo;
  uint res= MAX_KEY;
  uint key;

  if (key_type & PRI_KEY_FLAG &&
      (table->s->primary_key < MAX_KEY))
  {
    DBUG_PRINT("debug", ("Searching for PK"));
    keyinfo= table->s->key_info + (uint) table->s->primary_key;
    if (are_all_columns_signaled_for_key(keyinfo, bi_cols))
      DBUG_RETURN(table->s->primary_key);
  }

  DBUG_PRINT("debug", ("Unique keys count: %u", table->s->uniques));

  if (key_type & UNIQUE_KEY_FLAG && table->s->uniques)
  {
    DBUG_PRINT("debug", ("Searching for UK"));
    for (key=0,keyinfo= table->key_info ;
         (key < table->s->keys) && (res == MAX_KEY);
         key++,keyinfo++)
    {
      /*
        - Unique keys cannot be disabled, thence we skip the check.
        - Skip unique keys with nullable parts
        - Skip primary keys
      */
      if (!((keyinfo->flags & (HA_NOSAME | HA_NULL_PART_KEY)) == HA_NOSAME) ||
          (key == table->s->primary_key))
        continue;
      res= are_all_columns_signaled_for_key(keyinfo, bi_cols) ?
           key : MAX_KEY;

      if (res < MAX_KEY)
        DBUG_RETURN(res);
    }
    DBUG_PRINT("debug", ("UK has NULLABLE parts or not all columns signaled."));
  }

  if (key_type & MULTIPLE_KEY_FLAG && table->s->keys)
  {
    DBUG_PRINT("debug", ("Searching for K."));
    for (key=0,keyinfo= table->key_info ;
         (key < table->s->keys) && (res == MAX_KEY);
         key++,keyinfo++)
    {
      /*
        - Skip innactive keys
        - Skip unique keys without nullable parts
        - Skip indices that do not support ha_index_next() e.g. full-text
        - Skip primary keys
      */
      if (!(table->s->keys_in_use.is_set(key)) ||
          ((keyinfo->flags & (HA_NOSAME | HA_NULL_PART_KEY)) == HA_NOSAME) ||
          !(table->file->index_flags(key, 0, true) & HA_READ_NEXT) ||
          (key == table->s->primary_key))
        continue;

      res= are_all_columns_signaled_for_key(keyinfo, bi_cols) ?
           key : MAX_KEY;

      if (res < MAX_KEY)
        DBUG_RETURN(res);
    }
    DBUG_PRINT("debug", ("Not all columns signaled for K."));
  }

  DBUG_RETURN(res);
}

void
Rows_log_event::decide_row_lookup_algorithm_and_key()
{

  DBUG_ENTER("decide_row_lookup_algorithm_and_key");

  /*
    Decision table:
    - I  --> Index scan / search
    - T  --> Table scan
    - Hi --> Hash over index
    - Ht --> Hash over the entire table

    |--------------+-----------+------+------+------|
    | Index\Option | I , T , H | I, T | I, H | T, H |
    |--------------+-----------+------+------+------|
    | PK / UK      | I         | I    | I    | Hi   |
    | K            | Hi        | I    | Hi   | Hi   |
    | No Index     | Ht        | T    | Ht   | Ht   |
    |--------------+-----------+------+------+------|

  */

  TABLE *table= this->m_table;
  uint event_type= this->get_general_type_code();
  MY_BITMAP *cols= &this->m_cols;
  this->m_rows_lookup_algorithm= ROW_LOOKUP_NOT_NEEDED;
  this->m_key_index= MAX_KEY;
  this->m_key_info= NULL;

  if (event_type == binary_log::WRITE_ROWS_EVENT)  // row lookup not needed
    DBUG_VOID_RETURN;

  if (!(slave_rows_search_algorithms_options & SLAVE_ROWS_INDEX_SCAN))
    goto TABLE_OR_INDEX_HASH_SCAN;

  /* PK or UK => use LOOKUP_INDEX_SCAN */
  this->m_key_index= search_key_in_table(table, cols, (PRI_KEY_FLAG | UNIQUE_KEY_FLAG));
  if (this->m_key_index != MAX_KEY)
  {
    DBUG_PRINT("info", ("decide_row_lookup_algorithm_and_key: decided - INDEX_SCAN"));
    this->m_rows_lookup_algorithm= ROW_LOOKUP_INDEX_SCAN;
    goto end;
  }

TABLE_OR_INDEX_HASH_SCAN:

  /*
     NOTE: Engines like Blackhole cannot use HASH_SCAN, because
           they do not syncronize reads .
   */
  if (!(slave_rows_search_algorithms_options & SLAVE_ROWS_HASH_SCAN) ||
      (table->file->ha_table_flags() & HA_READ_OUT_OF_SYNC))
    goto TABLE_OR_INDEX_FULL_SCAN;

  /* search for a key to see if we can narrow the lookup domain further. */
  this->m_key_index= search_key_in_table(table, cols, (PRI_KEY_FLAG | UNIQUE_KEY_FLAG | MULTIPLE_KEY_FLAG));
  this->m_rows_lookup_algorithm= ROW_LOOKUP_HASH_SCAN;
  if (m_key_index < MAX_KEY)
    m_distinct_key_spare_buf= (uchar*) thd->alloc(table->key_info[m_key_index].key_length);
  DBUG_PRINT("info", ("decide_row_lookup_algorithm_and_key: decided - HASH_SCAN"));
  goto end;

TABLE_OR_INDEX_FULL_SCAN:

  this->m_key_index= MAX_KEY;

  /* If we can use an index, try to narrow the scan a bit further. */
  if (slave_rows_search_algorithms_options & SLAVE_ROWS_INDEX_SCAN)
    this->m_key_index= search_key_in_table(table, cols, (PRI_KEY_FLAG | UNIQUE_KEY_FLAG | MULTIPLE_KEY_FLAG));

  if (this->m_key_index != MAX_KEY)
  {
    DBUG_PRINT("info", ("decide_row_lookup_algorithm_and_key: decided - INDEX_SCAN"));
    this->m_rows_lookup_algorithm= ROW_LOOKUP_INDEX_SCAN;
  }
  else
  {
    DBUG_PRINT("info", ("decide_row_lookup_algorithm_and_key: decided - TABLE_SCAN"));
    this->m_rows_lookup_algorithm= ROW_LOOKUP_TABLE_SCAN;
  }

end:

  /* m_key_index is ready, set m_key_info now. */
  m_key_info= m_table->key_info + m_key_index;
  /*
    m_key_info will influence key comparison code in HASH_SCAN mode,
    so the m_distinct_keys set should still be empty.
  */
  DBUG_ASSERT(m_distinct_keys.empty());

#ifndef DBUG_OFF
  const char* s= ((m_rows_lookup_algorithm == Rows_log_event::ROW_LOOKUP_TABLE_SCAN) ? "TABLE_SCAN" :
                  ((m_rows_lookup_algorithm == Rows_log_event::ROW_LOOKUP_HASH_SCAN) ? "HASH_SCAN" :
                   "INDEX_SCAN"));

  // only for testing purposes
  slave_rows_last_search_algorithm_used= m_rows_lookup_algorithm;
  DBUG_PRINT("debug", ("Row lookup method: %s", s));
#endif

  DBUG_VOID_RETURN;
}

/*
  Encapsulates the  operations to be done before applying
  row events for update and delete.

  @ret value error code
             0 success
*/
int
Rows_log_event::row_operations_scan_and_key_setup()
{
  int error= 0;
  DBUG_ENTER("Row_log_event::row_operations_scan_and_key_setup");

  /*
     Prepare memory structures for search operations. If
     search is performed:

     1. using hash search => initialize the hash
     2. using key => decide on key to use and allocate mem structures
     3. using table scan => do nothing
   */
  decide_row_lookup_algorithm_and_key();

  switch (m_rows_lookup_algorithm)
  {
  case ROW_LOOKUP_HASH_SCAN:
    {
      if (m_hash.init())
        error= HA_ERR_OUT_OF_MEM;
      goto err;
    }
  case ROW_LOOKUP_INDEX_SCAN:
    {
      DBUG_ASSERT (m_key_index < MAX_KEY);
      // Allocate buffer for key searches
      m_key= (uchar*)my_malloc(key_memory_log_event,
                               MAX_KEY_LENGTH, MYF(MY_WME));
      if (!m_key)
        error= HA_ERR_OUT_OF_MEM;
      goto err;
    }
  case ROW_LOOKUP_TABLE_SCAN:
  default: break;
  }
err:
  DBUG_RETURN(error);
}

/*
  Encapsulates the  operations to be done after applying
  row events for update and delete.

  @ret value error code
             0 success
*/

int
Rows_log_event::row_operations_scan_and_key_teardown(int error)
{
  DBUG_ENTER("Rows_log_event::row_operations_scan_and_key_teardown");

  DBUG_ASSERT(!m_table->file->inited);
  switch (m_rows_lookup_algorithm)
  {
  case ROW_LOOKUP_HASH_SCAN:
    {
      m_hash.deinit(); // we don't need the hash anymore.
      goto err;
    }

  case ROW_LOOKUP_INDEX_SCAN:
    {
      if (m_table->s->keys > 0)
      {
        my_free(m_key); // Free for multi_malloc
        m_key= NULL;
        m_key_index= MAX_KEY;
        m_key_info= NULL;
      }
     goto err;
    }

  case ROW_LOOKUP_TABLE_SCAN:
  default: break;
  }

err:
  m_rows_lookup_algorithm= ROW_LOOKUP_UNDEFINED;
  DBUG_RETURN(error);
}

/*
  Compares table->record[0] and table->record[1]

  Returns TRUE if different.
*/
static bool record_compare(TABLE *table, MY_BITMAP *cols)
{
  DBUG_ENTER("record_compare");

  /*
    Need to set the X bit and the filler bits in both records since
    there are engines that do not set it correctly.

    In addition, since MyISAM checks that one hasn't tampered with the
    record, it is necessary to restore the old bytes into the record
    after doing the comparison.

    TODO[record format ndb]: Remove it once NDB returns correct
    records. Check that the other engines also return correct records.
   */

  DBUG_DUMP("record[0]", table->record[0], table->s->reclength);
  DBUG_DUMP("record[1]", table->record[1], table->s->reclength);

  bool result= false;
  uchar saved_x[2]= {0, 0}, saved_filler[2]= {0, 0};

  if (table->s->null_bytes > 0)
  {
    for (int i = 0 ; i < 2 ; ++i)
    {
      /*
        If we have an X bit then we need to take care of it.
      */
      if (!(table->s->db_options_in_use & HA_OPTION_PACK_RECORD))
      {
        saved_x[i]= table->record[i][0];
        table->record[i][0]|= 1U;
      }

      /*
         If (last_null_bit_pos == 0 && null_bytes > 1), then:

         X bit (if any) + N nullable fields + M Field_bit fields = 8 bits

         Ie, the entire byte is used.
      */
      if (table->s->last_null_bit_pos > 0)
      {
        saved_filler[i]= table->record[i][table->s->null_bytes - 1];
        table->record[i][table->s->null_bytes - 1]|=
          256U - (1U << table->s->last_null_bit_pos);
      }
    }
  }

  /**
    Compare full record only if:
    - there are no blob fields (otherwise we would also need
      to compare blobs contents as well);
    - there are no varchar fields (otherwise we would also need
      to compare varchar contents as well);
    - there are no null fields, otherwise NULLed fields
      contents (i.e., the don't care bytes) may show arbitrary
      values, depending on how each engine handles internally.
    - if all the bitmap is set (both are full rows)
    */
  if ((table->s->blob_fields +
       table->s->varchar_fields +
       table->s->null_fields) == 0 &&
      bitmap_is_set_all(cols))
  {
    result= cmp_record(table,record[1]);
  }

  /*
    Fallback to field-by-field comparison:
    1. start by checking if the field is signaled:
    2. if it is, first compare the null bit if the field is nullable
    3. then compare the contents of the field, if it is not
       set to null
   */
  else
  {
    for (Field **ptr=table->field ;
         *ptr && ((*ptr)->field_index < cols->n_bits) && !result;
         ptr++)
    {
      Field *field= *ptr;
      if (bitmap_is_set(cols, field->field_index))
      {
        /* compare null bit */
        if (field->is_null() != field->is_null_in_record(table->record[1]))
          result= true;

        /* compare content, only if fields are not set to NULL */
        else if (!field->is_null())
          result= field->cmp_binary_offset(table->s->rec_buff_length);
      }
    }
  }

  /*
    Restore the saved bytes.

    TODO[record format ndb]: Remove this code once NDB returns the
    correct record format.
  */
  if (table->s->null_bytes > 0)
  {
    for (int i = 0 ; i < 2 ; ++i)
    {
      if (!(table->s->db_options_in_use & HA_OPTION_PACK_RECORD))
        table->record[i][0]= saved_x[i];

      if (table->s->last_null_bit_pos)
        table->record[i][table->s->null_bytes - 1]= saved_filler[i];
    }
  }

  DBUG_RETURN(result);
}

void Rows_log_event::do_post_row_operations(Relay_log_info const *rli, int error)
{

  /*
    If m_curr_row_end  was not set during event execution (e.g., because
    of errors) we can't proceed to the next row. If the error is transient
    (i.e., error==0 at this point) we must call unpack_current_row() to set
    m_curr_row_end.
  */

  DBUG_PRINT("info", ("curr_row: 0x%lu; curr_row_end: 0x%lu; rows_end: 0x%lu",
                      (ulong) m_curr_row, (ulong) m_curr_row_end, (ulong) m_rows_end));

  if (!m_curr_row_end && !error)
  {
    error= unpack_current_row(rli, &m_cols);
  }

  // at this moment m_curr_row_end should be set
  DBUG_ASSERT(error || m_curr_row_end != NULL);
  DBUG_ASSERT(error || m_curr_row <= m_curr_row_end);
  DBUG_ASSERT(error || m_curr_row_end <= m_rows_end);

  m_curr_row= m_curr_row_end;

  if (error == 0 && !m_table->file->has_transactions())
  {
    thd->get_transaction()->set_unsafe_rollback_flags(Transaction_ctx::SESSION,
                                                      TRUE);
    thd->get_transaction()->set_unsafe_rollback_flags(Transaction_ctx::STMT,
                                                      TRUE);
  }
}

int Rows_log_event::handle_idempotent_and_ignored_errors(Relay_log_info const *rli, int *err)
{
  int error= *err;
  if (error)
  {
    int actual_error= convert_handler_error(error, thd, m_table);
    bool idempotent_error= (idempotent_error_code(error) &&
                           (rbr_exec_mode == RBR_EXEC_MODE_IDEMPOTENT));
    bool ignored_error= (idempotent_error == 0 ?
                         ignored_error_code(actual_error) : 0);

    if (idempotent_error || ignored_error)
    {
      loglevel ll;
      if (idempotent_error)
        ll= WARNING_LEVEL;
      else
        ll= INFORMATION_LEVEL;
      slave_rows_error_report(ll, error, rli, thd, m_table,
                              get_type_str(),
                              const_cast<Relay_log_info*>(rli)->get_rpl_log_name(),
                              (ulong) common_header->log_pos);
      thd->get_stmt_da()->reset_condition_info(thd);
      clear_all_errors(thd, const_cast<Relay_log_info*>(rli));
      *err= 0;
      if (idempotent_error == 0)
        return ignored_error;
    }
  }

  return *err;
}

int Rows_log_event::do_apply_row(Relay_log_info const *rli)
{
  DBUG_ENTER("Rows_log_event::do_apply_row");

  int error= 0;

  /* in_use can have been set to NULL in close_tables_for_reopen */
  THD* old_thd= m_table->in_use;
  if (!m_table->in_use)
    m_table->in_use= thd;

  error= do_exec_row(rli);

  if(error)
  {
    DBUG_PRINT("info", ("error: %s", HA_ERR(error)));
    DBUG_ASSERT(error != HA_ERR_RECORD_DELETED);
  }

  m_table->in_use = old_thd;

  DBUG_RETURN(error);
}

/**
   Does the cleanup
     -  closes the index if opened by open_record_scan
     -  closes the table if opened for scanning.
*/
int
Rows_log_event::close_record_scan()
{
  DBUG_ENTER("Rows_log_event::close_record_scan");
  int error= 0;

  // if there is something to actually close
  if (m_key_index < MAX_KEY)
  {
    if (m_table->file->inited)
      error= m_table->file->ha_index_end();
  }
  else if (m_table->file->inited)
    error= m_table->file->ha_rnd_end();

  DBUG_RETURN(error);
}

/**
  Fetches next row. If it is a HASH_SCAN over an index, it populates
  table->record[0] with the next row corresponding to the index. If
  the indexes are in non-contigous ranges it fetches record corresponding
  to the key value in the next range.

  @parms: bool first_read : signifying if this is the first time we are reading a row
          over an index.
  @return_value: -  error code when there are no more reeords to be fetched or some other
                    error occured,
                 -  0 otherwise.
*/
int
Rows_log_event::next_record_scan(bool first_read)
{
  DBUG_ENTER("Rows_log_event::next_record_scan");
  DBUG_ASSERT(m_table->file->inited);
  TABLE *table= m_table;
  int error= 0;

  if (m_key_index >= MAX_KEY)
    error= table->file->ha_rnd_next(table->record[0]);
  else
  {
    /*
      We need to set the null bytes to ensure that the filler bit are
      all set when returning.  There are storage engines that just set
      the necessary bits on the bytes and don't set the filler bits
      correctly.
    */
    if (table->s->null_bytes > 0)
      table->record[0][table->s->null_bytes - 1]|=
        256U - (1U << table->s->last_null_bit_pos);

    if (!first_read)
    {
      /*
        if we fail to fetch next record corresponding to an index value, we
        move to the next key value. If we are out of key values as well an error
        will be returned.
       */
      error= table->file->ha_index_next(table->record[0]);
      if(m_rows_lookup_algorithm == ROW_LOOKUP_HASH_SCAN)
        /*
          if we are out of rows for this particular key value
          or we have jumped to the next key value, we reposition the
          marker according to the next key value that we have in the
          list.
         */
        if ((error) ||
            (key_cmp(m_key_info->key_part, m_key, m_key_info->key_length) != 0))
        {
          if (m_itr != m_distinct_keys.end())
          {
            m_key= *m_itr;
            m_itr++;
            first_read= true;
          }
          else
            error= HA_ERR_KEY_NOT_FOUND;
        }
    }

    if (first_read)
      if ((error= table->file->ha_index_read_map(table->record[0], m_key,
                                                 HA_WHOLE_KEY,
                                                 HA_READ_KEY_EXACT)))
      {
        DBUG_PRINT("info",("no record matching the key found in the table"));
        if (error == HA_ERR_RECORD_DELETED)
          error= HA_ERR_KEY_NOT_FOUND;
      }
  }

  DBUG_RETURN(error);
}

/**
  Initializes scanning of rows. Opens an index and initializes an iterator
  over a list of distinct keys (m_distinct_keys) if it is a HASH_SCAN
  over an index or the table if its a HASH_SCAN over the table.
*/
int
Rows_log_event::open_record_scan()
{
  int error= 0;
  TABLE *table= m_table;
  DBUG_ENTER("Rows_log_event::open_record_scan");

  if (m_key_index < MAX_KEY )
  {
    if(m_rows_lookup_algorithm == ROW_LOOKUP_HASH_SCAN)
    {
      /* initialize the iterator over the list of distinct keys that we have */
      m_itr= m_distinct_keys.begin();

      /* get the first element from the list of keys and increment the
         iterator
       */
      m_key= *m_itr;
      m_itr++;
    }
    else {
      /* this is an INDEX_SCAN we need to store the key in m_key */
      DBUG_ASSERT((m_rows_lookup_algorithm == ROW_LOOKUP_INDEX_SCAN) && m_key);
      key_copy(m_key, m_table->record[0], m_key_info, 0);
    }

    /*
      Save copy of the record in table->record[1]. It might be needed
      later if linear search is used to find exact match.
     */
    store_record(table,record[1]);

    DBUG_PRINT("info",("locating record using a key (index_read)"));

    /* The m_key_index'th key is active and usable: search the table using the index */
    if (!table->file->inited && (error= table->file->ha_index_init(m_key_index, FALSE)))
    {
      DBUG_PRINT("info",("ha_index_init returns error %d",error));
      goto end;
    }

    DBUG_DUMP("key data", m_key, m_key_info->key_length);
  }
  else
  {
    if ((error= table->file->ha_rnd_init(1)))
    {
      DBUG_PRINT("info",("error initializing table scan"
          " (ha_rnd_init returns %d)",error));
      table->file->print_error(error, MYF(0));
    }
  }

end:
  DBUG_RETURN(error);
}

/**
  Populates the m_distinct_keys with unique keys to be modified
  during HASH_SCAN over keys.
  @return_value -0 success
                -Err_code
*/
int
Rows_log_event::add_key_to_distinct_keyset()
{
  int error= 0;
  DBUG_ENTER("Rows_log_event::add_key_to_distinct_keyset");
  DBUG_ASSERT(m_key_index < MAX_KEY);
  key_copy(m_distinct_key_spare_buf, m_table->record[0], m_key_info, 0);
  std::pair<std::set<uchar *, Key_compare>::iterator,bool> ret=
    m_distinct_keys.insert(m_distinct_key_spare_buf);
  if (ret.second)
  {
    /* Insert is successful, so allocate a new buffer for next key */
    m_distinct_key_spare_buf= (uchar*) thd->alloc(m_key_info->key_length);
    if (!m_distinct_key_spare_buf)
    {
      error= HA_ERR_OUT_OF_MEM;
      goto err;
    }
  }

err:
  DBUG_RETURN(error);
}


int Rows_log_event::do_index_scan_and_update(Relay_log_info const *rli)
{
  DBUG_ENTER("Rows_log_event::do_index_scan_and_update");
  DBUG_ASSERT(m_table && m_table->in_use != NULL);

  int error= 0;
  const uchar *saved_m_curr_row= m_curr_row;

  /*
    rpl_row_tabledefs.test specifies that
    if the extra field on the slave does not have a default value
    and this is okay with Delete or Update events.
    Todo: fix wl3228 hld that requires defaults for all types of events
  */

  prepare_record(m_table, &m_cols, FALSE);
  if ((error= unpack_current_row(rli, &m_cols)))
    goto end;

  // Temporary fix to find out why it fails [/Matz]
  memcpy(m_table->read_set->bitmap, m_cols.bitmap, (m_table->read_set->n_bits + 7) / 8);

  /*
    Trying to do an index scan without a usable key
    This is a valid state because we allow the user
    to set Slave_rows_search_algorithm= 'INDEX_SCAN'.

    Therefore on tables with no indexes we will end
    up here.
   */
  if (m_key_index >= MAX_KEY)
  {
    error= HA_ERR_END_OF_FILE;
    goto end;
  }

#ifndef DBUG_OFF
  DBUG_PRINT("info",("looking for the following record"));
  DBUG_DUMP("record[0]", m_table->record[0], m_table->s->reclength);
#endif

  if (m_key_index != m_table->s->primary_key)
    /* we dont have a PK, or PK is not usable */
    goto INDEX_SCAN;

  if ((m_table->file->ha_table_flags() & HA_READ_BEFORE_WRITE_REMOVAL))
  {
    /*
      Read removal is possible since the engine supports write without
      previous read using full primary key
    */
    DBUG_PRINT("info", ("using read before write removal"));
    DBUG_ASSERT(m_key_index == m_table->s->primary_key);

    /*
      Tell the handler to ignore if key exists or not, since it's
      not yet known if the key does exist(when using rbwr)
    */
    m_table->file->extra(HA_EXTRA_IGNORE_NO_KEY);

    goto end;
  }

  if ((m_table->file->ha_table_flags() & HA_PRIMARY_KEY_REQUIRED_FOR_POSITION))
  {
    /*
      Use a more efficient method to fetch the record given by
      table->record[0] if the engine allows it.  We first compute a
      row reference using the position() member function (it will be
      stored in table->file->ref) and then use rnd_pos() to position
      the "cursor" (i.e., record[0] in this case) at the correct row.

      TODO: Check that the correct record has been fetched by
      comparing it with the original record. Take into account that the
      record on the master and slave can be of different
      length. Something along these lines should work:

      ADD>>>  store_record(table,record[1]);
              int error= table->file->rnd_pos(table->record[0], table->file->ref);
      ADD>>>  DBUG_ASSERT(memcmp(table->record[1], table->record[0],
                                 table->s->reclength) == 0);

    */

    DBUG_PRINT("info",("locating record using primary key (position)"));
    if (m_table->file->inited && (error= m_table->file->ha_index_end()))
      goto end;

    if ((error= m_table->file->ha_rnd_init(FALSE)))
      goto end;

    error= m_table->file->rnd_pos_by_record(m_table->record[0]);

    m_table->file->ha_rnd_end();
    if (error)
    {
      DBUG_PRINT("info",("rnd_pos returns error %d",error));
      if (error == HA_ERR_RECORD_DELETED)
        error= HA_ERR_KEY_NOT_FOUND;
    }

    goto end;
  }

  // We can't use position() - try other methods.

INDEX_SCAN:

  /* Use the m_key_index'th key */

  if ((error= open_record_scan()))
    goto end;

  error= next_record_scan(true);
  if (error)
  {
    DBUG_PRINT("info",("no record matching the key found in the table"));
    if (error == HA_ERR_RECORD_DELETED)
      error= HA_ERR_KEY_NOT_FOUND;
    goto end;
  }


  DBUG_PRINT("info",("found first matching record"));
  DBUG_DUMP("record[0]", m_table->record[0], m_table->s->reclength);
  /*
    Below is a minor "optimization".  If the key (i.e., key number
    0) has the HA_NOSAME flag set, we know that we have found the
    correct record (since there can be no duplicates); otherwise, we
    have to compare the record with the one found to see if it is
    the correct one.

    CAVEAT! This behaviour is essential for the replication of,
    e.g., the mysql.proc table since the correct record *shall* be
    found using the primary key *only*.  There shall be no
    comparison of non-PK columns to decide if the correct record is
    found.  I can see no scenario where it would be incorrect to
    chose the row to change only using a PK or an UNNI.
  */
  if (m_key_info->flags & HA_NOSAME || m_key_index == m_table->s->primary_key)
  {
    /* Unique does not have non nullable part */
    if (!(m_key_info->flags & (HA_NULL_PART_KEY)))
      goto end;  // record found
    else
    {
      /*
        Unique has nullable part. We need to check if there is any field in the
        BI image that is null and part of UNNI.
      */
      bool null_found= FALSE;
      for (uint i=0; i < m_key_info->user_defined_key_parts && !null_found; i++)
      {
        uint fieldnr= m_key_info->key_part[i].fieldnr - 1;
        Field **f= m_table->field+fieldnr;
        null_found= (*f)->is_null();
      }

      if (!null_found)
        goto end;           // record found

      /* else fall through to index scan */
    }
  }

  /*
    In case key is not unique, we still have to iterate over records found
    and find the one which is identical to the row given. A copy of the
    record we are looking for is stored in record[1].
   */
  DBUG_PRINT("info",("non-unique index, scanning it to find matching record"));

  while (record_compare(m_table, &m_cols))
  {
    while((error= next_record_scan(false)))
    {
      /* We just skip records that has already been deleted */
      if (error == HA_ERR_RECORD_DELETED)
        continue;
      DBUG_PRINT("info",("no record matching the given row found"));
      goto end;
    }
  }

end:

  DBUG_ASSERT(error != HA_ERR_RECORD_DELETED);

  if (error && error != HA_ERR_RECORD_DELETED)
    m_table->file->print_error(error, MYF(0));
  else
    error= do_apply_row(rli);

  if (!error)
    error= close_record_scan();  
  else
    /* 
      we are already with errors. Keep the error code and 
      try to close the scan anyway.
    */
    (void) close_record_scan(); 

  if ((get_general_type_code() == binary_log::UPDATE_ROWS_EVENT) &&
      (saved_m_curr_row == m_curr_row))
  {
    /* we need to unpack the AI so that positions get updated */
    m_curr_row= m_curr_row_end;
    unpack_current_row(rli, &m_cols);
  }
  m_table->default_column_bitmaps();
  DBUG_RETURN(error);

}

int Rows_log_event::do_hash_row(Relay_log_info const *rli)
{
  DBUG_ENTER("Rows_log_event::do_hash_row");
  DBUG_ASSERT(m_table && m_table->in_use != NULL);
  int error= 0;

  /* create an empty entry to add to the hash table */
  HASH_ROW_ENTRY* entry= m_hash.make_entry();

  /* Prepare the record, unpack and save positions. */
  entry->positions->bi_start= m_curr_row;        // save the bi start pos
  prepare_record(m_table, &m_cols, false);
  if ((error= unpack_current_row(rli, &m_cols)))
    goto end;
  entry->positions->bi_ends= m_curr_row_end;    // save the bi end pos

  /*
    Now that m_table->record[0] is filled in, we can add the entry
    to the hash table. Note that the put operation calculates the
    key based on record[0] contents (including BLOB fields).
   */
  m_hash.put(m_table, &m_cols, entry);

  if (m_key_index < MAX_KEY)
    add_key_to_distinct_keyset();

  /*
    We need to unpack the AI to advance the positions, so we
    know when we have reached m_rows_end and that we do not
    unpack the AI in the next iteration as if it was a BI.
  */
  if (get_general_type_code() == binary_log::UPDATE_ROWS_EVENT)
  {
    /* Save a copy of the BI. */
    store_record(m_table, record[1]);

     /*
      This is the situation after hashing the BI:

      ===|=== before image ====|=== after image ===|===
         ^                     ^
         m_curr_row            m_curr_row_end
    */

    /* Set the position to the start of the record to be unpacked. */
    m_curr_row= m_curr_row_end;

    /* We shouldn't need this, but lets not leave loose ends */
    prepare_record(m_table, &m_cols, false);
    error= unpack_current_row(rli, &m_cols_ai);

    /*
      This is the situation after unpacking the AI:

      ===|=== before image ====|=== after image ===|===
                               ^                   ^
                               m_curr_row          m_curr_row_end
    */

    /* Restore back the copy of the BI. */
    restore_record(m_table, record[1]);
  }

end:
  DBUG_RETURN(error);
}

int Rows_log_event::do_scan_and_update(Relay_log_info const *rli)
{
  DBUG_ENTER("Rows_log_event::do_scan_and_update");
  DBUG_ASSERT(m_table && m_table->in_use != NULL);
  DBUG_ASSERT(m_hash.is_empty() == false);
  TABLE *table= m_table;
  int error= 0;
  const uchar *saved_last_m_curr_row= NULL;
  const uchar *saved_last_m_curr_row_end= NULL;
  /* create an empty entry to add to the hash table */
  HASH_ROW_ENTRY* entry= NULL;
  int idempotent_errors= 0;
  int i= 0;

  saved_last_m_curr_row=m_curr_row;
  saved_last_m_curr_row_end=m_curr_row_end;

  DBUG_PRINT("info",("Hash was populated with %d records!", m_hash.size()));

  /* open table or index depending on whether we have set m_key_index or not. */
  if ((error= open_record_scan()))
    goto err;

  /*
     Scan the table only once and compare against entries in hash.
     When a match is found, apply the changes.
   */
  do
  {
    /* get the next record from the table */
    error= next_record_scan(i == 0);
    i++;

    if(error)
      DBUG_PRINT("info", ("error: %s", HA_ERR(error)));
    switch (error) {
      case 0:
      {
        entry= m_hash.get(table, &m_cols);
        store_record(table, record[1]);

        /**
           If there are collisions we need to be sure that this is
           indeed the record we want.  Loop through all records for
           the given key and explicitly compare them against the
           record we got from the storage engine.
         */
        while(entry)
        {
          m_curr_row= entry->positions->bi_start;
          m_curr_row_end= entry->positions->bi_ends;

          prepare_record(table, &m_cols, false);
          if ((error= unpack_current_row(rli, &m_cols)))
            goto close_table;

          if (record_compare(table, &m_cols))
            m_hash.next(&entry);
          else
            break;   // we found a match
        }

        /**
           We found the entry we needed, just apply the changes.
         */
        if (entry)
        {
          // just to be safe, copy the record from the SE to table->record[0]
          restore_record(table, record[1]);

          /**
             At this point, both table->record[0] and
             table->record[1] have the SE row that matched the one
             in the hash table.

             Thence if this is a DELETE we wouldn't need to mess
             around with positions anymore, but since this can be an
             update, we need to provide positions so that AI is
             unpacked correctly to table->record[0] in UPDATE
             implementation of do_exec_row().
          */
          m_curr_row= entry->positions->bi_start;
          m_curr_row_end= entry->positions->bi_ends;

          /* we don't need this entry anymore, just delete it */
          if ((error= m_hash.del(entry)))
            goto err;

          if ((error= do_apply_row(rli)))
          {
            if (handle_idempotent_and_ignored_errors(rli, &error))
              goto close_table;

            do_post_row_operations(rli, error);
          }
        }
      }
      break;

      case HA_ERR_RECORD_DELETED:
        // get next
        continue;

      case HA_ERR_KEY_NOT_FOUND:
        /* If the slave exec mode is idempotent or the error is
            skipped error, then don't break */
        if (handle_idempotent_and_ignored_errors(rli, &error))
          goto close_table;
        idempotent_errors++;
        continue;

      case HA_ERR_END_OF_FILE:
      default:
        // exception (hash is not empty and we have reached EOF or
        // other error happened)
        goto close_table;
    }
  }
  /**
    if the rbr_exec_mode is set to Idempotent, we cannot expect the hash to
    be empty. In such cases we count the number of idempotent errors and check
    if it is equal to or greater than the number of rows left in the hash.
   */
  while (((idempotent_errors < m_hash.size()) && !m_hash.is_empty()) &&
         (!error || (error == HA_ERR_RECORD_DELETED)));

close_table:
  if (error == HA_ERR_RECORD_DELETED)
    error= 0;

  if (error)
  {
    table->file->print_error(error, MYF(0));
    DBUG_PRINT("info", ("Failed to get next record"
                        " (ha_rnd_next returns %d)",error));
    /*
      we are already with errors. Keep the error code and
      try to close the scan anyway.
    */
    (void) close_record_scan();
  }
  else
    error= close_record_scan();

  DBUG_ASSERT((m_hash.is_empty() && !error) ||
              (!m_hash.is_empty() &&
               ((error) || (idempotent_errors >= m_hash.size()))));

err:

  if ((m_hash.is_empty() && !error) || (idempotent_errors >= m_hash.size()))
  {
    /**
       Reset the last positions, because the positions are lost while
       handling entries in the hash.
     */
    m_curr_row= saved_last_m_curr_row;
    m_curr_row_end= saved_last_m_curr_row_end;
  }

  DBUG_RETURN(error);
}

int Rows_log_event::do_hash_scan_and_update(Relay_log_info const *rli)
{
  DBUG_ENTER("Rows_log_event::do_hash_scan_and_update");
  DBUG_ASSERT(m_table && m_table->in_use != NULL);

  // HASHING PART

  /* unpack the BI (and AI, if it exists) and add it to the hash map. */
  if (int error= this->do_hash_row(rli))
    DBUG_RETURN(error);

  /* We have not yet hashed all rows in the buffer. Do not proceed to the SCAN part. */
  if (m_curr_row_end < m_rows_end)
    DBUG_RETURN (0);

  DBUG_PRINT("info",("Hash was populated with %d records!", m_hash.size()));
  DBUG_ASSERT(m_curr_row_end == m_rows_end);

  // SCANNING & UPDATE PART

  DBUG_RETURN(this->do_scan_and_update(rli));
}

int Rows_log_event::do_table_scan_and_update(Relay_log_info const *rli)
{
  int error= 0;
  const uchar* saved_m_curr_row= m_curr_row;
  TABLE* table= m_table;

  DBUG_ENTER("Rows_log_event::do_table_scan_and_update");
  DBUG_ASSERT(m_curr_row != m_rows_end);
  DBUG_PRINT("info",("locating record using table scan (ha_rnd_next)"));

  saved_m_curr_row= m_curr_row;

  /** unpack the before image */
  prepare_record(table, &m_cols, FALSE);
  if (!(error= unpack_current_row(rli, &m_cols)))
  {
    // Temporary fix to find out why it fails [/Matz]
    memcpy(m_table->read_set->bitmap, m_cols.bitmap, (m_table->read_set->n_bits + 7) / 8);

    /** save a copy so that we can compare against it later */
    store_record(m_table, record[1]);

    int restart_count= 0; // Number of times scanning has restarted from top

    if ((error= m_table->file->ha_rnd_init(1)))
    {
      DBUG_PRINT("info",("error initializing table scan"
                         " (ha_rnd_init returns %d)",error));
      goto end;
    }

    /* Continue until we find the right record or have made a full loop */
    do
    {
  restart_ha_rnd_next:
      error= m_table->file->ha_rnd_next(m_table->record[0]);
      if (error)
        DBUG_PRINT("info", ("error: %s", HA_ERR(error)));
      switch (error) {
      case HA_ERR_END_OF_FILE:
        // restart scan from top
        if (++restart_count < 2)
        {
          if ((error= m_table->file->ha_rnd_init(1)))
            goto end;
          goto restart_ha_rnd_next;
        }
        break;

      case HA_ERR_RECORD_DELETED:
        // fetch next
        goto restart_ha_rnd_next;
      case 0:
        // we're good, check if record matches
        break;

      default:
        // exception
        goto end;
      }
    }
    while (restart_count < 2 && record_compare(m_table, &m_cols));
  }

end:

  DBUG_ASSERT(error != HA_ERR_RECORD_DELETED);

  /* either we report error or apply the changes */
  if (error && error != HA_ERR_RECORD_DELETED)
  {
    DBUG_PRINT("info", ("Failed to get next record"
                        " (ha_rnd_next returns %d)",error));
    m_table->file->print_error(error, MYF(0));
  }
  else
    error= do_apply_row(rli);


  if (!error)
    error= close_record_scan();  
  else
    /* 
      we are already with errors. Keep the error code and 
      try to close the scan anyway.
    */
    (void) close_record_scan(); 

  if ((get_general_type_code() == binary_log::UPDATE_ROWS_EVENT) &&
      (saved_m_curr_row == m_curr_row)) // we need to unpack the AI
  {
    m_curr_row= m_curr_row_end;
    unpack_current_row(rli, &m_cols);
  }

  table->default_column_bitmaps();
  DBUG_RETURN(error);
}

int Rows_log_event::do_apply_event(Relay_log_info const *rli)
{
  DBUG_ENTER("Rows_log_event::do_apply_event(Relay_log_info*)");
  int error= 0;

  /*
    'thd' has been set by exec_relay_log_event(), just before calling
    do_apply_event(). We still check here to prevent future coding
    errors.
  */
  DBUG_ASSERT(rli->info_thd == thd);

  /*
    If there is no locks taken, this is the first binrow event seen
    after the table map events.  We should then lock all the tables
    used in the transaction and proceed with execution of the actual
    event.
  */
  if (!thd->lock)
  {
    /*
      Lock_tables() reads the contents of thd->lex, so they must be
      initialized.

      We also call the mysql_reset_thd_for_next_command(), since this
      is the logical start of the next "statement". Note that this
      call might reset the value of current_stmt_binlog_format, so
      we need to do any changes to that value after this function.
    */
    lex_start(thd);
    mysql_reset_thd_for_next_command(thd);

    enum_gtid_statement_status state= gtid_pre_statement_checks(thd);
    if (state == GTID_STATEMENT_CANCEL)
    {
      uint error= thd->get_stmt_da()->mysql_errno();
      DBUG_ASSERT(error != 0);
      rli->report(ERROR_LEVEL, error,
                  "Error executing row event: '%s'",
                  thd->get_stmt_da()->message_text());
      thd->is_slave_error= 1;
      DBUG_RETURN(-1);
    }
    else if (state == GTID_STATEMENT_SKIP)
      DBUG_RETURN(0);

    /*
      The current statement is just about to begin and 
      has not yet modified anything. Note, all.modified is reset
      by mysql_reset_thd_for_next_command.
    */
    thd->get_transaction()->reset_unsafe_rollback_flags(Transaction_ctx::STMT);
    /*
      This is a row injection, so we flag the "statement" as
      such. Note that this code is called both when the slave does row
      injections and when the BINLOG statement is used to do row
      injections.
    */
    thd->lex->set_stmt_row_injection();

    /*
      There are a few flags that are replicated with each row event.
      Make sure to set/clear them before executing the main body of
      the event.
    */
    if (get_flags(NO_FOREIGN_KEY_CHECKS_F))
      thd->variables.option_bits|= OPTION_NO_FOREIGN_KEY_CHECKS;
    else
      thd->variables.option_bits&= ~OPTION_NO_FOREIGN_KEY_CHECKS;

    if (get_flags(RELAXED_UNIQUE_CHECKS_F))
      thd->variables.option_bits|= OPTION_RELAXED_UNIQUE_CHECKS;
    else
      thd->variables.option_bits&= ~OPTION_RELAXED_UNIQUE_CHECKS;

    thd->binlog_row_event_extra_data = m_extra_row_data;

    /* A small test to verify that objects have consistent types */
    DBUG_ASSERT(sizeof(thd->variables.option_bits) == sizeof(OPTION_RELAXED_UNIQUE_CHECKS));

    if (open_and_lock_tables(thd, rli->tables_to_lock, FALSE, 0))
    {
      uint actual_error= thd->get_stmt_da()->mysql_errno();
      if (thd->is_slave_error || thd->is_fatal_error)
      {
        /*
          Error reporting borrowed from Query_log_event with many excessive
          simplifications. 
          We should not honour --slave-skip-errors at this point as we are
          having severe errors which should not be skiped.
        */
        rli->report(ERROR_LEVEL, actual_error,
                    "Error executing row event: '%s'",
                    (actual_error ? thd->get_stmt_da()->message_text() :
                     "unexpected success or fatal error"));
        thd->is_slave_error= 1;
      }
      const_cast<Relay_log_info*>(rli)->slave_close_thread_tables(thd);
      DBUG_RETURN(actual_error);
    }

    /*
      When the open and locking succeeded, we check all tables to
      ensure that they still have the correct type.

      We can use a down cast here since we know that every table added
      to the tables_to_lock is a RPL_TABLE_LIST.
    */

    {
      DBUG_PRINT("debug", ("Checking compability of tables to lock - tables_to_lock: %p",
                           rli->tables_to_lock));

      /**
        When using RBR and MyISAM MERGE tables the base tables that make
        up the MERGE table can be appended to the list of tables to lock.
  
        Thus, we just check compatibility for those that tables that have
        a correspondent table map event (ie, those that are actually going
        to be accessed while applying the event). That's why the loop stops
        at rli->tables_to_lock_count .

        NOTE: The base tables are added here are removed when 
              close_thread_tables is called.
       */
      RPL_TABLE_LIST *ptr= rli->tables_to_lock;
      for (uint i= 0 ; ptr && (i < rli->tables_to_lock_count);
           ptr= static_cast<RPL_TABLE_LIST*>(ptr->next_global), i++)
      {
        DBUG_ASSERT(ptr->m_tabledef_valid);
        TABLE *conv_table;
        if (!ptr->m_tabledef.compatible_with(thd, const_cast<Relay_log_info*>(rli),
                                             ptr->table, &conv_table))
        {
          DBUG_PRINT("debug", ("Table: %s.%s is not compatible with master",
                               ptr->table->s->db.str,
                               ptr->table->s->table_name.str));
          /*
            We should not honour --slave-skip-errors at this point as we are
            having severe errors which should not be skiped.
          */
          thd->is_slave_error= 1;
          const_cast<Relay_log_info*>(rli)->slave_close_thread_tables(thd);
          DBUG_RETURN(ERR_BAD_TABLE_DEF);
        }
        DBUG_PRINT("debug", ("Table: %s.%s is compatible with master"
                             " - conv_table: %p",
                             ptr->table->s->db.str,
                             ptr->table->s->table_name.str, conv_table));
        ptr->m_conv_table= conv_table;
      }
    }

    /*
      ... and then we add all the tables to the table map and but keep
      them in the tables to lock list.

      We also invalidate the query cache for all the tables, since
      they will now be changed.

      TODO [/Matz]: Maybe the query cache should not be invalidated
      here? It might be that a table is not changed, even though it
      was locked for the statement.  We do know that each
      Rows_log_event contain at least one row, so after processing one
      Rows_log_event, we can invalidate the query cache for the
      associated table.
     */
    TABLE_LIST *ptr= rli->tables_to_lock;
    for (uint i=0 ;  ptr && (i < rli->tables_to_lock_count); ptr= ptr->next_global, i++)
      const_cast<Relay_log_info*>(rli)->m_table_map.set_table(ptr->table_id, ptr->table);

    query_cache.invalidate_locked_for_write(rli->tables_to_lock);
  }

  TABLE* 
    table= 
    m_table= const_cast<Relay_log_info*>(rli)->m_table_map.get_table(m_table_id);

  DBUG_PRINT("debug", ("m_table: 0x%lx, m_table_id: %llu", (ulong) m_table,
                       m_table_id.id()));

  /*
    A row event comprising of a P_S table
    - should not be replicated (i.e executed) by the slave SQL thread.
    - should not be executed by the client in the  form BINLOG '...' stmts.
  */
  if (table && table->s->table_category == TABLE_CATEGORY_PERFORMANCE)
    table= NULL;

  if (table)
  {
    /*
      table == NULL means that this table should not be replicated
      (this was set up by Table_map_log_event::do_apply_event()
      which tested replicate-* rules).
    */

    /*
      It's not needed to set_time() but
      1) it continues the property that "Time" in SHOW PROCESSLIST shows how
      much slave is behind
      2) it will be needed when we allow replication from a table with no
      TIMESTAMP column to a table with one.
      So we call set_time(), like in SBR. Presently it changes nothing.
    */
    thd->set_time(&(common_header->when));

    thd->binlog_row_event_extra_data = m_extra_row_data;

    /*
      Now we are in a statement and will stay in a statement until we
      see a STMT_END_F.

      We set this flag here, before actually applying any rows, in
      case the SQL thread is stopped and we need to detect that we're
      inside a statement and halting abruptly might cause problems
      when restarting.
     */
    const_cast<Relay_log_info*>(rli)->set_flag(Relay_log_info::IN_STMT);

     if ( m_width == table->s->fields && bitmap_is_set_all(&m_cols))
      set_flags(COMPLETE_ROWS_F);

    /*
      Set tables write and read sets.

      Read_set contains all slave columns (in case we are going to fetch
      a complete record from slave)

      Write_set equals the m_cols bitmap sent from master but it can be
      longer if slave has extra columns.
     */

    DBUG_PRINT_BITSET("debug", "Setting table's read_set from: %s", &m_cols);

    bitmap_set_all(table->read_set);
    if (get_general_type_code() == binary_log::DELETE_ROWS_EVENT ||
        get_general_type_code() == binary_log::UPDATE_ROWS_EVENT)
        bitmap_intersect(table->read_set,&m_cols);

    bitmap_set_all(table->write_set);

    /* WRITE ROWS EVENTS store the bitmap in m_cols instead of m_cols_ai */
    MY_BITMAP *after_image= ((get_general_type_code() == binary_log::UPDATE_ROWS_EVENT) ?
                             &m_cols_ai : &m_cols);
    bitmap_intersect(table->write_set, after_image);

    if (thd->slave_thread) // set the mode for slave
      this->rbr_exec_mode= slave_exec_mode_options;
    else //set the mode for user thread
      this->rbr_exec_mode= thd->variables.rbr_exec_mode_options;

    // Do event specific preparations
    error= do_before_row_operations(rli);

    /*
      Bug#56662 Assertion failed: next_insert_id == 0, file handler.cc
      Don't allow generation of auto_increment value when processing
      rows event by setting 'MODE_NO_AUTO_VALUE_ON_ZERO'. The exception
      to this rule happens when the auto_inc column exists on some
      extra columns on the slave. In that case, do not force
      MODE_NO_AUTO_VALUE_ON_ZERO.
    */
    sql_mode_t saved_sql_mode= thd->variables.sql_mode;
    if (!is_auto_inc_in_extra_columns())
      thd->variables.sql_mode= MODE_NO_AUTO_VALUE_ON_ZERO;

    // row processing loop

    /*
      set the initial time of this ROWS statement if it was not done
      before in some other ROWS event.
     */
    const_cast<Relay_log_info*>(rli)->set_row_stmt_start_timestamp();

    const uchar *saved_m_curr_row= m_curr_row;

    int (Rows_log_event::*do_apply_row_ptr)(Relay_log_info const *)= NULL;

    /**
       Skip update rows events that don't have data for this slave's
       table.
     */
    if ((get_general_type_code() == binary_log::UPDATE_ROWS_EVENT) &&
        !is_any_column_signaled_for_table(table, &m_cols_ai))
      goto AFTER_MAIN_EXEC_ROW_LOOP;

    /**
       If there are no columns marked in the read_set for this table,
       that means that we cannot lookup any row using the available BI
       in the binarr log. Thence, we immediatly raise an error:
       HA_ERR_END_OF_FILE.
     */

    if ((m_rows_lookup_algorithm != ROW_LOOKUP_NOT_NEEDED) &&
        !is_any_column_signaled_for_table(table, &m_cols))
    {
      error= HA_ERR_END_OF_FILE;
      goto AFTER_MAIN_EXEC_ROW_LOOP;
    }
    switch (m_rows_lookup_algorithm)
    {
      case ROW_LOOKUP_HASH_SCAN:
        do_apply_row_ptr= &Rows_log_event::do_hash_scan_and_update;
        break;

      case ROW_LOOKUP_INDEX_SCAN:
        do_apply_row_ptr= &Rows_log_event::do_index_scan_and_update;
        break;

      case ROW_LOOKUP_TABLE_SCAN:
        do_apply_row_ptr= &Rows_log_event::do_table_scan_and_update;
        break;

      case ROW_LOOKUP_NOT_NEEDED:
        DBUG_ASSERT(get_general_type_code() == binary_log::WRITE_ROWS_EVENT);

        /* No need to scan for rows, just apply it */
        do_apply_row_ptr= &Rows_log_event::do_apply_row;
        break;

      default:
        DBUG_ASSERT(0);
        error= 1;
        goto AFTER_MAIN_EXEC_ROW_LOOP;
        break;
    }

    do {

      error= (this->*do_apply_row_ptr)(rli);

      if (handle_idempotent_and_ignored_errors(rli, &error))
        break;

      /* this advances m_curr_row */
      do_post_row_operations(rli, error);

    } while (!error && (m_curr_row != m_rows_end));

AFTER_MAIN_EXEC_ROW_LOOP:

    if (saved_m_curr_row != m_curr_row && !table->file->has_transactions())
    {
      /*
        Usually, the trans_commit_stmt() propagates unsafe_rollback_flags
        from statement to transaction level. However, we cannot rely on
        this when row format is in use as several events can be processed
        before calling this function. This happens because it is called
        only when the latest event generated by a statement is processed.

        There are however upper level functions that execute per event
        and check transaction's status. So if the unsafe_rollback_flags
        are not propagated here, this can lead to errors.

        For example, a transaction that updates non-transactional tables
        may be stopped in the middle thus leading to inconsistencies
        after a restart.
      */
      thd->get_transaction()->mark_modified_non_trans_table(
        Transaction_ctx::STMT);
      thd->get_transaction()->merge_unsafe_rollback_flags();
    }

    /*
      Restore the sql_mode after the rows event is processed.
    */
    thd->variables.sql_mode= saved_sql_mode;

    {/*
         The following failure injecion works in cooperation with tests
         setting @@global.debug= 'd,stop_slave_middle_group'.
         The sql thread receives the killed status and will proceed
         to shutdown trying to finish incomplete events group.
     */
      DBUG_EXECUTE_IF("stop_slave_middle_group",
                      if (thd->get_transaction()->cannot_safely_rollback(
                          Transaction_ctx::SESSION))
                        const_cast<Relay_log_info*>(rli)->abort_slave= 1;);
    }

    if ((error= do_after_row_operations(rli, error)) &&
        ignored_error_code(convert_handler_error(error, thd, table)))
    {
      slave_rows_error_report(INFORMATION_LEVEL, error, rli, thd, table,
                              get_type_str(),
                              const_cast<Relay_log_info*>(rli)->get_rpl_log_name(),
                              (ulong) common_header->log_pos);
      thd->get_stmt_da()->reset_condition_info(thd);
      clear_all_errors(thd, const_cast<Relay_log_info*>(rli));
      error= 0;
    }
  } // if (table)

  if (error)
  {
    slave_rows_error_report(ERROR_LEVEL, error, rli, thd, table,
                            get_type_str(),
                            const_cast<Relay_log_info*>(rli)->get_rpl_log_name(),
                            (ulong) common_header->log_pos);
    /*
      @todo We should probably not call
      reset_current_stmt_binlog_format_row() from here.

      Note: this applies to log_event_old.cc too.
      /Sven
    */
    thd->reset_current_stmt_binlog_format_row();
    thd->is_slave_error= 1;
    DBUG_RETURN(error);
  }

  if (get_flags(STMT_END_F))
  {
   if((error= rows_event_stmt_cleanup(rli, thd)))
    slave_rows_error_report(ERROR_LEVEL,
                            thd->is_error() ? 0 : error,
                            rli, thd, table,
                            get_type_str(),
                            const_cast<Relay_log_info*>(rli)->get_rpl_log_name(),
                            (ulong) common_header->log_pos);
   /* We are at end of the statement (STMT_END_F flag), lets clean
     the memory which was used from thd's mem_root now.
     This needs to be done only if we are here in SQL thread context.
     In other flow ( in case of a regular thread which can happen
     when the thread is applying BINLOG'...' row event) we should
     *not* try to free the memory here. It will be done latter
     in dispatch_command() after command execution is completed.
    */
   if (thd->slave_thread)
     free_root(thd->mem_root, MYF(MY_KEEP_PREALLOC));
  }
  DBUG_RETURN(error);
}

Log_event::enum_skip_reason
Rows_log_event::do_shall_skip(Relay_log_info *rli)
{
  /*
    If the slave skip counter is 1 and this event does not end a
    statement, then we should not start executing on the next event.
    Otherwise, we defer the decision to the normal skipping logic.
  */
  if (rli->slave_skip_counter == 1 && !get_flags(STMT_END_F))
    return Log_event::EVENT_SKIP_IGNORE;
  else
    return Log_event::do_shall_skip(rli);
}

/**
   The function is called at Rows_log_event statement commit time,
   normally from Rows_log_event::do_update_pos() and possibly from
   Query_log_event::do_apply_event() of the COMMIT.
   The function commits the last statement for engines, binlog and
   releases resources have been allocated for the statement.

   @retval  0         Ok.
   @retval  non-zero  Error at the commit.
 */

static int rows_event_stmt_cleanup(Relay_log_info const *rli, THD * thd)
{
  int error;
  {
    /*
      This is the end of a statement or transaction, so close (and
      unlock) the tables we opened when processing the
      Table_map_log_event starting the statement.

      OBSERVER.  This will clear *all* mappings, not only those that
      are open for the table. There is not good handle for on-close
      actions for tables.

      NOTE. Even if we have no table ('table' == 0) we still need to be
      here, so that we increase the group relay log position. If we didn't, we
      could have a group relay log position which lags behind "forever"
      (assume the last master's transaction is ignored by the slave because of
      replicate-ignore rules).
    */
    error= thd->binlog_flush_pending_rows_event(TRUE);

    /*
      If this event is not in a transaction, the call below will, if some
      transactional storage engines are involved, commit the statement into
      them and flush the pending event to binlog.
      If this event is in a transaction, the call will do nothing, but a
      Xid_log_event will come next which will, if some transactional engines
      are involved, commit the transaction and flush the pending event to the
      binlog.
      If there was a deadlock the transaction should have been rolled back
      already. So there should be no need to rollback the transaction.
    */
    DBUG_ASSERT(! thd->transaction_rollback_request);
    error|= (error ? trans_rollback_stmt(thd) : trans_commit_stmt(thd));

    /*
      Now what if this is not a transactional engine? we still need to
      flush the pending event to the binlog; we did it with
      thd->binlog_flush_pending_rows_event(). Note that we imitate
      what is done for real queries: a call to
      ha_autocommit_or_rollback() (sometimes only if involves a
      transactional engine), and a call to be sure to have the pending
      event flushed.
    */

    /*
      @todo We should probably not call
      reset_current_stmt_binlog_format_row() from here.

      Note: this applies to log_event_old.cc too

      Btw, the previous comment about transactional engines does not
      seem related to anything that happens here.
      /Sven
    */
    thd->reset_current_stmt_binlog_format_row();

    const_cast<Relay_log_info*>(rli)->cleanup_context(thd, 0);
  }
  return error;
}

/**
   The method either increments the relay log position or
   commits the current statement and increments the master group
   possition if the event is STMT_END_F flagged and
   the statement corresponds to the autocommit query (i.e replicated
   without wrapping in BEGIN/COMMIT)

   @retval 0         Success
   @retval non-zero  Error in the statement commit
 */
int
Rows_log_event::do_update_pos(Relay_log_info *rli)
{
  DBUG_ENTER("Rows_log_event::do_update_pos");
  int error= 0;

  DBUG_PRINT("info", ("flags: %s",
                      get_flags(STMT_END_F) ? "STMT_END_F " : ""));

  /* Worker does not execute binlog update position logics */
  DBUG_ASSERT(!is_mts_worker(rli->info_thd));

  if (get_flags(STMT_END_F))
  {
    /*
      Indicate that a statement is finished.
      Step the group log position if we are not in a transaction,
      otherwise increase the event log position.
    */
    error= rli->stmt_done(common_header->log_pos);
  }
  else
  {
    rli->inc_event_relay_log_pos();
  }

  DBUG_RETURN(error);
}

#endif /* !defined(MYSQL_CLIENT) && defined(HAVE_REPLICATION) */

#ifndef MYSQL_CLIENT
bool Rows_log_event::write_data_header(IO_CACHE *file)
{
  uchar buf[Binary_log_event::ROWS_HEADER_LEN_V2];	// No need to init the buffer
  DBUG_ASSERT(m_table_id.is_valid());
  DBUG_EXECUTE_IF("old_row_based_repl_4_byte_map_id_master",
                  {
                    int4store(buf + 0, (ulong) m_table_id.id());
                    int2store(buf + 4, m_flags);
                    return (wrapper_my_b_safe_write(file, buf, 6));
                  });
  int6store(buf + ROWS_MAPID_OFFSET, m_table_id.id());
  int2store(buf + ROWS_FLAGS_OFFSET, m_flags);
  int rc = 0;
  if (likely(!log_bin_use_v1_row_events))
  {
    /*
       v2 event, with variable header portion.
       Determine length of variable header payload
    */
    uint16 vhlen= 2;
    uint16 vhpayloadlen= 0;
    uint16 extra_data_len= 0;
    if (m_extra_row_data)
    {
      extra_data_len= m_extra_row_data[EXTRA_ROW_INFO_LEN_OFFSET];
      vhpayloadlen= ROWS_V_TAG_LEN + extra_data_len;
    }

    /* Var-size header len includes len itself */
    int2store(buf + ROWS_VHLEN_OFFSET, vhlen + vhpayloadlen);
    rc= wrapper_my_b_safe_write(file, buf, Binary_log_event::ROWS_HEADER_LEN_V2);

    /* Write var-sized payload, if any */
    if ((vhpayloadlen > 0) &&
        (rc == 0))
    {
      /* Add tag and extra row info */
      uchar type_code= ROWS_V_EXTRAINFO_TAG;
      rc= wrapper_my_b_safe_write(file, &type_code, ROWS_V_TAG_LEN);
      if (rc==0)
        rc= wrapper_my_b_safe_write(file, m_extra_row_data, extra_data_len);
    }
  }
  else
  {
    rc= wrapper_my_b_safe_write(file, buf, Binary_log_event::ROWS_HEADER_LEN_V1);
  }

  return (rc != 0);
}

bool Rows_log_event::write_data_body(IO_CACHE*file)
{
  /*
     Note that this should be the number of *bits*, not the number of
     bytes.
  */
  uchar sbuf[sizeof(m_width) + 1];
  my_ptrdiff_t const data_size= m_rows_cur - m_rows_buf;
  bool res= false;
  uchar *const sbuf_end= net_store_length(sbuf, (size_t) m_width);
  DBUG_ASSERT(static_cast<size_t>(sbuf_end - sbuf) <= sizeof(sbuf));

  DBUG_DUMP("m_width", sbuf, (size_t) (sbuf_end - sbuf));
  res= res || wrapper_my_b_safe_write(file, sbuf, (size_t) (sbuf_end - sbuf));

  DBUG_DUMP("m_cols", (uchar*) m_cols.bitmap, no_bytes_in_map(&m_cols));
  res= res || wrapper_my_b_safe_write(file, (uchar*) m_cols.bitmap,
                              no_bytes_in_map(&m_cols));
  /*
    TODO[refactor write]: Remove the "down cast" here (and elsewhere).
   */
  if (get_general_type_code() == binary_log::UPDATE_ROWS_EVENT)
  {
    DBUG_DUMP("m_cols_ai", (uchar*) m_cols_ai.bitmap,
              no_bytes_in_map(&m_cols_ai));
    res= res || wrapper_my_b_safe_write(file, (uchar*) m_cols_ai.bitmap,
                                no_bytes_in_map(&m_cols_ai));
  }
  DBUG_DUMP("rows", m_rows_buf, data_size);
  res= res || wrapper_my_b_safe_write(file, m_rows_buf, (size_t) data_size);

  return res;

}
#endif

#if defined(HAVE_REPLICATION) && !defined(MYSQL_CLIENT)
int Rows_log_event::pack_info(Protocol *protocol)
{
  char buf[256];
  char const *const flagstr=
    get_flags(STMT_END_F) ? " flags: STMT_END_F" : "";
  size_t bytes= my_snprintf(buf, sizeof(buf),
                            "table_id: %llu%s", m_table_id.id(), flagstr);
  protocol->store(buf, bytes, &my_charset_bin);
  return 0;
}
#endif

#ifdef MYSQL_CLIENT
void Rows_log_event::print_helper(FILE *file,
                                  PRINT_EVENT_INFO *print_event_info,
                                  char const *const name)
{
  IO_CACHE *const head= &print_event_info->head_cache;
  IO_CACHE *const body= &print_event_info->body_cache;
  if (!print_event_info->short_form)
  {
    bool const last_stmt_event= get_flags(STMT_END_F);
    print_header(head, print_event_info, !last_stmt_event);
    my_b_printf(head, "\t%s: table id %llu%s\n",
                name, m_table_id.id(),
                last_stmt_event ? " flags: STMT_END_F" : "");
    print_base64(body, print_event_info, !last_stmt_event);
  }
}
#endif

/**************************************************************************
	Table_map_log_event member functions and support functions
**************************************************************************/

/**
  @page How replication of field metadata works.
  
  When a table map is created, the master first calls 
  Table_map_log_event::save_field_metadata() which calculates how many 
  values will be in the field metadata. Only those fields that require the 
  extra data are added. The method also loops through all of the fields in 
  the table calling the method Field::save_field_metadata() which returns the
  values for the field that will be saved in the metadata and replicated to
  the slave. Once all fields have been processed, the table map is written to
  the binlog adding the size of the field metadata and the field metadata to
  the end of the body of the table map.

  When a table map is read on the slave, the field metadata is read from the 
  table map and passed to the table_def class constructor which saves the 
  field metadata from the table map into an array based on the type of the 
  field. Field metadata values not present (those fields that do not use extra 
  data) in the table map are initialized as zero (0). The array size is the 
  same as the columns for the table on the slave.

  Additionally, values saved for field metadata on the master are saved as a 
  string of bytes (uchar) in the binlog. A field may require 1 or more bytes
  to store the information. In cases where values require multiple bytes 
  (e.g. values > 255), the endian-safe methods are used to properly encode 
  the values on the master and decode them on the slave. When the field
  metadata values are captured on the slave, they are stored in an array of
  type uint16. This allows the least number of casts to prevent casting bugs
  when the field metadata is used in comparisons of field attributes. When
  the field metadata is used for calculating addresses in pointer math, the
  type used is uint32. 
*/

#if !defined(MYSQL_CLIENT)
/**
  Save the field metadata based on the real_type of the field.
  The metadata saved depends on the type of the field. Some fields
  store a single byte for pack_length() while others store two bytes
  for field_length (max length).
  
  @retval  0  Ok.

  @todo
  We may want to consider changing the encoding of the information.
  Currently, the code attempts to minimize the number of bytes written to 
  the tablemap. There are at least two other alternatives; 1) using 
  net_store_length() to store the data allowing it to choose the number of
  bytes that are appropriate thereby making the code much easier to 
  maintain (only 1 place to change the encoding), or 2) use a fixed number
  of bytes for each field. The problem with option 1 is that net_store_length()
  will use one byte if the value < 251, but 3 bytes if it is > 250. Thus,
  for fields like CHAR which can be no larger than 255 characters, the method
  will use 3 bytes when the value is > 250. Further, every value that is
  encoded using 2 parts (e.g., pack_length, field_length) will be numerically
  > 250 therefore will use 3 bytes for eah value. The problem with option 2
  is less wasteful for space but does waste 1 byte for every field that does
  not encode 2 parts. 
*/
int Table_map_log_event::save_field_metadata()
{
  DBUG_ENTER("Table_map_log_event::save_field_metadata");
  int index= 0;
  for (unsigned int i= 0; i < m_table->s->fields ; i++)
  {
    DBUG_PRINT("debug", ("field_type: %d", m_coltype[i]));
    index+= m_table->s->field[i]->save_field_metadata(&m_field_metadata[index]);
  }
  DBUG_RETURN(index);
}
#endif /* !defined(MYSQL_CLIENT) */

/*
  Constructor used to build an event for writing to the binary log.
  Mats says tbl->s lives longer than this event so it's ok to copy pointers
  (tbl->s->db etc) and not pointer content.
 */
#if !defined(MYSQL_CLIENT)
Table_map_log_event::Table_map_log_event(THD *thd_arg, TABLE *tbl,
                                         const Table_id& tid,
                                         bool using_trans)
  : binary_log::Table_map_event(tid, tbl->s->fields, (tbl->s->db.str),
                                ((tbl->s->db.str) ? tbl->s->db.length : 0),
                                (tbl->s->table_name.str),
                                (tbl->s->table_name.length)),
    Log_event(thd_arg, 0,
              using_trans ? Log_event::EVENT_TRANSACTIONAL_CACHE :
                            Log_event::EVENT_STMT_CACHE,
              Log_event::EVENT_NORMAL_LOGGING,
              header(), footer())
{
  common_header->type_code= binary_log::TABLE_MAP_EVENT;
  m_table= tbl;
  m_flags= TM_BIT_LEN_EXACT_F;

  uchar cbuf[sizeof(m_colcnt) + 1];
  uchar *cbuf_end;
  DBUG_ASSERT(m_table_id.is_valid());
  /*
    In TABLE_SHARE, "db" and "table_name" are 0-terminated (see this comment in
    table.cc / alloc_table_share():
      Use the fact the key is db/0/table_name/0
    As we rely on this let's assert it.
  */
  DBUG_ASSERT((tbl->s->db.str == 0) ||
              (tbl->s->db.str[tbl->s->db.length] == 0));
  DBUG_ASSERT(tbl->s->table_name.str[tbl->s->table_name.length] == 0);


  m_data_size=  Binary_log_event::TABLE_MAP_HEADER_LEN;
  DBUG_EXECUTE_IF("old_row_based_repl_4_byte_map_id_master", m_data_size= 6;);
  m_data_size+= m_dblen + 2;	// Include length and terminating \0
  m_data_size+= m_tbllen + 2;	// Include length and terminating \0
  cbuf_end= net_store_length(cbuf, (size_t) m_colcnt);
  DBUG_ASSERT(static_cast<size_t>(cbuf_end - cbuf) <= sizeof(cbuf));
  m_data_size+= (cbuf_end - cbuf) + m_colcnt;	// COLCNT and column types

  m_coltype= (uchar *)my_malloc(key_memory_log_event,
                                m_colcnt, MYF(MY_WME));

  DBUG_ASSERT(m_colcnt == m_table->s->fields);
  for (unsigned int i= 0; i < m_table->s->fields; ++i)
    m_coltype[i]= m_table->field[i]->binlog_type();


  /*
    Calculate a bitmap for the results of maybe_null() for all columns.
    The bitmap is used to determine when there is a column from the master
    that is not on the slave and is null and thus not in the row data during
    replication.
  */
  uint num_null_bytes= (m_table->s->fields + 7) / 8;
  m_data_size+= num_null_bytes;
  /*
    m_null_bits is a pointer indicating which columns can have a null value
    in a particular table.
  */
  m_null_bits= (uchar *)my_malloc(key_memory_log_event,
                                  num_null_bytes, MYF(MY_WME));

  m_field_metadata= (uchar*)my_malloc(key_memory_log_event,
                                      (m_colcnt * 2), MYF(MY_WME));
  memset(m_field_metadata, 0, (m_colcnt * 2));

  if (m_null_bits != NULL && m_field_metadata != NULL && m_coltype != NULL)
    is_valid_param= true;
  /*
    Create an array for the field metadata and store it.
  */
  m_field_metadata_size= save_field_metadata();
  DBUG_ASSERT(m_field_metadata_size <= (m_colcnt * 2));

  /*
    Now set the size of the data to the size of the field metadata array
    plus one or three bytes (see pack.c:net_store_length) for number of 
    elements in the field metadata array.
  */
  if (m_field_metadata_size < 251)
    m_data_size+= m_field_metadata_size + 1; 
  else
    m_data_size+= m_field_metadata_size + 3; 

  memset(m_null_bits, 0, num_null_bytes);
  for (unsigned int i= 0 ; i < m_table->s->fields ; ++i)
    if (m_table->field[i]->maybe_null())
      m_null_bits[(i / 8)]+= 1 << (i % 8);
  /*
    Marking event to require sequential execution in MTS
    if the query might have updated FK-referenced db.
    Unlike Query_log_event where this fact is encoded through 
    the accessed db list in the Table_map case m_flags is exploited.
  */
  uchar dbs= thd_arg->get_binlog_accessed_db_names() ?
    thd_arg->get_binlog_accessed_db_names()->elements : 0;
  if (dbs == 1)
  {
    char *db_name= thd_arg->get_binlog_accessed_db_names()->head();
    if (!strcmp(db_name, ""))
      m_flags |= TM_REFERRED_FK_DB_F;
  }
}
#endif /* !defined(MYSQL_CLIENT) */

/*
  Constructor used by slave to read the event from the binary log.
 */
#if defined(HAVE_REPLICATION)
Table_map_log_event::Table_map_log_event(const char *buf, uint event_len,
                                         const Format_description_event
                                         *description_event)

   : binary_log::Table_map_event(buf, event_len, description_event),
     Log_event(header(), footer())
#ifndef MYSQL_CLIENT
    ,m_table(NULL)
#endif
{
  DBUG_ENTER("Table_map_log_event::Table_map_log_event(const char*,uint,...)");
  if (m_null_bits != NULL && m_field_metadata != NULL && m_coltype != NULL)
    is_valid_param= true;
  DBUG_ASSERT(header()->type_code == binary_log::TABLE_MAP_EVENT);
  DBUG_VOID_RETURN;
}
#endif

Table_map_log_event::~Table_map_log_event()
{
  if(m_null_bits)
  {
    my_free(m_null_bits);
    m_null_bits= NULL;
  }
  if(m_field_metadata)
  {
    my_free(m_field_metadata);
    m_field_metadata= NULL;
  }
}

/*
  Return value is an error code, one of:

      -1     Failure to open table   [from open_tables()]
       0     Success
       1     No room for more tables [from set_table()]
       2     Out of memory           [from set_table()]
       3     Wrong table definition
       4     Daisy-chaining RBR with SBR not possible
 */

#if !defined(MYSQL_CLIENT) && defined(HAVE_REPLICATION)

enum enum_tbl_map_status
{
  /* no duplicate identifier found */
  OK_TO_PROCESS= 0,

  /* this table map must be filtered out */
  FILTERED_OUT= 1,

  /* identifier mapping table with different properties */
  SAME_ID_MAPPING_DIFFERENT_TABLE= 2,
  
  /* a duplicate identifier was found mapping the same table */
  SAME_ID_MAPPING_SAME_TABLE= 3
};

/*
  Checks if this table map event should be processed or not. First
  it checks the filtering rules, and then looks for duplicate identifiers
  in the existing list of rli->tables_to_lock.

  It checks that there hasn't been any corruption by verifying that there
  are no duplicate entries with different properties.

  In some cases, some binary logs could get corrupted, showing several
  tables mapped to the same table_id, 0 (see: BUG#56226). Thus we do this
  early sanity check for such cases and avoid that the server crashes 
  later.

  In some corner cases, the master logs duplicate table map events, i.e.,
  same id, same database name, same table name (see: BUG#37137). This is
  different from the above as it's the same table that is mapped again 
  to the same identifier. Thus we cannot just check for same ids and 
  assume that the event is corrupted we need to check every property. 

  NOTE: in the event that BUG#37137 ever gets fixed, this extra check 
        will still be valid because we would need to support old binary 
        logs anyway.

  @param rli The relay log info reference.
  @param table_list A list element containing the table to check against.
  @return OK_TO_PROCESS 
            if there was no identifier already in rli->tables_to_lock 
            
          FILTERED_OUT
            if the event is filtered according to the filtering rules

          SAME_ID_MAPPING_DIFFERENT_TABLE 
            if the same identifier already maps a different table in 
            rli->tables_to_lock

          SAME_ID_MAPPING_SAME_TABLE 
            if the same identifier already maps the same table in 
            rli->tables_to_lock.
*/
static enum_tbl_map_status
check_table_map(Relay_log_info const *rli, RPL_TABLE_LIST *table_list)
{
  DBUG_ENTER("check_table_map");
  enum_tbl_map_status res= OK_TO_PROCESS;

  if (rli->info_thd->slave_thread /* filtering is for slave only */ &&
      (!rpl_filter->db_ok(table_list->db) ||
       (rpl_filter->is_on() && !rpl_filter->tables_ok("", table_list))))
    res= FILTERED_OUT;
  else
  {
    RPL_TABLE_LIST *ptr= static_cast<RPL_TABLE_LIST*>(rli->tables_to_lock);
    for(uint i=0 ; ptr && (i< rli->tables_to_lock_count); 
        ptr= static_cast<RPL_TABLE_LIST*>(ptr->next_local), i++)
    {
      if (ptr->table_id == table_list->table_id)
      {

        if (strcmp(ptr->db, table_list->db) || 
            strcmp(ptr->alias, table_list->table_name) || 
            ptr->lock_type != TL_WRITE) // the ::do_apply_event always sets TL_WRITE
          res= SAME_ID_MAPPING_DIFFERENT_TABLE;
        else
          res= SAME_ID_MAPPING_SAME_TABLE;

        break;
      }
    }
  }

  DBUG_PRINT("debug", ("check of table map ended up with: %u", res));

  DBUG_RETURN(res);
}

int Table_map_log_event::do_apply_event(Relay_log_info const *rli)
{
  RPL_TABLE_LIST *table_list;
  char *db_mem, *tname_mem, *ptr;
  size_t dummy_len;
  void *memory;
  DBUG_ENTER("Table_map_log_event::do_apply_event(Relay_log_info*)");
  DBUG_ASSERT(rli->info_thd == thd);

  /* Step the query id to mark what columns that are actually used. */
  thd->set_query_id(next_query_id());

  if (!(memory= my_multi_malloc(key_memory_log_event,
                                MYF(MY_WME),
                                &table_list, sizeof(RPL_TABLE_LIST),
                                &db_mem, (uint) NAME_LEN + 1,
                                &tname_mem, (uint) NAME_LEN + 1,
                                NullS)))
    DBUG_RETURN(HA_ERR_OUT_OF_MEM);

  my_stpcpy(db_mem, m_dbnam.c_str());
  my_stpcpy(tname_mem, m_tblnam.c_str());

  if (lower_case_table_names)
  {
    my_casedn_str(system_charset_info, db_mem);
    my_casedn_str(system_charset_info, tname_mem);
  }

  /* rewrite rules changed the database */
  if (((ptr= (char*) rpl_filter->get_rewrite_db(db_mem, &dummy_len)) != db_mem))
    my_stpcpy(db_mem, ptr);

  table_list->init_one_table(db_mem, strlen(db_mem),
                             tname_mem, strlen(tname_mem),
                             tname_mem, TL_WRITE);

  table_list->table_id=
    DBUG_EVALUATE_IF("inject_tblmap_same_id_maps_diff_table", 0, m_table_id.id());
  table_list->updating= 1;
  table_list->required_type= FRMTYPE_TABLE;
  DBUG_PRINT("debug", ("table: %s is mapped to %llu", table_list->table_name,
                       table_list->table_id.id()));

  enum_tbl_map_status tblmap_status= check_table_map(rli, table_list);
  if (tblmap_status == OK_TO_PROCESS)
  {
    DBUG_ASSERT(thd->lex->query_tables != table_list);

    /*
      Use placement new to construct the table_def instance in the
      memory allocated for it inside table_list.

      The memory allocated by the table_def structure (i.e., not the
      memory allocated *for* the table_def structure) is released
      inside Relay_log_info::clear_tables_to_lock() by calling the
      table_def destructor explicitly.
    */
    new (&table_list->m_tabledef)
        table_def(m_coltype, m_colcnt,
                  m_field_metadata, m_field_metadata_size,
                  m_null_bits, m_flags);

    table_list->m_tabledef_valid= TRUE;
    table_list->m_conv_table= NULL;
    table_list->open_type= OT_BASE_ONLY;

    /*
      We record in the slave's information that the table should be
      locked by linking the table into the list of tables to lock.
    */
    table_list->next_global= table_list->next_local= rli->tables_to_lock;
    const_cast<Relay_log_info*>(rli)->tables_to_lock= table_list;
    const_cast<Relay_log_info*>(rli)->tables_to_lock_count++;
    /* 'memory' is freed in clear_tables_to_lock */
  }
  else  // FILTERED_OUT, SAME_ID_MAPPING_*
  {
    /*
      If mapped already but with different properties, we raise an
      error.
      If mapped already but with same properties we skip the event.
      If filtered out we skip the event.

      In all three cases, we need to free the memory previously 
      allocated.
     */
    if (tblmap_status == SAME_ID_MAPPING_DIFFERENT_TABLE)
    {
      /*
        Something bad has happened. We need to stop the slave as strange things
        could happen if we proceed: slave crash, wrong table being updated, ...
        As a consequence we push an error in this case.
       */

      char buf[256];

      my_snprintf(buf, sizeof(buf), 
                  "Found table map event mapping table id %llu which "
                  "was already mapped but with different settings.",
                  table_list->table_id.id());

      if (thd->slave_thread)
        rli->report(ERROR_LEVEL, ER_SLAVE_FATAL_ERROR, 
                    ER(ER_SLAVE_FATAL_ERROR), buf);
      else
        /* 
          For the cases in which a 'BINLOG' statement is set to 
          execute in a user session 
         */
        my_printf_error(ER_SLAVE_FATAL_ERROR, ER(ER_SLAVE_FATAL_ERROR), 
                        MYF(0), buf);
    } 
    
    my_free(memory);
  }

  DBUG_RETURN(tblmap_status == SAME_ID_MAPPING_DIFFERENT_TABLE);
}

Log_event::enum_skip_reason
Table_map_log_event::do_shall_skip(Relay_log_info *rli)
{
  /*
    If the slave skip counter is 1, then we should not start executing
    on the next event.
  */
  return continue_group(rli);
}

int Table_map_log_event::do_update_pos(Relay_log_info *rli)
{
  rli->inc_event_relay_log_pos();
  return 0;
}

#endif /* !defined(MYSQL_CLIENT) && defined(HAVE_REPLICATION) */

#ifndef MYSQL_CLIENT
bool Table_map_log_event::write_data_header(IO_CACHE *file)
{
  DBUG_ASSERT(m_table_id.is_valid());
  uchar buf[Binary_log_event::TABLE_MAP_HEADER_LEN];
  DBUG_EXECUTE_IF("old_row_based_repl_4_byte_map_id_master",
                  {
                    int4store(buf + 0, static_cast<uint32>(m_table_id.id()));
                    int2store(buf + 4, m_flags);
                    return (wrapper_my_b_safe_write(file, buf, 6));
                  });
  int6store(buf + TM_MAPID_OFFSET, m_table_id.id());
  int2store(buf + TM_FLAGS_OFFSET, m_flags);
  return (wrapper_my_b_safe_write(file, buf, Binary_log_event::TABLE_MAP_HEADER_LEN));
}

bool Table_map_log_event::write_data_body(IO_CACHE *file)
{
  DBUG_ASSERT(!m_dbnam.empty());
  DBUG_ASSERT(!m_tblnam.empty());
  /* We use only one byte per length for storage in event: */
  DBUG_ASSERT(m_dblen <= 128);
  DBUG_ASSERT(m_tbllen <= 128);

  uchar const dbuf[]= { (uchar) m_dblen };
  uchar const tbuf[]= { (uchar) m_tbllen };

  uchar cbuf[sizeof(m_colcnt) + 1];
  uchar *const cbuf_end= net_store_length(cbuf, (size_t) m_colcnt);
  DBUG_ASSERT(static_cast<size_t>(cbuf_end - cbuf) <= sizeof(cbuf));

  /*
    Store the size of the field metadata.
  */
  uchar mbuf[sizeof(m_field_metadata_size)];
  uchar *const mbuf_end= net_store_length(mbuf, m_field_metadata_size);

  return (wrapper_my_b_safe_write(file, dbuf, sizeof(dbuf)) ||
          wrapper_my_b_safe_write(file,
                                  (const uchar*)m_dbnam.c_str(),
                                  m_dblen+1) ||
          wrapper_my_b_safe_write(file, tbuf, sizeof(tbuf)) ||
          wrapper_my_b_safe_write(file,
                                 (const uchar*)m_tblnam.c_str(),
                                  m_tbllen+1) ||
          wrapper_my_b_safe_write(file, cbuf, (size_t) (cbuf_end - cbuf)) ||
          wrapper_my_b_safe_write(file, m_coltype, m_colcnt) ||
          wrapper_my_b_safe_write(file, mbuf, (size_t) (mbuf_end - mbuf)) ||
          wrapper_my_b_safe_write(file,
                                  m_field_metadata, m_field_metadata_size),
          wrapper_my_b_safe_write(file, m_null_bits, (m_colcnt + 7) / 8));
 }
#endif

#if defined(HAVE_REPLICATION) && !defined(MYSQL_CLIENT)

/*
  Print some useful information for the SHOW BINARY LOG information
  field.
 */

#if defined(HAVE_REPLICATION) && !defined(MYSQL_CLIENT)
int Table_map_log_event::pack_info(Protocol *protocol)
{
  char buf[256];
  size_t bytes= my_snprintf(buf, sizeof(buf),
                            "table_id: %llu (%s.%s)",
                            m_table_id.id(), m_dbnam.c_str(), m_tblnam.c_str());
  protocol->store(buf, bytes, &my_charset_bin);
  return 0;
}
#endif


#endif


#ifdef MYSQL_CLIENT
void Table_map_log_event::print(FILE *, PRINT_EVENT_INFO *print_event_info)
{
  if (!print_event_info->short_form)
  {
    print_header(&print_event_info->head_cache, print_event_info, TRUE);
    my_b_printf(&print_event_info->head_cache,
                "\tTable_map: `%s`.`%s` mapped to number %llu\n",
                m_dbnam.c_str(), m_tblnam.c_str(), m_table_id.id());
    print_base64(&print_event_info->body_cache, print_event_info, TRUE);
  }
}
#endif

/**************************************************************************
	Write_rows_log_event member functions
**************************************************************************/

/*
  Constructor used to build an event for writing to the binary log.
 */
#if !defined(MYSQL_CLIENT)
Write_rows_log_event::Write_rows_log_event(THD *thd_arg, TABLE *tbl_arg,
                                           const Table_id& tid_arg,
                                           bool is_transactional,
                                           const uchar* extra_row_info)
: binary_log::Rows_event(m_type),
  Rows_log_event(thd_arg, tbl_arg, tid_arg, tbl_arg->write_set, is_transactional,
                   log_bin_use_v1_row_events?
                   binary_log::WRITE_ROWS_EVENT_V1:
                   binary_log::WRITE_ROWS_EVENT,
                   extra_row_info)
{
  common_header->type_code= m_type;
}
#endif

/*
  Constructor used by slave to read the event from the binary log.
 */
#ifdef HAVE_REPLICATION
Write_rows_log_event::Write_rows_log_event(const char *buf, uint event_len,
                                           const Format_description_event
                                           *description_event)
: binary_log::Rows_event(buf, event_len, description_event),
  Rows_log_event(buf, event_len, description_event),
  binary_log::Write_rows_event(buf, event_len, description_event)
{
  DBUG_ASSERT(header()->type_code == m_type);
}
#endif

#if !defined(MYSQL_CLIENT) && defined(HAVE_REPLICATION)
int
Write_rows_log_event::do_before_row_operations(const Slave_reporting_capability *const)
{
  int error= 0;

  /*
    Increment the global status insert count variable
  */
  if (get_flags(STMT_END_F))
    thd->status_var.com_stat[SQLCOM_INSERT]++;

  /**
     todo: to introduce a property for the event (handler?) which forces
     applying the event in the replace (idempotent) fashion.
  */
  if ((rbr_exec_mode == RBR_EXEC_MODE_IDEMPOTENT) ||
      (m_table->s->db_type()->db_type == DB_TYPE_NDBCLUSTER))
  {
    /*
      We are using REPLACE semantics and not INSERT IGNORE semantics
      when writing rows, that is: new rows replace old rows.  We need to
      inform the storage engine that it should use this behaviour.
    */
    
    /* Tell the storage engine that we are using REPLACE semantics. */
    thd->lex->duplicates= DUP_REPLACE;
    
    /*
      Pretend we're executing a REPLACE command: this is needed for
      InnoDB and NDB Cluster since they are not (properly) checking the
      lex->duplicates flag.
    */
    thd->lex->sql_command= SQLCOM_REPLACE;
    /* 
       Do not raise the error flag in case of hitting to an unique attribute
    */
    m_table->file->extra(HA_EXTRA_IGNORE_DUP_KEY);
    /* 
       NDB specific: update from ndb master wrapped as Write_rows
       so that the event should be applied to replace slave's row
    */
    m_table->file->extra(HA_EXTRA_WRITE_CAN_REPLACE);
    /* 
       NDB specific: if update from ndb master wrapped as Write_rows
       does not find the row it's assumed idempotent binlog applying
       is taking place; don't raise the error.
    */
    m_table->file->extra(HA_EXTRA_IGNORE_NO_KEY);
    /*
      TODO: the cluster team (Tomas?) says that it's better if the engine knows
      how many rows are going to be inserted, then it can allocate needed memory
      from the start.
    */
  }

 
  /* Honor next number column if present */
  m_table->next_number_field= m_table->found_next_number_field;
  /*
   * Fixed Bug#45999, In RBR, Store engine of Slave auto-generates new
   * sequence numbers for auto_increment fields if the values of them are 0.
   * If generateing a sequence number is decided by the values of
   * table->auto_increment_field_not_null and SQL_MODE(if includes
   * MODE_NO_AUTO_VALUE_ON_ZERO) in update_auto_increment function.
   * SQL_MODE of slave sql thread is always consistency with master's.
   * In RBR, auto_increment fields never are NULL, except if the auto_inc
   * column exists only on the slave side (i.e., in an extra column
   * on the slave's table).
   */
  if (!is_auto_inc_in_extra_columns())
    m_table->auto_increment_field_not_null= TRUE;
  else
  {
    /*
      Here we have checked that there is an extra field
      on this server's table that has an auto_inc column.

      Mark that the auto_increment field is null and mark
      the read and write set bits.

      (There can only be one AUTO_INC column, it is always
       indexed and it cannot have a DEFAULT value).
    */
    m_table->auto_increment_field_not_null= FALSE;
    m_table->mark_auto_increment_column();
  }

  /**
     Sets it to ROW_LOOKUP_NOT_NEEDED.
   */
  decide_row_lookup_algorithm_and_key();
  DBUG_ASSERT(m_rows_lookup_algorithm==ROW_LOOKUP_NOT_NEEDED);

  return error;
}

int 
Write_rows_log_event::do_after_row_operations(const Slave_reporting_capability *const,
                                              int error)
{
  int local_error= 0;

  /**
    Clear the write_set bit for auto_inc field that only
    existed on the destination table as an extra column.
   */
  if (is_auto_inc_in_extra_columns())
  {
    bitmap_clear_bit(m_table->write_set, m_table->next_number_field->field_index);
    bitmap_clear_bit( m_table->read_set, m_table->next_number_field->field_index);

    if (get_flags(STMT_END_F))
      m_table->file->ha_release_auto_increment();
  }
  m_table->next_number_field=0;
  m_table->auto_increment_field_not_null= FALSE;
  if ((rbr_exec_mode == RBR_EXEC_MODE_IDEMPOTENT) ||
      m_table->s->db_type()->db_type == DB_TYPE_NDBCLUSTER)
  {
    m_table->file->extra(HA_EXTRA_NO_IGNORE_DUP_KEY);
    m_table->file->extra(HA_EXTRA_WRITE_CANNOT_REPLACE);
    /*
      resetting the extra with 
      table->file->extra(HA_EXTRA_NO_IGNORE_NO_KEY); 
      fires bug#27077
      explanation: file->reset() performs this duty
      ultimately. Still todo: fix
    */
  }
  if ((local_error= m_table->file->ha_end_bulk_insert()))
  {
    m_table->file->print_error(local_error, MYF(0));
  }

  m_rows_lookup_algorithm= ROW_LOOKUP_UNDEFINED;

  return error? error : local_error;
}

#if !defined(MYSQL_CLIENT) && defined(HAVE_REPLICATION)

/*
  Check if there are more UNIQUE keys after the given key.
*/
static int
last_uniq_key(TABLE *table, uint keyno)
{
  while (++keyno < table->s->keys)
    if (table->key_info[keyno].flags & HA_NOSAME)
      return 0;
  return 1;
}

/**
   Check if an error is a duplicate key error.

   This function is used to check if an error code is one of the
   duplicate key error, i.e., and error code for which it is sensible
   to do a <code>get_dup_key()</code> to retrieve the duplicate key.

   @param errcode The error code to check.

   @return <code>true</code> if the error code is such that
   <code>get_dup_key()</code> will return true, <code>false</code>
   otherwise.
 */
bool
is_duplicate_key_error(int errcode)
{
  switch (errcode)
  {
  case HA_ERR_FOUND_DUPP_KEY:
  case HA_ERR_FOUND_DUPP_UNIQUE:
    return true;
  }
  return false;
}

/**
  Write the current row into event's table.

  The row is located in the row buffer, pointed by @c m_curr_row member.
  Number of columns of the row is stored in @c m_width member (it can be 
  different from the number of columns in the table to which we insert). 
  Bitmap @c m_cols indicates which columns are present in the row. It is assumed 
  that event's table is already open and pointed by @c m_table.

  If the same record already exists in the table it can be either overwritten 
  or an error is reported depending on the value of @c overwrite flag 
  (error reporting not yet implemented). Note that the matching record can be
  different from the row we insert if we use primary keys to identify records in
  the table.

  The row to be inserted can contain values only for selected columns. The 
  missing columns are filled with default values using @c prepare_record() 
  function. If a matching record is found in the table and @c overwritte is
  true, the missing columns are taken from it.

  @param  rli   Relay log info (needed for row unpacking).
  @param  overwrite  
                Shall we overwrite if the row already exists or signal 
                error (currently ignored).

  @returns Error code on failure, 0 on success.

  This method, if successful, sets @c m_curr_row_end pointer to point at the
  next row in the rows buffer. This is done when unpacking the row to be 
  inserted.

  @note If a matching record is found, it is either updated using 
  @c ha_update_row() or first deleted and then new record written.
*/ 

int
Write_rows_log_event::write_row(const Relay_log_info *const rli,
                                const bool overwrite)
{
  DBUG_ENTER("write_row");
  DBUG_ASSERT(m_table != NULL && thd != NULL);

  TABLE *table= m_table;  // pointer to event's table
  int error;
  int keynum= 0;
  char* key= NULL;

  prepare_record(table, &m_cols,
                 table->file->ht->db_type != DB_TYPE_NDBCLUSTER);

  /* unpack row into table->record[0] */
  if ((error= unpack_current_row(rli, &m_cols)))
    DBUG_RETURN(error);

  if (m_curr_row == m_rows_buf)
  {
    /* this is the first row to be inserted, we estimate the rows with
       the size of the first row and use that value to initialize
       storage engine for bulk insertion */
    DBUG_ASSERT(!(m_curr_row > m_curr_row_end));
    ulong estimated_rows= 0;
    if (m_curr_row < m_curr_row_end)
      estimated_rows= (m_rows_end - m_curr_row) / (m_curr_row_end - m_curr_row);
    else if (m_curr_row == m_curr_row_end)
      estimated_rows= 1;

    m_table->file->ha_start_bulk_insert(estimated_rows);
  }

  /*
    Explicitly set the auto_inc to null to make sure that
    it gets an auto_generated value.
  */
  if (is_auto_inc_in_extra_columns())
    m_table->next_number_field->set_null();
  
#ifndef DBUG_OFF
  DBUG_DUMP("record[0]", table->record[0], table->s->reclength);
  DBUG_PRINT_BITSET("debug", "write_set = %s", table->write_set);
  DBUG_PRINT_BITSET("debug", "read_set = %s", table->read_set);
#endif

  /* 
    Try to write record. If a corresponding record already exists in the table,
    we try to change it using ha_update_row() if possible. Otherwise we delete
    it and repeat the whole process again. 

    TODO: Add safety measures against infinite looping. 
   */

  m_table->mark_columns_per_binlog_row_image();

  while ((error= table->file->ha_write_row(table->record[0])))
  {
    if (error == HA_ERR_LOCK_DEADLOCK ||
        error == HA_ERR_LOCK_WAIT_TIMEOUT ||
        (keynum= table->file->get_dup_key(error)) < 0 ||
        !overwrite)
    {
      DBUG_PRINT("info",("get_dup_key returns %d)", keynum));
      /*
        Deadlock, waiting for lock or just an error from the handler
        such as HA_ERR_FOUND_DUPP_KEY when overwrite is false.
        Retrieval of the duplicate key number may fail
        - either because the error was not "duplicate key" error
        - or because the information which key is not available
      */
      table->file->print_error(error, MYF(0));
      goto error;
    }
    /*
      key index value is either valid in the range [0-MAX_KEY) or
      has value MAX_KEY as a marker for the case when no information
      about key can be found. In the last case we have to require
      that storage engine has the flag HA_DUPLICATE_POS turned on.
      If this invariant is false then DBUG_ASSERT will crash
      the server built in debug mode. For the server that was built
      without DEBUG we have additional check for the value of key index
      in the code below in order to report about error in any case.
    */
    DBUG_ASSERT(keynum != MAX_KEY ||
                (keynum == MAX_KEY &&
                 (table->file->ha_table_flags() & HA_DUPLICATE_POS)));
    /*
       We need to retrieve the old row into record[1] to be able to
       either update or delete the offending record.  We either:

       - use ha_rnd_pos() with a row-id (available as dupp_row) to the
         offending row, if that is possible (MyISAM and Blackhole), or else

       - use ha_index_read_idx_map() with the key that is duplicated, to
         retrieve the offending row.
     */
    if (table->file->ha_table_flags() & HA_DUPLICATE_POS)
    {
      DBUG_PRINT("info",("Locating offending record using ha_rnd_pos()"));

      if (table->file->inited && (error= table->file->ha_index_end()))
      {
        table->file->print_error(error, MYF(0));
        goto error;
      }
      if ((error= table->file->ha_rnd_init(FALSE)))
      {
        table->file->print_error(error, MYF(0));
        goto error;
      }

      error= table->file->ha_rnd_pos(table->record[1], table->file->dup_ref);

      table->file->ha_rnd_end();
      if (error)
      {
        DBUG_PRINT("info",("ha_rnd_pos() returns error %d",error));
        if (error == HA_ERR_RECORD_DELETED)
          error= HA_ERR_KEY_NOT_FOUND;
        table->file->print_error(error, MYF(0));
        goto error;
      }
    }
    else
    {
      DBUG_PRINT("info",("Locating offending record using index_read_idx()"));

      if (table->file->extra(HA_EXTRA_FLUSH_CACHE))
      {
        DBUG_PRINT("info",("Error when setting HA_EXTRA_FLUSH_CACHE"));
        error= my_errno;
        goto error;
      }

      if (key == NULL)
      {
        key= static_cast<char*>(my_alloca(table->s->max_unique_length));
        if (key == NULL)
        {
          DBUG_PRINT("info",("Can't allocate key buffer"));
          error= ENOMEM;
          goto error;
        }
      }

      if ((uint)keynum < MAX_KEY)
      {
        key_copy((uchar*)key, table->record[0], table->key_info + keynum,
                 0);
        error= table->file->ha_index_read_idx_map(table->record[1], keynum,
                                                  (const uchar*)key,
                                                  HA_WHOLE_KEY,
                                                  HA_READ_KEY_EXACT);
      }
      else
        /*
          For the server built in non-debug mode returns error if
          handler::get_dup_key() returned MAX_KEY as the value of key index.
        */
        error= HA_ERR_FOUND_DUPP_KEY;

      if (error)
      {
        DBUG_PRINT("info",("ha_index_read_idx_map() returns %s", HA_ERR(error)));
        if (error == HA_ERR_RECORD_DELETED)
          error= HA_ERR_KEY_NOT_FOUND;
        table->file->print_error(error, MYF(0));
        goto error;
      }
    }

    /*
       Now, record[1] should contain the offending row.  That
       will enable us to update it or, alternatively, delete it (so
       that we can insert the new row afterwards).
     */

    /*
      If row is incomplete we will use the record found to fill
      missing columns.
    */
    if (!get_flags(COMPLETE_ROWS_F))
    {
      restore_record(table,record[1]);
      error= unpack_current_row(rli, &m_cols);
    }

#ifndef DBUG_OFF
    DBUG_PRINT("debug",("preparing for update: before and after image"));
    DBUG_DUMP("record[1] (before)", table->record[1], table->s->reclength);
    DBUG_DUMP("record[0] (after)", table->record[0], table->s->reclength);
#endif

    /*
       REPLACE is defined as either INSERT or DELETE + INSERT.  If
       possible, we can replace it with an UPDATE, but that will not
       work on InnoDB if FOREIGN KEY checks are necessary.

       I (Matz) am not sure of the reason for the last_uniq_key()
       check as, but I'm guessing that it's something along the
       following lines.

       Suppose that we got the duplicate key to be a key that is not
       the last unique key for the table and we perform an update:
       then there might be another key for which the unique check will
       fail, so we're better off just deleting the row and inserting
       the correct row.
     */
    if (last_uniq_key(table, keynum) &&
        !table->file->referenced_by_foreign_key())
    {
      DBUG_PRINT("info",("Updating row using ha_update_row()"));
      error=table->file->ha_update_row(table->record[1],
                                       table->record[0]);
      switch (error) {
                
      case HA_ERR_RECORD_IS_THE_SAME:
        DBUG_PRINT("info",("ignoring HA_ERR_RECORD_IS_THE_SAME error from"
                           " ha_update_row()"));
        error= 0;
      
      case 0:
        break;
        
      default:    
        DBUG_PRINT("info",("ha_update_row() returns error %d",error));
        table->file->print_error(error, MYF(0));
      }
      
      goto error;
    }
    else
    {
      DBUG_PRINT("info",("Deleting offending row and trying to write new one again"));
      if ((error= table->file->ha_delete_row(table->record[1])))
      {
        DBUG_PRINT("info",("ha_delete_row() returns error %d",error));
        table->file->print_error(error, MYF(0));
        goto error;
      }
      /* Will retry ha_write_row() with the offending row removed. */
    }
  }

error:
  m_table->default_column_bitmaps();
  DBUG_RETURN(error);
}

#endif

int
Write_rows_log_event::do_exec_row(const Relay_log_info *const rli)
{
  DBUG_ASSERT(m_table != NULL);
  int error= write_row(rli, rbr_exec_mode == RBR_EXEC_MODE_IDEMPOTENT);

  if (error && !thd->is_error())
  {
    DBUG_ASSERT(0);
    my_error(ER_UNKNOWN_ERROR, MYF(0));
  }

  return error;
}

#endif /* !defined(MYSQL_CLIENT) && defined(HAVE_REPLICATION) */

#ifdef MYSQL_CLIENT
void Write_rows_log_event::print(FILE *file, PRINT_EVENT_INFO* print_event_info)
{
  DBUG_EXECUTE_IF("simulate_cache_read_error",
                  {DBUG_SET("+d,simulate_my_b_fill_error");});
  Rows_log_event::print_helper(file, print_event_info, "Write_rows");
}
#endif

/**************************************************************************
	Delete_rows_log_event member functions
**************************************************************************/

/*
  Constructor used to build an event for writing to the binary log.
 */

#ifndef MYSQL_CLIENT
Delete_rows_log_event::Delete_rows_log_event(THD *thd_arg, TABLE *tbl_arg,
                                             const Table_id& tid,
                                             bool is_transactional,
                                             const uchar* extra_row_info)
: binary_log::Rows_event(m_type),
  Rows_log_event(thd_arg, tbl_arg, tid, tbl_arg->read_set, is_transactional,
                 log_bin_use_v1_row_events?
                 binary_log::DELETE_ROWS_EVENT_V1:
                 binary_log::DELETE_ROWS_EVENT,
                 extra_row_info),
    binary_log::Delete_rows_event()
{
  common_header->type_code= m_type;
}
#endif /* #if !defined(MYSQL_CLIENT) */

/*
  Constructor used by slave to read the event from the binary log.
 */
#ifdef HAVE_REPLICATION
Delete_rows_log_event::Delete_rows_log_event(const char *buf, uint event_len,
                                             const Format_description_event
                                             *description_event)
: binary_log::Rows_event(buf, event_len, description_event),
  Rows_log_event(buf, event_len, description_event),
  binary_log::Delete_rows_event(buf, event_len, description_event)
{
  DBUG_ASSERT(header()->type_code == m_type);
}
#endif

#if !defined(MYSQL_CLIENT) && defined(HAVE_REPLICATION)

int
Delete_rows_log_event::do_before_row_operations(const Slave_reporting_capability *const)
{
  int error= 0;
  DBUG_ENTER("Delete_rows_log_event::do_before_row_operations");
  /*
    Increment the global status delete count variable
   */
  if (get_flags(STMT_END_F))
    thd->status_var.com_stat[SQLCOM_DELETE]++;
  error= row_operations_scan_and_key_setup();
  DBUG_RETURN(error);

}

int
Delete_rows_log_event::do_after_row_operations(const Slave_reporting_capability *const,
                                               int error)
{
  DBUG_ENTER("Delete_rows_log_event::do_after_row_operations");
  error= row_operations_scan_and_key_teardown(error);
  DBUG_RETURN(error);
}

int Delete_rows_log_event::do_exec_row(const Relay_log_info *const rli)
{
  int error;
  DBUG_ASSERT(m_table != NULL);
  /* m_table->record[0] contains the BI */
  m_table->mark_columns_per_binlog_row_image();
  error= m_table->file->ha_delete_row(m_table->record[0]);
  m_table->default_column_bitmaps();
  return error;
}

#endif /* !defined(MYSQL_CLIENT) && defined(HAVE_REPLICATION) */

#ifdef MYSQL_CLIENT
void Delete_rows_log_event::print(FILE *file,
                                  PRINT_EVENT_INFO* print_event_info)
{
  Rows_log_event::print_helper(file, print_event_info, "Delete_rows");
}
#endif


/**************************************************************************
	Update_rows_log_event member functions
**************************************************************************/

/*
  Constructor used to build an event for writing to the binary log.
 */
#if !defined(MYSQL_CLIENT)
Update_rows_log_event::Update_rows_log_event(THD *thd_arg, TABLE *tbl_arg,
                                             const Table_id& tid,
                                             bool is_transactional,
                                             const uchar* extra_row_info)
: binary_log::Rows_event(m_type),
  Rows_log_event(thd_arg, tbl_arg, tid, tbl_arg->read_set, is_transactional,
                 log_bin_use_v1_row_events?
                 binary_log::UPDATE_ROWS_EVENT_V1:
                 binary_log::UPDATE_ROWS_EVENT,
                 extra_row_info)
{
  common_header->type_code= m_type;
  init(tbl_arg->write_set);
  if (Rows_log_event::is_valid() && m_cols_ai.bitmap)
    is_valid_param= true;
}

void Update_rows_log_event::init(MY_BITMAP const *cols)
{
  /* if bitmap_init fails, caught in is_valid() */
  if (likely(!bitmap_init(&m_cols_ai,
                          m_width <= sizeof(m_bitbuf_ai)*8 ? m_bitbuf_ai : NULL,
                          m_width,
                          false)))
  {
    /* Cols can be zero if this is a dummy binrows event */
    if (likely(cols != NULL))
    {
      memcpy(m_cols_ai.bitmap, cols->bitmap, no_bytes_in_map(cols));
      create_last_word_mask(&m_cols_ai);
    }
  }
}
#endif /* !defined(MYSQL_CLIENT) */


Update_rows_log_event::~Update_rows_log_event()
{
  if (m_cols_ai.bitmap) {
  if (m_cols_ai.bitmap == m_bitbuf_ai) // no my_malloc happened
    m_cols_ai.bitmap= 0; // so no my_free in bitmap_free
  bitmap_free(&m_cols_ai); // To pair with bitmap_init().
}
}


/*
  Constructor used by slave to read the event from the binary log.
 */
#ifdef HAVE_REPLICATION
Update_rows_log_event::Update_rows_log_event(const char *buf, uint event_len,
                                             const Format_description_event
                                             *description_event)
: binary_log::Rows_event(buf, event_len, description_event),
  Rows_log_event(buf, event_len, description_event),
  binary_log::Update_rows_event(buf, event_len, description_event)
{
  if (Rows_log_event::is_valid() && m_cols_ai.bitmap)
    is_valid_param= true;
  DBUG_ASSERT(header()->type_code== m_type);
}
#endif

#if !defined(MYSQL_CLIENT) && defined(HAVE_REPLICATION)

int
Update_rows_log_event::do_before_row_operations(const Slave_reporting_capability *const)
{
  int error= 0;
  DBUG_ENTER("Update_rows_log_event::do_before_row_operations");
  /*
    Increment the global status update count variable
  */
  if (get_flags(STMT_END_F))
    thd->status_var.com_stat[SQLCOM_UPDATE]++;
  error= row_operations_scan_and_key_setup();
  DBUG_RETURN(error);

}

int
Update_rows_log_event::do_after_row_operations(const Slave_reporting_capability *const,
                                               int error)
{
  DBUG_ENTER("Update_rows_log_event::do_after_row_operations");
  error= row_operations_scan_and_key_teardown(error);
  DBUG_RETURN(error);
}

int
Update_rows_log_event::do_exec_row(const Relay_log_info *const rli)
{
  DBUG_ASSERT(m_table != NULL);
  int error= 0;

  /*
    This is the situation after locating BI:

    ===|=== before image ====|=== after image ===|===
       ^                     ^
       m_curr_row            m_curr_row_end

    BI found in the table is stored in record[0]. We copy it to record[1]
    and unpack AI to record[0].
   */

  store_record(m_table,record[1]);

  m_curr_row= m_curr_row_end;
  /* this also updates m_curr_row_end */
  if ((error= unpack_current_row(rli, &m_cols_ai)))
    return error;

  /*
    Now we have the right row to update.  The old row (the one we're
    looking for) is in record[1] and the new row is in record[0].
  */
  DBUG_PRINT("info",("Updating row in table"));
  DBUG_DUMP("old record", m_table->record[1], m_table->s->reclength);
  DBUG_DUMP("new values", m_table->record[0], m_table->s->reclength);

  // Temporary fix to find out why it fails [/Matz]
  memcpy(m_table->read_set->bitmap, m_cols.bitmap, (m_table->read_set->n_bits + 7) / 8);
  memcpy(m_table->write_set->bitmap, m_cols_ai.bitmap, (m_table->write_set->n_bits + 7) / 8);

  m_table->mark_columns_per_binlog_row_image();
  error= m_table->file->ha_update_row(m_table->record[1], m_table->record[0]);
  if (error == HA_ERR_RECORD_IS_THE_SAME)
    error= 0;
  m_table->default_column_bitmaps();

  return error;
}

#endif /* !defined(MYSQL_CLIENT) && defined(HAVE_REPLICATION) */

#ifdef MYSQL_CLIENT
void Update_rows_log_event::print(FILE *file,
				  PRINT_EVENT_INFO* print_event_info)
{
  Rows_log_event::print_helper(file, print_event_info, "Update_rows");
}
#endif


Incident_log_event::
Incident_log_event(const char *buf, uint event_len,
                   const Format_description_event *description_event)
   : binary_log::Incident_event(buf, event_len, description_event),
     Log_event(header(), footer())
{
  DBUG_ENTER("Incident_log_event::Incident_log_event");
  if (incident > INCIDENT_NONE && incident < INCIDENT_COUNT)
    is_valid_param= true;
  DBUG_VOID_RETURN;
}


Incident_log_event::~Incident_log_event()
{
  if (message)
    bapi_free(message);
}


const char *
Incident_log_event::description() const
{
  static const char *const description[]= {
    "NOTHING",                                  // Not used
    "LOST_EVENTS"
  };

  DBUG_PRINT("info", ("incident: %d", incident));

  return description[incident];
}


#ifndef MYSQL_CLIENT
int Incident_log_event::pack_info(Protocol *protocol)
{
  char buf[256];
  size_t bytes;
  if (message_length > 0)
    bytes= my_snprintf(buf, sizeof(buf), "#%d (%s)",
                       incident, description());
  else
    bytes= my_snprintf(buf, sizeof(buf), "#%d (%s): %s",
                       incident, description(), message);
  protocol->store(buf, bytes, &my_charset_bin);
  return 0;
}
#endif


#ifdef MYSQL_CLIENT
void
Incident_log_event::print(FILE *file,
                          PRINT_EVENT_INFO *print_event_info)
{
  if (print_event_info->short_form)
    return;

  print_header(&print_event_info->head_cache, print_event_info, FALSE);
  my_b_printf(&print_event_info->head_cache,
              "\n# Incident: %s\nRELOAD DATABASE; # Shall generate syntax error\n",
              description());
}
#endif

#if defined(HAVE_REPLICATION) && !defined(MYSQL_CLIENT)
int
Incident_log_event::do_apply_event(Relay_log_info const *rli)
{
  DBUG_ENTER("Incident_log_event::do_apply_event");

  if (ignored_error_code(ER_SLAVE_INCIDENT))
  {
    DBUG_PRINT("info", ("Ignoring Incident"));
    DBUG_RETURN(0);
  }
   
  rli->report(ERROR_LEVEL, ER_SLAVE_INCIDENT,
              ER(ER_SLAVE_INCIDENT),
              description(),
              message_length > 0 ? message : "<none>");
  DBUG_RETURN(1);
}
#endif

bool
Incident_log_event::write_data_header(IO_CACHE *file)
{
  DBUG_ENTER("Incident_log_event::write_data_header");
  DBUG_PRINT("enter", ("incident: %d", incident));
  uchar buf[sizeof(int16)];
  int2store(buf, (int16) incident);
#ifndef MYSQL_CLIENT
  DBUG_RETURN(wrapper_my_b_safe_write(file, buf, sizeof(buf)));
#else
   DBUG_RETURN(my_b_safe_write(file, buf, sizeof(buf)));
#endif
}

bool
Incident_log_event::write_data_body(IO_CACHE *file)
{
  uchar tmp[1];
  DBUG_ENTER("Incident_log_event::write_data_body");
  tmp[0]= (uchar) message_length;
  crc= checksum_crc32(crc, (uchar*) tmp, 1);
  if (message_length > 0)
  {
    crc= checksum_crc32(crc, (uchar*) message, message_length);
    // todo: report a bug on write_str accepts uint but treats it as uchar
  }
  DBUG_RETURN(write_str_at_most_255_bytes(file, message, (uint) message_length));
}


Ignorable_log_event::Ignorable_log_event(const char *buf,
                                         const Format_description_event *descr_event)
  : binary_log::Ignorable_event(buf, descr_event),
    Log_event(header(), footer())
{
  DBUG_ENTER("Ignorable_log_event::Ignorable_log_event");

  is_valid_param= true;
  DBUG_VOID_RETURN;
}

Ignorable_log_event::~Ignorable_log_event()
{
}

#ifndef MYSQL_CLIENT
/* Pack info for its unrecognized ignorable event */
int Ignorable_log_event::pack_info(Protocol *protocol)
{
  char buf[256];
  size_t bytes;
  bytes= my_snprintf(buf, sizeof(buf), "# Unrecognized ignorable event");
  protocol->store(buf, bytes, &my_charset_bin);
  return 0;
}
#endif

#ifdef MYSQL_CLIENT
/* Print for its unrecognized ignorable event */
void
Ignorable_log_event::print(FILE *file,
                           PRINT_EVENT_INFO *print_event_info)
{
  if (print_event_info->short_form)
    return;

  print_header(&print_event_info->head_cache, print_event_info, FALSE);
  my_b_printf(&print_event_info->head_cache, "\tIgnorable\n");
  my_b_printf(&print_event_info->head_cache,
              "# Unrecognized ignorable event\n");
}
#endif


Rows_query_log_event::Rows_query_log_event(const char *buf, uint event_len,
                                           const Format_description_event
                                           *descr_event)
  : binary_log::Ignorable_event(buf, descr_event),
    Ignorable_log_event(buf, descr_event),
    binary_log::Rows_query_event(buf, event_len, descr_event)
{
}

#ifndef MYSQL_CLIENT
int Rows_query_log_event::pack_info(Protocol *protocol)
{
  char *buf;
  size_t bytes;
  size_t len= sizeof("# ") + strlen(m_rows_query);
  if (!(buf= (char*) my_malloc(key_memory_log_event,
                               len, MYF(MY_WME))))
    return 1;
  bytes= my_snprintf(buf, len, "# %s", m_rows_query);
  protocol->store(buf, bytes, &my_charset_bin);
  my_free(buf);
  return 0;
}
#endif

#ifdef MYSQL_CLIENT
void
Rows_query_log_event::print(FILE *file,
                            PRINT_EVENT_INFO *print_event_info)
{
  if (!print_event_info->short_form && print_event_info->verbose > 1)
  {
    IO_CACHE *const head= &print_event_info->head_cache;
    IO_CACHE *const body= &print_event_info->body_cache;
    char *token= NULL, *saveptr= NULL;
    char *rows_query_copy= NULL;
    if (!(rows_query_copy= my_strdup(key_memory_log_event,
                                     m_rows_query, MYF(MY_WME))))
      return;

    print_header(head, print_event_info, FALSE);
    my_b_printf(head, "\tRows_query\n");
    /*
      Prefix every line of a multi-line query with '#' to prevent the
      statement from being executed when binary log will be processed
      using 'mysqlbinlog --verbose --verbose'.
    */
    for (token= my_strtok_r(rows_query_copy, "\n", &saveptr); token;
         token= my_strtok_r(NULL, "\n", &saveptr))
      my_b_printf(head, "# %s\n", token);
    my_free(rows_query_copy);
    print_base64(body, print_event_info, true);
  }
}
#endif

bool
Rows_query_log_event::write_data_body(IO_CACHE *file)
{
  DBUG_ENTER("Rows_query_log_event::write_data_body");
  /*
   m_rows_query length will be stored using only one byte, but on read
   that length will be ignored and the complete query will be read.
  */
  DBUG_RETURN(write_str_at_most_255_bytes(file, m_rows_query,
              strlen(m_rows_query)));
}

#if defined(MYSQL_SERVER) && defined(HAVE_REPLICATION)
int Rows_query_log_event::do_apply_event(Relay_log_info const *rli)
{
  DBUG_ENTER("Rows_query_log_event::do_apply_event");
  DBUG_ASSERT(rli->info_thd == thd);
  /* Set query for writing Rows_query log event into binlog later.*/
  thd->set_query(m_rows_query, strlen(m_rows_query));

  DBUG_ASSERT(rli->rows_query_ev == NULL);

  const_cast<Relay_log_info*>(rli)->rows_query_ev= this;
  /* Tell worker not to free the event */
  worker= NULL;
  DBUG_RETURN(0);
}
#endif


const char *Gtid_log_event::SET_STRING_PREFIX= "SET @@SESSION.GTID_NEXT= '";


Gtid_log_event::Gtid_log_event(const char *buffer, uint event_len,
                               const Format_description_event *description_event)
   : binary_log::Gtid_event(buffer, event_len, description_event),
     Log_event(header(), footer())
{
  DBUG_ENTER("Gtid_log_event::Gtid_log_event(const char *,"
             " uint, const Format_description_log_event *");
  is_valid_param= true;
  spec.type= get_type_code() == binary_log::ANONYMOUS_GTID_LOG_EVENT ?
             ANONYMOUS_GROUP : GTID_GROUP;
  sid.copy_from((uchar *)Uuid_parent_struct.bytes);
  spec.gtid.sidno= gtid_info_struct.rpl_gtid_sidno;
  spec.gtid.gno= gtid_info_struct.rpl_gtid_gno;
  DBUG_VOID_RETURN;
}

#ifndef MYSQL_CLIENT
Gtid_log_event::Gtid_log_event(THD* thd_arg, bool using_trans,
                               const Gtid_specification *spec_arg)
 : binary_log::Gtid_event(true),
   Log_event(thd_arg, thd_arg->variables.gtid_next.type == ANONYMOUS_GROUP ?
            LOG_EVENT_IGNORABLE_F : 0,
            using_trans ? Log_event::EVENT_TRANSACTIONAL_CACHE :
            Log_event::EVENT_STMT_CACHE, Log_event::EVENT_NORMAL_LOGGING,
            header(), footer())
{
  DBUG_ENTER("Gtid_log_event::Gtid_log_event(THD *)");
  spec= spec_arg ? *spec_arg : thd_arg->variables.gtid_next;
  if (spec.type == GTID_GROUP)
  {
    global_sid_lock->rdlock();
    sid= global_sid_map->sidno_to_sid(spec.gtid.sidno);
    global_sid_lock->unlock();
  }
  else
    sid.clear();

  Log_event_type event_type= (spec.type == ANONYMOUS_GROUP ?
                              binary_log::ANONYMOUS_GTID_LOG_EVENT :
                              binary_log::GTID_LOG_EVENT);
  common_header->type_code= event_type;

#ifndef DBUG_OFF
  char buf[MAX_SET_STRING_LENGTH + 1];
  to_string(buf);
  DBUG_PRINT("info", ("%s", buf));
#endif
  is_valid_param= true;
  DBUG_VOID_RETURN;
}
#endif

#ifndef MYSQL_CLIENT
int Gtid_log_event::pack_info(Protocol *protocol)
{
  char buffer[MAX_SET_STRING_LENGTH + 1];
  size_t len= to_string(buffer);
  protocol->store(buffer, len, &my_charset_bin);
  return 0;
}
#endif

size_t Gtid_log_event::to_string(char *buf) const
{
  char *p= buf;
  DBUG_ASSERT(strlen(SET_STRING_PREFIX) == SET_STRING_PREFIX_LENGTH);
  strcpy(p, SET_STRING_PREFIX);
  p+= SET_STRING_PREFIX_LENGTH;
  p+= spec.to_string(&sid, p);
  *p++= '\'';
  *p= '\0';
  return p - buf;
}

#ifdef MYSQL_CLIENT
void
Gtid_log_event::print(FILE *file, PRINT_EVENT_INFO *print_event_info)
{
  char buffer[MAX_SET_STRING_LENGTH + 1];
  IO_CACHE *const head= &print_event_info->head_cache;
  if (!print_event_info->short_form)
  {
    print_header(head, print_event_info, FALSE);
    my_b_printf(head, "\tGTID [commit=%s]\tlast_committed=%llu\tsequence_number=%llu\n",
                commit_flag ? "yes" : "no", (long long int)last_committed,
                (long long int)sequence_number);
  }
  to_string(buffer);
  my_b_printf(head, "%s%s\n", buffer, print_event_info->delimiter);
}
#endif

#ifdef MYSQL_SERVER
bool Gtid_log_event::write_data_header(IO_CACHE *file)
{
  DBUG_ENTER("Gtid_log_event::write_data_header");
  char buffer[POST_HEADER_LENGTH];
  char* ptr_buffer= buffer;

  *ptr_buffer= commit_flag ? 1 : 0;
  ptr_buffer+= ENCODED_FLAG_LENGTH;

#ifndef DBUG_OFF
  char buf[binary_log::Uuid::TEXT_LENGTH + 1];
  sid.to_string(buf);
  DBUG_PRINT("info", ("sid=%s sidno=%d gno=%lld",
                      buf, spec.gtid.sidno, spec.gtid.gno));
#endif

  sid.copy_to((uchar *)ptr_buffer);
  ptr_buffer+= ENCODED_SID_LENGTH;

  int8store(ptr_buffer, spec.gtid.gno);
  ptr_buffer+= ENCODED_GNO_LENGTH;
  file->commit_seq_offset= ptr_buffer- buffer;
  *ptr_buffer++= G_COMMIT_TS2;
  int8store(ptr_buffer, SEQ_UNINIT);
  int8store(ptr_buffer + 8, SEQ_UNINIT);
  ptr_buffer+= COMMIT_SEQ_LEN;

  DBUG_ASSERT(ptr_buffer == (buffer + sizeof(buffer)));
  DBUG_RETURN(wrapper_my_b_safe_write(file, (uchar *) buffer, sizeof(buffer)));
}
#endif // MYSQL_SERVER

#if defined(MYSQL_SERVER) && defined(HAVE_REPLICATION)
int Gtid_log_event::do_apply_event(Relay_log_info const *rli)
{
  DBUG_ENTER("Gtid_log_event::do_apply_event");
  DBUG_ASSERT(rli->info_thd == thd);

  /*
    In rare cases it is possible that we already own a GTID. This can
    happen if a transaction is truncated in the middle in the relay
    log and then next relay log begins with a Gtid_log_events without
    closing the transaction context from the previous relay log.  In
    this case the only sensible thing to do is to discard the
    truncated transaction and move on.
  */
  if (thd->owned_gtid.sidno)
  {
    /*
      Slave will execute this code if a previous Gtid_log_event was applied
      but the GTID wasn't consumed yet (the transaction was not committed
      nor rolled back).
      On a client session we cannot do consecutive SET GTID_NEXT without
      a COMMIT or a ROLLBACK in the middle.
      Applying this event without rolling back the current transaction may
      lead to problems, as a "BEGIN" event following this GTID will
      implicitly commit the "partial transaction" and will consume the
      GTID. If this "partial transaction" was left in the relay log by the
      IO thread restarting in the middle of a transaction, you could have
      the partial transaction being logged with the GTID on the slave,
      causing data corruption on replication.
    */
    if (thd->get_transaction()->is_active(Transaction_ctx::SESSION))
    {
      /* This is not an error (XA is safe), just an information */
      rli->report(INFORMATION_LEVEL, 0,
                  "Rolling back unfinished transaction (no COMMIT "
                  "or ROLLBACK in relay log). A probable cause is partial "
                  "transaction left on relay log because of restarting IO "
                  "thread with auto-positioning protocol.");
      const_cast<Relay_log_info*>(rli)->cleanup_context(thd, 1);
    }
    gtid_state->update_on_rollback(thd);
  }

  if (spec.type == ANONYMOUS_GROUP)
  {
    if (gtid_mode == GTID_MODE_ON)
    {
      rli->report(ERROR_LEVEL,
                  ER_CANT_SET_GTID_NEXT_TO_ANONYMOUS_WHEN_GTID_MODE_IS_ON,
                  "%s",
                  ER(ER_CANT_SET_GTID_NEXT_TO_ANONYMOUS_WHEN_GTID_MODE_IS_ON));
      DBUG_RETURN(1);
    }
    thd->variables.gtid_next.set_anonymous();
  }
  else
  {
    if (gtid_mode == GTID_MODE_OFF)
    {
      rli->report(ERROR_LEVEL,
                  ER_CANT_SET_GTID_NEXT_TO_GTID_WHEN_GTID_MODE_IS_OFF,
                  "%s",
                  ER(ER_CANT_SET_GTID_NEXT_TO_GTID_WHEN_GTID_MODE_IS_OFF));
      DBUG_RETURN(1);
    }
    rpl_sidno sidno= get_sidno(true);
    if (sidno < 0)
      DBUG_RETURN(1); // out of memory

    thd->variables.gtid_next.set(sidno, spec.gtid.gno);

    DBUG_PRINT("info", ("setting gtid_next=%d:%lld",
                        sidno, spec.gtid.gno));

    if (gtid_acquire_ownership_single(thd))
      DBUG_RETURN(1);
  }

  thd->set_currently_executing_gtid_for_slave_thread();

  DBUG_RETURN(0);
}

int Gtid_log_event::do_update_pos(Relay_log_info *rli)
{
  /*
    This event does not increment group positions. This means
    that if there is a failure after it has been processed,
    it will be automatically re-executed.
  */
  rli->inc_event_relay_log_pos();
  DBUG_EXECUTE_IF("crash_after_update_pos_gtid",
                  sql_print_information("Crashing crash_after_update_pos_gtid.");
                  DBUG_SUICIDE(););
  return 0;
}
#endif

Previous_gtids_log_event::
Previous_gtids_log_event(const char *buf, uint event_len,
                         const Format_description_event *description_event)
: binary_log::Previous_gtids_event(buf, event_len, description_event),
  Log_event(header(), footer())
{
  DBUG_ENTER("Previous_gtids_log_event::Previous_gtids_log_event");
  if (buf != NULL)
    is_valid_param= true;
  DBUG_VOID_RETURN;
}

#ifndef MYSQL_CLIENT
Previous_gtids_log_event::Previous_gtids_log_event(const Gtid_set *set)
: binary_log::Previous_gtids_event(),
  Log_event(header(), footer(),
            Log_event::EVENT_NO_CACHE,
            Log_event::EVENT_IMMEDIATE_LOGGING)
{
  DBUG_ENTER("Previous_gtids_log_event::Previous_gtids_log_event(THD *, const Gtid_set *)");
  common_header->type_code= binary_log::PREVIOUS_GTIDS_LOG_EVENT;
  global_sid_lock->assert_some_lock();
  buf_size= set->get_encoded_length();
  uchar *buffer= (uchar *) my_malloc(key_memory_log_event,
                                     buf_size, MYF(MY_WME));
  if (buffer != NULL)
  {
    set->encode(buffer);
    register_temp_buf((char *)buffer);
  }
  buf= buffer;
  // if buf is empty, is_valid will be false
  if(buf != 0)
    is_valid_param= true;
  DBUG_VOID_RETURN;
}
#endif

#ifndef MYSQL_CLIENT
int Previous_gtids_log_event::pack_info(Protocol *protocol)
{
  size_t length= 0;
  global_sid_lock->rdlock();
  char *str= get_str(&length, &Gtid_set::default_string_format);
  global_sid_lock->unlock();
  if (str == NULL)
    return 1;
  protocol->store(str, length, &my_charset_bin);
  my_free(str);
  return 0;
}
#endif

#ifdef MYSQL_CLIENT
void Previous_gtids_log_event::print(FILE *file,
                                     PRINT_EVENT_INFO *print_event_info)
{
  IO_CACHE *const head= &print_event_info->head_cache;

  global_sid_lock->rdlock();
  char *str= get_str(NULL, &Gtid_set::commented_string_format);
  global_sid_lock->unlock();
  if (str != NULL)
  {
    if (!print_event_info->short_form)
    {
      print_header(head, print_event_info, FALSE);
      my_b_printf(head, "\tPrevious-GTIDs\n");
    }
    my_b_printf(head, "%s\n", str);
    my_free(str);
  }
}
#endif

int Previous_gtids_log_event::add_to_set(Gtid_set *target) const
{
  DBUG_ENTER("Previous_gtids_log_event::add_to_set(Gtid_set *)");
  size_t end_pos= 0;
  size_t add_size= DBUG_EVALUATE_IF("gtid_has_extra_data", 10, 0);
  /* Silently ignore additional unknown data at the end of the encoding */
  PROPAGATE_REPORTED_ERROR_INT(target->add_gtid_encoding(buf,
                                                         buf_size + add_size,
                                                         &end_pos));
  DBUG_ASSERT(end_pos <= buf_size);
  DBUG_RETURN(0);
}

char *Previous_gtids_log_event::get_str(
  size_t *length_p, const Gtid_set::String_format *string_format) const
{
  DBUG_ENTER("Previous_gtids_log_event::get_str(size_t *)");
  Sid_map sid_map(NULL);
  Gtid_set set(&sid_map, NULL);
  DBUG_PRINT("info", ("temp_buf=%p buf=%p", temp_buf, buf));
  if (set.add_gtid_encoding(buf, buf_size) != RETURN_STATUS_OK)
    DBUG_RETURN(NULL);
  set.dbug_print("set");
  size_t length= set.get_string_length(string_format);
  DBUG_PRINT("info", ("string length= %lu", (ulong) length));
  char* str= (char *)my_malloc(key_memory_log_event,
                               length + 1, MYF(MY_WME));
  if (str != NULL)
  {
    set.to_string(str, string_format);
    if (length_p != NULL)
      *length_p= length;
  }
  DBUG_RETURN(str);
}

#ifndef MYSQL_CLIENT
bool Previous_gtids_log_event::write_data_body(IO_CACHE *file)
{
  DBUG_ENTER("Previous_gtids_log_event::write_data_body");
  DBUG_PRINT("info", ("size=%d", static_cast<int>(buf_size)));
  bool ret= wrapper_my_b_safe_write(file, buf, buf_size);
  DBUG_RETURN(ret);
}
#endif

#if defined(MYSQL_SERVER) && defined(HAVE_REPLICATION)
int Previous_gtids_log_event::do_update_pos(Relay_log_info *rli)
{
  rli->inc_event_relay_log_pos();
  return 0;
}
#endif


#ifdef MYSQL_CLIENT
/**
  The default values for these variables should be values that are
  *incorrect*, i.e., values that cannot occur in an event.  This way,
  they will always be printed for the first event.
*/
st_print_event_info::st_print_event_info()
  :flags2_inited(0), sql_mode_inited(0), sql_mode(0),
   auto_increment_increment(0),auto_increment_offset(0), charset_inited(0),
   lc_time_names_number(~0),
   charset_database_number(ILLEGAL_CHARSET_INFO_NUMBER),
   thread_id(0), thread_id_printed(false),
   base64_output_mode(BASE64_OUTPUT_UNSPEC), printed_fd_event(FALSE),
   have_unflushed_events(false), skipped_event_in_transaction(false),
   is_gtid_next_set(false), is_gtid_next_valid(true)
{
  /*
    Currently we only use static PRINT_EVENT_INFO objects, so zeroed at
    program's startup, but these explicit memset() is for the day someone
    creates dynamic instances.
  */
  memset(db, 0, sizeof(db));
  memset(charset, 0, sizeof(charset));
  memset(time_zone_str, 0, sizeof(time_zone_str));
  delimiter[0]= ';';
  delimiter[1]= 0;
  myf const flags = MYF(MY_WME | MY_NABP);
  open_cached_file(&head_cache, NULL, NULL, 0, flags);
  open_cached_file(&body_cache, NULL, NULL, 0, flags);
  open_cached_file(&footer_cache, NULL, NULL, 0, flags);
}
#endif


#if defined(HAVE_REPLICATION) && !defined(MYSQL_CLIENT)
Heartbeat_log_event::Heartbeat_log_event(const char* buf, uint event_len,
                                         const Format_description_event*
                                         description_event)
  : binary_log::Heartbeat_event(buf, event_len, description_event),
    Log_event(header(), footer())
{
  if ((log_ident != NULL && header()->log_pos >= BIN_LOG_HEADER_SIZE))
    is_valid_param= true;
}
#endif

#ifdef MYSQL_SERVER
/*
  This is a utility function that adds a quoted identifier into the a buffer.
  This also escapes any existance of the quote string inside the identifier.

  SYNOPSIS
    my_strmov_quoted_identifier
    thd                   thread handler
    buffer                target buffer
    identifier            the identifier to be quoted
    length                length of the identifier
*/
size_t my_strmov_quoted_identifier(THD* thd, char *buffer,
                                   const char* identifier,
                                   size_t length)
{
  int q= thd ? get_quote_char_for_identifier(thd, identifier, length) : '`';
  return my_strmov_quoted_identifier_helper(q, buffer, identifier, length);
}
#else
size_t my_strmov_quoted_identifier(char *buffer,  const char* identifier)
{
  int q= '`';
  return my_strmov_quoted_identifier_helper(q, buffer, identifier, 0);
}

#endif

size_t my_strmov_quoted_identifier_helper(int q, char *buffer,
                                          const char* identifier,
                                          size_t length)
{
  size_t written= 0;
  char quote_char;
  size_t id_length= (length) ? length : strlen(identifier);

  if (q == EOF)
  {
    (void) strncpy(buffer, identifier, id_length);
    return id_length;
  }
  quote_char= (char) q;
  *buffer++= quote_char;
  written++;
  while (id_length--)
  {
    if (*identifier == quote_char)
    {
      *buffer++= quote_char;
      written++;
    }
    *buffer++= *identifier++;
    written++;
  }
  *buffer++= quote_char;
  return ++written;
}
<|MERGE_RESOLUTION|>--- conflicted
+++ resolved
@@ -123,61 +123,6 @@
 */
 #define FMT_G_BUFSIZE(PREC) (3 + (PREC) + 5 + 1)
 
-<<<<<<< HEAD
-/*
-  Check how many bytes are available on buffer.
-
-  @param buf_start    Pointer to buffer start.
-  @param buf_current  Pointer to the current position on buffer.
-  @param buf_len      Buffer length.
-
-  @return             Number of bytes available on event buffer.
-*/
-template <class T> T available_buffer(const char* buf_start,
-                                      const char* buf_current,
-                                      T buf_len)
-{
-  return static_cast<T>(buf_len - (buf_current - buf_start));
-}
-
-/*
-  Check if jump value is within buffer limits.
-
-  @param jump         Number of positions we want to advance.
-  @param buf_start    Pointer to buffer start
-  @param buf_current  Pointer to the current position on buffer.
-  @param buf_len      Buffer length.
-
-  @return      True   If jump value is within buffer limits.
-               False  Otherwise.
-*/
-template <class T> bool valid_buffer_range(T jump,
-                                           const char* buf_start,
-                                           const char* buf_current,
-                                           T buf_len)
-{
-  return (jump <= available_buffer(buf_start, buf_current, buf_len));
-}
-
-/*
-  Explicit instantiation to unsigned int of template available_buffer
-  function.
-*/
-template unsigned int available_buffer<unsigned int>(const char*,
-                                                     const char*,
-                                                     unsigned int);
-
-/*
-  Explicit instantiation to unsigned int of template valid_buffer_range
-  function.
-*/
-template bool valid_buffer_range<unsigned int>(unsigned int,
-                                               const char*,
-                                               const char*,
-                                               unsigned int);
-
-=======
->>>>>>> 122434e4
 #if defined(MYSQL_CLIENT)
 
 /*
