--- conflicted
+++ resolved
@@ -4378,13 +4378,10 @@
   }
 
 #ifdef HAVE_REPLICATION
-<<<<<<< HEAD
-=======
-  /*
-    For relay logs we clear the gtid state assosiated per channel(i.e rli)
+  /*
+    For relay logs we clear the gtid state associated per channel(i.e rli)
     in the purge_relay_logs()
   */
->>>>>>> 39e6e3d0
   if (!is_relay_log)
   {
     if(gtid_state->clear(thd))
