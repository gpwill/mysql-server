/* Copyright (c) 2000, 2011, Oracle and/or its affiliates. All rights reserved.

   This program is free software; you can redistribute it and/or modify
   it under the terms of the GNU General Public License as published by
   the Free Software Foundation; version 2 of the License.

   This program is distributed in the hope that it will be useful,
   but WITHOUT ANY WARRANTY; without even the implied warranty of
   MERCHANTABILITY or FITNESS FOR A PARTICULAR PURPOSE.  See the
   GNU General Public License for more details.

   You should have received a copy of the GNU General Public License
   along with this program; if not, write to the Free Software
   Foundation, Inc., 51 Franklin St, Fifth Floor, Boston, MA 02110-1301  USA */

/**
  @addtogroup Replication
  @{

  @file
  
  @brief Binary log event definitions.  This includes generic code
  common to all types of log events, as well as specific code for each
  type of log event.
*/


#ifndef _log_event_h
#define _log_event_h

#include <my_bitmap.h>
#include "rpl_constants.h"

#ifdef MYSQL_CLIENT
#include "sql_const.h"
#include "rpl_utility.h"
#include "hash.h"
#include "rpl_tblmap.h"
#include "rpl_tblmap.cc"
#endif

#ifdef MYSQL_SERVER
#include "rpl_record.h"
#include "rpl_reporting.h"
#include "sql_class.h"                          /* THD */
#endif

/* Forward declarations */
class String;
typedef ulonglong sql_mode_t;
typedef struct st_db_worker_hash_entry db_worker_hash_entry;

#define PREFIX_SQL_LOAD "SQL_LOAD-"

/**
   Either assert or return an error.

   In debug build, the condition will be checked, but in non-debug
   builds, the error code given will be returned instead.

   @param COND   Condition to check
   @param ERRNO  Error number to return in non-debug builds
*/
#ifdef DBUG_OFF
#define ASSERT_OR_RETURN_ERROR(COND, ERRNO) \
  do { if (!(COND)) return ERRNO; } while (0)
#else
#define ASSERT_OR_RETURN_ERROR(COND, ERRNO) \
  DBUG_ASSERT(COND)
#endif

#define LOG_READ_EOF    -1
#define LOG_READ_BOGUS  -2
#define LOG_READ_IO     -3
#define LOG_READ_MEM    -5
#define LOG_READ_TRUNC  -6
#define LOG_READ_TOO_LARGE -7
#define LOG_READ_CHECKSUM_FAILURE -8

#define LOG_EVENT_OFFSET 4

/*
   3 is MySQL 4.x; 4 is MySQL 5.0.0.
   Compared to version 3, version 4 has:
   - a different Start_log_event, which includes info about the binary log
   (sizes of headers); this info is included for better compatibility if the
   master's MySQL version is different from the slave's.
   - all events have a unique ID (the triplet (server_id, timestamp at server
   start, other) to be sure an event is not executed more than once in a
   multimaster setup, example:
                M1
              /   \
             v     v
             M2    M3
             \     /
              v   v
                S
   if a query is run on M1, it will arrive twice on S, so we need that S
   remembers the last unique ID it has processed, to compare and know if the
   event should be skipped or not. Example of ID: we already have the server id
   (4 bytes), plus:
   timestamp_when_the_master_started (4 bytes), a counter (a sequence number
   which increments every time we write an event to the binlog) (3 bytes).
   Q: how do we handle when the counter is overflowed and restarts from 0 ?

   - Query and Load (Create or Execute) events may have a more precise
     timestamp (with microseconds), number of matched/affected/warnings rows
   and fields of session variables: SQL_MODE,
   FOREIGN_KEY_CHECKS, UNIQUE_CHECKS, SQL_AUTO_IS_NULL, the collations and
   charsets, the PASSWORD() version (old/new/...).
*/
#define BINLOG_VERSION    4

/*
 We could have used SERVER_VERSION_LENGTH, but this introduces an
 obscure dependency - if somebody decided to change SERVER_VERSION_LENGTH
 this would break the replication protocol
*/
#define ST_SERVER_VER_LEN 50

/*
  These are flags and structs to handle all the LOAD DATA INFILE options (LINES
  TERMINATED etc).
*/

/*
  These are flags and structs to handle all the LOAD DATA INFILE options (LINES
  TERMINATED etc).
  DUMPFILE_FLAG is probably useless (DUMPFILE is a clause of SELECT, not of LOAD
  DATA).
*/
#define DUMPFILE_FLAG		0x1
#define OPT_ENCLOSED_FLAG	0x2
#define REPLACE_FLAG		0x4
#define IGNORE_FLAG		0x8

#define FIELD_TERM_EMPTY	0x1
#define ENCLOSED_EMPTY		0x2
#define LINE_TERM_EMPTY		0x4
#define LINE_START_EMPTY	0x8
#define ESCAPED_EMPTY		0x10

/*****************************************************************************

  old_sql_ex struct

 ****************************************************************************/
struct old_sql_ex
{
  char field_term;
  char enclosed;
  char line_term;
  char line_start;
  char escaped;
  char opt_flags;
  char empty_flags;
};

#define NUM_LOAD_DELIM_STRS 5

/*****************************************************************************

  sql_ex_info struct

 ****************************************************************************/
struct sql_ex_info
{
  sql_ex_info() {}                            /* Remove gcc warning */
  const char* field_term;
  const char* enclosed;
  const char* line_term;
  const char* line_start;
  const char* escaped;
  int cached_new_format;
  uint8 field_term_len,enclosed_len,line_term_len,line_start_len, escaped_len;
  char opt_flags;
  char empty_flags;

  // store in new format even if old is possible
  void force_new_format() { cached_new_format = 1;}
  int data_size()
  {
    return (new_format() ?
	    field_term_len + enclosed_len + line_term_len +
	    line_start_len + escaped_len + 6 : 7);
  }
  bool write_data(IO_CACHE* file);
  const char* init(const char* buf, const char* buf_end, bool use_new_format);
  bool new_format()
  {
    return ((cached_new_format != -1) ? cached_new_format :
	    (cached_new_format=(field_term_len > 1 ||
				enclosed_len > 1 ||
				line_term_len > 1 || line_start_len > 1 ||
				escaped_len > 1)));
  }
};

/*****************************************************************************

  MySQL Binary Log

  This log consists of events.  Each event has a fixed-length header,
  possibly followed by a variable length data body.

  The data body consists of an optional fixed length segment (post-header)
  and  an optional variable length segment.

  See the #defines below for the format specifics.

  The events which really update data are Query_log_event,
  Execute_load_query_log_event and old Load_log_event and
  Execute_load_log_event events (Execute_load_query is used together with
  Begin_load_query and Append_block events to replicate LOAD DATA INFILE.
  Create_file/Append_block/Execute_load (which includes Load_log_event)
  were used to replicate LOAD DATA before the 5.0.3).

 ****************************************************************************/

#define LOG_EVENT_HEADER_LEN 19U    /* the fixed header length */
#define OLD_HEADER_LEN       13U    /* the fixed header length in 3.23 */
/*
   Fixed header length, where 4.x and 5.0 agree. That is, 5.0 may have a longer
   header (it will for sure when we have the unique event's ID), but at least
   the first 19 bytes are the same in 4.x and 5.0. So when we have the unique
   event's ID, LOG_EVENT_HEADER_LEN will be something like 26, but
   LOG_EVENT_MINIMAL_HEADER_LEN will remain 19.
*/
#define LOG_EVENT_MINIMAL_HEADER_LEN 19U

/* event-specific post-header sizes */
// where 3.23, 4.x and 5.0 agree
#define QUERY_HEADER_MINIMAL_LEN     (4 + 4 + 1 + 2)
// where 5.0 differs: 2 for len of N-bytes vars.
#define QUERY_HEADER_LEN     (QUERY_HEADER_MINIMAL_LEN + 2)
#define STOP_HEADER_LEN      0
#define LOAD_HEADER_LEN      (4 + 4 + 4 + 1 +1 + 4)
#define START_V3_HEADER_LEN     (2 + ST_SERVER_VER_LEN + 4)
#define ROTATE_HEADER_LEN    8 // this is FROZEN (the Rotate post-header is frozen)
#define INTVAR_HEADER_LEN      0
#define CREATE_FILE_HEADER_LEN 4
#define APPEND_BLOCK_HEADER_LEN 4
#define EXEC_LOAD_HEADER_LEN   4
#define DELETE_FILE_HEADER_LEN 4
#define NEW_LOAD_HEADER_LEN    LOAD_HEADER_LEN
#define RAND_HEADER_LEN        0
#define USER_VAR_HEADER_LEN    0
#define FORMAT_DESCRIPTION_HEADER_LEN (START_V3_HEADER_LEN+1+LOG_EVENT_TYPES)
#define XID_HEADER_LEN         0
#define BEGIN_LOAD_QUERY_HEADER_LEN APPEND_BLOCK_HEADER_LEN
#define ROWS_HEADER_LEN        8
#define TABLE_MAP_HEADER_LEN   8
#define EXECUTE_LOAD_QUERY_EXTRA_HEADER_LEN (4 + 4 + 4 + 1)
#define EXECUTE_LOAD_QUERY_HEADER_LEN  (QUERY_HEADER_LEN + EXECUTE_LOAD_QUERY_EXTRA_HEADER_LEN)
#define INCIDENT_HEADER_LEN    2
#define HEARTBEAT_HEADER_LEN   0
#define IGNORABLE_HEADER_LEN   0

/*
   The maximum number of updated databases that a status of
   Query-log-event can carry.  It can redefined within a range
   [1.. OVER_MAX_DBS_IN_EVENT_MTS].
*/
#define MAX_DBS_IN_EVENT_MTS 16

/*
   When the actual number of databases exceeds MAX_DBS_IN_EVENT_MTS
   the value of OVER_MAX_DBS_IN_EVENT_MTS is is put into the
   mts_accessed_dbs status.
*/
#define OVER_MAX_DBS_IN_EVENT_MTS 254

/* 
  Max number of possible extra bytes in a replication event compared to a
  packet (i.e. a query) sent from client to master;
  First, an auxiliary log_event status vars estimation:
*/
#define MAX_SIZE_LOG_EVENT_STATUS (1U + 4          /* type, flags2 */   + \
                                   1U + 8          /* type, sql_mode */ + \
                                   1U + 1 + 255    /* type, length, catalog */ + \
                                   1U + 4          /* type, auto_increment */ + \
                                   1U + 6          /* type, charset */ + \
                                   1U + 1 + 255    /* type, length, time_zone */ + \
                                   1U + 2          /* type, lc_time_names_number */ + \
                                   1U + 2          /* type, charset_database_number */ + \
                                   1U + 8          /* type, table_map_for_update */ + \
                                   1U + 4          /* type, master_data_written */ + \
                                                   /* type, db_1, db_2, ... */  \
                                   1U + (MAX_DBS_IN_EVENT_MTS * (1 + NAME_LEN)) + \
                                   1U + 16 + 1 + 60/* type, user_len, user, host_len, host */)
#define MAX_LOG_EVENT_HEADER   ( /* in order of Query_log_event::write */ \
  LOG_EVENT_HEADER_LEN + /* write_header */ \
  QUERY_HEADER_LEN     + /* write_data */   \
  EXECUTE_LOAD_QUERY_EXTRA_HEADER_LEN + /*write_post_header_for_derived */ \
  MAX_SIZE_LOG_EVENT_STATUS + /* status */ \
  NAME_LEN + 1)

/* 
   Event header offsets; 
   these point to places inside the fixed header.
*/

#define EVENT_TYPE_OFFSET    4
#define SERVER_ID_OFFSET     5
#define EVENT_LEN_OFFSET     9
#define LOG_POS_OFFSET       13
#define FLAGS_OFFSET         17

/* start event post-header (for v3 and v4) */

#define ST_BINLOG_VER_OFFSET  0
#define ST_SERVER_VER_OFFSET  2
#define ST_CREATED_OFFSET     (ST_SERVER_VER_OFFSET + ST_SERVER_VER_LEN)
#define ST_COMMON_HEADER_LEN_OFFSET (ST_CREATED_OFFSET + 4)

/* slave event post-header (this event is never written) */

#define SL_MASTER_PORT_OFFSET   8
#define SL_MASTER_POS_OFFSET    0
#define SL_MASTER_HOST_OFFSET   10

/* query event post-header */

#define Q_THREAD_ID_OFFSET	0
#define Q_EXEC_TIME_OFFSET	4
#define Q_DB_LEN_OFFSET		8
#define Q_ERR_CODE_OFFSET	9
#define Q_STATUS_VARS_LEN_OFFSET 11
#define Q_DATA_OFFSET		QUERY_HEADER_LEN
/* these are codes, not offsets; not more than 256 values (1 byte). */
#define Q_FLAGS2_CODE           0
#define Q_SQL_MODE_CODE         1
/*
  Q_CATALOG_CODE is catalog with end zero stored; it is used only by MySQL
  5.0.x where 0<=x<=3. We have to keep it to be able to replicate these
  old masters.
*/
#define Q_CATALOG_CODE          2
#define Q_AUTO_INCREMENT	3
#define Q_CHARSET_CODE          4
#define Q_TIME_ZONE_CODE        5
/*
  Q_CATALOG_NZ_CODE is catalog withOUT end zero stored; it is used by MySQL
  5.0.x where x>=4. Saves one byte in every Query_log_event in binlog,
  compared to Q_CATALOG_CODE. The reason we didn't simply re-use
  Q_CATALOG_CODE is that then a 5.0.3 slave of this 5.0.x (x>=4) master would
  crash (segfault etc) because it would expect a 0 when there is none.
*/
#define Q_CATALOG_NZ_CODE       6

#define Q_LC_TIME_NAMES_CODE    7

#define Q_CHARSET_DATABASE_CODE 8

#define Q_TABLE_MAP_FOR_UPDATE_CODE 9

#define Q_MASTER_DATA_WRITTEN_CODE 10

#define Q_INVOKER 11

/*
  Q_UPDATED_DB_NAMES status variable collects of the updated databases
  total number and their names to be propagated to the slave in order
  to facilitate the parallel applying of the Query events.
*/
#define Q_UPDATED_DB_NAMES 12

/* Intvar event post-header */

/* Intvar event data */
#define I_TYPE_OFFSET        0
#define I_VAL_OFFSET         1

/* Rand event data */
#define RAND_SEED1_OFFSET 0
#define RAND_SEED2_OFFSET 8

/* User_var event data */
#define UV_VAL_LEN_SIZE        4
#define UV_VAL_IS_NULL         1
#define UV_VAL_TYPE_SIZE       1
#define UV_NAME_LEN_SIZE       4
#define UV_CHARSET_NUMBER_SIZE 4

/* Load event post-header */
#define L_THREAD_ID_OFFSET   0
#define L_EXEC_TIME_OFFSET   4
#define L_SKIP_LINES_OFFSET  8
#define L_TBL_LEN_OFFSET     12
#define L_DB_LEN_OFFSET      13
#define L_NUM_FIELDS_OFFSET  14
#define L_SQL_EX_OFFSET      18
#define L_DATA_OFFSET        LOAD_HEADER_LEN

/* Rotate event post-header */
#define R_POS_OFFSET       0
#define R_IDENT_OFFSET     8

/* CF to DF handle LOAD DATA INFILE */

/* CF = "Create File" */
#define CF_FILE_ID_OFFSET  0
#define CF_DATA_OFFSET     CREATE_FILE_HEADER_LEN

/* AB = "Append Block" */
#define AB_FILE_ID_OFFSET  0
#define AB_DATA_OFFSET     APPEND_BLOCK_HEADER_LEN

/* EL = "Execute Load" */
#define EL_FILE_ID_OFFSET  0

/* DF = "Delete File" */
#define DF_FILE_ID_OFFSET  0

/* TM = "Table Map" */
#define TM_MAPID_OFFSET    0
#define TM_FLAGS_OFFSET    6

/* RW = "RoWs" */
#define RW_MAPID_OFFSET    0
#define RW_FLAGS_OFFSET    6

/* ELQ = "Execute Load Query" */
#define ELQ_FILE_ID_OFFSET QUERY_HEADER_LEN
#define ELQ_FN_POS_START_OFFSET ELQ_FILE_ID_OFFSET + 4
#define ELQ_FN_POS_END_OFFSET ELQ_FILE_ID_OFFSET + 8
#define ELQ_DUP_HANDLING_OFFSET ELQ_FILE_ID_OFFSET + 12

/* 4 bytes which all binlogs should begin with */
#define BINLOG_MAGIC        "\xfe\x62\x69\x6e"

/*
  The 2 flags below were useless :
  - the first one was never set
  - the second one was set in all Rotate events on the master, but not used for
  anything useful.
  So they are now removed and their place may later be reused for other
  flags. Then one must remember that Rotate events in 4.x have
  LOG_EVENT_FORCED_ROTATE_F set, so one should not rely on the value of the
  replacing flag when reading a Rotate event.
  I keep the defines here just to remember what they were.
*/
#ifdef TO_BE_REMOVED
#define LOG_EVENT_TIME_F            0x1
#define LOG_EVENT_FORCED_ROTATE_F   0x2
#endif

/*
   This flag only makes sense for Format_description_log_event. It is set
   when the event is written, and *reset* when a binlog file is
   closed (yes, it's the only case when MySQL modifies already written
   part of binlog).  Thus it is a reliable indicator that binlog was
   closed correctly.  (Stop_log_event is not enough, there's always a
   small chance that mysqld crashes in the middle of insert and end of
   the binlog would look like a Stop_log_event).

   This flag is used to detect a restart after a crash, and to provide
   "unbreakable" binlog. The problem is that on a crash storage engines
   rollback automatically, while binlog does not.  To solve this we use this
   flag and automatically append ROLLBACK to every non-closed binlog (append
   virtually, on reading, file itself is not changed). If this flag is found,
   mysqlbinlog simply prints "ROLLBACK" Replication master does not abort on
   binlog corruption, but takes it as EOF, and replication slave forces a
   rollback in this case.

   Note, that old binlogs does not have this flag set, so we get a
   a backward-compatible behaviour.
*/

#define LOG_EVENT_BINLOG_IN_USE_F       0x1

/**
  @def LOG_EVENT_THREAD_SPECIFIC_F

  If the query depends on the thread (for example: TEMPORARY TABLE).
  Currently this is used by mysqlbinlog to know it must print
  SET @@PSEUDO_THREAD_ID=xx; before the query (it would not hurt to print it
  for every query but this would be slow).
*/
#define LOG_EVENT_THREAD_SPECIFIC_F 0x4

/**
  @def LOG_EVENT_SUPPRESS_USE_F

  Suppress the generation of 'USE' statements before the actual
  statement. This flag should be set for any events that does not need
  the current database set to function correctly. Most notable cases
  are 'CREATE DATABASE' and 'DROP DATABASE'.

  This flags should only be used in exceptional circumstances, since
  it introduce a significant change in behaviour regarding the
  replication logic together with the flags --binlog-do-db and
  --replicated-do-db.
 */
#define LOG_EVENT_SUPPRESS_USE_F    0x8

/*
  Note: this is a place holder for the flag
  LOG_EVENT_UPDATE_TABLE_MAP_VERSION_F (0x10), which is not used any
  more, please do not reused this value for other flags.
 */

/**
   @def LOG_EVENT_ARTIFICIAL_F
   
   Artificial events are created arbitarily and not written to binary
   log

   These events should not update the master log position when slave
   SQL thread executes them.
*/
#define LOG_EVENT_ARTIFICIAL_F 0x20

/**
   @def LOG_EVENT_RELAY_LOG_F
   
   Events with this flag set are created by slave IO thread and written
   to relay log
*/
#define LOG_EVENT_RELAY_LOG_F 0x40

/**
   @def LOG_EVENT_IGNORABLE_F

   For an event, 'e', carrying a type code, that a slave,
   's', does not recognize, 's' will check 'e' for
   LOG_EVENT_IGNORABLE_F, and if the flag is set, then 'e'
   is ignored. Otherwise, 's' acknowledges that it has
   found an unknown event in the relay log.
*/
#define LOG_EVENT_IGNORABLE_F 0x80

/**
   @def LOG_EVENT_NO_FILTER_F

   Events with this flag are not filtered (e.g. on the current
   database) and are always written to the binary log regardless of
   filters.
*/
#define LOG_EVENT_NO_FILTER_F 0x100

/**
   MTS: group of events can be marked to force its execution
   in isolation from any other Workers.
   So it's a marker for Coordinator to memorize and perform necessary
   operations in order to guarantee no interference from other Workers.
   The flag can be set ON only for an event that terminates its group.
   Typically that is done for a transaction that contains 
   a query accessing more than OVER_MAX_DBS_IN_EVENT_MTS databases.
*/
#define LOG_EVENT_MTS_ISOLATE_F 0x200


/**
  @def OPTIONS_WRITTEN_TO_BIN_LOG

  OPTIONS_WRITTEN_TO_BIN_LOG are the bits of thd->options which must
  be written to the binlog. OPTIONS_WRITTEN_TO_BIN_LOG could be
  written into the Format_description_log_event, so that if later we
  don't want to replicate a variable we did replicate, or the
  contrary, it's doable. But it should not be too hard to decide once
  for all of what we replicate and what we don't, among the fixed 32
  bits of thd->options.

  I (Guilhem) have read through every option's usage, and it looks
  like OPTION_AUTO_IS_NULL and OPTION_NO_FOREIGN_KEYS are the only
  ones which alter how the query modifies the table. It's good to
  replicate OPTION_RELAXED_UNIQUE_CHECKS too because otherwise, the
  slave may insert data slower than the master, in InnoDB.
  OPTION_BIG_SELECTS is not needed (the slave thread runs with
  max_join_size=HA_POS_ERROR) and OPTION_BIG_TABLES is not needed
  either, as the manual says (because a too big in-memory temp table
  is automatically written to disk).
*/
#define OPTIONS_WRITTEN_TO_BIN_LOG \
  (OPTION_AUTO_IS_NULL | OPTION_NO_FOREIGN_KEY_CHECKS |  \
   OPTION_RELAXED_UNIQUE_CHECKS | OPTION_NOT_AUTOCOMMIT)

/* Shouldn't be defined before */
#define EXPECTED_OPTIONS \
  ((ULL(1) << 14) | (ULL(1) << 26) | (ULL(1) << 27) | (ULL(1) << 19))

#if OPTIONS_WRITTEN_TO_BIN_LOG != EXPECTED_OPTIONS
#error OPTIONS_WRITTEN_TO_BIN_LOG must NOT change their values!
#endif
#undef EXPECTED_OPTIONS         /* You shouldn't use this one */

enum enum_binlog_checksum_alg {
  BINLOG_CHECKSUM_ALG_OFF= 0,    // Events are without checksum though its generator
                                 // is checksum-capable New Master (NM).
  BINLOG_CHECKSUM_ALG_CRC32= 1,  // CRC32 of zlib algorithm.
  BINLOG_CHECKSUM_ALG_ENUM_END,  // the cut line: valid alg range is [1, 0x7f].
  BINLOG_CHECKSUM_ALG_UNDEF= 255 // special value to tag undetermined yet checksum
                                 // or events from checksum-unaware servers
};

#define CHECKSUM_CRC32_SIGNATURE_LEN 4
/**
   defined statically while there is just one alg implemented
*/
#define BINLOG_CHECKSUM_LEN CHECKSUM_CRC32_SIGNATURE_LEN
#define BINLOG_CHECKSUM_ALG_DESC_LEN 1  /* 1 byte checksum alg descriptor */

/**
  @enum Log_event_type

  Enumeration type for the different types of log events.
*/
enum Log_event_type
{
  /*
    Every time you update this enum (when you add a type), you have to
    fix Format_description_log_event::Format_description_log_event().
  */
  UNKNOWN_EVENT= 0,
  START_EVENT_V3= 1,
  QUERY_EVENT= 2,
  STOP_EVENT= 3,
  ROTATE_EVENT= 4,
  INTVAR_EVENT= 5,
  LOAD_EVENT= 6,
  SLAVE_EVENT= 7,  /* Unused. Slave_log_event code has been removed. (15th Oct. 2010) */
  CREATE_FILE_EVENT= 8,
  APPEND_BLOCK_EVENT= 9,
  EXEC_LOAD_EVENT= 10,
  DELETE_FILE_EVENT= 11,
  /*
    NEW_LOAD_EVENT is like LOAD_EVENT except that it has a longer
    sql_ex, allowing multibyte TERMINATED BY etc; both types share the
    same class (Load_log_event)
  */
  NEW_LOAD_EVENT= 12,
  RAND_EVENT= 13,
  USER_VAR_EVENT= 14,
  FORMAT_DESCRIPTION_EVENT= 15,
  XID_EVENT= 16,
  BEGIN_LOAD_QUERY_EVENT= 17,
  EXECUTE_LOAD_QUERY_EVENT= 18,

  TABLE_MAP_EVENT = 19,

  /*
    These event numbers were used for 5.1.0 to 5.1.15 and are
    therefore obsolete.
   */
  PRE_GA_WRITE_ROWS_EVENT = 20,
  PRE_GA_UPDATE_ROWS_EVENT = 21,
  PRE_GA_DELETE_ROWS_EVENT = 22,

  /*
    These event numbers are used from 5.1.16 and forward
   */
  WRITE_ROWS_EVENT = 23,
  UPDATE_ROWS_EVENT = 24,
  DELETE_ROWS_EVENT = 25,

  /*
    Something out of the ordinary happened on the master
   */
  INCIDENT_EVENT= 26,

  /*
    Heartbeat event to be send by master at its idle time 
    to ensure master's online status to slave 
  */
  HEARTBEAT_LOG_EVENT= 27,

  /*
    In some situations, it is necessary to send over ignorable
    data to the slave: data that a slave can handle in case there
    is code for handling it, but which can be ignored if it is not
    recognized.
  */
  IGNORABLE_LOG_EVENT= 28,
  ROWS_QUERY_LOG_EVENT= 29,

  GTID_LOG_EVENT= 30,
  ANONYMOUS_GTID_LOG_EVENT= 31,

  PREVIOUS_GTIDS_LOG_EVENT= 32,
  /*
    Add new events here - right above this comment!
    Existing events (except ENUM_END_EVENT) should never change their numbers
  */

  ENUM_END_EVENT /* end marker */
};

/*
   The number of types we handle in Format_description_log_event (UNKNOWN_EVENT
   is not to be handled, it does not exist in binlogs, it does not have a
   format).
*/
#define LOG_EVENT_TYPES (ENUM_END_EVENT-1)

enum Int_event_type
{
  INVALID_INT_EVENT = 0, LAST_INSERT_ID_EVENT = 1, INSERT_ID_EVENT = 2
};


#ifdef MYSQL_SERVER
class String;
class MYSQL_BIN_LOG;
class THD;
#endif

class Format_description_log_event;
class Relay_log_info;
class Slave_worker;
class Slave_committed_queue;

#ifdef MYSQL_CLIENT
enum enum_base64_output_mode {
  BASE64_OUTPUT_NEVER= 0,
  BASE64_OUTPUT_AUTO= 1,
  BASE64_OUTPUT_UNSPEC= 2,
  BASE64_OUTPUT_DECODE_ROWS= 3,
  /* insert new output modes here */
  BASE64_OUTPUT_MODE_COUNT
};

/*
  A structure for mysqlbinlog to know how to print events

  This structure is passed to the event's print() methods,

  There are two types of settings stored here:
  1. Last db, flags2, sql_mode etc comes from the last printed event.
     They are stored so that only the necessary USE and SET commands
     are printed.
  2. Other information on how to print the events, e.g. short_form,
     hexdump_from.  These are not dependent on the last event.
*/
typedef struct st_print_event_info
{
  /*
    Settings for database, sql_mode etc that comes from the last event
    that was printed.  We cache these so that we don't have to print
    them if they are unchanged.
  */
  // TODO: have the last catalog here ??
  char db[FN_REFLEN+1]; // TODO: make this a LEX_STRING when thd->db is
  bool flags2_inited;
  uint32 flags2;
  bool sql_mode_inited;
  sql_mode_t sql_mode;		/* must be same as THD.variables.sql_mode */
  ulong auto_increment_increment, auto_increment_offset;
  bool charset_inited;
  char charset[6]; // 3 variables, each of them storable in 2 bytes
  char time_zone_str[MAX_TIME_ZONE_NAME_LENGTH];
  uint lc_time_names_number;
  uint charset_database_number;
  uint thread_id;
  bool thread_id_printed;

  st_print_event_info();

  ~st_print_event_info() {
    close_cached_file(&head_cache);
    close_cached_file(&body_cache);
  }
  bool init_ok() /* tells if construction was successful */
    { return my_b_inited(&head_cache) && my_b_inited(&body_cache); }


  /* Settings on how to print the events */
  bool short_form;
  enum_base64_output_mode base64_output_mode;
  /*
    This is set whenever a Format_description_event is printed.
    Later, when an event is printed in base64, this flag is tested: if
    no Format_description_event has been seen, it is unsafe to print
    the base64 event, so an error message is generated.
  */
  bool printed_fd_event;
  my_off_t hexdump_from;
  uint8 common_header_len;
  char delimiter[16];

  uint verbose;
  table_mapping m_table_map;
  table_mapping m_table_map_ignored;

  /*
     These two caches are used by the row-based replication events to
     collect the header information and the main body of the events
     making up a statement.
   */
  IO_CACHE head_cache;
  IO_CACHE body_cache;
  /* Indicate if the body cache has unflushed events */
  bool have_unflushed_events;
} PRINT_EVENT_INFO;
#endif

/**
  the struct aggregates two paramenters that identify an event
  uniquely in scope of communication of a particular master and slave couple.
  I.e there can not be 2 events from the same staying connected master which
  have the same coordinates.
  @note
  Such identifier is not yet unique generally as the event originating master
  is resetable. Also the crashed master can be replaced with some other.
*/
typedef struct event_coordinates
{
  char * file_name; // binlog file name (directories stripped)
  my_off_t  pos;       // event's position in the binlog file
} LOG_POS_COORD;

/**
  @class Log_event

  This is the abstract base class for binary log events.
  
  @section Log_event_binary_format Binary Format

  Any @c Log_event saved on disk consists of the following three
  components.

  - Common-Header
  - Post-Header
  - Body

  The Common-Header, documented in the table @ref Table_common_header
  "below", always has the same form and length within one version of
  MySQL.  Each event type specifies a format and length of the
  Post-Header.  The length of the Common-Header is the same for all
  events of the same type.  The Body may be of different format and
  length even for different events of the same type.  The binary
  formats of Post-Header and Body are documented separately in each
  subclass.  The binary format of Common-Header is as follows.

  <table>
  <caption>Common-Header</caption>

  <tr>
    <th>Name</th>
    <th>Format</th>
    <th>Description</th>
  </tr>

  <tr>
    <td>timestamp</td>
    <td>4 byte unsigned integer</td>
    <td>The time when the query started, in seconds since 1970.
    </td>
  </tr>

  <tr>
    <td>type</td>
    <td>1 byte enumeration</td>
    <td>See enum #Log_event_type.</td>
  </tr>

  <tr>
    <td>server_id</td>
    <td>4 byte unsigned integer</td>
    <td>Server ID of the server that created the event.</td>
  </tr>

  <tr>
    <td>total_size</td>
    <td>4 byte unsigned integer</td>
    <td>The total size of this event, in bytes.  In other words, this
    is the sum of the sizes of Common-Header, Post-Header, and Body.
    </td>
  </tr>

  <tr>
    <td>master_position</td>
    <td>4 byte unsigned integer</td>
    <td>The position of the next event in the master binary log, in
    bytes from the beginning of the file.  In a binlog that is not a
    relay log, this is just the position of the next event, in bytes
    from the beginning of the file.  In a relay log, this is
    the position of the next event in the master's binlog.
    </td>
  </tr>

  <tr>
    <td>flags</td>
    <td>2 byte bitfield</td>
    <td>See Log_event::flags.</td>
  </tr>
  </table>

  Summing up the numbers above, we see that the total size of the
  common header is 19 bytes.

  @subsection Log_event_format_of_atomic_primitives Format of Atomic Primitives

  - All numbers, whether they are 16-, 24-, 32-, or 64-bit numbers,
  are stored in little endian, i.e., the least significant byte first,
  unless otherwise specified.

  @anchor packed_integer
  - Some events use a special format for efficient representation of
  unsigned integers, called Packed Integer.  A Packed Integer has the
  capacity of storing up to 8-byte integers, while small integers
  still can use 1, 3, or 4 bytes.  The value of the first byte
  determines how to read the number, according to the following table:

  <table>
  <caption>Format of Packed Integer</caption>

  <tr>
    <th>First byte</th>
    <th>Format</th>
  </tr>

  <tr>
    <td>0-250</td>
    <td>The first byte is the number (in the range 0-250), and no more
    bytes are used.</td>
  </tr>

  <tr>
    <td>252</td>
    <td>Two more bytes are used.  The number is in the range
    251-0xffff.</td>
  </tr>

  <tr>
    <td>253</td>
    <td>Three more bytes are used.  The number is in the range
    0xffff-0xffffff.</td>
  </tr>

  <tr>
    <td>254</td>
    <td>Eight more bytes are used.  The number is in the range
    0xffffff-0xffffffffffffffff.</td>
  </tr>

  </table>

  - Strings are stored in various formats.  The format of each string
  is documented separately.
*/
class Log_event
{
public:
  /**
     Enumeration of what kinds of skipping (and non-skipping) that can
     occur when the slave executes an event.

     @see shall_skip
     @see do_shall_skip
   */
  enum enum_skip_reason {
    /**
       Don't skip event.
    */
    EVENT_SKIP_NOT,

    /**
       Skip event by ignoring it.

       This means that the slave skip counter will not be changed.
    */
    EVENT_SKIP_IGNORE,

    /**
       Skip event and decrease skip counter.
    */
    EVENT_SKIP_COUNT
  };

protected:
  enum enum_event_cache_type 
  {
    EVENT_INVALID_CACHE= 0,
    /* 
      If possible the event should use a non-transactional cache before
      being flushed to the binary log. This means that it must be flushed
      right after its correspondent statement is completed.
    */
    EVENT_STMT_CACHE,
    /* 
      The event should use a transactional cache before being flushed to
      the binary log. This means that it must be flushed upon commit or 
      rollback. 
    */
    EVENT_TRANSACTIONAL_CACHE,
    /* 
      The event must be written directly to the binary log without going
      through any cache.
    */
    EVENT_NO_CACHE,
    /*
       If there is a need for different types, introduce them before this.
    */
    EVENT_CACHE_COUNT
  };

  enum enum_event_logging_type
  {
    EVENT_INVALID_LOGGING= 0,
    /*
      The event must be written to a cache and upon commit or rollback
      written to the binary log.
    */
    EVENT_NORMAL_LOGGING,
    /*
      The event must be written to an empty cache and immediatly written
      to the binary log without waiting for any other event.
    */
    EVENT_IMMEDIATE_LOGGING,
    /*
       If there is a need for different types, introduce them before this.
    */
    EVENT_CACHE_LOGGING_COUNT
  };

public:
  /*
    The following type definition is to be used whenever data is placed 
    and manipulated in a common buffer. Use this typedef for buffers
    that contain data containing binary and character data.
  */
  typedef unsigned char Byte;

  /*
    The offset in the log where this event originally appeared (it is
    preserved in relay logs, making SHOW SLAVE STATUS able to print
    coordinates of the event in the master's binlog). Note: when a
    transaction is written by the master to its binlog (wrapped in
    BEGIN/COMMIT) the log_pos of all the queries it contains is the
    one of the BEGIN (this way, when one does SHOW SLAVE STATUS it
    sees the offset of the BEGIN, which is logical as rollback may
    occur), except the COMMIT query which has its real offset.
  */
  my_off_t log_pos;
  /*
     A temp buffer for read_log_event; it is later analysed according to the
     event's type, and its content is distributed in the event-specific fields.
  */
  char *temp_buf;
  /*
    Timestamp on the master(for debugging and replication of
    NOW()/TIMESTAMP).  It is important for queries and LOAD DATA
    INFILE. This is set at the event's creation time, except for Query
    and Load (et al.) events where this is set at the query's
    execution time, which guarantees good replication (otherwise, we
    could have a query and its event with different timestamps).
  */
  time_t when;
  /* The number of seconds the query took to run on the master. */
  ulong exec_time;
  /* Number of bytes written by write() function */
  ulong data_written;

  /*
    The master's server id (is preserved in the relay log; used to
    prevent from infinite loops in circular replication).
  */
  uint32 server_id;

  /**
    Some 16 flags. See the definitions above for LOG_EVENT_TIME_F,
    LOG_EVENT_FORCED_ROTATE_F, LOG_EVENT_THREAD_SPECIFIC_F, and
    LOG_EVENT_SUPPRESS_USE_F for notes.
  */
  uint16 flags;
  
  /**
    A storage to cache the global system variable's value.
    Handling of a separate event will be governed its member.
  */
  ulong slave_exec_mode;

  /**
    Defines the type of the cache, if any, where the event will be
    stored before being flushed to disk.
  */
  enum_event_cache_type event_cache_type;

  /**
    Defines when information, i.e. event or cache, will be flushed
    to disk.
  */
  enum_event_logging_type event_logging_type;

  /**
    Placeholder for event checksum while writing to binlog.
  */
  ha_checksum crc;

  /**
    Index in @c rli->gaq array to indicate a group that this event is
    purging. The index is set by Coordinator to a group terminator
    event is checked by Worker at the event execution. The indexed
    data represent the Worker progress status.
  */
  ulong mts_group_idx;

  /**
    MTS: associating the event with either an assigned Worker or Coordinator.
  */
  Relay_log_info *worker;

  /** 
    A copy of the main rli value stored into event to pass to MTS worker rli
  */
  ulonglong future_event_relay_log_pos;

#ifdef MYSQL_SERVER
  THD* thd;
  /**
     Partition info associate with event to deliver to MTS event applier 
  */
  db_worker_hash_entry *mts_assigned_partitions[MAX_DBS_IN_EVENT_MTS];

  Log_event(enum_event_cache_type cache_type_arg= EVENT_INVALID_CACHE,
            enum_event_logging_type logging_type_arg= EVENT_INVALID_LOGGING);
  Log_event(THD* thd_arg, uint16 flags_arg,
            enum_event_cache_type cache_type_arg,
            enum_event_logging_type logging_type_arg);
  /*
    read_log_event() functions read an event from a binlog or relay
    log; used by SHOW BINLOG EVENTS, the binlog_dump thread on the
    master (reads master's binlog), the slave IO thread (reads the
    event sent by binlog_dump), the slave SQL thread (reads the event
    from the relay log).  If mutex is 0, the read will proceed without
    mutex.  We need the description_event to be able to parse the
    event (to know the post-header's size); in fact in read_log_event
    we detect the event's type, then call the specific event's
    constructor and pass description_event as an argument.
  */
  static Log_event* read_log_event(IO_CACHE* file,
                                   mysql_mutex_t* log_lock,
                                   const Format_description_log_event
                                   *description_event,
                                   my_bool crc_check);
  static int read_log_event(IO_CACHE* file, String* packet,
                            mysql_mutex_t* log_lock, uint8 checksum_alg_arg);
  /*
    init_show_field_list() prepares the column names and types for the
    output of SHOW BINLOG EVENTS; it is used only by SHOW BINLOG
    EVENTS.
  */
  static void init_show_field_list(List<Item>* field_list);
#ifdef HAVE_REPLICATION
  int net_send(Protocol *protocol, const char* log_name, my_off_t pos);

  /*
    pack_info() is used by SHOW BINLOG EVENTS; as print() it prepares and sends
    a string to display to the user, so it resembles print().
  */

  virtual void pack_info(Protocol *protocol);

#endif /* HAVE_REPLICATION */
  virtual const char* get_db()
  {
    return thd ? thd->db : 0;
  }
#else // ifdef MYSQL_SERVER
  Log_event(enum_event_cache_type cache_type_arg= EVENT_INVALID_CACHE,
            enum_event_logging_type logging_type_arg= EVENT_INVALID_LOGGING)
  : temp_buf(0), event_cache_type(cache_type_arg),
    event_logging_type(logging_type_arg)
  { }
    /* avoid having to link mysqlbinlog against libpthread */
  static Log_event* read_log_event(IO_CACHE* file,
                                   const Format_description_log_event
                                   *description_event, my_bool crc_check);
  /* print*() functions are used by mysqlbinlog */
  virtual void print(FILE* file, PRINT_EVENT_INFO* print_event_info) = 0;
protected:
  void print_timestamp(IO_CACHE* file, time_t *ts = 0);
  void print_header(IO_CACHE* file, PRINT_EVENT_INFO* print_event_info,
                    bool is_more);
  void print_base64(IO_CACHE* file, PRINT_EVENT_INFO* print_event_info,
                    bool is_more);
public:
#endif // ifdef MYSQL_SERVER ... else
  /* 
     The value is set by caller of FD constructor and
     Log_event::write_header() for the rest.
     In the FD case it's propagated into the last byte 
     of post_header_len[] at FD::write().
     On the slave side the value is assigned from post_header_len[last] 
     of the last seen FD event.
  */
  uint8 checksum_alg;

  static void *operator new(size_t size)
  {
    return (void*) my_malloc((uint)size, MYF(MY_WME|MY_FAE));
  }

  static void operator delete(void *ptr, size_t)
  {
    my_free(ptr);
  }

  /* Placement version of the above operators */
  static void *operator new(size_t, void* ptr) { return ptr; }
  static void operator delete(void*, void*) { }
  bool wrapper_my_b_safe_write(IO_CACHE* file, const uchar* buf, ulong data_length);

#ifdef MYSQL_SERVER
  bool write_header(IO_CACHE* file, ulong data_length);
  bool write_footer(IO_CACHE* file);
  my_bool need_checksum();

  virtual bool write(IO_CACHE* file)
  {
    return(write_header(file, get_data_size()) ||
	   write_data_header(file) ||
	   write_data_body(file) ||
	   write_footer(file));
  }
  virtual bool write_data_header(IO_CACHE* file)
  { return 0; }
  virtual bool write_data_body(IO_CACHE* file __attribute__((unused)))
  { return 0; }
  inline time_t get_time()
  {
    THD *tmp_thd;
    if (when)
      return when;
    if (thd)
      return thd->start_time;
    if ((tmp_thd= current_thd))
      return tmp_thd->start_time;
    return my_time(0);
  }
#endif
  virtual Log_event_type get_type_code() = 0;
  virtual bool is_valid() const = 0;
  void set_artificial_event() { flags |= LOG_EVENT_ARTIFICIAL_F; }
  void set_relay_log_event() { flags |= LOG_EVENT_RELAY_LOG_F; }
  bool is_artificial_event() const { return flags & LOG_EVENT_ARTIFICIAL_F; }
  bool is_relay_log_event() const { return flags & LOG_EVENT_RELAY_LOG_F; }
  bool is_ignorable_event() const { return flags & LOG_EVENT_IGNORABLE_F; }
  bool is_no_filter_event() const { return flags & LOG_EVENT_NO_FILTER_F; }
  inline bool is_using_trans_cache() const
  {
    return (event_cache_type == EVENT_TRANSACTIONAL_CACHE);
  }
  inline bool is_using_stmt_cache() const
  {
    return(event_cache_type == EVENT_STMT_CACHE);
  }
  inline bool is_using_immediate_logging() const
  {
    return(event_logging_type == EVENT_IMMEDIATE_LOGGING);
  }
  Log_event(const char* buf, const Format_description_log_event
            *description_event);
  virtual ~Log_event() { free_temp_buf();}
  void register_temp_buf(char* buf) { temp_buf = buf; }
  void free_temp_buf()
  {
    if (temp_buf)
    {
      my_free(temp_buf);
      temp_buf = 0;
    }
  }
  /*
    Get event length for simple events. For complicated events the length
    is calculated during write()
  */
  virtual int get_data_size() { return 0;}
  static Log_event* read_log_event(const char* buf, uint event_len,
				   const char **error,
                                   const Format_description_log_event
                                   *description_event, my_bool crc_check);
  /**
    Returns the human readable name of the given event type.
  */
  static const char* get_type_str(Log_event_type type);
  /**
    Returns the human readable name of this event's type.
  */
  const char* get_type_str();

  /* Return start of query time or current time */

#if defined(MYSQL_SERVER) && defined(HAVE_REPLICATION)

private:

  /*
    possible decisions by get_mts_execution_mode().
    The execution mode can be PARALLEL or not (thereby sequential
    unless impossible at all). When it's sequential it further  breaks into
    ASYNChronous and SYNChronous.
  */
  enum enum_mts_event_exec_mode
  {
    /*
      Event is run by a Worker.
    */
    EVENT_EXEC_PARALLEL,
    /*
      Event is run by Coordinator.
    */
    EVENT_EXEC_ASYNC,
    /*
      Event is run by Coordinator and requires synchronization with Workers.
    */
    EVENT_EXEC_SYNC,
    /*
      Event can't be executed neither by Workers nor Coordinator.
    */
    EVENT_EXEC_CAN_NOT
  };

  /**
     Is called from get_mts_execution_mode() to

     @return TRUE  if the event needs applying with synchronization
                   agaist Workers, otherwise
             FALSE

     @note There are incompatile combinations such as referred further events
           are wrapped with BEGIN/COMMIT. Such cases should be identified
           by the caller and treats correspondingly.

           todo: to mts-support Old master Load-data related events
  */
  bool is_mts_sequential_exec()
  {
    return
      get_type_code() == START_EVENT_V3          ||
      get_type_code() == STOP_EVENT              ||
      get_type_code() == ROTATE_EVENT            ||
      get_type_code() == LOAD_EVENT              ||
      get_type_code() == SLAVE_EVENT             ||
      get_type_code() == CREATE_FILE_EVENT       ||
      get_type_code() == DELETE_FILE_EVENT       ||
      get_type_code() == NEW_LOAD_EVENT          ||
      get_type_code() == EXEC_LOAD_EVENT         ||
      get_type_code() == FORMAT_DESCRIPTION_EVENT||

      get_type_code() == INCIDENT_EVENT;
  }

  /**
     MTS Coordinator finds out a way how to execute the current event.

     Besides the parallelizable case, some events have to be applied by
     Coordinator concurrently with Workers and some to require synchronization
     with Workers (@c see wait_for_workers_to_finish) before to apply them.

     @retval EVENT_EXEC_PARALLEL  if event is executed by a Worker
     @retval EVENT_EXEC_ASYNC     if event is executed by Coordinator
     @retval EVENT_EXEC_SYNC      if event is executed by Coordinator
                                  with synchronization against the Workers
  */
  enum enum_mts_event_exec_mode get_mts_execution_mode(ulong slave_server_id,
                                                   bool mts_in_group)
  {
    if ((get_type_code() == FORMAT_DESCRIPTION_EVENT &&
         ((server_id == (uint32) ::server_id) || (log_pos == 0))) ||
        (get_type_code() == ROTATE_EVENT &&
         ((server_id == (uint32) ::server_id) ||
          (log_pos == 0    /* very first fake Rotate (R_f) */
           && mts_in_group /* ignored event turned into R_f at slave stop */))))
      return EVENT_EXEC_ASYNC;
    else if (is_mts_sequential_exec())
      return EVENT_EXEC_SYNC;
    else
      return EVENT_EXEC_PARALLEL;
  }

  /**
     @return index  in \in [0, M] range to indicate
             to be assigned worker;
             M is the max index of the worker pool.
  */
  Slave_worker *get_slave_worker(Relay_log_info *rli);

  /*
    The method returns a list of updated by the event databases.
    Other than in the case of Query-log-event the list is just one item.
  */
  virtual List<char>* get_mts_dbs(MEM_ROOT *mem_root)
  {
    List<char> *res= new List<char>;
    res->push_back(strdup_root(mem_root, get_db()));
    return res;
  }

  /*
    Group of events can be marked to force its execution
    in isolation from any other Workers.
    Typically that is done for a transaction that contains 
    a query accessing more than OVER_MAX_DBS_IN_EVENT_MTS databases.
    Factually that's a sequential mode where a Worker remains to
    be the applier.
  */
  virtual void set_mts_isolate_group()
  { 
    DBUG_ASSERT(ends_group() ||
                get_type_code() == QUERY_EVENT ||
                get_type_code() == EXEC_LOAD_EVENT ||
                get_type_code() == EXECUTE_LOAD_QUERY_EVENT);
    flags |= LOG_EVENT_MTS_ISOLATE_F;
  }


public:

  /**
     @return TRUE  if events carries partitioning data (database names).
  */
  bool contains_partition_info();

  /*
    @return  the number of updated by the event databases.

    @note In other than Query-log-event case that's one.
  */
  virtual uint8 mts_number_dbs() { return 1; }

  /**
    @return TRUE  if the terminal event of a group is marked to
                  execute in isolation from other Workers,
            FASE  otherwise
  */
  bool is_mts_group_isolated() { return flags & LOG_EVENT_MTS_ISOLATE_F; }

  /**
     Events of a certain type can start or end a group of events treated
     transactionally wrt binlog.

     Public access is required by implementation of recovery + skip.

     @return TRUE  if the event starts a group (transaction)
             FASE  otherwise
  */
  virtual bool starts_group() { return FALSE; }

  /**
     @return TRUE  if the event ends a group (transaction)
             FASE  otherwise
  */
  virtual bool ends_group()   { return FALSE; }

  /**
     Apply the event to the database.

     This function represents the public interface for applying an
     event.

     @see do_apply_event
   */
  int apply_event(Relay_log_info *rli);

  /**
     Update the relay log position.

     This function represents the public interface for "stepping over"
     the event and will update the relay log information.

     @see do_update_pos
   */
  int update_pos(Relay_log_info *rli)
  {
    return do_update_pos(rli);
  }

  /**
     Decide if the event shall be skipped, and the reason for skipping
     it.

     @see do_shall_skip
   */
  enum_skip_reason shall_skip(Relay_log_info *rli)
  {
    return do_shall_skip(rli);
  }

  /**
    Primitive to apply an event to the database.

    This is where the change to the database is made.

    @note The primitive is protected instead of private, since there
    is a hierarchy of actions to be performed in some cases.

    @see Format_description_log_event::do_apply_event()

    @param rli Pointer to relay log info structure

    @retval 0     Event applied successfully
    @retval errno Error code if event application failed
  */
  virtual int do_apply_event(Relay_log_info const *rli)
  {
    return 0;                /* Default implementation does nothing */
  }

  virtual int do_apply_event_worker(Slave_worker *w);

protected:

  /**
     Helper function to ignore an event w.r.t. the slave skip counter.

     This function can be used inside do_shall_skip() for functions
     that cannot end a group. If the slave skip counter is 1 when
     seeing such an event, the event shall be ignored, the counter
     left intact, and processing continue with the next event.

     A typical usage is:
     @code
     enum_skip_reason do_shall_skip(Relay_log_info *rli) {
       return continue_group(rli);
     }
     @endcode

     @return Skip reason
   */
  enum_skip_reason continue_group(Relay_log_info *rli);

  /**
     Advance relay log coordinates.

     This function is called to advance the relay log coordinates to
     just after the event.  It is essential that both the relay log
     coordinate and the group log position is updated correctly, since
     this function is used also for skipping events.

     Normally, each implementation of do_update_pos() shall:

     - Update the event position to refer to the position just after
       the event.

     - Update the group log position to refer to the position just
       after the event <em>if the event is last in a group</em>

     @param rli Pointer to relay log info structure

     @retval 0     Coordinates changed successfully
     @retval errno Error code if advancing failed (usually just
                   1). Observe that handler errors are returned by the
                   do_apply_event() function, and not by this one.
   */
  virtual int do_update_pos(Relay_log_info *rli);


  /**
     Decide if this event shall be skipped or not and the reason for
     skipping it.

     The default implementation decide that the event shall be skipped
     if either:

     - the server id of the event is the same as the server id of the
       server and <code>rli->replicate_same_server_id</code> is true,
       or

     - if <code>rli->slave_skip_counter</code> is greater than zero.

     @see do_apply_event
     @see do_update_pos

     @retval Log_event::EVENT_SKIP_NOT
     The event shall not be skipped and should be applied.

     @retval Log_event::EVENT_SKIP_IGNORE
     The event shall be skipped by just ignoring it, i.e., the slave
     skip counter shall not be changed. This happends if, for example,
     the originating server id of the event is the same as the server
     id of the slave.

     @retval Log_event::EVENT_SKIP_COUNT
     The event shall be skipped because the slave skip counter was
     non-zero. The caller shall decrease the counter by one.
   */
  virtual enum_skip_reason do_shall_skip(Relay_log_info *rli);
#endif
};


/*
   One class for each type of event.
   Two constructors for each class:
   - one to create the event for logging (when the server acts as a master),
   called after an update to the database is done,
   which accepts parameters like the query, the database, the options for LOAD
   DATA INFILE...
   - one to create the event from a packet (when the server acts as a slave),
   called before reproducing the update, which accepts parameters (like a
   buffer). Used to read from the master, from the relay log, and in
   mysqlbinlog. This constructor must be format-tolerant.
*/

/**
  @class Query_log_event
   
  A @c Query_log_event is created for each query that modifies the
  database, unless the query is logged row-based.

  @section Query_log_event_binary_format Binary format

  See @ref Log_event_binary_format "Binary format for log events" for
  a general discussion and introduction to the binary format of binlog
  events.

  The Post-Header has five components:

  <table>
  <caption>Post-Header for Query_log_event</caption>

  <tr>
    <th>Name</th>
    <th>Format</th>
    <th>Description</th>
  </tr>

  <tr>
    <td>slave_proxy_id</td>
    <td>4 byte unsigned integer</td>
    <td>An integer identifying the client thread that issued the
    query.  The id is unique per server.  (Note, however, that two
    threads on different servers may have the same slave_proxy_id.)
    This is used when a client thread creates a temporary table local
    to the client.  The slave_proxy_id is used to distinguish
    temporary tables that belong to different clients.
    </td>
  </tr>

  <tr>
    <td>exec_time</td>
    <td>4 byte unsigned integer</td>
    <td>The time from when the query started to when it was logged in
    the binlog, in seconds.</td>
  </tr>

  <tr>
    <td>db_len</td>
    <td>1 byte integer</td>
    <td>The length of the name of the currently selected database.</td>
  </tr>

  <tr>
    <td>error_code</td>
    <td>2 byte unsigned integer</td>
    <td>Error code generated by the master.  If the master fails, the
    slave will fail with the same error code, except for the error
    codes ER_DB_CREATE_EXISTS == 1007 and ER_DB_DROP_EXISTS == 1008.
    </td>
  </tr>

  <tr>
    <td>status_vars_len</td>
    <td>2 byte unsigned integer</td>
    <td>The length of the status_vars block of the Body, in bytes. See
    @ref query_log_event_status_vars "below".
    </td>
  </tr>
  </table>

  The Body has the following components:

  <table>
  <caption>Body for Query_log_event</caption>

  <tr>
    <th>Name</th>
    <th>Format</th>
    <th>Description</th>
  </tr>

  <tr>
    <td>@anchor query_log_event_status_vars status_vars</td>
    <td>status_vars_len bytes</td>
    <td>Zero or more status variables.  Each status variable consists
    of one byte identifying the variable stored, followed by the value
    of the variable.  The possible variables are listed separately in
    the table @ref Table_query_log_event_status_vars "below".  MySQL
    always writes events in the order defined below; however, it is
    capable of reading them in any order.  </td>
  </tr>

  <tr>
    <td>db</td>
    <td>db_len+1</td>
    <td>The currently selected database, as a null-terminated string.

    (The trailing zero is redundant since the length is already known;
    it is db_len from Post-Header.)
    </td>
  </tr>

  <tr>
    <td>query</td>
    <td>variable length string without trailing zero, extending to the
    end of the event (determined by the length field of the
    Common-Header)
    </td>
    <td>The SQL query.</td>
  </tr>
  </table>

  The following table lists the status variables that may appear in
  the status_vars field.

  @anchor Table_query_log_event_status_vars
  <table>
  <caption>Status variables for Query_log_event</caption>

  <tr>
    <th>Status variable</th>
    <th>1 byte identifier</th>
    <th>Format</th>
    <th>Description</th>
  </tr>

  <tr>
    <td>flags2</td>
    <td>Q_FLAGS2_CODE == 0</td>
    <td>4 byte bitfield</td>
    <td>The flags in @c thd->options, binary AND-ed with @c
    OPTIONS_WRITTEN_TO_BIN_LOG.  The @c thd->options bitfield contains
    options for "SELECT".  @c OPTIONS_WRITTEN identifies those options
    that need to be written to the binlog (not all do).  Specifically,
    @c OPTIONS_WRITTEN_TO_BIN_LOG equals (@c OPTION_AUTO_IS_NULL | @c
    OPTION_NO_FOREIGN_KEY_CHECKS | @c OPTION_RELAXED_UNIQUE_CHECKS |
    @c OPTION_NOT_AUTOCOMMIT), or 0x0c084000 in hex.

    These flags correspond to the SQL variables SQL_AUTO_IS_NULL,
    FOREIGN_KEY_CHECKS, UNIQUE_CHECKS, and AUTOCOMMIT, documented in
    the "SET Syntax" section of the MySQL Manual.

    This field is always written to the binlog in version >= 5.0, and
    never written in version < 5.0.
    </td>
  </tr>

  <tr>
    <td>sql_mode</td>
    <td>Q_SQL_MODE_CODE == 1</td>
    <td>8 byte bitfield</td>
    <td>The @c sql_mode variable.  See the section "SQL Modes" in the
    MySQL manual, and see sql_priv.h for a list of the possible
    flags. Currently (2007-10-04), the following flags are available:
    <pre>
    MODE_REAL_AS_FLOAT==0x1
    MODE_PIPES_AS_CONCAT==0x2
    MODE_ANSI_QUOTES==0x4
    MODE_IGNORE_SPACE==0x8
    MODE_NOT_USED==0x10
    MODE_ONLY_FULL_GROUP_BY==0x20
    MODE_NO_UNSIGNED_SUBTRACTION==0x40
    MODE_NO_DIR_IN_CREATE==0x80
    MODE_POSTGRESQL==0x100
    MODE_ORACLE==0x200
    MODE_MSSQL==0x400
    MODE_DB2==0x800
    MODE_MAXDB==0x1000
    MODE_NO_KEY_OPTIONS==0x2000
    MODE_NO_TABLE_OPTIONS==0x4000
    MODE_NO_FIELD_OPTIONS==0x8000
    MODE_MYSQL323==0x10000
    MODE_MYSQL323==0x20000
    MODE_MYSQL40==0x40000
    MODE_ANSI==0x80000
    MODE_NO_AUTO_VALUE_ON_ZERO==0x100000
    MODE_NO_BACKSLASH_ESCAPES==0x200000
    MODE_STRICT_TRANS_TABLES==0x400000
    MODE_STRICT_ALL_TABLES==0x800000
    MODE_NO_ZERO_IN_DATE==0x1000000
    MODE_NO_ZERO_DATE==0x2000000
    MODE_INVALID_DATES==0x4000000
    MODE_ERROR_FOR_DIVISION_BY_ZERO==0x8000000
    MODE_TRADITIONAL==0x10000000
    MODE_NO_AUTO_CREATE_USER==0x20000000
    MODE_HIGH_NOT_PRECEDENCE==0x40000000
    MODE_PAD_CHAR_TO_FULL_LENGTH==0x80000000
    </pre>
    All these flags are replicated from the server.  However, all
    flags except @c MODE_NO_DIR_IN_CREATE are honored by the slave;
    the slave always preserves its old value of @c
    MODE_NO_DIR_IN_CREATE.  For a rationale, see comment in
    @c Query_log_event::do_apply_event in @c log_event.cc.

    This field is always written to the binlog.
    </td>
  </tr>

  <tr>
    <td>catalog</td>
    <td>Q_CATALOG_NZ_CODE == 6</td>
    <td>Variable-length string: the length in bytes (1 byte) followed
    by the characters (at most 255 bytes)
    </td>
    <td>Stores the client's current catalog.  Every database belongs
    to a catalog, the same way that every table belongs to a
    database.  Currently, there is only one catalog, "std".

    This field is written if the length of the catalog is > 0;
    otherwise it is not written.
    </td>
  </tr>

  <tr>
    <td>auto_increment</td>
    <td>Q_AUTO_INCREMENT == 3</td>
    <td>two 2 byte unsigned integers, totally 2+2=4 bytes</td>

    <td>The two variables auto_increment_increment and
    auto_increment_offset, in that order.  For more information, see
    "System variables" in the MySQL manual.

    This field is written if auto_increment > 1.  Otherwise, it is not
    written.
    </td>
  </tr>

  <tr>
    <td>charset</td>
    <td>Q_CHARSET_CODE == 4</td>
    <td>three 2 byte unsigned integers, totally 2+2+2=6 bytes</td>
    <td>The three variables character_set_client,
    collation_connection, and collation_server, in that order.
    character_set_client is a code identifying the character set and
    collation used by the client to encode the query.
    collation_connection identifies the character set and collation
    that the master converts the query to when it receives it; this is
    useful when comparing literal strings.  collation_server is the
    default character set and collation used when a new database is
    created.

    See also "Connection Character Sets and Collations" in the MySQL
    5.1 manual.

    All three variables are codes identifying a (character set,
    collation) pair.  To see which codes map to which pairs, run the
    query "SELECT id, character_set_name, collation_name FROM
    COLLATIONS".

    Cf. Q_CHARSET_DATABASE_CODE below.

    This field is always written.
    </td>
  </tr>

  <tr>
    <td>time_zone</td>
    <td>Q_TIME_ZONE_CODE == 5</td>
    <td>Variable-length string: the length in bytes (1 byte) followed
    by the characters (at most 255 bytes).
    <td>The time_zone of the master.

    See also "System Variables" and "MySQL Server Time Zone Support"
    in the MySQL manual.

    This field is written if the length of the time zone string is >
    0; otherwise, it is not written.
    </td>
  </tr>

  <tr>
    <td>lc_time_names_number</td>
    <td>Q_LC_TIME_NAMES_CODE == 7</td>
    <td>2 byte integer</td>
    <td>A code identifying a table of month and day names.  The
    mapping from codes to languages is defined in @c sql_locale.cc.

    This field is written if it is not 0, i.e., if the locale is not
    en_US.
    </td>
  </tr>

  <tr>
    <td>charset_database_number</td>
    <td>Q_CHARSET_DATABASE_CODE == 8</td>
    <td>2 byte integer</td>

    <td>The value of the collation_database system variable (in the
    source code stored in @c thd->variables.collation_database), which
    holds the code for a (character set, collation) pair as described
    above (see Q_CHARSET_CODE).

    collation_database was used in old versions (???WHEN).  Its value
    was loaded when issuing a "use db" query and could be changed by
    issuing a "SET collation_database=xxx" query.  It used to affect
    the "LOAD DATA INFILE" and "CREATE TABLE" commands.

    In newer versions, "CREATE TABLE" has been changed to take the
    character set from the database of the created table, rather than
    the character set of the current database.  This makes a
    difference when creating a table in another database than the
    current one.  "LOAD DATA INFILE" has not yet changed to do this,
    but there are plans to eventually do it, and to make
    collation_database read-only.

    This field is written if it is not 0.
    </td>
  </tr>
  <tr>
    <td>table_map_for_update</td>
    <td>Q_TABLE_MAP_FOR_UPDATE_CODE == 9</td>
    <td>8 byte integer</td>

    <td>The value of the table map that is to be updated by the
    multi-table update query statement. Every bit of this variable
    represents a table, and is set to 1 if the corresponding table is
    to be updated by this statement.

    The value of this variable is set when executing a multi-table update
    statement and used by slave to apply filter rules without opening
    all the tables on slave. This is required because some tables may
    not exist on slave because of the filter rules.
    </td>
  </tr>
  </table>

  @subsection Query_log_event_notes_on_previous_versions Notes on Previous Versions

  * Status vars were introduced in version 5.0.  To read earlier
  versions correctly, check the length of the Post-Header.

  * The status variable Q_CATALOG_CODE == 2 existed in MySQL 5.0.x,
  where 0<=x<=3.  It was identical to Q_CATALOG_CODE, except that the
  string had a trailing '\0'.  The '\0' was removed in 5.0.4 since it
  was redundant (the string length is stored before the string).  The
  Q_CATALOG_CODE will never be written by a new master, but can still
  be understood by a new slave.

  * See Q_CHARSET_DATABASE_CODE in the table above.

  * When adding new status vars, please don't forget to update the
  MAX_SIZE_LOG_EVENT_STATUS, and update function code_name

*/
class Query_log_event: public Log_event
{
  LEX_STRING user;
  LEX_STRING host;
protected:
  Log_event::Byte* data_buf;
public:
  const char* query;
  const char* catalog;
  const char* db;
  /*
    If we already know the length of the query string
    we pass it with q_len, so we would not have to call strlen()
    otherwise, set it to 0, in which case, we compute it with strlen()
  */
  uint32 q_len;
  uint32 db_len;
  uint16 error_code;
  ulong thread_id;
  /*
    For events created by Query_log_event::do_apply_event (and
    Load_log_event::do_apply_event()) we need the *original* thread
    id, to be able to log the event with the original (=master's)
    thread id (fix for BUG#1686).
  */
  ulong slave_proxy_id;

  /*
    Binlog format 3 and 4 start to differ (as far as class members are
    concerned) from here.
  */

  uint catalog_len;			// <= 255 char; 0 means uninited

  /*
    We want to be able to store a variable number of N-bit status vars:
    (generally N=32; but N=64 for SQL_MODE) a user may want to log the number
    of affected rows (for debugging) while another does not want to lose 4
    bytes in this.
    The storage on disk is the following:
    status_vars_len is part of the post-header,
    status_vars are in the variable-length part, after the post-header, before
    the db & query.
    status_vars on disk is a sequence of pairs (code, value) where 'code' means
    'sql_mode', 'affected' etc. Sometimes 'value' must be a short string, so
    its first byte is its length. For now the order of status vars is:
    flags2 - sql_mode - catalog - autoinc - charset
    We should add the same thing to Load_log_event, but in fact
    LOAD DATA INFILE is going to be logged with a new type of event (logging of
    the plain text query), so Load_log_event would be frozen, so no need. The
    new way of logging LOAD DATA INFILE would use a derived class of
    Query_log_event, so automatically benefit from the work already done for
    status variables in Query_log_event.
 */
  uint16 status_vars_len;

  /*
    'flags2' is a second set of flags (on top of those in Log_event), for
    session variables. These are thd->options which is & against a mask
    (OPTIONS_WRITTEN_TO_BIN_LOG).
    flags2_inited helps make a difference between flags2==0 (3.23 or 4.x
    master, we don't know flags2, so use the slave server's global options) and
    flags2==0 (5.0 master, we know this has a meaning of flags all down which
    must influence the query).
  */
  bool flags2_inited;
  bool sql_mode_inited;
  bool charset_inited;

  uint32 flags2;
  /* In connections sql_mode is 32 bits now but will be 64 bits soon */
  sql_mode_t sql_mode;
  ulong auto_increment_increment, auto_increment_offset;
  char charset[6];
  uint time_zone_len; /* 0 means uninited */
  const char *time_zone_str;
  uint lc_time_names_number; /* 0 means en_US */
  uint charset_database_number;
  /*
    map for tables that will be updated for a multi-table update query
    statement, for other query statements, this will be zero.
  */
  ulonglong table_map_for_update;
  /*
    Holds the original length of a Query_log_event that comes from a
    master of version < 5.0 (i.e., binlog_version < 4). When the IO
    thread writes the relay log, it augments the Query_log_event with a
    Q_MASTER_DATA_WRITTEN_CODE status_var that holds the original event
    length. This field is initialized to non-zero in the SQL thread when
    it reads this augmented event. SQL thread does not write 
    Q_MASTER_DATA_WRITTEN_CODE to the slave's server binlog.
  */
  uint32 master_data_written;
  /*
    number of updated databases by the query and their names. This info
    is requested by both Coordinator and Worker.
  */
  uchar mts_accessed_dbs;
  char mts_accessed_db_names[MAX_DBS_IN_EVENT_MTS][NAME_LEN];

#ifdef MYSQL_SERVER

  Query_log_event(THD* thd_arg, const char* query_arg, ulong query_length,
                  bool using_trans, bool immediate, bool suppress_use,
                  int error, bool ignore_command= FALSE);
  const char* get_db() { return db; }

  /**
     Returns a list of updated databases or the default db single item list
     in case of the number of databases exceeds MAX_DBS_IN_EVENT_MTS.
  */
  virtual List<char>* get_mts_dbs(MEM_ROOT *mem_root)
  {
    List<char> *res= new (mem_root) List<char>;
    if (mts_accessed_dbs == OVER_MAX_DBS_IN_EVENT_MTS)
    {
      // the empty string db name is special to indicate sequential applying
      mts_accessed_db_names[0][0]= 0;
      res->push_back((char*) mts_accessed_db_names[0]);
    }
    else
    {
      for (uchar i= 0; i < mts_accessed_dbs; i++)
        res->push_back(mts_accessed_db_names[i]);
    }
    return res;
  }

  void attach_temp_tables_worker(THD*);
  void detach_temp_tables_worker(THD*);

  virtual uchar mts_number_dbs() { return mts_accessed_dbs; }

#ifdef HAVE_REPLICATION
  void pack_info(Protocol* protocol);
#endif /* HAVE_REPLICATION */
#else
  void print_query_header(IO_CACHE* file, PRINT_EVENT_INFO* print_event_info);
  void print(FILE* file, PRINT_EVENT_INFO* print_event_info);
#endif

  Query_log_event();
  Query_log_event(const char* buf, uint event_len,
                  const Format_description_log_event *description_event,
                  Log_event_type event_type);
  ~Query_log_event()
  {
    if (data_buf)
      my_free(data_buf);
  }
  Log_event_type get_type_code() { return QUERY_EVENT; }
#ifdef MYSQL_SERVER
  bool write(IO_CACHE* file);
  virtual bool write_post_header_for_derived(IO_CACHE* file) { return FALSE; }
#endif
  bool is_valid() const { return query != 0; }

  /*
    Returns number of bytes additionaly written to post header by derived
    events (so far it is only Execute_load_query event).
  */
  virtual ulong get_post_header_size_for_derived() { return 0; }
  /* Writes derived event-specific part of post header. */

public:        /* !!! Public in this patch to allow old usage */
#if defined(MYSQL_SERVER) && defined(HAVE_REPLICATION)
  virtual enum_skip_reason do_shall_skip(Relay_log_info *rli);
  virtual int do_apply_event(Relay_log_info const *rli);
  virtual int do_update_pos(Relay_log_info *rli);

  int do_apply_event(Relay_log_info const *rli,
                       const char *query_arg,
                       uint32 q_len_arg);
#endif /* HAVE_REPLICATION */
  /*
    If true, the event always be applied by slave SQL thread or be printed by
    mysqlbinlog
   */
  bool is_trans_keyword()
  {
    /*
      Before the patch for bug#50407, The 'SAVEPOINT and ROLLBACK TO'
      queries input by user was written into log events directly.
      So the keywords can be written in both upper case and lower case
      together, strncasecmp is used to check both cases. they also could be
      binlogged with comments in the front of these keywords. for examples:
        / * bla bla * / SAVEPOINT a;
        / * bla bla * / ROLLBACK TO a;
      but we don't handle these cases and after the patch, both quiries are
      binlogged in upper case with no comments.
     */
    return !strncmp(query, "BEGIN", q_len) ||
      !strncmp(query, "COMMIT", q_len) ||
      !strncasecmp(query, "SAVEPOINT", 9) ||
      !strncasecmp(query, "ROLLBACK", 8);
  }
  /**
     Notice, DDL queries are logged without BEGIN/COMMIT parentheses
     and identification of such single-query group
     occures within logics of @c get_slave_worker().
  */
  bool starts_group() { return !strncmp(query, "BEGIN", q_len); }
  virtual bool ends_group()
  {  
    return
      !strncmp(query, "COMMIT", q_len) ||
      (!strncasecmp(query, STRING_WITH_LEN("ROLLBACK"))
       && strncasecmp(query, STRING_WITH_LEN("ROLLBACK TO ")));
  }
};


/**
  @class Load_log_event

  This log event corresponds to a "LOAD DATA INFILE" SQL query on the
  following form:

  @verbatim
   (1)    USE db;
   (2)    LOAD DATA [CONCURRENT] [LOCAL] INFILE 'file_name'
   (3)    [REPLACE | IGNORE]
   (4)    INTO TABLE 'table_name'
   (5)    [FIELDS
   (6)      [TERMINATED BY 'field_term']
   (7)      [[OPTIONALLY] ENCLOSED BY 'enclosed']
   (8)      [ESCAPED BY 'escaped']
   (9)    ]
  (10)    [LINES
  (11)      [TERMINATED BY 'line_term']
  (12)      [LINES STARTING BY 'line_start']
  (13)    ]
  (14)    [IGNORE skip_lines LINES]
  (15)    (field_1, field_2, ..., field_n)@endverbatim

  @section Load_log_event_binary_format Binary Format

  The Post-Header consists of the following six components.

  <table>
  <caption>Post-Header for Load_log_event</caption>

  <tr>
    <th>Name</th>
    <th>Format</th>
    <th>Description</th>
  </tr>

  <tr>
    <td>slave_proxy_id</td>
    <td>4 byte unsigned integer</td>
    <td>An integer identifying the client thread that issued the
    query.  The id is unique per server.  (Note, however, that two
    threads on different servers may have the same slave_proxy_id.)
    This is used when a client thread creates a temporary table local
    to the client.  The slave_proxy_id is used to distinguish
    temporary tables that belong to different clients.
    </td>
  </tr>

  <tr>
    <td>exec_time</td>
    <td>4 byte unsigned integer</td>
    <td>The time from when the query started to when it was logged in
    the binlog, in seconds.</td>
  </tr>

  <tr>
    <td>skip_lines</td>
    <td>4 byte unsigned integer</td>
    <td>The number on line (14) above, if present, or 0 if line (14)
    is left out.
    </td>
  </tr>

  <tr>
    <td>table_name_len</td>
    <td>1 byte unsigned integer</td>
    <td>The length of 'table_name' on line (4) above.</td>
  </tr>

  <tr>
    <td>db_len</td>
    <td>1 byte unsigned integer</td>
    <td>The length of 'db' on line (1) above.</td>
  </tr>

  <tr>
    <td>num_fields</td>
    <td>4 byte unsigned integer</td>
    <td>The number n of fields on line (15) above.</td>
  </tr>
  </table>    

  The Body contains the following components.

  <table>
  <caption>Body of Load_log_event</caption>

  <tr>
    <th>Name</th>
    <th>Format</th>
    <th>Description</th>
  </tr>

  <tr>
    <td>sql_ex</td>
    <td>variable length</td>

    <td>Describes the part of the query on lines (3) and
    (5)&ndash;(13) above.  More precisely, it stores the five strings
    (on lines) field_term (6), enclosed (7), escaped (8), line_term
    (11), and line_start (12); as well as a bitfield indicating the
    presence of the keywords REPLACE (3), IGNORE (3), and OPTIONALLY
    (7).

    The data is stored in one of two formats, called "old" and "new".
    The type field of Common-Header determines which of these two
    formats is used: type LOAD_EVENT means that the old format is
    used, and type NEW_LOAD_EVENT means that the new format is used.
    When MySQL writes a Load_log_event, it uses the new format if at
    least one of the five strings is two or more bytes long.
    Otherwise (i.e., if all strings are 0 or 1 bytes long), the old
    format is used.

    The new and old format differ in the way the five strings are
    stored.

    <ul>
    <li> In the new format, the strings are stored in the order
    field_term, enclosed, escaped, line_term, line_start. Each string
    consists of a length (1 byte), followed by a sequence of
    characters (0-255 bytes).  Finally, a boolean combination of the
    following flags is stored in 1 byte: REPLACE_FLAG==0x4,
    IGNORE_FLAG==0x8, and OPT_ENCLOSED_FLAG==0x2.  If a flag is set,
    it indicates the presence of the corresponding keyword in the SQL
    query.

    <li> In the old format, we know that each string has length 0 or
    1.  Therefore, only the first byte of each string is stored.  The
    order of the strings is the same as in the new format.  These five
    bytes are followed by the same 1 byte bitfield as in the new
    format.  Finally, a 1 byte bitfield called empty_flags is stored.
    The low 5 bits of empty_flags indicate which of the five strings
    have length 0.  For each of the following flags that is set, the
    corresponding string has length 0; for the flags that are not set,
    the string has length 1: FIELD_TERM_EMPTY==0x1,
    ENCLOSED_EMPTY==0x2, LINE_TERM_EMPTY==0x4, LINE_START_EMPTY==0x8,
    ESCAPED_EMPTY==0x10.
    </ul>

    Thus, the size of the new format is 6 bytes + the sum of the sizes
    of the five strings.  The size of the old format is always 7
    bytes.
    </td>
  </tr>

  <tr>
    <td>field_lens</td>
    <td>num_fields 1 byte unsigned integers</td>
    <td>An array of num_fields integers representing the length of
    each field in the query.  (num_fields is from the Post-Header).
    </td>
  </tr>

  <tr>
    <td>fields</td>
    <td>num_fields null-terminated strings</td>
    <td>An array of num_fields null-terminated strings, each
    representing a field in the query.  (The trailing zero is
    redundant, since the length are stored in the num_fields array.)
    The total length of all strings equals to the sum of all
    field_lens, plus num_fields bytes for all the trailing zeros.
    </td>
  </tr>

  <tr>
    <td>table_name</td>
    <td>null-terminated string of length table_len+1 bytes</td>
    <td>The 'table_name' from the query, as a null-terminated string.
    (The trailing zero is actually redundant since the table_len is
    known from Post-Header.)
    </td>
  </tr>

  <tr>
    <td>db</td>
    <td>null-terminated string of length db_len+1 bytes</td>
    <td>The 'db' from the query, as a null-terminated string.
    (The trailing zero is actually redundant since the db_len is known
    from Post-Header.)
    </td>
  </tr>

  <tr>
    <td>file_name</td>
    <td>variable length string without trailing zero, extending to the
    end of the event (determined by the length field of the
    Common-Header)
    </td>
    <td>The 'file_name' from the query.
    </td>
  </tr>

  </table>

  @subsection Load_log_event_notes_on_previous_versions Notes on Previous Versions

  This event type is understood by current versions, but only
  generated by MySQL 3.23 and earlier.
*/
class Load_log_event: public Log_event
{
private:
protected:
  int copy_log_event(const char *buf, ulong event_len,
                     int body_offset,
                     const Format_description_log_event* description_event);

public:
  uint get_query_buffer_length();
  void print_query(bool need_db, const char *cs, char *buf, char **end,
                   char **fn_start, char **fn_end);
  ulong thread_id;
  ulong slave_proxy_id;
  uint32 table_name_len;
  /*
    No need to have a catalog, as these events can only come from 4.x.
    TODO: this may become false if Dmitri pushes his new LOAD DATA INFILE in
    5.0 only (not in 4.x).
  */
  uint32 db_len;
  uint32 fname_len;
  uint32 num_fields;
  const char* fields;
  const uchar* field_lens;
  uint32 field_block_len;

  const char* table_name;
  const char* db;
  const char* fname;
  uint32 skip_lines;
  sql_ex_info sql_ex;
  bool local_fname;
  /**
    Indicates that this event corresponds to LOAD DATA CONCURRENT,

    @note Since Load_log_event event coming from the binary log
          lacks information whether LOAD DATA on master was concurrent
          or not, this flag is only set to TRUE for an auxiliary
          Load_log_event object which is used in mysql_load() to
          re-construct LOAD DATA statement from function parameters,
          for logging.
  */
  bool is_concurrent;

  /* fname doesn't point to memory inside Log_event::temp_buf  */
  void set_fname_outside_temp_buf(const char *afname, uint alen)
  {
    fname= afname;
    fname_len= alen;
    local_fname= TRUE;
  }
  /* fname doesn't point to memory inside Log_event::temp_buf  */
  int  check_fname_outside_temp_buf()
  {
    return local_fname;
  }

#ifdef MYSQL_SERVER
  String field_lens_buf;
  String fields_buf;

  Load_log_event(THD* thd, sql_exchange* ex, const char* db_arg,
		 const char* table_name_arg,
		 List<Item>& fields_arg,
                 bool is_concurrent_arg,
                 enum enum_duplicates handle_dup, bool ignore,
		 bool using_trans);
  void set_fields(const char* db, List<Item> &fields_arg,
                  Name_resolution_context *context);
  const char* get_db() { return db; }
#ifdef HAVE_REPLICATION
  void pack_info(Protocol* protocol);
#endif /* HAVE_REPLICATION */
#else
  void print(FILE* file, PRINT_EVENT_INFO* print_event_info);
  void print(FILE* file, PRINT_EVENT_INFO* print_event_info, bool commented);
#endif

  /*
    Note that for all the events related to LOAD DATA (Load_log_event,
    Create_file/Append/Exec/Delete, we pass description_event; however as
    logging of LOAD DATA is going to be changed in 4.1 or 5.0, this is only used
    for the common_header_len (post_header_len will not be changed).
  */
  Load_log_event(const char* buf, uint event_len,
                 const Format_description_log_event* description_event);
  ~Load_log_event()
  {}
  Log_event_type get_type_code()
  {
    return sql_ex.new_format() ? NEW_LOAD_EVENT: LOAD_EVENT;
  }
#ifdef MYSQL_SERVER
  bool write_data_header(IO_CACHE* file);
  bool write_data_body(IO_CACHE* file);
#endif
  bool is_valid() const { return table_name != 0; }
  int get_data_size()
  {
    return (table_name_len + db_len + 2 + fname_len
	    + LOAD_HEADER_LEN
	    + sql_ex.data_size() + field_block_len + num_fields);
  }

public:        /* !!! Public in this patch to allow old usage */
#if defined(MYSQL_SERVER) && defined(HAVE_REPLICATION)
  virtual int do_apply_event(Relay_log_info const* rli)
  {
    return do_apply_event(thd->slave_net,rli,0);
  }

  int do_apply_event(NET *net, Relay_log_info const *rli,
                     bool use_rli_only_for_errors);
#endif
};

extern char server_version[SERVER_VERSION_LENGTH];

/**
  @class Start_log_event_v3

  Start_log_event_v3 is the Start_log_event of binlog format 3 (MySQL 3.23 and
  4.x).

  Format_description_log_event derives from Start_log_event_v3; it is
  the Start_log_event of binlog format 4 (MySQL 5.0), that is, the
  event that describes the other events' Common-Header/Post-Header
  lengths. This event is sent by MySQL 5.0 whenever it starts sending
  a new binlog if the requested position is >4 (otherwise if ==4 the
  event will be sent naturally).

  @section Start_log_event_v3_binary_format Binary Format
*/
class Start_log_event_v3: public Log_event
{
public:
  /*
    If this event is at the start of the first binary log since server
    startup 'created' should be the timestamp when the event (and the
    binary log) was created.  In the other case (i.e. this event is at
    the start of a binary log created by FLUSH LOGS or automatic
    rotation), 'created' should be 0.  This "trick" is used by MySQL
    >=4.0.14 slaves to know whether they must drop stale temporary
    tables and whether they should abort unfinished transaction.

    Note that when 'created'!=0, it is always equal to the event's
    timestamp; indeed Start_log_event is written only in log.cc where
    the first constructor below is called, in which 'created' is set
    to 'when'.  So in fact 'created' is a useless variable. When it is
    0 we can read the actual value from timestamp ('when') and when it
    is non-zero we can read the same value from timestamp
    ('when'). Conclusion:
     - we use timestamp to print when the binlog was created.
     - we use 'created' only to know if this is a first binlog or not.
     In 3.23.57 we did not pay attention to this identity, so mysqlbinlog in
     3.23.57 does not print 'created the_date' if created was zero. This is now
     fixed.
  */
  time_t created;
  uint16 binlog_version;
  char server_version[ST_SERVER_VER_LEN];
  /*
    We set this to 1 if we don't want to have the created time in the log,
    which is the case when we rollover to a new log.
  */
  bool dont_set_created;

#ifdef MYSQL_SERVER
  Start_log_event_v3();
#ifdef HAVE_REPLICATION
  void pack_info(Protocol* protocol);
#endif /* HAVE_REPLICATION */
#else
  Start_log_event_v3() {}
  void print(FILE* file, PRINT_EVENT_INFO* print_event_info);
#endif

  Start_log_event_v3(const char* buf,
                     const Format_description_log_event* description_event);
  ~Start_log_event_v3() {}
  Log_event_type get_type_code() { return START_EVENT_V3;}
#ifdef MYSQL_SERVER
  bool write(IO_CACHE* file);
#endif
  bool is_valid() const { return 1; }
  int get_data_size()
  {
    return START_V3_HEADER_LEN; //no variable-sized part
  }

protected:
#if defined(MYSQL_SERVER) && defined(HAVE_REPLICATION)
  virtual int do_apply_event(Relay_log_info const *rli);
  virtual enum_skip_reason do_shall_skip(Relay_log_info*)
  {
    /*
      Events from ourself should be skipped, but they should not
      decrease the slave skip counter.
     */
    if (this->server_id == ::server_id)
      return Log_event::EVENT_SKIP_IGNORE;
    else
      return Log_event::EVENT_SKIP_NOT;
  }
#endif
};


/**
  @class Format_description_log_event

  For binlog version 4.
  This event is saved by threads which read it, as they need it for future
  use (to decode the ordinary events).

  @section Format_description_log_event_binary_format Binary Format
*/

class Format_description_log_event: public Start_log_event_v3
{
public:
  /*
     The size of the fixed header which _all_ events have
     (for binlogs written by this version, this is equal to
     LOG_EVENT_HEADER_LEN), except FORMAT_DESCRIPTION_EVENT and ROTATE_EVENT
     (those have a header of size LOG_EVENT_MINIMAL_HEADER_LEN).
  */
  uint8 common_header_len;
  uint8 number_of_event_types;
  /* 
     The list of post-headers' lengths followed 
     by the checksum alg decription byte
  */
  uint8 *post_header_len;
  uchar server_version_split[3];
  const uint8 *event_type_permutation;

  Format_description_log_event(uint8 binlog_ver, const char* server_ver=0);
  Format_description_log_event(const char* buf, uint event_len,
                               const Format_description_log_event
                               *description_event);
  ~Format_description_log_event()
  {
    my_free(post_header_len);
  }
  Log_event_type get_type_code() { return FORMAT_DESCRIPTION_EVENT;}
#ifdef MYSQL_SERVER
  bool write(IO_CACHE* file);
#endif
  bool is_valid() const
  {
    return ((common_header_len >= ((binlog_version==1) ? OLD_HEADER_LEN :
                                   LOG_EVENT_MINIMAL_HEADER_LEN)) &&
            (post_header_len != NULL));
  }
  int get_data_size()
  {
    /*
      The vector of post-header lengths is considered as part of the
      post-header, because in a given version it never changes (contrary to the
      query in a Query_log_event).
    */
    return FORMAT_DESCRIPTION_HEADER_LEN;
  }

  void calc_server_version_split();
  ulong get_version_product() const;
  bool is_version_before_checksum() const;
protected:
#if defined(MYSQL_SERVER) && defined(HAVE_REPLICATION)
  virtual int do_apply_event(Relay_log_info const *rli);
  virtual int do_update_pos(Relay_log_info *rli);
  virtual enum_skip_reason do_shall_skip(Relay_log_info *rli);
#endif
};


/**
  @class Intvar_log_event

  An Intvar_log_event will be created just before a Query_log_event,
  if the query uses one of the variables LAST_INSERT_ID or INSERT_ID.
  Each Intvar_log_event holds the value of one of these variables.

  @section Intvar_log_event_binary_format Binary Format

  The Post-Header for this event type is empty.  The Body has two
  components:

  <table>
  <caption>Body for Intvar_log_event</caption>

  <tr>
    <th>Name</th>
    <th>Format</th>
    <th>Description</th>
  </tr>

  <tr>
    <td>type</td>
    <td>1 byte enumeration</td>
    <td>One byte identifying the type of variable stored.  Currently,
    two identifiers are supported:  LAST_INSERT_ID_EVENT==1 and
    INSERT_ID_EVENT==2.
    </td>
  </tr>

  <tr>
    <td>value</td>
    <td>8 byte unsigned integer</td>
    <td>The value of the variable.</td>
  </tr>

  </table>
*/
class Intvar_log_event: public Log_event
{
public:
  ulonglong val;
  uchar type;

#ifdef MYSQL_SERVER
  Intvar_log_event(THD* thd_arg, uchar type_arg, ulonglong val_arg,
                   enum_event_cache_type cache_type_arg,
                   enum_event_logging_type logging_type_arg)
    :Log_event(thd_arg, 0, cache_type_arg, logging_type_arg),
    val(val_arg), type(type_arg) { }
#ifdef HAVE_REPLICATION
  void pack_info(Protocol* protocol);
#endif /* HAVE_REPLICATION */
#else
  void print(FILE* file, PRINT_EVENT_INFO* print_event_info);
#endif

  Intvar_log_event(const char* buf,
                   const Format_description_log_event *description_event);
  ~Intvar_log_event() {}
  Log_event_type get_type_code() { return INTVAR_EVENT;}
  const char* get_var_type_name();
  int get_data_size() { return  9; /* sizeof(type) + sizeof(val) */;}
#ifdef MYSQL_SERVER
  bool write(IO_CACHE* file);
#endif
  bool is_valid() const { return 1; }

private:
#if defined(MYSQL_SERVER) && defined(HAVE_REPLICATION)
  virtual int do_apply_event(Relay_log_info const *rli);
  virtual int do_update_pos(Relay_log_info *rli);
  virtual enum_skip_reason do_shall_skip(Relay_log_info *rli);
#endif
};


/**
  @class Rand_log_event

  Logs random seed used by the next RAND(), and by PASSWORD() in 4.1.0.
  4.1.1 does not need it (it's repeatable again) so this event needn't be
  written in 4.1.1 for PASSWORD() (but the fact that it is written is just a
  waste, it does not cause bugs).

  The state of the random number generation consists of 128 bits,
  which are stored internally as two 64-bit numbers.

  @section Rand_log_event_binary_format Binary Format  

  The Post-Header for this event type is empty.  The Body has two
  components:

  <table>
  <caption>Body for Rand_log_event</caption>

  <tr>
    <th>Name</th>
    <th>Format</th>
    <th>Description</th>
  </tr>

  <tr>
    <td>seed1</td>
    <td>8 byte unsigned integer</td>
    <td>64 bit random seed1.</td>
  </tr>

  <tr>
    <td>seed2</td>
    <td>8 byte unsigned integer</td>
    <td>64 bit random seed2.</td>
  </tr>
  </table>
*/

class Rand_log_event: public Log_event
{
 public:
  ulonglong seed1;
  ulonglong seed2;

#ifdef MYSQL_SERVER
  Rand_log_event(THD* thd_arg, ulonglong seed1_arg, ulonglong seed2_arg,
                 enum_event_cache_type cache_type_arg,
                 enum_event_logging_type logging_type_arg)
    :Log_event(thd_arg, 0, cache_type_arg, logging_type_arg),
    seed1(seed1_arg), seed2(seed2_arg) { }
#ifdef HAVE_REPLICATION
  void pack_info(Protocol* protocol);
#endif /* HAVE_REPLICATION */
#else
  void print(FILE* file, PRINT_EVENT_INFO* print_event_info);
#endif

  Rand_log_event(const char* buf,
                 const Format_description_log_event *description_event);
  ~Rand_log_event() {}
  Log_event_type get_type_code() { return RAND_EVENT;}
  int get_data_size() { return 16; /* sizeof(ulonglong) * 2*/ }
#ifdef MYSQL_SERVER
  bool write(IO_CACHE* file);
#endif
  bool is_valid() const { return 1; }

private:
#if defined(MYSQL_SERVER) && defined(HAVE_REPLICATION)
  virtual int do_apply_event(Relay_log_info const *rli);
  virtual int do_update_pos(Relay_log_info *rli);
  virtual enum_skip_reason do_shall_skip(Relay_log_info *rli);
#endif
};

/**
  @class Xid_log_event

  Logs xid of the transaction-to-be-committed in the 2pc protocol.
  Has no meaning in replication, slaves ignore it.

  @section Xid_log_event_binary_format Binary Format  
*/
#ifdef MYSQL_CLIENT
typedef ulonglong my_xid; // this line is the same as in handler.h
#endif

class Xid_log_event: public Log_event
{
 public:
   my_xid xid;

#ifdef MYSQL_SERVER
  Xid_log_event(THD* thd_arg, my_xid x)
  : Log_event(thd_arg, 0, 
              Log_event::EVENT_TRANSACTIONAL_CACHE,
              Log_event::EVENT_NORMAL_LOGGING),
  xid(x)
  { }
#ifdef HAVE_REPLICATION
  void pack_info(Protocol* protocol);
#endif /* HAVE_REPLICATION */
#else
  void print(FILE* file, PRINT_EVENT_INFO* print_event_info);
#endif

  Xid_log_event(const char* buf,
                const Format_description_log_event *description_event);
  ~Xid_log_event() {}
  Log_event_type get_type_code() { return XID_EVENT;}
  int get_data_size() { return sizeof(xid); }
#ifdef MYSQL_SERVER
  bool write(IO_CACHE* file);
#endif
  bool is_valid() const { return 1; }
  virtual bool ends_group() { return TRUE; }
private:
#if defined(MYSQL_SERVER) && defined(HAVE_REPLICATION)
  virtual int do_apply_event(Relay_log_info const *rli);
  virtual int do_apply_event_worker(Slave_worker *rli);
  enum_skip_reason do_shall_skip(Relay_log_info *rli);
#endif
};

/**
  @class User_var_log_event

  Every time a query uses the value of a user variable, a User_var_log_event is
  written before the Query_log_event, to set the user variable.

  @section User_var_log_event_binary_format Binary Format  
*/

class User_var_log_event: public Log_event
{
public:
  enum {
    UNDEF_F= 0,
    UNSIGNED_F= 1
  };
  char *name;
  uint name_len;
  char *val;
  ulong val_len;
  Item_result type;
  uint charset_number;
  bool is_null;
  uchar flags;
#ifdef MYSQL_SERVER
  User_var_log_event(THD* thd_arg, char *name_arg, uint name_len_arg,
                     char *val_arg, ulong val_len_arg, Item_result type_arg,
		     uint charset_number_arg, uchar flags_arg,
                     enum_event_cache_type cache_type_arg,
                     enum_event_logging_type logging_type_arg)
    :Log_event(thd_arg, 0, cache_type_arg, logging_type_arg), name(name_arg),
     name_len(name_len_arg), val(val_arg), val_len(val_len_arg), type(type_arg),
     charset_number(charset_number_arg), flags(flags_arg)
    { 
      is_null= !val;
    }
  void pack_info(Protocol* protocol);
#else
  void print(FILE* file, PRINT_EVENT_INFO* print_event_info);
#endif

  User_var_log_event(const char* buf,
                     const Format_description_log_event *description_event);
  ~User_var_log_event() {}
  Log_event_type get_type_code() { return USER_VAR_EVENT;}
#ifdef MYSQL_SERVER
  bool write(IO_CACHE* file);
#endif
  bool is_valid() const { return 1; }

private:
#if defined(MYSQL_SERVER) && defined(HAVE_REPLICATION)
  virtual int do_apply_event(Relay_log_info const *rli);
  virtual int do_update_pos(Relay_log_info *rli);
  virtual enum_skip_reason do_shall_skip(Relay_log_info *rli);
#endif
};


/**
  @class Stop_log_event

  @section Stop_log_event_binary_format Binary Format

  The Post-Header and Body for this event type are empty; it only has
  the Common-Header.
*/
class Stop_log_event: public Log_event
{
public:
#ifdef MYSQL_SERVER
  Stop_log_event() :Log_event()
  {}
#else
  void print(FILE* file, PRINT_EVENT_INFO* print_event_info);
#endif

  Stop_log_event(const char* buf,
                 const Format_description_log_event *description_event):
    Log_event(buf, description_event)
  {}
  ~Stop_log_event() {}
  Log_event_type get_type_code() { return STOP_EVENT;}
  bool is_valid() const { return 1; }

private:
#if defined(MYSQL_SERVER) && defined(HAVE_REPLICATION)
  virtual int do_update_pos(Relay_log_info *rli);
  virtual enum_skip_reason do_shall_skip(Relay_log_info *rli)
  {
    /*
      Events from ourself should be skipped, but they should not
      decrease the slave skip counter.
     */
    if (this->server_id == ::server_id)
      return Log_event::EVENT_SKIP_IGNORE;
    else
      return Log_event::EVENT_SKIP_NOT;
  }
#endif
};

/**
  @class Rotate_log_event

  This will be deprecated when we move to using sequence ids.

  @section Rotate_log_event_binary_format Binary Format

  The Post-Header has one component:

  <table>
  <caption>Post-Header for Rotate_log_event</caption>

  <tr>
    <th>Name</th>
    <th>Format</th>
    <th>Description</th>
  </tr>

  <tr>
    <td>position</td>
    <td>8 byte integer</td>
    <td>The position within the binlog to rotate to.</td>
  </tr>

  </table>

  The Body has one component:

  <table>
  <caption>Body for Rotate_log_event</caption>

  <tr>
    <th>Name</th>
    <th>Format</th>
    <th>Description</th>
  </tr>

  <tr>
    <td>new_log</td>
    <td>variable length string without trailing zero, extending to the
    end of the event (determined by the length field of the
    Common-Header)
    </td>
    <td>Name of the binlog to rotate to.</td>
  </tr>

  </table>
*/

class Rotate_log_event: public Log_event
{
public:
  enum {
    DUP_NAME= 2, // if constructor should dup the string argument
    RELAY_LOG=4  // rotate event for relay log
  };
  const char* new_log_ident;
  ulonglong pos;
  uint ident_len;
  uint flags;
#ifdef MYSQL_SERVER
  Rotate_log_event(const char* new_log_ident_arg,
		   uint ident_len_arg,
		   ulonglong pos_arg, uint flags);
#ifdef HAVE_REPLICATION
  void pack_info(Protocol* protocol);
#endif /* HAVE_REPLICATION */
#else
  void print(FILE* file, PRINT_EVENT_INFO* print_event_info);
#endif

  Rotate_log_event(const char* buf, uint event_len,
                   const Format_description_log_event* description_event);
  ~Rotate_log_event()
  {
    if (flags & DUP_NAME)
      my_free((void*) new_log_ident);
  }
  Log_event_type get_type_code() { return ROTATE_EVENT;}
  int get_data_size() { return  ident_len + ROTATE_HEADER_LEN;}
  bool is_valid() const { return new_log_ident != 0; }
#ifdef MYSQL_SERVER
  bool write(IO_CACHE* file);
#endif

private:
#if defined(MYSQL_SERVER) && defined(HAVE_REPLICATION)
  virtual int do_update_pos(Relay_log_info *rli);
  virtual enum_skip_reason do_shall_skip(Relay_log_info *rli);
#endif
};


/* the classes below are for the new LOAD DATA INFILE logging */

/**
  @class Create_file_log_event

  @section Create_file_log_event_binary_format Binary Format
*/

class Create_file_log_event: public Load_log_event
{
protected:
  /*
    Pretend we are Load event, so we can write out just
    our Load part - used on the slave when writing event out to
    SQL_LOAD-*.info file
  */
  bool fake_base;
public:
  uchar* block;
  const char *event_buf;
  uint block_len;
  uint file_id;
  bool inited_from_old;

#ifdef MYSQL_SERVER
  Create_file_log_event(THD* thd, sql_exchange* ex, const char* db_arg,
			const char* table_name_arg,
			List<Item>& fields_arg,
                        bool is_concurrent_arg,
			enum enum_duplicates handle_dup, bool ignore,
			uchar* block_arg, uint block_len_arg,
			bool using_trans);
#ifdef HAVE_REPLICATION
  void pack_info(Protocol* protocol);
#endif /* HAVE_REPLICATION */
#else
  void print(FILE* file, PRINT_EVENT_INFO* print_event_info);
  void print(FILE* file, PRINT_EVENT_INFO* print_event_info,
             bool enable_local);
#endif

  Create_file_log_event(const char* buf, uint event_len,
                        const Format_description_log_event* description_event);
  ~Create_file_log_event()
  {
    my_free((void*) event_buf);
  }

  Log_event_type get_type_code()
  {
    return fake_base ? Load_log_event::get_type_code() : CREATE_FILE_EVENT;
  }
  int get_data_size()
  {
    return (fake_base ? Load_log_event::get_data_size() :
	    Load_log_event::get_data_size() +
	    4 + 1 + block_len);
  }
  bool is_valid() const { return inited_from_old || block != 0; }
#ifdef MYSQL_SERVER
  bool write_data_header(IO_CACHE* file);
  bool write_data_body(IO_CACHE* file);
  /*
    Cut out Create_file extentions and
    write it as Load event - used on the slave
  */
  bool write_base(IO_CACHE* file);
#endif

private:
#if defined(MYSQL_SERVER) && defined(HAVE_REPLICATION)
  virtual int do_apply_event(Relay_log_info const *rli);
#endif
};


/**
  @class Append_block_log_event

  @section Append_block_log_event_binary_format Binary Format
*/

class Append_block_log_event: public Log_event
{
public:
  uchar* block;
  uint block_len;
  uint file_id;
  /*
    'db' is filled when the event is created in mysql_load() (the
    event needs to have a 'db' member to be well filtered by
    binlog-*-db rules). 'db' is not written to the binlog (it's not
    used by Append_block_log_event::write()), so it can't be read in
    the Append_block_log_event(const char* buf, int event_len)
    constructor.  In other words, 'db' is used only for filtering by
    binlog-*-db rules.  Create_file_log_event is different: it's 'db'
    (which is inherited from Load_log_event) is written to the binlog
    and can be re-read.
  */
  const char* db;

#ifdef MYSQL_SERVER
  Append_block_log_event(THD* thd, const char* db_arg, uchar* block_arg,
			 uint block_len_arg, bool using_trans);
#ifdef HAVE_REPLICATION
  void pack_info(Protocol* protocol);
  virtual int get_create_or_append() const;
#endif /* HAVE_REPLICATION */
#else
  void print(FILE* file, PRINT_EVENT_INFO* print_event_info);
#endif

  Append_block_log_event(const char* buf, uint event_len,
                         const Format_description_log_event
                         *description_event);
  ~Append_block_log_event() {}
  Log_event_type get_type_code() { return APPEND_BLOCK_EVENT;}
  int get_data_size() { return  block_len + APPEND_BLOCK_HEADER_LEN ;}
  bool is_valid() const { return block != 0; }
#ifdef MYSQL_SERVER
  bool write(IO_CACHE* file);
  const char* get_db() { return db; }
#endif

private:
#if defined(MYSQL_SERVER) && defined(HAVE_REPLICATION)
  virtual int do_apply_event(Relay_log_info const *rli);
#endif
};


/**
  @class Delete_file_log_event

  @section Delete_file_log_event_binary_format Binary Format
*/

class Delete_file_log_event: public Log_event
{
public:
  uint file_id;
  const char* db; /* see comment in Append_block_log_event */

#ifdef MYSQL_SERVER
  Delete_file_log_event(THD* thd, const char* db_arg, bool using_trans);
#ifdef HAVE_REPLICATION
  void pack_info(Protocol* protocol);
#endif /* HAVE_REPLICATION */
#else
  void print(FILE* file, PRINT_EVENT_INFO* print_event_info);
  void print(FILE* file, PRINT_EVENT_INFO* print_event_info,
             bool enable_local);
#endif

  Delete_file_log_event(const char* buf, uint event_len,
                        const Format_description_log_event* description_event);
  ~Delete_file_log_event() {}
  Log_event_type get_type_code() { return DELETE_FILE_EVENT;}
  int get_data_size() { return DELETE_FILE_HEADER_LEN ;}
  bool is_valid() const { return file_id != 0; }
#ifdef MYSQL_SERVER
  bool write(IO_CACHE* file);
  const char* get_db() { return db; }
#endif

private:
#if defined(MYSQL_SERVER) && defined(HAVE_REPLICATION)
  virtual int do_apply_event(Relay_log_info const *rli);
#endif
};


/**
  @class Execute_load_log_event

  @section Delete_file_log_event_binary_format Binary Format
*/

class Execute_load_log_event: public Log_event
{
public:
  uint file_id;
  const char* db; /* see comment in Append_block_log_event */

#ifdef MYSQL_SERVER
  Execute_load_log_event(THD* thd, const char* db_arg, bool using_trans);
#ifdef HAVE_REPLICATION
  void pack_info(Protocol* protocol);
#endif /* HAVE_REPLICATION */
#else
  void print(FILE* file, PRINT_EVENT_INFO* print_event_info);
#endif

  Execute_load_log_event(const char* buf, uint event_len,
                         const Format_description_log_event
                         *description_event);
  ~Execute_load_log_event() {}
  Log_event_type get_type_code() { return EXEC_LOAD_EVENT;}
  int get_data_size() { return  EXEC_LOAD_HEADER_LEN ;}
  bool is_valid() const { return file_id != 0; }
#ifdef MYSQL_SERVER
  bool write(IO_CACHE* file);
  const char* get_db() { return db; }
#endif
#if defined(MYSQL_SERVER) && defined(HAVE_REPLICATION)
  virtual uint8 mts_number_dbs() { return OVER_MAX_DBS_IN_EVENT_MTS; }
  virtual List<char>* get_mts_dbs(MEM_ROOT *mem_root)
  {
    List<char> *res= new List<char>;
    res->push_back(strdup_root(mem_root, ""));
    return res;
  }
#endif

private:
#if defined(MYSQL_SERVER) && defined(HAVE_REPLICATION)
  virtual int do_apply_event(Relay_log_info const *rli);
#endif
};


/**
  @class Begin_load_query_log_event

  Event for the first block of file to be loaded, its only difference from
  Append_block event is that this event creates or truncates existing file
  before writing data.

  @section Begin_load_query_log_event_binary_format Binary Format
*/
class Begin_load_query_log_event: public Append_block_log_event
{
public:
#ifdef MYSQL_SERVER
  Begin_load_query_log_event(THD* thd_arg, const char *db_arg,
                             uchar* block_arg, uint block_len_arg,
                             bool using_trans);
#ifdef HAVE_REPLICATION
  Begin_load_query_log_event(THD* thd);
  int get_create_or_append() const;
#endif /* HAVE_REPLICATION */
#endif
  Begin_load_query_log_event(const char* buf, uint event_len,
                             const Format_description_log_event
                             *description_event);
  ~Begin_load_query_log_event() {}
  Log_event_type get_type_code() { return BEGIN_LOAD_QUERY_EVENT; }
private:
#if defined(MYSQL_SERVER) && defined(HAVE_REPLICATION)
  virtual enum_skip_reason do_shall_skip(Relay_log_info *rli);
#endif
};


/*
  Elements of this enum describe how LOAD DATA handles duplicates.
*/
enum enum_load_dup_handling { LOAD_DUP_ERROR= 0, LOAD_DUP_IGNORE,
                              LOAD_DUP_REPLACE };

/**
  @class Execute_load_query_log_event

  Event responsible for LOAD DATA execution, it similar to Query_log_event
  but before executing the query it substitutes original filename in LOAD DATA
  query with name of temporary file.

  @section Execute_load_query_log_event_binary_format Binary Format
*/
class Execute_load_query_log_event: public Query_log_event
{
public:
  uint file_id;       // file_id of temporary file
  uint fn_pos_start;  // pointer to the part of the query that should
                      // be substituted
  uint fn_pos_end;    // pointer to the end of this part of query
  /*
    We have to store type of duplicate handling explicitly, because
    for LOAD DATA it also depends on LOCAL option. And this part
    of query will be rewritten during replication so this information
    may be lost...
  */
  enum_load_dup_handling dup_handling;

#ifdef MYSQL_SERVER
  Execute_load_query_log_event(THD* thd, const char* query_arg,
                               ulong query_length, uint fn_pos_start_arg,
                               uint fn_pos_end_arg,
                               enum_load_dup_handling dup_handling_arg,
                               bool using_trans, bool immediate,
                               bool suppress_use, int errcode);
#ifdef HAVE_REPLICATION
  void pack_info(Protocol* protocol);
#endif /* HAVE_REPLICATION */
#else
  void print(FILE* file, PRINT_EVENT_INFO* print_event_info);
  /* Prints the query as LOAD DATA LOCAL and with rewritten filename */
  void print(FILE* file, PRINT_EVENT_INFO* print_event_info,
	     const char *local_fname);
#endif
  Execute_load_query_log_event(const char* buf, uint event_len,
                               const Format_description_log_event
                               *description_event);
  ~Execute_load_query_log_event() {}

  Log_event_type get_type_code() { return EXECUTE_LOAD_QUERY_EVENT; }
  bool is_valid() const { return Query_log_event::is_valid() && file_id != 0; }

  ulong get_post_header_size_for_derived();
#ifdef MYSQL_SERVER
  bool write_post_header_for_derived(IO_CACHE* file);
#endif

private:
#if defined(MYSQL_SERVER) && defined(HAVE_REPLICATION)
  virtual int do_apply_event(Relay_log_info const *rli);
#endif
};


#ifdef MYSQL_CLIENT
/**
  @class Unknown_log_event

  @section Unknown_log_event_binary_format Binary Format
*/
class Unknown_log_event: public Log_event
{
public:
  /*
    Even if this is an unknown event, we still pass description_event to
    Log_event's ctor, this way we can extract maximum information from the
    event's header (the unique ID for example).
  */
  Unknown_log_event(const char* buf,
                    const Format_description_log_event *description_event):
    Log_event(buf, description_event)
  {}
  ~Unknown_log_event() {}
  void print(FILE* file, PRINT_EVENT_INFO* print_event_info);
  Log_event_type get_type_code() { return UNKNOWN_EVENT;}
  bool is_valid() const { return 1; }
};
#endif
char *str_to_hex(char *to, const char *from, uint len);

/**
  @class Table_map_log_event

  In row-based mode, every row operation event is preceded by a
  Table_map_log_event which maps a table definition to a number.  The
  table definition consists of database name, table name, and column
  definitions.

  @section Table_map_log_event_binary_format Binary Format

  The Post-Header has the following components:

  <table>
  <caption>Post-Header for Table_map_log_event</caption>

  <tr>
    <th>Name</th>
    <th>Format</th>
    <th>Description</th>
  </tr>

  <tr>
    <td>table_id</td>
    <td>6 bytes unsigned integer</td>
    <td>The number that identifies the table.</td>
  </tr>

  <tr>
    <td>flags</td>
    <td>2 byte bitfield</td>
    <td>Reserved for future use; currently always 0.</td>
  </tr>

  </table>

  The Body has the following components:

  <table>
  <caption>Body for Table_map_log_event</caption>

  <tr>
    <th>Name</th>
    <th>Format</th>
    <th>Description</th>
  </tr>

  <tr>
    <td>database_name</td>
    <td>one byte string length, followed by null-terminated string</td>
    <td>The name of the database in which the table resides.  The name
    is represented as a one byte unsigned integer representing the
    number of bytes in the name, followed by length bytes containing
    the database name, followed by a terminating 0 byte.  (Note the
    redundancy in the representation of the length.)  </td>
  </tr>

  <tr>
    <td>table_name</td>
    <td>one byte string length, followed by null-terminated string</td>
    <td>The name of the table, encoded the same way as the database
    name above.</td>
  </tr>

  <tr>
    <td>column_count</td>
    <td>@ref packed_integer "Packed Integer"</td>
    <td>The number of columns in the table, represented as a packed
    variable-length integer.</td>
  </tr>

  <tr>
    <td>column_type</td>
    <td>List of column_count 1 byte enumeration values</td>
    <td>The type of each column in the table, listed from left to
    right.  Each byte is mapped to a column type according to the
    enumeration type enum_field_types defined in mysql_com.h.  The
    mapping of types to numbers is listed in the table @ref
    Table_table_map_log_event_column_types "below" (along with
    description of the associated metadata field).  </td>
  </tr>

  <tr>
    <td>metadata_length</td>
    <td>@ref packed_integer "Packed Integer"</td>
    <td>The length of the following metadata block</td>
  </tr>

  <tr>
    <td>metadata</td>
    <td>list of metadata for each column</td>
    <td>For each column from left to right, a chunk of data who's
    length and semantics depends on the type of the column.  The
    length and semantics for the metadata for each column are listed
    in the table @ref Table_table_map_log_event_column_types
    "below".</td>
  </tr>

  <tr>
    <td>null_bits</td>
    <td>column_count bits, rounded up to nearest byte</td>
    <td>For each column, a bit indicating whether data in the column
    can be NULL or not.  The number of bytes needed for this is
    int((column_count+7)/8).  The flag for the first column from the
    left is in the least-significant bit of the first byte, the second
    is in the second least significant bit of the first byte, the
    ninth is in the least significant bit of the second byte, and so
    on.  </td>
  </tr>

  </table>

  The table below lists all column types, along with the numerical
  identifier for it and the size and interpretation of meta-data used
  to describe the type.

  @anchor Table_table_map_log_event_column_types
  <table>
  <caption>Table_map_log_event column types: numerical identifier and
  metadata</caption>
  <tr>
    <th>Name</th>
    <th>Identifier</th>
    <th>Size of metadata in bytes</th>
    <th>Description of metadata</th>
  </tr>

  <tr>
    <td>MYSQL_TYPE_DECIMAL</td><td>0</td>
    <td>0</td>
    <td>No column metadata.</td>
  </tr>

  <tr>
    <td>MYSQL_TYPE_TINY</td><td>1</td>
    <td>0</td>
    <td>No column metadata.</td>
  </tr>

  <tr>
    <td>MYSQL_TYPE_SHORT</td><td>2</td>
    <td>0</td>
    <td>No column metadata.</td>
  </tr>

  <tr>
    <td>MYSQL_TYPE_LONG</td><td>3</td>
    <td>0</td>
    <td>No column metadata.</td>
  </tr>

  <tr>
    <td>MYSQL_TYPE_FLOAT</td><td>4</td>
    <td>1 byte</td>
    <td>1 byte unsigned integer, representing the "pack_length", which
    is equal to sizeof(float) on the server from which the event
    originates.</td>
  </tr>

  <tr>
    <td>MYSQL_TYPE_DOUBLE</td><td>5</td>
    <td>1 byte</td>
    <td>1 byte unsigned integer, representing the "pack_length", which
    is equal to sizeof(double) on the server from which the event
    originates.</td>
  </tr>

  <tr>
    <td>MYSQL_TYPE_NULL</td><td>6</td>
    <td>0</td>
    <td>No column metadata.</td>
  </tr>

  <tr>
    <td>MYSQL_TYPE_TIMESTAMP</td><td>7</td>
    <td>0</td>
    <td>No column metadata.</td>
  </tr>

  <tr>
    <td>MYSQL_TYPE_LONGLONG</td><td>8</td>
    <td>0</td>
    <td>No column metadata.</td>
  </tr>

  <tr>
    <td>MYSQL_TYPE_INT24</td><td>9</td>
    <td>0</td>
    <td>No column metadata.</td>
  </tr>

  <tr>
    <td>MYSQL_TYPE_DATE</td><td>10</td>
    <td>0</td>
    <td>No column metadata.</td>
  </tr>

  <tr>
    <td>MYSQL_TYPE_TIME</td><td>11</td>
    <td>0</td>
    <td>No column metadata.</td>
  </tr>

  <tr>
    <td>MYSQL_TYPE_DATETIME</td><td>12</td>
    <td>0</td>
    <td>No column metadata.</td>
  </tr>

  <tr>
    <td>MYSQL_TYPE_YEAR</td><td>13</td>
    <td>0</td>
    <td>No column metadata.</td>
  </tr>

  <tr>
    <td><i>MYSQL_TYPE_NEWDATE</i></td><td><i>14</i></td>
    <td>&ndash;</td>
    <td><i>This enumeration value is only used internally and cannot
    exist in a binlog.</i></td>
  </tr>

  <tr>
    <td>MYSQL_TYPE_VARCHAR</td><td>15</td>
    <td>2 bytes</td>
    <td>2 byte unsigned integer representing the maximum length of
    the string.</td>
  </tr>

  <tr>
    <td>MYSQL_TYPE_BIT</td><td>16</td>
    <td>2 bytes</td>
    <td>A 1 byte unsigned int representing the length in bits of the
    bitfield (0 to 64), followed by a 1 byte unsigned int
    representing the number of bytes occupied by the bitfield.  The
    number of bytes is either int((length+7)/8) or int(length/8).</td>
  </tr>

  <tr>
    <td>MYSQL_TYPE_NEWDECIMAL</td><td>246</td>
    <td>2 bytes</td>
    <td>A 1 byte unsigned int representing the precision, followed
    by a 1 byte unsigned int representing the number of decimals.</td>
  </tr>

  <tr>
    <td><i>MYSQL_TYPE_ENUM</i></td><td><i>247</i></td>
    <td>&ndash;</td>
    <td><i>This enumeration value is only used internally and cannot
    exist in a binlog.</i></td>
  </tr>

  <tr>
    <td><i>MYSQL_TYPE_SET</i></td><td><i>248</i></td>
    <td>&ndash;</td>
    <td><i>This enumeration value is only used internally and cannot
    exist in a binlog.</i></td>
  </tr>

  <tr>
    <td>MYSQL_TYPE_TINY_BLOB</td><td>249</td>
    <td>&ndash;</td>
    <td><i>This enumeration value is only used internally and cannot
    exist in a binlog.</i></td>
  </tr>

  <tr>
    <td><i>MYSQL_TYPE_MEDIUM_BLOB</i></td><td><i>250</i></td>
    <td>&ndash;</td>
    <td><i>This enumeration value is only used internally and cannot
    exist in a binlog.</i></td>
  </tr>

  <tr>
    <td><i>MYSQL_TYPE_LONG_BLOB</i></td><td><i>251</i></td>
    <td>&ndash;</td>
    <td><i>This enumeration value is only used internally and cannot
    exist in a binlog.</i></td>
  </tr>

  <tr>
    <td>MYSQL_TYPE_BLOB</td><td>252</td>
    <td>1 byte</td>
    <td>The pack length, i.e., the number of bytes needed to represent
    the length of the blob: 1, 2, 3, or 4.</td>
  </tr>

  <tr>
    <td>MYSQL_TYPE_VAR_STRING</td><td>253</td>
    <td>2 bytes</td>
    <td>This is used to store both strings and enumeration values.
    The first byte is a enumeration value storing the <i>real
    type</i>, which may be either MYSQL_TYPE_VAR_STRING or
    MYSQL_TYPE_ENUM.  The second byte is a 1 byte unsigned integer
    representing the field size, i.e., the number of bytes needed to
    store the length of the string.</td>
  </tr>

  <tr>
    <td>MYSQL_TYPE_STRING</td><td>254</td>
    <td>2 bytes</td>
    <td>The first byte is always MYSQL_TYPE_VAR_STRING (i.e., 253).
    The second byte is the field size, i.e., the number of bytes in
    the representation of size of the string: 3 or 4.</td>
  </tr>

  <tr>
    <td>MYSQL_TYPE_GEOMETRY</td><td>255</td>
    <td>1 byte</td>
    <td>The pack length, i.e., the number of bytes needed to represent
    the length of the geometry: 1, 2, 3, or 4.</td>
  </tr>

  </table>
*/
class Table_map_log_event : public Log_event
{
public:
  /* Constants */
  enum
  {
    TYPE_CODE = TABLE_MAP_EVENT
  };

  /**
     Enumeration of the errors that can be returned.
   */
  enum enum_error
  {
    ERR_OPEN_FAILURE = -1,               /**< Failure to open table */
    ERR_OK = 0,                                 /**< No error */
    ERR_TABLE_LIMIT_EXCEEDED = 1,      /**< No more room for tables */
    ERR_OUT_OF_MEM = 2,                         /**< Out of memory */
    ERR_BAD_TABLE_DEF = 3,     /**< Table definition does not match */
    ERR_RBR_TO_SBR = 4  /**< daisy-chanining RBR to SBR not allowed */
  };

  enum enum_flag
  {
    /* 
       Nothing here right now, but the flags support is there in
       preparation for changes that are coming.  Need to add a
       constant to make it compile under HP-UX: aCC does not like
       empty enumerations.
    */
    ENUM_FLAG_COUNT
  };

  typedef uint16 flag_set;

  /* Special constants representing sets of flags */
  enum 
  {
    TM_NO_FLAGS = 0U,
    TM_BIT_LEN_EXACT_F = (1U << 0)
  };

  flag_set get_flags(flag_set flag) const { return m_flags & flag; }

#ifdef MYSQL_SERVER
  Table_map_log_event(THD *thd, TABLE *tbl, ulong tid, bool is_transactional);
#endif
#ifdef HAVE_REPLICATION
  Table_map_log_event(const char *buf, uint event_len, 
                      const Format_description_log_event *description_event);
#endif

  ~Table_map_log_event();

#ifdef MYSQL_CLIENT
  table_def *create_table_def()
  {
    return new table_def(m_coltype, m_colcnt, m_field_metadata,
                         m_field_metadata_size, m_null_bits, m_flags);
  }
#endif
  ulong get_table_id() const        { return m_table_id; }
  const char *get_table_name() const { return m_tblnam; }
  const char *get_db_name() const    { return m_dbnam; }

  virtual Log_event_type get_type_code() { return TABLE_MAP_EVENT; }
  virtual bool is_valid() const { return m_memory != NULL; /* we check malloc */ }

  virtual int get_data_size() { return (uint) m_data_size; } 
#ifdef MYSQL_SERVER
  virtual int save_field_metadata();
  virtual bool write_data_header(IO_CACHE *file);
  virtual bool write_data_body(IO_CACHE *file);
  virtual const char *get_db() { return m_dbnam; }
#endif

#if defined(MYSQL_SERVER) && defined(HAVE_REPLICATION)
  virtual void pack_info(Protocol *protocol);
#endif

#ifdef MYSQL_CLIENT
  virtual void print(FILE *file, PRINT_EVENT_INFO *print_event_info);
#endif


private:
#if defined(MYSQL_SERVER) && defined(HAVE_REPLICATION)
  virtual int do_apply_event(Relay_log_info const *rli);
  virtual int do_update_pos(Relay_log_info *rli);
  virtual enum_skip_reason do_shall_skip(Relay_log_info *rli);
#endif

#ifdef MYSQL_SERVER
  TABLE         *m_table;
#endif
  char const    *m_dbnam;
  size_t         m_dblen;
  char const    *m_tblnam;
  size_t         m_tbllen;
  ulong          m_colcnt;
  uchar         *m_coltype;

  uchar         *m_memory;
  ulong          m_table_id;
  flag_set       m_flags;

  size_t         m_data_size;

  uchar          *m_field_metadata;        // buffer for field metadata
  /*
    The size of field metadata buffer set by calling save_field_metadata()
  */
  ulong          m_field_metadata_size;   
  uchar         *m_null_bits;
  uchar         *m_meta_memory;
};


/**
  @class Rows_log_event

 Common base class for all row-containing log events.

 RESPONSIBILITIES

   Encode the common parts of all events containing rows, which are:
   - Write data header and data body to an IO_CACHE.
   - Provide an interface for adding an individual row to the event.

  @section Rows_log_event_binary_format Binary Format
*/


class Rows_log_event : public Log_event
{
public:
  /**
     Enumeration of the errors that can be returned.
   */
  enum enum_error
  {
    ERR_OPEN_FAILURE = -1,               /**< Failure to open table */
    ERR_OK = 0,                                 /**< No error */
    ERR_TABLE_LIMIT_EXCEEDED = 1,      /**< No more room for tables */
    ERR_OUT_OF_MEM = 2,                         /**< Out of memory */
    ERR_BAD_TABLE_DEF = 3,     /**< Table definition does not match */
    ERR_RBR_TO_SBR = 4  /**< daisy-chanining RBR to SBR not allowed */
  };

  /*
    These definitions allow you to combine the flags into an
    appropriate flag set using the normal bitwise operators.  The
    implicit conversion from an enum-constant to an integer is
    accepted by the compiler, which is then used to set the real set
    of flags.
  */
  enum enum_flag
  {
    /* Last event of a statement */
    STMT_END_F = (1U << 0),

    /* Value of the OPTION_NO_FOREIGN_KEY_CHECKS flag in thd->options */
    NO_FOREIGN_KEY_CHECKS_F = (1U << 1),

    /* Value of the OPTION_RELAXED_UNIQUE_CHECKS flag in thd->options */
    RELAXED_UNIQUE_CHECKS_F = (1U << 2),

    /** 
      Indicates that rows in this event are complete, that is contain
      values for all columns of the table.
     */
    COMPLETE_ROWS_F = (1U << 3)
  };

  typedef uint16 flag_set;

  /* Special constants representing sets of flags */
  enum 
  {
      RLE_NO_FLAGS = 0U
  };

  virtual ~Rows_log_event();

  void set_flags(flag_set flags_arg) { m_flags |= flags_arg; }
  void clear_flags(flag_set flags_arg) { m_flags &= ~flags_arg; }
  flag_set get_flags(flag_set flags_arg) const { return m_flags & flags_arg; }

#if defined(MYSQL_SERVER) && defined(HAVE_REPLICATION)
  virtual void pack_info(Protocol *protocol);
#endif

#ifdef MYSQL_CLIENT
  /* not for direct call, each derived has its own ::print() */
  virtual void print(FILE *file, PRINT_EVENT_INFO *print_event_info)= 0;
  void print_verbose(IO_CACHE *file,
                     PRINT_EVENT_INFO *print_event_info);
  size_t print_verbose_one_row(IO_CACHE *file, table_def *td,
                               PRINT_EVENT_INFO *print_event_info,
                               MY_BITMAP *cols_bitmap,
                               const uchar *ptr, const uchar *prefix);
#endif

#ifdef MYSQL_SERVER
  int add_row_data(uchar *data, size_t length)
  {
    return do_add_row_data(data,length); 
  }
#endif

  /* Member functions to implement superclass interface */
  virtual int get_data_size();

  MY_BITMAP const *get_cols() const { return &m_cols; }
  MY_BITMAP const *get_cols_ai() const { return &m_cols_ai; }
  size_t get_width() const          { return m_width; }
  ulong get_table_id() const        { return m_table_id; }

#if defined(MYSQL_SERVER)
  /*
    This member function compares the table's read/write_set
    with this event's m_cols and m_cols_ai. Comparison takes 
    into account what type of rows event is this: Delete, Write or
    Update, therefore it uses the correct m_cols[_ai] according
    to the event type code.

    Note that this member function should only be called for the
    following events:
    - Delete_rows_log_event
    - Wrirte_rows_log_event
    - Update_rows_log_event

    @param[IN] table The table to compare this events bitmaps 
                     against.

    @return TRUE if sets match, FALSE otherwise. (following 
                 bitmap_cmp return logic).

   */
  virtual bool read_write_bitmaps_cmp(TABLE *table)
  {
    bool res= FALSE;

    switch (get_type_code())
    {
      case DELETE_ROWS_EVENT:
        res= bitmap_cmp(get_cols(), table->read_set);
        break;
      case UPDATE_ROWS_EVENT:
        res= (bitmap_cmp(get_cols(), table->read_set) &&
              bitmap_cmp(get_cols_ai(), table->write_set));
        break;
      case WRITE_ROWS_EVENT:
        res= bitmap_cmp(get_cols(), table->write_set);
        break;
      default:
        /* 
          We should just compare bitmaps for Delete, Write
          or Update rows events.
        */
        DBUG_ASSERT(0);
    }
    return res;
  }
#endif

#ifdef MYSQL_SERVER
  virtual bool write_data_header(IO_CACHE *file);
  virtual bool write_data_body(IO_CACHE *file);
  virtual const char *get_db() { return m_table->s->db.str; }
#endif
  /*
    Check that malloc() succeeded in allocating memory for the rows
    buffer and the COLS vector. Checking that an Update_rows_log_event
    is valid is done in the Update_rows_log_event::is_valid()
    function.
  */
  virtual bool is_valid() const
  {
    return m_rows_buf && m_cols.bitmap;
  }

  uint     m_row_count;         /* The number of rows added to the event */

protected:
  /* 
     The constructors are protected since you're supposed to inherit
     this class, not create instances of this class.
  */
#ifdef MYSQL_SERVER
  Rows_log_event(THD*, TABLE*, ulong table_id, 
		 MY_BITMAP const *cols, bool is_transactional);
#endif
  Rows_log_event(const char *row_data, uint event_len, 
		 Log_event_type event_type,
		 const Format_description_log_event *description_event);

#ifdef MYSQL_CLIENT
  void print_helper(FILE *, PRINT_EVENT_INFO *, char const *const name);
#endif

#ifdef MYSQL_SERVER
  virtual int do_add_row_data(uchar *data, size_t length);
#endif

#ifdef MYSQL_SERVER
  TABLE *m_table;		/* The table the rows belong to */
#endif
  ulong       m_table_id;	/* Table ID */
  MY_BITMAP   m_cols;		/* Bitmap denoting columns available */
  ulong       m_width;          /* The width of the columns bitmap */
  /*
    Bitmap for columns available in the after image, if present. These
    fields are only available for Update_rows events. Observe that the
    width of both the before image COLS vector and the after image
    COLS vector is the same: the number of columns of the table on the
    master.
  */
  MY_BITMAP   m_cols_ai;

  ulong       m_master_reclength; /* Length of record on master side */

  /* Bit buffers in the same memory as the class */
  uint32    m_bitbuf[128/(sizeof(uint32)*8)];
  uint32    m_bitbuf_ai[128/(sizeof(uint32)*8)];

  uchar    *m_rows_buf;		/* The rows in packed format */
  uchar    *m_rows_cur;		/* One-after the end of the data */
  uchar    *m_rows_end;		/* One-after the end of the allocated space */

  flag_set m_flags;		/* Flags for row-level events */

  /* helper functions */

#if defined(MYSQL_SERVER) && defined(HAVE_REPLICATION)
  const uchar *m_curr_row;     /* Start of the row being processed */
  const uchar *m_curr_row_end; /* One-after the end of the current row */
  uchar    *m_key;      /* Buffer to keep key value during searches */

  int find_row(const Relay_log_info *const);
  int write_row(const Relay_log_info *const, const bool);

  // Unpack the current row into m_table->record[0]
  int unpack_current_row(const Relay_log_info *const rli,
                         MY_BITMAP const *cols)
  { 
    DBUG_ASSERT(m_table);

    ASSERT_OR_RETURN_ERROR(m_curr_row <= m_rows_end, HA_ERR_CORRUPT_EVENT);
    int const result= ::unpack_row(rli, m_table, m_width, m_curr_row, cols,
                                   &m_curr_row_end, &m_master_reclength);
    if (m_curr_row_end > m_rows_end)
      my_error(ER_SLAVE_CORRUPT_EVENT, MYF(0));
    ASSERT_OR_RETURN_ERROR(m_curr_row_end <= m_rows_end, HA_ERR_CORRUPT_EVENT);
    return result;
  }
#endif

private:

#if defined(MYSQL_SERVER) && defined(HAVE_REPLICATION)
  virtual int do_apply_event(Relay_log_info const *rli);
  virtual int do_update_pos(Relay_log_info *rli);
  virtual enum_skip_reason do_shall_skip(Relay_log_info *rli);

  /*
    Primitive to prepare for a sequence of row executions.

    DESCRIPTION

      Before doing a sequence of do_prepare_row() and do_exec_row()
      calls, this member function should be called to prepare for the
      entire sequence. Typically, this member function will allocate
      space for any buffers that are needed for the two member
      functions mentioned above.

    RETURN VALUE

      The member function will return 0 if all went OK, or a non-zero
      error code otherwise.
  */
  virtual 
  int do_before_row_operations(const Slave_reporting_capability *const log) = 0;

  /*
    Primitive to clean up after a sequence of row executions.

    DESCRIPTION
    
      After doing a sequence of do_prepare_row() and do_exec_row(),
      this member function should be called to clean up and release
      any allocated buffers.
      
      The error argument, if non-zero, indicates an error which happened during
      row processing before this function was called. In this case, even if 
      function is successful, it should return the error code given in the argument.
  */
  virtual 
  int do_after_row_operations(const Slave_reporting_capability *const log,
                              int error) = 0;

  /*
    Primitive to do the actual execution necessary for a row.

    DESCRIPTION
      The member function will do the actual execution needed to handle a row.
      The row is located at m_curr_row. When the function returns, 
      m_curr_row_end should point at the next row (one byte after the end
      of the current row).    

    RETURN VALUE
      0 if execution succeeded, 1 if execution failed.
      
  */
  virtual int do_exec_row(const Relay_log_info *const rli) = 0;
#endif /* defined(MYSQL_SERVER) && defined(HAVE_REPLICATION) */

  friend class Old_rows_log_event;
};

/**
  @class Write_rows_log_event

  Log row insertions and updates. The event contain several
  insert/update rows for a table. Note that each event contains only
  rows for one table.

  @section Write_rows_log_event_binary_format Binary Format
*/
class Write_rows_log_event : public Rows_log_event
{
public:
  enum 
  {
    /* Support interface to THD::binlog_prepare_pending_rows_event */
    TYPE_CODE = WRITE_ROWS_EVENT
  };

#if defined(MYSQL_SERVER)
  Write_rows_log_event(THD*, TABLE*, ulong table_id, 
		       bool is_transactional);
#endif
#ifdef HAVE_REPLICATION
  Write_rows_log_event(const char *buf, uint event_len, 
                       const Format_description_log_event *description_event);
#endif
#if defined(MYSQL_SERVER) 
  static bool binlog_row_logging_function(THD *thd, TABLE *table,
                                          bool is_transactional,
                                          const uchar *before_record
                                          __attribute__((unused)),
                                          const uchar *after_record)
  {
    return thd->binlog_write_row(table, is_transactional,
                                 after_record);
  }
#endif

private:
  virtual Log_event_type get_type_code() { return (Log_event_type)TYPE_CODE; }

#ifdef MYSQL_CLIENT
  void print(FILE *file, PRINT_EVENT_INFO *print_event_info);
#endif

#if defined(MYSQL_SERVER) && defined(HAVE_REPLICATION)
  virtual int do_before_row_operations(const Slave_reporting_capability *const);
  virtual int do_after_row_operations(const Slave_reporting_capability *const,int);
  virtual int do_exec_row(const Relay_log_info *const);
#endif
};


/**
  @class Update_rows_log_event

  Log row updates with a before image. The event contain several
  update rows for a table. Note that each event contains only rows for
  one table.

  Also note that the row data consists of pairs of row data: one row
  for the old data and one row for the new data.

  @section Update_rows_log_event_binary_format Binary Format
*/
class Update_rows_log_event : public Rows_log_event
{
public:
  enum 
  {
    /* Support interface to THD::binlog_prepare_pending_rows_event */
    TYPE_CODE = UPDATE_ROWS_EVENT
  };

#ifdef MYSQL_SERVER
  Update_rows_log_event(THD*, TABLE*, ulong table_id,
			MY_BITMAP const *cols_bi,
			MY_BITMAP const *cols_ai,
                        bool is_transactional);

  Update_rows_log_event(THD*, TABLE*, ulong table_id,
                        bool is_transactional);

  void init(MY_BITMAP const *cols);
#endif

  virtual ~Update_rows_log_event();

#ifdef HAVE_REPLICATION
  Update_rows_log_event(const char *buf, uint event_len, 
			const Format_description_log_event *description_event);
#endif

#ifdef MYSQL_SERVER
  static bool binlog_row_logging_function(THD *thd, TABLE *table,
                                          bool is_transactional,
                                          const uchar *before_record,
                                          const uchar *after_record)
  {
    return thd->binlog_update_row(table, is_transactional,
                                  before_record, after_record);
  }
#endif

  virtual bool is_valid() const
  {
    return Rows_log_event::is_valid() && m_cols_ai.bitmap;
  }

protected:
  virtual Log_event_type get_type_code() { return (Log_event_type)TYPE_CODE; }

#ifdef MYSQL_CLIENT
  void print(FILE *file, PRINT_EVENT_INFO *print_event_info);
#endif

#if defined(MYSQL_SERVER) && defined(HAVE_REPLICATION)
  virtual int do_before_row_operations(const Slave_reporting_capability *const);
  virtual int do_after_row_operations(const Slave_reporting_capability *const,int);
  virtual int do_exec_row(const Relay_log_info *const);
#endif /* defined(MYSQL_SERVER) && defined(HAVE_REPLICATION) */
};

/**
  @class Delete_rows_log_event

  Log row deletions. The event contain several delete rows for a
  table. Note that each event contains only rows for one table.

  RESPONSIBILITIES

    - Act as a container for rows that has been deleted on the master
      and should be deleted on the slave. 

  COLLABORATION

    Row_writer
      Create the event and add rows to the event.
    Row_reader
      Extract the rows from the event.

  @section Delete_rows_log_event_binary_format Binary Format
*/
class Delete_rows_log_event : public Rows_log_event
{
public:
  enum 
  {
    /* Support interface to THD::binlog_prepare_pending_rows_event */
    TYPE_CODE = DELETE_ROWS_EVENT
  };

#ifdef MYSQL_SERVER
  Delete_rows_log_event(THD*, TABLE*, ulong, 
			bool is_transactional);
#endif
#ifdef HAVE_REPLICATION
  Delete_rows_log_event(const char *buf, uint event_len, 
			const Format_description_log_event *description_event);
#endif
#ifdef MYSQL_SERVER
  static bool binlog_row_logging_function(THD *thd, TABLE *table,
                                          bool is_transactional,
                                          const uchar *before_record,
                                          const uchar *after_record
                                          __attribute__((unused)))
  {
    return thd->binlog_delete_row(table, is_transactional,
                                  before_record);
  }
#endif
  
protected:
  virtual Log_event_type get_type_code() { return (Log_event_type)TYPE_CODE; }

#ifdef MYSQL_CLIENT
  void print(FILE *file, PRINT_EVENT_INFO *print_event_info);
#endif

#if defined(MYSQL_SERVER) && defined(HAVE_REPLICATION)
  virtual int do_before_row_operations(const Slave_reporting_capability *const);
  virtual int do_after_row_operations(const Slave_reporting_capability *const,int);
  virtual int do_exec_row(const Relay_log_info *const);
#endif
};


#include "log_event_old.h"

/**
  @class Incident_log_event

   Class representing an incident, an occurance out of the ordinary,
   that happened on the master.

   The event is used to inform the slave that something out of the
   ordinary happened on the master that might cause the database to be
   in an inconsistent state.

   <table id="IncidentFormat">
   <caption>Incident event format</caption>
   <tr>
     <th>Symbol</th>
     <th>Format</th>
     <th>Description</th>
   </tr>
   <tr>
     <td>INCIDENT</td>
     <td align="right">2</td>
     <td>Incident number as an unsigned integer</td>
   </tr>
   <tr>
     <td>MSGLEN</td>
     <td align="right">1</td>
     <td>Message length as an unsigned integer</td>
   </tr>
   <tr>
     <td>MESSAGE</td>
     <td align="right">MSGLEN</td>
     <td>The message, if present. Not null terminated.</td>
   </tr>
   </table>

  @section Delete_rows_log_event_binary_format Binary Format
*/
class Incident_log_event : public Log_event {
public:
#ifdef MYSQL_SERVER
  Incident_log_event(THD *thd_arg, Incident incident)
    : Log_event(thd_arg, LOG_EVENT_NO_FILTER_F, Log_event::EVENT_NO_CACHE,
                Log_event::EVENT_IMMEDIATE_LOGGING), m_incident(incident)
  {
    DBUG_ENTER("Incident_log_event::Incident_log_event");
    DBUG_PRINT("enter", ("m_incident: %d", m_incident));
    m_message.str= NULL;                    /* Just as a precaution */
    m_message.length= 0;
    DBUG_VOID_RETURN;
  }

  Incident_log_event(THD *thd_arg, Incident incident, LEX_STRING const msg)
    : Log_event(thd_arg, LOG_EVENT_NO_FILTER_F,
                Log_event::EVENT_NO_CACHE,
                Log_event::EVENT_IMMEDIATE_LOGGING), m_incident(incident)
  {
    DBUG_ENTER("Incident_log_event::Incident_log_event");
    DBUG_PRINT("enter", ("m_incident: %d", m_incident));
    m_message.str= NULL;
    m_message.length= 0;
    if (!(m_message.str= (char*) my_malloc(msg.length+1, MYF(MY_WME))))
    {
      /* Mark this event invalid */
      m_incident= INCIDENT_NONE;
      DBUG_VOID_RETURN;
    }
    strmake(m_message.str, msg.str, msg.length);
    m_message.length= msg.length;
    DBUG_VOID_RETURN;
  }
#endif

#ifdef MYSQL_SERVER
  void pack_info(Protocol*);
#endif

  Incident_log_event(const char *buf, uint event_len,
                     const Format_description_log_event *descr_event);

  virtual ~Incident_log_event();

#ifdef MYSQL_CLIENT
  virtual void print(FILE *file, PRINT_EVENT_INFO *print_event_info);
#endif

#if defined(MYSQL_SERVER) && defined(HAVE_REPLICATION)
  virtual int do_apply_event(Relay_log_info const *rli);
#endif

  virtual bool write_data_header(IO_CACHE *file);
  virtual bool write_data_body(IO_CACHE *file);

  virtual Log_event_type get_type_code() { return INCIDENT_EVENT; }

  virtual bool is_valid() const
  {
    return m_incident > INCIDENT_NONE && m_incident < INCIDENT_COUNT;
  }
  virtual int get_data_size() {
    return INCIDENT_HEADER_LEN + 1 + (uint) m_message.length;
  }

private:
  const char *description() const;

  Incident m_incident;
  LEX_STRING m_message;
};


/**
  @class Ignorable_log_event

  Base class for ignorable log events. Events deriving from
  this class can be safely ignored by slaves that cannot
  recognize them. Newer slaves, will be able to read and
  handle them. This has been designed to be an open-ended
  architecture, so adding new derived events shall not harm
  the old slaves that support ignorable log event mechanism
  (they will just ignore unrecognized ignorable events).

  @note The only thing that makes an event ignorable is that it has
  the LOG_EVENT_IGNORABLE_F flag set.  It is not strictly necessary
  that ignorable event types derive from Ignorable_log_event; they may
  just as well derive from Log_event and pass LOG_EVENT_IGNORABLE_F as
  argument to the Log_event constructor.
**/
class Ignorable_log_event : public Log_event {
public:
#ifndef MYSQL_CLIENT
  Ignorable_log_event(THD *thd_arg)
      : Log_event(thd_arg, LOG_EVENT_IGNORABLE_F, 
                  Log_event::EVENT_STMT_CACHE,
                  Log_event::EVENT_NORMAL_LOGGING)
  {
    DBUG_ENTER("Ignorable_log_event::Ignorable_log_event");
    DBUG_VOID_RETURN;
  }
#endif

  Ignorable_log_event(const char *buf,
                      const Format_description_log_event *descr_event);
  virtual ~Ignorable_log_event();

#ifndef MYSQL_CLIENT
  void pack_info(Protocol*);
#endif

#ifdef MYSQL_CLIENT
  virtual void print(FILE *file, PRINT_EVENT_INFO *print_event_info);
#endif

  virtual Log_event_type get_type_code() { return IGNORABLE_LOG_EVENT; }

  virtual bool is_valid() const { return 1; }

  virtual int get_data_size() { return IGNORABLE_HEADER_LEN; }
};


class Rows_query_log_event : public Ignorable_log_event {
public:
#ifndef MYSQL_CLIENT
  Rows_query_log_event(THD *thd_arg, const char * query, ulong query_len)
    : Ignorable_log_event(thd_arg)
  {
    DBUG_ENTER("Rows_query_log_event::Rows_query_log_event");
    if (!(m_rows_query= (char*) my_malloc(query_len + 1, MYF(MY_WME))))
      return;
    my_snprintf(m_rows_query, query_len + 1, "%s", query);
    DBUG_PRINT("enter", ("%s", m_rows_query));
    DBUG_VOID_RETURN;
  }
#endif

#ifndef MYSQL_CLIENT
  void pack_info(Protocol*);
#endif

  Rows_query_log_event(const char *buf, uint event_len,
                     const Format_description_log_event *descr_event);

  virtual ~Rows_query_log_event();

#ifdef MYSQL_CLIENT
  virtual void print(FILE *file, PRINT_EVENT_INFO *print_event_info);
#endif
  virtual bool write_data_body(IO_CACHE *file);

  virtual Log_event_type get_type_code() { return ROWS_QUERY_LOG_EVENT; }

  virtual int get_data_size()
  {
    return IGNORABLE_HEADER_LEN + 1 + (uint) strlen(m_rows_query);
  }
#if defined(MYSQL_SERVER) && defined(HAVE_REPLICATION)
  virtual int do_apply_event(Relay_log_info const *rli);
#endif

private:

  char * m_rows_query;
};



static inline bool copy_event_cache_to_file_and_reinit(IO_CACHE *cache,
                                                       FILE *file)
{
  return         
    my_b_copy_to_file(cache, file) ||
    reinit_io_cache(cache, WRITE_CACHE, 0, FALSE, TRUE);
}

#ifdef MYSQL_SERVER
/*****************************************************************************

  Heartbeat Log Event class

  Replication event to ensure to slave that master is alive.
  The event is originated by master's dump thread and sent straight to
  slave without being logged. Slave itself does not store it in relay log
  but rather uses a data for immediate checks and throws away the event.

  Two members of the class log_ident and Log_event::log_pos comprise 
  @see the event_coordinates instance. The coordinates that a heartbeat
  instance carries correspond to the last event master has sent from
  its binlog.

 ****************************************************************************/
class Heartbeat_log_event: public Log_event
{
public:
  Heartbeat_log_event(const char* buf, uint event_len,
                      const Format_description_log_event* description_event);
  Log_event_type get_type_code() { return HEARTBEAT_LOG_EVENT; }
  bool is_valid() const
    {
      return (log_ident != NULL &&
              log_pos >= BIN_LOG_HEADER_SIZE);
    }
  const char * get_log_ident() { return log_ident; }
  uint get_ident_len() { return ident_len; }
  
private:
  const char* log_ident;
  uint ident_len;
};
#endif

int append_query_string(const CHARSET_INFO *csinfo,
                        String const *from, String *to);
bool sqlcom_can_generate_row_events(const THD *thd);
bool event_checksum_test(uchar *buf, ulong event_len, uint8 alg);
uint8 get_checksum_alg(const char* buf, ulong len);
extern TYPELIB binlog_checksum_typelib;

#ifdef HAVE_GTID
class Gtid_log_event : public Log_event {
public:
#ifndef MYSQL_CLIENT
  Gtid_log_event(THD *thd_arg, const Gtid_specification *spec);
  Gtid_log_event(THD *thd_arg);
#endif

#ifndef MYSQL_CLIENT
  void pack_info(Protocol*);
#endif

  Gtid_log_event(const char *buffer, uint event_len,
                 const Format_description_log_event *descr_event);

  virtual ~Gtid_log_event();

  Log_event_type get_type_code()
  {
    DBUG_ENTER("Gtid_log_event::get_type_code()");
    Log_event_type ret= (spec.type == ANONYMOUS_GROUP ?
                         ANONYMOUS_GTID_LOG_EVENT : GTID_LOG_EVENT);
    DBUG_PRINT("info", ("code=%d=%s", ret, get_type_str(ret)));
    DBUG_RETURN(ret);
  }

  int get_data_size() { return POST_HEADER_LENGTH; }

  size_t to_string(char *buf) const;
#ifdef MYSQL_CLIENT
  void print(FILE *file, PRINT_EVENT_INFO *print_event_info);
#endif
#ifdef MYSQL_SERVER
  bool write_data_header(IO_CACHE *file);
#endif

#if defined(MYSQL_SERVER) && defined(HAVE_REPLICATION)
  int do_apply_event(Relay_log_info const *rli);
#endif

  bool is_valid() const { return spec.type != INVALID_GROUP; }

  enum_group_type get_type() const { return spec.type; }

  const rpl_sid* get_sid() const { return &sid; }

  rpl_sidno get_sidno() const { return spec.gtid.sidno; }

  rpl_gno get_gno() const { return spec.gtid.gno; }

  bool get_commit_flag() const { return commit_flag; }

private:
  static const char *SET_STRING_PREFIX;
  static const size_t SET_STRING_PREFIX_LENGTH= 26; // strlen(SET_STRING_PREFIX)
  static const size_t MAX_SET_STRING_LENGTH= SET_STRING_PREFIX_LENGTH +
    rpl_sid::TEXT_LENGTH + 1 + MAX_GNO_TEXT_LENGTH + 1;

  static const int ENCODED_FLAG_LENGTH= 1;
  static const int ENCODED_SID_LENGTH= rpl_sid::BYTE_LENGTH;
  static const int ENCODED_GNO_LENGTH= 8;

public:
  static const int POST_HEADER_LENGTH=
    ENCODED_FLAG_LENGTH + ENCODED_SID_LENGTH + ENCODED_GNO_LENGTH;

private:
  Gtid_specification spec;
  rpl_sid sid;
  bool commit_flag;
};


class Previous_gtids_log_event : public Ignorable_log_event {
public:
#ifndef MYSQL_CLIENT
<<<<<<< HEAD
  Previous_gtids_log_event(THD* thd_arg, MYSQL_BIN_LOG* log);
=======
  GtidSet_log_event(THD* thd_arg, Sid_map* sid_map,
                    const GTID_set* grp_set);
>>>>>>> 631c2439
#endif

#ifndef MYSQL_CLIENT
  void pack_info(Protocol*);
#endif

<<<<<<< HEAD
  Previous_gtids_log_event(const char *buffer, uint event_len,
                           const Format_description_log_event *descr_event);

  virtual ~Previous_gtids_log_event();
=======
  GtidSet_log_event(const char *buffer, uint event_len,
                    const Format_description_log_event *descr_event);
  virtual ~GtidSet_log_event();
>>>>>>> 631c2439

  Log_event_type get_type_code() { return PREVIOUS_GTIDS_LOG_EVENT; }

  bool is_valid() const { return encoded_buf != NULL || gtid_set_inited; }
  int get_data_size()
  {
    if (encoded_length == 0)
      encoded_length= gtid_set.get_encoded_length();
    return encoded_length;
  }

<<<<<<< HEAD
  Gtid_set* get_group_representation(Gtid_state* grp_state, Sid_map* sid_map);
=======
  char* get_string_representation(size_t *dst_size);
  static GTID_set* get_group_rep(Sid_map* sid_map_arg,
                                 const uchar* encoded_buffer_arg);
  static GTID_set* get_group_rep(Sid_map* sid_map_arg,
                                 const uchar* encoded_buffer_arg,
                                 uint64 nsids_arg);
  GTID_set* get_group_rep(Sid_map* sid_map_arg);

>>>>>>> 631c2439
#ifdef MYSQL_CLIENT
  void print(FILE *file, PRINT_EVENT_INFO *print_event_info);
#endif
#ifdef MYSQL_SERVER
  bool write_data_body(IO_CACHE *file);
#endif

  /// Return the encoded buffer, or NULL on error.
  const uchar *get_buf();
  /// Return the Gtid_set, or NULL on error
  const Gtid_set *get_set();
  /**
    Return the formatted string, or NULL on error.

    The string is allocated using my_malloc and it is the
    responsibility of the caller to free it.
  */
  char *get_str(size_t *length= NULL);

#if defined(MYSQL_SERVER) && defined(HAVE_REPLICATION)
  int do_apply_event(Relay_log_info const *rli);
#endif

  static const int GTID_SID_INFO_LEN= 16;

  static const int GTID_GNO_INFO_LEN= 8;

  static const int GTID_NTH_INFO_LEN= 8;

  static const int GTID_SID_STRING_INFO_LEN= 64;

  static const int GTID_GNO_STRING_INFO_LEN= 32;

  const uchar* get_encoded_buffer() const { return encoded_buffer; }
private:
  // Sets the internal Gtid_set from the given buffer.
  void get_set_from_buf(const uchar *buf, size_t length);
  // Sets the internal char* buffer from the given Gtid_set.
  void get_buf_from_set(const Gtid_set *set);

  uchar* encoded_buf; 
  size_t encoded_length;
  Gtid_set gtid_set;
  bool gtid_set_inited;
};
#endif

/**
  @} (end of group Replication)
*/

#endif /* _log_event_h */<|MERGE_RESOLUTION|>--- conflicted
+++ resolved
@@ -4621,28 +4621,16 @@
 class Previous_gtids_log_event : public Ignorable_log_event {
 public:
 #ifndef MYSQL_CLIENT
-<<<<<<< HEAD
-  Previous_gtids_log_event(THD* thd_arg, MYSQL_BIN_LOG* log);
-=======
-  GtidSet_log_event(THD* thd_arg, Sid_map* sid_map,
-                    const GTID_set* grp_set);
->>>>>>> 631c2439
+  Previous_gtids_log_event(THD* thd_arg, const Gtid_set *set);
 #endif
 
 #ifndef MYSQL_CLIENT
   void pack_info(Protocol*);
 #endif
 
-<<<<<<< HEAD
   Previous_gtids_log_event(const char *buffer, uint event_len,
                            const Format_description_log_event *descr_event);
-
   virtual ~Previous_gtids_log_event();
-=======
-  GtidSet_log_event(const char *buffer, uint event_len,
-                    const Format_description_log_event *descr_event);
-  virtual ~GtidSet_log_event();
->>>>>>> 631c2439
 
   Log_event_type get_type_code() { return PREVIOUS_GTIDS_LOG_EVENT; }
 
@@ -4654,18 +4642,6 @@
     return encoded_length;
   }
 
-<<<<<<< HEAD
-  Gtid_set* get_group_representation(Gtid_state* grp_state, Sid_map* sid_map);
-=======
-  char* get_string_representation(size_t *dst_size);
-  static GTID_set* get_group_rep(Sid_map* sid_map_arg,
-                                 const uchar* encoded_buffer_arg);
-  static GTID_set* get_group_rep(Sid_map* sid_map_arg,
-                                 const uchar* encoded_buffer_arg,
-                                 uint64 nsids_arg);
-  GTID_set* get_group_rep(Sid_map* sid_map_arg);
-
->>>>>>> 631c2439
 #ifdef MYSQL_CLIENT
   void print(FILE *file, PRINT_EVENT_INFO *print_event_info);
 #endif
@@ -4699,7 +4675,7 @@
 
   static const int GTID_GNO_STRING_INFO_LEN= 32;
 
-  const uchar* get_encoded_buffer() const { return encoded_buffer; }
+  //const uchar* get_encoded_buffer() const { return encoded_buffer; }todo:remove this line/sven
 private:
   // Sets the internal Gtid_set from the given buffer.
   void get_set_from_buf(const uchar *buf, size_t length);
