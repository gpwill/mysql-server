/*
   Copyright (c) 2005, 2017, Oracle and/or its affiliates. All rights reserved.

   This program is free software; you can redistribute it and/or
   modify it under the terms of the GNU General Public License
   as published by the Free Software Foundation; version 2 of
   the License.

   This program is distributed in the hope that it will be useful,
   but WITHOUT ANY WARRANTY; without even the implied warranty of
   MERCHANTABILITY or FITNESS FOR A PARTICULAR PURPOSE. See the
   GNU General Public License for more details.

   You should have received a copy of the GNU General Public License
   along with this program; if not, write to the Free Software
   Foundation, Inc., 51 Franklin St, Fifth Floor, Boston, MA 02110-1301  USA
*/

#include <fcntl.h>
#include <limits.h>
#include <stdarg.h>

#include "auth_common.h"
#include "binary_log_types.h"
#include "binlog_event.h"
#include "derror.h"
#include "discrete_interval.h"
#include "field.h"
#include "key.h"                             // key_rec_cmp
#include "lex_string.h"
#include "log.h"
#include "m_ctype.h"
#include "m_string.h"
#include "my_bitmap.h"
#include "my_byteorder.h"
#include "my_compiler.h"
#include "my_dbug.h"
#include "my_io.h"
#include "my_macros.h"
#include "my_psi_config.h"
#include "my_sqlcommand.h"
#include "myisam.h"                          // MI_MAX_MSG_BUF
#include "mysql/plugin.h"
#include "mysql/psi/mysql_memory.h"
#include "mysql/psi/psi_base.h"
#include "mysql/psi/psi_memory.h"
#include "mysql/psi/psi_mutex.h"
#include "mysql/service_locking.h"
#include "mysql/service_my_snprintf.h"
#include "mysql/service_mysql_alloc.h"
#include "mysql_com.h"
#include "partition_element.h"
#include "partition_handler.h"
#include "partition_info.h"                  // NOT_A_PARTITION_ID
#include "protocol.h"
#include "set_var.h"
#include "sql_alter.h"
#include "sql_class.h"                       // THD
#include "sql_const.h"
#include "sql_lex.h"
#include "sql_list.h"
#include "sql_partition.h"          // LIST_PART_ENTRY, part_id_range
#include "sql_plugin_ref.h"
#include "sql_security_ctx.h"
#include "sql_string.h"
#include "system_variables.h"
#include "table.h"                           // TABLE_SHARE
#include "template_utils.h"
#include "thr_malloc.h"
#include "thr_mutex.h"

// In sql_class.cc:
int thd_binlog_format(const MYSQL_THD thd);

/** operation names for the enum_part_operation. */
static const char *opt_op_name[]= {"optimize", "analyze", "check", "repair",
                                   "assign_to_keycache", "preload_keys"};

static PSI_memory_key key_memory_Partition_share;
static PSI_memory_key key_memory_partition_sort_buffer;
static PSI_memory_key key_memory_Partition_admin;
#ifdef HAVE_PSI_INTERFACE
PSI_mutex_key key_partition_auto_inc_mutex;
static PSI_memory_info all_partitioning_memory[]=
{
  { &key_memory_Partition_share, "Partition_share", 0},
  { &key_memory_partition_sort_buffer, "partition_sort_buffer", 0},
  { &key_memory_Partition_admin, "Partition_admin", 0}
};
static PSI_mutex_info all_partitioning_mutex[]=
{
  { &key_partition_auto_inc_mutex, "Partiton_share::auto_inc_mutex", 0, 0}
};
#endif

void partitioning_init()
{
#ifdef HAVE_PSI_INTERFACE
  int count;
  count= static_cast<int>(array_elements(all_partitioning_memory));
  mysql_memory_register("sql", all_partitioning_memory, count);
  count= static_cast<int>(array_elements(all_partitioning_mutex));
  mysql_mutex_register("sql", all_partitioning_mutex, count);
#endif
}


/*
  Implementation of Partition_share class.
*/

Partition_share::Partition_share()
  : auto_inc_initialized(false),
  auto_inc_mutex(NULL), next_auto_inc_val(0),
  partition_names(NULL)
{}

Partition_share::~Partition_share()
{
  if (auto_inc_mutex)
  {
    mysql_mutex_destroy(auto_inc_mutex);
    my_free(auto_inc_mutex);
  }
  if (partition_names)
  {
    my_free(partition_names);
  }
}


/**
  Initialize auto increment mutex in share.

  @return Operation status.
    @retval true  Failure (out of memory).
    @retval false Success.
*/

bool Partition_share::
init_auto_inc_mutex(TABLE_SHARE *table_share MY_ATTRIBUTE((unused)))
{
  DBUG_ENTER("Partition_share::init_auto_inc_mutex");
  DBUG_ASSERT(!auto_inc_mutex);
#ifndef DBUG_OFF
  if (table_share->tmp_table == NO_TMP_TABLE)
  {
    mysql_mutex_assert_owner(&table_share->LOCK_ha_data);
  }
#endif /* DBUG_OFF */
  auto_inc_mutex= static_cast<mysql_mutex_t*>(my_malloc(
                                              key_memory_Partition_share,
                                              sizeof(*auto_inc_mutex),
                                              MYF(MY_WME)));
  if (!auto_inc_mutex)
  {
    DBUG_RETURN(true);
  }
  mysql_mutex_init(key_partition_auto_inc_mutex,
                   auto_inc_mutex,
                   MY_MUTEX_INIT_FAST);
  DBUG_RETURN(false);
}


/**
  Release reserved auto increment values not used.
  @param thd             Thread.
  @param table_share     Table Share
  @param next_insert_id  Next insert id (first non used auto inc value).
  @param max_reserved    End of reserved auto inc range.
*/
void Partition_share::
release_auto_inc_if_possible(THD *thd,
                             TABLE_SHARE *table_share MY_ATTRIBUTE((unused)),
                             const ulonglong next_insert_id,
                             const ulonglong max_reserved)
{
  DBUG_ASSERT(auto_inc_mutex);

#ifndef DBUG_OFF
  if (table_share->tmp_table == NO_TMP_TABLE)
  {
    mysql_mutex_assert_owner(auto_inc_mutex);
  }
#endif /* DBUG_OFF */

  /*
    If the current auto_increment values is lower than the reserved value (1)
    and the reserved value was reserved by this thread (2), then we can
    lower the reserved value.
    However, we cannot lower the value if there are forced/non generated
    values from 'SET INSERT_ID = forced_val' (3). */
  if (next_insert_id < next_auto_inc_val &&                       // (1)
      max_reserved >= next_auto_inc_val &&                        // (2)
      thd->auto_inc_intervals_forced.maximum() < next_insert_id)  // (3)
  {
    next_auto_inc_val= next_insert_id;
  }
}


/**
  Populate the partition_name_hash in part_share.
*/

bool Partition_share::populate_partition_name_hash(partition_info *part_info)
{
  uint tot_names;
  uint num_subparts= part_info->num_subparts;
  DBUG_ENTER("Partition_share::populate_partition_name_hash");
  DBUG_ASSERT(!part_info->is_sub_partitioned() || num_subparts);

  if (num_subparts == 0)
  {
    num_subparts= 1;
  }

  /*
    TABLE_SHARE::LOCK_ha_data must been locked before calling this function.
    This ensures only one thread/table instance will execute this.
  */

#ifndef DBUG_OFF
  if (part_info->table->s->tmp_table == NO_TMP_TABLE)
  {
    mysql_mutex_assert_owner(&part_info->table->s->LOCK_ha_data);
  }
#endif
  if (partition_name_hash != nullptr)
  {
    DBUG_RETURN(false);
  }
  tot_names= part_info->num_parts;
  if (part_info->is_sub_partitioned())
  {
    tot_names+= part_info->num_parts * num_subparts;
  }
  partition_names= static_cast<const uchar**>(my_malloc(
                                              key_memory_Partition_share,
                                              part_info->get_tot_partitions() *
                                                sizeof(*partition_names),
                                              MYF(MY_WME)));
  if (!partition_names)
  {
    DBUG_RETURN(true);
  }
  partition_name_hash.reset
    (new collation_unordered_map<std::string, unique_ptr_my_free<PART_NAME_DEF>>
       (system_charset_info, key_memory_Partition_share));

  List_iterator<partition_element> part_it(part_info->partitions);
  uint i= 0;
  do
  {
    partition_element *part_elem= part_it++;
    DBUG_ASSERT(part_elem->part_state == PART_NORMAL);
    if (part_elem->part_state == PART_NORMAL)
    {
      if (insert_partition_name_in_hash(part_elem->partition_name,
                                        i * num_subparts,
                                        false))
        goto err;
      if (part_info->is_sub_partitioned())
      {
        List_iterator<partition_element>
                                    subpart_it(part_elem->subpartitions);
        partition_element *sub_elem;
        uint j= 0;
        do
        {
          sub_elem= subpart_it++;
          if (insert_partition_name_in_hash(sub_elem->partition_name,
                                            i * num_subparts + j, true))
            goto err;

        } while (++j < num_subparts);
      }
    }
  } while (++i < part_info->num_parts);

  for (const auto &key_and_value : *partition_name_hash)
  {
    PART_NAME_DEF *part_def= key_and_value.second.get();
    if (part_def->is_subpart == part_info->is_sub_partitioned())
    {
      partition_names[part_def->part_id]= part_def->partition_name;
    }
  }

  DBUG_RETURN(false);
err:
  partition_name_hash.reset();
  my_free(partition_names);
  partition_names= NULL;

  DBUG_RETURN(true);
}


/**
  Insert a partition name in the partition_name_hash.

  @param name        Name of partition
  @param part_id     Partition id (number)
  @param is_subpart  Set if the name belongs to a subpartition

  @return Operation status
    @retval true   Failure
    @retval false  Success
*/

bool Partition_share::insert_partition_name_in_hash(const char *name,
                                                    uint part_id,
                                                    bool is_subpart)
{
  PART_NAME_DEF *part_def;
  char *part_name;
  uint part_name_length;
  DBUG_ENTER("Partition_share::insert_partition_name_in_hash");
  /*
    Calculate and store the length here, to avoid doing it when
    searching the hash.
  */
  part_name_length= static_cast<uint>(strlen(name));
  /*
    Must use memory that lives as long as table_share.
    Freed in the Partition_share destructor.
    Since we use my_multi_malloc, then my_free(part_def) will also free
    part_name, as a part of my_hash_free.
  */
  if (!my_multi_malloc(key_memory_Partition_share,
                       MY_WME,
                       &part_def, sizeof(PART_NAME_DEF),
                       &part_name, part_name_length + 1,
                       NULL))
  {
    DBUG_RETURN(true);
  }
  memcpy(part_name, name, part_name_length + 1);
  part_def->partition_name= pointer_cast<uchar *>(part_name);
  part_def->length= part_name_length;
  part_def->part_id= part_id;
  part_def->is_subpart= is_subpart;
  DBUG_RETURN(!partition_name_hash->emplace
               (part_name, unique_ptr_my_free<PART_NAME_DEF>(part_def)).second);
}


const char *Partition_share::get_partition_name(size_t part_id) const
{
  if (partition_names == NULL)
  {
    return NULL;
  }
  return reinterpret_cast<const char*>(partition_names[part_id]);
}


int Partition_handler::truncate_partition(dd::Table *table_def)
{
  handler *file= get_handler();
  if (!file)
  {
    return HA_ERR_WRONG_COMMAND;
  }
  DBUG_ASSERT(file->table_share->tmp_table != NO_TMP_TABLE ||
              file->m_lock_type == F_WRLCK);
  file->mark_trx_read_write();
  return truncate_partition_low(table_def);
}


int Partition_handler::exchange_partition(const char *partition_path,
                                          const char *swap_table_path,
                                          uint part_id,
                                          dd::Table *part_table_def,
                                          dd::Table *swap_table_def)
{
  handler *file= get_handler();
  if (!file)
  {
    return HA_ERR_WRONG_COMMAND;
  }
  DBUG_ASSERT(file->table_share->tmp_table != NO_TMP_TABLE ||
              file->m_lock_type != F_UNLCK);
  file->mark_trx_read_write();
  return exchange_partition_low(partition_path, swap_table_path, part_id,
                                part_table_def, swap_table_def);
}


/*
  Implementation of Partition_helper class.
*/
Partition_helper::Partition_helper(handler *main_handler)
  :
  m_handler(main_handler),
  m_part_info(),
  m_tot_parts(),
  m_last_part(),
  m_err_rec(),
  m_ordered(),
  m_ordered_scan_ongoing(),
  m_ordered_rec_buffer(),
  m_queue()
{}


Partition_helper::~Partition_helper()
{
  DBUG_ASSERT(m_ordered_rec_buffer == NULL);
  DBUG_ASSERT(m_key_not_found_partitions.bitmap == NULL);
}


/**
  Set partition info.

  To be called from Partition_handler.

  @param  part_info  Partition info to use.
  @param  early      True if called when part_info only created and parsed,
                     but not setup, checked or fixed.
  */
void Partition_helper::set_part_info_low(partition_info *part_info,
                                         bool early)
{
  /* 
    ha_partition will set m_tot_parts from the .par file during creating
    the new handler.
    And this call can be earlier than the partition_default_handling(),
    so get_tot_partitions() may return zero.
  */
  if (m_tot_parts == 0 &&
      (m_part_info == NULL || !early))
  {
    m_tot_parts= part_info->get_tot_partitions();
  }
  m_part_info= part_info;
  m_is_sub_partitioned= m_part_info->is_sub_partitioned();
}

/**
  Initialize the partitioning helper for use after the table is opened.

  @param part_share  Partitioning share (used for auto increment).

  @return Operation status.
    @retval false for success otherwise true.
*/

bool Partition_helper::open_partitioning(Partition_share *part_share)
{
  m_table= get_table();
  DBUG_ASSERT(m_part_info == m_table->part_info);
  m_part_share= part_share;
  m_tot_parts= m_part_info->get_tot_partitions();
  if (bitmap_init(&m_key_not_found_partitions, NULL, m_tot_parts, false))
  {
    return true;
  }
  bitmap_clear_all(&m_key_not_found_partitions);
  m_key_not_found= false;
  m_is_sub_partitioned= m_part_info->is_sub_partitioned();
  m_auto_increment_lock= false;
  m_auto_increment_safe_stmt_log_lock= false;
  m_pkey_is_clustered= m_handler->primary_key_is_clustered();
  m_part_spec.start_part= NOT_A_PARTITION_ID;
  m_part_spec.end_part= NOT_A_PARTITION_ID;
  m_index_scan_type= PARTITION_NO_INDEX_SCAN;
  m_start_key.key= NULL;
  m_start_key.length= 0;
  m_scan_value= 3;
  m_reverse_order= false;
  m_curr_key_info[0]= NULL;
  m_curr_key_info[1]= NULL;
  m_curr_key_info[2]= NULL;
  m_top_entry= NO_CURRENT_PART_ID;
  m_ref_usage= REF_NOT_USED;
  m_rec_length= m_table->s->reclength;
  return false;
}


void Partition_helper::close_partitioning()
{
  bitmap_free(&m_key_not_found_partitions);
  DBUG_ASSERT(!m_ordered_rec_buffer);
  destroy_record_priority_queue();
}


void Partition_helper::lock_auto_increment()
{
  /* lock already taken */
  if (m_auto_increment_safe_stmt_log_lock)
    return;
  DBUG_ASSERT(!m_auto_increment_lock);
  if(m_table->s->tmp_table == NO_TMP_TABLE)
  {
    m_auto_increment_lock= true;
    m_part_share->lock_auto_inc();
  }
}



/****************************************************************************
                MODULE change record
****************************************************************************/

/**
  Insert a row to the partitioned table.

  @param buf The row in MySQL Row Format.

  @return Operation status.
    @retval    0 Success
    @retval != 0 Error code
*/

int Partition_helper::ph_write_row(uchar *buf)
{
  uint32 part_id;
  int error;
  longlong func_value;
  bool have_auto_increment= m_table->next_number_field &&
                            buf == m_table->record[0];
  THD *thd= get_thd();
  sql_mode_t saved_sql_mode= thd->variables.sql_mode;
  bool saved_auto_inc_field_not_null= m_table->auto_increment_field_not_null;
#ifndef DBUG_OFF
  my_bitmap_map *old_map;
#endif /* DBUG_OFF */
  DBUG_ENTER("Partition_helper::ph_write_row");
  DBUG_ASSERT(buf == m_table->record[0]);

  /*
    If we have an auto_increment column and we are writing a changed row
    or a new row, then update the auto_increment value in the record.
  */
  if (have_auto_increment)
  {
    error= m_handler->update_auto_increment();

    /*
      If we have failed to set the auto-increment value for this row,
      it is highly likely that we will not be able to insert it into
      the correct partition. We must check and fail if neccessary.
    */
    if (error)
      DBUG_RETURN(error);

    /*
      Don't allow generation of auto_increment value the partitions handler.
      If a partitions handler would change the value, then it might not
      match the partition any longer.
      This can occur if 'SET INSERT_ID = 0; INSERT (NULL)',
      So allow this by adding 'MODE_NO_AUTO_VALUE_ON_ZERO' to sql_mode.
      The partitions handler::next_insert_id must always be 0. Otherwise
      we need to forward release_auto_increment, or reset it for all
      partitions.
    */
    if (m_table->next_number_field->val_int() == 0)
    {
      m_table->auto_increment_field_not_null= TRUE;
      thd->variables.sql_mode|= MODE_NO_AUTO_VALUE_ON_ZERO;
    }
  }

#ifndef DBUG_OFF
  /* Temporary mark the partitioning fields as readable. */
  old_map= dbug_tmp_use_all_columns(m_table, m_table->read_set);
#endif /* DBUG_OFF */

  error= m_part_info->get_partition_id(m_part_info, &part_id, &func_value);

#ifndef DBUG_OFF
  dbug_tmp_restore_column_map(m_table->read_set, old_map);
#endif /* DBUG_OFF */

  if (unlikely(error))
  {
    m_part_info->err_value= func_value;
    goto exit;
  }
  if (!m_part_info->is_partition_locked(part_id))
  {
    DBUG_PRINT("info", ("Write to non-locked partition %u (func_value: %ld)",
                        part_id, (long) func_value));
    error= HA_ERR_NOT_IN_LOCK_PARTITIONS;
    goto exit;
  }
  m_last_part= part_id;
  DBUG_PRINT("info", ("Insert in partition %d", part_id));

  error= write_row_in_part(part_id, buf);

  if (have_auto_increment && !m_table->s->next_number_keypart)
  {
    set_auto_increment_if_higher();
  }
exit:
  thd->variables.sql_mode= saved_sql_mode;
  m_table->auto_increment_field_not_null= saved_auto_inc_field_not_null;
  DBUG_RETURN(error);
}


/**
  Update an existing row in the partitioned table.

  Yes, update_row() does what you expect, it updates a row. old_data will
  have the previous row record in it, while new_data will have the newest
  data in it.
  Keep in mind that the server can do updates based on ordering if an
  ORDER BY clause was used. Consecutive ordering is not guaranteed.

  If the new record belongs to a different partition than the old record
  then it will be inserted into the new partition and deleted from the old.

  new_data is always record[0]
  old_data is always record[1]

  @param old_data  The old record in MySQL Row Format.
  @param new_data  The new record in MySQL Row Format.

  @return Operation status.
    @retval    0 Success
    @retval != 0 Error code
*/

int Partition_helper::ph_update_row(const uchar *old_data, uchar *new_data)
{
  uint32 new_part_id, old_part_id;
  int error= 0;
  longlong func_value;
  DBUG_ENTER("Partition_helper::ph_update_row");
  m_err_rec= NULL;

  // Need to read partition-related columns, to locate the row's partition:
  DBUG_ASSERT(bitmap_is_subset(&m_part_info->full_part_field_set,
                               m_table->read_set));
  if ((error= get_parts_for_update(old_data, new_data, m_table->record[0],
                                   m_part_info, &old_part_id, &new_part_id,
                                   &func_value)))
  {
    DBUG_RETURN(error);
  }
  if (!bitmap_is_set(&(m_part_info->lock_partitions), new_part_id))
  {
    error= HA_ERR_NOT_IN_LOCK_PARTITIONS;
    DBUG_RETURN(error);
  }

  /*
    The protocol for updating a row is:
    1) position the handler (cursor) on the row to be updated,
       either through the last read row (rnd or index) or by rnd_pos.
    2) call update_row with both old and new full records as arguments.

    This means that m_last_part should already be set to actual partition
    where the row was read from. And if that is not the same as the
    calculated part_id we found a misplaced row, we return an error to
    notify the user that something is broken in the row distribution
    between partitions! Since we don't check all rows on read, we return an
    error instead of correcting m_last_part, to make the user aware of the
    problem!

    Notice that HA_READ_BEFORE_WRITE_REMOVAL does not require this protocol,
    so this is not supported for this engine.
  */
  if (old_part_id != m_last_part)
  {
    m_err_rec= old_data;
    DBUG_RETURN(HA_ERR_ROW_IN_WRONG_PARTITION);
  }

  m_last_part= new_part_id;
  if (new_part_id == old_part_id)
  {
    DBUG_PRINT("info", ("Update in partition %d", new_part_id));
    error= update_row_in_part(new_part_id, old_data, new_data);
  }
  else
  {
    Field *saved_next_number_field= m_table->next_number_field;
    /*
      Don't allow generation of auto_increment value for update.
      table->next_number_field is never set on UPDATE.
      But is set for INSERT ... ON DUPLICATE KEY UPDATE,
      and since update_row() does not generate or update an auto_inc value,
      we cannot have next_number_field set when moving a row
      to another partition with write_row(), since that could
      generate/update the auto_inc value.
      This gives the same behavior for partitioned vs non partitioned tables.
    */
    m_table->next_number_field= NULL;
    DBUG_PRINT("info", ("Update from partition %d to partition %d",
                        old_part_id, new_part_id));
    error= write_row_in_part(new_part_id, new_data);
    m_table->next_number_field= saved_next_number_field;
    if (!error)
    {
      error= delete_row_in_part(old_part_id, old_data);
    }
  }

  /*
    if updating an auto_increment column, update
    m_part_share->next_auto_inc_val if needed.
    (not to be used if auto_increment on secondary field in a multi-column
    index)
    mysql_update does not set table->next_number_field, so we use
    table->found_next_number_field instead.
    Also checking that the field is marked in the write set.
  */
  if (m_table->found_next_number_field &&
      new_data == m_table->record[0] &&
      !m_table->s->next_number_keypart &&
      bitmap_is_set(m_table->write_set,
                    m_table->found_next_number_field->field_index))
  {
    set_auto_increment_if_higher();
  }
  DBUG_RETURN(error);
}


/**
  Delete an existing row in the partitioned table.

  This will delete a row. buf will contain a copy of the row to be deleted.
  The server will call this right after the current row has been read
  (from either a previous rnd_xxx() or index_xxx() call).
  If you keep a pointer to the last row or can access a primary key it will
  make doing the deletion quite a bit easier.
  Keep in mind that the server does no guarentee consecutive deletions.
  ORDER BY clauses can be used.

  buf is either record[0] or record[1]

  @param buf  The record in MySQL Row Format.

  @return Operation status.
    @retval    0 Success
    @retval != 0 Error code
*/

int Partition_helper::ph_delete_row(const uchar *buf)
{
  int error;
  uint part_id;
  DBUG_ENTER("Partition_helper::ph_delete_row");
  m_err_rec= NULL;

  DBUG_ASSERT(bitmap_is_subset(&m_part_info->full_part_field_set,
                               m_table->read_set));
  if ((error= get_part_for_delete(buf,
                                  m_table->record[0],
                                  m_part_info,
                                  &part_id)))
  {
    DBUG_RETURN(error);
  }
  if (!m_part_info->is_partition_locked(part_id))
  {
    DBUG_RETURN(HA_ERR_NOT_IN_LOCK_PARTITIONS);
  }

  /*
    The protocol for deleting a row is:
    1) position the handler (cursor) on the row to be deleted,
       either through the last read row (rnd or index) or by rnd_pos.
    2) call delete_row with the full record as argument.

    This means that m_last_part should already be set to actual partition
    where the row was read from. And if that is not the same as the
    calculated part_id we found a misplaced row, we return an error to
    notify the user that something is broken in the row distribution
    between partitions! Since we don't check all rows on read, we return an
    error instead of forwarding the delete to the correct (m_last_part)
    partition!

    Notice that HA_READ_BEFORE_WRITE_REMOVAL does not require this protocol,
    so this is not supported for this engine.

    TODO: change the assert in InnoDB into an error instead and make this one
    an assert instead and remove the get_part_for_delete()!
  */
  if (part_id != m_last_part)
  {
    m_err_rec= buf;
    DBUG_RETURN(HA_ERR_ROW_IN_WRONG_PARTITION);
  }
  /* Should never call delete_row on a partition which is not read */
  DBUG_ASSERT(m_part_info->is_partition_used(part_id));

  m_last_part= part_id;
  error= delete_row_in_part(part_id, buf);
  DBUG_RETURN(error);
}


/**
  Get a range of auto increment values.

  Can only be used if the auto increment field is the first field in an index.

  This method is called by update_auto_increment which in turn is called
  by the individual handlers as part of write_row. We use the
  part_share->next_auto_inc_val, or search all
  partitions for the highest auto_increment_value if not initialized or
  if auto_increment field is a secondary part of a key, we must search
  every partition when holding a mutex to be sure of correctness.

  @param[in]   increment           Increment value.
  @param[in]   nb_desired_values   Number of desired values.
  @param[out]  first_value         First auto inc value reserved
                                      or MAX if failure.
  @param[out]  nb_reserved_values  Number of values reserved.
*/

void Partition_helper
::get_auto_increment_first_field(ulonglong increment,
                                 ulonglong nb_desired_values,
                                 ulonglong *first_value,
                                 ulonglong *nb_reserved_values)
{
  THD *thd= get_thd();
  DBUG_ENTER("Partition_helper::get_auto_increment_first_field");
  DBUG_PRINT("info", ("inc: %lu desired_values: %lu first_value: %lu",
                      (ulong) increment,
                      (ulong) nb_desired_values,
                      (ulong) *first_value));
  DBUG_ASSERT(increment && nb_desired_values);
  /*
    next_number_keypart is != 0 if the auto_increment column is a secondary
    column in the index (it is allowed in MyISAM)
  */
  DBUG_ASSERT(m_table->s->next_number_keypart == 0);
  *first_value= 0;

  /*
    Get a lock for handling the auto_increment in part_share
    for avoiding two concurrent statements getting the same number.
  */
  lock_auto_increment();

  /* Initialize if not already done. */
  if (!m_part_share->auto_inc_initialized)
  {
    initialize_auto_increment(false);
  }

  /*
    In a multi-row insert statement like INSERT SELECT and LOAD DATA
    where the number of candidate rows to insert is not known in advance
    we must hold a lock/mutex for the whole statement if we have statement
    based replication. Because the statement-based binary log contains
    only the first generated value used by the statement, and slaves assumes
    all other generated values used by this statement were consecutive to
    this first one, we must exclusively lock the generator until the statement
    is done.
  */
  int binlog_format= thd_binlog_format(thd);
  if (!m_auto_increment_safe_stmt_log_lock &&
      thd->lex->sql_command != SQLCOM_INSERT &&
      binlog_format != BINLOG_FORMAT_UNSPEC &&
      binlog_format != BINLOG_FORMAT_ROW)
  {
    DBUG_PRINT("info", ("locking auto_increment_safe_stmt_log_lock"));
    m_auto_increment_safe_stmt_log_lock= true;
  }

  /* this gets corrected (for offset/increment) in update_auto_increment */
  *first_value= m_part_share->next_auto_inc_val;
  m_part_share->next_auto_inc_val+= nb_desired_values * increment;
  if (m_part_share->next_auto_inc_val < *first_value)
  {
    /* Overflow, set to max. */
    m_part_share->next_auto_inc_val= ULLONG_MAX;
  }

  unlock_auto_increment();
  DBUG_PRINT("info", ("*first_value: %lu", (ulong) *first_value));
  *nb_reserved_values= nb_desired_values;
  DBUG_VOID_RETURN;
}


inline void Partition_helper::set_auto_increment_if_higher()
{
  Field_num *field= static_cast<Field_num*>(m_table->found_next_number_field);
  ulonglong nr= (field->unsigned_flag || field->val_int() > 0)
                 ? field->val_int() : 0;
  lock_auto_increment();
  if (!m_part_share->auto_inc_initialized)
  {
    initialize_auto_increment(false);
  }
  /* must hold the mutex when looking/changing m_part_share. */
  if (nr >= m_part_share->next_auto_inc_val)
  {
    m_part_share->next_auto_inc_val= nr + 1;
  }
  unlock_auto_increment();
  save_auto_increment(nr);
}


void Partition_helper::ph_release_auto_increment()
{
  DBUG_ENTER("Partition_helper::ph_release_auto_increment");

  if (m_table->s->next_number_keypart)
  {
    release_auto_increment_all_parts();
  }
  else if (m_handler->next_insert_id)
  {
    ulonglong max_reserved= m_handler->auto_inc_interval_for_cur_row.maximum();
    lock_auto_increment();
    m_part_share->release_auto_inc_if_possible(get_thd(), m_table->s,
                                               m_handler->next_insert_id,
                                               max_reserved);
    DBUG_PRINT("info", ("part_share->next_auto_inc_val: %lu",
                        (ulong) m_part_share->next_auto_inc_val));

    /* Unlock the multi row statement lock taken in get_auto_increment */
    if (m_auto_increment_safe_stmt_log_lock)
    {
      m_auto_increment_safe_stmt_log_lock= FALSE;
      DBUG_PRINT("info", ("unlocking auto_increment_safe_stmt_log_lock"));
    }

    unlock_auto_increment();
  }
  DBUG_VOID_RETURN;
}


/**
  Calculate key hash value from an null terminated array of fields.
  Support function for KEY partitioning.

  @param field_array   An array of the fields in KEY partitioning

  @return hash_value calculated

  @note Uses the hash function on the character set of the field.
  Integer and floating point fields use the binary character set by default.
*/

uint32 Partition_helper::ph_calculate_key_hash_value(Field **field_array)
{
  ulong nr1= 1;
  ulong nr2= 4;
  bool use_51_hash= (*field_array)->table->part_info->key_algorithm ==
                       enum_key_algorithm::KEY_ALGORITHM_51;

  do
  {
    Field *field= *field_array;
    if (use_51_hash)
    {
      switch (field->real_type()) {
      case MYSQL_TYPE_TINY:
      case MYSQL_TYPE_SHORT:
      case MYSQL_TYPE_LONG:
      case MYSQL_TYPE_FLOAT:
      case MYSQL_TYPE_DOUBLE:
      case MYSQL_TYPE_NEWDECIMAL:
      case MYSQL_TYPE_TIMESTAMP:
      case MYSQL_TYPE_LONGLONG:
      case MYSQL_TYPE_INT24:
      case MYSQL_TYPE_TIME:
      case MYSQL_TYPE_DATETIME:
      case MYSQL_TYPE_YEAR:
      case MYSQL_TYPE_NEWDATE:
        {
          if (field->is_null())
          {
            nr1^= (nr1 << 1) | 1;
            continue;
          }
          /* Force this to my_hash_sort_bin, which was used in 5.1! */
          uint len= field->pack_length();
          my_charset_bin.coll->hash_sort(&my_charset_bin, field->ptr, len,
                                         &nr1, &nr2);
          /* Done with this field, continue with next one. */
          continue;
        }
      case MYSQL_TYPE_STRING:
      case MYSQL_TYPE_VARCHAR:
      case MYSQL_TYPE_BIT:
        /* Not affected, same in 5.1 and 5.5 */
        break;
      /*
        ENUM/SET uses my_hash_sort_simple in 5.1 (i.e. my_charset_latin1)
        and my_hash_sort_bin in 5.5!
      */
      case MYSQL_TYPE_ENUM:
      case MYSQL_TYPE_SET:
        {
          if (field->is_null())
          {
            nr1^= (nr1 << 1) | 1;
            continue;
          }
          /* Force this to my_hash_sort_bin, which was used in 5.1! */
          uint len= field->pack_length();
          my_charset_latin1.coll->hash_sort(&my_charset_latin1, field->ptr,
                                            len, &nr1, &nr2);
          continue;
        }
      /* New types in mysql-5.6. */
      case MYSQL_TYPE_DATETIME2:
      case MYSQL_TYPE_TIME2:
      case MYSQL_TYPE_TIMESTAMP2:
        /* Not affected, 5.6+ only! */
        break;

      /* These types should not be allowed for partitioning! */
      case MYSQL_TYPE_NULL:
      case MYSQL_TYPE_DECIMAL:
      case MYSQL_TYPE_DATE:
      case MYSQL_TYPE_TINY_BLOB:
      case MYSQL_TYPE_MEDIUM_BLOB:
      case MYSQL_TYPE_LONG_BLOB:
      case MYSQL_TYPE_BLOB:
      case MYSQL_TYPE_VAR_STRING:
      case MYSQL_TYPE_GEOMETRY:
        /* fall through. */
      default:
        DBUG_ASSERT(0);                    // New type?
        /* Fall through for default hashing (5.5). */
      }
      /* fall through, use collation based hashing. */
    }
    field->hash(&nr1, &nr2);
  } while (*(++field_array));
  return (uint32) nr1;
}


bool Partition_helper::print_partition_error(int error)
{
  THD *thd= get_thd();
  DBUG_ENTER("Partition_helper::print_partition_error");

  /* Should probably look for my own errors first */
  DBUG_PRINT("enter", ("error: %d", error));

  if ((error == HA_ERR_NO_PARTITION_FOUND) &&
      (thd->lex->alter_info == NULL ||
       ! (thd->lex->alter_info->flags & Alter_info::ALTER_TRUNCATE_PARTITION)))
  {
    m_part_info->print_no_partition_found(thd, m_table);
    // print_no_partition_found() reports an error, so we can just return here.
    DBUG_RETURN(false);
  }
  else if (error == HA_ERR_ROW_IN_WRONG_PARTITION)
  {
    /*
      Should only happen on DELETE or UPDATE!
      Or in ALTER TABLE REBUILD/REORGANIZE where there are a misplaced
      row that needed to move to an old partition (not in the given set).
    */
    DBUG_ASSERT(thd_sql_command(thd) == SQLCOM_DELETE ||
                thd_sql_command(thd) == SQLCOM_DELETE_MULTI ||
                thd_sql_command(thd) == SQLCOM_UPDATE ||
                thd_sql_command(thd) == SQLCOM_UPDATE_MULTI ||
                thd_sql_command(thd) == SQLCOM_ALTER_TABLE);
    DBUG_ASSERT(m_err_rec);
    if (m_err_rec)
    {
      size_t max_length;
      char buf[MAX_KEY_LENGTH];
      String str(buf,sizeof(buf),system_charset_info);
      uint32 part_id;
      DBUG_ASSERT(m_last_part < m_tot_parts);
      str.length(0);
      if (thd_sql_command(thd) == SQLCOM_ALTER_TABLE)
      {
        str.append("from REBUILD/REORGANIZED partition: ");
        str.append_ulonglong(m_last_part);
        str.append(" to non included partition (new definition): ");
      }
      else
      {
        str.append_ulonglong(m_last_part);
        str.append(". Correct is ");
      }
      if (get_part_for_delete(m_err_rec,
                              m_table->record[0],
                              m_part_info,
                              &part_id))
      {
        str.append("?");
      }
      else
      {
        str.append_ulonglong(part_id);
      }
      append_row_to_str(str, m_err_rec, m_table);

      /* Log this error, so the DBA can notice it and fix it! */
      LogErr(ERROR_LEVEL, ER_ROW_IN_WRONG_PARTITION_PLEASE_REPAIR,
             m_table->s->table_name.str, str.c_ptr_safe());

      max_length= (MYSQL_ERRMSG_SIZE -
                   strlen(ER_THD(thd, ER_ROW_IN_WRONG_PARTITION)));
      if (str.length() >= max_length)
      {
        str.length(max_length-4);
        str.append(STRING_WITH_LEN("..."));
      }
      my_error(ER_ROW_IN_WRONG_PARTITION, MYF(0), str.c_ptr_safe());
      m_err_rec= NULL;
      DBUG_RETURN(false);
    }
  }

  DBUG_RETURN(true);
}


void Partition_helper::prepare_change_partitions()
{
  List_iterator<partition_element> part_it(m_part_info->partitions);
  uint num_subparts= m_part_info->is_sub_partitioned() ?
                     m_part_info->num_subparts : 1;
  uint temp_partitions= m_part_info->temp_partitions.elements;
  bool first= true;
  uint i= 0;
  partition_element *part_elem;

  /*
    Use the read_partitions bitmap for reorganized partitions,
    i.e. what to copy.
  */
  bitmap_clear_all(&m_part_info->read_partitions);

  while ((part_elem= part_it++) != NULL)
  {
    if (part_elem->part_state == PART_CHANGED ||
        part_elem->part_state == PART_REORGED_DROPPED)
    {
      for (uint sp = 0; sp < num_subparts; sp++)
      {
        bitmap_set_bit(&m_part_info->read_partitions, i * num_subparts + sp);
      }
      DBUG_ASSERT(first);
    }
    else if (first && temp_partitions &&
             part_elem->part_state == PART_TO_BE_ADDED)
    {
      /*
        When doing an ALTER TABLE REORGANIZE PARTITION a number of
        partitions is to be reorganized into a set of new partitions.
        The reorganized partitions are in this case in the temp_partitions
        list. We mark all of them in one batch and thus we only do this
        until we find the first partition with state PART_TO_BE_ADDED
        since this is where the new partitions go in and where the old
        ones used to be.
      */
      first= false;
      DBUG_ASSERT(((i*num_subparts) + temp_partitions * num_subparts) <=
                  m_tot_parts);
      for (uint sp = 0; sp < temp_partitions * num_subparts; sp++)
      {
        bitmap_set_bit(&m_part_info->read_partitions, i * num_subparts + sp);
      }
    }

    ++i;
  }
}


/**
  Copy partitions as part of ALTER TABLE of partitions.

  SE and prepare_change_partitions has done all the preparations,
  now it is time to actually copy the data from the reorganized
  partitions to the new partitions.

  @param[out] deleted  Number of records deleted.

  @return Operation status
    @retval  0  Success
    @retval >0  Error code
*/

int Partition_helper::copy_partitions(ulonglong * const deleted)
{
  uint new_part= 0;
  int result= 0;
  longlong func_value;
  DBUG_ENTER("Partition_helper::copy_partitions");

  if (m_part_info->linear_hash_ind)
  {
    if (m_part_info->part_type == partition_type::HASH)
      set_linear_hash_mask(m_part_info, m_part_info->num_parts);
    else
      set_linear_hash_mask(m_part_info, m_part_info->num_subparts);
  }

  /*
    m_part_info->read_partitions bitmap is setup for all the reorganized
    partitions to be copied. So we can use the normal handler rnd interface
    for reading.
  */
  if ((result= m_handler->ha_rnd_init(1)))
  {
    DBUG_RETURN(result);
  }
  while (true)
  {
    if ((result= m_handler->ha_rnd_next(m_table->record[0])))
    {
      if (result == HA_ERR_RECORD_DELETED)
        continue;                              //Probably MyISAM
      if (result != HA_ERR_END_OF_FILE)
        goto error;
      /*
        End-of-file reached, break out to end the copy process.
      */
      break;
    }
    /* Found record to insert into new handler */
    if (m_part_info->get_partition_id(m_part_info, &new_part,
                                      &func_value))
    {
      /*
        This record is in the original table but will not be in the new
        table since it doesn't fit into any partition any longer due to
        changed partitioning ranges or list values.
      */
      (*deleted)++;
    }
    else
    {
      if ((result= write_row_in_new_part(new_part)))
      {
        goto error;
      }
    }
  }
  m_handler->ha_rnd_end();
  DBUG_RETURN(false);
error:
  m_handler->ha_rnd_end();
  DBUG_RETURN(result);
}


/**
  Check/fix misplaced rows.

  @param read_part_id  Partition to check/fix.
  @param repair   If true, move misplaced rows to correct partition.

  @return Operation status.
    @retval    0  Success
    @retval != 0  Error
*/

int Partition_helper::check_misplaced_rows(uint read_part_id, bool repair)
{
  int result= 0;
  THD *thd= get_thd();
  bool ignore= thd->lex->is_ignore();
  uint32 correct_part_id;
  longlong func_value;
  ha_rows num_misplaced_rows= 0;
  ha_rows num_deleted_rows= 0;

  DBUG_ENTER("Partition_helper::check_misplaced_rows");

  if (repair)
  {
    /* We must read the full row, if we need to move it! */
    bitmap_set_all(m_table->read_set);
    bitmap_set_all(m_table->write_set);
  }
  else
  {
    /* Only need to read the partitioning fields. */
    bitmap_union(m_table->read_set, &m_part_info->full_part_field_set);
    /* Fill the base columns of virtual generated columns if necessary */
    for (Field **ptr= m_part_info->full_part_field_array; *ptr; ptr++)
    {
      if ((*ptr)->is_virtual_gcol())
        m_table->mark_gcol_in_maps(*ptr);
    }
  }

  if ((result= rnd_init_in_part(read_part_id, true)))
    DBUG_RETURN(result);

  while (true)
  {
    if ((result= ph_rnd_next_in_part(read_part_id, m_table->record[0])))
    {
      if (result == HA_ERR_RECORD_DELETED)
        continue;
      if (result != HA_ERR_END_OF_FILE)
        break;

      if (num_misplaced_rows > 0)
      {
        if (repair)
        {
          if (num_deleted_rows > 0)
          {
            print_admin_msg(thd, MI_MAX_MSG_BUF, "warning",
                            m_table->s->db.str, m_table->alias,
                            opt_op_name[REPAIR_PARTS],
                            "Moved %lld misplaced rows, deleted %lld rows",
                            num_misplaced_rows - num_deleted_rows,
                            num_deleted_rows);
          }
          else
          {
            print_admin_msg(thd, MI_MAX_MSG_BUF, "warning",
                            m_table->s->db.str, m_table->alias,
                            opt_op_name[REPAIR_PARTS],
                            "Moved %lld misplaced rows",
                            num_misplaced_rows);
          }
        }
        else
        {
          print_admin_msg(thd, MI_MAX_MSG_BUF, "error",
                          m_table->s->db.str, m_table->alias,
                          opt_op_name[CHECK_PARTS],
                          "Found %lld misplaced rows in partition %u",
                          num_misplaced_rows,
                          read_part_id);
        }
      }
      /* End-of-file reached, all rows are now OK, reset result and break. */
      result= 0;
      break;
    }

    result= m_part_info->get_partition_id(m_part_info, &correct_part_id,
                                          &func_value);
    // TODO: Add code to delete rows not matching any partition.
    if (result)
      break;

    if (correct_part_id != read_part_id)
    {
      num_misplaced_rows++;
      m_err_rec= NULL;
      if (!repair)
      {
        /* Check. */
        result= HA_ADMIN_NEEDS_UPGRADE;
        char buf[MAX_KEY_LENGTH];
        String str(buf,sizeof(buf),system_charset_info);
        str.length(0);
        append_row_to_str(str, m_err_rec, m_table);
        print_admin_msg(thd, MI_MAX_MSG_BUF, "error",
                        m_table->s->db.str, m_table->alias,
                        opt_op_name[CHECK_PARTS],
                        "Found a misplaced row"
                        " in part %d should be in part %d:\n%s",
                        read_part_id,
                        correct_part_id,
                        str.c_ptr_safe());
        /* Break on first misplaced row, unless ignore is given! */
        if (!ignore)
          break;
      }
      else
      {
        DBUG_PRINT("info", ("Moving row from partition %d to %d",
                            read_part_id, correct_part_id));

        /*
          Insert row into correct partition. Notice that there are no commit
          for every N row, so the repair will be one large transaction!
        */
        if ((result= write_row_in_part(correct_part_id, m_table->record[0])))
        {
          /*
            We have failed to insert a row, it might have been a duplicate!
          */
          char buf[MAX_KEY_LENGTH];
          String str(buf,sizeof(buf),system_charset_info);
          str.length(0);
          if (result == HA_ERR_FOUND_DUPP_KEY)
          {
            if (ignore)
            {
              str.append("Duplicate key found, deleting the record:\n");
              num_deleted_rows++;
            }
            else
            {
              str.append("Duplicate key found, "
                         "please update or delete the record:\n");
              result= HA_ADMIN_CORRUPT;
            }
          }
          append_row_to_str(str, m_err_rec, m_table);

          /*
            If the engine supports transactions, the failure will be
            rollbacked.
          */
          if (!m_handler->has_transactions() ||
              ignore || result == HA_ADMIN_CORRUPT)
          {
            /* Log this error, so the DBA can notice it and fix it! */
            sql_print_error("Table '%-192s' failed to move/insert a row"
                            " from part %d into part %d:\n%s",
                            m_table->s->table_name.str,
                            read_part_id,
                            correct_part_id,
                            str.c_ptr_safe());
          }
          print_admin_msg(thd, MI_MAX_MSG_BUF, "error",
                          m_table->s->db.str, m_table->alias,
                          opt_op_name[REPAIR_PARTS],
                          "Failed to move/insert a row"
                          " from part %d into part %d:\n%s",
                          read_part_id,
                          correct_part_id,
                          str.c_ptr_safe());
          if (!ignore || result != HA_ERR_FOUND_DUPP_KEY)
            break;
        }

        /* Delete row from wrong partition. */
        if ((result= delete_row_in_part(read_part_id, m_table->record[0])))
        {
          result= HA_ADMIN_CORRUPT;
          if (m_handler->has_transactions())
            break;
          /*
            We have introduced a duplicate, since we failed to remove it
            from the wrong partition.
          */
          char buf[MAX_KEY_LENGTH];
          String str(buf,sizeof(buf),system_charset_info);
          str.length(0);
          append_row_to_str(str, m_err_rec, m_table);

          /* Log this error, so the DBA can notice it and fix it! */
          LogErr(ERROR_LEVEL,
                 ER_PARTITION_MOVE_CREATED_DUPLICATE_ROW_PLEASE_FIX,
                 m_table->s->table_name.str,
                 read_part_id,
                 result,
                 correct_part_id,
                 str.c_ptr_safe());
          break;
        }
      }
    }
  }

  int tmp_result= rnd_end_in_part(read_part_id, true);
  DBUG_RETURN(result ? result : tmp_result);
}

/**
  Read next row during full partition scan (scan in random row order).

  This function can evaluate the virtual generated columns. If virtual
  generated columns are involved, you should not call rnd_next_in_part
  directly but this one.

  @param         part_id  Partition to read from.
  @param[in,out] buf      buffer that should be filled with data.

  @return Operation status.
    @retval    0  Success
    @retval != 0  Error code
*/

int Partition_helper::ph_rnd_next_in_part(uint part_id, uchar *buf)
{
  int result= rnd_next_in_part(part_id, buf);

  if (!result && m_table->has_gcol())
    result= update_generated_read_fields(buf, m_table);

  return result;
}


/** Set used partitions bitmap from Alter_info.

  @return false if success else true.
*/

bool Partition_helper::set_altered_partitions()
{
  Alter_info * const alter_info= get_thd()->lex->alter_info;

  DBUG_ASSERT(alter_info != nullptr);

  if ((alter_info->flags & Alter_info::ALTER_ADMIN_PARTITION) == 0 ||
      (alter_info->flags & Alter_info::ALTER_ALL_PARTITION))
  {
    /*
      Full table command, not ALTER TABLE t <cmd> PARTITION <partition list>.
      All partitions are already set, so do nothing.
    */
    return false;
  }
  return m_part_info->set_read_partitions(&alter_info->partition_names);
}

/**
  Print a message row formatted for ANALYZE/CHECK/OPTIMIZE/REPAIR TABLE.

  Modeled after mi_check_print_msg.

  @param thd         Thread context.
  @param len         Needed length for message buffer.
  @param msg_type    Message type.
  @param db_name     Database name.
  @param table_name  Table name.
  @param op_name     Operation name.
  @param fmt         Message (in printf format with additional arguments).

  @return Operation status.
    @retval false for success else true.
*/

bool Partition_helper::print_admin_msg(THD* thd,
                                       uint len,
                                       const char *msg_type,
                                       const char *db_name,
                                       const char *table_name,
                                       const char *op_name,
                                       const char *fmt,
                                       ...)
{
  va_list args;
  Protocol *protocol= thd->get_protocol();
  uint length;
  size_t msg_length;
  char name[NAME_LEN*2+2];
  char *msgbuf;
  bool error= true;

  if (!(msgbuf= (char*) my_malloc(key_memory_Partition_admin, len, MYF(0))))
    return true;
  va_start(args, fmt);
  msg_length= my_vsnprintf(msgbuf, len, fmt, args);
  va_end(args);
  if (msg_length >= (len - 1))
    goto err;
  msgbuf[len - 1] = 0; // healthy paranoia


  if (!thd->get_protocol()->connection_alive())
  {
    sql_print_error("%s", msgbuf);
    goto err;
  }

  length=(uint) (strxmov(name, db_name, ".", table_name,NullS) - name);
  /*
     TODO: switch from protocol to push_warning here. The main reason we didn't
     it yet is parallel repair. Due to following trace:
     mi_check_print_msg/push_warning/sql_alloc/my_pthread_getspecific_ptr.

     Also we likely need to lock mutex here (in both cases with protocol and
     push_warning).
  */
  DBUG_PRINT("info",("print_admin_msg:  %s, %s, %s, %s", name, op_name,
                     msg_type, msgbuf));
  protocol->start_row();
  protocol->store(name, length, system_charset_info);
  protocol->store(op_name, system_charset_info);
  protocol->store(msg_type, system_charset_info);
  protocol->store(msgbuf, msg_length, system_charset_info);
  if (protocol->end_row())
  {
    LogErr(ERROR_LEVEL, ER_MY_NET_WRITE_FAILED_FALLING_BACK_ON_STDERR, msgbuf);
    goto err;
  }
  error= false;
err:
  my_free(msgbuf);
  return error;
}


/**
  Set table->read_set taking partitioning expressions into account.
*/

inline
void Partition_helper::set_partition_read_set()
{
  /*
    For operations that may need to change data, we may need to extend
    read_set.
  */
  if (m_handler->get_lock_type() == F_WRLCK)
  {
    /*
      If write_set contains any of the fields used in partition and
      subpartition expression, we need to set all bits in read_set because
      the row may need to be inserted in a different [sub]partition. In
      other words update_row() can be converted into write_row(), which
      requires a complete record.
    */
    if (bitmap_is_overlapping(&m_part_info->full_part_field_set,
                              m_table->write_set))
    {
      bitmap_set_all(m_table->read_set);
    }
    else
    {
      /*
        Some handlers only read fields as specified by the bitmap for the
        read set. For partitioned handlers we always require that the
        fields of the partition functions are read such that we can
        calculate the partition id to place updated and deleted records.
      */
      bitmap_union(m_table->read_set, &m_part_info->full_part_field_set);
      /* Fill the base columns of virtual generated columns if necessary */
      for (Field **ptr= m_part_info->full_part_field_array; *ptr; ptr++)
      {
        if ((*ptr)->is_virtual_gcol())
          m_table->mark_gcol_in_maps(*ptr);
      }
    }
    // Mark virtual generated columns writable. This test should be consistent
    // with the one in update_generated_read_fields().
    for (Field **vf= m_table->vfield; vf && *vf; vf++)
    {
      if ((*vf)->is_virtual_gcol() &&
          bitmap_is_set(m_table->read_set, (*vf)->field_index))
        bitmap_set_bit(m_table->write_set, (*vf)->field_index);
    }
  }
}


/****************************************************************************
                MODULE full table scan
****************************************************************************/

/**
  Initialize engine for random reads.

  rnd_init() is called when the server wants the storage engine to do a
  table scan or when the server wants to access data through rnd_pos.

  When scan is used we will scan one handler partition at a time.
  When preparing for rnd_pos we will initialize all handler partitions.
  No extra cache handling is needed when scanning is not performed.

  Before initializing we will call rnd_end to ensure that we clean up from
  any previous incarnation of a table scan.

  @param scan  false for initialize for random reads through rnd_pos()
               true for initialize for random scan through rnd_next().

  @return Operation status.
    @retval    0  Success
    @retval != 0  Error code
*/

int Partition_helper::ph_rnd_init(bool scan)
{
  int error;
  uint i= 0;
  uint part_id;
  DBUG_ENTER("Partition_helper::ph_rnd_init");

  set_partition_read_set();

  /* Now we see what the index of our first important partition is */
  DBUG_PRINT("info", ("m_part_info->read_partitions: %p",
                      m_part_info->read_partitions.bitmap));
  part_id= m_part_info->get_first_used_partition();
  DBUG_PRINT("info", ("m_part_spec.start_part %d", part_id));

  if (MY_BIT_NONE == part_id)
  {
    error= 0;
    goto err1;
  }

  DBUG_PRINT("info", ("rnd_init on partition %d", part_id));
  if (scan)
  {
    /* A scan can be restarted without rnd_end() in between! */
    if (m_scan_value == 1 && m_part_spec.start_part != NOT_A_PARTITION_ID)
    {
      /* End previous scan on partition before restart. */
      if ((error= rnd_end_in_part(m_part_spec.start_part, scan)))
      {
        DBUG_RETURN(error);
      }
    }
    m_scan_value= 1;
    if ((error= rnd_init_in_part(part_id, scan)))
      goto err;
  }
  else
  {
    m_scan_value= 0;
    for (i= part_id;
         i < MY_BIT_NONE;
         i= m_part_info->get_next_used_partition(i))
    {
      if ((error= rnd_init_in_part(i, scan)))
        goto err;
    }
  }
  m_part_spec.start_part= part_id;
  m_part_spec.end_part= m_tot_parts - 1;
  DBUG_PRINT("info", ("m_scan_value=%d", m_scan_value));
  DBUG_RETURN(0);

err:
  /* Call rnd_end for all previously initialized partitions. */
  for (;
       part_id < i;
       part_id= m_part_info->get_next_used_partition(part_id))
  {
    rnd_end_in_part(part_id, scan);
  }
err1:
  m_scan_value= 2;
  m_part_spec.start_part= NO_CURRENT_PART_ID;
  DBUG_RETURN(error);
}


/**
  End of a table scan.

  @return Operation status.
    @retval    0  Success
    @retval != 0  Error code
*/

int Partition_helper::ph_rnd_end()
{
  int error= 0;
  DBUG_ENTER("Partition_helper::ph_rnd_end");
  switch (m_scan_value) {
  case 3:                                       // Error
    DBUG_ASSERT(0);
    /* fall through. */
  case 2:                                       // Error
    break;
  case 1:
    if (NO_CURRENT_PART_ID != m_part_spec.start_part)         // Table scan
    {
      error= rnd_end_in_part(m_part_spec.start_part, true);
    }
    break;
  case 0:
    uint i;
    for (i= m_part_info->get_first_used_partition();
         i < MY_BIT_NONE;
         i= m_part_info->get_next_used_partition(i))
    {
      int part_error;
      part_error= rnd_end_in_part(i, false);
      if (part_error && !error) {
        error= part_error;
      }
    }
    break;
  }
  m_scan_value= 3;
  m_part_spec.start_part= NO_CURRENT_PART_ID;
  DBUG_RETURN(error);
}


/**
  Read next row during full table scan (scan in random row order).

  This is called for each row of the table scan. When you run out of records
  you should return HA_ERR_END_OF_FILE.
  The Field structure for the table is the key to getting data into buf
  in a manner that will allow the server to understand it.

  @param[out] buf  buffer that should be filled with data.

  @return Operation status.
    @retval    0  Success
    @retval != 0  Error code
*/

int Partition_helper::ph_rnd_next(uchar *buf)
{
  int result= HA_ERR_END_OF_FILE;
  uint part_id= m_part_spec.start_part;
  DBUG_ENTER("Partition_helper::ph_rnd_next");

  if (NO_CURRENT_PART_ID == part_id)
  {
    /*
      The original set of partitions to scan was empty and thus we report
      the result here.
    */
    goto end;
  }

  DBUG_ASSERT(m_scan_value == 1);

  while (TRUE)
  {
    result= rnd_next_in_part(part_id, buf);
    if (!result)
    {
      m_last_part= part_id;
      m_part_spec.start_part= part_id;
      DBUG_RETURN(0);
    }

    /*
      if we get here, then the current partition ha_rnd_next returned failure
    */
    if (result == HA_ERR_RECORD_DELETED)
      continue;                               // Probably MyISAM

    if (result != HA_ERR_END_OF_FILE)
      goto end_dont_reset_start_part;         // Return error

    /* End current partition */
    DBUG_PRINT("info", ("rnd_end on partition %d", part_id));
    if ((result= rnd_end_in_part(part_id, true)))
      break;

    /* Shift to next partition */
    part_id= m_part_info->get_next_used_partition(part_id);
    if (part_id >= m_tot_parts)
    {
      result= HA_ERR_END_OF_FILE;
      break;
    }
    m_last_part= part_id;
    m_part_spec.start_part= part_id;
    DBUG_PRINT("info", ("rnd_init on partition %d", part_id));
    if ((result= rnd_init_in_part(part_id, true)))
      break;
  }

end:
  m_part_spec.start_part= NO_CURRENT_PART_ID;
end_dont_reset_start_part:
  DBUG_RETURN(result);
}


/**
  Save position of current row.

  position() is called after each call to rnd_next() if the data needs
  to be ordered or accessed later.

  The server uses ref to store data. ref_length in the above case is
  the size needed to store current_position. ref is just a byte array
  that the server will maintain. If you are using offsets to mark rows, then
  current_position should be the offset. If it is a primary key like in
  InnoDB, then it needs to be a primary key.

  @param record  Current record in MySQL Row Format.
*/

void Partition_helper::ph_position(const uchar *record)
{
  DBUG_ASSERT(m_part_info->is_partition_used(m_last_part));
  DBUG_ENTER("Partition_helper::ph_position");
  DBUG_PRINT("info", ("record: %p", record));
  DBUG_DUMP("record", record, m_rec_length);

  /*
    If m_ref_usage is set, then the ref is already stored in the
    priority queue (m_queue) when doing ordered scans.
  */
  if (m_ref_usage != REF_NOT_USED && m_ordered_scan_ongoing)
  {
    DBUG_ASSERT(!m_queue->empty());
    DBUG_ASSERT(m_ordered_rec_buffer);
    DBUG_ASSERT(!m_curr_key_info[1]);
    DBUG_ASSERT(uint2korr(m_queue->top()) == m_last_part);
    /* We already have the ref and part id. */
    memcpy(m_handler->ref, m_queue->top(), m_handler->ref_length);
  }
  else
  {
    DBUG_PRINT("info", ("m_last_part: %u", m_last_part));
    int2store(m_handler->ref, m_last_part);
    position_in_last_part(m_handler->ref + PARTITION_BYTES_IN_POS, record);
  }
  DBUG_DUMP("ref_out", m_handler->ref, m_handler->ref_length);

  DBUG_VOID_RETURN;
}


/**
<<<<<<< HEAD
  Read row using position using given record to find.

  This works as position()+rnd_pos() functions, but does some extra work,
  calculating m_last_part - the partition to where the 'record' should go.

  Only useful when position is based on primary key
  (HA_PRIMARY_KEY_REQUIRED_FOR_POSITION).

  @param record  Current record in MySQL Row Format.
=======
  Read row using position.

  This is like rnd_next, but you are given a position to use to determine
  the row. The position will be pointing to data of length handler::ref_length
  that handler::ref was set by position(record). Tables clustered on primary
  key usually use the full primary key as reference (like InnoDB). Heap based
  tables usually returns offset in heap file (like MyISAM).

  @param[out] buf  buffer that should be filled with record in MySQL format.
  @param[in]  pos  position given as handler::ref when position() was called.
>>>>>>> 5ac5a6db

  @return Operation status.
    @retval    0  Success
    @retval != 0  Error code
*/

<<<<<<< HEAD
int Partition_helper::ph_rnd_pos_by_record(uchar *record)
{
  DBUG_ENTER("Partition_helper::ph_rnd_pos_by_record");

  DBUG_ASSERT(m_handler->ha_table_flags() &
              HA_PRIMARY_KEY_REQUIRED_FOR_POSITION);
  /* TODO: Support HA_READ_BEFORE_WRITE_REMOVAL */
  /* Set m_last_part correctly. */
  if (unlikely(get_part_for_delete(record,
                                   m_table->record[0],
                                   m_part_info,
                                   &m_last_part)))
    DBUG_RETURN(HA_ERR_INTERNAL_ERROR);

  DBUG_RETURN(rnd_pos_by_record_in_last_part(record));
}


=======
int Partition_helper::ph_rnd_pos(uchar *buf, uchar *pos)
{
  uint part_id;
  DBUG_ENTER("Partition_helper::ph_rnd_pos");

  part_id= uint2korr(pos);
  DBUG_ASSERT(part_id < m_tot_parts);
  DBUG_ASSERT(m_part_info->is_partition_used(part_id));
  m_last_part= part_id;
  DBUG_RETURN(rnd_pos_in_part(part_id, buf, (pos + PARTITION_BYTES_IN_POS)));
}

>>>>>>> 5ac5a6db
/****************************************************************************
                MODULE index scan
****************************************************************************/
/*
  Positions an index cursor to the index specified in the handle. Fetches the
  row if available. If the key value is null, begin at the first key of the
  index.

  There are loads of optimizations possible here for the partition handler.
  The same optimizations can also be checked for full table scan although
  only through conditions and not from index ranges.
  Phase one optimizations:
    Check if the fields of the partition function are bound. If so only use
    the single partition it becomes bound to.
  Phase two optimizations:
    If it can be deducted through range or list partitioning that only a
    subset of the partitions are used, then only use those partitions.
*/

/**
  Setup the ordered record buffer and the priority queue.

  Call destroy_record_priority_queue() to deallocate or clean-up
  from failure.

  @return false on success, else true.
*/

int Partition_helper::init_record_priority_queue()
{
  uint used_parts= m_part_info->num_partitions_used();
  DBUG_ENTER("Partition_helper::init_record_priority_queue");
  DBUG_ASSERT(!m_ordered_rec_buffer);
  DBUG_ASSERT(!m_queue);
  /* Initialize the priority queue. */
  // TODO: Create test to see the cost of allocating when needed vs
  // allocate once and keep between statements. Also test on NUMA
  // machines to see the difference (I guess that allocating when needed
  // will allocate on 'correct' NUMA node and be faster.)
  if (!m_queue)
  {
    m_queue= new (std::nothrow) Prio_queue(Key_rec_less(m_curr_key_info));
    if (!m_queue)
    {
      DBUG_RETURN(HA_ERR_OUT_OF_MEM);
    }
  }
  /* Initialize the ordered record buffer.  */
  if (!m_ordered_rec_buffer)
  {
    uint alloc_len;
    /*
      Allocate record buffer for each used partition.
      If PK is clustered index, it is either the primary sort key or is
      added as secondary sort. So we only need to allocate for part id
      and a full record per partition.
      Otherwise if the clustered index was generated, we might need to
      do a secondary sort by rowid (handler::ref) and must allocate for
      ref (includes part id) and full record per partition. We don't
      know yet if we need to do secondary sort by rowid, so we must
      allocate space for it.
      TODO: enhance ha_index_init() for HA_EXTRA_SECONDARY_SORT_ROWID to
      avoid allocating space for handler::ref when not needed.
      When enhancing ha_index_init() care must be taken on ph_position(),
      so InnoDB's row_id is correctly handled (taken from m_last_part).
    */
    if (m_pkey_is_clustered && m_table->s->primary_key != MAX_KEY)
    {
      m_rec_offset= PARTITION_BYTES_IN_POS;
      m_ref_usage= REF_NOT_USED;
    }
    else
    {
      m_rec_offset= m_handler->ref_length;
      m_ref_usage= REF_STORED_IN_PQ;
    }
    alloc_len= used_parts * (m_rec_offset + m_rec_length);
    /* Allocate a key for temporary use when setting up the scan. */
    alloc_len+= m_table->s->max_key_length;

    m_ordered_rec_buffer= static_cast<uchar*>(
                            my_malloc(key_memory_partition_sort_buffer,
                                      alloc_len,
                                      MYF(MY_WME)));
    if (!m_ordered_rec_buffer)
    {
      DBUG_RETURN(HA_ERR_OUT_OF_MEM);
    }

    /*
      We set-up one record per partition and each record has 2 bytes in
      front where the partition id is written. This is used by ordered
      index_read.
      If we need to also sort by rowid (handler::ref), then m_curr_key_info[1]
      is NULL and we add the rowid before the record.
      We also set-up a reference to the first record for temporary use in
      setting up the scan.
    */
    char *ptr= (char*) m_ordered_rec_buffer;
    uint i;
    for (i= m_part_info->get_first_used_partition();
         i < MY_BIT_NONE;
         i= m_part_info->get_next_used_partition(i))
    {
      DBUG_PRINT("info", ("init rec-buf for part %u", i));
      int2store(ptr, i);
      ptr+= m_rec_offset + m_rec_length;
    }
    m_start_key.key= (const uchar*)ptr;
    /*
      Initialize priority queue, initialized to reading forward.
      Start by only sort by KEY, HA_EXTRA_SECONDARY_SORT_ROWID
      will be given if we should sort by handler::ref too.
    */
    m_queue->m_rec_offset= m_rec_offset;
    if (m_queue->reserve(used_parts))
    {
      DBUG_RETURN(HA_ERR_OUT_OF_MEM);
    }
  }
  DBUG_RETURN(init_record_priority_queue_for_parts(used_parts));
}


/**
  Destroy the ordered record buffer and the priority queue.
*/

void Partition_helper::destroy_record_priority_queue()
{
  DBUG_ENTER("Partition_helper::destroy_record_priority_queue");
  destroy_record_priority_queue_for_parts();
  if (m_ordered_rec_buffer)
  {
    my_free(m_ordered_rec_buffer);
    m_ordered_rec_buffer= NULL;
  }
  if (m_queue)
  {
    m_queue->clear();
    delete m_queue;
    m_queue= NULL;
  }
  m_ref_usage= REF_NOT_USED;
  m_ordered_scan_ongoing= false;
  DBUG_VOID_RETURN;
}


/**
  Common setup for index_init.

  Set up variables and initialize the record priority queue.

  @param inx     Index to be used.
  @param sorted  True if the rows must be returned in index order.

  @return Operation status.
    @retval    0  Success
    @retval != 0  Error code
*/

int Partition_helper::ph_index_init_setup(uint inx, bool sorted)
{
  DBUG_ENTER("Partition_helper:ph_:index_init_setup");

  DBUG_ASSERT(inx != MAX_KEY);
  DBUG_PRINT("info", ("inx %u sorted %u", inx, sorted));
  m_part_spec.start_part= NO_CURRENT_PART_ID;
  m_start_key.length= 0;
  m_ordered= sorted;
  m_ref_usage= REF_NOT_USED;
  m_curr_key_info[0]= m_table->key_info+inx;
  m_curr_key_info[1]= NULL;
  /*
    There are two cases where it is not enough to only sort on the key:
    1) For clustered indexes, the optimizer assumes that all keys
       have the rest of the PK columns appended to the KEY, so it will
       sort by PK as secondary sort key.
    2) Rowid-Order-Retrieval access methods, like index_merge_intersect
       and index_merge_union. These methods requires the index to be sorted
       on rowid (handler::ref) as secondary sort key.
  */
  if (m_pkey_is_clustered && m_table->s->primary_key != MAX_KEY &&
      inx != m_table->s->primary_key)
  {
    /*
      if PK is clustered, then the key cmp must use the pk to
      differentiate between equal key in given index.
    */
    DBUG_PRINT("info", ("Clustered pk, using pk as secondary cmp"));
    m_curr_key_info[1]= m_table->key_info+m_table->s->primary_key;
  }

  /*
    Some handlers only read fields as specified by the bitmap for the
    read set. For partitioned handlers we always require that the
    fields of the partition functions are read such that we can
    calculate the partition id to place updated and deleted records.
  */
  if (m_handler->get_lock_type() == F_WRLCK)
    bitmap_union(m_table->read_set, &m_part_info->full_part_field_set);

  DBUG_RETURN(0);
}


/**
  Read one record in an index scan and start an index scan.

  index_read_map starts a new index scan using a start key. The MySQL Server
  will check the end key on its own. Thus to function properly the
  partitioned handler need to ensure that it delivers records in the sort
  order of the MySQL Server.
  index_read_map can be restarted without calling index_end on the previous
  index scan and without calling index_init. In this case the index_read_map
  is on the same index as the previous index_scan. This is particularly
  used in conjunction with multi read ranges.

  @param[out] buf          Read row in MySQL Row Format
  @param[in]  key          Key parts in consecutive order
  @param[in]  keypart_map  Which part of key is used
  @param[in]  find_flag    What type of key condition is used

  @return Operation status.
    @retval    0  Success
    @retval != 0  Error code
*/

int Partition_helper::ph_index_read_map(uchar *buf,
                                     const uchar *key,
                                     key_part_map keypart_map,
                                     enum ha_rkey_function find_flag)
{
  DBUG_ENTER("Partition_handler::ph_index_read_map");
  m_index_scan_type= PARTITION_INDEX_READ;
  m_start_key.key= key;
  m_start_key.keypart_map= keypart_map;
  m_start_key.flag= find_flag;
  DBUG_RETURN(common_index_read(buf, true));
}


/**
  Common routine for a number of index_read variants.

  @param[out] buf             Buffer where the record should be returned.
  @param[in]  have_start_key  TRUE <=> the left endpoint is available, i.e.
                              we're in index_read call or in read_range_first
                              call and the range has left endpoint.
                              FALSE <=> there is no left endpoint (we're in
                              read_range_first() call and the range has no left
                              endpoint).

  @return Operation status
    @retval 0                    OK
    @retval HA_ERR_END_OF_FILE   Whole index scanned, without finding the record.
    @retval HA_ERR_KEY_NOT_FOUND Record not found, but index cursor positioned.
    @retval other                Error code.

  @details
    Start scanning the range (when invoked from read_range_first()) or doing
    an index lookup (when invoked from index_read_XXX):
     - If possible, perform partition selection
     - Find the set of partitions we're going to use
     - Depending on whether we need ordering:
        NO:  Get the first record from first used partition (see
             handle_unordered_scan_next_partition)
        YES: Fill the priority queue and get the record that is the first in
             the ordering
*/

int Partition_helper::common_index_read(uchar *buf, bool have_start_key)
{
  int error;
  m_reverse_order= false;
  DBUG_ENTER("Partition_helper::common_index_read");

  DBUG_PRINT("info", ("m_ordered %u m_ordered_scan_ong %u",
                      m_ordered, m_ordered_scan_ongoing));

  if (have_start_key)
  {
    m_start_key.length= calculate_key_len(m_table,
                                          m_handler->active_index,
                                          m_start_key.keypart_map);
    DBUG_PRINT("info", ("have_start_key map %lu find_flag %u len %u",
                        m_start_key.keypart_map, m_start_key.flag,
                        m_start_key.length));
    DBUG_ASSERT(m_start_key.length);
  }
  if ((error= partition_scan_set_up(buf, have_start_key)))
  {
    DBUG_RETURN(error);
  }

  if (have_start_key &&
      (m_start_key.flag == HA_READ_KEY_OR_PREV ||
       m_start_key.flag == HA_READ_PREFIX_LAST ||
       m_start_key.flag == HA_READ_PREFIX_LAST_OR_PREV ||
       m_start_key.flag == HA_READ_BEFORE_KEY))
  {
    m_reverse_order= true;
    m_ordered_scan_ongoing= true;
  }
  DBUG_PRINT("info", ("m_ordered %u m_o_scan_ong %u have_start_key %u",
                      m_ordered, m_ordered_scan_ongoing, have_start_key));
  if (!m_ordered_scan_ongoing)
   {
    /*
      We use unordered index scan when read_range is used and flag
      is set to not use ordered.
      We also use an unordered index scan when the number of partitions to
      scan is only one.
      The unordered index scan will use the partition set created.
    */
    DBUG_PRINT("info", ("doing unordered scan"));
    error= handle_unordered_scan_next_partition(buf);
  }
  else
  {
    /*
      In all other cases we will use the ordered index scan. This will use
      the partition set created by the get_partition_set method.
    */
    error= handle_ordered_index_scan(buf);
  }
  DBUG_RETURN(error);
}


/**
  Start an index scan from leftmost record and return first record.

  index_first() asks for the first key in the index.
  This is similar to index_read except that there is no start key since
  the scan starts from the leftmost entry and proceeds forward with
  index_next.

  @param[out] buf  Read row in MySQL Row Format.

  @return Operation status.
    @retval    0  Success
    @retval != 0  Error code
*/

int Partition_helper::ph_index_first(uchar *buf)
{
  DBUG_ENTER("Partition_helper::ph_index_first");

  m_index_scan_type= PARTITION_INDEX_FIRST;
  m_reverse_order= false;
  DBUG_RETURN(common_first_last(buf));
}


/**
  Start an index scan from rightmost record and return first record.

  index_last() asks for the last key in the index.
  This is similar to index_read except that there is no start key since
  the scan starts from the rightmost entry and proceeds forward with
  index_prev.

  @param[out] buf  Read row in MySQL Row Format.

  @return Operation status.
    @retval    0  Success
    @retval != 0  Error code
*/

int Partition_helper::ph_index_last(uchar *buf)
{
  DBUG_ENTER("Partition_helper::ph_index_last");

  int error = HA_ERR_END_OF_FILE;
  uint part_id = m_part_info->get_first_used_partition();
  if (part_id == MY_BIT_NONE)
  {
     /* No partition to scan. */
      DBUG_RETURN(error);
  }
  m_index_scan_type= PARTITION_INDEX_LAST;
  m_reverse_order= true;
  DBUG_RETURN(common_first_last(buf));
}


/**
  Common routine for index_first/index_last.

  @param[out] buf  Read row in MySQL Row Format.

  @return Operation status.
    @retval    0  Success
    @retval != 0  Error code
*/

int Partition_helper::common_first_last(uchar *buf)
{
  int error;
  DBUG_ENTER("Partition_helper::common_first_last");

  if ((error= partition_scan_set_up(buf, false)))
  {
    DBUG_RETURN(error);
  }
  if (!m_ordered_scan_ongoing &&
      m_index_scan_type != PARTITION_INDEX_LAST)
  {
    DBUG_RETURN(handle_unordered_scan_next_partition(buf));
  }
  DBUG_RETURN(handle_ordered_index_scan(buf));
}


/**
  Read last using key.

  This is used in join_read_last_key to optimize away an ORDER BY.
  Can only be used on indexes supporting HA_READ_ORDER.

  @param[out] buf          Read row in MySQL Row Format
  @param[in]  key          Key
  @param[in]  keypart_map  Which part of key is used

  @return Operation status.
    @retval    0  Success
    @retval != 0  Error code
*/

int Partition_helper::ph_index_read_last_map(uchar *buf,
                                          const uchar *key,
                                          key_part_map keypart_map)
{
  DBUG_ENTER("Partition_helper::ph_index_read_last_map");

  m_ordered= true;                              // Safety measure
  m_index_scan_type= PARTITION_INDEX_READ_LAST;
  m_start_key.key= key;
  m_start_key.keypart_map= keypart_map;
  m_start_key.flag= HA_READ_PREFIX_LAST;
  DBUG_RETURN(common_index_read(buf, true));
}


/**
  Read index by key and keymap.

  Positions an index cursor to the index specified.
  Fetches the row if available. If the key value is null,
  begin at first key of the index.

  Optimization of the default implementation to take advantage of dynamic
  partition pruning.

  @param[out] buf          Read row in MySQL Row Format
  @param[in]  index        Index to read from
  @param[in]  key          Key
  @param[in]  keypart_map  Which part of key is used
  @param[in]  find_flag    Direction/how to search.

  @return Operation status.
    @retval    0  Success
    @retval != 0  Error code
*/
int Partition_helper::ph_index_read_idx_map(uchar *buf,
                                         uint index,
                                         const uchar *key,
                                         key_part_map keypart_map,
                                         enum ha_rkey_function find_flag)
{
  int error= HA_ERR_KEY_NOT_FOUND;
  DBUG_ENTER("Partition_helper::ph_index_read_idx_map");

  if (find_flag == HA_READ_KEY_EXACT)
  {
    uint part;
    m_start_key.key= key;
    m_start_key.keypart_map= keypart_map;
    m_start_key.flag= find_flag;
    m_start_key.length= calculate_key_len(m_table,
                                          index,
                                          m_start_key.keypart_map);

    get_partition_set(m_table, buf, index, &m_start_key, &m_part_spec);

    /*
      We have either found exactly 1 partition
      (in which case start_part == end_part)
      or no matching partitions (start_part > end_part)
    */
    DBUG_ASSERT(m_part_spec.start_part >= m_part_spec.end_part);
    /* The start part is must be marked as used. */
    DBUG_ASSERT(m_part_spec.start_part > m_part_spec.end_part ||
                m_part_info->is_partition_used(m_part_spec.start_part));

    for (part= m_part_spec.start_part;
         part <= m_part_spec.end_part;
         part= m_part_info->get_next_used_partition(part))
    {
      error= index_read_idx_map_in_part(part,
                                        buf,
                                        index,
                                        key,
                                        keypart_map,
                                        find_flag);
      if (error != HA_ERR_KEY_NOT_FOUND &&
          error != HA_ERR_END_OF_FILE)
      {
        break;
      }
    }
    if (part <= m_part_spec.end_part)
    {
      m_last_part= part;
    }
  }
  else
  {
    /*
      If not only used with HA_READ_KEY_EXACT, we should investigate if
      possible to optimize for other find_flag's as well.
    */
    DBUG_ASSERT(0);
    error= HA_ERR_INTERNAL_ERROR;
  }
  DBUG_RETURN(error);
}


/**
  Read next record in a forward index scan.

  Used to read forward through the index (left to right, low to high).

  @param[out] buf  Read row in MySQL Row Format.

  @return Operation status.
    @retval    0  Success
    @retval != 0  Error code
*/

int Partition_helper::ph_index_next(uchar *buf)
{
  DBUG_ENTER("Partition_helper::ph_index_next");

  /*
    TODO(low priority):
    If we want partition to work with the HANDLER commands, we
    must be able to do index_last() -> index_prev() -> index_next()
    and if direction changes, we must step back those partitions in
    the record queue so we don't return a value from the wrong direction.
  */
  DBUG_ASSERT(m_index_scan_type != PARTITION_INDEX_LAST ||
              m_table->open_by_handler);
  if (!m_ordered_scan_ongoing)
  {
    DBUG_RETURN(handle_unordered_next(buf, false));
  }
  DBUG_RETURN(handle_ordered_next(buf, false));
}


/**
  Read next same record.

  This routine is used to read the next but only if the key is the same
  as supplied in the call.

  @param[out] buf     Read row in MySQL Row Format.
  @param[in]  keylen  Length of key.

  @return Operation status.
    @retval    0  Success
    @retval != 0  Error code
*/

int Partition_helper::ph_index_next_same(uchar *buf,
                                         uint keylen MY_ATTRIBUTE((unused)))
{
  DBUG_ENTER("Partition_helper::ph_index_next_same");

  DBUG_ASSERT(keylen == m_start_key.length);
  DBUG_ASSERT(m_index_scan_type != PARTITION_INDEX_LAST);
  if (!m_ordered_scan_ongoing)
    DBUG_RETURN(handle_unordered_next(buf, true));
  DBUG_RETURN(handle_ordered_next(buf, true));
}


/**
  Read next record when performing index scan backwards.

  Used to read backwards through the index (right to left, high to low).

  @param[out] buf  Read row in MySQL Row Format.

  @return Operation status.
    @retval    0  Success
    @retval != 0  Error code
*/

int Partition_helper::ph_index_prev(uchar *buf)
{
  DBUG_ENTER("Partition_helper::ph_index_prev");

  /* TODO: read comment in index_next */
  DBUG_ASSERT(m_index_scan_type != PARTITION_INDEX_FIRST ||
              m_table->open_by_handler);
  DBUG_RETURN(handle_ordered_prev(buf));
}


/**
  Start a read of one range with start and end key.

  We re-implement read_range_first since we don't want the compare_key
  check at the end. This is already performed in the partition handler.
  read_range_next is very much different due to that we need to scan
  all underlying handlers.

  @param start_key     Specification of start key.
  @param end_key       Specification of end key.
  @param eq_range_arg  Is it equal range.
  @param sorted        Should records be returned in sorted order.

  @return Operation status.
    @retval    0  Success
    @retval != 0  Error code
*/

int Partition_helper::ph_read_range_first(const key_range *start_key,
                                       const key_range *end_key,
                                       bool eq_range_arg,
                                       bool sorted)
{
  int error= HA_ERR_END_OF_FILE;
  bool have_start_key= (start_key != NULL);
  uint part_id= m_part_info->get_first_used_partition();
  DBUG_ENTER("Partition_helper::ph_read_range_first");

  if (part_id == MY_BIT_NONE)
  {
    /* No partition to scan. */
    DBUG_RETURN(error);
  }

  m_ordered= sorted;
  set_eq_range(eq_range_arg);
  m_handler->set_end_range(end_key, handler::RANGE_SCAN_ASC);

  set_range_key_part(m_curr_key_info[0]->key_part);
  if (have_start_key)
    m_start_key= *start_key;
  else
    m_start_key.key= NULL;

  m_index_scan_type= PARTITION_READ_RANGE;
  error= common_index_read(m_table->record[0], have_start_key);
  DBUG_RETURN(error);
}


/**
  Read next record in read of a range with start and end key.

  @return Operation status.
    @retval    0  Success
    @retval != 0  Error code
*/

int Partition_helper::ph_read_range_next()
{
  DBUG_ENTER("Partition_helper::ph_read_range_next");

  if (m_ordered_scan_ongoing)
  {
    DBUG_RETURN(handle_ordered_next(m_table->record[0], get_eq_range()));
  }
  DBUG_RETURN(handle_unordered_next(m_table->record[0], get_eq_range()));
}


/**
  Common routine to set up index scans.

  Find out which partitions we'll need to read when scanning the specified
  range.

  If we need to scan only one partition, set m_ordered_scan_ongoing=FALSE
  as we will not need to do merge ordering.

  @param buf            Buffer to later return record in (this function
                        needs it to calculate partitioning function values)

  @param idx_read_flag  TRUE <=> m_start_key has range start endpoint which
                        probably can be used to determine the set of
                        partitions to scan.
                        FALSE <=> there is no start endpoint.

  @return Operation status.
    @retval   0  Success
    @retval !=0  Error code
*/

int Partition_helper::partition_scan_set_up(uchar * buf, bool idx_read_flag)
{
  DBUG_ENTER("Partition_helper::partition_scan_set_up");

  if (idx_read_flag)
    get_partition_set(m_table,
                      buf,
                      m_handler->active_index,
                      &m_start_key,
                      &m_part_spec);
  else
  {
    // TODO: set to get_first_used_part() instead!
    m_part_spec.start_part= 0;
    // TODO: Implement bitmap_get_last_set() and use that here!
    m_part_spec.end_part= m_tot_parts - 1;
  }
  if (m_part_spec.start_part > m_part_spec.end_part)
  {
    /*
      We discovered a partition set but the set was empty so we report
      key not found.
    */
    DBUG_PRINT("info", ("scan with no partition to scan"));
    DBUG_RETURN(HA_ERR_END_OF_FILE);
  }
  if (m_part_spec.start_part == m_part_spec.end_part)
  {
    /*
      We discovered a single partition to scan, this never needs to be
      performed using the ordered index scan.
    */
    DBUG_PRINT("info", ("index scan using the single partition %d",
                        m_part_spec.start_part));
    m_ordered_scan_ongoing= FALSE;
  }
  else
  {
    /*
      Set m_ordered_scan_ongoing according how the scan should be done
      Only exact partitions are discovered atm by get_partition_set.
      Verify this, also bitmap must have at least one bit set otherwise
      the result from this table is the empty set.
    */
    uint start_part= m_part_info->get_first_used_partition();
    if (start_part == MY_BIT_NONE)
    {
      DBUG_PRINT("info", ("scan with no partition to scan"));
      DBUG_RETURN(HA_ERR_END_OF_FILE);
    }
    if (start_part > m_part_spec.start_part)
      m_part_spec.start_part= start_part;
    m_ordered_scan_ongoing= m_ordered;
  }
  DBUG_ASSERT(m_part_spec.start_part < m_tot_parts);
  DBUG_ASSERT(m_part_spec.end_part < m_tot_parts);
  DBUG_RETURN(0);
}


/**
  Common routine to handle index_next with unordered results.

  These routines are used to scan partitions without considering order.
  This is performed in two situations.
  1) In read_multi_range this is the normal case
  2) When performing any type of index_read, index_first, index_last where
  all fields in the partition function is bound. In this case the index
  scan is performed on only one partition and thus it isn't necessary to
  perform any sort.

  @param[out] buf        Read row in MySQL Row Format.
  @param[in]  is_next_same  Called from index_next_same.

  @return Operation status.
    @retval HA_ERR_END_OF_FILE  End of scan
    @retval 0                   Success
    @retval other               Error code
*/

int Partition_helper::handle_unordered_next(uchar *buf, bool is_next_same)
{
  int error;
  DBUG_ENTER("Partition_helper::handle_unordered_next");

  if (m_part_spec.start_part >= m_tot_parts)
  {
    /* Should only happen with SQL HANDLER! */
    DBUG_ASSERT(m_table->open_by_handler);
    DBUG_RETURN(HA_ERR_END_OF_FILE);
  }

  /*
    We should consider if this should be split into three functions as
    partition_read_range is_next_same are always local constants
  */

  if (m_index_scan_type == PARTITION_READ_RANGE)
  {
    DBUG_ASSERT(buf == m_table->record[0]);
    error= read_range_next_in_part(m_part_spec.start_part, NULL);
  }
  else if (is_next_same)
  {
    error= index_next_same_in_part(m_part_spec.start_part,
                                   buf,
                                   m_start_key.key,
                                   m_start_key.length);
  }
  else
  {
    error= index_next_in_part(m_part_spec.start_part, buf);
  }

  if (error == HA_ERR_END_OF_FILE)
  {
    m_part_spec.start_part++;                    // Start using next part
    error= handle_unordered_scan_next_partition(buf);
  }
  else
  {
    m_last_part= m_part_spec.start_part;
  }
  DBUG_RETURN(error);
}


/**
  Handle index_next when changing to new partition.

  This routine is used to start the index scan on the next partition.
  Both initial start and after completing scan on one partition.

  @param[out] buf  Read row in MySQL Row Format

  @return Operation status.
    @retval HA_ERR_END_OF_FILE  End of scan
    @retval 0                   Success
    @retval other               Error code
*/

int Partition_helper::handle_unordered_scan_next_partition(uchar * buf)
{
  uint i= m_part_spec.start_part;
  int saved_error= HA_ERR_END_OF_FILE;
  DBUG_ENTER("Partition_helper::handle_unordered_scan_next_partition");

  if (i)
    i= m_part_info->get_next_used_partition(i - 1);
  else
    i= m_part_info->get_first_used_partition();

  for (;
       i <= m_part_spec.end_part;
       i= m_part_info->get_next_used_partition(i))
  {
    int error;
    m_part_spec.start_part= i;
    switch (m_index_scan_type) {
    case PARTITION_READ_RANGE:
      DBUG_ASSERT(buf == m_table->record[0]);
      DBUG_PRINT("info", ("read_range_first on partition %d", i));
      error= read_range_first_in_part(i,
                                      NULL,
                                      m_start_key.key? &m_start_key: NULL,
                                      m_handler->end_range,
                                      get_eq_range(),
                                      false);
      break;
    case PARTITION_INDEX_READ:
      DBUG_PRINT("info", ("index_read on partition %d", i));
      error= index_read_map_in_part(i,
                                    buf,
                                    m_start_key.key,
                                    m_start_key.keypart_map,
                                    m_start_key.flag);
      break;
    case PARTITION_INDEX_FIRST:
      DBUG_PRINT("info", ("index_first on partition %d", i));
      error= index_first_in_part(i, buf);
      break;
    case PARTITION_INDEX_FIRST_UNORDERED:
      /* When is this ever used? */
      DBUG_ASSERT(0);
      /*
        We perform a scan without sorting and this means that we
        should not use the index_first since not all handlers
        support it and it is also unnecessary to restrict sort
        order.
      */
      DBUG_PRINT("info", ("read_range_first on partition %d", i));
      DBUG_ASSERT(buf == m_table->record[0]);
      error= read_range_first_in_part(i,
                                      NULL,
                                      0,
                                      m_handler->end_range,
                                      get_eq_range(),
                                      0);
      break;
    default:
      DBUG_ASSERT(0);
      DBUG_RETURN(HA_ERR_INTERNAL_ERROR);
    }
    if (!error)
    {
      m_last_part= i;
      DBUG_RETURN(0);
    }
    if ((error != HA_ERR_END_OF_FILE) && (error != HA_ERR_KEY_NOT_FOUND))
      DBUG_RETURN(error);

    /*
      If HA_ERR_KEY_NOT_FOUND, we must return that error instead of
      HA_ERR_END_OF_FILE, to be able to continue search.
    */
    if (saved_error != HA_ERR_KEY_NOT_FOUND)
      saved_error= error;
    DBUG_PRINT("info", ("END_OF_FILE/KEY_NOT_FOUND on partition %d", i));
  }
  if (saved_error == HA_ERR_END_OF_FILE)
    m_part_spec.start_part= NO_CURRENT_PART_ID;
  DBUG_RETURN(saved_error);
}


/**
  Common routine to start index scan with ordered results.

  @param[out] buf  Read row in MySQL Row Format

  @return Operation status
    @retval HA_ERR_END_OF_FILE    End of scan
    @retval HA_ERR_KEY_NOT_FOUND  End of scan
    @retval 0                     Success
    @retval other                 Error code

  @details
    This part contains the logic to handle index scans that require ordered
    output. This includes all except those started by read_range_first with
    the flag ordered set to FALSE. Thus most direct index_read and all
    index_first and index_last.

    We implement ordering by keeping one record plus a key buffer for each
    partition. Every time a new entry is requested we will fetch a new
    entry from the partition that is currently not filled with an entry.
    Then the entry is put into its proper sort position.

    Returning a record is done by getting the top record, copying the
    record to the request buffer and setting the partition as empty on
    entries.
*/

int Partition_helper::handle_ordered_index_scan(uchar *buf)
{
  uint i;
  std::vector<uchar*> parts;
  bool found= FALSE;
  uchar *part_rec_buf_ptr= m_ordered_rec_buffer;
  int saved_error= HA_ERR_END_OF_FILE;
  DBUG_ENTER("Partition_helper::handle_ordered_index_scan");
  DBUG_ASSERT(part_rec_buf_ptr);

  if (m_key_not_found)
  {
    m_key_not_found= false;
    bitmap_clear_all(&m_key_not_found_partitions);
    DBUG_PRINT("info", ("Cleared m_key_not_found_partitions"));
  }
  m_top_entry= NO_CURRENT_PART_ID;
  m_queue->clear();
  parts.reserve(m_queue->capacity());
  DBUG_ASSERT(m_part_info->is_partition_used(m_part_spec.start_part));

  /*
    Position part_rec_buf_ptr to point to the first used partition >=
    start_part. There may be partitions marked by used_partitions,
    but is before start_part. These partitions has allocated record buffers
    but is dynamically pruned, so those buffers must be skipped.
  */
  for (i= m_part_info->get_first_used_partition();
       i < m_part_spec.start_part;
       i= m_part_info->get_next_used_partition(i))
  {
    part_rec_buf_ptr+= m_rec_offset + m_rec_length;
  }
  DBUG_PRINT("info", ("m_part_spec.start_part %u first_used_part %u",
                      m_part_spec.start_part, i));
  for (/* continue from above */ ;
       i <= m_part_spec.end_part;
       i= m_part_info->get_next_used_partition(i))
  {
    DBUG_PRINT("info", ("reading from part %u (scan_type: %u inx: %u)",
                        i, m_index_scan_type, m_handler->active_index));
    DBUG_ASSERT(i == uint2korr(part_rec_buf_ptr));
    uchar *rec_buf_ptr= part_rec_buf_ptr + m_rec_offset;
    uchar *read_buf;
    int error;
    DBUG_PRINT("info", ("part %u, scan_type %d", i, m_index_scan_type));

    /* ICP relies on Item evaluation, which expects the row in record[0]. */
    if (m_handler->pushed_idx_cond)
      read_buf= m_table->record[0];
    else
      read_buf= rec_buf_ptr;

    switch (m_index_scan_type) {
    case PARTITION_INDEX_READ:
      error= index_read_map_in_part(i,
                                    read_buf,
                                    m_start_key.key,
                                    m_start_key.keypart_map,
                                    m_start_key.flag);
      break;
    case PARTITION_INDEX_FIRST:
      error= index_first_in_part(i, read_buf);
      break;
    case PARTITION_INDEX_LAST:
      error= index_last_in_part(i, read_buf);
      break;
    case PARTITION_INDEX_READ_LAST:
      error= index_read_last_map_in_part(i,
                                         read_buf,
                                         m_start_key.key,
                                         m_start_key.keypart_map);
      break;
    case PARTITION_READ_RANGE:
    {
      /*
        To enable optimization in derived engines, we provide a read buffer
        pointer if we want to read into something different than table->record[0]
        (which read_range_* always uses).
      */
      error= read_range_first_in_part(i,
                                      read_buf == m_table->record[0]
                                        ? NULL : read_buf,
                                      m_start_key.key ? &m_start_key : NULL,
                                      m_handler->end_range,
                                      get_eq_range(),
                                      true);
      break;
    }
    default:
      DBUG_ASSERT(false);
      DBUG_RETURN(HA_ERR_END_OF_FILE);
    }
    DBUG_PRINT("info", ("error %d from partition %u", error, i));
    /* When using ICP, copy record[0] to the priority queue for sorting. */
    if (m_handler->pushed_idx_cond)
      memcpy(rec_buf_ptr, read_buf, m_rec_length);
    if (!error)
    {
      found= true;
      if (m_ref_usage != REF_NOT_USED)
      {
        /* position_in_last_part needs m_last_part set. */
        m_last_part= i;
        position_in_last_part(part_rec_buf_ptr + PARTITION_BYTES_IN_POS,
                              rec_buf_ptr);
      }
      /*
        Save for later insertion in queue;
      */
      parts.push_back(part_rec_buf_ptr);
      DBUG_DUMP("row", read_buf, m_rec_length);
    }
    else if (error != HA_ERR_KEY_NOT_FOUND && error != HA_ERR_END_OF_FILE)
    {
      DBUG_RETURN(error);
    }
    else if (error == HA_ERR_KEY_NOT_FOUND)
    {
      DBUG_PRINT("info", ("HA_ERR_KEY_NOT_FOUND from partition %u", i));
      bitmap_set_bit(&m_key_not_found_partitions, i);
      m_key_not_found= true;
      saved_error= error;
    }
    part_rec_buf_ptr+= m_rec_offset + m_rec_length;
  }
  if (found)
  {
    /*
      We found at least one partition with data, now sort all entries and
      after that read the first entry and copy it to the buffer to return in.
    */
    m_queue->m_max_at_top= m_reverse_order;
    m_queue->m_keys= m_curr_key_info;
    DBUG_ASSERT(m_queue->empty());
    /*
      If PK, we should not sort by rowid, since that is already done
      through the KEY setup.
    */
    DBUG_ASSERT(!m_curr_key_info[1] || m_ref_usage == REF_NOT_USED);
    m_queue->assign(parts);
    return_top_record(buf);
    DBUG_PRINT("info", ("Record returned from partition %d", m_top_entry));
    DBUG_RETURN(0);
  }
  DBUG_RETURN(saved_error);
}


/**
  Return the top record in sort order.

  @param[out] buf  Row returned in MySQL Row Format.
*/

void Partition_helper::return_top_record(uchar *buf)
{
  uint part_id;
  uchar *key_buffer= m_queue->top();
  uchar *rec_buffer= key_buffer + m_rec_offset;

  part_id= uint2korr(key_buffer);
  copy_cached_row(buf, rec_buffer);
  DBUG_PRINT("info", ("from part_id %u", part_id));
  DBUG_DUMP("returned_row", buf, m_table->s->reclength);
  m_last_part= part_id;
  m_top_entry= part_id;
}


/**
  Add index_next/prev results from partitions without exact match.

  If there where any partitions that returned HA_ERR_KEY_NOT_FOUND when
  ha_index_read_map was done, those partitions must be included in the
  following index_next/prev call.
*/

int Partition_helper::handle_ordered_index_scan_key_not_found()
{
  int error;
  uint i;
  size_t old_elements= m_queue->size();
  uchar *part_buf= m_ordered_rec_buffer;
  uchar *curr_rec_buf= NULL;
  DBUG_ENTER("Partition_helper::handle_ordered_index_scan_key_not_found");
  DBUG_ASSERT(m_key_not_found);
  DBUG_ASSERT(part_buf);
  /*
    Loop over all used partitions to get the correct offset
    into m_ordered_rec_buffer.
  */
  for (i= m_part_info->get_first_used_partition();
       i < MY_BIT_NONE;
       i= m_part_info->get_next_used_partition(i))
  {
    if (bitmap_is_set(&m_key_not_found_partitions, i))
    {
      /*
        This partition is used and did return HA_ERR_KEY_NOT_FOUND
        in index_read_map.
      */
      uchar *read_buf;
      curr_rec_buf= part_buf + m_rec_offset;
      /* ICP relies on Item evaluation, which expects the row in record[0]. */
      if (m_handler->pushed_idx_cond)
        read_buf= m_table->record[0];
      else
        read_buf= curr_rec_buf;

      if (m_reverse_order)
        error= index_prev_in_part(i, read_buf);
      else
        error= index_next_in_part(i, read_buf);
      /* HA_ERR_KEY_NOT_FOUND is not allowed from index_next! */
      DBUG_ASSERT(error != HA_ERR_KEY_NOT_FOUND);
      DBUG_PRINT("info", ("Filling from partition %u reverse %u error %d",
                         i, m_reverse_order, error));
      if (!error)
      {
        /* When using ICP, copy record[0] to the priority queue for sorting. */
        if (m_handler->pushed_idx_cond)
          memcpy(curr_rec_buf, read_buf, m_rec_length);
        if (m_ref_usage != REF_NOT_USED)
        {
          /* position_in_last_part needs m_last_part set. */
          m_last_part= i;
          position_in_last_part(part_buf + PARTITION_BYTES_IN_POS,
                                curr_rec_buf);
        }
        m_queue->push(part_buf);
      }
      else if (error != HA_ERR_END_OF_FILE && error != HA_ERR_KEY_NOT_FOUND)
        DBUG_RETURN(error);
    }
    part_buf+= m_rec_offset + m_rec_length;
  }
  DBUG_ASSERT(curr_rec_buf);
  bitmap_clear_all(&m_key_not_found_partitions);
  m_key_not_found= false;

  if (m_queue->size() > old_elements)
  {
    /* Update m_top_entry, which may have changed. */
    uchar *key_buffer= m_queue->top();
    m_top_entry= uint2korr(key_buffer);
  }
  DBUG_RETURN(0);
}


/**
  Common routine to handle index_next with ordered results.

  @param[out] buf        Read row in MySQL Row Format.
  @param[in]  is_next_same  Called from index_next_same.

  @return Operation status.
    @retval HA_ERR_END_OF_FILE  End of scan
    @retval 0                   Success
    @retval other               Error code
*/

int Partition_helper::handle_ordered_next(uchar *buf, bool is_next_same)
{
  int error;
  uint part_id= m_top_entry;
  uchar *rec_buf= m_queue->empty() ? NULL : m_queue->top() + m_rec_offset;
  uchar *read_buf;
  DBUG_ENTER("Partition_helper::handle_ordered_next");

  if (m_reverse_order)
  {
    /*
      TODO: To support change of direction (index_prev -> index_next,
      index_read_map(HA_READ_KEY_EXACT) -> index_prev etc.)
      We would need to:
      - Step back all cursors we have a buffered row from a previous next/prev
        call (i.e. for all partitions we previously called index_prev, we must
        call index_next and skip that row.
      - empty the priority queue and initialize it again with reverse ordering.
    */
    DBUG_ASSERT(m_table->open_by_handler);
    DBUG_RETURN(HA_ERR_WRONG_COMMAND);
  }

  if (m_key_not_found)
  {
    if (is_next_same)
    {
      /* Only rows which match the key. */
      m_key_not_found= false;
      bitmap_clear_all(&m_key_not_found_partitions);
    }
    else
    {
      /* There are partitions not included in the index record queue. */
      size_t old_elements= m_queue->size();
      if ((error= handle_ordered_index_scan_key_not_found()))
        DBUG_RETURN(error);
      /*
        If the queue top changed, i.e. one of the partitions that gave
        HA_ERR_KEY_NOT_FOUND in index_read_map found the next record,
        return it.
        Otherwise replace the old with a call to index_next (fall through).
      */
      if (old_elements != m_queue->size() && part_id != m_top_entry)
      {
        return_top_record(buf);
        DBUG_PRINT("info", ("Returning row from part %u (prev KEY_NOT_FOUND)",
                            m_top_entry));
        DBUG_RETURN(0);
      }
    }
  }
  if (part_id >= m_tot_parts)
    DBUG_RETURN(HA_ERR_END_OF_FILE);

  DBUG_PRINT("info", ("next row from part %u (inx %u)",
                      part_id, m_handler->active_index));

  /* Assert that buffer for fetch is not NULL */
  DBUG_ASSERT(rec_buf);

  /* ICP relies on Item evaluation, which expects the row in record[0]. */
  if (m_handler->pushed_idx_cond)
    read_buf= m_table->record[0];
  else
    read_buf= rec_buf;


  if (m_index_scan_type == PARTITION_READ_RANGE)
  {
    error= read_range_next_in_part(part_id,
                                   read_buf == m_table->record[0]
                                     ? NULL : read_buf);
  }
  else if (!is_next_same)
    error= index_next_in_part(part_id, read_buf);
  else
    error= index_next_same_in_part(part_id,
                                   read_buf,
                                   m_start_key.key,
                                   m_start_key.length);
  if (error)
  {
    if (error == HA_ERR_END_OF_FILE)
    {
      /* Return next buffered row */
      if (!m_queue->empty())
        m_queue->pop();
      if (m_queue->empty())
      {
        /*
          If priority queue is empty, we have finished fetching rows from all
          partitions. Reset the value of next partition to NONE. This would
          imply HA_ERR_END_OF_FILE for all future calls.
        */
        m_top_entry= NO_CURRENT_PART_ID;
      }
      else
      {
         return_top_record(buf);
         DBUG_PRINT("info", ("Record returned from partition %u (2)",
                     m_top_entry));
         error= 0;
      }
    }
    DBUG_RETURN(error);
  }
  /* When using ICP, copy record[0] to the priority queue for sorting. */
  if (m_handler->pushed_idx_cond)
    memcpy(rec_buf, read_buf, m_rec_length);
  if (m_ref_usage != REF_NOT_USED)
  {
    /* position_in_last_part needs m_last_part set. */
    m_last_part= part_id;
    position_in_last_part(rec_buf - m_rec_offset + PARTITION_BYTES_IN_POS,
                          rec_buf);
  }
  DBUG_DUMP("rec_buf", rec_buf, m_rec_length);
  m_queue->update_top();
  return_top_record(buf);
  DBUG_PRINT("info", ("Record returned from partition %u", m_top_entry));
  DBUG_RETURN(0);
}


/**
  Common routine to handle index_prev with ordered results.

  @param[out] buf  Read row in MySQL Row Format.

  @return Operation status.
    @retval HA_ERR_END_OF_FILE  End of scan
    @retval 0                   Success
    @retval other               Error code
*/

int Partition_helper::handle_ordered_prev(uchar *buf)
{
  int error;
  uint part_id= m_top_entry;
  uchar *rec_buf= m_queue->empty() ? NULL : m_queue->top() + m_rec_offset;
  uchar *read_buf;
  DBUG_ENTER("Partition_helper::handle_ordered_prev");

  if (!m_reverse_order)
  {
    /* TODO: See comment in handle_ordered_next(). */
    DBUG_ASSERT(m_table->open_by_handler);
    DBUG_RETURN(HA_ERR_WRONG_COMMAND);
  }

  if (m_key_not_found)
  {
    /* There are partitions not included in the index record queue. */
    size_t old_elements= m_queue->size();
    if ((error= handle_ordered_index_scan_key_not_found()))
      DBUG_RETURN(error);
    if (old_elements != m_queue->size() && part_id != m_top_entry)
    {
      /*
        Should only be possible for when HA_READ_KEY_EXACT was previously used,
        which is not supported to have a subsequent call for PREV.
        I.e. HA_READ_KEY_EXACT is considered to not have reverse order!
      */
      DBUG_ASSERT(0);
      /*
        If the queue top changed, i.e. one of the partitions that gave
        HA_ERR_KEY_NOT_FOUND in index_read_map found the next record,
        return it.
        Otherwise replace the old with a call to index_next (fall through).
      */
      return_top_record(buf);
      DBUG_RETURN(0);
    }
  }

  if (part_id >= m_tot_parts)
  {
    /* This should never happen, except for SQL HANDLER calls! */
    DBUG_ASSERT(m_table->open_by_handler);
    DBUG_RETURN(HA_ERR_END_OF_FILE);
  }

  /* Assert that buffer for fetch is not NULL */
  DBUG_ASSERT(rec_buf);

  /* ICP relies on Item evaluation, which expects the row in record[0]. */
  if (m_handler->pushed_idx_cond)
    read_buf= m_table->record[0];
  else
    read_buf= rec_buf;

  if ((error= index_prev_in_part(part_id, read_buf)))
  {
    if (error == HA_ERR_END_OF_FILE)
    {
      if (!m_queue->empty())
        m_queue->pop();
      if (m_queue->empty())
      {
        /*
          If priority queue is empty, we have finished fetching rows from all
          partitions. Reset the value of next partition to NONE. This would
          imply HA_ERR_END_OF_FILE for all future calls.
        */
        m_top_entry= NO_CURRENT_PART_ID;
      }
      else
      {
        return_top_record(buf);
        DBUG_PRINT("info", ("Record returned from partition %d (2)",
                            m_top_entry));
        error= 0;
      }
    }
    DBUG_RETURN(error);
  }
  /* When using ICP, copy record[0] to the priority queue for sorting. */
  if (m_handler->pushed_idx_cond)
    memcpy(rec_buf, read_buf, m_rec_length);

  if (m_ref_usage != REF_NOT_USED)
  {
    /* position_in_last_part needs m_last_part set. */
    m_last_part= part_id;
    position_in_last_part(rec_buf - m_rec_offset + PARTITION_BYTES_IN_POS,
                          rec_buf);
  }
  m_queue->update_top();
  return_top_record(buf);
  DBUG_PRINT("info", ("Record returned from partition %d", m_top_entry));
  DBUG_RETURN(0);
}

/**
  Get statistics from a specific partition.

  @param[out] stat_info  Area to report values into.
  @param[out] check_sum  Check sum of partition.
  @param[in]  part_id    Partition to report from.
*/
void
Partition_helper::get_dynamic_partition_info_low(ha_statistics *stat_info,
                                                 ha_checksum *check_sum,
                                                 uint part_id)
{
  ha_statistics *part_stat= &m_handler->stats;
  DBUG_ASSERT(bitmap_is_set(&m_part_info->read_partitions, part_id));
  DBUG_ASSERT(bitmap_is_subset(&m_part_info->read_partitions,
                               &m_part_info->lock_partitions));
  DBUG_ASSERT(bitmap_is_subset(&m_part_info->lock_partitions,
                               &m_part_info->read_partitions));
  bitmap_clear_all(&m_part_info->read_partitions);
  bitmap_set_bit(&m_part_info->read_partitions, part_id);
  m_handler->info(HA_STATUS_TIME |
                  HA_STATUS_VARIABLE |
                  HA_STATUS_VARIABLE_EXTRA |
                  HA_STATUS_NO_LOCK);
  stat_info->records=              part_stat->records;
  stat_info->mean_rec_length=      part_stat->mean_rec_length;
  stat_info->data_file_length=     part_stat->data_file_length;
  stat_info->max_data_file_length= part_stat->max_data_file_length;
  stat_info->index_file_length=    part_stat->index_file_length;
  stat_info->delete_length=        part_stat->delete_length;
  stat_info->create_time=          part_stat->create_time;
  stat_info->update_time=          part_stat->update_time;
  stat_info->check_time=           part_stat->check_time;
  if (m_handler->ha_table_flags() & HA_HAS_CHECKSUM)
  {
    *check_sum= checksum_in_part(part_id);
  }
  bitmap_copy(&m_part_info->read_partitions, &m_part_info->lock_partitions);
}<|MERGE_RESOLUTION|>--- conflicted
+++ resolved
@@ -1912,68 +1912,6 @@
 }
 
 
-/**
-<<<<<<< HEAD
-  Read row using position using given record to find.
-
-  This works as position()+rnd_pos() functions, but does some extra work,
-  calculating m_last_part - the partition to where the 'record' should go.
-
-  Only useful when position is based on primary key
-  (HA_PRIMARY_KEY_REQUIRED_FOR_POSITION).
-
-  @param record  Current record in MySQL Row Format.
-=======
-  Read row using position.
-
-  This is like rnd_next, but you are given a position to use to determine
-  the row. The position will be pointing to data of length handler::ref_length
-  that handler::ref was set by position(record). Tables clustered on primary
-  key usually use the full primary key as reference (like InnoDB). Heap based
-  tables usually returns offset in heap file (like MyISAM).
-
-  @param[out] buf  buffer that should be filled with record in MySQL format.
-  @param[in]  pos  position given as handler::ref when position() was called.
->>>>>>> 5ac5a6db
-
-  @return Operation status.
-    @retval    0  Success
-    @retval != 0  Error code
-*/
-
-<<<<<<< HEAD
-int Partition_helper::ph_rnd_pos_by_record(uchar *record)
-{
-  DBUG_ENTER("Partition_helper::ph_rnd_pos_by_record");
-
-  DBUG_ASSERT(m_handler->ha_table_flags() &
-              HA_PRIMARY_KEY_REQUIRED_FOR_POSITION);
-  /* TODO: Support HA_READ_BEFORE_WRITE_REMOVAL */
-  /* Set m_last_part correctly. */
-  if (unlikely(get_part_for_delete(record,
-                                   m_table->record[0],
-                                   m_part_info,
-                                   &m_last_part)))
-    DBUG_RETURN(HA_ERR_INTERNAL_ERROR);
-
-  DBUG_RETURN(rnd_pos_by_record_in_last_part(record));
-}
-
-
-=======
-int Partition_helper::ph_rnd_pos(uchar *buf, uchar *pos)
-{
-  uint part_id;
-  DBUG_ENTER("Partition_helper::ph_rnd_pos");
-
-  part_id= uint2korr(pos);
-  DBUG_ASSERT(part_id < m_tot_parts);
-  DBUG_ASSERT(m_part_info->is_partition_used(part_id));
-  m_last_part= part_id;
-  DBUG_RETURN(rnd_pos_in_part(part_id, buf, (pos + PARTITION_BYTES_IN_POS)));
-}
-
->>>>>>> 5ac5a6db
 /****************************************************************************
                 MODULE index scan
 ****************************************************************************/
