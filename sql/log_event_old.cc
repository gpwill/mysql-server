--- conflicted
+++ resolved
@@ -186,12 +186,8 @@
       if (ptr->parent_l)
         continue;
       const_cast<Relay_log_info*>(rli)->m_table_map.set_table(ptr->table_id, ptr->table);
-<<<<<<< HEAD
+    }
     query_cache.invalidate_locked_for_write(thd, rli->tables_to_lock);
-=======
-    }
-    query_cache.invalidate_locked_for_write(rli->tables_to_lock);
->>>>>>> a5f12094
   }
 
   TABLE* table= const_cast<Relay_log_info*>(rli)->m_table_map.get_table(ev->m_table_id);
