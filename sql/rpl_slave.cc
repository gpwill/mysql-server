/* Copyright (c) 2000, 2010 Oracle and/or its affiliates. All rights reserved.

   This program is free software; you can redistribute it and/or modify
   it under the terms of the GNU General Public License as published by
   the Free Software Foundation; version 2 of the License.

   This program is distributed in the hope that it will be useful,
   but WITHOUT ANY WARRANTY; without even the implied warranty of
   MERCHANTABILITY or FITNESS FOR A PARTICULAR PURPOSE.  See the
   GNU General Public License for more details.

   You should have received a copy of the GNU General Public License
   along with this program; if not, write to the Free Software
   Foundation, Inc., 59 Temple Place, Suite 330, Boston, MA  02111-1307  USA */


/**
  @addtogroup Replication
  @{

  @file

  @brief Code to run the io thread and the sql thread on the
  replication slave.
*/

#include "sql_priv.h"
#include "my_global.h"
#include "rpl_slave.h"
#include "sql_parse.h"                         // execute_init_command
#include "sql_table.h"                         // mysql_rm_table
#include "rpl_mi.h"
#include "rpl_rli.h"
#include "rpl_filter.h"
#include "rpl_info_factory.h"
#include "repl_failsafe.h"
#include "transaction.h"
#include <thr_alarm.h>
#include <my_dir.h>
#include <sql_common.h>
#include <errmsg.h>
#include <mysqld_error.h>
#include <mysys_err.h>
#include "rpl_handler.h"
#include <signal.h>
#include <mysql.h>
#include <myisam.h>

#include "sql_base.h"                           // close_thread_tables
#include "tztime.h"                             // struct Time_zone
#include "log_event.h"                          // Rotate_log_event,
                                                // Create_file_log_event,
                                                // Format_description_log_event
#include "server_ids.h"

#ifdef HAVE_REPLICATION

#include "rpl_tblmap.h"
#include "debug_sync.h"

#define FLAGSTR(V,F) ((V)&(F)?#F" ":"")

#define MAX_SLAVE_RETRY_PAUSE 5
/*
  a parameter of sql_slave_killed() to defer the killed status
*/
#define SLAVE_WAIT_GROUP_DONE 60
bool use_slave_mask = 0;
MY_BITMAP slave_error_mask;
char slave_skip_error_names[SHOW_VAR_FUNC_BUFF_SIZE];

typedef bool (*CHECK_KILLED_FUNC)(THD*,void*);

char* slave_load_tmpdir = 0;
Master_info *active_mi= 0;
my_bool replicate_same_server_id;
ulonglong relay_log_space_limit = 0;

/*
  When slave thread exits, we need to remember the temporary tables so we
  can re-use them on slave start.

  TODO: move the vars below under Master_info
*/

int disconnect_slave_event_count = 0, abort_slave_event_count = 0;

static pthread_key(Master_info*, RPL_MASTER_INFO);

enum enum_slave_reconnect_actions
{
  SLAVE_RECON_ACT_REG= 0,
  SLAVE_RECON_ACT_DUMP= 1,
  SLAVE_RECON_ACT_EVENT= 2,
  SLAVE_RECON_ACT_MAX
};

enum enum_slave_reconnect_messages
{
  SLAVE_RECON_MSG_WAIT= 0,
  SLAVE_RECON_MSG_KILLED_WAITING= 1,
  SLAVE_RECON_MSG_AFTER= 2,
  SLAVE_RECON_MSG_FAILED= 3,
  SLAVE_RECON_MSG_COMMAND= 4,
  SLAVE_RECON_MSG_KILLED_AFTER= 5,
  SLAVE_RECON_MSG_MAX
};

static const char *reconnect_messages[SLAVE_RECON_ACT_MAX][SLAVE_RECON_MSG_MAX]=
{
  {
    "Waiting to reconnect after a failed registration on master",
    "Slave I/O thread killed while waitnig to reconnect after a failed \
registration on master",
    "Reconnecting after a failed registration on master",
    "failed registering on master, reconnecting to try again, \
log '%s' at postion %s",
    "COM_REGISTER_SLAVE",
    "Slave I/O thread killed during or after reconnect"
  },
  {
    "Waiting to reconnect after a failed binlog dump request",
    "Slave I/O thread killed while retrying master dump",
    "Reconnecting after a failed binlog dump request",
    "failed dump request, reconnecting to try again, log '%s' at postion %s",
    "COM_BINLOG_DUMP",
    "Slave I/O thread killed during or after reconnect"
  },
  {
    "Waiting to reconnect after a failed master event read",
    "Slave I/O thread killed while waiting to reconnect after a failed read",
    "Reconnecting after a failed master event read",
    "Slave I/O thread: Failed reading log event, reconnecting to retry, \
log '%s' at postion %s",
    "",
    "Slave I/O thread killed during or after a reconnect done to recover from \
failed read"
  }
};


typedef enum { SLAVE_THD_IO, SLAVE_THD_SQL} SLAVE_THD_TYPE;

static int process_io_rotate(Master_info* mi, Rotate_log_event* rev);
static int process_io_create_file(Master_info* mi, Create_file_log_event* cev);
static bool wait_for_relay_log_space(Relay_log_info* rli);
static inline bool io_slave_killed(THD* thd,Master_info* mi);
static inline bool sql_slave_killed(THD* thd,Relay_log_info* rli);
static int init_slave_thread(THD* thd, SLAVE_THD_TYPE thd_type);
static void print_slave_skip_errors(void);
static int safe_connect(THD* thd, MYSQL* mysql, Master_info* mi);
static int safe_reconnect(THD* thd, MYSQL* mysql, Master_info* mi,
                          bool suppress_warnings);
static int connect_to_master(THD* thd, MYSQL* mysql, Master_info* mi,
                             bool reconnect, bool suppress_warnings);
static int safe_sleep(THD* thd, int sec, CHECK_KILLED_FUNC thread_killed,
                      void* thread_killed_arg);
static int get_master_version_and_clock(MYSQL* mysql, Master_info* mi);
static int get_master_uuid(MYSQL *mysql, Master_info *mi);
int io_thread_init_commands(MYSQL *mysql, Master_info *mi);
static Log_event* next_event(Relay_log_info* rli);
static int queue_event(Master_info* mi,const char* buf,ulong event_len);
static int terminate_slave_thread(THD *thd,
                                  mysql_mutex_t *term_lock,
                                  mysql_cond_t *term_cond,
                                  volatile uint *slave_running,
                                  bool skip_lock);
static bool check_io_slave_killed(THD *thd, Master_info *mi, const char *info);

/*
  Find out which replications threads are running

  SYNOPSIS
    init_thread_mask()
    mask                Return value here
    mi                  master_info for slave
    inverse             If set, returns which threads are not running

  IMPLEMENTATION
    Get a bit mask for which threads are running so that we can later restart
    these threads.

  RETURN
    mask        If inverse == 0, running threads
                If inverse == 1, stopped threads
*/

void init_thread_mask(int* mask, Master_info* mi, bool inverse)
{
  bool set_io = mi->slave_running, set_sql = mi->rli->slave_running;
  register int tmp_mask=0;
  DBUG_ENTER("init_thread_mask");

  if (set_io)
    tmp_mask |= SLAVE_IO;
  if (set_sql)
    tmp_mask |= SLAVE_SQL;
  if (inverse)
    tmp_mask^= (SLAVE_IO | SLAVE_SQL);
  *mask = tmp_mask;
  DBUG_VOID_RETURN;
}


/*
  lock_slave_threads()
*/

void lock_slave_threads(Master_info* mi)
{
  DBUG_ENTER("lock_slave_threads");

  //TODO: see if we can do this without dual mutex
  mysql_mutex_lock(&mi->run_lock);
  mysql_mutex_lock(&mi->rli->run_lock);
  DBUG_VOID_RETURN;
}


/*
  unlock_slave_threads()
*/

void unlock_slave_threads(Master_info* mi)
{
  DBUG_ENTER("unlock_slave_threads");

  //TODO: see if we can do this without dual mutex
  mysql_mutex_unlock(&mi->rli->run_lock);
  mysql_mutex_unlock(&mi->run_lock);
  DBUG_VOID_RETURN;
}

#ifdef HAVE_PSI_INTERFACE
static PSI_thread_key key_thread_slave_io, key_thread_slave_sql;

static PSI_thread_info all_slave_threads[]=
{
  { &key_thread_slave_io, "slave_io", PSI_FLAG_GLOBAL},
  { &key_thread_slave_sql, "slave_sql", PSI_FLAG_GLOBAL}
};

static void init_slave_psi_keys(void)
{
  const char* category= "sql";
  int count;

  if (PSI_server == NULL)
    return;

  count= array_elements(all_slave_threads);
  PSI_server->register_thread(category, all_slave_threads, count);
}
#endif /* HAVE_PSI_INTERFACE */

/* Initialize slave structures */

int init_slave()
{
  DBUG_ENTER("init_slave");
  int error= 0;
  int thread_mask= SLAVE_SQL | SLAVE_IO;
  Relay_log_info* rli= NULL;

#ifdef HAVE_PSI_INTERFACE
  init_slave_psi_keys();
#endif

  /*
    This is called when mysqld starts. Before client connections are
    accepted. However bootstrap may conflict with us if it does START SLAVE.
    So it's safer to take the lock.
  */
  mysql_mutex_lock(&LOCK_active_mi);

  if (pthread_key_create(&RPL_MASTER_INFO, NULL))
    DBUG_RETURN(1);

  if ((error= Rpl_info_factory::create(opt_mi_repository_id, &active_mi,
                                       opt_rli_repository_id, &rli)))
  {
    error= 1;
    goto err;
  }

  /*
    If --slave-skip-errors=... was not used, the string value for the
    system variable has not been set up yet. Do it now.
  */
  if (!use_slave_mask)
  {
    print_slave_skip_errors();
  }

  /*
    This is the startup routine and as such we try to
    configure both the SLAVE_SQL and SLAVE_IO.
  */
  if (init_info(active_mi, TRUE, thread_mask))
  {
    sql_print_error("Failed to initialize the master info structure");
    error= 1;
    goto err;
  }

  DBUG_PRINT("info", ("init group master %s %lu  group relay %s %lu event %s %lu\n",
    rli->get_group_master_log_name(),
    (ulong) rli->get_group_master_log_pos(),
    rli->get_group_relay_log_name(),
    (ulong) rli->get_group_relay_log_pos(),
    rli->get_event_relay_log_name(),
    (ulong) rli->get_event_relay_log_pos()));

  /* If server id is not set, start_slave_thread() will say it */
  if (active_mi->host[0] && !opt_skip_slave_start)
  {
    if (start_slave_threads(1 /* need mutex */,
                            0 /* no wait for start*/,
                            active_mi,
                            thread_mask))
    {
      sql_print_error("Failed to create slave threads");
      error= 1;
      goto err;
    }
  }

err:
  mysql_mutex_unlock(&LOCK_active_mi);
  DBUG_RETURN(error);
}

/*
  Updates the master info based on the information stored in the
  relay info and ignores relay logs previously retrieved by the IO
  thread, which thus starts fetching again based on to the
  master_log_pos and master_log_name. Eventually, the old
  relay logs will be purged by the normal purge mechanism.

  In the feature, we should improve this routine in order to avoid throwing
  away logs that are safely stored in the disk. Note also that this recovery
  routine relies on the correctness of the relay-log.info and only tolerates
  coordinate problems in master.info.

  In this function, there is no need for a mutex as the caller
  (i.e. init_slave) already has one acquired.

  Specifically, the following structures are updated:

  1 - mi->master_log_pos  <-- rli->group_master_log_pos
  2 - mi->master_log_name <-- rli->group_master_log_name
  3 - It moves the relay log to the new relay log file, by
      rli->group_relay_log_pos  <-- BIN_LOG_HEADER_SIZE;
      rli->event_relay_log_pos  <-- BIN_LOG_HEADER_SIZE;
      rli->group_relay_log_name <-- rli->relay_log.get_log_fname();
      rli->event_relay_log_name <-- rli->relay_log.get_log_fname();

   If there is an error, it returns (1), otherwise returns (0).
 */
int init_recovery(Master_info* mi, const char** errmsg)
{
  DBUG_ENTER("init_recovery");

  Relay_log_info *rli= mi->rli;
  const char *group_master_log_name=  rli->get_group_master_log_name();
  if (group_master_log_name[0])
  {
    mi->set_master_log_pos(max(BIN_LOG_HEADER_SIZE,
                           rli->get_group_master_log_pos()));
    mi->set_master_log_name(rli->get_group_master_log_name());

    sql_print_warning("Recovery from master pos %ld and file %s.",
                      (ulong) mi->get_master_log_pos(), mi->get_master_log_name());

    rli->set_group_relay_log_name(rli->relay_log.get_log_fname());
    rli->set_event_relay_log_name(rli->relay_log.get_log_fname());
    rli->set_group_relay_log_pos(BIN_LOG_HEADER_SIZE);
    rli->set_event_relay_log_pos(BIN_LOG_HEADER_SIZE);
  }

  DBUG_RETURN(0);
}

int init_info(Master_info* mi, bool ignore_if_no_info, int thread_mask)
{
  int error= 0;
  int necessary_to_configure= 0;

  DBUG_ENTER("init_info");
  DBUG_ASSERT(mi != NULL && mi->rli != NULL);

  /*
    We need a mutex while we are changing master info parameters to
    keep other threads from reading bogus info
  */
  mysql_mutex_lock(&mi->data_lock);
  mysql_mutex_lock(&mi->rli->data_lock);

  /*
    This takes care of the startup dependency between the master_info
    and relay_info. It initializes the master info if the SLAVE_IO
    thread is being started and the relay log info if either the
    SLAVE_SQL thread is being started or was not initialized as it is
    required by the SLAVE_IO thread.
  */
  necessary_to_configure= mi->check_info();
  if (!(ignore_if_no_info && necessary_to_configure))
  {
    if ((thread_mask & SLAVE_IO) != 0 && mi->init_info())
      error= 1;
  }

  necessary_to_configure= mi->rli->check_info();
  if (!(ignore_if_no_info && necessary_to_configure))
  {
     if (((thread_mask & SLAVE_SQL) != 0 || !(mi->rli->inited))
         && mi->rli->init_info())
    error= 1;
  }

  mysql_mutex_unlock(&mi->rli->data_lock);
  mysql_mutex_unlock(&mi->data_lock);

  DBUG_RETURN(error);
}

void end_info(Master_info* mi)
{
  DBUG_ENTER("end_info");
  DBUG_ASSERT(mi != NULL && mi->rli != NULL);

  /*
    The previous implementation was not acquiring locks.
    We do the same here. However, this is quite strange.
  */
  mi->end_info();
  mi->rli->end_info();

  DBUG_VOID_RETURN;
}

int reset_info(Master_info* mi)
{
  int error= 0;
  DBUG_ENTER("reset_info");
  DBUG_ASSERT(mi != NULL && mi->rli != NULL);

  /*
    The previous implementation was not acquiring locks.
    We do the same here. However, this is quite strange.
  */
  /*
    Reset errors (the idea is that we forget about the
    old master).
  */
  mi->clear_error();
  mi->rli->clear_error();
  mi->rli->clear_until_condition();
  mi->rli->clear_sql_delay();

  mi->end_info();
  mi->rli->end_info();

  if (mi->reset_info() || mi->rli->reset_info())
    error= 1;

  DBUG_RETURN(error);
}

int flush_master_info(Master_info* mi, bool force)
{
  DBUG_ENTER("flush_master_info");
  DBUG_ASSERT(mi != NULL && mi->rli != NULL);
  /*
    The previous implementation was not acquiring locks.
    We do the same here. However, this is quite strange.
  */
  /*
    With the appropriate recovery process, we will not need to flush
    the content of the current log.

    For now, we flush the relay log BEFORE the master.info file, because
    if we crash, we will get a duplicate event in the relay log at restart.
    If we change the order, there might be missing events.

    If we don't do this and the slave server dies when the relay log has
    some parts (its last kilobytes) in memory only, with, say, from master's
    position 100 to 150 in memory only (not on disk), and with position 150
    in master.info, there will be missing information. When the slave restarts,
    the I/O thread will fetch binlogs from 150, so in the relay log we will
    have "[0, 100] U [150, infinity[" and nobody will notice it, so the SQL
    thread will jump from 100 to 150, and replication will silently break.
  */
  mysql_mutex_t *log_lock= mi->rli->relay_log.get_log_lock();

  mysql_mutex_lock(log_lock);

  int err=  (mi->rli->flush_current_log() ||  mi->flush_info(force));

  mysql_mutex_unlock(log_lock);

  DBUG_RETURN (err);
}

/**
  Convert slave skip errors bitmap into a printable string.
*/

static void print_slave_skip_errors(void)
{
  /*
    To be safe, we want 10 characters of room in the buffer for a number
    plus terminators. Also, we need some space for constant strings.
    10 characters must be sufficient for a number plus {',' | '...'}
    plus a NUL terminator. That is a max 6 digit number.
  */
  const size_t MIN_ROOM= 10;
  DBUG_ENTER("print_slave_skip_errors");
  DBUG_ASSERT(sizeof(slave_skip_error_names) > MIN_ROOM);
  DBUG_ASSERT(MAX_SLAVE_ERROR <= 999999); // 6 digits

  /* Make @@slave_skip_errors show the nice human-readable value.  */
  opt_slave_skip_errors= slave_skip_error_names;

  if (!use_slave_mask || bitmap_is_clear_all(&slave_error_mask))
  {
    /* purecov: begin tested */
    memcpy(slave_skip_error_names, STRING_WITH_LEN("OFF"));
    /* purecov: end */
  }
  else if (bitmap_is_set_all(&slave_error_mask))
  {
    /* purecov: begin tested */
    memcpy(slave_skip_error_names, STRING_WITH_LEN("ALL"));
    /* purecov: end */
  }
  else
  {
    char *buff= slave_skip_error_names;
    char *bend= buff + sizeof(slave_skip_error_names);
    int  errnum;

    for (errnum= 0; errnum < MAX_SLAVE_ERROR; errnum++)
    {
      if (bitmap_is_set(&slave_error_mask, errnum))
      {
        if (buff + MIN_ROOM >= bend)
          break; /* purecov: tested */
        buff= int10_to_str(errnum, buff, 10);
        *buff++= ',';
      }
    }
    if (buff != slave_skip_error_names)
      buff--; // Remove last ','
    if (errnum < MAX_SLAVE_ERROR)
    {
      /* Couldn't show all errors */
      buff= strmov(buff, "..."); /* purecov: tested */
    }
    *buff=0;
  }
  DBUG_PRINT("init", ("error_names: '%s'", slave_skip_error_names));
  DBUG_VOID_RETURN;
}

/*
  Init function to set up array for errors that should be skipped for slave

  SYNOPSIS
    init_slave_skip_errors()
    arg         List of errors numbers to skip, separated with ','

  NOTES
    Called from get_options() in mysqld.cc on start-up
*/

void init_slave_skip_errors(const char* arg)
{
  const char *p;
  DBUG_ENTER("init_slave_skip_errors");

  if (bitmap_init(&slave_error_mask,0,MAX_SLAVE_ERROR,0))
  {
    fprintf(stderr, "Badly out of memory, please check your system status\n");
    exit(1);
  }
  use_slave_mask = 1;
  for (;my_isspace(system_charset_info,*arg);++arg)
    /* empty */;
  if (!my_strnncoll(system_charset_info,(uchar*)arg,4,(const uchar*)"all",4))
  {
    bitmap_set_all(&slave_error_mask);
    print_slave_skip_errors();
    DBUG_VOID_RETURN;
  }
  for (p= arg ; *p; )
  {
    long err_code;
    if (!(p= str2int(p, 10, 0, LONG_MAX, &err_code)))
      break;
    if (err_code < MAX_SLAVE_ERROR)
       bitmap_set_bit(&slave_error_mask,(uint)err_code);
    while (!my_isdigit(system_charset_info,*p) && *p)
      p++;
  }
  /* Convert slave skip errors bitmap into a printable string. */
  print_slave_skip_errors();
  DBUG_VOID_RETURN;
}

static void set_thd_in_use_temporary_tables(Relay_log_info *rli)
{
  TABLE *table;

  for (table= rli->save_temporary_tables ; table ; table= table->next)
    table->in_use= rli->info_thd;
}

int terminate_slave_threads(Master_info* mi,int thread_mask,bool skip_lock)
{
  DBUG_ENTER("terminate_slave_threads");

  if (!mi->inited)
    DBUG_RETURN(0); /* successfully do nothing */
  int error,force_all = (thread_mask & SLAVE_FORCE_ALL);
  mysql_mutex_t *sql_lock = &mi->rli->run_lock, *io_lock = &mi->run_lock;
  mysql_mutex_t *log_lock= mi->rli->relay_log.get_log_lock();

  if (thread_mask & (SLAVE_IO|SLAVE_FORCE_ALL))
  {
    DBUG_PRINT("info",("Terminating IO thread"));
    mi->abort_slave=1;
    if ((error=terminate_slave_thread(mi->info_thd,io_lock,
                                      &mi->stop_cond,
                                      &mi->slave_running,
                                      skip_lock)) &&
        !force_all)
      DBUG_RETURN(error);

    mysql_mutex_lock(log_lock);

    DBUG_PRINT("info",("Flushing relay log and master info repository."));
    if (current_thd)
      thd_proc_info(current_thd, "Flushing relay log and master info repository.");

    /*
      Flushes the master info regardles of the sync_master_info option.
    */
    if (mi->flush_info(TRUE))
      DBUG_RETURN(ER_ERROR_DURING_FLUSH_LOGS);

    /*
      Flushes the relay log regardles of the sync_relay_log option.
    */
    if (mi->rli->relay_log.flush_and_sync(0, TRUE))
      DBUG_RETURN(ER_ERROR_DURING_FLUSH_LOGS);

    mysql_mutex_unlock(log_lock);
  }
  if (thread_mask & (SLAVE_SQL|SLAVE_FORCE_ALL))
  {
    DBUG_PRINT("info",("Terminating SQL thread"));
    mi->rli->abort_slave= 1;
    if ((error=terminate_slave_thread(mi->rli->info_thd, sql_lock,
                                      &mi->rli->stop_cond,
                                      &mi->rli->slave_running,
                                      skip_lock)) &&
        !force_all)
      DBUG_RETURN(error);

    mysql_mutex_lock(log_lock);

    DBUG_PRINT("info",("Flushing relay-log info file."));
    if (current_thd)
      thd_proc_info(current_thd, "Flushing relay-log info file.");

    /*
      Flushes the relay log info regardles of the sync_relay_log_info option.
    */
    if (mi->rli->flush_info(TRUE))
      DBUG_RETURN(ER_ERROR_DURING_FLUSH_LOGS);

    mysql_mutex_unlock(log_lock);
  }
  DBUG_RETURN(0);
}


/**
   Wait for a slave thread to terminate.

   This function is called after requesting the thread to terminate
   (by setting @c abort_slave member of @c Relay_log_info or @c
   Master_info structure to 1). Termination of the thread is
   controlled with the the predicate <code>*slave_running</code>.

   Function will acquire @c term_lock before waiting on the condition
   unless @c skip_lock is true in which case the mutex should be owned
   by the caller of this function and will remain acquired after
   return from the function.

   @param term_lock
          Associated lock to use when waiting for @c term_cond

   @param term_cond
          Condition that is signalled when the thread has terminated

   @param slave_running
          Pointer to predicate to check for slave thread termination

   @param skip_lock
          If @c true the lock will not be acquired before waiting on
          the condition. In this case, it is assumed that the calling
          function acquires the lock before calling this function.

   @retval 0 All OK ER_SLAVE_NOT_RUNNING otherwise.

   @note  If the executing thread has to acquire term_lock (skip_lock
          is false), the negative running status does not represent
          any issue therefore no error is reported.

 */
static int
terminate_slave_thread(THD *thd,
                       mysql_mutex_t *term_lock,
                       mysql_cond_t *term_cond,
                       volatile uint *slave_running,
                       bool skip_lock)
{
  DBUG_ENTER("terminate_slave_thread");
  if (!skip_lock)
  {
    mysql_mutex_lock(term_lock);
  }
  else
  {
    mysql_mutex_assert_owner(term_lock);
  }
  if (!*slave_running)
  {
    if (!skip_lock)
    {
      /*
        if run_lock (term_lock) is acquired locally then either
        slave_running status is fine
      */
      mysql_mutex_unlock(term_lock);
      DBUG_RETURN(0);
    }
    else
    {
      DBUG_RETURN(ER_SLAVE_NOT_RUNNING);
    }
  }
  DBUG_ASSERT(thd != 0);
  THD_CHECK_SENTRY(thd);

  /*
    Is is critical to test if the slave is running. Otherwise, we might
    be referening freed memory trying to kick it
  */

  while (*slave_running)                        // Should always be true
  {
    int error;
    DBUG_PRINT("loop", ("killing slave thread"));

    mysql_mutex_lock(&thd->LOCK_thd_data);
#ifndef DONT_USE_THR_ALARM
    /*
      Error codes from pthread_kill are:
      EINVAL: invalid signal number (can't happen)
      ESRCH: thread already killed (can happen, should be ignored)
    */
    int err __attribute__((unused))= pthread_kill(thd->real_id, thr_client_alarm);
    DBUG_ASSERT(err != EINVAL);
#endif
    thd->awake(THD::NOT_KILLED);
    mysql_mutex_unlock(&thd->LOCK_thd_data);

    /*
      There is a small chance that slave thread might miss the first
      alarm. To protect againts it, resend the signal until it reacts
    */
    struct timespec abstime;
    set_timespec(abstime,2);
    error= mysql_cond_timedwait(term_cond, term_lock, &abstime);
    DBUG_ASSERT(error == ETIMEDOUT || error == 0);
  }

  DBUG_ASSERT(*slave_running == 0);

  if (!skip_lock)
    mysql_mutex_unlock(term_lock);
  DBUG_RETURN(0);
}


int start_slave_thread(
#ifdef HAVE_PSI_INTERFACE
                       PSI_thread_key thread_key,
#endif
                       pthread_handler h_func, mysql_mutex_t *start_lock,
                       mysql_mutex_t *cond_lock,
                       mysql_cond_t *start_cond,
                       volatile uint *slave_running,
                       volatile ulong *slave_run_id,
                       Master_info* mi)
{
  pthread_t th;
  ulong start_id;
  DBUG_ENTER("start_slave_thread");

  if (start_lock)
    mysql_mutex_lock(start_lock);
  if (!server_id)
  {
    if (start_cond)
      mysql_cond_broadcast(start_cond);
    if (start_lock)
      mysql_mutex_unlock(start_lock);
    sql_print_error("Server id not set, will not start slave");
    DBUG_RETURN(ER_BAD_SLAVE);
  }

  if (*slave_running)
  {
    if (start_cond)
      mysql_cond_broadcast(start_cond);
    if (start_lock)
      mysql_mutex_unlock(start_lock);
    DBUG_RETURN(ER_SLAVE_MUST_STOP);
  }
  start_id= *slave_run_id;
  DBUG_PRINT("info",("Creating new slave thread"));
  if (mysql_thread_create(thread_key,
                          &th, &connection_attrib, h_func, (void*)mi))
  {
    if (start_lock)
      mysql_mutex_unlock(start_lock);
    DBUG_RETURN(ER_SLAVE_THREAD);
  }
  if (start_cond && cond_lock) // caller has cond_lock
  {
    THD* thd = current_thd;
    while (start_id == *slave_run_id)
    {
      DBUG_PRINT("sleep",("Waiting for slave thread to start"));
      const char* old_msg = thd->enter_cond(start_cond,cond_lock,
                                            "Waiting for slave thread to start");
      mysql_cond_wait(start_cond, cond_lock);
      thd->exit_cond(old_msg);
      mysql_mutex_lock(cond_lock); // re-acquire it as exit_cond() released
      if (thd->killed)
      {
        if (start_lock)
          mysql_mutex_unlock(start_lock);
        DBUG_RETURN(thd->killed_errno());
      }
    }
  }
  if (start_lock)
    mysql_mutex_unlock(start_lock);
  DBUG_RETURN(0);
}


/*
  start_slave_threads()

  NOTES
    SLAVE_FORCE_ALL is not implemented here on purpose since it does not make
    sense to do that for starting a slave--we always care if it actually
    started the threads that were not previously running
*/

int start_slave_threads(bool need_slave_mutex, bool wait_for_start,
                        Master_info* mi, int thread_mask)
{
  mysql_mutex_t *lock_io=0, *lock_sql=0, *lock_cond_io=0, *lock_cond_sql=0;
  mysql_cond_t* cond_io=0, *cond_sql=0;
  int error=0;
  DBUG_ENTER("start_slave_threads");

  if (need_slave_mutex)
  {
    lock_io = &mi->run_lock;
    lock_sql = &mi->rli->run_lock;
  }
  if (wait_for_start)
  {
    cond_io = &mi->start_cond;
    cond_sql = &mi->rli->start_cond;
    lock_cond_io = &mi->run_lock;
    lock_cond_sql = &mi->rli->run_lock;
  }

  if (thread_mask & SLAVE_IO)
    error= start_slave_thread(
#ifdef HAVE_PSI_INTERFACE
                              key_thread_slave_io,
#endif
                              handle_slave_io, lock_io, lock_cond_io,
                              cond_io,
                              &mi->slave_running, &mi->slave_run_id,
                              mi);
  if (!error && (thread_mask & SLAVE_SQL))
  {
    error= start_slave_thread(
#ifdef HAVE_PSI_INTERFACE
                              key_thread_slave_sql,
#endif
                              handle_slave_sql, lock_sql, lock_cond_sql,
                              cond_sql,
                              &mi->rli->slave_running, &mi->rli->slave_run_id,
                              mi);
    if (error)
      terminate_slave_threads(mi, thread_mask & SLAVE_IO, !need_slave_mutex);
  }
  DBUG_RETURN(error);
}


#ifdef NOT_USED_YET
static int end_slave_on_walk(Master_info* mi, uchar* /*unused*/)
{
  DBUG_ENTER("end_slave_on_walk");

  end_info(mi);

  DBUG_RETURN(0);
}
#endif


/*
  Release slave threads at time of executing shutdown.

  SYNOPSIS
    end_slave()
*/

void end_slave()
{
  DBUG_ENTER("end_slave");

  /*
    This is called when the server terminates, in close_connections().
    It terminates slave threads. However, some CHANGE MASTER etc may still be
    running presently. If a START SLAVE was in progress, the mutex lock below
    will make us wait until slave threads have started, and START SLAVE
    returns, then we terminate them here.
  */
  mysql_mutex_lock(&LOCK_active_mi);
  if (active_mi)
  {
    /*
      TODO: replace the line below with
      list_walk(&master_list, (list_walk_action)end_slave_on_walk,0);
      once multi-master code is ready.
    */
    terminate_slave_threads(active_mi,SLAVE_FORCE_ALL);
  }
  mysql_mutex_unlock(&LOCK_active_mi);
  DBUG_VOID_RETURN;
}

/**
   Free all resources used by slave threads at time of executing shutdown.
   The routine must be called after all possible users of @c active_mi
   have left.

   SYNOPSIS
     close_active_mi()

*/
void close_active_mi()
{
  mysql_mutex_lock(&LOCK_active_mi);
  if (active_mi)
  {
    end_info(active_mi);
    if (active_mi->rli)
      delete active_mi->rli;
    delete active_mi;
    active_mi= 0;
  }
  mysql_mutex_unlock(&LOCK_active_mi);
}

static bool io_slave_killed(THD* thd, Master_info* mi)
{
  DBUG_ENTER("io_slave_killed");

  DBUG_ASSERT(mi->info_thd == thd);
  DBUG_ASSERT(mi->slave_running); // tracking buffer overrun
  DBUG_RETURN(mi->abort_slave || abort_loop || thd->killed);
}

/**
   The function analyzes a possible killed status and makes
   a decision whether to accept it or not.
   Normally upon accepting the sql thread goes to shutdown.
   In the event of deffering decision @rli->last_event_start_time waiting
   timer is set to force the killed status be accepted upon its expiration.

   @param thd   pointer to a THD instance
   @param rli   pointer to Relay_log_info instance

   @return TRUE the killed status is recognized, FALSE a possible killed
           status is deferred.
*/
static bool sql_slave_killed(THD* thd, Relay_log_info* rli)
{
  bool ret= FALSE;
  DBUG_ENTER("sql_slave_killed");

  DBUG_ASSERT(rli->info_thd == thd);
  DBUG_ASSERT(rli->slave_running == 1);// tracking buffer overrun
  if (abort_loop || thd->killed || rli->abort_slave)
  {
    if (thd->transaction.all.modified_non_trans_table && rli->is_in_group())
    {
      char msg_stopped[]=
        "... The slave SQL is stopped, leaving the current group "
        "of events unfinished with a non-transaction table changed. "
        "If the group consists solely of Row-based events, you can try "
        "restarting the slave with --slave-exec-mode=IDEMPOTENT, which "
        "ignores duplicate key, key not found, and similar errors (see "
        "documentation for details).";

      if (rli->abort_slave)
      {
        DBUG_PRINT("info", ("Slave SQL thread is being stopped in the middle of"
                            " a group having updated a non-trans table, giving"
                            " it some grace period"));

        /*
          Slave sql thread shutdown in face of unfinished group modified 
          Non-trans table is handled via a timer. The slave may eventually
          give out to complete the current group and in that case there
          might be issues at consequent slave restart, see the error message.
          WL#2975 offers a robust solution requiring to store the last exectuted
          event's coordinates along with the group's coordianates
          instead of waiting with @c last_event_start_time the timer.
        */

        if (rli->last_event_start_time == 0)
          rli->last_event_start_time= my_time(0);
        ret= difftime(my_time(0), rli->last_event_start_time) <=
          SLAVE_WAIT_GROUP_DONE ? FALSE : TRUE;

        DBUG_EXECUTE_IF("stop_slave_middle_group", 
                        DBUG_EXECUTE_IF("incomplete_group_in_relay_log",
                                        ret= TRUE;);); // time is over

        if (ret == 0)
        {
          rli->report(WARNING_LEVEL, 0,
                      "slave SQL thread is being stopped in the middle "
                      "of applying of a group having updated a non-transaction "
                      "table; waiting for the group completion ... ");
        }
        else
        {
          rli->report(ERROR_LEVEL, ER_SLAVE_FATAL_ERROR,
                      ER(ER_SLAVE_FATAL_ERROR), msg_stopped);
        }
      }
      else
      {
        ret= TRUE;
        rli->report(ERROR_LEVEL, ER_SLAVE_FATAL_ERROR, ER(ER_SLAVE_FATAL_ERROR),
                    msg_stopped);
      }
    }
    else
    {
      ret= TRUE;
    }
  }
  if (ret)
    rli->last_event_start_time= 0;
  
  DBUG_RETURN(ret);
}


/*
  skip_load_data_infile()

  NOTES
    This is used to tell a 3.23 master to break send_file()
*/

void skip_load_data_infile(NET *net)
{
  DBUG_ENTER("skip_load_data_infile");

  (void)net_request_file(net, "/dev/null");
  (void)my_net_read(net);                               // discard response
  (void)net_write_command(net, 0, (uchar*) "", 0, (uchar*) "", 0); // ok
  DBUG_VOID_RETURN;
}


bool net_request_file(NET* net, const char* fname)
{
  DBUG_ENTER("net_request_file");
  DBUG_RETURN(net_write_command(net, 251, (uchar*) fname, strlen(fname),
                                (uchar*) "", 0));
}

/*
  From other comments and tests in code, it looks like
  sometimes Query_log_event and Load_log_event can have db == 0
  (see rewrite_db() above for example)
  (cases where this happens are unclear; it may be when the master is 3.23).
*/

const char *print_slave_db_safe(const char* db)
{
  DBUG_ENTER("*print_slave_db_safe");

  DBUG_RETURN((db ? db : ""));
}

int init_strvar_from_file(char *var, int max_size, IO_CACHE *f,
                                 const char *default_val)
{
  uint length;
  DBUG_ENTER("init_strvar_from_file");

  if ((length=my_b_gets(f,var, max_size)))
  {
    char* last_p = var + length -1;
    if (*last_p == '\n')
      *last_p = 0; // if we stopped on newline, kill it
    else
    {
      /*
        If we truncated a line or stopped on last char, remove all chars
        up to and including newline.
      */
      int c;
      while (((c=my_b_get(f)) != '\n' && c != my_b_EOF)) ;
    }
    DBUG_RETURN(0);
  }
  else if (default_val)
  {
    strmake(var,  default_val, max_size-1);
    DBUG_RETURN(0);
  }
  DBUG_RETURN(1);
}


int init_intvar_from_file(int* var, IO_CACHE* f, int default_val)
{
  char buf[32];
  DBUG_ENTER("init_intvar_from_file");


  if (my_b_gets(f, buf, sizeof(buf)))
  {
    *var = atoi(buf);
    DBUG_RETURN(0);
  }
  else if (default_val)
  {
    *var = default_val;
    DBUG_RETURN(0);
  }
  DBUG_RETURN(1);
}

int init_longvar_from_file(long* var, IO_CACHE* f, long default_val)
{
  char buf[32];
  DBUG_ENTER("init_longvar_from_file");


  if (my_b_gets(f, buf, sizeof(buf)))
  {
    *var = atol(buf);
    DBUG_RETURN(0);
  }
  else if (default_val)
  {
    *var = default_val;
    DBUG_RETURN(0);
  }
  DBUG_RETURN(1);
}

int init_floatvar_from_file(float* var, IO_CACHE* f, float default_val)
{
  char buf[16];
  DBUG_ENTER("init_floatvar_from_file");


  if (my_b_gets(f, buf, sizeof(buf)))
  {
    if (sscanf(buf, "%f", var) != 1)
      DBUG_RETURN(1);
    else
      DBUG_RETURN(0);
  }
  else if (default_val != 0.0)
  {
    *var = default_val;
    DBUG_RETURN(0);
  }
  DBUG_RETURN(1);
}

/**
   A master info read method

   This function is called from @c init_info() along with
   relatives to restore some of @c active_mi members.
   Particularly, this function is responsible for restoring
   IGNORE_SERVER_IDS list of servers whose events the slave is
   going to ignore (to not log them in the relay log).
   Items being read are supposed to be decimal output of values of a
   type shorter or equal of @c long and separated by the single space.

   @param  buffer      Put the read values in this static buffer
   @param  buffer_act  Points to the final buffer as dynamic buffer may
                       be used if the static buffer is not big enough.
   @retval 0           All OK
   @retval non-zero  An error
*/

bool init_dynarray_intvar_from_file(char *buffer, char **buffer_act, IO_CACHE* f)
{
  char *buf= buffer; // actual buffer can be dynamic if static is short
  char *buf_act= buffer;
  char *last;
  uint num_items;     // number of items of `arr'
  size_t read_size;

  DBUG_ENTER("init_dynarray_intvar_from_file");

  if ((read_size= my_b_gets(f, buf_act, sizeof(buf))) == 0)
  {
    DBUG_RETURN(FALSE); // no line in master.info
  }
  if (read_size + 1 == sizeof(buf) && buf[sizeof(buf) - 2] != '\n')
  {
    /*
      short read happend; allocate sufficient memory and make the 2nd read
    */
    char buf_work[(sizeof(long)*3 + 1)*16];
    memcpy(buf_work, buf, sizeof(buf_work));
    num_items= atoi(strtok_r(buf_work, " ", &last));
    size_t snd_size;
    /*
      max size lower bound approximate estimation bases on the formula:
      (the items number + items themselves) * 
          (decimal size + space) - 1 + `\n' + '\0'
    */
    size_t max_size= (1 + num_items) * (sizeof(long)*3 + 1) + 1;
    buf_act= (char*) my_malloc(max_size, MYF(MY_WME));
    buffer_act= &buf_act;
    memcpy(buf_act, buf, read_size);
    snd_size= my_b_gets(f, buf_act + read_size, max_size - read_size);
    if (snd_size == 0 ||
        ((snd_size + 1 == max_size - read_size) &&  buf[max_size - 2] != '\n'))
    {
      /*
        failure to make the 2nd read or short read again
      */
      DBUG_RETURN(TRUE);
    }
  }
  DBUG_RETURN(FALSE);
}

/*
  Check if the error is caused by network.
  @param[in]   errorno   Number of the error.
  RETURNS:
  TRUE         network error
  FALSE        not network error
*/

bool is_network_error(uint errorno)
{ 
  if (errorno == CR_CONNECTION_ERROR || 
      errorno == CR_CONN_HOST_ERROR ||
      errorno == CR_SERVER_GONE_ERROR ||
      errorno == CR_SERVER_LOST ||
      errorno == ER_CON_COUNT_ERROR ||
      errorno == ER_SERVER_SHUTDOWN)
    return TRUE;

  return FALSE;   
}

/**
  Set user variables after connecting to the master.

  @param  mysql MYSQL to request uuid from master.
  @param  mi    Master_info to set master_uuid

  @return 0: Success, 1: Fatal error, 2: Network error.
 */
int io_thread_init_commands(MYSQL *mysql, Master_info *mi)
{
  char query[256];
  int ret= 0;

  my_sprintf(query, (query, "SET @slave_uuid= '%s'", server_uuid));
  if (mysql_real_query(mysql, query, strlen(query))
      && !check_io_slave_killed(mi->info_thd, mi, NULL))
    goto err;

  mysql_free_result(mysql_store_result(mysql));
  return ret;

err:
  if (mysql_errno(mysql) && is_network_error(mysql_errno(mysql)))
  {
    mi->report(WARNING_LEVEL, mysql_errno(mysql),
<<<<<<< HEAD
               "init-command:'%s' failed with error: %s", query, mysql_error(mysql));
=======
               "The initialization command '%s' failed with the following"
               " error: '%s'.", query, mysql_error(mysql));
>>>>>>> a9625de1
    ret= 2;
  }
  else
  {
    char errmsg[512];
    const char *errmsg_fmt=
      "The slave I/O thread stops because a fatal error is encountered "
      "when it tries to send query to master(query: %s).";

    my_sprintf(errmsg, (errmsg, errmsg_fmt, query));
    mi->report(ERROR_LEVEL, ER_SLAVE_FATAL_ERROR, ER(ER_SLAVE_FATAL_ERROR),
               errmsg);
    ret= 1;
  }
  mysql_free_result(mysql_store_result(mysql));
  return ret;
}

/**
  Get master's uuid on connecting.

  @param  mysql MYSQL to request uuid from master.
  @param  mi    Master_info to set master_uuid

  @return 0: Success, 1: Fatal error, 2: Network error.
*/
static int get_master_uuid(MYSQL *mysql, Master_info *mi)
{
  const char *errmsg;
  MYSQL_RES *master_res= NULL;
  MYSQL_ROW master_row= NULL;
  int ret= 0;

  DBUG_EXECUTE_IF("dbug.before_get_MASTER_UUID",
                  {
                    const char act[]= "now wait_for signal.get_master_uuid";
                    DBUG_ASSERT(opt_debug_sync_timeout > 0);
                    DBUG_ASSERT(!debug_sync_set_action(current_thd,
                                                       STRING_WITH_LEN(act)));
                  };);

  if (!mysql_real_query(mysql,
                        STRING_WITH_LEN("SHOW VARIABLES LIKE 'SERVER_UUID'")) &&
      (master_res= mysql_store_result(mysql)) &&
      (master_row= mysql_fetch_row(master_res)))
  {
    if (!strcmp(::server_uuid, master_row[1]) &&
        !mi->rli->replicate_same_server_id)
    {
      errmsg= "The slave I/O thread stops because master and slave have equal "
              "MySQL server UUIDs; these UUIDs must be different for "
              "replication to work.";
      mi->report(ERROR_LEVEL, ER_SLAVE_FATAL_ERROR, ER(ER_SLAVE_FATAL_ERROR),
                 errmsg);
      // Fatal error
      ret= 1;
    }
    else
    {
      if (mi->master_uuid[0] != 0 && strcmp(mi->master_uuid, master_row[1]))
        sql_print_warning("The master's UUID has changed, although this should"
                          " not happen unless you have changed it manually."
                          " The old UUID was %s.",
                          mi->master_uuid, master_row[1]);
      strncpy(mi->master_uuid, master_row[1], UUID_LENGTH);
      mi->master_uuid[UUID_LENGTH]= 0;
    }
  }
  else if (mysql_errno(mysql))
  {
    if (is_network_error(mysql_errno(mysql)))
    {
      mi->report(WARNING_LEVEL, mysql_errno(mysql),
                 "Get master SERVER_UUID failed with error: %s",
                 mysql_error(mysql));
      ret= 2;
    }
    else
    {
      /* Fatal error */
      errmsg= "The slave I/O thread stops because a fatal error is encountered "
        "when it tries to get the value of SERVER_UUID variable from master.";
      mi->report(ERROR_LEVEL, ER_SLAVE_FATAL_ERROR, ER(ER_SLAVE_FATAL_ERROR),
                 errmsg);
      ret= 1;
    }
  }
  else if (!master_row && master_res)
  {
    mi->report(WARNING_LEVEL, ER_UNKNOWN_SYSTEM_VARIABLE,
               "Unknown system variable 'SERVER_UUID' on master, "
               "maybe it is a *VERY OLD MASTER*.");
  }

  if (master_res)
    mysql_free_result(master_res);
  return ret;
}

/*
  Note that we rely on the master's version (3.23, 4.0.14 etc) instead of
  relying on the binlog's version. This is not perfect: imagine an upgrade
  of the master without waiting that all slaves are in sync with the master;
  then a slave could be fooled about the binlog's format. This is what happens
  when people upgrade a 3.23 master to 4.0 without doing RESET MASTER: 4.0
  slaves are fooled. So we do this only to distinguish between 3.23 and more
  recent masters (it's too late to change things for 3.23).

  RETURNS
  0       ok
  1       error
  2       transient network problem, the caller should try to reconnect
*/

static int get_master_version_and_clock(MYSQL* mysql, Master_info* mi)
{
  char err_buff[MAX_SLAVE_ERRMSG];
  const char* errmsg= 0;
  int err_code= 0;
  MYSQL_RES *master_res= 0;
  MYSQL_ROW master_row;
  DBUG_ENTER("get_master_version_and_clock");

  /*
    Free old description_event_for_queue (that is needed if we are in
    a reconnection).
  */
  delete mi->rli->relay_log.description_event_for_queue;
  mi->rli->relay_log.description_event_for_queue= 0;

  if (!my_isdigit(&my_charset_bin,*mysql->server_version))
  {
    errmsg = "Master reported unrecognized MySQL version";
    err_code= ER_SLAVE_FATAL_ERROR;
    sprintf(err_buff, ER(err_code), errmsg);
  }
  else
  {
    /*
      Note the following switch will bug when we have MySQL branch 30 ;)
    */
    switch (*mysql->server_version)
    {
    case '0':
    case '1':
    case '2':
      errmsg = "Master reported unrecognized MySQL version";
      err_code= ER_SLAVE_FATAL_ERROR;
      sprintf(err_buff, ER(err_code), errmsg);
      break;
    case '3':
      mi->rli->relay_log.description_event_for_queue= new
        Format_description_log_event(1, mysql->server_version);
      break;
    case '4':
      mi->rli->relay_log.description_event_for_queue= new
        Format_description_log_event(3, mysql->server_version);
      break;
    default:
      /*
        Master is MySQL >=5.0. Give a default Format_desc event, so that we can
        take the early steps (like tests for "is this a 3.23 master") which we
        have to take before we receive the real master's Format_desc which will
        override this one. Note that the Format_desc we create below is garbage
        (it has the format of the *slave*); it's only good to help know if the
        master is 3.23, 4.0, etc.
      */
      mi->rli->relay_log.description_event_for_queue= new
        Format_description_log_event(4, mysql->server_version);
      break;
    }
  }

  /*
     This does not mean that a 5.0 slave will be able to read a 5.5 master; but
     as we don't know yet, we don't want to forbid this for now. If a 5.0 slave
     can't read a 5.5 master, this will show up when the slave can't read some
     events sent by the master, and there will be error messages.
  */

  if (errmsg)
    goto err;

  /* as we are here, we tried to allocate the event */
  if (!mi->rli->relay_log.description_event_for_queue)
  {
    errmsg= "default Format_description_log_event";
    err_code= ER_SLAVE_CREATE_EVENT_FAILURE;
    sprintf(err_buff, ER(err_code), errmsg);
    goto err;
  }

  /*
    Compare the master and slave's clock. Do not die if master's clock is
    unavailable (very old master not supporting UNIX_TIMESTAMP()?).
  */

  DBUG_EXECUTE_IF("dbug.before_get_UNIX_TIMESTAMP",
                  {
                    const char act[]=
                      "now "
                      "wait_for signal.get_unix_timestamp";
                    DBUG_ASSERT(opt_debug_sync_timeout > 0);
                    DBUG_ASSERT(!debug_sync_set_action(current_thd,
                                                       STRING_WITH_LEN(act)));
                  };);

  master_res= NULL;
  if (!mysql_real_query(mysql, STRING_WITH_LEN("SELECT UNIX_TIMESTAMP()")) &&
      (master_res= mysql_store_result(mysql)) &&
      (master_row= mysql_fetch_row(master_res)))
  {
    mysql_mutex_lock(&mi->data_lock);
    mi->clock_diff_with_master=
      (long) (time((time_t*) 0) - strtoul(master_row[0], 0, 10));
    mysql_mutex_unlock(&mi->data_lock);
  }
  else if (check_io_slave_killed(mi->info_thd, mi, NULL))
    goto slave_killed_err;
  else if (is_network_error(mysql_errno(mysql)))
  {
    mi->report(WARNING_LEVEL, mysql_errno(mysql),
               "Get master clock failed with error: %s", mysql_error(mysql));
    goto network_err;
  }
  else 
  {
    mysql_mutex_lock(&mi->data_lock);
    mi->clock_diff_with_master= 0; /* The "most sensible" value */
    mysql_mutex_unlock(&mi->data_lock);
    sql_print_warning("\"SELECT UNIX_TIMESTAMP()\" failed on master, "
                      "do not trust column Seconds_Behind_Master of SHOW "
                      "SLAVE STATUS. Error: %s (%d)",
                      mysql_error(mysql), mysql_errno(mysql));
  }
  if (master_res)
  {
    mysql_free_result(master_res);
    master_res= NULL;
  }

  /*
    Check that the master's server id and ours are different. Because if they
    are equal (which can result from a simple copy of master's datadir to slave,
    thus copying some my.cnf), replication will work but all events will be
    skipped.
    Do not die if SHOW VARIABLES LIKE 'SERVER_ID' fails on master (very old
    master?).
    Note: we could have put a @@SERVER_ID in the previous SELECT
    UNIX_TIMESTAMP() instead, but this would not have worked on 3.23 masters.
  */
  DBUG_EXECUTE_IF("dbug.before_get_SERVER_ID",
                  {
                    const char act[]=
                      "now "
                      "wait_for signal.get_server_id";
                    DBUG_ASSERT(opt_debug_sync_timeout > 0);
                    DBUG_ASSERT(!debug_sync_set_action(current_thd, 
                                                       STRING_WITH_LEN(act)));
                  };);
  master_res= NULL;
  master_row= NULL;
  if (!mysql_real_query(mysql,
                        STRING_WITH_LEN("SHOW VARIABLES LIKE 'SERVER_ID'")) &&
      (master_res= mysql_store_result(mysql)) &&
      (master_row= mysql_fetch_row(master_res)))
  {
    if ((::server_id == (mi->master_id= strtoul(master_row[1], 0, 10))) &&
        !mi->rli->replicate_same_server_id)
    {
      errmsg= "The slave I/O thread stops because master and slave have equal \
MySQL server ids; these ids must be different for replication to work (or \
the --replicate-same-server-id option must be used on slave but this does \
not always make sense; please check the manual before using it).";
      err_code= ER_SLAVE_FATAL_ERROR;
      sprintf(err_buff, ER(err_code), errmsg);
      goto err;
    }
  }
  else if (mysql_errno(mysql))
  {
    if (check_io_slave_killed(mi->info_thd, mi, NULL))
      goto slave_killed_err;
    else if (is_network_error(mysql_errno(mysql)))
    {
      mi->report(WARNING_LEVEL, mysql_errno(mysql),
                 "Get master SERVER_ID failed with error: %s", mysql_error(mysql));
      goto network_err;
    }
    /* Fatal error */
    errmsg= "The slave I/O thread stops because a fatal error is encountered \
when it try to get the value of SERVER_ID variable from master.";
    err_code= mysql_errno(mysql);
    sprintf(err_buff, "%s Error: %s", errmsg, mysql_error(mysql));
    goto err;
  }
  else if (!master_row && master_res)
  {
    mi->report(WARNING_LEVEL, ER_UNKNOWN_SYSTEM_VARIABLE,
               "Unknown system variable 'SERVER_ID' on master, \
maybe it is a *VERY OLD MASTER*.");
  }
  if (master_res)
  {
    mysql_free_result(master_res);
    master_res= NULL;
  }
  if (mi->master_id == 0 && mi->ignore_server_ids->server_ids.elements > 0)
  {
    errmsg= "Slave configured with server id filtering could not detect the master server id.";
    err_code= ER_SLAVE_FATAL_ERROR;
    sprintf(err_buff, ER(err_code), errmsg);
    goto err;
  }

  /*
    Check that the master's global character_set_server and ours are the same.
    Not fatal if query fails (old master?).
    Note that we don't check for equality of global character_set_client and
    collation_connection (neither do we prevent their setting in
    set_var.cc). That's because from what I (Guilhem) have tested, the global
    values of these 2 are never used (new connections don't use them).
    We don't test equality of global collation_database either as it's is
    going to be deprecated (made read-only) in 4.1 very soon.
    The test is only relevant if master < 5.0.3 (we'll test only if it's older
    than the 5 branch; < 5.0.3 was alpha...), as >= 5.0.3 master stores
    charset info in each binlog event.
    We don't do it for 3.23 because masters <3.23.50 hang on
    SELECT @@unknown_var (BUG#7965 - see changelog of 3.23.50). So finally we
    test only if master is 4.x.
  */

  /* redundant with rest of code but safer against later additions */
  if (*mysql->server_version == '3')
    goto err;

  if (*mysql->server_version == '4')
  {
    master_res= NULL;
    if (!mysql_real_query(mysql,
                          STRING_WITH_LEN("SELECT @@GLOBAL.COLLATION_SERVER")) &&
        (master_res= mysql_store_result(mysql)) &&
        (master_row= mysql_fetch_row(master_res)))
    {
      if (strcmp(master_row[0], global_system_variables.collation_server->name))
      {
        errmsg= "The slave I/O thread stops because master and slave have \
different values for the COLLATION_SERVER global variable. The values must \
be equal for the Statement-format replication to work";
        err_code= ER_SLAVE_FATAL_ERROR;
        sprintf(err_buff, ER(err_code), errmsg);
        goto err;
      }
    }
    else if (check_io_slave_killed(mi->info_thd, mi, NULL))
      goto slave_killed_err;
    else if (is_network_error(mysql_errno(mysql)))
    {
      mi->report(WARNING_LEVEL, mysql_errno(mysql),
                 "Get master COLLATION_SERVER failed with error: %s", mysql_error(mysql));
      goto network_err;
    }
    else if (mysql_errno(mysql) != ER_UNKNOWN_SYSTEM_VARIABLE)
    {
      /* Fatal error */
      errmsg= "The slave I/O thread stops because a fatal error is encountered \
when it try to get the value of COLLATION_SERVER global variable from master.";
      err_code= mysql_errno(mysql);
      sprintf(err_buff, "%s Error: %s", errmsg, mysql_error(mysql));
      goto err;
    }
    else
      mi->report(WARNING_LEVEL, ER_UNKNOWN_SYSTEM_VARIABLE,
                 "Unknown system variable 'COLLATION_SERVER' on master, \
maybe it is a *VERY OLD MASTER*. *NOTE*: slave may experience \
inconsistency if replicated data deals with collation.");

    if (master_res)
    {
      mysql_free_result(master_res);
      master_res= NULL;
    }
  }

  /*
    Perform analogous check for time zone. Theoretically we also should
    perform check here to verify that SYSTEM time zones are the same on
    slave and master, but we can't rely on value of @@system_time_zone
    variable (it is time zone abbreviation) since it determined at start
    time and so could differ for slave and master even if they are really
    in the same system time zone. So we are omiting this check and just
    relying on documentation. Also according to Monty there are many users
    who are using replication between servers in various time zones. Hence
    such check will broke everything for them. (And now everything will
    work for them because by default both their master and slave will have
    'SYSTEM' time zone).
    This check is only necessary for 4.x masters (and < 5.0.4 masters but
    those were alpha).
  */
  if (*mysql->server_version == '4')
  {
    master_res= NULL;
    if (!mysql_real_query(mysql, STRING_WITH_LEN("SELECT @@GLOBAL.TIME_ZONE")) &&
        (master_res= mysql_store_result(mysql)) &&
        (master_row= mysql_fetch_row(master_res)))
    {
      if (strcmp(master_row[0],
                 global_system_variables.time_zone->get_name()->ptr()))
      {
        errmsg= "The slave I/O thread stops because master and slave have \
different values for the TIME_ZONE global variable. The values must \
be equal for the Statement-format replication to work";
        err_code= ER_SLAVE_FATAL_ERROR;
        sprintf(err_buff, ER(err_code), errmsg);
        goto err;
      }
    }
    else if (check_io_slave_killed(mi->info_thd, mi, NULL))
      goto slave_killed_err;
    else if (is_network_error(mysql_errno(mysql)))
    {
      mi->report(WARNING_LEVEL, mysql_errno(mysql),
                 "Get master TIME_ZONE failed with error: %s", mysql_error(mysql));
      goto network_err;
    } 
    else
    {
      /* Fatal error */
      errmsg= "The slave I/O thread stops because a fatal error is encountered \
when it try to get the value of TIME_ZONE global variable from master.";
      err_code= mysql_errno(mysql);
      sprintf(err_buff, "%s Error: %s", errmsg, mysql_error(mysql));
      goto err;
    }
    if (master_res)
    {
      mysql_free_result(master_res);
      master_res= NULL;
    }
  }

  if (mi->heartbeat_period != 0.0)
  {
    char llbuf[22];
    const char query_format[]= "SET @master_heartbeat_period= %s";
    char query[sizeof(query_format) - 2 + sizeof(llbuf)];
    /* 
       the period is an ulonglong of nano-secs. 
    */
    llstr((ulonglong) (mi->heartbeat_period*1000000000UL), llbuf);
    my_sprintf(query, (query, query_format, llbuf));

    if (mysql_real_query(mysql, query, strlen(query))
        && !check_io_slave_killed(mi->info_thd, mi, NULL))
    {
      errmsg= "The slave I/O thread stops because SET @master_heartbeat_period "
        "on master failed.";
      err_code= ER_SLAVE_FATAL_ERROR;
      sprintf(err_buff, "%s Error: %s", errmsg, mysql_error(mysql));
      mysql_free_result(mysql_store_result(mysql));
      goto err;
    }
    mysql_free_result(mysql_store_result(mysql));
  }
 

err:
  if (errmsg)
  {
    if (master_res)
      mysql_free_result(master_res);
    DBUG_ASSERT(err_code != 0);
    mi->report(ERROR_LEVEL, err_code, "%s", err_buff);
    DBUG_RETURN(1);
  }

  DBUG_RETURN(0);

network_err:
  if (master_res)
    mysql_free_result(master_res);
  DBUG_RETURN(2);

slave_killed_err:
  if (master_res)
    mysql_free_result(master_res);
  DBUG_RETURN(2);
}

static bool wait_for_relay_log_space(Relay_log_info* rli)
{
  bool slave_killed=0;
  Master_info* mi = rli->mi;
  const char *save_proc_info;
  THD* thd = mi->info_thd;
  DBUG_ENTER("wait_for_relay_log_space");

  mysql_mutex_lock(&rli->log_space_lock);
  save_proc_info= thd->enter_cond(&rli->log_space_cond,
                                  &rli->log_space_lock,
                                  "\
Waiting for the slave SQL thread to free enough relay log space");
  while (rli->log_space_limit < rli->log_space_total &&
         !(slave_killed=io_slave_killed(thd,mi)) &&
         !rli->ignore_log_space_limit)
    mysql_cond_wait(&rli->log_space_cond, &rli->log_space_lock);
  thd->exit_cond(save_proc_info);
  DBUG_RETURN(slave_killed);
}


/*
  Builds a Rotate from the ignored events' info and writes it to relay log.

  SYNOPSIS
  write_ignored_events_info_to_relay_log()
    thd             pointer to I/O thread's thd
    mi

  DESCRIPTION
    Slave I/O thread, going to die, must leave a durable trace of the
    ignored events' end position for the use of the slave SQL thread, by
    calling this function. Only that thread can call it (see assertion).
 */
static void write_ignored_events_info_to_relay_log(THD *thd, Master_info *mi)
{
  Relay_log_info *rli= mi->rli;
  mysql_mutex_t *log_lock= rli->relay_log.get_log_lock();
  DBUG_ENTER("write_ignored_events_info_to_relay_log");

  DBUG_ASSERT(thd == mi->info_thd);
  mysql_mutex_lock(log_lock);
  if (rli->ign_master_log_name_end[0])
  {
    DBUG_PRINT("info",("writing a Rotate event to track down ignored events"));
    Rotate_log_event *ev= new Rotate_log_event(rli->ign_master_log_name_end,
                                               0, rli->ign_master_log_pos_end,
                                               Rotate_log_event::DUP_NAME);
    rli->ign_master_log_name_end[0]= 0;
    /* can unlock before writing as slave SQL thd will soon see our Rotate */
    mysql_mutex_unlock(log_lock);
    if (likely((bool)ev))
    {
      ev->server_id= 0; // don't be ignored by slave SQL thread
      if (unlikely(rli->relay_log.append(ev)))
        mi->report(ERROR_LEVEL, ER_SLAVE_RELAY_LOG_WRITE_FAILURE,
                   ER(ER_SLAVE_RELAY_LOG_WRITE_FAILURE),
                   "failed to write a Rotate event"
                   " to the relay log, SHOW SLAVE STATUS may be"
                   " inaccurate");
      rli->relay_log.harvest_bytes_written(&rli->log_space_total);
      if (flush_master_info(mi, TRUE))
        sql_print_error("Failed to flush master info file");
      delete ev;
    }
    else
      mi->report(ERROR_LEVEL, ER_SLAVE_CREATE_EVENT_FAILURE,
                 ER(ER_SLAVE_CREATE_EVENT_FAILURE),
                 "Rotate_event (out of memory?),"
                 " SHOW SLAVE STATUS may be inaccurate");
  }
  else
    mysql_mutex_unlock(log_lock);
  DBUG_VOID_RETURN;
}


int register_slave_on_master(MYSQL* mysql, Master_info *mi,
                             bool *suppress_warnings)
{
  uchar buf[1024], *pos= buf;
  uint report_host_len=0, report_user_len=0, report_password_len=0;
  DBUG_ENTER("register_slave_on_master");

  *suppress_warnings= FALSE;
  if (report_host)
    report_host_len= strlen(report_host);
  if (report_host_len > HOSTNAME_LENGTH)
  {
    sql_print_warning("The length of report_host is %d. "
                      "It is larger than the max length(%d), so this "
                      "slave cannot be registered to the master.",
                      report_host_len, HOSTNAME_LENGTH);
    DBUG_RETURN(0);
  }

  if (report_user)
    report_user_len= strlen(report_user);
  if (report_user_len > USERNAME_LENGTH)
  {
    sql_print_warning("The length of report_user is %d. "
                      "It is larger than the max length(%d), so this "
                      "slave cannot be registered to the master.",
                      report_user_len, USERNAME_LENGTH);
    DBUG_RETURN(0);
  }

  if (report_password)
    report_password_len= strlen(report_password);
  if (report_password_len > MAX_PASSWORD_LENGTH)
  {
    sql_print_warning("The length of report_password is %d. "
                      "It is larger than the max length(%d), so this "
                      "slave cannot be registered to the master.",
                      report_password_len, MAX_PASSWORD_LENGTH);
    DBUG_RETURN(0);
  }

  int4store(pos, server_id); pos+= 4;
  pos= net_store_data(pos, (uchar*) report_host, report_host_len);
  pos= net_store_data(pos, (uchar*) report_user, report_user_len);
  pos= net_store_data(pos, (uchar*) report_password, report_password_len);
  int2store(pos, (uint16) report_port); pos+= 2;
  /* 
    Fake rpl_recovery_rank, which was removed in BUG#13963,
    so that this server can register itself on old servers,
    see BUG#49259.
   */
  int4store(pos, /* rpl_recovery_rank */ 0);    pos+= 4;
  /* The master will fill in master_id */
  int4store(pos, 0);                    pos+= 4;

  if (simple_command(mysql, COM_REGISTER_SLAVE, buf, (size_t) (pos- buf), 0))
  {
    if (mysql_errno(mysql) == ER_NET_READ_INTERRUPTED)
    {
      *suppress_warnings= TRUE;                 // Suppress reconnect warning
    }
    else if (!check_io_slave_killed(mi->info_thd, mi, NULL))
    {
      char buf[256];
      my_snprintf(buf, sizeof(buf), "%s (Errno: %d)", mysql_error(mysql), 
                  mysql_errno(mysql));
      mi->report(ERROR_LEVEL, ER_SLAVE_MASTER_COM_FAILURE,
                 ER(ER_SLAVE_MASTER_COM_FAILURE), "COM_REGISTER_SLAVE", buf);
    }
    DBUG_RETURN(1);
  }
  DBUG_RETURN(0);
}


/**
  Execute a SHOW SLAVE STATUS statement.

  @param thd Pointer to THD object for the client thread executing the
  statement.

  @param mi Pointer to Master_info object for the IO thread.

  @retval FALSE success
  @retval TRUE failure
*/
bool show_master_info(THD* thd, Master_info* mi)
{
  // TODO: fix this for multi-master
  List<Item> field_list;
  Protocol *protocol= thd->protocol;
  DBUG_ENTER("show_master_info");

  field_list.push_back(new Item_empty_string("Slave_IO_State",
                                                     14));
  field_list.push_back(new Item_empty_string("Master_Host",
                                                     sizeof(mi->host)));
  field_list.push_back(new Item_empty_string("Master_User",
                                                     sizeof(mi->user)));
  field_list.push_back(new Item_return_int("Master_Port", 7,
                                           MYSQL_TYPE_LONG));
  field_list.push_back(new Item_return_int("Connect_Retry", 10,
                                           MYSQL_TYPE_LONG));
  field_list.push_back(new Item_empty_string("Master_Log_File",
                                             FN_REFLEN));
  field_list.push_back(new Item_return_int("Read_Master_Log_Pos", 10,
                                           MYSQL_TYPE_LONGLONG));
  field_list.push_back(new Item_empty_string("Relay_Log_File",
                                             FN_REFLEN));
  field_list.push_back(new Item_return_int("Relay_Log_Pos", 10,
                                           MYSQL_TYPE_LONGLONG));
  field_list.push_back(new Item_empty_string("Relay_Master_Log_File",
                                             FN_REFLEN));
  field_list.push_back(new Item_empty_string("Slave_IO_Running", 3));
  field_list.push_back(new Item_empty_string("Slave_SQL_Running", 3));
  field_list.push_back(new Item_empty_string("Replicate_Do_DB", 20));
  field_list.push_back(new Item_empty_string("Replicate_Ignore_DB", 20));
  field_list.push_back(new Item_empty_string("Replicate_Do_Table", 20));
  field_list.push_back(new Item_empty_string("Replicate_Ignore_Table", 23));
  field_list.push_back(new Item_empty_string("Replicate_Wild_Do_Table", 24));
  field_list.push_back(new Item_empty_string("Replicate_Wild_Ignore_Table",
                                             28));
  field_list.push_back(new Item_return_int("Last_Errno", 4, MYSQL_TYPE_LONG));
  field_list.push_back(new Item_empty_string("Last_Error", 20));
  field_list.push_back(new Item_return_int("Skip_Counter", 10,
                                           MYSQL_TYPE_LONG));
  field_list.push_back(new Item_return_int("Exec_Master_Log_Pos", 10,
                                           MYSQL_TYPE_LONGLONG));
  field_list.push_back(new Item_return_int("Relay_Log_Space", 10,
                                           MYSQL_TYPE_LONGLONG));
  field_list.push_back(new Item_empty_string("Until_Condition", 6));
  field_list.push_back(new Item_empty_string("Until_Log_File", FN_REFLEN));
  field_list.push_back(new Item_return_int("Until_Log_Pos", 10,
                                           MYSQL_TYPE_LONGLONG));
  field_list.push_back(new Item_empty_string("Master_SSL_Allowed", 7));
  field_list.push_back(new Item_empty_string("Master_SSL_CA_File",
                                             sizeof(mi->ssl_ca)));
  field_list.push_back(new Item_empty_string("Master_SSL_CA_Path",
                                             sizeof(mi->ssl_capath)));
  field_list.push_back(new Item_empty_string("Master_SSL_Cert",
                                             sizeof(mi->ssl_cert)));
  field_list.push_back(new Item_empty_string("Master_SSL_Cipher",
                                             sizeof(mi->ssl_cipher)));
  field_list.push_back(new Item_empty_string("Master_SSL_Key",
                                             sizeof(mi->ssl_key)));
  field_list.push_back(new Item_return_int("Seconds_Behind_Master", 10,
                                           MYSQL_TYPE_LONGLONG));
  field_list.push_back(new Item_empty_string("Master_SSL_Verify_Server_Cert",
                                             3));
  field_list.push_back(new Item_return_int("Last_IO_Errno", 4, MYSQL_TYPE_LONG));
  field_list.push_back(new Item_empty_string("Last_IO_Error", 20));
  field_list.push_back(new Item_return_int("Last_SQL_Errno", 4, MYSQL_TYPE_LONG));
  field_list.push_back(new Item_empty_string("Last_SQL_Error", 20));
  field_list.push_back(new Item_empty_string("Replicate_Ignore_Server_Ids",
                                             FN_REFLEN));
  field_list.push_back(new Item_return_int("Master_Server_Id", sizeof(ulong),
                                           MYSQL_TYPE_LONG));
  field_list.push_back(new Item_empty_string("Master_UUID", UUID_LENGTH));
  field_list.push_back(new Item_empty_string("Master_Info_File",
                                             2 * FN_REFLEN));
  field_list.push_back(new Item_return_int("Master_Retry_Count", 10,
                                           MYSQL_TYPE_LONGLONG));
  field_list.push_back(new Item_return_int("SQL_Delay", 10, MYSQL_TYPE_LONG));
  field_list.push_back(new Item_return_int("SQL_Remaining_Delay", 8, MYSQL_TYPE_LONG));
  field_list.push_back(new Item_empty_string("Slave_SQL_Running_State", 20));

  if (protocol->send_result_set_metadata(&field_list,
                            Protocol::SEND_NUM_ROWS | Protocol::SEND_EOF))
    DBUG_RETURN(TRUE);

  if (mi->host[0])
  {
    DBUG_PRINT("info",("host is set: '%s'", mi->host));
    String *packet= &thd->packet;
    protocol->prepare_for_resend();

    /*
      slave_running can be accessed without run_lock but not other
      non-volotile members like mi->info_thd, which is guarded by the mutex.
    */
    mysql_mutex_lock(&mi->run_lock);
    protocol->store(mi->info_thd ? mi->info_thd->proc_info : "", &my_charset_bin);
    mysql_mutex_unlock(&mi->run_lock);

    mysql_mutex_lock(&mi->data_lock);
    mysql_mutex_lock(&mi->rli->data_lock);
    mysql_mutex_lock(&mi->err_lock);
    mysql_mutex_lock(&mi->rli->err_lock);

    protocol->store(mi->host, &my_charset_bin);
    protocol->store(mi->user, &my_charset_bin);
    protocol->store((uint32) mi->port);
    protocol->store((uint32) mi->connect_retry);
    protocol->store(mi->get_master_log_name(), &my_charset_bin);
    protocol->store((ulonglong) mi->get_master_log_pos());
    protocol->store(mi->rli->get_group_relay_log_name() +
                    dirname_length(mi->rli->get_group_relay_log_name()),
                    &my_charset_bin);
    protocol->store((ulonglong) mi->rli->get_group_relay_log_pos());
    protocol->store(mi->rli->get_group_master_log_name(), &my_charset_bin);
    protocol->store(mi->slave_running == MYSQL_SLAVE_RUN_CONNECT ?
                    "Yes" : (mi->slave_running == MYSQL_SLAVE_RUN_NOT_CONNECT ?
                             "Connecting" : "No"), &my_charset_bin);
    protocol->store(mi->rli->slave_running ? "Yes":"No", &my_charset_bin);
    protocol->store(rpl_filter->get_do_db());
    protocol->store(rpl_filter->get_ignore_db());

    char buf[256];
    String tmp(buf, sizeof(buf), &my_charset_bin);
    rpl_filter->get_do_table(&tmp);
    protocol->store(&tmp);
    rpl_filter->get_ignore_table(&tmp);
    protocol->store(&tmp);
    rpl_filter->get_wild_do_table(&tmp);
    protocol->store(&tmp);
    rpl_filter->get_wild_ignore_table(&tmp);
    protocol->store(&tmp);

    protocol->store(mi->rli->last_error().number);
    protocol->store(mi->rli->last_error().message, &my_charset_bin);
    protocol->store((uint32) mi->rli->slave_skip_counter);
    protocol->store((ulonglong) mi->rli->get_group_master_log_pos());
    protocol->store((ulonglong) mi->rli->log_space_total);

    protocol->store(
      mi->rli->until_condition==Relay_log_info::UNTIL_NONE ? "None":
        ( mi->rli->until_condition==Relay_log_info::UNTIL_MASTER_POS? "Master":
          "Relay"), &my_charset_bin);
    protocol->store(mi->rli->until_log_name, &my_charset_bin);
    protocol->store((ulonglong) mi->rli->until_log_pos);

#ifdef HAVE_OPENSSL
    protocol->store(mi->ssl? "Yes":"No", &my_charset_bin);
#else
    protocol->store(mi->ssl? "Ignored":"No", &my_charset_bin);
#endif
    protocol->store(mi->ssl_ca, &my_charset_bin);
    protocol->store(mi->ssl_capath, &my_charset_bin);
    protocol->store(mi->ssl_cert, &my_charset_bin);
    protocol->store(mi->ssl_cipher, &my_charset_bin);
    protocol->store(mi->ssl_key, &my_charset_bin);

    /*
      Seconds_Behind_Master: if SQL thread is running and I/O thread is
      connected, we can compute it otherwise show NULL (i.e. unknown).
    */
    if ((mi->slave_running == MYSQL_SLAVE_RUN_CONNECT) &&
        mi->rli->slave_running)
    {
      long time_diff= ((long)(time(0) - mi->rli->last_master_timestamp)
                       - mi->clock_diff_with_master);
      /*
        Apparently on some systems time_diff can be <0. Here are possible
        reasons related to MySQL:
        - the master is itself a slave of another master whose time is ahead.
        - somebody used an explicit SET TIMESTAMP on the master.
        Possible reason related to granularity-to-second of time functions
        (nothing to do with MySQL), which can explain a value of -1:
        assume the master's and slave's time are perfectly synchronized, and
        that at slave's connection time, when the master's timestamp is read,
        it is at the very end of second 1, and (a very short time later) when
        the slave's timestamp is read it is at the very beginning of second
        2. Then the recorded value for master is 1 and the recorded value for
        slave is 2. At SHOW SLAVE STATUS time, assume that the difference
        between timestamp of slave and rli->last_master_timestamp is 0
        (i.e. they are in the same second), then we get 0-(2-1)=-1 as a result.
        This confuses users, so we don't go below 0: hence the max().

        last_master_timestamp == 0 (an "impossible" timestamp 1970) is a
        special marker to say "consider we have caught up".
      */
      protocol->store((longlong)(mi->rli->last_master_timestamp ?
                                 max(0, time_diff) : 0));
    }
    else
    {
      protocol->store_null();
    }
    protocol->store(mi->ssl_verify_server_cert? "Yes":"No", &my_charset_bin);

    // Last_IO_Errno
    protocol->store(mi->last_error().number);
    // Last_IO_Error
    if (*mi->last_error().message != '\0')
    {
      String msg_buf;
      msg_buf.append(mi->last_error().timestamp);
      msg_buf.append(" ");
      msg_buf.append(mi->last_error().message);
      protocol->store(msg_buf.c_ptr_safe(), &my_charset_bin);
    }
    else
      protocol->store(mi->last_error().message, &my_charset_bin);
    // Last_SQL_Errno
    protocol->store(mi->rli->last_error().number);
    // Last_SQL_Error
    if (*mi->rli->last_error().message != '\0')
    {
      String msg_buf;
      msg_buf.append(mi->rli->last_error().timestamp);
      msg_buf.append(" ");
      msg_buf.append(mi->rli->last_error().message);
      protocol->store(msg_buf.c_ptr_safe(), &my_charset_bin);
    }
    else
      protocol->store(mi->rli->last_error().message, &my_charset_bin);

    // Replicate_Ignore_Server_Ids
    {
      char buff[FN_REFLEN];
      ulong i, cur_len;
      for (i= 0, buff[0]= 0, cur_len= 0;
           i < mi->ignore_server_ids->server_ids.elements; i++)
      {
        ulong s_id, slen;
        char sbuff[FN_REFLEN];
        get_dynamic(&(mi->ignore_server_ids->server_ids), (uchar*) &s_id, i);
        slen= my_sprintf(sbuff, (sbuff, (i==0? "%lu" : ", %lu"), s_id));
        if (cur_len + slen + 4 > FN_REFLEN)
        {
          /*
            break the loop whenever remained space could not fit
            ellipses on the next cycle
          */
          my_sprintf(buff + cur_len, (buff + cur_len, "..."));
          break;
        }
        cur_len += my_sprintf(buff + cur_len, (buff + cur_len, "%s", sbuff));
      }
      protocol->store(buff, &my_charset_bin);
    }
    // Master_Server_id
    protocol->store((uint32) mi->master_id);
    protocol->store(mi->master_uuid, &my_charset_bin);
    // Master_Info_File
    protocol->store(mi->get_description_info(), &my_charset_bin);
    // Master_Retry_Count
    protocol->store((ulonglong) mi->retry_count);
    // SQL_Delay
    protocol->store((uint32) mi->rli->get_sql_delay());
    // SQL_Remaining_Delay
    // THD::proc_info is not protected by any lock, so we read it once
    // to ensure that we use the same value throughout this function.
    const char *slave_sql_running_state= mi->rli->info_thd ? mi->rli->info_thd->proc_info : "";
    if (slave_sql_running_state == Relay_log_info::state_delaying_string)
    {
      time_t t= my_time(0), sql_delay_end= mi->rli->get_sql_delay_end();
      protocol->store((uint32)(t < sql_delay_end ? sql_delay_end - t : 0));
    }
    else
      protocol->store_null();
    // Slave_SQL_Running_State
    protocol->store(slave_sql_running_state, &my_charset_bin);

    mysql_mutex_unlock(&mi->rli->err_lock);
    mysql_mutex_unlock(&mi->err_lock);
    mysql_mutex_unlock(&mi->rli->data_lock);
    mysql_mutex_unlock(&mi->data_lock);

    if (my_net_write(&thd->net, (uchar*) thd->packet.ptr(), packet->length()))
      DBUG_RETURN(TRUE);
  }
  my_eof(thd);
  DBUG_RETURN(FALSE);
}


void set_slave_thread_options(THD* thd)
{
  DBUG_ENTER("set_slave_thread_options");
  /*
     It's nonsense to constrain the slave threads with max_join_size; if a
     query succeeded on master, we HAVE to execute it. So set
     OPTION_BIG_SELECTS. Setting max_join_size to HA_POS_ERROR is not enough
     (and it's not needed if we have OPTION_BIG_SELECTS) because an INSERT
     SELECT examining more than 4 billion rows would still fail (yes, because
     when max_join_size is 4G, OPTION_BIG_SELECTS is automatically set, but
     only for client threads.
  */
  ulonglong options= thd->variables.option_bits | OPTION_BIG_SELECTS;
  if (opt_log_slave_updates)
    options|= OPTION_BIN_LOG;
  else
    options&= ~OPTION_BIN_LOG;
  thd->variables.option_bits= options;
  thd->variables.completion_type= 0;
  DBUG_VOID_RETURN;
}

void set_slave_thread_default_charset(THD* thd, Relay_log_info const *rli)
{
  DBUG_ENTER("set_slave_thread_default_charset");

  thd->variables.character_set_client=
    global_system_variables.character_set_client;
  thd->variables.collation_connection=
    global_system_variables.collation_connection;
  thd->variables.collation_server=
    global_system_variables.collation_server;
  thd->update_charset();

  /*
    We use a const cast here since the conceptual (and externally
    visible) behavior of the function is to set the default charset of
    the thread.  That the cache has to be invalidated is a secondary
    effect.
   */
  const_cast<Relay_log_info*>(rli)->cached_charset_invalidate();
  DBUG_VOID_RETURN;
}

/*
  init_slave_thread()
*/

static int init_slave_thread(THD* thd, SLAVE_THD_TYPE thd_type)
{
  DBUG_ENTER("init_slave_thread");
#if !defined(DBUG_OFF)
  int simulate_error= 0;
#endif
  thd->system_thread = (thd_type == SLAVE_THD_SQL) ?
    SYSTEM_THREAD_SLAVE_SQL : SYSTEM_THREAD_SLAVE_IO;
  thd->security_ctx->skip_grants();
  my_net_init(&thd->net, 0);
/*
  Adding MAX_LOG_EVENT_HEADER_LEN to the max_allowed_packet on all
  slave threads, since a replication event can become this much larger
  than the corresponding packet (query) sent from client to master.
*/
  thd->variables.max_allowed_packet= global_system_variables.max_allowed_packet
    + MAX_LOG_EVENT_HEADER;  /* note, incr over the global not session var */
  thd->slave_thread = 1;
  thd->enable_slow_log= opt_log_slow_slave_statements;
  set_slave_thread_options(thd);
  thd->client_capabilities = CLIENT_LOCAL_FILES;
  mysql_mutex_lock(&LOCK_thread_count);
  thd->thread_id= thd->variables.pseudo_thread_id= thread_id++;
  mysql_mutex_unlock(&LOCK_thread_count);

  DBUG_EXECUTE_IF("simulate_io_slave_error_on_init",
                  simulate_error|= (1 << SLAVE_THD_IO););
  DBUG_EXECUTE_IF("simulate_sql_slave_error_on_init",
                  simulate_error|= (1 << SLAVE_THD_SQL););
#if !defined(DBUG_OFF)
  if (init_thr_lock() || thd->store_globals() || simulate_error & (1<< thd_type))
#else
  if (init_thr_lock() || thd->store_globals())
#endif
  {
    thd->cleanup();
    DBUG_RETURN(-1);
  }

  if (thd_type == SLAVE_THD_SQL)
    thd_proc_info(thd, "Waiting for the next event in relay log");
  else
    thd_proc_info(thd, "Waiting for master update");
  thd->set_time();
  /* Do not use user-supplied timeout value for system threads. */
  thd->variables.lock_wait_timeout= LONG_TIMEOUT;
  DBUG_RETURN(0);
}


static int safe_sleep(THD* thd, int sec, CHECK_KILLED_FUNC thread_killed,
                      void* thread_killed_arg)
{
  int nap_time;
  thr_alarm_t alarmed;
  DBUG_ENTER("safe_sleep");

  thr_alarm_init(&alarmed);
  time_t start_time= my_time(0);
  time_t end_time= start_time+sec;

  while ((nap_time= (int) (end_time - start_time)) > 0)
  {
    ALARM alarm_buff;
    /*
      The only reason we are asking for alarm is so that
      we will be woken up in case of murder, so if we do not get killed,
      set the alarm so it goes off after we wake up naturally
    */
    thr_alarm(&alarmed, 2 * nap_time, &alarm_buff);
    sleep(nap_time);
    thr_end_alarm(&alarmed);

    if ((*thread_killed)(thd,thread_killed_arg))
      DBUG_RETURN(1);
    start_time= my_time(0);
  }
  DBUG_RETURN(0);
}


static int request_dump(THD *thd, MYSQL* mysql, Master_info* mi,
			bool *suppress_warnings)
{
  uchar buf[FN_REFLEN + 10];
  int len;
  ushort binlog_flags = 0; // for now
  const char* logname = mi->get_master_log_name();
  DBUG_ENTER("request_dump");
  
  *suppress_warnings= FALSE;

  if (RUN_HOOK(binlog_relay_io,
               before_request_transmit,
               (thd, mi, binlog_flags)))
    DBUG_RETURN(1);
  
  // TODO if big log files: Change next to int8store()
  int4store(buf, (ulong) mi->get_master_log_pos());
  int2store(buf + 4, binlog_flags);
  int4store(buf + 6, server_id);
  len = (uint) strlen(logname);
  memcpy(buf + 10, logname,len);
  if (simple_command(mysql, COM_BINLOG_DUMP, buf, len + 10, 1))
  {
    /*
      Something went wrong, so we will just reconnect and retry later
      in the future, we should do a better error analysis, but for
      now we just fill up the error log :-)
    */
    if (mysql_errno(mysql) == ER_NET_READ_INTERRUPTED)
      *suppress_warnings= TRUE;                 // Suppress reconnect warning
    else
      sql_print_error("Error on COM_BINLOG_DUMP: %d  %s, will retry in %d secs",
                      mysql_errno(mysql), mysql_error(mysql),
                      mi->connect_retry);
    DBUG_RETURN(1);
  }

  DBUG_RETURN(0);
}


/*
  Read one event from the master

  SYNOPSIS
    read_event()
    mysql               MySQL connection
    mi                  Master connection information
    suppress_warnings   TRUE when a normal net read timeout has caused us to
                        try a reconnect.  We do not want to print anything to
                        the error log in this case because this a anormal
                        event in an idle server.

    RETURN VALUES
    'packet_error'      Error
    number              Length of packet
*/

static ulong read_event(MYSQL* mysql, Master_info *mi, bool* suppress_warnings)
{
  ulong len;
  DBUG_ENTER("read_event");

  *suppress_warnings= FALSE;
  /*
    my_real_read() will time us out
    We check if we were told to die, and if not, try reading again
  */
#ifndef DBUG_OFF
  if (disconnect_slave_event_count && !(mi->events_until_exit--))
    DBUG_RETURN(packet_error);
#endif

  len = cli_safe_read(mysql);
  if (len == packet_error || (long) len < 1)
  {
    if (mysql_errno(mysql) == ER_NET_READ_INTERRUPTED)
    {
      /*
        We are trying a normal reconnect after a read timeout;
        we suppress prints to .err file as long as the reconnect
        happens without problems
      */
      *suppress_warnings= TRUE;
    }
    else
      sql_print_error("Error reading packet from server: %s ( server_errno=%d)",
                      mysql_error(mysql), mysql_errno(mysql));
    DBUG_RETURN(packet_error);
  }

  /* Check if eof packet */
  if (len < 8 && mysql->net.read_pos[0] == 254)
  {
    sql_print_information("Slave: received end packet from server, apparent "
                          "master shutdown: %s",
                     mysql_error(mysql));
     DBUG_RETURN(packet_error);
  }

  DBUG_PRINT("exit", ("len: %lu  net->read_pos[4]: %d",
                      len, mysql->net.read_pos[4]));
  DBUG_RETURN(len - 1);
}

/*
  Check if the current error is of temporary nature of not.
  Some errors are temporary in nature, such as
  ER_LOCK_DEADLOCK and ER_LOCK_WAIT_TIMEOUT.  Ndb also signals
  that the error is temporary by pushing a warning with the error code
  ER_GET_TEMPORARY_ERRMSG, if the originating error is temporary.
*/
static int has_temporary_error(THD *thd)
{
  DBUG_ENTER("has_temporary_error");

  DBUG_EXECUTE_IF("all_errors_are_temporary_errors",
                  if (thd->stmt_da->is_error())
                  {
                    thd->clear_error();
                    my_error(ER_LOCK_DEADLOCK, MYF(0));
                  });

  /*
    If there is no message in THD, we can't say if it's a temporary
    error or not. This is currently the case for Incident_log_event,
    which sets no message. Return FALSE.
  */
  if (!thd->is_error())
    DBUG_RETURN(0);

  /*
    Temporary error codes:
    currently, InnoDB deadlock detected by InnoDB or lock
    wait timeout (innodb_lock_wait_timeout exceeded
  */
  if (thd->stmt_da->sql_errno() == ER_LOCK_DEADLOCK ||
      thd->stmt_da->sql_errno() == ER_LOCK_WAIT_TIMEOUT)
    DBUG_RETURN(1);

#ifdef HAVE_NDB_BINLOG
  /*
    currently temporary error set in ndbcluster
  */
  List_iterator_fast<MYSQL_ERROR> it(thd->warning_info->warn_list());
  MYSQL_ERROR *err;
  while ((err= it++))
  {
    DBUG_PRINT("info", ("has condition %d %s", err->get_sql_errno(),
                        err->get_message_text()));
    switch (err->get_sql_errno())
    {
    case ER_GET_TEMPORARY_ERRMSG:
      DBUG_RETURN(1);
    default:
      break;
    }
  }
#endif
  DBUG_RETURN(0);
}


/**
  If this is a lagging slave (specified with CHANGE MASTER TO MASTER_DELAY = X), delays accordingly. Also unlocks rli->data_lock.

  Design note: this is the place to unlock rli->data_lock here since
  it should be held when reading delay info from rli, but it should
  not be held while sleeping.

  @param ev Event that is about to be executed.

  @param thd The sql thread's THD object.

  @param rli The sql thread's Relay_log_info structure.
*/
static void sql_delay_event(Log_event *ev, THD *thd, Relay_log_info *rli)
{
  long sql_delay= rli->get_sql_delay();

  DBUG_ENTER("sql_delay_event");
  mysql_mutex_assert_owner(&rli->data_lock);
  DBUG_ASSERT(!rli->belongs_to_client());

  int type= ev->get_type_code();
  if (sql_delay && type != ROTATE_EVENT &&
      type != FORMAT_DESCRIPTION_EVENT && type != START_EVENT_V3)
  {
    // The time when we should execute the event.
    time_t sql_delay_end=
      ev->when + rli->mi->clock_diff_with_master + sql_delay;
    // The current time.
    time_t now= my_time(0);
    // The time we will have to sleep before executing the event.
    unsigned long nap_time= 0;
    if (sql_delay_end > now)
      nap_time= sql_delay_end - now;

    DBUG_PRINT("info", ("sql_delay= %lu "
                        "ev->when= %lu "
                        "rli->mi->clock_diff_with_master= %lu "
                        "now= %ld "
                        "sql_delay_end= %lu "
                        "nap_time= %ld",
                        sql_delay, (long)ev->when,
                        rli->mi->clock_diff_with_master,
                        (long)now, sql_delay_end, (long)nap_time));

    if (sql_delay_end > now)
    {
      DBUG_PRINT("info", ("delaying replication event %lu secs",
                          nap_time));
      rli->start_sql_delay(sql_delay_end);
      mysql_mutex_unlock(&rli->data_lock);
      safe_sleep(thd, nap_time, (CHECK_KILLED_FUNC)sql_slave_killed,
                 (void*)rli);
      DBUG_VOID_RETURN;
    }
  }

  mysql_mutex_unlock(&rli->data_lock);

  DBUG_VOID_RETURN;
}


/**
  Applies the given event and advances the relay log position.

  This is needed by the sql thread to execute events from the binlog,
  and by clients executing BINLOG statements.  Conceptually, this
  function does:

  @code
    ev->apply_event(rli);
    ev->update_pos(rli);
  @endcode

  It also does the following maintainance:

   - Initializes the thread's server_id and time; and the event's
     thread.

   - If !rli->belongs_to_client() (i.e., if it belongs to the slave
     sql thread instead of being used for executing BINLOG
     statements), it does the following things: (1) skips events if it
     is needed according to the server id or slave_skip_counter; (2)
     unlocks rli->data_lock; (3) sleeps if required by 'CHANGE MASTER
     TO MASTER_DELAY=X'; (4) maintains the running state of the sql
     thread (rli->thread_state).

   - Reports errors as needed.

  @param ev The event to apply.

  @param thd The client thread that executes the event (i.e., the
  slave sql thread if called from a replication slave, or the client
  thread if called to execute a BINLOG statement).

  @param rli The relay log info (i.e., the slave's rli if called from
  a replication slave, or the client's thd->rli_fake if called to
  execute a BINLOG statement).

  @retval 0 OK.

  @retval 1 Error calling ev->apply_event().

  @retval 2 No error calling ev->apply_event(), but error calling
  ev->update_pos().
*/
int apply_event_and_update_pos(Log_event* ev, THD* thd, Relay_log_info* rli)
{
  int exec_res= 0;
  bool skip_event= FALSE;

  DBUG_ENTER("apply_event_and_update_pos");

  DBUG_PRINT("exec_event",("%s(type_code: %d; server_id: %d)",
                           ev->get_type_str(), ev->get_type_code(),
                           ev->server_id));
  DBUG_PRINT("info", ("thd->options: %s%s; rli->last_event_start_time: %lu",
                      FLAGSTR(thd->variables.option_bits, OPTION_NOT_AUTOCOMMIT),
                      FLAGSTR(thd->variables.option_bits, OPTION_BEGIN),
                      rli->last_event_start_time));

  /*
    Execute the event to change the database and update the binary
    log coordinates, but first we set some data that is needed for
    the thread.

    The event will be executed unless it is supposed to be skipped.

    Queries originating from this server must be skipped.  Low-level
    events (Format_description_log_event, Rotate_log_event,
    Stop_log_event) from this server must also be skipped. But for
    those we don't want to modify 'group_master_log_pos', because
    these events did not exist on the master.
    Format_description_log_event is not completely skipped.

    Skip queries specified by the user in 'slave_skip_counter'.  We
    can't however skip events that has something to do with the log
    files themselves.

    Filtering on own server id is extremely important, to ignore
    execution of events created by the creation/rotation of the relay
    log (remember that now the relay log starts with its Format_desc,
    has a Rotate etc).
  */

  thd->server_id = ev->server_id; // use the original server id for logging
  thd->set_time();                            // time the query
  thd->lex->current_select= 0;
  if (!ev->when)
    ev->when= my_time(0);
  ev->thd = thd; // because up to this point, ev->thd == 0

  int reason= ev->shall_skip(rli);
  if (reason == Log_event::EVENT_SKIP_COUNT)
  {
    sql_slave_skip_counter= --rli->slave_skip_counter;
    skip_event= TRUE;
  }
  if (reason == Log_event::EVENT_SKIP_NOT)
  {
    // Sleeps if needed, and unlocks rli->data_lock.
    sql_delay_event(ev, thd, rli);
    exec_res= ev->apply_event(rli);
  }
  else
    mysql_mutex_unlock(&rli->data_lock);

#ifndef DBUG_OFF
  /*
    This only prints information to the debug trace.

    TODO: Print an informational message to the error log?
  */
  static const char *const explain[] = {
    // EVENT_SKIP_NOT,
    "not skipped",
    // EVENT_SKIP_IGNORE,
    "skipped because event should be ignored",
    // EVENT_SKIP_COUNT
    "skipped because event skip counter was non-zero"
  };
  DBUG_PRINT("info", ("OPTION_BEGIN: %d; IN_STMT: %d",
                      test(thd->variables.option_bits & OPTION_BEGIN),
                      rli->get_flag(Relay_log_info::IN_STMT)));
  DBUG_PRINT("skip_event", ("%s event was %s",
                            ev->get_type_str(), explain[reason]));
#endif

  DBUG_PRINT("info", ("apply_event error = %d", exec_res));
  if (exec_res == 0)
  {
    /*
      Positions are not updated when an XID is processed, i.e. not skipped.
      To make the slave crash-safe positions are updated while processing
      the XID event and as such do not need to be updated again.
      See sql/rpl_rli.h for further details.
    */
    int error= 0;
    if (ev->get_type_code() != XID_EVENT || skip_event ||
        !rli->is_transactional())
      error= ev->update_pos(rli);
#ifndef DBUG_OFF
    DBUG_PRINT("info", ("update_pos error = %d", error));
    if (!rli->belongs_to_client())
    {
      char buf[22];
      DBUG_PRINT("info", ("group %s %s",
                          llstr(rli->get_group_relay_log_pos(), buf),
                          rli->get_group_relay_log_name()));
      DBUG_PRINT("info", ("event %s %s",
                          llstr(rli->get_event_relay_log_pos(), buf),
                          rli->get_event_relay_log_name()));
    }
#endif
    /*
      The update should not fail, so print an error message and
      return an error code.

      TODO: Replace this with a decent error message when merged
      with BUG#24954 (which adds several new error message).
    */
    if (error)
    {
      char buf[22];
      rli->report(ERROR_LEVEL, ER_UNKNOWN_ERROR,
                  "It was not possible to update the positions"
                  " of the relay log information: the slave may"
                  " be in an inconsistent state."
                  " Stopped in %s position %s",
                  rli->get_group_relay_log_name(),
                  llstr(rli->get_group_relay_log_pos(), buf));
      DBUG_RETURN(2);
    }
  }

  DBUG_RETURN(exec_res ? 1 : 0);
}


/**
  Top-level function for executing the next event in the relay log.
  This is called from the SQL thread.

  This function reads the event from the relay log, executes it, and
  advances the relay log position.  It also handles errors, etc.

  This function may fail to apply the event for the following reasons:

   - The position specfied by the UNTIL condition of the START SLAVE
     command is reached.

   - It was not possible to read the event from the log.

   - The slave is killed.

   - An error occurred when applying the event, and the event has been
     tried slave_trans_retries times.  If the event has been retried
     fewer times, 0 is returned.

   - init_info or init_relay_log_pos failed. (These are called
     if a failure occurs when applying the event.)

   - An error occurred when updating the binlog position.

  @retval 0 The event was applied.

  @retval 1 The event was not applied.
*/
static int exec_relay_log_event(THD* thd, Relay_log_info* rli)
{
  DBUG_ENTER("exec_relay_log_event");

  /*
     We acquire this mutex since we need it for all operations except
     event execution. But we will release it in places where we will
     wait for something for example inside of next_event().
   */
  mysql_mutex_lock(&rli->data_lock);

  Log_event * ev = next_event(rli);

  DBUG_ASSERT(rli->info_thd==thd);

  if (sql_slave_killed(thd,rli))
  {
    mysql_mutex_unlock(&rli->data_lock);
    delete ev;
    DBUG_RETURN(1);
  }
  if (ev)
  {
    int exec_res;

    /* 
      Even if we don't execute this event, we keep the master timestamp,
      so that seconds behind master shows correct delta (there are events
      that are not replayed, so we keep falling behind).

      If it is an artificial event, or a relay log event (IO thread generated
      event) or ev->when is set to 0, we don't update the 
      last_master_timestamp.
     */
    if (!(ev->is_artificial_event() || ev->is_relay_log_event() || (ev->when == 0)))
    {
      rli->last_master_timestamp= ev->when + (time_t) ev->exec_time;
      DBUG_ASSERT(rli->last_master_timestamp >= 0);
    }

    /*
      This tests if the position of the beginning of the current event
      hits the UNTIL barrier.
    */
    if (rli->until_condition != Relay_log_info::UNTIL_NONE &&
        rli->is_until_satisfied(thd, ev))
    {
      char buf[22];
      sql_print_information("Slave SQL thread stopped because it reached its"
                            " UNTIL position %s", llstr(rli->until_pos(), buf));
      /*
        Setting abort_slave flag because we do not want additional message about
        error in query execution to be printed.
      */
      rli->abort_slave= 1;
      mysql_mutex_unlock(&rli->data_lock);
      delete ev;
      DBUG_RETURN(1);
    }

    { /**
         The following failure injecion works in cooperation with tests 
         setting @@global.debug= 'd,incomplete_group_in_relay_log'.
         Xid or Commit events are not executed to force the slave sql
         read hanging if the realy log does not have any more events.
      */
      DBUG_EXECUTE_IF("incomplete_group_in_relay_log",
                      if ((ev->get_type_code() == XID_EVENT) ||
                          ((ev->get_type_code() == QUERY_EVENT) &&
                           strcmp("COMMIT", ((Query_log_event *) ev)->query) == 0))
                      {
                        DBUG_ASSERT(thd->transaction.all.modified_non_trans_table);
                        rli->abort_slave= 1;
                        mysql_mutex_unlock(&rli->data_lock);
                        delete ev;
                        rli->inc_event_relay_log_pos();
                        DBUG_RETURN(0);
                      };);
    }

    exec_res= apply_event_and_update_pos(ev, thd, rli);

    /*
      Format_description_log_event should not be deleted because it will be
      used to read info about the relay log's format; it will be deleted when
      the SQL thread does not need it, i.e. when this thread terminates.
    */
    if (ev->get_type_code() != FORMAT_DESCRIPTION_EVENT)
    {
      DBUG_PRINT("info", ("Deleting the event after it has been executed"));
      delete ev;
    }

    /*
      update_log_pos failed: this should not happen, so we don't
      retry.
    */
    if (exec_res == 2)
      DBUG_RETURN(1);

    if (slave_trans_retries)
    {
      int temp_err;
      if (exec_res && (temp_err= has_temporary_error(thd)))
      {
        const char *errmsg;
        /*
          We were in a transaction which has been rolled back because of a
          temporary error;
          let's seek back to BEGIN log event and retry it all again.
	  Note, if lock wait timeout (innodb_lock_wait_timeout exceeded)
	  there is no rollback since 5.0.13 (ref: manual).
          We have to not only seek but also
          a) init_info(), to seek back to hot relay log's start for later
          (for when we will come back to this hot log after re-processing the
          possibly existing old logs where BEGIN is: check_binlog_magic() will
          then need the cache to be at position 0 (see comments at beginning of
          init_info()).
          b) init_relay_log_pos(), because the BEGIN may be an older relay log.
        */
        if (rli->trans_retries < slave_trans_retries)
        {
          /*
             We need to figure out if there is a test case that covers
             this part. \Alfranio.
          */
          if (init_info(rli->mi, FALSE, SLAVE_SQL))
            sql_print_error("Failed to initialize the master info structure");
          else if (rli->init_relay_log_pos(rli->get_group_relay_log_name(),
                                           rli->get_group_relay_log_pos(),
                                           1, &errmsg, 1))
            sql_print_error("Error initializing relay log position: %s",
                            errmsg);
          else
          {
            exec_res= 0;
            trans_rollback(thd);
            close_thread_tables(thd);
            thd->mdl_context.release_transactional_locks();
            /* chance for concurrent connection to get more locks */
            safe_sleep(thd, min(rli->trans_retries, MAX_SLAVE_RETRY_PAUSE),
                       (CHECK_KILLED_FUNC)sql_slave_killed, (void*)rli);
            mysql_mutex_lock(&rli->data_lock); // because of SHOW STATUS
            rli->trans_retries++;
            rli->retried_trans++;
            mysql_mutex_unlock(&rli->data_lock);
            DBUG_PRINT("info", ("Slave retries transaction "
                                "rli->trans_retries: %lu", rli->trans_retries));
          }
        }
        else
          sql_print_error("Slave SQL thread retried transaction %lu time(s) "
                          "in vain, giving up. Consider raising the value of "
                          "the slave_transaction_retries variable.",
                          slave_trans_retries);
      }
      else if ((exec_res && !temp_err) ||
               (opt_using_transactions &&
                rli->get_group_relay_log_pos() == rli->get_event_relay_log_pos()))
      {
        /*
          Only reset the retry counter if the entire group succeeded
          or failed with a non-transient error.  On a successful
          event, the execution will proceed as usual; in the case of a
          non-transient error, the slave will stop with an error.
         */
        rli->trans_retries= 0; // restart from fresh
        DBUG_PRINT("info", ("Resetting retry counter, rli->trans_retries: %lu",
                            rli->trans_retries));
      }
    }
    DBUG_RETURN(exec_res);
  }
  mysql_mutex_unlock(&rli->data_lock);
  rli->report(ERROR_LEVEL, ER_SLAVE_RELAY_LOG_READ_FAILURE,
              ER(ER_SLAVE_RELAY_LOG_READ_FAILURE), "\
Could not parse relay log event entry. The possible reasons are: the master's \
binary log is corrupted (you can check this by running 'mysqlbinlog' on the \
binary log), the slave's relay log is corrupted (you can check this by running \
'mysqlbinlog' on the relay log), a network problem, or a bug in the master's \
or slave's MySQL code. If you want to check the master's binary log or slave's \
relay log, you will be able to know their names by issuing 'SHOW SLAVE STATUS' \
on this slave.\
");
  DBUG_RETURN(1);
}

static bool check_io_slave_killed(THD *thd, Master_info *mi, const char *info)
{
  if (io_slave_killed(thd, mi))
  {
    if (info && global_system_variables.log_warnings)
      sql_print_information("%s", info);
    return TRUE;
  }
  return FALSE;
}

/**
  @brief Try to reconnect slave IO thread.

  @details Terminates current connection to master, sleeps for
  @c mi->connect_retry msecs and initiates new connection with
  @c safe_reconnect(). Variable pointed by @c retry_count is increased -
  if it exceeds @c mi->retry_count then connection is not re-established
  and function signals error.
  Unless @c suppres_warnings is TRUE, a warning is put in the server error log
  when reconnecting. The warning message and messages used to report errors
  are taken from @c messages array. In case @c mi->retry_count is exceeded,
  no messages are added to the log.

  @param[in]     thd                 Thread context.
  @param[in]     mysql               MySQL connection.
  @param[in]     mi                  Master connection information.
  @param[in,out] retry_count         Number of attempts to reconnect.
  @param[in]     suppress_warnings   TRUE when a normal net read timeout 
                                     has caused to reconnecting.
  @param[in]     messages            Messages to print/log, see 
                                     reconnect_messages[] array.

  @retval        0                   OK.
  @retval        1                   There was an error.
*/

static int try_to_reconnect(THD *thd, MYSQL *mysql, Master_info *mi,
                            uint *retry_count, bool suppress_warnings,
                            const char *messages[SLAVE_RECON_MSG_MAX])
{
  mi->slave_running= MYSQL_SLAVE_RUN_NOT_CONNECT;
  thd->proc_info= messages[SLAVE_RECON_MSG_WAIT];
#ifdef SIGNAL_WITH_VIO_CLOSE  
  thd->clear_active_vio();
#endif
  end_server(mysql);
  if ((*retry_count)++)
  {
    if (*retry_count > mi->retry_count)
      return 1;                             // Don't retry forever
    safe_sleep(thd, mi->connect_retry, (CHECK_KILLED_FUNC) io_slave_killed,
               (void *) mi);
  }
  if (check_io_slave_killed(thd, mi, messages[SLAVE_RECON_MSG_KILLED_WAITING]))
    return 1;
  thd->proc_info = messages[SLAVE_RECON_MSG_AFTER];
  if (!suppress_warnings) 
  {
    char buf[256], llbuff[22];
    my_snprintf(buf, sizeof(buf), messages[SLAVE_RECON_MSG_FAILED], 
                mi->get_io_rpl_log_name(), llstr(mi->get_master_log_pos(),
                llbuff));
    /* 
      Raise a warining during registering on master/requesting dump.
      Log a message reading event.
    */
    if (messages[SLAVE_RECON_MSG_COMMAND][0])
    {
      mi->report(WARNING_LEVEL, ER_SLAVE_MASTER_COM_FAILURE,
                 ER(ER_SLAVE_MASTER_COM_FAILURE), 
                 messages[SLAVE_RECON_MSG_COMMAND], buf);
    }
    else
    {
      sql_print_information("%s", buf);
    }
  }
  if (safe_reconnect(thd, mysql, mi, 1) || io_slave_killed(thd, mi))
  {
    if (global_system_variables.log_warnings)
      sql_print_information("%s", messages[SLAVE_RECON_MSG_KILLED_AFTER]);
    return 1;
  }
  return 0;
}


/**
  Slave IO thread entry point.

  @param arg Pointer to Master_info struct that holds information for
  the IO thread.

  @return Always 0.
*/
pthread_handler_t handle_slave_io(void *arg)
{
  THD *thd; // needs to be first for thread_stack
  MYSQL *mysql;
  Master_info *mi = (Master_info*)arg;
  Relay_log_info *rli= mi->rli;
  char llbuff[22];
  uint retry_count;
  bool suppress_warnings;
  int ret;
#ifndef DBUG_OFF
  uint retry_count_reg= 0, retry_count_dump= 0, retry_count_event= 0;
#endif
  // needs to call my_thread_init(), otherwise we get a coredump in DBUG_ stuff
  my_thread_init();
  DBUG_ENTER("handle_slave_io");

  DBUG_ASSERT(mi->inited);
  mysql= NULL ;
  retry_count= 0;

  mysql_mutex_lock(&mi->run_lock);
  /* Inform waiting threads that slave has started */
  mi->slave_run_id++;

#ifndef DBUG_OFF
  mi->events_until_exit = disconnect_slave_event_count;
#endif

  thd= new THD; // note that contructor of THD uses DBUG_ !
  THD_CHECK_SENTRY(thd);
  mi->info_thd = thd;

  pthread_detach_this_thread();
  thd->thread_stack= (char*) &thd; // remember where our stack is
  mi->clear_error();
  if (init_slave_thread(thd, SLAVE_THD_IO))
  {
    mysql_cond_broadcast(&mi->start_cond);
    mysql_mutex_unlock(&mi->run_lock);
    sql_print_error("Failed during slave I/O thread initialization");
    goto err;
  }
  mysql_mutex_lock(&LOCK_thread_count);
  threads.append(thd);
  mysql_mutex_unlock(&LOCK_thread_count);
  mi->slave_running = 1;
  mi->abort_slave = 0;
  mysql_mutex_unlock(&mi->run_lock);
  mysql_cond_broadcast(&mi->start_cond);

  DBUG_PRINT("master_info",("log_file_name: '%s'  position: %s",
                            mi->get_master_log_name(),
                            llstr(mi->get_master_log_pos(), llbuff)));

  /* This must be called before run any binlog_relay_io hooks */
  my_pthread_setspecific_ptr(RPL_MASTER_INFO, mi);

  if (RUN_HOOK(binlog_relay_io, thread_start, (thd, mi)))
  {
    mi->report(ERROR_LEVEL, ER_SLAVE_FATAL_ERROR,
               ER(ER_SLAVE_FATAL_ERROR), "Failed to run 'thread_start' hook");
    goto err;
  }

  if (!(mi->mysql = mysql = mysql_init(NULL)))
  {
    mi->report(ERROR_LEVEL, ER_SLAVE_FATAL_ERROR,
               ER(ER_SLAVE_FATAL_ERROR), "error in mysql_init()");
    goto err;
  }

  thd_proc_info(thd, "Connecting to master");
  // we can get killed during safe_connect
  if (!safe_connect(thd, mysql, mi))
  {
    sql_print_information("Slave I/O thread: connected to master '%s@%s:%d',"
                          "replication started in log '%s' at position %s",
                          mi->user, mi->host, mi->port,
			  mi->get_io_rpl_log_name(),
			  llstr(mi->get_master_log_pos(), llbuff));
  /*
    Assign the max_packet_size with the bigger one of the values of
    'max_packet_size' and 'opt_binlog_rows_event_max_size'. So that
    slave I/O thread can replicate large row event from master.
    Adding MAX_LOG_EVENT_HEADER_LEN to the max_packet_size on the I/O
    thread, since a replication event can become this much larger than
    the corresponding packet (query) sent from client to master.
  */
    thd->net.max_packet_size= max(thd->net.max_packet_size,
                                  opt_binlog_rows_event_max_size);
    mysql->net.max_packet_size= thd->net.max_packet_size+= MAX_LOG_EVENT_HEADER;
  }
  else
  {
    sql_print_information("Slave I/O thread killed while connecting to master");
    goto err;
  }

connected:

    DBUG_EXECUTE_IF("dbug.before_get_running_status_yes",
                    {
                      const char act[]=
                        "now "
                        "wait_for signal.io_thread_let_running";
                      DBUG_ASSERT(opt_debug_sync_timeout > 0);
                      DBUG_ASSERT(!debug_sync_set_action(thd, 
                                                         STRING_WITH_LEN(act)));
                    };);
  mysql_mutex_lock(&mi->run_lock);
  mi->slave_running= MYSQL_SLAVE_RUN_CONNECT;
  mysql_mutex_unlock(&mi->run_lock);

  thd->slave_net = &mysql->net;
  thd_proc_info(thd, "Checking master version");
  ret= get_master_version_and_clock(mysql, mi);
  if (!ret)
    ret= get_master_uuid(mysql, mi);
  if (!ret)
    io_thread_init_commands(mysql, mi);

  if (ret == 1)
    /* Fatal error */
    goto err;

  if (ret == 2) 
  { 
    if (check_io_slave_killed(mi->info_thd, mi, "Slave I/O thread killed"
                              "while calling get_master_version_and_clock(...)"))
      goto err;
    suppress_warnings= FALSE;
    /* Try to reconnect because the error was caused by a transient network problem */
    if (try_to_reconnect(thd, mysql, mi, &retry_count, suppress_warnings,
                             reconnect_messages[SLAVE_RECON_ACT_REG]))
      goto err;
    goto connected;
  } 

  if (mi->rli->relay_log.description_event_for_queue->binlog_version > 1)
  {
    /*
      Register ourselves with the master.
    */
    thd_proc_info(thd, "Registering slave on master");
    if (register_slave_on_master(mysql, mi, &suppress_warnings))
    {
      if (!check_io_slave_killed(thd, mi, "Slave I/O thread killed "
                                "while registering slave on master"))
      {
        sql_print_error("Slave I/O thread couldn't register on master");
        if (try_to_reconnect(thd, mysql, mi, &retry_count, suppress_warnings,
                             reconnect_messages[SLAVE_RECON_ACT_REG]))
          goto err;
      }
      else
        goto err;
      goto connected;
    }
    DBUG_EXECUTE_IF("FORCE_SLAVE_TO_RECONNECT_REG", 
      if (!retry_count_reg)
      {
        retry_count_reg++;
        sql_print_information("Forcing to reconnect slave I/O thread");
        if (try_to_reconnect(thd, mysql, mi, &retry_count, suppress_warnings,
                             reconnect_messages[SLAVE_RECON_ACT_REG]))
          goto err;
        goto connected;
      });
  }

  DBUG_PRINT("info",("Starting reading binary log from master"));
  while (!io_slave_killed(thd,mi))
  {
    thd_proc_info(thd, "Requesting binlog dump");
    if (request_dump(thd, mysql, mi, &suppress_warnings))
    {
      sql_print_error("Failed on request_dump()");
      if (check_io_slave_killed(thd, mi, "Slave I/O thread killed while \
requesting master dump") ||
          try_to_reconnect(thd, mysql, mi, &retry_count, suppress_warnings,
                           reconnect_messages[SLAVE_RECON_ACT_DUMP]))
        goto err;
      goto connected;
    }
    DBUG_EXECUTE_IF("FORCE_SLAVE_TO_RECONNECT_DUMP", 
      if (!retry_count_dump)
      {
        retry_count_dump++;
        sql_print_information("Forcing to reconnect slave I/O thread");
        if (try_to_reconnect(thd, mysql, mi, &retry_count, suppress_warnings,
                             reconnect_messages[SLAVE_RECON_ACT_DUMP]))
          goto err;
        goto connected;
      });
    const char *event_buf;

    DBUG_ASSERT(mi->last_error().number == 0);
    while (!io_slave_killed(thd,mi))
    {
      ulong event_len;
      /*
         We say "waiting" because read_event() will wait if there's nothing to
         read. But if there's something to read, it will not wait. The
         important thing is to not confuse users by saying "reading" whereas
         we're in fact receiving nothing.
      */
      thd_proc_info(thd, "Waiting for master to send event");
      event_len= read_event(mysql, mi, &suppress_warnings);
      if (check_io_slave_killed(thd, mi, "Slave I/O thread killed while \
reading event"))
        goto err;
      DBUG_EXECUTE_IF("FORCE_SLAVE_TO_RECONNECT_EVENT",
        if (!retry_count_event)
        {
          retry_count_event++;
          sql_print_information("Forcing to reconnect slave I/O thread");
          if (try_to_reconnect(thd, mysql, mi, &retry_count, suppress_warnings,
                               reconnect_messages[SLAVE_RECON_ACT_EVENT]))
            goto err;
          goto connected;
        });

      if (event_len == packet_error)
      {
        uint mysql_error_number= mysql_errno(mysql);
        switch (mysql_error_number) {
        case CR_NET_PACKET_TOO_LARGE:
          sql_print_error("\
Log entry on master is longer than max_allowed_packet (%ld) on \
slave. If the entry is correct, restart the server with a higher value of \
max_allowed_packet",
                          thd->variables.max_allowed_packet);
          mi->report(ERROR_LEVEL, ER_NET_PACKET_TOO_LARGE,
                     "%s", ER(ER_NET_PACKET_TOO_LARGE));
          goto err;
        case ER_MASTER_FATAL_ERROR_READING_BINLOG:
          mi->report(ERROR_LEVEL, ER_MASTER_FATAL_ERROR_READING_BINLOG,
                     ER(ER_MASTER_FATAL_ERROR_READING_BINLOG),
                     mysql_error_number, mysql_error(mysql));
          goto err;
        case ER_OUT_OF_RESOURCES:
          sql_print_error("\
Stopping slave I/O thread due to out-of-memory error from master");
          mi->report(ERROR_LEVEL, ER_OUT_OF_RESOURCES,
                     "%s", ER(ER_OUT_OF_RESOURCES));
          goto err;
        }
        if (try_to_reconnect(thd, mysql, mi, &retry_count, suppress_warnings,
                             reconnect_messages[SLAVE_RECON_ACT_EVENT]))
          goto err;
        goto connected;
      } // if (event_len == packet_error)

      retry_count=0;                    // ok event, reset retry counter
      thd_proc_info(thd, "Queueing master event to the relay log");
      event_buf= (const char*)mysql->net.read_pos + 1;
      if (RUN_HOOK(binlog_relay_io, after_read_event,
                   (thd, mi,(const char*)mysql->net.read_pos + 1,
                    event_len, &event_buf, &event_len)))
      {
        mi->report(ERROR_LEVEL, ER_SLAVE_FATAL_ERROR,
                   ER(ER_SLAVE_FATAL_ERROR),
                   "Failed to run 'after_read_event' hook");
        goto err;
      }

      /* XXX: 'synced' should be updated by queue_event to indicate
         whether event has been synced to disk */
      bool synced= 0;
      if (queue_event(mi, event_buf, event_len))
      {
        mi->report(ERROR_LEVEL, ER_SLAVE_RELAY_LOG_WRITE_FAILURE,
                   ER(ER_SLAVE_RELAY_LOG_WRITE_FAILURE),
                   "could not queue event from master");
        goto err;
      }

      if (RUN_HOOK(binlog_relay_io, after_queue_event,
                   (thd, mi, event_buf, event_len, synced)))
      {
        mi->report(ERROR_LEVEL, ER_SLAVE_FATAL_ERROR,
                   ER(ER_SLAVE_FATAL_ERROR),
                   "Failed to run 'after_queue_event' hook");
        goto err;
      }

      if (flush_master_info(mi, FALSE))
      {
        // By default the option is TRUE, however we have changed it to do
        // some tests. /Alfranio
        sql_print_error("Failed to flush master info file");
        goto err;
      }
      /*
        See if the relay logs take too much space.
        We don't lock mi->rli->log_space_lock here; this dirty read saves time
        and does not introduce any problem:
        - if mi->rli->ignore_log_space_limit is 1 but becomes 0 just after (so
        the clean value is 0), then we are reading only one more event as we
        should, and we'll block only at the next event. No big deal.
        - if mi->rli->ignore_log_space_limit is 0 but becomes 1 just after (so
        the clean value is 1), then we are going into wait_for_relay_log_space()
        for no reason, but this function will do a clean read, notice the clean
        value and exit immediately.
      */
#ifndef DBUG_OFF
      {
        char llbuf1[22], llbuf2[22];
        DBUG_PRINT("info", ("log_space_limit=%s log_space_total=%s \
ignore_log_space_limit=%d",
                            llstr(rli->log_space_limit,llbuf1),
                            llstr(rli->log_space_total,llbuf2),
                            (int) rli->ignore_log_space_limit));
      }
#endif

      if (rli->log_space_limit && rli->log_space_limit <
          rli->log_space_total &&
          !rli->ignore_log_space_limit)
        if (wait_for_relay_log_space(rli))
        {
          sql_print_error("Slave I/O thread aborted while waiting for relay \
log space");
          goto err;
        }
    }
  }

  // error = 0;
err:
  // print the current replication position
  sql_print_information("Slave I/O thread exiting, read up to log '%s', position %s",
                  mi->get_io_rpl_log_name(), llstr(mi->get_master_log_pos(), llbuff));
  RUN_HOOK(binlog_relay_io, thread_stop, (thd, mi));
  thd->set_query(NULL, 0);
  thd->reset_db(NULL, 0);
  if (mysql)
  {
    /*
      Here we need to clear the active VIO before closing the
      connection with the master.  The reason is that THD::awake()
      might be called from terminate_slave_thread() because somebody
      issued a STOP SLAVE.  If that happends, the close_active_vio()
      can be called in the middle of closing the VIO associated with
      the 'mysql' object, causing a crash.
    */
#ifdef SIGNAL_WITH_VIO_CLOSE
    thd->clear_active_vio();
#endif
    mysql_close(mysql);
    mi->mysql=0;
  }
  write_ignored_events_info_to_relay_log(thd, mi);
  thd_proc_info(thd, "Waiting for slave mutex on exit");
  mysql_mutex_lock(&mi->run_lock);

  /* Forget the relay log's format */
  delete mi->rli->relay_log.description_event_for_queue;
  mi->rli->relay_log.description_event_for_queue= 0;
  // TODO: make rpl_status part of Master_info
  change_rpl_status(RPL_ACTIVE_SLAVE,RPL_IDLE_SLAVE);
  DBUG_ASSERT(thd->net.buff != 0);
  net_end(&thd->net); // destructor will not free it, because net.vio is 0
  close_thread_tables(thd);
  mysql_mutex_lock(&LOCK_thread_count);
  THD_CHECK_SENTRY(thd);
  delete thd;
  mysql_mutex_unlock(&LOCK_thread_count);
  mi->abort_slave= 0;
  mi->slave_running= 0;
  mi->info_thd= 0;
  /*
    Note: the order of the two following calls (first broadcast, then unlock)
    is important. Otherwise a killer_thread can execute between the calls and
    delete the mi structure leading to a crash! (see BUG#25306 for details)
   */ 
  mysql_cond_broadcast(&mi->stop_cond);       // tell the world we are done
  DBUG_EXECUTE_IF("simulate_slave_delay_at_terminate_bug38694", sleep(5););
  mysql_mutex_unlock(&mi->run_lock);
  DBUG_LEAVE;                                   // Must match DBUG_ENTER()
  my_thread_end();
  pthread_exit(0);
  return(0);                                    // Avoid compiler warnings
}

/*
  Check the temporary directory used by commands like
  LOAD DATA INFILE.
 */
static 
int check_temp_dir(char* tmp_file)
{
  int fd;
  MY_DIR *dirp;
  char tmp_dir[FN_REFLEN];
  size_t tmp_dir_size;

  DBUG_ENTER("check_temp_dir");

  /*
    Get the directory from the temporary file.
  */
  dirname_part(tmp_dir, tmp_file, &tmp_dir_size);

  /*
    Check if the directory exists.
   */
  if (!(dirp=my_dir(tmp_dir,MYF(MY_WME))))
    DBUG_RETURN(1);
  my_dirend(dirp);

  /*
    Check permissions to create a file.
   */
  if ((fd= mysql_file_create(key_file_misc,
                             tmp_file, CREATE_MODE,
                             O_WRONLY | O_BINARY | O_EXCL | O_NOFOLLOW,
                             MYF(MY_WME))) < 0)
  DBUG_RETURN(1);

  /*
    Clean up.
   */
  mysql_file_close(fd, MYF(0));
  mysql_file_delete(key_file_misc, tmp_file, MYF(0));

  DBUG_RETURN(0);
}

/**
  Slave SQL thread entry point.

  @param arg Pointer to Relay_log_info object that holds information
  for the SQL thread.

  @return Always 0.
*/
pthread_handler_t handle_slave_sql(void *arg)
{
  THD *thd;                     /* needs to be first for thread_stack */
  char llbuff[22],llbuff1[22];
  char saved_log_name[FN_REFLEN];
  char saved_master_log_name[FN_REFLEN];
  my_off_t saved_log_pos;
  my_off_t saved_master_log_pos;
  my_off_t saved_skip= 0;

  Relay_log_info* rli = ((Master_info*)arg)->rli;
  const char *errmsg;

  // needs to call my_thread_init(), otherwise we get a coredump in DBUG_ stuff
  my_thread_init();
  DBUG_ENTER("handle_slave_sql");

  DBUG_ASSERT(rli->inited);
  mysql_mutex_lock(&rli->run_lock);
  DBUG_ASSERT(!rli->slave_running);
  errmsg= 0;
#ifndef DBUG_OFF
  rli->events_until_exit = abort_slave_event_count;
#endif

  thd = new THD; // note that contructor of THD uses DBUG_ !
  thd->thread_stack = (char*)&thd; // remember where our stack is
  rli->info_thd= thd;
  
  /* Inform waiting threads that slave has started */
  rli->slave_run_id++;
  rli->slave_running = 1;

  pthread_detach_this_thread();
  if (init_slave_thread(thd, SLAVE_THD_SQL))
  {
    /*
      TODO: this is currently broken - slave start and change master
      will be stuck if we fail here
    */
    mysql_cond_broadcast(&rli->start_cond);
    mysql_mutex_unlock(&rli->run_lock);
    rli->report(ERROR_LEVEL, ER_SLAVE_FATAL_ERROR, 
                "Failed during slave thread initialization");
    goto err;
  }
  thd->init_for_queries();
  thd->temporary_tables = rli->save_temporary_tables; // restore temp tables
  set_thd_in_use_temporary_tables(rli);   // (re)set sql_thd in use for saved temp tables
  mysql_mutex_lock(&LOCK_thread_count);
  threads.append(thd);
  mysql_mutex_unlock(&LOCK_thread_count);
  /*
    We are going to set slave_running to 1. Assuming slave I/O thread is
    alive and connected, this is going to make Seconds_Behind_Master be 0
    i.e. "caught up". Even if we're just at start of thread. Well it's ok, at
    the moment we start we can think we are caught up, and the next second we
    start receiving data so we realize we are not caught up and
    Seconds_Behind_Master grows. No big deal.
  */
  rli->abort_slave = 0;
  mysql_mutex_unlock(&rli->run_lock);
  mysql_cond_broadcast(&rli->start_cond);

  /*
    Reset errors for a clean start (otherwise, if the master is idle, the SQL
    thread may execute no Query_log_event, so the error will remain even
    though there's no problem anymore). Do not reset the master timestamp
    (imagine the slave has caught everything, the STOP SLAVE and START SLAVE:
    as we are not sure that we are going to receive a query, we want to
    remember the last master timestamp (to say how many seconds behind we are
    now.
    But the master timestamp is reset by RESET SLAVE & CHANGE MASTER.
  */
  rli->clear_error();

  //tell the I/O thread to take relay_log_space_limit into account from now on
  mysql_mutex_lock(&rli->log_space_lock);
  rli->ignore_log_space_limit= 0;
  mysql_mutex_unlock(&rli->log_space_lock);
  rli->trans_retries= 0; // start from "no error"
  DBUG_PRINT("info", ("rli->trans_retries: %lu", rli->trans_retries));

  if (rli->init_relay_log_pos(rli->get_group_relay_log_name(),
                              rli->get_group_relay_log_pos(),
                              1 /*need data lock*/, &errmsg,
                              1 /*look for a description_event*/))
  { 
    rli->report(ERROR_LEVEL, ER_SLAVE_FATAL_ERROR, 
                "Error initializing relay log position: %s", errmsg);
    goto err;
  }
  THD_CHECK_SENTRY(thd);
#ifndef DBUG_OFF
  {
    char llbuf1[22], llbuf2[22];
    DBUG_PRINT("info", ("my_b_tell(rli->cur_log)=%s rli->event_relay_log_pos=%s",
                        llstr(my_b_tell(rli->cur_log),llbuf1),
                        llstr(rli->get_event_relay_log_pos(),llbuf2)));
    DBUG_ASSERT(rli->get_event_relay_log_pos() >= BIN_LOG_HEADER_SIZE);
    /*
      Wonder if this is correct. I (Guilhem) wonder if my_b_tell() returns the
      correct position when it's called just after my_b_seek() (the questionable
      stuff is those "seek is done on next read" comments in the my_b_seek()
      source code).
      The crude reality is that this assertion randomly fails whereas
      replication seems to work fine. And there is no easy explanation why it
      fails (as we my_b_seek(rli->event_relay_log_pos) at the very end of
      init_relay_log_pos() called above). Maybe the assertion would be
      meaningful if we held rli->data_lock between the my_b_seek() and the
      DBUG_ASSERT().
    */
#ifdef SHOULD_BE_CHECKED
    DBUG_ASSERT(my_b_tell(rli->cur_log) == rli->get_event_relay_log_pos());
#endif
  }
#endif
  DBUG_ASSERT(rli->info_thd == thd);

  DBUG_PRINT("master_info",("log_file_name: %s  position: %s",
                            rli->get_group_master_log_name(),
                            llstr(rli->get_group_master_log_pos(),llbuff)));
  if (global_system_variables.log_warnings)
    sql_print_information("Slave SQL thread initialized, starting replication in \
log '%s' at position %s, relay log '%s' position: %s", rli->get_rpl_log_name(),
                    llstr(rli->get_group_master_log_pos(),llbuff),rli->get_group_relay_log_name(),
                    llstr(rli->get_group_relay_log_pos(),llbuff1));

  if (check_temp_dir(rli->slave_patternload_file))
  {
    rli->report(ERROR_LEVEL, thd->stmt_da->sql_errno(), 
                "Unable to use slave's temporary directory %s - %s", 
                slave_load_tmpdir, thd->stmt_da->message());
    goto err;
  }

  /* execute init_slave variable */
  if (opt_init_slave.length)
  {
    execute_init_command(thd, &opt_init_slave, &LOCK_sys_init_slave);
    if (thd->is_slave_error)
    {
      rli->report(ERROR_LEVEL, thd->stmt_da->sql_errno(),
                  "Slave SQL thread aborted. Can't execute init_slave query");
      goto err;
    }
  }

  /*
    First check until condition - probably there is nothing to execute. We
    do not want to wait for next event in this case.
  */
  mysql_mutex_lock(&rli->data_lock);
  if (rli->slave_skip_counter)
  {
    char *pos;
    pos= strmake(saved_log_name, rli->get_group_relay_log_name(), FN_REFLEN - 1);
    pos= '\0';
    pos= strmake(saved_master_log_name, rli->get_group_master_log_name(), FN_REFLEN - 1);
    pos= '\0';
    saved_log_pos= rli->get_group_relay_log_pos();
    saved_master_log_pos= rli->get_group_master_log_pos();
    saved_skip= rli->slave_skip_counter;
  }
  if (rli->until_condition != Relay_log_info::UNTIL_NONE &&
      rli->is_until_satisfied(thd, NULL))
  {
    char buf[22];
    sql_print_information("Slave SQL thread stopped because it reached its"
                          " UNTIL position %s", llstr(rli->until_pos(), buf));
    mysql_mutex_unlock(&rli->data_lock);
    goto err;
  }
  mysql_mutex_unlock(&rli->data_lock);

  /* Read queries from the IO/THREAD until this thread is killed */

  while (!sql_slave_killed(thd,rli))
  {
    thd_proc_info(thd, "Reading event from the relay log");
    DBUG_ASSERT(rli->info_thd == thd);
    THD_CHECK_SENTRY(thd);

    if (saved_skip && rli->slave_skip_counter == 0)
    {
      sql_print_information("'SQL_SLAVE_SKIP_COUNTER=%ld' executed at "
        "relay_log_file='%s', relay_log_pos='%ld', master_log_name='%s', "
        "master_log_pos='%ld' and new position at "
        "relay_log_file='%s', relay_log_pos='%ld', master_log_name='%s', "
        "master_log_pos='%ld' ",
        (ulong) saved_skip, saved_log_name, (ulong) saved_log_pos,
        saved_master_log_name, (ulong) saved_master_log_pos,
        rli->get_group_relay_log_name(), (ulong) rli->get_group_relay_log_pos(),
        rli->get_group_master_log_name(), (ulong) rli->get_group_master_log_pos());
      saved_skip= 0;
    }
    
    if (exec_relay_log_event(thd,rli))
    {
      DBUG_PRINT("info", ("exec_relay_log_event() failed"));
      // do not scare the user if SQL thread was simply killed or stopped
      if (!sql_slave_killed(thd,rli))
      {
        /*
          retrieve as much info as possible from the thd and, error
          codes and warnings and print this to the error log as to
          allow the user to locate the error
        */
        uint32 const last_errno= rli->last_error().number;

        if (thd->is_error())
        {
          char const *const errmsg= thd->stmt_da->message();

          DBUG_PRINT("info",
                     ("thd->stmt_da->sql_errno()=%d; rli->last_error.number=%d",
                      thd->stmt_da->sql_errno(), last_errno));
          if (last_errno == 0)
          {
            /*
 	      This function is reporting an error which was not reported
 	      while executing exec_relay_log_event().
 	    */ 
            rli->report(ERROR_LEVEL, thd->stmt_da->sql_errno(), "%s", errmsg);
          }
          else if (last_errno != thd->stmt_da->sql_errno())
          {
            /*
             * An error was reported while executing exec_relay_log_event()
             * however the error code differs from what is in the thread.
             * This function prints out more information to help finding
             * what caused the problem.
             */  
            sql_print_error("Slave (additional info): %s Error_code: %d",
                            errmsg, thd->stmt_da->sql_errno());
          }
        }

        /* Print any warnings issued */
        List_iterator_fast<MYSQL_ERROR> it(thd->warning_info->warn_list());
        MYSQL_ERROR *err;
        /*
          Added controlled slave thread cancel for replication
          of user-defined variables.
        */
        bool udf_error = false;
        while ((err= it++))
        {
          if (err->get_sql_errno() == ER_CANT_OPEN_LIBRARY)
            udf_error = true;
          sql_print_warning("Slave: %s Error_code: %d", err->get_message_text(), err->get_sql_errno());
        }
        if (udf_error)
          sql_print_error("Error loading user-defined library, slave SQL "
            "thread aborted. Install the missing library, and restart the "
            "slave SQL thread with \"SLAVE START\". We stopped at log '%s' "
            "position %s", rli->get_rpl_log_name(),
            llstr(rli->get_group_master_log_pos(), llbuff));
        else
          sql_print_error("\
Error running query, slave SQL thread aborted. Fix the problem, and restart \
the slave SQL thread with \"SLAVE START\". We stopped at log \
'%s' position %s", rli->get_rpl_log_name(),
llstr(rli->get_group_master_log_pos(), llbuff));
      }
      goto err;
    }
  }

  /* Thread stopped. Print the current replication position to the log */
  sql_print_information("Slave SQL thread exiting, replication stopped in log "
                        "'%s' at position %s",
                        rli->get_rpl_log_name(),
                        llstr(rli->get_group_master_log_pos(), llbuff));

 err:

  /*
    Some events set some playgrounds, which won't be cleared because thread
    stops. Stopping of this thread may not be known to these events ("stop"
    request is detected only by the present function, not by events), so we
    must "proactively" clear playgrounds:
  */
  rli->cleanup_context(thd, 1);
  /*
    Some extra safety, which should not been needed (normally, event deletion
    should already have done these assignments (each event which sets these
    variables is supposed to set them to 0 before terminating)).
  */
  thd->catalog= 0;
  thd->set_query(NULL, 0);
  thd->reset_db(NULL, 0);
  thd_proc_info(thd, "Waiting for slave mutex on exit");
  mysql_mutex_lock(&rli->run_lock);
  /* We need data_lock, at least to wake up any waiting master_pos_wait() */
  mysql_mutex_lock(&rli->data_lock);
  DBUG_ASSERT(rli->slave_running == 1); // tracking buffer overrun
  /* When master_pos_wait() wakes up it will check this and terminate */
  rli->slave_running= 0;
  /* Forget the relay log's format */
  delete rli->relay_log.description_event_for_exec;
  rli->relay_log.description_event_for_exec= 0;
  /* Wake up master_pos_wait() */
  mysql_mutex_unlock(&rli->data_lock);
  DBUG_PRINT("info",("Signaling possibly waiting master_pos_wait() functions"));
  mysql_cond_broadcast(&rli->data_cond);
  rli->ignore_log_space_limit= 0; /* don't need any lock */
  /* we die so won't remember charset - re-update them on next thread start */
  rli->cached_charset_invalidate();
  rli->save_temporary_tables = thd->temporary_tables;

  /*
    TODO: see if we can do this conditionally in next_event() instead
    to avoid unneeded position re-init
  */
  thd->temporary_tables = 0; // remove tempation from destructor to close them
  DBUG_ASSERT(thd->net.buff != 0);
  net_end(&thd->net); // destructor will not free it, because we are weird
  DBUG_ASSERT(rli->info_thd == thd);
  THD_CHECK_SENTRY(thd);
  rli->info_thd= 0;
  set_thd_in_use_temporary_tables(rli);  // (re)set info_thd in use for saved temp tables
  mysql_mutex_lock(&LOCK_thread_count);
  THD_CHECK_SENTRY(thd);
  delete thd;
  mysql_mutex_unlock(&LOCK_thread_count);
 /*
  Note: the order of the broadcast and unlock calls below (first broadcast, then unlock)
  is important. Otherwise a killer_thread can execute between the calls and
  delete the mi structure leading to a crash! (see BUG#25306 for details)
 */ 
  mysql_cond_broadcast(&rli->stop_cond);
  DBUG_EXECUTE_IF("simulate_slave_delay_at_terminate_bug38694", sleep(5););
  mysql_mutex_unlock(&rli->run_lock);  // tell the world we are done

  DBUG_LEAVE;                            // Must match DBUG_ENTER()
  my_thread_end();
  pthread_exit(0);
  return 0;                             // Avoid compiler warnings
}


/*
  process_io_create_file()
*/

static int process_io_create_file(Master_info* mi, Create_file_log_event* cev)
{
  int error = 1;
  ulong num_bytes;
  bool cev_not_written;
  THD *thd = mi->info_thd;
  NET *net = &mi->mysql->net;
  DBUG_ENTER("process_io_create_file");

  if (unlikely(!cev->is_valid()))
    DBUG_RETURN(1);

  if (!rpl_filter->db_ok(cev->db))
  {
    skip_load_data_infile(net);
    DBUG_RETURN(0);
  }
  DBUG_ASSERT(cev->inited_from_old);
  thd->file_id = cev->file_id = mi->file_id++;
  thd->server_id = cev->server_id;
  cev_not_written = 1;

  if (unlikely(net_request_file(net,cev->fname)))
  {
    sql_print_error("Slave I/O: failed requesting download of '%s'",
                    cev->fname);
    goto err;
  }

  /*
    This dummy block is so we could instantiate Append_block_log_event
    once and then modify it slightly instead of doing it multiple times
    in the loop
  */
  {
    Append_block_log_event aev(thd,0,0,0,0);

    for (;;)
    {
      if (unlikely((num_bytes=my_net_read(net)) == packet_error))
      {
        sql_print_error("Network read error downloading '%s' from master",
                        cev->fname);
        goto err;
      }
      if (unlikely(!num_bytes)) /* eof */
      {
	/* 3.23 master wants it */
        net_write_command(net, 0, (uchar*) "", 0, (uchar*) "", 0);
        /*
          If we wrote Create_file_log_event, then we need to write
          Execute_load_log_event. If we did not write Create_file_log_event,
          then this is an empty file and we can just do as if the LOAD DATA
          INFILE had not existed, i.e. write nothing.
        */
        if (unlikely(cev_not_written))
          break;
        Execute_load_log_event xev(thd,0,0);
        xev.log_pos = cev->log_pos;
        if (unlikely(mi->rli->relay_log.append(&xev)))
        {
          mi->report(ERROR_LEVEL, ER_SLAVE_RELAY_LOG_WRITE_FAILURE,
                     ER(ER_SLAVE_RELAY_LOG_WRITE_FAILURE),
                     "error writing Exec_load event to relay log");
          goto err;
        }
        mi->rli->relay_log.harvest_bytes_written(&mi->rli->log_space_total);
        break;
      }
      if (unlikely(cev_not_written))
      {
        cev->block = net->read_pos;
        cev->block_len = num_bytes;
        if (unlikely(mi->rli->relay_log.append(cev)))
        {
          mi->report(ERROR_LEVEL, ER_SLAVE_RELAY_LOG_WRITE_FAILURE,
                     ER(ER_SLAVE_RELAY_LOG_WRITE_FAILURE),
                     "error writing Create_file event to relay log");
          goto err;
        }
        cev_not_written=0;
        mi->rli->relay_log.harvest_bytes_written(&mi->rli->log_space_total);
      }
      else
      {
        aev.block = net->read_pos;
        aev.block_len = num_bytes;
        aev.log_pos = cev->log_pos;
        if (unlikely(mi->rli->relay_log.append(&aev)))
        {
          mi->report(ERROR_LEVEL, ER_SLAVE_RELAY_LOG_WRITE_FAILURE,
                     ER(ER_SLAVE_RELAY_LOG_WRITE_FAILURE),
                     "error writing Append_block event to relay log");
          goto err;
        }
        mi->rli->relay_log.harvest_bytes_written(&mi->rli->log_space_total);
      }
    }
  }
  error=0;
err:
  DBUG_RETURN(error);
}


/*
  Start using a new binary log on the master

  SYNOPSIS
    process_io_rotate()
    mi                  master_info for the slave
    rev                 The rotate log event read from the binary log

  DESCRIPTION
    Updates the master info with the place in the next binary
    log where we should start reading.
    Rotate the relay log to avoid mixed-format relay logs.

  NOTES
    We assume we already locked mi->data_lock

  RETURN VALUES
    0           ok
    1           Log event is illegal

*/

static int process_io_rotate(Master_info *mi, Rotate_log_event *rev)
{
  DBUG_ENTER("process_io_rotate");
  mysql_mutex_assert_owner(&mi->data_lock);

  if (unlikely(!rev->is_valid()))
    DBUG_RETURN(1);

  /* Safe copy as 'rev' has been "sanitized" in Rotate_log_event's ctor */
  memcpy(const_cast<char *>(mi->get_master_log_name()),
         rev->new_log_ident, rev->ident_len + 1);
  mi->set_master_log_pos(rev->pos);
  DBUG_PRINT("info", ("master_log_pos: '%s' %lu",
                      mi->get_master_log_name(), (ulong) mi->get_master_log_pos()));
#ifndef DBUG_OFF
  /*
    If we do not do this, we will be getting the first
    rotate event forever, so we need to not disconnect after one.
  */
  if (disconnect_slave_event_count)
    mi->events_until_exit++;
#endif

  /*
    If description_event_for_queue is format <4, there is conversion in the
    relay log to the slave's format (4). And Rotate can mean upgrade or
    nothing. If upgrade, it's to 5.0 or newer, so we will get a Format_desc, so
    no need to reset description_event_for_queue now. And if it's nothing (same
    master version as before), no need (still using the slave's format).
  */
  if (mi->rli->relay_log.description_event_for_queue->binlog_version >= 4)
  {
    delete mi->rli->relay_log.description_event_for_queue;
    /* start from format 3 (MySQL 4.0) again */
    mi->rli->relay_log.description_event_for_queue= new
      Format_description_log_event(3);
  }
  /*
    Rotate the relay log makes binlog format detection easier (at next slave
    start or mysqlbinlog)
  */
  rotate_relay_log(mi); /* will take the right mutexes */
  DBUG_RETURN(0);
}

/*
  Reads a 3.23 event and converts it to the slave's format. This code was
  copied from MySQL 4.0.
*/
static int queue_binlog_ver_1_event(Master_info *mi, const char *buf,
                           ulong event_len)
{
  const char *errmsg = 0;
  ulong inc_pos;
  bool ignore_event= 0;
  char *tmp_buf = 0;
  Relay_log_info *rli= mi->rli;
  DBUG_ENTER("queue_binlog_ver_1_event");

  /*
    If we get Load event, we need to pass a non-reusable buffer
    to read_log_event, so we do a trick
  */
  if (buf[EVENT_TYPE_OFFSET] == LOAD_EVENT)
  {
    if (unlikely(!(tmp_buf=(char*)my_malloc(event_len+1,MYF(MY_WME)))))
    {
      mi->report(ERROR_LEVEL, ER_SLAVE_FATAL_ERROR,
                 ER(ER_SLAVE_FATAL_ERROR), "Memory allocation failed");
      DBUG_RETURN(1);
    }
    memcpy(tmp_buf,buf,event_len);
    /*
      Create_file constructor wants a 0 as last char of buffer, this 0 will
      serve as the string-termination char for the file's name (which is at the
      end of the buffer)
      We must increment event_len, otherwise the event constructor will not see
      this end 0, which leads to segfault.
    */
    tmp_buf[event_len++]=0;
    int4store(tmp_buf+EVENT_LEN_OFFSET, event_len);
    buf = (const char*)tmp_buf;
  }
  /*
    This will transform LOAD_EVENT into CREATE_FILE_EVENT, ask the master to
    send the loaded file, and write it to the relay log in the form of
    Append_block/Exec_load (the SQL thread needs the data, as that thread is not
    connected to the master).
  */
  Log_event *ev = Log_event::read_log_event(buf,event_len, &errmsg,
                                            mi->rli->relay_log.description_event_for_queue);
  if (unlikely(!ev))
  {
    sql_print_error("Read invalid event from master: '%s',\
 master could be corrupt but a more likely cause of this is a bug",
                    errmsg);
    my_free((char*) tmp_buf, MYF(MY_ALLOW_ZERO_PTR));
    DBUG_RETURN(1);
  }

  mysql_mutex_lock(&mi->data_lock);
  mi->set_master_log_pos(ev->log_pos); /* 3.23 events don't contain log_pos */
  switch (ev->get_type_code()) {
  case STOP_EVENT:
    ignore_event= 1;
    inc_pos= event_len;
    break;
  case ROTATE_EVENT:
    if (unlikely(process_io_rotate(mi,(Rotate_log_event*)ev)))
    {
      delete ev;
      mysql_mutex_unlock(&mi->data_lock);
      DBUG_RETURN(1);
    }
    inc_pos= 0;
    break;
  case CREATE_FILE_EVENT:
    /*
      Yes it's possible to have CREATE_FILE_EVENT here, even if we're in
      queue_old_event() which is for 3.23 events which don't comprise
      CREATE_FILE_EVENT. This is because read_log_event() above has just
      transformed LOAD_EVENT into CREATE_FILE_EVENT.
    */
  {
    /* We come here when and only when tmp_buf != 0 */
    DBUG_ASSERT(tmp_buf != 0);
    inc_pos=event_len;
    ev->log_pos+= inc_pos;
    int error = process_io_create_file(mi,(Create_file_log_event*)ev);
    delete ev;
    mi->set_master_log_pos(mi->get_master_log_pos() + inc_pos);
    DBUG_PRINT("info", ("master_log_pos: %lu", (ulong) mi->get_master_log_pos()));
    mysql_mutex_unlock(&mi->data_lock);
    my_free((char*)tmp_buf, MYF(0));
    DBUG_RETURN(error);
  }
  default:
    inc_pos= event_len;
    break;
  }
  if (likely(!ignore_event))
  {
    if (ev->log_pos)
      /*
         Don't do it for fake Rotate events (see comment in
      Log_event::Log_event(const char* buf...) in log_event.cc).
      */
      ev->log_pos+= event_len; /* make log_pos be the pos of the end of the event */
    if (unlikely(rli->relay_log.append(ev)))
    {
      delete ev;
      mysql_mutex_unlock(&mi->data_lock);
      DBUG_RETURN(1);
    }
    rli->relay_log.harvest_bytes_written(&rli->log_space_total);
  }
  delete ev;
  mi->set_master_log_pos(mi->get_master_log_pos() + inc_pos);
  DBUG_PRINT("info", ("master_log_pos: %lu", (ulong) mi->get_master_log_pos()));
  mysql_mutex_unlock(&mi->data_lock);
  DBUG_RETURN(0);
}

/*
  Reads a 4.0 event and converts it to the slave's format. This code was copied
  from queue_binlog_ver_1_event(), with some affordable simplifications.
*/
static int queue_binlog_ver_3_event(Master_info *mi, const char *buf,
                           ulong event_len)
{
  const char *errmsg = 0;
  ulong inc_pos;
  char *tmp_buf = 0;
  Relay_log_info *rli= mi->rli;
  DBUG_ENTER("queue_binlog_ver_3_event");

  /* read_log_event() will adjust log_pos to be end_log_pos */
  Log_event *ev = Log_event::read_log_event(buf,event_len, &errmsg,
                                            mi->rli->relay_log.description_event_for_queue);
  if (unlikely(!ev))
  {
    sql_print_error("Read invalid event from master: '%s',\
 master could be corrupt but a more likely cause of this is a bug",
                    errmsg);
    my_free((char*) tmp_buf, MYF(MY_ALLOW_ZERO_PTR));
    DBUG_RETURN(1);
  }
  mysql_mutex_lock(&mi->data_lock);
  switch (ev->get_type_code()) {
  case STOP_EVENT:
    goto err;
  case ROTATE_EVENT:
    if (unlikely(process_io_rotate(mi,(Rotate_log_event*)ev)))
    {
      delete ev;
      mysql_mutex_unlock(&mi->data_lock);
      DBUG_RETURN(1);
    }
    inc_pos= 0;
    break;
  default:
    inc_pos= event_len;
    break;
  }
  if (unlikely(rli->relay_log.append(ev)))
  {
    delete ev;
    mysql_mutex_unlock(&mi->data_lock);
    DBUG_RETURN(1);
  }
  rli->relay_log.harvest_bytes_written(&rli->log_space_total);
  delete ev;
  mi->set_master_log_pos(mi->get_master_log_pos() + inc_pos);
err:
  DBUG_PRINT("info", ("master_log_pos: %lu", (ulong) mi->get_master_log_pos()));
  mysql_mutex_unlock(&mi->data_lock);
  DBUG_RETURN(0);
}

/*
  queue_old_event()

  Writes a 3.23 or 4.0 event to the relay log, after converting it to the 5.0
  (exactly, slave's) format. To do the conversion, we create a 5.0 event from
  the 3.23/4.0 bytes, then write this event to the relay log.

  TODO:
    Test this code before release - it has to be tested on a separate
    setup with 3.23 master or 4.0 master
*/

static int queue_old_event(Master_info *mi, const char *buf,
                           ulong event_len)
{
  DBUG_ENTER("queue_old_event");

  switch (mi->rli->relay_log.description_event_for_queue->binlog_version)
  {
  case 1:
      DBUG_RETURN(queue_binlog_ver_1_event(mi,buf,event_len));
  case 3:
      DBUG_RETURN(queue_binlog_ver_3_event(mi,buf,event_len));
  default: /* unsupported format; eg version 2 */
    DBUG_PRINT("info",("unsupported binlog format %d in queue_old_event()",
                       mi->rli->relay_log.description_event_for_queue->binlog_version));
    DBUG_RETURN(1);
  }
}

/*
  queue_event()

  If the event is 3.23/4.0, passes it to queue_old_event() which will convert
  it. Otherwise, writes a 5.0 (or newer) event to the relay log. Then there is
  no format conversion, it's pure read/write of bytes.
  So a 5.0.0 slave's relay log can contain events in the slave's format or in
  any >=5.0.0 format.
*/

static int queue_event(Master_info* mi,const char* buf, ulong event_len)
{
  int error= 0;
  String error_msg;
  ulong inc_pos;
  Relay_log_info *rli= mi->rli;
  mysql_mutex_t *log_lock= rli->relay_log.get_log_lock();
  ulong s_id;
  DBUG_ENTER("queue_event");

  LINT_INIT(inc_pos);

  if (mi->rli->relay_log.description_event_for_queue->binlog_version<4 &&
      buf[EVENT_TYPE_OFFSET] != FORMAT_DESCRIPTION_EVENT /* a way to escape */)
    DBUG_RETURN(queue_old_event(mi,buf,event_len));

  LINT_INIT(inc_pos);
  mysql_mutex_lock(&mi->data_lock);

  switch (buf[EVENT_TYPE_OFFSET]) {
  case STOP_EVENT:
    /*
      We needn't write this event to the relay log. Indeed, it just indicates a
      master server shutdown. The only thing this does is cleaning. But
      cleaning is already done on a per-master-thread basis (as the master
      server is shutting down cleanly, it has written all DROP TEMPORARY TABLE
      prepared statements' deletion are TODO only when we binlog prep stmts).

      We don't even increment mi->get_master_log_pos(), because we may be just after
      a Rotate event. Btw, in a few milliseconds we are going to have a Start
      event from the next binlog (unless the master is presently running
      without --log-bin).
    */
    goto err;
  case ROTATE_EVENT:
  {
    Rotate_log_event rev(buf,event_len,mi->rli->relay_log.description_event_for_queue);
    if (unlikely(process_io_rotate(mi,&rev)))
    {
      error= ER_SLAVE_RELAY_LOG_WRITE_FAILURE;
      goto err;
    }
    /*
      Now the I/O thread has just changed its mi->get_master_log_name(), so
      incrementing mi->get_master_log_pos() is nonsense.
    */
    inc_pos= 0;
    break;
  }
  case FORMAT_DESCRIPTION_EVENT:
  {
    /*
      Create an event, and save it (when we rotate the relay log, we will have
      to write this event again).
    */
    /*
      We are the only thread which reads/writes description_event_for_queue.
      The relay_log struct does not move (though some members of it can
      change), so we needn't any lock (no rli->data_lock, no log lock).
    */
    Format_description_log_event* tmp;
    const char* errmsg;
    if (!(tmp= (Format_description_log_event*)
          Log_event::read_log_event(buf, event_len, &errmsg,
                                    mi->rli->relay_log.description_event_for_queue)))
    {
      error= ER_SLAVE_RELAY_LOG_WRITE_FAILURE;
      goto err;
    }
    delete mi->rli->relay_log.description_event_for_queue;
    mi->rli->relay_log.description_event_for_queue= tmp;
    /*
       Though this does some conversion to the slave's format, this will
       preserve the master's binlog format version, and number of event types.
    */
    /*
       If the event was not requested by the slave (the slave did not ask for
       it), i.e. has end_log_pos=0, we do not increment mi->get_master_log_pos()
    */
    inc_pos= uint4korr(buf+LOG_POS_OFFSET) ? event_len : 0;
    DBUG_PRINT("info",("binlog format is now %d",
                       mi->rli->relay_log.description_event_for_queue->binlog_version));

  }
  break;

  case HEARTBEAT_LOG_EVENT:
  {
    /*
      HB (heartbeat) cannot come before RL (Relay)
    */
    char  llbuf[22];
    Heartbeat_log_event hb(buf, event_len, mi->rli->relay_log.description_event_for_queue);
    if (!hb.is_valid())
    {
      error= ER_SLAVE_HEARTBEAT_FAILURE;
      error_msg.append(STRING_WITH_LEN("inconsistent heartbeat event content;"));
      error_msg.append(STRING_WITH_LEN("the event's data: log_file_name "));
      error_msg.append(hb.get_log_ident(), (uint) strlen(hb.get_log_ident()));
      error_msg.append(STRING_WITH_LEN(" log_pos "));
      llstr(hb.log_pos, llbuf);
      error_msg.append(llbuf, strlen(llbuf));
      goto err;
    }
    mi->received_heartbeats++;
    /* 
       compare local and event's versions of log_file, log_pos.
       
       Heartbeat is sent only after an event corresponding to the corrdinates
       the heartbeat carries.
       Slave can not have a difference in coordinates except in the only
       special case when mi->get_master_log_name(), mi->get_master_log_pos() have never
       been updated by Rotate event i.e when slave does not have any history
       with the master (and thereafter mi->get_master_log_pos() is NULL).

       TODO: handling `when' for SHOW SLAVE STATUS' snds behind
    */
    if ((memcmp(const_cast<char *>(mi->get_master_log_name()),
                hb.get_log_ident(), hb.get_ident_len())
         && mi->get_master_log_name() != NULL)
        || mi->get_master_log_pos() != hb.log_pos)
    {
      /* missed events of heartbeat from the past */
      error= ER_SLAVE_HEARTBEAT_FAILURE;
      error_msg.append(STRING_WITH_LEN("heartbeat is not compatible with local info;"));
      error_msg.append(STRING_WITH_LEN("the event's data: log_file_name "));
      error_msg.append(hb.get_log_ident(), (uint) strlen(hb.get_log_ident()));
      error_msg.append(STRING_WITH_LEN(" log_pos "));
      llstr(hb.log_pos, llbuf);
      error_msg.append(llbuf, strlen(llbuf));
      goto err;
    }
    goto skip_relay_logging;
  }
  break;

  default:
    inc_pos= event_len;
    break;
  }

  /*
     If this event is originating from this server, don't queue it.
     We don't check this for 3.23 events because it's simpler like this; 3.23
     will be filtered anyway by the SQL slave thread which also tests the
     server id (we must also keep this test in the SQL thread, in case somebody
     upgrades a 4.0 slave which has a not-filtered relay log).

     ANY event coming from ourselves can be ignored: it is obvious for queries;
     for STOP_EVENT/ROTATE_EVENT/START_EVENT: these cannot come from ourselves
     (--log-slave-updates would not log that) unless this slave is also its
     direct master (an unsupported, useless setup!).
  */

  mysql_mutex_lock(log_lock);
  s_id= uint4korr(buf + SERVER_ID_OFFSET);
  if ((s_id == ::server_id && !mi->rli->replicate_same_server_id) ||
      /*
        the following conjunction deals with IGNORE_SERVER_IDS, if set
        If the master is on the ignore list, execution of
        format description log events and rotate events is necessary.
      */
      (mi->ignore_server_ids->server_ids.elements > 0 &&
       mi->shall_ignore_server_id(s_id) &&
       /* everything is filtered out from non-master */
       (s_id != mi->master_id ||
        /* for the master meta information is necessary */
        (buf[EVENT_TYPE_OFFSET] != FORMAT_DESCRIPTION_EVENT &&
         buf[EVENT_TYPE_OFFSET] != ROTATE_EVENT))))
  {
    /*
      Do not write it to the relay log.
      a) We still want to increment mi->get_master_log_pos(), so that we won't
      re-read this event from the master if the slave IO thread is now
      stopped/restarted (more efficient if the events we are ignoring are big
      LOAD DATA INFILE).
      b) We want to record that we are skipping events, for the information of
      the slave SQL thread, otherwise that thread may let
      rli->group_relay_log_pos stay too small if the last binlog's event is
      ignored.
      But events which were generated by this slave and which do not exist in
      the master's binlog (i.e. Format_desc, Rotate & Stop) should not increment
      mi->get_master_log_pos().
      If the event is originated remotely and is being filtered out by
      IGNORE_SERVER_IDS it increments mi->get_master_log_pos()
      as well as rli->group_relay_log_pos.
    */
    if (!(s_id == ::server_id && !mi->rli->replicate_same_server_id) ||
        (buf[EVENT_TYPE_OFFSET] != FORMAT_DESCRIPTION_EVENT &&
         buf[EVENT_TYPE_OFFSET] != ROTATE_EVENT &&
         buf[EVENT_TYPE_OFFSET] != STOP_EVENT))
    {
      mi->set_master_log_pos(mi->get_master_log_pos() + inc_pos);
      memcpy(rli->ign_master_log_name_end, mi->get_master_log_name(), FN_REFLEN);
      DBUG_ASSERT(rli->ign_master_log_name_end[0]);
      rli->ign_master_log_pos_end= mi->get_master_log_pos();
    }
    rli->relay_log.signal_update(); // the slave SQL thread needs to re-check
    DBUG_PRINT("info", ("master_log_pos: %lu, event originating from %u server, ignored",
                        (ulong) mi->get_master_log_pos(), uint4korr(buf + SERVER_ID_OFFSET)));
  }
  else
  {
    /* write the event to the relay log */
    if (likely(!(rli->relay_log.appendv(buf,event_len,0))))
    {
      mi->set_master_log_pos(mi->get_master_log_pos() + inc_pos);
      DBUG_PRINT("info", ("master_log_pos: %lu", (ulong) mi->get_master_log_pos()));
      rli->relay_log.harvest_bytes_written(&rli->log_space_total);
    }
    else
    {
      error= ER_SLAVE_RELAY_LOG_WRITE_FAILURE;
    }
    rli->ign_master_log_name_end[0]= 0; // last event is not ignored
  }
  mysql_mutex_unlock(log_lock);

skip_relay_logging:
  
err:
  mysql_mutex_unlock(&mi->data_lock);
  DBUG_PRINT("info", ("error: %d", error));
  if (error)
    mi->report(ERROR_LEVEL, error, ER(error), 
               (error == ER_SLAVE_RELAY_LOG_WRITE_FAILURE)?
               "could not queue event from master" :
               error_msg.ptr());
  DBUG_RETURN(error);
}

/**
  Hook to detach the active VIO before closing a connection handle.

  The client API might close the connection (and associated data)
  in case it encounters a unrecoverable (network) error. This hook
  is called from the client code before the VIO handle is deleted
  allows the thread to detach the active vio so it does not point
  to freed memory.

  Other calls to THD::clear_active_vio throughout this module are
  redundant due to the hook but are left in place for illustrative
  purposes.
*/

extern "C" void slave_io_thread_detach_vio()
{
#ifdef SIGNAL_WITH_VIO_CLOSE
  THD *thd= current_thd;
  if (thd && thd->slave_thread)
    thd->clear_active_vio();
#endif
}


/*
  Try to connect until successful or slave killed

  SYNPOSIS
    safe_connect()
    thd                 Thread handler for slave
    mysql               MySQL connection handle
    mi                  Replication handle

  RETURN
    0   ok
    #   Error
*/

static int safe_connect(THD* thd, MYSQL* mysql, Master_info* mi)
{
  DBUG_ENTER("safe_connect");

  DBUG_RETURN(connect_to_master(thd, mysql, mi, 0, 0));
}


/*
  SYNPOSIS
    connect_to_master()

  IMPLEMENTATION
    Try to connect until successful or slave killed or we have retried
    mi->retry_count times
*/

static int connect_to_master(THD* thd, MYSQL* mysql, Master_info* mi,
                             bool reconnect, bool suppress_warnings)
{
  int slave_was_killed;
  int last_errno= -2;                           // impossible error
  ulong err_count=0;
  char llbuff[22];
  DBUG_ENTER("connect_to_master");

#ifndef DBUG_OFF
  mi->events_until_exit = disconnect_slave_event_count;
#endif
  ulong client_flag= CLIENT_REMEMBER_OPTIONS;
  if (opt_slave_compressed_protocol)
    client_flag=CLIENT_COMPRESS;                /* We will use compression */

  mysql_options(mysql, MYSQL_OPT_CONNECT_TIMEOUT, (char *) &slave_net_timeout);
  mysql_options(mysql, MYSQL_OPT_READ_TIMEOUT, (char *) &slave_net_timeout);

#ifdef HAVE_OPENSSL
  if (mi->ssl)
  {
    mysql_ssl_set(mysql,
                  mi->ssl_key[0]?mi->ssl_key:0,
                  mi->ssl_cert[0]?mi->ssl_cert:0,
                  mi->ssl_ca[0]?mi->ssl_ca:0,
                  mi->ssl_capath[0]?mi->ssl_capath:0,
                  mi->ssl_cipher[0]?mi->ssl_cipher:0);
    mysql_options(mysql, MYSQL_OPT_SSL_VERIFY_SERVER_CERT,
                  &mi->ssl_verify_server_cert);
  }
#endif

  mysql_options(mysql, MYSQL_SET_CHARSET_NAME, default_charset_info->csname);
  /* This one is not strictly needed but we have it here for completeness */
  mysql_options(mysql, MYSQL_SET_CHARSET_DIR, (char *) charsets_dir);

  while (!(slave_was_killed = io_slave_killed(thd,mi)) &&
         (reconnect ? mysql_reconnect(mysql) != 0 :
          mysql_real_connect(mysql, mi->host, mi->user, mi->password, 0,
                             mi->port, 0, client_flag) == 0))
  {
    /* Don't repeat last error */
    if ((int)mysql_errno(mysql) != last_errno)
    {
      last_errno=mysql_errno(mysql);
      suppress_warnings= 0;
      mi->report(ERROR_LEVEL, last_errno,
                 "error %s to master '%s@%s:%d'"
                 " - retry-time: %d  retries: %lu",
                 (reconnect ? "reconnecting" : "connecting"),
                 mi->user, mi->host, mi->port,
                 mi->connect_retry, mi->retry_count);
    }
    /*
      By default we try forever. The reason is that failure will trigger
      master election, so if the user did not set mi->retry_count we
      do not want to have election triggered on the first failure to
      connect
    */
    if (++err_count == mi->retry_count)
    {
      slave_was_killed=1;
      if (reconnect)
        change_rpl_status(RPL_ACTIVE_SLAVE,RPL_LOST_SOLDIER);
      break;
    }
    safe_sleep(thd,mi->connect_retry,(CHECK_KILLED_FUNC)io_slave_killed,
               (void*)mi);
  }

  if (!slave_was_killed)
  {
    mi->clear_error(); // clear possible left over reconnect error
    if (reconnect)
    {
      if (!suppress_warnings && global_system_variables.log_warnings)
        sql_print_information("Slave: connected to master '%s@%s:%d',\
replication resumed in log '%s' at position %s", mi->user,
                        mi->host, mi->port,
                        mi->get_io_rpl_log_name(),
                        llstr(mi->get_master_log_pos(),llbuff));
    }
    else
    {
      change_rpl_status(RPL_IDLE_SLAVE,RPL_ACTIVE_SLAVE);
      general_log_print(thd, COM_CONNECT_OUT, "%s@%s:%d",
                        mi->user, mi->host, mi->port);
    }
#ifdef SIGNAL_WITH_VIO_CLOSE
    thd->set_active_vio(mysql->net.vio);
#endif
  }
  mysql->reconnect= 1;
  DBUG_PRINT("exit",("slave_was_killed: %d", slave_was_killed));
  DBUG_RETURN(slave_was_killed);
}


/*
  safe_reconnect()

  IMPLEMENTATION
    Try to connect until successful or slave killed or we have retried
    mi->retry_count times
*/

static int safe_reconnect(THD* thd, MYSQL* mysql, Master_info* mi,
                          bool suppress_warnings)
{
  DBUG_ENTER("safe_reconnect");
  DBUG_RETURN(connect_to_master(thd, mysql, mi, 1, suppress_warnings));
}


MYSQL *rpl_connect_master(MYSQL *mysql)
{
  THD *thd= current_thd;
  Master_info *mi= my_pthread_getspecific_ptr(Master_info*, RPL_MASTER_INFO);
  if (!mi)
  {
    sql_print_error("'rpl_connect_master' must be called in slave I/O thread context.");
    return NULL;
  }

  bool allocated= false;
  
  if (!mysql)
  {
    if(!(mysql= mysql_init(NULL)))
    {
      sql_print_error("rpl_connect_master: failed in mysql_init()");
      return NULL;
    }
    allocated= true;
  }

  /*
    XXX: copied from connect_to_master, this function should not
    change the slave status, so we cannot use connect_to_master
    directly
    
    TODO: make this part a seperate function to eliminate duplication
  */
  mysql_options(mysql, MYSQL_OPT_CONNECT_TIMEOUT, (char *) &slave_net_timeout);
  mysql_options(mysql, MYSQL_OPT_READ_TIMEOUT, (char *) &slave_net_timeout);

#ifdef HAVE_OPENSSL
  if (mi->ssl)
  {
    mysql_ssl_set(mysql,
                  mi->ssl_key[0]?mi->ssl_key:0,
                  mi->ssl_cert[0]?mi->ssl_cert:0,
                  mi->ssl_ca[0]?mi->ssl_ca:0,
                  mi->ssl_capath[0]?mi->ssl_capath:0,
                  mi->ssl_cipher[0]?mi->ssl_cipher:0);
    mysql_options(mysql, MYSQL_OPT_SSL_VERIFY_SERVER_CERT,
                  &mi->ssl_verify_server_cert);
  }
#endif

  mysql_options(mysql, MYSQL_SET_CHARSET_NAME, default_charset_info->csname);
  /* This one is not strictly needed but we have it here for completeness */
  mysql_options(mysql, MYSQL_SET_CHARSET_DIR, (char *) charsets_dir);

  if (io_slave_killed(thd, mi)
      || !mysql_real_connect(mysql, mi->host, mi->user, mi->password, 0,
                             mi->port, 0, 0))
  {
    if (!io_slave_killed(thd, mi))
      sql_print_error("rpl_connect_master: error connecting to master: %s (server_error: %d)",
                      mysql_error(mysql), mysql_errno(mysql));
    
    if (allocated)
      mysql_close(mysql);                       // this will free the object
    return NULL;
  }
  return mysql;
}

/*
  Called when we notice that the current "hot" log got rotated under our feet.
*/

static IO_CACHE *reopen_relay_log(Relay_log_info *rli, const char **errmsg)
{
  DBUG_ENTER("reopen_relay_log");
  DBUG_ASSERT(rli->cur_log != &rli->cache_buf);
  DBUG_ASSERT(rli->cur_log_fd == -1);

  IO_CACHE *cur_log = rli->cur_log=&rli->cache_buf;
  if ((rli->cur_log_fd=open_binlog(cur_log,rli->get_event_relay_log_name(),
                                   errmsg)) <0)
    DBUG_RETURN(0);
  /*
    We want to start exactly where we was before:
    relay_log_pos       Current log pos
    pending             Number of bytes already processed from the event
  */
  rli->set_event_relay_log_pos(max(rli->get_event_relay_log_pos(),
                                   BIN_LOG_HEADER_SIZE));
  my_b_seek(cur_log,rli->get_event_relay_log_pos());
  DBUG_RETURN(cur_log);
}


/**
  Reads next event from the relay log.  Should be called from the
  slave IO thread.

  @param rli Relay_log_info structure for the slave IO thread.

  @return The event read, or NULL on error.  If an error occurs, the
  error is reported through the sql_print_information() or
  sql_print_error() functions.
*/
static Log_event* next_event(Relay_log_info* rli)
{
  Log_event* ev;
  IO_CACHE* cur_log = rli->cur_log;
  mysql_mutex_t *log_lock = rli->relay_log.get_log_lock();
  const char* errmsg=0;
  THD* thd = rli->info_thd;
  DBUG_ENTER("next_event");

  DBUG_ASSERT(thd != 0);

#ifndef DBUG_OFF
  if (abort_slave_event_count && !rli->events_until_exit--)
    DBUG_RETURN(0);
#endif

  /*
    For most operations we need to protect rli members with data_lock,
    so we assume calling function acquired this mutex for us and we will
    hold it for the most of the loop below However, we will release it
    whenever it is worth the hassle,  and in the cases when we go into a
    mysql_cond_wait() with the non-data_lock mutex
  */
  mysql_mutex_assert_owner(&rli->data_lock);

  while (!sql_slave_killed(thd,rli))
  {
    /*
      We can have two kinds of log reading:
      hot_log:
        rli->cur_log points at the IO_CACHE of relay_log, which
        is actively being updated by the I/O thread. We need to be careful
        in this case and make sure that we are not looking at a stale log that
        has already been rotated. If it has been, we reopen the log.

      The other case is much simpler:
        We just have a read only log that nobody else will be updating.
    */
    bool hot_log;
    if ((hot_log = (cur_log != &rli->cache_buf)))
    {
      DBUG_ASSERT(rli->cur_log_fd == -1); // foreign descriptor
      mysql_mutex_lock(log_lock);

      /*
        Reading xxx_file_id is safe because the log will only
        be rotated when we hold relay_log.LOCK_log
      */
      if (rli->relay_log.get_open_count() != rli->cur_log_old_open_count)
      {
        // The master has switched to a new log file; Reopen the old log file
        cur_log=reopen_relay_log(rli, &errmsg);
        mysql_mutex_unlock(log_lock);
        if (!cur_log)                           // No more log files
          goto err;
        hot_log=0;                              // Using old binary log
      }
    }
    /* 
      As there is no guarantee that the relay is open (for example, an I/O
      error during a write by the slave I/O thread may have closed it), we
      have to test it.
    */
    if (!my_b_inited(cur_log))
      goto err;
#ifndef DBUG_OFF
    {
      DBUG_PRINT("info", ("assertion skip %lu file pos %lu event relay log pos %lu file %s\n",
        (ulong) rli->slave_skip_counter, (ulong) my_b_tell(cur_log),
        (ulong) rli->get_event_relay_log_pos(),
        rli->get_event_relay_log_name()));

      /* This is an assertion which sometimes fails, let's try to track it */
      char llbuf1[22], llbuf2[22];
      DBUG_PRINT("info", ("my_b_tell(cur_log)=%s rli->event_relay_log_pos=%s",
                          llstr(my_b_tell(cur_log),llbuf1),
                          llstr(rli->get_event_relay_log_pos(),llbuf2)));
      DBUG_ASSERT(my_b_tell(cur_log) >= BIN_LOG_HEADER_SIZE);
      DBUG_ASSERT(my_b_tell(cur_log) == rli->get_event_relay_log_pos());

      DBUG_PRINT("info", ("next_event group master %s %lu group relay %s %lu event %s %lu\n",
        rli->get_group_master_log_name(),
        (ulong) rli->get_group_master_log_pos(),
        rli->get_group_relay_log_name(),
        (ulong) rli->get_group_relay_log_pos(),
        rli->get_event_relay_log_name(),
        (ulong) rli->get_event_relay_log_pos()));
    }
#endif
    /*
      Relay log is always in new format - if the master is 3.23, the
      I/O thread will convert the format for us.
      A problem: the description event may be in a previous relay log. So if
      the slave has been shutdown meanwhile, we would have to look in old relay
      logs, which may even have been deleted. So we need to write this
      description event at the beginning of the relay log.
      When the relay log is created when the I/O thread starts, easy: the
      master will send the description event and we will queue it.
      But if the relay log is created by new_file(): then the solution is:
      MYSQL_BIN_LOG::open() will write the buffered description event.
    */
    if ((ev=Log_event::read_log_event(cur_log,0,
                                      rli->relay_log.description_event_for_exec)))
    {
      DBUG_ASSERT(thd==rli->info_thd);
      /*
        read it while we have a lock, to avoid a mutex lock in
        inc_event_relay_log_pos()
      */
      rli->set_future_event_relay_log_pos(my_b_tell(cur_log));
      if (hot_log)
        mysql_mutex_unlock(log_lock);
      DBUG_RETURN(ev);
    }
    DBUG_ASSERT(thd==rli->info_thd);
    if (opt_reckless_slave)                     // For mysql-test
      cur_log->error = 0;
    if (cur_log->error < 0)
    {
      errmsg = "slave SQL thread aborted because of I/O error";
      if (hot_log)
        mysql_mutex_unlock(log_lock);
      goto err;
    }
    if (!cur_log->error) /* EOF */
    {
      /*
        On a hot log, EOF means that there are no more updates to
        process and we must block until I/O thread adds some and
        signals us to continue
      */
      if (hot_log)
      {
        /*
          We say in Seconds_Behind_Master that we have "caught up". Note that
          for example if network link is broken but I/O slave thread hasn't
          noticed it (slave_net_timeout not elapsed), then we'll say "caught
          up" whereas we're not really caught up. Fixing that would require
          internally cutting timeout in smaller pieces in network read, no
          thanks. Another example: SQL has caught up on I/O, now I/O has read
          a new event and is queuing it; the false "0" will exist until SQL
          finishes executing the new event; it will be look abnormal only if
          the events have old timestamps (then you get "many", 0, "many").

          Transient phases like this can be fixed with implemeting
          Heartbeat event which provides the slave the status of the
          master at time the master does not have any new update to send.
          Seconds_Behind_Master would be zero only when master has no
          more updates in binlog for slave. The heartbeat can be sent
          in a (small) fraction of slave_net_timeout. Until it's done
          rli->last_master_timestamp is temporarely (for time of
          waiting for the following event) reset whenever EOF is
          reached.
        */

        /* shows zero while it is sleeping (and until the next event 
           is about to be executed) */
        rli->last_master_timestamp= 0;

        DBUG_ASSERT(rli->relay_log.get_open_count() ==
                    rli->cur_log_old_open_count);

        if (rli->ign_master_log_name_end[0])
        {
          /* We generate and return a Rotate, to make our positions advance */
          DBUG_PRINT("info",("seeing an ignored end segment"));
          ev= new Rotate_log_event(rli->ign_master_log_name_end,
                                   0, rli->ign_master_log_pos_end,
                                   Rotate_log_event::DUP_NAME);
          rli->ign_master_log_name_end[0]= 0;
          mysql_mutex_unlock(log_lock);
          if (unlikely(!ev))
          {
            errmsg= "Slave SQL thread failed to create a Rotate event "
              "(out of memory?), SHOW SLAVE STATUS may be inaccurate";
            goto err;
          }
          ev->server_id= 0; // don't be ignored by slave SQL thread
          DBUG_RETURN(ev);
        }

        /*
          We can, and should release data_lock while we are waiting for
          update. If we do not, show slave status will block
        */
        mysql_mutex_unlock(&rli->data_lock);

        /*
          Possible deadlock :
          - the I/O thread has reached log_space_limit
          - the SQL thread has read all relay logs, but cannot purge for some
          reason:
            * it has already purged all logs except the current one
            * there are other logs than the current one but they're involved in
            a transaction that finishes in the current one (or is not finished)
          Solution :
          Wake up the possibly waiting I/O thread, and set a boolean asking
          the I/O thread to temporarily ignore the log_space_limit
          constraint, because we do not want the I/O thread to block because of
          space (it's ok if it blocks for any other reason (e.g. because the
          master does not send anything). Then the I/O thread stops waiting
          and reads more events.
          The SQL thread decides when the I/O thread should take log_space_limit
          into account again : ignore_log_space_limit is reset to 0
          in purge_first_log (when the SQL thread purges the just-read relay
          log), and also when the SQL thread starts. We should also reset
          ignore_log_space_limit to 0 when the user does RESET SLAVE, but in
          fact, no need as RESET SLAVE requires that the slave
          be stopped, and the SQL thread sets ignore_log_space_limit to 0 when
          it stops.
        */
        mysql_mutex_lock(&rli->log_space_lock);
        // prevent the I/O thread from blocking next times
        rli->ignore_log_space_limit= 1;
        /*
          If the I/O thread is blocked, unblock it.  Ok to broadcast
          after unlock, because the mutex is only destroyed in
          ~Relay_log_info(), i.e. when rli is destroyed, and rli will
          not be destroyed before we exit the present function.
        */
        mysql_mutex_unlock(&rli->log_space_lock);
        mysql_cond_broadcast(&rli->log_space_cond);
        // Note that wait_for_update_relay_log unlocks lock_log !
        rli->relay_log.wait_for_update_relay_log(rli->info_thd);
        // re-acquire data lock since we released it earlier
        mysql_mutex_lock(&rli->data_lock);
        continue;
      }
      /*
        If the log was not hot, we need to move to the next log in
        sequence. The next log could be hot or cold, we deal with both
        cases separately after doing some common initialization
      */
      end_io_cache(cur_log);
      DBUG_ASSERT(rli->cur_log_fd >= 0);
      mysql_file_close(rli->cur_log_fd, MYF(MY_WME));
      rli->cur_log_fd = -1;

      if (relay_log_purge)
      {
        /*
          purge_first_log will properly set up relay log coordinates in rli.
          If the group's coordinates are equal to the event's coordinates
          (i.e. the relay log was not rotated in the middle of a group),
          we can purge this relay log too.
          We do ulonglong and string comparisons, this may be slow but
          - purging the last relay log is nice (it can save 1GB of disk), so we
          like to detect the case where we can do it, and given this,
          - I see no better detection method
          - purge_first_log is not called that often
        */
        if (rli->relay_log.purge_first_log
            (rli,
             rli->get_group_relay_log_pos() == rli->get_event_relay_log_pos()
             && !strcmp(rli->get_group_relay_log_name(),rli->get_event_relay_log_name())))
        {
          errmsg = "Error purging processed logs";
          goto err;
        }
        DBUG_PRINT("info", ("next_event group master %s %lu  group relay %s %lu event %s %lu\n",
          rli->get_group_master_log_name(),
          (ulong) rli->get_group_master_log_pos(),
          rli->get_group_relay_log_name(),
          (ulong) rli->get_group_relay_log_pos(),
          rli->get_event_relay_log_name(),
          (ulong) rli->get_event_relay_log_pos()));
      }
      else
      {
        /*
          If hot_log is set, then we already have a lock on
          LOCK_log.  If not, we have to get the lock.

          According to Sasha, the only time this code will ever be executed
          is if we are recovering from a bug.
        */
        if (rli->relay_log.find_next_log(&rli->linfo, !hot_log))
        {
          errmsg = "error switching to the next log";
          goto err;
        }
        rli->set_event_relay_log_pos(BIN_LOG_HEADER_SIZE);
        rli->set_event_relay_log_name(rli->linfo.log_file_name);
        rli->flush_info();
      }

      /*
        Now we want to open this next log. To know if it's a hot log (the one
        being written by the I/O thread now) or a cold log, we can use
        is_active(); if it is hot, we use the I/O cache; if it's cold we open
        the file normally. But if is_active() reports that the log is hot, this
        may change between the test and the consequence of the test. So we may
        open the I/O cache whereas the log is now cold, which is nonsense.
        To guard against this, we need to have LOCK_log.
      */

      DBUG_PRINT("info",("hot_log: %d",hot_log));
      if (!hot_log) /* if hot_log, we already have this mutex */
        mysql_mutex_lock(log_lock);
      if (rli->relay_log.is_active(rli->linfo.log_file_name))
      {
#ifdef EXTRA_DEBUG
        if (global_system_variables.log_warnings)
          sql_print_information("next log '%s' is currently active",
                                rli->linfo.log_file_name);
#endif
        rli->cur_log= cur_log= rli->relay_log.get_log_file();
        rli->cur_log_old_open_count= rli->relay_log.get_open_count();
        DBUG_ASSERT(rli->cur_log_fd == -1);

        /*
          Read pointer has to be at the start since we are the only
          reader.
          We must keep the LOCK_log to read the 4 first bytes, as this is a hot
          log (same as when we call read_log_event() above: for a hot log we
          take the mutex).
        */
        if (check_binlog_magic(cur_log,&errmsg))
        {
          if (!hot_log)
            mysql_mutex_unlock(log_lock);
          goto err;
        }
        if (!hot_log)
          mysql_mutex_unlock(log_lock);
        continue;
      }
      if (!hot_log)
        mysql_mutex_unlock(log_lock);
      /*
        if we get here, the log was not hot, so we will have to open it
        ourselves. We are sure that the log is still not hot now (a log can get
        from hot to cold, but not from cold to hot). No need for LOCK_log.
      */
#ifdef EXTRA_DEBUG
      if (global_system_variables.log_warnings)
        sql_print_information("next log '%s' is not active",
                              rli->linfo.log_file_name);
#endif
      // open_binlog() will check the magic header
      if ((rli->cur_log_fd=open_binlog(cur_log,rli->linfo.log_file_name,
                                       &errmsg)) <0)
        goto err;
    }
    else
    {
      /*
        Read failed with a non-EOF error.
        TODO: come up with something better to handle this error
      */
      if (hot_log)
        mysql_mutex_unlock(log_lock);
      sql_print_error("Slave SQL thread: I/O error reading \
event(errno: %d  cur_log->error: %d)",
                      my_errno,cur_log->error);
      // set read position to the beginning of the event
      my_b_seek(cur_log,rli->get_event_relay_log_pos());
      /* otherwise, we have had a partial read */
      errmsg = "Aborting slave SQL thread because of partial event read";
      break;                                    // To end of function
    }
  }
  if (!errmsg && global_system_variables.log_warnings)
  {
    sql_print_information("Error reading relay log event: %s",
                          "slave SQL thread was killed");
    DBUG_RETURN(0);
  }

err:
  if (errmsg)
    sql_print_error("Error reading relay log event: %s", errmsg);
  DBUG_RETURN(0);
}

/*
  Rotate a relay log (this is used only by FLUSH LOGS; the automatic rotation
  because of size is simpler because when we do it we already have all relevant
  locks; here we don't, so this function is mainly taking locks).
  Returns nothing as we cannot catch any error (MYSQL_BIN_LOG::new_file()
  is void).
*/

void rotate_relay_log(Master_info* mi)
{
  DBUG_ENTER("rotate_relay_log");
  Relay_log_info* rli= mi->rli;

  DBUG_EXECUTE_IF("crash_before_rotate_relaylog", abort(););

  /*
     We need to test inited because otherwise, new_file() will attempt to lock
     LOCK_log, which may not be inited (if we're not a slave).
  */
  if (!rli->inited)
  {
    DBUG_PRINT("info", ("rli->inited == 0"));
    goto end;
  }

  /* If the relay log is closed, new_file() will do nothing. */
  rli->relay_log.new_file();

  /*
    We harvest now, because otherwise BIN_LOG_HEADER_SIZE will not immediately
    be counted, so imagine a succession of FLUSH LOGS  and assume the slave
    threads are started:
    relay_log_space decreases by the size of the deleted relay log, but does
    not increase, so flush-after-flush we may become negative, which is wrong.
    Even if this will be corrected as soon as a query is replicated on the
    slave (because the I/O thread will then call harvest_bytes_written() which
    will harvest all these BIN_LOG_HEADER_SIZE we forgot), it may give strange
    output in SHOW SLAVE STATUS meanwhile. So we harvest now.
    If the log is closed, then this will just harvest the last writes, probably
    0 as they probably have been harvested.
  */
  rli->relay_log.harvest_bytes_written(&rli->log_space_total);
end:
  DBUG_VOID_RETURN;
}


/**
   Detects, based on master's version (as found in the relay log), if master
   has a certain bug.
   @param rli Relay_log_info which tells the master's version
   @param bug_id Number of the bug as found in bugs.mysql.com
   @param report bool report error message, default TRUE

   @param pred Predicate function that will be called with @c param to
   check for the bug. If the function return @c true, the bug is present,
   otherwise, it is not.

   @param param  State passed to @c pred function.

   @return TRUE if master has the bug, FALSE if it does not.
*/
bool rpl_master_has_bug(const Relay_log_info *rli, uint bug_id, bool report,
                        bool (*pred)(const void *), const void *param)
{
  struct st_version_range_for_one_bug {
    uint        bug_id;
    const uchar introduced_in[3]; // first version with bug
    const uchar fixed_in[3];      // first version with fix
  };
  static struct st_version_range_for_one_bug versions_for_all_bugs[]=
  {
    {24432, { 5, 0, 24 }, { 5, 0, 38 } },
    {24432, { 5, 1, 12 }, { 5, 1, 17 } },
    {33029, { 5, 0,  0 }, { 5, 0, 58 } },
    {33029, { 5, 1,  0 }, { 5, 1, 12 } },
    {37426, { 5, 1,  0 }, { 5, 1, 26 } },
  };
  const uchar *master_ver=
    rli->relay_log.description_event_for_exec->server_version_split;

  DBUG_ASSERT(sizeof(rli->relay_log.description_event_for_exec->server_version_split) == 3);

  for (uint i= 0;
       i < sizeof(versions_for_all_bugs)/sizeof(*versions_for_all_bugs);i++)
  {
    const uchar *introduced_in= versions_for_all_bugs[i].introduced_in,
      *fixed_in= versions_for_all_bugs[i].fixed_in;
    if ((versions_for_all_bugs[i].bug_id == bug_id) &&
        (memcmp(introduced_in, master_ver, 3) <= 0) &&
        (memcmp(fixed_in,      master_ver, 3) >  0) &&
        (pred == NULL || (*pred)(param)))
    {
      if (!report)
	return TRUE;
      // a short message for SHOW SLAVE STATUS (message length constraints)
      my_printf_error(ER_UNKNOWN_ERROR, "master may suffer from"
                      " http://bugs.mysql.com/bug.php?id=%u"
                      " so slave stops; check error log on slave"
                      " for more info", MYF(0), bug_id);
      // a verbose message for the error log
      rli->report(ERROR_LEVEL, ER_UNKNOWN_ERROR,
                  "According to the master's version ('%s'),"
                  " it is probable that master suffers from this bug:"
                      " http://bugs.mysql.com/bug.php?id=%u"
                      " and thus replicating the current binary log event"
                      " may make the slave's data become different from the"
                      " master's data."
                      " To take no risk, slave refuses to replicate"
                      " this event and stops."
                      " We recommend that all updates be stopped on the"
                      " master and slave, that the data of both be"
                      " manually synchronized,"
                      " that master's binary logs be deleted,"
                      " that master be upgraded to a version at least"
                      " equal to '%d.%d.%d'. Then replication can be"
                      " restarted.",
                      rli->relay_log.description_event_for_exec->server_version,
                      bug_id,
                      fixed_in[0], fixed_in[1], fixed_in[2]);
      return TRUE;
    }
  }
  return FALSE;
}

/**
   BUG#33029, For all 5.0 up to 5.0.58 exclusive, and 5.1 up to 5.1.12
   exclusive, if one statement in a SP generated AUTO_INCREMENT value
   by the top statement, all statements after it would be considered
   generated AUTO_INCREMENT value by the top statement, and a
   erroneous INSERT_ID value might be associated with these statement,
   which could cause duplicate entry error and stop the slave.

   Detect buggy master to work around.
 */
bool rpl_master_erroneous_autoinc(THD *thd)
{
  if (active_mi && active_mi->rli->info_thd == thd)
  {
    Relay_log_info *rli= active_mi->rli;
    DBUG_EXECUTE_IF("simulate_bug33029", return TRUE;);
    return rpl_master_has_bug(rli, 33029, FALSE, NULL, NULL);
  }
  return FALSE;
}

#ifdef HAVE_EXPLICIT_TEMPLATE_INSTANTIATION
template class I_List_iterator<i_string>;
template class I_List_iterator<i_string_pair>;
#endif

/**
  a copy of active_mi->rli->slave_skip_counter, for showing in SHOW VARIABLES,
  INFORMATION_SCHEMA.GLOBAL_VARIABLES and @@sql_slave_skip_counter without
  taking all the mutexes needed to access active_mi->rli->slave_skip_counter
  properly.
*/
uint sql_slave_skip_counter;

/**
  Execute a START SLAVE statement.

  @param thd Pointer to THD object for the client thread executing the
  statement.

  @param mi Pointer to Master_info object for the slave's IO thread.

  @param net_report If true, saves the exit status into thd->stmt_da.

  @retval 0 success
  @retval 1 error
*/
int start_slave(THD* thd , Master_info* mi,  bool net_report)
{
  int slave_errno= 0;
  int thread_mask;
  DBUG_ENTER("start_slave");

  if (check_access(thd, SUPER_ACL, any_db, NULL, NULL, 0, 0))
    DBUG_RETURN(1);
  lock_slave_threads(mi);  // this allows us to cleanly read slave_running
  // Get a mask of _stopped_ threads
  init_thread_mask(&thread_mask,mi,1 /* inverse */);
  /*
    Below we will start all stopped threads.  But if the user wants to
    start only one thread, do as if the other thread was running (as we
    don't wan't to touch the other thread), so set the bit to 0 for the
    other thread
  */
  if (thd->lex->slave_thd_opt)
    thread_mask&= thd->lex->slave_thd_opt;
  if (thread_mask) //some threads are stopped, start them
  {
    if (init_info(mi, FALSE, thread_mask))
      slave_errno=ER_MASTER_INFO;
    else if (server_id_supplied && *mi->host)
    {
      /*
        If we will start SQL thread we will care about UNTIL options If
        not and they are specified we will ignore them and warn user
        about this fact.
      */
      if (thread_mask & SLAVE_SQL)
      {
        mysql_mutex_lock(&mi->rli->data_lock);

        if (thd->lex->mi.pos)
        {
          mi->rli->until_condition= Relay_log_info::UNTIL_MASTER_POS;
          mi->rli->until_log_pos= thd->lex->mi.pos;
          /*
             We don't check thd->lex->mi.log_file_name for NULL here
             since it is checked in sql_yacc.yy
          */
          strmake(mi->rli->until_log_name, thd->lex->mi.log_file_name,
                  sizeof(mi->rli->until_log_name)-1);
        }
        else if (thd->lex->mi.relay_log_pos)
        {
          mi->rli->until_condition= Relay_log_info::UNTIL_RELAY_POS;
          mi->rli->until_log_pos= thd->lex->mi.relay_log_pos;
          strmake(mi->rli->until_log_name, thd->lex->mi.relay_log_name,
                  sizeof(mi->rli->until_log_name)-1);
        }
        else
          mi->rli->clear_until_condition();

        if (mi->rli->until_condition != Relay_log_info::UNTIL_NONE)
        {
          /* Preparing members for effective until condition checking */
          const char *p= fn_ext(mi->rli->until_log_name);
          char *p_end;
          if (*p)
          {
            //p points to '.'
            mi->rli->until_log_name_extension= strtoul(++p,&p_end, 10);
            /*
              p_end points to the first invalid character. If it equals
              to p, no digits were found, error. If it contains '\0' it
              means  conversion went ok.
            */
            if (p_end==p || *p_end)
              slave_errno=ER_BAD_SLAVE_UNTIL_COND;
          }
          else
            slave_errno=ER_BAD_SLAVE_UNTIL_COND;

          /* mark the cached result of the UNTIL comparison as "undefined" */
          mi->rli->until_log_names_cmp_result=
            Relay_log_info::UNTIL_LOG_NAMES_CMP_UNKNOWN;

          /* Issuing warning then started without --skip-slave-start */
          if (!opt_skip_slave_start)
            push_warning(thd, MYSQL_ERROR::WARN_LEVEL_NOTE,
                         ER_MISSING_SKIP_SLAVE,
                         ER(ER_MISSING_SKIP_SLAVE));
        }

        mysql_mutex_unlock(&mi->rli->data_lock);
      }
      else if (thd->lex->mi.pos || thd->lex->mi.relay_log_pos)
        push_warning(thd, MYSQL_ERROR::WARN_LEVEL_NOTE, ER_UNTIL_COND_IGNORED,
                     ER(ER_UNTIL_COND_IGNORED));

      if (!slave_errno)
        slave_errno = start_slave_threads(0 /*no mutex */,
					1 /* wait for start */,
					mi,
					thread_mask);
    }
    else
      slave_errno = ER_BAD_SLAVE;
  }
  else
  {
    /* no error if all threads are already started, only a warning */
    push_warning(thd, MYSQL_ERROR::WARN_LEVEL_NOTE, ER_SLAVE_WAS_RUNNING,
                 ER(ER_SLAVE_WAS_RUNNING));
  }

  unlock_slave_threads(mi);

  if (slave_errno)
  {
    if (net_report)
      my_message(slave_errno, ER(slave_errno), MYF(0));
    DBUG_RETURN(1);
  }
  else if (net_report)
    my_ok(thd);

  DBUG_RETURN(0);
}


/**
  Execute a STOP SLAVE statement.

  @param thd Pointer to THD object for the client thread executing the
  statement.

  @param mi Pointer to Master_info object for the slave's IO thread.

  @param net_report If true, saves the exit status into thd->stmt_da.

  @retval 0 success
  @retval 1 error
*/
int stop_slave(THD* thd, Master_info* mi, bool net_report )
{
  DBUG_ENTER("stop_slave");
  
  int slave_errno;
  if (!thd)
    thd = current_thd;

  if (check_access(thd, SUPER_ACL, any_db, NULL, NULL, 0, 0))
    DBUG_RETURN(1);
  thd_proc_info(thd, "Killing slave");
  int thread_mask;
  lock_slave_threads(mi);
  // Get a mask of _running_ threads
  init_thread_mask(&thread_mask,mi,0 /* not inverse*/);
  /*
    Below we will stop all running threads.
    But if the user wants to stop only one thread, do as if the other thread
    was stopped (as we don't wan't to touch the other thread), so set the
    bit to 0 for the other thread
  */
  if (thd->lex->slave_thd_opt)
    thread_mask &= thd->lex->slave_thd_opt;

  if (thread_mask)
  {
    slave_errno= terminate_slave_threads(mi,thread_mask,
                                         1 /*skip lock */);
  }
  else
  {
    //no error if both threads are already stopped, only a warning
    slave_errno= 0;
    push_warning(thd, MYSQL_ERROR::WARN_LEVEL_NOTE, ER_SLAVE_WAS_NOT_RUNNING,
                 ER(ER_SLAVE_WAS_NOT_RUNNING));
  }
  unlock_slave_threads(mi);
  thd_proc_info(thd, 0);

  if (slave_errno)
  {
    if (net_report)
      my_message(slave_errno, ER(slave_errno), MYF(0));
    DBUG_RETURN(1);
  }
  else if (net_report)
    my_ok(thd);

  DBUG_RETURN(0);
}


/**
  Execute a RESET SLAVE statement.

  @param thd Pointer to THD object of the client thread executing the
  statement.

  @param mi Pointer to Master_info object for the slave.

  @retval 0 success
  @retval 1 error
*/
int reset_slave(THD *thd, Master_info* mi)
{
  int thread_mask= 0, error= 0;
  uint sql_errno=ER_UNKNOWN_ERROR;
  const char* errmsg= "Unknown error occured while reseting slave";
  DBUG_ENTER("reset_slave");

  lock_slave_threads(mi);
  init_thread_mask(&thread_mask,mi,0 /* not inverse */);
  if (thread_mask) // We refuse if any slave thread is running
  {
    sql_errno= ER_SLAVE_MUST_STOP;
    error=1;
    goto err;
  }

  ha_reset_slave(thd);

  // delete relay logs, clear relay log coordinates
  if ((error= mi->rli->purge_relay_logs(thd,
                                        1 /* just reset */,
                                        &errmsg)))
  {
    sql_errno= ER_RELAY_LOG_FAIL;
    goto err;
  }

  /* Clear master's log coordinates */
  mi->init_master_log_pos();

  if (reset_info(mi))
  {
    error= 1;
    goto err;
  }

  RUN_HOOK(binlog_relay_io, after_reset_slave, (thd, mi));
err:
  unlock_slave_threads(mi);
  if (error)
    my_error(sql_errno, MYF(0), errmsg);
  DBUG_RETURN(error);
}

/**
  Execute a CHANGE MASTER statement.

  @param thd Pointer to THD object for the client thread executing the
  statement.

  @param mi Pointer to Master_info object belonging to the slave's IO
  thread.

  @retval FALSE success
  @retval TRUE error
*/
bool change_master(THD* thd, Master_info* mi)
{
  int thread_mask;
  const char* errmsg= 0;
  bool need_relay_log_purge= 1;
  char *var_master_log_name= NULL, *var_group_master_log_name= NULL;
  bool ret= FALSE;
  char saved_host[HOSTNAME_LENGTH + 1];
  uint saved_port;
  char saved_log_name[FN_REFLEN];
  my_off_t saved_log_pos;

  DBUG_ENTER("change_master");

  lock_slave_threads(mi);
  init_thread_mask(&thread_mask,mi,0 /*not inverse*/);
  LEX_MASTER_INFO* lex_mi= &thd->lex->mi;
  if (thread_mask) // We refuse if any slave thread is running
  {
    my_message(ER_SLAVE_MUST_STOP, ER(ER_SLAVE_MUST_STOP), MYF(0));
    ret= TRUE;
    goto err;
  }
  thread_mask= SLAVE_IO | SLAVE_SQL; // Temporary Alfranio

  thd_proc_info(thd, "Changing master");
  /* 
    We need to check if there is an empty master_host. Otherwise
    change master succeeds, a master.info file is created containing 
    empty master_host string and when issuing: start slave; an error
    is thrown stating that the server is not configured as slave.
    (See BUG#28796).
  */
  if(lex_mi->host && !*lex_mi->host) 
  {
    my_error(ER_WRONG_ARGUMENTS, MYF(0), "MASTER_HOST");
    unlock_slave_threads(mi);
    DBUG_RETURN(TRUE);
  }
  if (init_info(mi, FALSE, thread_mask))
  {
    my_message(ER_MASTER_INFO, ER(ER_MASTER_INFO), MYF(0));
    ret= TRUE;
    goto err;
  }

  /*
    Data lock not needed since we have already stopped the running threads,
    and we have the hold on the run locks which will keep all threads that
    could possibly modify the data structures from running
  */

  /*
    Before processing the command, save the previous state.
  */
  char *pos;
  pos= strmake(saved_host, mi->host, HOSTNAME_LENGTH);
  pos= '\0';
  saved_port= mi->port;
  pos= strmake(saved_log_name, mi->get_master_log_name(), FN_REFLEN - 1);
  pos= '\0';
  saved_log_pos= mi->get_master_log_pos();

  /*
    If the user specified host or port without binlog or position,
    reset binlog's name to FIRST and position to 4.
  */

  if ((lex_mi->host && strcmp(lex_mi->host, mi->host)) ||
      (lex_mi->port && lex_mi->port != mi->port))
  {
    mi->master_uuid[0]= 0;
    mi->master_id= 0;
  }

  if ((lex_mi->host || lex_mi->port) && !lex_mi->log_file_name && !lex_mi->pos)
  {
    var_master_log_name= const_cast<char*>(mi->get_master_log_name());
    var_master_log_name[0]= '\0';
    mi->set_master_log_pos(BIN_LOG_HEADER_SIZE);
  }

  if (lex_mi->log_file_name)
    mi->set_master_log_name(lex_mi->log_file_name);
  if (lex_mi->pos)
  {
    mi->set_master_log_pos(lex_mi->pos);
  }
  DBUG_PRINT("info", ("master_log_pos: %lu", (ulong) mi->get_master_log_pos()));

  if (lex_mi->host)
    strmake(mi->host, lex_mi->host, sizeof(mi->host)-1);
  if (lex_mi->user)
    strmake(mi->user, lex_mi->user, sizeof(mi->user)-1);
  if (lex_mi->password)
    strmake(mi->password, lex_mi->password, sizeof(mi->password)-1);
  if (lex_mi->port)
    mi->port = lex_mi->port;
  if (lex_mi->connect_retry)
    mi->connect_retry = lex_mi->connect_retry;
  if (lex_mi->retry_count)
    mi->retry_count = lex_mi->retry_count;
  if (lex_mi->heartbeat_opt != LEX_MASTER_INFO::LEX_MI_UNCHANGED)
    mi->heartbeat_period = lex_mi->heartbeat_period;
  else
    mi->heartbeat_period= (float) min(SLAVE_MAX_HEARTBEAT_PERIOD,
                                      (slave_net_timeout/2.0));
  mi->received_heartbeats= LL(0); // counter lives until master is CHANGEd
  /*
    reset the last time server_id list if the current CHANGE MASTER 
    is mentioning IGNORE_SERVER_IDS= (...)
  */
  if (lex_mi->repl_ignore_server_ids_opt == LEX_MASTER_INFO::LEX_MI_ENABLE)
    reset_dynamic(&mi->ignore_server_ids->server_ids);
  for (uint i= 0; i < lex_mi->repl_ignore_server_ids.elements; i++)
  {
    ulong s_id;
    get_dynamic(&lex_mi->repl_ignore_server_ids, (uchar*) &s_id, i);
    if (s_id == ::server_id && replicate_same_server_id)
    {
      my_error(ER_SLAVE_IGNORE_SERVER_IDS, MYF(0), s_id);
      ret= TRUE;
      goto err;
    }
    else
    {
      if (bsearch((const ulong *) &s_id,
                  mi->ignore_server_ids->server_ids.buffer,
                  mi->ignore_server_ids->server_ids.elements, sizeof(ulong),
                  (int (*) (const void*, const void*))
                  change_master_server_id_cmp) == NULL)
        insert_dynamic(&mi->ignore_server_ids->server_ids, (uchar*) &s_id);
    }
  }
  sort_dynamic(&mi->ignore_server_ids->server_ids, (qsort_cmp) change_master_server_id_cmp);

  if (lex_mi->ssl != LEX_MASTER_INFO::LEX_MI_UNCHANGED)
    mi->ssl= (lex_mi->ssl == LEX_MASTER_INFO::LEX_MI_ENABLE);

  if (lex_mi->sql_delay != -1)
    mi->rli->set_sql_delay(lex_mi->sql_delay);

  if (lex_mi->ssl_verify_server_cert != LEX_MASTER_INFO::LEX_MI_UNCHANGED)
    mi->ssl_verify_server_cert=
      (lex_mi->ssl_verify_server_cert == LEX_MASTER_INFO::LEX_MI_ENABLE);

  if (lex_mi->ssl_ca)
    strmake(mi->ssl_ca, lex_mi->ssl_ca, sizeof(mi->ssl_ca)-1);
  if (lex_mi->ssl_capath)
    strmake(mi->ssl_capath, lex_mi->ssl_capath, sizeof(mi->ssl_capath)-1);
  if (lex_mi->ssl_cert)
    strmake(mi->ssl_cert, lex_mi->ssl_cert, sizeof(mi->ssl_cert)-1);
  if (lex_mi->ssl_cipher)
    strmake(mi->ssl_cipher, lex_mi->ssl_cipher, sizeof(mi->ssl_cipher)-1);
  if (lex_mi->ssl_key)
    strmake(mi->ssl_key, lex_mi->ssl_key, sizeof(mi->ssl_key)-1);
#ifndef HAVE_OPENSSL
  if (lex_mi->ssl || lex_mi->ssl_ca || lex_mi->ssl_capath ||
      lex_mi->ssl_cert || lex_mi->ssl_cipher || lex_mi->ssl_key ||
      lex_mi->ssl_verify_server_cert )
    push_warning(thd, MYSQL_ERROR::WARN_LEVEL_NOTE,
                 ER_SLAVE_IGNORED_SSL_PARAMS, ER(ER_SLAVE_IGNORED_SSL_PARAMS));
#endif

  if (lex_mi->relay_log_name)
  {
    need_relay_log_purge= 0;
    char relay_log_name[FN_REFLEN];

    mi->rli->relay_log.make_log_name(relay_log_name, lex_mi->relay_log_name);
    mi->rli->set_group_relay_log_name(relay_log_name);
    mi->rli->set_event_relay_log_name(relay_log_name);
  }

  if (lex_mi->relay_log_pos)
  {
    need_relay_log_purge= 0;
    mi->rli->set_group_relay_log_pos(lex_mi->relay_log_pos);
    mi->rli->set_event_relay_log_pos(lex_mi->relay_log_pos);
  }

  /*
    If user did specify neither host nor port nor any log name nor any log
    pos, i.e. he specified only user/password/master_connect_retry, he probably
    wants replication to resume from where it had left, i.e. from the
    coordinates of the **SQL** thread (imagine the case where the I/O is ahead
    of the SQL; restarting from the coordinates of the I/O would lose some
    events which is probably unwanted when you are just doing minor changes
    like changing master_connect_retry).
    A side-effect is that if only the I/O thread was started, this thread may
    restart from ''/4 after the CHANGE MASTER. That's a minor problem (it is a
    much more unlikely situation than the one we are fixing here).
    Note: coordinates of the SQL thread must be read here, before the
    'if (need_relay_log_purge)' block which resets them.
  */
  if (!lex_mi->host && !lex_mi->port &&
      !lex_mi->log_file_name && !lex_mi->pos &&
      need_relay_log_purge)
   {
     /*
       Sometimes mi->rli.master_log_pos == 0 (it happens when the SQL thread is
       not initialized), so we use a max().
       What happens to mi->rli.master_log_pos during the initialization stages
       of replication is not 100% clear, so we guard against problems using
       max().
      */
     mi->set_master_log_pos(max(BIN_LOG_HEADER_SIZE,
                           mi->rli->get_group_master_log_pos()));
     mi->set_master_log_name(mi->rli->get_group_master_log_name());
  }
  /*
    Relay log's IO_CACHE may not be inited, if rli->inited==0 (server was never
    a slave before).
  */
  if (flush_master_info(mi, FALSE))
  {
    my_error(ER_RELAY_LOG_INIT, MYF(0), "Failed to flush master info file");
    ret= TRUE;
    goto err;
  }
  if (need_relay_log_purge)
  {
    relay_log_purge= 1;
    thd_proc_info(thd, "Purging old relay logs");
    if (mi->rli->purge_relay_logs(thd,
                                  0 /* not only reset, but also reinit */,
                                  &errmsg))
    {
      my_error(ER_RELAY_LOG_FAIL, MYF(0), errmsg);
      ret= TRUE;
      goto err;
    }
  }
  else
  {
    const char* msg;
    relay_log_purge= 0;
    /* Relay log is already initialized */
    if (mi->rli->init_relay_log_pos(mi->rli->get_group_relay_log_name(),
                                    mi->rli->get_group_relay_log_pos(),
                                    0 /*no data lock*/,
                                    &msg, 0))
    {
      my_error(ER_RELAY_LOG_INIT, MYF(0), msg);
      ret= TRUE;
      goto err;
    }
  }
  /*
    Coordinates in rli were spoilt by the 'if (need_relay_log_purge)' block,
    so restore them to good values. If we left them to ''/0, that would work;
    but that would fail in the case of 2 successive CHANGE MASTER (without a
    START SLAVE in between): because first one would set the coords in mi to
    the good values of those in rli, the set those in rli to ''/0, then
    second CHANGE MASTER would set the coords in mi to those of rli, i.e. to
    ''/0: we have lost all copies of the original good coordinates.
    That's why we always save good coords in rli.
  */
  mi->rli->set_group_master_log_pos(mi->get_master_log_pos());
  DBUG_PRINT("info", ("master_log_pos: %lu", (ulong) mi->get_master_log_pos()));
  mi->rli->set_group_master_log_name(mi->get_master_log_name());

  var_group_master_log_name=  const_cast<char *>(mi->rli->get_group_master_log_name());
  if (!var_group_master_log_name[0]) // uninitialized case
    mi->rli->set_group_master_log_pos(0);

  mysql_mutex_lock(&mi->rli->data_lock);
  mi->rli->abort_pos_wait++; /* for MASTER_POS_WAIT() to abort */
  /* Clear the errors, for a clean start */
  mi->rli->clear_error();
  mi->rli->clear_until_condition();

  sql_print_information("'CHANGE MASTER TO executed'. "
    "Previous state master_host='%s', master_port='%u', master_log_file='%s', "
    "master_log_pos='%ld'. "
    "New state master_host='%s', master_port='%u', master_log_file='%s', "
    "master_log_pos='%ld'.", saved_host, saved_port, saved_log_name,
    (ulong) saved_log_pos, mi->host, mi->port, mi->get_master_log_name(),
    (ulong) mi->get_master_log_pos());

  /*
    If we don't write new coordinates to disk now, then old will remain in
    relay-log.info until START SLAVE is issued; but if mysqld is shutdown
    before START SLAVE, then old will remain in relay-log.info, and will be the
    in-memory value at restart (thus causing errors, as the old relay log does
    not exist anymore).
  */
  ret= mi->rli->flush_info(TRUE);
  mysql_cond_broadcast(&mi->data_cond);
  mysql_mutex_unlock(&mi->rli->data_lock);

err:
  unlock_slave_threads(mi);
  thd_proc_info(thd, 0);
  if (ret == FALSE)
    my_ok(thd);
  delete_dynamic(&lex_mi->repl_ignore_server_ids); //freeing of parser-time alloc
  DBUG_RETURN(ret);
}

/**
  @} (end of group Replication)
*/
#endif /* HAVE_REPLICATION */

Server_ids::Server_ids()
{
  my_init_dynamic_array(&server_ids, sizeof(::server_id), 16, 16);
}

Server_ids::~Server_ids()
{
  delete_dynamic(&server_ids);
}

bool Server_ids::unpack_server_ids(const char *param_server_ids)
{
  char *token, *last;
  uint num_items;

  DBUG_ENTER("Server_ids::unpack_server_ids");

  token= strtok_r((char *)const_cast<const char*>(param_server_ids),
                  " ", &last);

  if (token == NULL)
    DBUG_RETURN(TRUE);

  num_items= atoi(token);
  for (uint i=0; i < num_items; i++)
  {
    token= strtok_r(NULL, " ", &last);
    if (token == NULL)
      DBUG_RETURN(TRUE);
    else
    {
      ulong val= atol(token);
      insert_dynamic(&server_ids, (uchar *) &val);
    }
  }
  DBUG_RETURN(FALSE);
}

bool Server_ids::pack_server_ids(char *buffer)
{
  DBUG_ENTER("Server_ids::pack_server_ids");

  if (!buffer)
    DBUG_RETURN(TRUE);

  for (ulong i= 0, cur_len= my_sprintf(buffer,
                                       (buffer, "%u",
                                        server_ids.elements));
       i < server_ids.elements; i++)
  {
    ulong s_id;
    get_dynamic(&server_ids, (uchar*) &s_id, i);
    cur_len +=my_sprintf(buffer + cur_len,
                         (buffer + cur_len,
                          " %lu", s_id));
  }

  DBUG_RETURN(FALSE);
}<|MERGE_RESOLUTION|>--- conflicted
+++ resolved
@@ -1324,12 +1324,8 @@
   if (mysql_errno(mysql) && is_network_error(mysql_errno(mysql)))
   {
     mi->report(WARNING_LEVEL, mysql_errno(mysql),
-<<<<<<< HEAD
-               "init-command:'%s' failed with error: %s", query, mysql_error(mysql));
-=======
                "The initialization command '%s' failed with the following"
                " error: '%s'.", query, mysql_error(mysql));
->>>>>>> a9625de1
     ret= 2;
   }
   else
