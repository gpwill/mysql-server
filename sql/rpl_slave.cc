/* Copyright (c) 2000, 2015, Oracle and/or its affiliates. All rights reserved.

   This program is free software; you can redistribute it and/or modify
   it under the terms of the GNU General Public License as published by
   the Free Software Foundation; version 2 of the License.

   This program is distributed in the hope that it will be useful,
   but WITHOUT ANY WARRANTY; without even the implied warranty of
   MERCHANTABILITY or FITNESS FOR A PARTICULAR PURPOSE.  See the
   GNU General Public License for more details.

   You should have received a copy of the GNU General Public License
   along with this program; if not, write to the Free Software Foundation,
   51 Franklin Street, Fifth Floor, Boston, MA  02110-1301, USA */


/**
  @addtogroup Replication
  @{

  @file sql/rpl_slave.cc

  @brief Code to run the io thread and the sql thread on the
  replication slave.
*/

#ifdef HAVE_REPLICATION
#include "rpl_slave.h"

#include "errmsg.h"                            // CR_*
#include "my_bitmap.h"                         // MY_BITMAP
#include "my_thread_local.h"                   // thread_local_key_t
#include "mysql.h"                             // MYSQL
#include "sql_common.h"                        // end_server
#include "auth_common.h"                       // any_db
#include "current_thd.h"
#include "debug_sync.h"                        // DEBUG_SYNC
#include "derror.h"                            // ER_THD
#include "dynamic_ids.h"                       // Server_ids
#include "log.h"                               // sql_print_error
#include "log_event.h"                         // Rotate_log_event
#include "mysqld.h"                            // ER
#include "mysqld_thd_manager.h"                // Global_THD_manager
#include "psi_memory_key.h"
#include "rpl_constants.h"                     // BINLOG_FLAGS_INFO_SIZE
#include "rpl_handler.h"                       // RUN_HOOK
#include "rpl_info_factory.h"                  // Rpl_info_factory
#include "rpl_msr.h"                           // Multisource_info
#include "rpl_rli.h"                           // Relay_log_info
#include "rpl_rli_pdb.h"                       // Slave_worker
#include "rpl_slave_commit_order_manager.h"    // Commit_order_manager
#include "sql_class.h"                         // THD
#include "sql_parse.h"                         // execute_init_command
#include "sql_plugin.h"                        // opt_plugin_dir_ptr
#include "transaction.h"                       // trans_begin
#include "tztime.h"                            // Time_zone
#include "rpl_group_replication.h"

#include "pfs_file_provider.h"
#include "mysql/psi/mysql_file.h"
#include "mysql/psi/mysql_memory.h"

#include <signal.h>
#include <algorithm>

using std::min;
using std::max;
using binary_log::checksum_crc32;
using binary_log::Log_event_header;

#define FLAGSTR(V,F) ((V)&(F)?#F" ":"")

/*
  a parameter of sql_slave_killed() to defer the killed status
*/
#define SLAVE_WAIT_GROUP_DONE 60
bool use_slave_mask = 0;
MY_BITMAP slave_error_mask;
char slave_skip_error_names[SHOW_VAR_FUNC_BUFF_SIZE];

char* slave_load_tmpdir = 0;
Master_info *active_mi= 0;
my_bool replicate_same_server_id;
ulonglong relay_log_space_limit = 0;

/* object for multisource replication */
Multisource_info msr_map;

const char *relay_log_index= 0;
const char *relay_log_basename= 0;

/*
  MTS load-ballancing parameter.
  Max length of one MTS Worker queue. The value also determines the size
  of Relay_log_info::gaq (see @c slave_start_workers()).
  It can be set to any value in [1, ULONG_MAX - 1] range.
*/
const ulong mts_slave_worker_queue_len_max= 16384;

/*
  Statistics go to the error log every # of seconds when --log-warnings > 1
*/
const long mts_online_stat_period= 60 * 2;


/*
  MTS load-ballancing parameter.
  Time unit in microsecs to sleep by MTS Coordinator to avoid extra thread
  signalling in the case of Worker queues are close to be filled up.
*/
const ulong mts_coordinator_basic_nap= 5;

/*
  MTS load-ballancing parameter.
  Percent of Worker queue size at which Worker is considered to become
  hungry.

  C enqueues --+                   . underrun level
               V                   "
   +----------+-+------------------+--------------+
   | empty    |.|::::::::::::::::::|xxxxxxxxxxxxxx| ---> Worker dequeues
   +----------+-+------------------+--------------+

   Like in the above diagram enqueuing to the x-d area would indicate
   actual underrruning by Worker.
*/
const ulong mts_worker_underrun_level= 10;


/*
  When slave thread exits, we need to remember the temporary tables so we
  can re-use them on slave start.

  TODO: move the vars below under Master_info
*/

int disconnect_slave_event_count = 0, abort_slave_event_count = 0;

static thread_local_key_t RPL_MASTER_INFO;

static bool inline is_slave_configured();

enum enum_slave_reconnect_actions
{
  SLAVE_RECON_ACT_REG= 0,
  SLAVE_RECON_ACT_DUMP= 1,
  SLAVE_RECON_ACT_EVENT= 2,
  SLAVE_RECON_ACT_MAX
};

enum enum_slave_reconnect_messages
{
  SLAVE_RECON_MSG_WAIT= 0,
  SLAVE_RECON_MSG_KILLED_WAITING= 1,
  SLAVE_RECON_MSG_AFTER= 2,
  SLAVE_RECON_MSG_FAILED= 3,
  SLAVE_RECON_MSG_COMMAND= 4,
  SLAVE_RECON_MSG_KILLED_AFTER= 5,
  SLAVE_RECON_MSG_MAX
};

static const char *reconnect_messages[SLAVE_RECON_ACT_MAX][SLAVE_RECON_MSG_MAX]=
{
  {
    "Waiting to reconnect after a failed registration on master",
    "Slave I/O thread killed while waiting to reconnect after a failed \
registration on master",
    "Reconnecting after a failed registration on master",
    "failed registering on master, reconnecting to try again, \
log '%s' at position %s",
    "COM_REGISTER_SLAVE",
    "Slave I/O thread killed during or after reconnect"
  },
  {
    "Waiting to reconnect after a failed binlog dump request",
    "Slave I/O thread killed while retrying master dump",
    "Reconnecting after a failed binlog dump request",
    "failed dump request, reconnecting to try again, log '%s' at position %s",
    "COM_BINLOG_DUMP",
    "Slave I/O thread killed during or after reconnect"
  },
  {
    "Waiting to reconnect after a failed master event read",
    "Slave I/O thread killed while waiting to reconnect after a failed read",
    "Reconnecting after a failed master event read",
    "Slave I/O thread: Failed reading log event, reconnecting to retry, \
log '%s' at position %s",
    "",
    "Slave I/O thread killed during or after a reconnect done to recover from \
failed read"
  }
};

enum enum_slave_apply_event_and_update_pos_retval
{
  SLAVE_APPLY_EVENT_AND_UPDATE_POS_OK= 0,
  SLAVE_APPLY_EVENT_AND_UPDATE_POS_APPLY_ERROR= 1,
  SLAVE_APPLY_EVENT_AND_UPDATE_POS_UPDATE_POS_ERROR= 2,
  SLAVE_APPLY_EVENT_AND_UPDATE_POS_APPEND_JOB_ERROR= 3,
  SLAVE_APPLY_EVENT_AND_UPDATE_POS_MAX
};


static int process_io_rotate(Master_info* mi, Rotate_log_event* rev);
static int process_io_create_file(Master_info* mi, Create_file_log_event* cev);
static bool wait_for_relay_log_space(Relay_log_info* rli);
static inline bool io_slave_killed(THD* thd,Master_info* mi);
static int init_slave_thread(THD* thd, SLAVE_THD_TYPE thd_type);
static void print_slave_skip_errors(void);
static int safe_connect(THD* thd, MYSQL* mysql, Master_info* mi);
static int safe_reconnect(THD* thd, MYSQL* mysql, Master_info* mi,
                          bool suppress_warnings);
static int connect_to_master(THD* thd, MYSQL* mysql, Master_info* mi,
                             bool reconnect, bool suppress_warnings);
static int get_master_version_and_clock(MYSQL* mysql, Master_info* mi);
static int get_master_uuid(MYSQL *mysql, Master_info *mi);
int io_thread_init_commands(MYSQL *mysql, Master_info *mi);
static Log_event* next_event(Relay_log_info* rli);
static int terminate_slave_thread(THD *thd,
                                  mysql_mutex_t *term_lock,
                                  mysql_cond_t *term_cond,
                                  volatile uint *slave_running,
                                  ulong *stop_wait_timeout,
                                  bool need_lock_term);
static bool check_io_slave_killed(THD *thd, Master_info *mi, const char *info);
int slave_worker_exec_job_group(Slave_worker *w, Relay_log_info *rli);
static int mts_event_coord_cmp(LOG_POS_COORD *id1, LOG_POS_COORD *id2);

static int check_slave_sql_config_conflict(THD *thd, const Relay_log_info *rli);

/*
  Applier thread InnoDB priority.
  When two transactions conflict inside InnoDB, the one with
  greater priority wins.

  @param thd       Thread handler for slave
  @param priority  Thread priority
*/
static void set_thd_tx_priority(THD* thd, int priority)
{
  DBUG_ENTER("set_thd_tx_priority");
  DBUG_ASSERT(thd->system_thread == SYSTEM_THREAD_SLAVE_SQL ||
              thd->system_thread == SYSTEM_THREAD_SLAVE_WORKER);

  thd->thd_tx_priority= priority;
  DBUG_EXECUTE_IF("dbug_set_high_prio_sql_thread",
  {
    thd->thd_tx_priority= 1;
  });

  DBUG_VOID_RETURN;
}

/*
  Function to set the slave's max_allowed_packet based on the value
  of slave_max_allowed_packet.

    @in_param    thd    Thread handler for slave
    @in_param    mysql  MySQL connection handle
*/

static void set_slave_max_allowed_packet(THD *thd, MYSQL *mysql)
{
  DBUG_ENTER("set_slave_max_allowed_packet");
  // thd and mysql must be valid
  DBUG_ASSERT(thd && mysql);

  thd->variables.max_allowed_packet= slave_max_allowed_packet;
  /*
    Adding MAX_LOG_EVENT_HEADER_LEN to the max_packet_size on the I/O
    thread and the mysql->option max_allowed_packet, since a
    replication event can become this much  larger than
    the corresponding packet (query) sent from client to master.
  */
  thd->get_protocol_classic()->set_max_packet_size(
    slave_max_allowed_packet + MAX_LOG_EVENT_HEADER);
  /*
    Skipping the setting of mysql->net.max_packet size to slave
    max_allowed_packet since this is done during mysql_real_connect.
  */
  mysql->options.max_allowed_packet=
    slave_max_allowed_packet+MAX_LOG_EVENT_HEADER;
  DBUG_VOID_RETURN;
}

/*
  Find out which replications threads are running

  SYNOPSIS
    init_thread_mask()
    mask                Return value here
    mi                  master_info for slave
    inverse             If set, returns which threads are not running

  IMPLEMENTATION
    Get a bit mask for which threads are running so that we can later restart
    these threads.

  RETURN
    mask        If inverse == 0, running threads
                If inverse == 1, stopped threads
*/

void init_thread_mask(int* mask, Master_info* mi, bool inverse)
{
  bool set_io = mi->slave_running, set_sql = mi->rli->slave_running;
  int tmp_mask=0;
  DBUG_ENTER("init_thread_mask");

  if (set_io)
    tmp_mask |= SLAVE_IO;
  if (set_sql)
    tmp_mask |= SLAVE_SQL;
  if (inverse)
    tmp_mask^= (SLAVE_IO | SLAVE_SQL);
  *mask = tmp_mask;
  DBUG_VOID_RETURN;
}


/*
  lock_slave_threads()
*/

void lock_slave_threads(Master_info* mi)
{
  DBUG_ENTER("lock_slave_threads");

  //TODO: see if we can do this without dual mutex
  mysql_mutex_lock(&mi->run_lock);
  mysql_mutex_lock(&mi->rli->run_lock);
  DBUG_VOID_RETURN;
}


/*
  unlock_slave_threads()
*/

void unlock_slave_threads(Master_info* mi)
{
  DBUG_ENTER("unlock_slave_threads");

  //TODO: see if we can do this without dual mutex
  mysql_mutex_unlock(&mi->rli->run_lock);
  mysql_mutex_unlock(&mi->run_lock);
  DBUG_VOID_RETURN;
}

#ifdef HAVE_PSI_INTERFACE

static PSI_memory_key key_memory_rli_mts_coor;

static PSI_thread_key key_thread_slave_io, key_thread_slave_sql, key_thread_slave_worker;

static PSI_thread_info all_slave_threads[]=
{
  { &key_thread_slave_io, "slave_io", PSI_FLAG_GLOBAL},
  { &key_thread_slave_sql, "slave_sql", PSI_FLAG_GLOBAL},
  { &key_thread_slave_worker, "slave_worker", PSI_FLAG_GLOBAL}
};

static PSI_memory_info all_slave_memory[]=
{
  { &key_memory_rli_mts_coor, "Relay_log_info::mts_coor", 0}
};

static void init_slave_psi_keys(void)
{
  const char* category= "sql";
  int count;

  count= array_elements(all_slave_threads);
  mysql_thread_register(category, all_slave_threads, count);

  count= array_elements(all_slave_memory);
  mysql_memory_register(category, all_slave_memory, count);
}
#endif /* HAVE_PSI_INTERFACE */

/* Initialize slave structures */

int init_slave()
{
  DBUG_ENTER("init_slave");
  int error= 0;
  int thread_mask= SLAVE_SQL | SLAVE_IO;
  Master_info *mi= NULL;

#ifdef HAVE_PSI_INTERFACE
  init_slave_psi_keys();
#endif

  /*
    This is called when mysqld starts. Before client connections are
    accepted. However bootstrap may conflict with us if it does START SLAVE.
    So it's safer to take the lock.
  */
  mysql_mutex_lock(&LOCK_msr_map);

  if (my_create_thread_local_key(&RPL_MASTER_INFO, NULL))
    DBUG_RETURN(1);

  /*
    Create slave info objects by reading repositories of individual
    channels and add them into msr_map
  */
  if ((error= Rpl_info_factory::create_slave_info_objects(opt_mi_repository_id,
                                                        opt_rli_repository_id,
                                                        thread_mask, &msr_map)))
  {
    sql_print_error("Failed to create or recover replication info repositories.");
    error = 1;
    goto err;
  }

  /*
     for only ndb, create active_mi. we removed
     active_mi from other part of the code except names and comments.
   */

  active_mi= msr_map.get_mi(msr_map.get_default_channel());


  /* @todo: Print it for all the channels */
  {
    Master_info *default_mi;
    default_mi= msr_map.get_mi(msr_map.get_default_channel());
    if (default_mi && default_mi->rli)
    {
      DBUG_PRINT("info", ("init group master %s %lu  group relay %s %lu event %s %lu\n",
                          default_mi->rli->get_group_master_log_name(),
                          (ulong) default_mi->rli->get_group_master_log_pos(),
                          default_mi->rli->get_group_relay_log_name(),
                          (ulong) default_mi->rli->get_group_relay_log_pos(),
                          default_mi->rli->get_event_relay_log_name(),
                          (ulong) default_mi->rli->get_event_relay_log_pos()));
    }
  }

  if (get_gtid_mode(GTID_MODE_LOCK_MSR_MAP) == GTID_MODE_OFF)
  {
    for (mi_map::iterator it= msr_map.begin(); it != msr_map.end(); it++)
    {
      Master_info *mi= it->second;
      if (mi != NULL && mi->is_auto_position())
      {
        sql_print_warning("Detected misconfiguration: replication channel "
                          "'%.192s' was configured with AUTO_POSITION = 1, "
                          "but the server was started with --gtid-mode=off. "
                          "Either reconfigure replication using "
                          "CHANGE MASTER TO MASTER_AUTO_POSITION = 0 "
                          "FOR CHANNEL '%.192s', or change GTID_MODE to some "
                          "value other than OFF, before starting the slave "
                          "receiver thread.",
                          mi->get_channel(), mi->get_channel());
      }
    }
  }

  /*
    Loop through the msr_map and start slave threads for each channel.
  */
  if (!opt_skip_slave_start)
  {
    for (mi_map::iterator it= msr_map.begin(); it!=msr_map.end(); it++)
    {
      mi= it->second;

      /* If server id is not set, start_slave_thread() will say it */
      if (mi && mi->host[0])
      {
        /* same as in start_slave() cache the global var values into rli's members */
        mi->rli->opt_slave_parallel_workers= opt_mts_slave_parallel_workers;
        mi->rli->checkpoint_group= opt_mts_checkpoint_group;
        if (mts_parallel_option == MTS_PARALLEL_TYPE_DB_NAME)
          mi->rli->channel_mts_submode = MTS_PARALLEL_TYPE_DB_NAME;
        else
          mi->rli->channel_mts_submode = MTS_PARALLEL_TYPE_LOGICAL_CLOCK;
        if (start_slave_threads(true/*need_lock_slave=true*/,
                                false/*wait_for_start=false*/,
                                mi,
                                thread_mask))
        {
          /*
            Creation of slave threads for subsequent channels are stopped
            if a failure occurs in this iteration.
            @todo:have an option if the user wants to continue
            the replication for other channels.
          */
          sql_print_error("Failed to create slave threads");
          error= 1;
          goto err;
        }
      }
    }
  }

err:

  mysql_mutex_unlock(&LOCK_msr_map);
  if (error)
    sql_print_information("Check error log for additional messages. "
                          "You will not be able to start replication until "
                          "the issue is resolved and the server restarted.");
  DBUG_RETURN(error);
}


/**
   Function to start a slave for all channels.
   Used in Multisource replication.
   @param[in]        thd           THD object of the client.

   @retval false success
   @retval true error

    @todo  It is good to continue to start other channels
           when a slave start failed for other channels.

    @todo  The problem with the below code is if the slave is already
           stared, we would multple warnings called
           "Slave was already running" for each channel.
           A nice warning message  would be to add
           "Slave for channel '%s" was already running"
           but error messages are in different languages and cannot be tampered
           with so, we have to handle it case by case basis, whether
           only default channel exists or not and properly continue with
           starting other channels if one channel fails clearly giving
           an error message by displaying failed channels.
*/
bool start_slave(THD *thd)
{

  DBUG_ENTER("start_slave(THD)");
  Master_info *mi;
  bool channel_configured;

  if (msr_map.get_num_instances() == 1)
  {
    mi= msr_map.get_mi(msr_map.get_default_channel());
    DBUG_ASSERT(mi);
    if (start_slave(thd, &thd->lex->slave_connection,
                    &thd->lex->mi, thd->lex->slave_thd_opt, mi, true))
      DBUG_RETURN(true);
  }
  else
  {
    /*
      Users cannot start more than one channel's applier thread
      if sql_slave_skip_counter > 0. It throws an error to the session.
    */
    mysql_mutex_lock(&LOCK_sql_slave_skip_counter);
    /* sql_slave_skip_counter > 0 && !(START SLAVE IO_THREAD) */
    if (sql_slave_skip_counter > 0 && !(thd->lex->slave_thd_opt & SLAVE_IO))
    {
      my_error(ER_SLAVE_CHANNEL_SQL_SKIP_COUNTER, MYF(0));
      mysql_mutex_unlock(&LOCK_sql_slave_skip_counter);
      DBUG_RETURN(true);
    }
    mysql_mutex_unlock(&LOCK_sql_slave_skip_counter);

    for (mi_map::iterator it= msr_map.begin(); it!= msr_map.end(); it++)
    {
      mi= it->second;

      channel_configured= mi && mi->inited && mi->host[0];   // channel properly configured.

      if (channel_configured)
      {
        if (start_slave(thd, &thd->lex->slave_connection,
                        &thd->lex->mi,
                        thd->lex->slave_thd_opt, mi, true))
        {
          sql_print_error("Slave: Could not start slave for channel '%s'."
                          " operation discontinued", mi->get_channel());
          DBUG_RETURN(true);
        }
      }
    }
  }
  /* no error */
  my_ok(thd);

  DBUG_RETURN(false);
}


/**
   Function to stop a slave for all channels.
   Used in Multisource replication.
   @param[in]        thd           THD object of the client.

   @return
    @retval           0            success
    @retval           1           error

    @todo  It is good to continue to stop other channels
           when a slave start failed for other channels.
*/
int stop_slave(THD *thd)
{
   DBUG_ENTER("stop_slave(THD)");
   bool push_temp_table_warning= true;
   Master_info *mi=0;
   int error= 0;
   bool channel_configured;

   if (msr_map.get_num_instances() == 1)
   {
     mi= msr_map.get_mi(msr_map.get_default_channel());

     DBUG_ASSERT(!strcmp(mi->get_channel(),
                         msr_map.get_default_channel()));

     error= stop_slave(thd, mi, 1,
                       false /*for_one_channel*/, &push_temp_table_warning);

     if (error)
       goto err;
   }
   else
   {
     for(mi_map::iterator it= msr_map.begin(); it!= msr_map.end(); it++)
     {
       mi= it->second;

       channel_configured= mi && mi->host[0];

       if (channel_configured)
       {
         error= stop_slave(thd, mi, 1,
                           false /*for_one_channel*/, &push_temp_table_warning);

         if (error)
         {
           sql_print_error("Slave: Could not stop slave for channel '%s'"
                           " operation discontinued", mi->get_channel());
           goto err;
         }
       }
     }
   }
   /* no error */
   my_ok(thd);

err:
   DBUG_RETURN(error);
}


/**
  Entry point to the START SLAVE command. The function
  decides to start replication threads on several channels
  or a single given channel.

  @param[in]   thd        the client thread carrying the command.

  @return
    @retval      false      ok
    @retval      true       not ok.
*/
bool start_slave_cmd(THD *thd)
{
  DBUG_ENTER("start_slave_cmd");

  Master_info *mi;
  LEX *lex= thd->lex;
  bool res= true;  /* default, an error */

  mysql_mutex_lock(&LOCK_msr_map);

  if (!is_slave_configured())
  {
    my_error(ER_SLAVE_CONFIGURATION, MYF(0));
    goto err;
  }


  if (!lex->mi.for_channel)
  {
    /*
      If slave_until options are provided when multiple channels exist
      without explicitly providing FOR CHANNEL clause, error out.
    */
    if (lex->mi.slave_until && msr_map.get_num_instances() > 1)
    {
      my_error(ER_SLAVE_MULTIPLE_CHANNELS_CMD, MYF(0));
      goto err;
    }

    res= start_slave(thd);
  }
  else
  {
    mi= msr_map.get_mi(lex->mi.channel);

    /*
      If the channel being used is a group replication channel we need to
      disable this command here as, in some cases, group replication does not
      support them.

      For channel group_replication_applier we disable START SLAVE [IO_THREAD]
      command.

      For channel group_replication_recovery we disable START SLAVE command
      and its two thread variants.
    */
    if (mi && msr_map.is_group_replication_channel_name(mi->get_channel()) &&
        ((!thd->lex->slave_thd_opt || (thd->lex->slave_thd_opt & SLAVE_IO))
        || (!(msr_map.is_group_replication_channel_name(mi->get_channel(), true))
        && (thd->lex->slave_thd_opt & SLAVE_SQL))))
    {
      const char *command= "START SLAVE FOR CHANNEL";
      if (thd->lex->slave_thd_opt & SLAVE_IO)
        command= "START SLAVE IO_THREAD FOR CHANNEL";
      else if (thd->lex->slave_thd_opt & SLAVE_SQL)
        command= "START SLAVE SQL_THREAD FOR CHANNEL";

      my_error(ER_SLAVE_CHANNEL_OPERATION_NOT_ALLOWED, MYF(0),
               command, mi->get_channel(), command);

      goto err;
    }

    if (mi)
      res= start_slave(thd, &thd->lex->slave_connection,
                       &thd->lex->mi, thd->lex->slave_thd_opt, mi, true);
    else if (strcmp(msr_map.get_default_channel(), lex->mi.channel))
      my_error(ER_SLAVE_CHANNEL_DOES_NOT_EXIST, MYF(0), lex->mi.channel);

    if (!res)
      my_ok(thd);

  }
err:
  mysql_mutex_unlock(&LOCK_msr_map);
  DBUG_RETURN(res);
}


/**
  Entry point for the STOP SLAVE command. This function stops replication
  threads for all channels or a single channel based on the  command
  options supplied.

  @param[in]     thd         the client thread.

  @return
   @retval       false            ok
   @retval       true             not ok.
*/
bool stop_slave_cmd(THD *thd)
{
  DBUG_ENTER("stop_slave_cmd");

  Master_info* mi;
  bool push_temp_table_warning= true;
  LEX *lex= thd->lex;
  bool res= true;    /*default, an error */

  mysql_mutex_lock(&LOCK_msr_map);

  if (!is_slave_configured())
  {
    my_error(ER_SLAVE_CONFIGURATION, MYF(0));
    mysql_mutex_unlock(&LOCK_msr_map);
    DBUG_RETURN(res= true);
  }

  if (!lex->mi.for_channel)
    res= stop_slave(thd);
  else
  {
    mi= msr_map.get_mi(lex->mi.channel);

    /*
      If the channel being used is a group replication channel we need to
      disable this command here as, in some cases, group replication does not
      support them.

      For channel group_replication_applier we disable STOP SLAVE [IO_THREAD]
      command.

      For channel group_replication_recovery we disable STOP SLAVE command
      and its two thread variants.
    */
    if (mi && msr_map.is_group_replication_channel_name(mi->get_channel()) &&
        ((!thd->lex->slave_thd_opt || (thd->lex->slave_thd_opt & SLAVE_IO))
        || (!(msr_map.is_group_replication_channel_name(mi->get_channel(), true))
        && (thd->lex->slave_thd_opt & SLAVE_SQL))))
    {
      const char *command= "STOP SLAVE FOR CHANNEL";
      if (thd->lex->slave_thd_opt & SLAVE_IO)
        command= "STOP SLAVE IO_THREAD FOR CHANNEL";
      else if (thd->lex->slave_thd_opt & SLAVE_SQL)
        command= "STOP SLAVE SQL_THREAD FOR CHANNEL";

      my_error(ER_SLAVE_CHANNEL_OPERATION_NOT_ALLOWED, MYF(0),
               command, mi->get_channel(), command);

      mysql_mutex_unlock(&LOCK_msr_map);
      DBUG_RETURN(true);
    }

    if (mi)
      res= stop_slave(thd, mi, 1 /*net report */,
                      true /*for_one_channel*/, &push_temp_table_warning);
    else if (strcmp(msr_map.get_default_channel(), lex->mi.channel))
      my_error(ER_SLAVE_CHANNEL_DOES_NOT_EXIST, MYF(0), lex->mi.channel);
  }

  mysql_mutex_unlock(&LOCK_msr_map);

  DBUG_RETURN(res);
}

/**
   Parse the given relay log and identify the rotate event from the master.
   Ignore the Format description event, Previous_gtid log event and ignorable
   events within the relay log. When a rotate event is found check if it is a
   rotate that is originated from the master or not based on the server_id. If
   the rotate is from slave or if it is a fake rotate event ignore the event.
   If any other events are encountered apart from the above events generate an
   error. From the rotate event extract the master's binary log name and
   position.

   @param filename
          Relay log name which needs to be parsed.

   @param[out] master_log_file
          Set the master_log_file to the log file name that is extracted from
          rotate event. The master_log_file should contain string of len
          FN_REFLEN.

   @param[out] master_log_pos
          Set the master_log_pos to the log position extracted from rotate
          event.

   @retval FOUND_ROTATE: When rotate event is found in the relay log
   @retval NOT_FOUND_ROTATE: When rotate event is not found in the relay log
   @retval ERROR: On error
 */
enum enum_read_rotate_from_relay_log_status
{ FOUND_ROTATE, NOT_FOUND_ROTATE, ERROR };

static enum_read_rotate_from_relay_log_status
read_rotate_from_relay_log(char *filename, char *master_log_file,
                           my_off_t *master_log_pos)
{
  DBUG_ENTER("read_rotate_from_relay_log");
  /*
    Create a Format_description_log_event that is used to read the
    first event of the log.
   */
  Format_description_log_event fd_ev(BINLOG_VERSION), *fd_ev_p= &fd_ev;
  DBUG_ASSERT(fd_ev.is_valid());
  IO_CACHE log;
  const char *errmsg= NULL;
  File file= open_binlog_file(&log, filename, &errmsg);
  if (file < 0)
  {
    sql_print_error("Error during --relay-log-recovery: %s", errmsg);
    DBUG_RETURN(ERROR);
  }
  my_b_seek(&log, BIN_LOG_HEADER_SIZE);
  Log_event *ev= NULL;
  bool done= false;
  enum_read_rotate_from_relay_log_status ret= NOT_FOUND_ROTATE;
  while (!done &&
         (ev= Log_event::read_log_event(&log, 0, fd_ev_p, opt_slave_sql_verify_checksum)) !=
         NULL)
  {
    DBUG_PRINT("info", ("Read event of type %s", ev->get_type_str()));
    switch (ev->get_type_code())
    {
    case binary_log::FORMAT_DESCRIPTION_EVENT:
      if (fd_ev_p != &fd_ev)
        delete fd_ev_p;
      fd_ev_p= (Format_description_log_event *)ev;
      break;
    case binary_log::ROTATE_EVENT:
      /*
        Check for rotate event from the master. Ignore the ROTATE event if it
        is a fake rotate event with server_id=0.
       */
      if (ev->server_id && ev->server_id != ::server_id)
      {
        Rotate_log_event *rotate_ev= (Rotate_log_event *)ev;
        DBUG_ASSERT(FN_REFLEN >= rotate_ev->ident_len + 1);
        memcpy(master_log_file, rotate_ev->new_log_ident, rotate_ev->ident_len + 1);
        *master_log_pos= rotate_ev->pos;
        ret= FOUND_ROTATE;
        done= true;
      }
      break;
    case binary_log::PREVIOUS_GTIDS_LOG_EVENT:
      break;
    case binary_log::IGNORABLE_LOG_EVENT:
      break;
    default:
      sql_print_error("Error during --relay-log-recovery: Could not locate "
                      "rotate event from the master.");
      ret= ERROR;
      done= true;
      break;
    }
    if (ev != fd_ev_p)
      delete ev;
  }
  if (log.error < 0)
  {
    sql_print_error("Error during --relay-log-recovery: Error reading events from relay log: %d",
                    log.error);
    DBUG_RETURN(ERROR);
  }

  if (fd_ev_p != &fd_ev)
  {
    delete fd_ev_p;
    fd_ev_p= &fd_ev;
  }

  if (mysql_file_close(file, MYF(MY_WME)))
    DBUG_RETURN(ERROR);
  if (end_io_cache(&log))
  {
    sql_print_error("Error during --relay-log-recovery: Error while freeing "
                    "IO_CACHE object");
    DBUG_RETURN(ERROR);
  }
  DBUG_RETURN(ret);
}

/**
   Reads relay logs one by one starting from the first relay log. Looks for
   the first rotate event from the master. If rotate is not found in the relay
   log search continues to next relay log. If rotate event from master is
   found then the extracted master_log_file and master_log_pos are used to set
   rli->group_master_log_name and rli->group_master_log_pos. If an error has
   occurred the error code is retuned back.

   @param rli
          Relay_log_info object to read relay log files and to set
          group_master_log_name and group_master_log_pos.

   @retval 0 On success
   @retval 1 On failure
 */
static int
find_first_relay_log_with_rotate_from_master(Relay_log_info* rli)
{
  DBUG_ENTER("find_first_relay_log_with_rotate_from_master");
  int error= 0;
  LOG_INFO linfo;
  bool got_rotate_from_master= false;
  int pos;
  char master_log_file[FN_REFLEN];
  my_off_t master_log_pos= 0;

  for (pos= rli->relay_log.find_log_pos(&linfo, NULL, true);
       !pos;
       pos= rli->relay_log.find_next_log(&linfo, true))
  {
    switch (read_rotate_from_relay_log(linfo.log_file_name, master_log_file,
                                       &master_log_pos))
    {
    case ERROR:
      error= 1;
      break;
    case FOUND_ROTATE:
      got_rotate_from_master= true;
      break;
    case NOT_FOUND_ROTATE:
      break;
    }
    if (error || got_rotate_from_master)
      break;
  }
  if (pos== LOG_INFO_IO)
  {
    error= 1;
    sql_print_error("Error during --relay-log-recovery: Could not read "
                    "relay log index file due to an IO error.");
    goto err;
  }
  if (pos== LOG_INFO_EOF)
  {
    error= 1;
    sql_print_error("Error during --relay-log-recovery: Could not locate "
                    "rotate event from master in relay log file.");
    goto err;
  }
  if (!error && got_rotate_from_master)
  {
    rli->set_group_master_log_name(master_log_file);
    rli->set_group_master_log_pos(master_log_pos);
  }
err:
  DBUG_RETURN(error);
}

/*
  Updates the master info based on the information stored in the
  relay info and ignores relay logs previously retrieved by the IO
  thread, which thus starts fetching again based on to the
  master_log_pos and master_log_name. Eventually, the old
  relay logs will be purged by the normal purge mechanism.

  There can be a special case where rli->group_master_log_name and
  rli->group_master_log_pos are not intialized, as the sql thread was never
  started at all. In those cases all the existing relay logs are parsed
  starting from the first one and the initial rotate event that was received
  from the master is identified. From the rotate event master_log_name and
  master_log_pos are extracted and they are set to rli->group_master_log_name
  and rli->group_master_log_pos.

  In the feature, we should improve this routine in order to avoid throwing
  away logs that are safely stored in the disk. Note also that this recovery
  routine relies on the correctness of the relay-log.info and only tolerates
  coordinate problems in master.info.

  In this function, there is no need for a mutex as the caller
  (i.e. init_slave) already has one acquired.

  Specifically, the following structures are updated:

  1 - mi->master_log_pos  <-- rli->group_master_log_pos
  2 - mi->master_log_name <-- rli->group_master_log_name
  3 - It moves the relay log to the new relay log file, by
      rli->group_relay_log_pos  <-- BIN_LOG_HEADER_SIZE;
      rli->event_relay_log_pos  <-- BIN_LOG_HEADER_SIZE;
      rli->group_relay_log_name <-- rli->relay_log.get_log_fname();
      rli->event_relay_log_name <-- rli->relay_log.get_log_fname();

   If there is an error, it returns (1), otherwise returns (0).
 */
int init_recovery(Master_info* mi, const char** errmsg)
{
  DBUG_ENTER("init_recovery");

  int error= 0;
  Relay_log_info *rli= mi->rli;
  char *group_master_log_name= NULL;

  if (rli->recovery_parallel_workers)
  {
    /*
      This is not idempotent and a crash after this function and before
      the recovery is actually done may lead the system to an inconsistent
      state.

      This may happen because the gap is not persitent stored anywhere
      and eventually old relay log files will be removed and further
      calculations on the gaps will be impossible.

      We need to improve this. /Alfranio.
    */
    error= mts_recovery_groups(rli);
    if (rli->mts_recovery_group_cnt)
    {
      if (get_gtid_mode(GTID_MODE_LOCK_NONE) == GTID_MODE_ON)
      {
        rli->recovery_parallel_workers= 0;
        rli->clear_mts_recovery_groups();
      }
      else
      {
        error= 1;
        sql_print_error("--relay-log-recovery cannot be executed when the slave "
                        "was stopped with an error or killed in MTS mode; "
                        "consider using RESET SLAVE or restart the server "
                        "with --relay-log-recovery = 0 followed by "
                        "START SLAVE UNTIL SQL_AFTER_MTS_GAPS");
      }
    }
  }

  group_master_log_name= const_cast<char *>(rli->get_group_master_log_name());
  if (!error)
  {
    if (!group_master_log_name[0])
    {
      if (rli->replicate_same_server_id)
      {
        error= 1;
        sql_print_error("Error during --relay-log-recovery: "
                        "replicate_same_server_id is in use and sql thread's "
                        "positions are not initialized, hence relay log "
                        "recovery cannot happen.");
        DBUG_RETURN(error);
      }
      error= find_first_relay_log_with_rotate_from_master(rli);
      if (error)
        DBUG_RETURN(error);
    }
    mi->set_master_log_pos(max<ulonglong>(BIN_LOG_HEADER_SIZE,
                                               rli->get_group_master_log_pos()));
    mi->set_master_log_name(rli->get_group_master_log_name());

    sql_print_warning("Recovery from master pos %ld and file %s%s. "
                      "Previous relay log pos and relay log file had "
                      "been set to %lld, %s respectively.",
                      (ulong) mi->get_master_log_pos(), mi->get_master_log_name(),
                      mi->get_for_channel_str(),
                      rli->get_group_relay_log_pos(), rli->get_group_relay_log_name());

    rli->set_group_relay_log_name(rli->relay_log.get_log_fname());
    rli->set_event_relay_log_name(rli->relay_log.get_log_fname());
    rli->set_group_relay_log_pos(BIN_LOG_HEADER_SIZE);
    rli->set_event_relay_log_pos(BIN_LOG_HEADER_SIZE);
  }

  /*
    Clear the retrieved GTID set so that events that are written partially
    will be fetched again.
    */
  global_sid_lock->wrlock();
  (const_cast<Gtid_set *>(rli->get_gtid_set()))->clear();
  global_sid_lock->unlock();
  DBUG_RETURN(error);
}

int global_init_info(Master_info* mi, bool ignore_if_no_info, int thread_mask)
{
  DBUG_ENTER("init_info");
  DBUG_ASSERT(mi != NULL && mi->rli != NULL);
  int init_error= 0;
  enum_return_check check_return= ERROR_CHECKING_REPOSITORY;
  THD *thd= current_thd;

  /*
    We need a mutex while we are changing master info parameters to
    keep other threads from reading bogus info
  */
  mysql_mutex_lock(&mi->data_lock);
  mysql_mutex_lock(&mi->rli->data_lock);

  /*
    When info tables are used and autocommit= 0 we force a new
    transaction start to avoid table access deadlocks when START SLAVE
    is executed after RESET SLAVE.
  */
  if (thd && thd->in_multi_stmt_transaction_mode() &&
      (opt_mi_repository_id == INFO_REPOSITORY_TABLE ||
       opt_rli_repository_id == INFO_REPOSITORY_TABLE))
    if (trans_begin(thd))
    {
      init_error= 1;
      goto end;
    }

  /*
    This takes care of the startup dependency between the master_info
    and relay_info. It initializes the master info if the SLAVE_IO
    thread is being started and the relay log info if either the
    SLAVE_SQL thread is being started or was not initialized as it is
    required by the SLAVE_IO thread.
  */
  check_return= mi->check_info();
  if (check_return == ERROR_CHECKING_REPOSITORY)
    goto end;

  if (!(ignore_if_no_info && check_return == REPOSITORY_DOES_NOT_EXIST))
  {
    if ((thread_mask & SLAVE_IO) != 0 && mi->mi_init_info())
      init_error= 1;
  }

  check_return= mi->rli->check_info();
  if (check_return == ERROR_CHECKING_REPOSITORY)
    goto end;
  if (!(ignore_if_no_info && check_return == REPOSITORY_DOES_NOT_EXIST))
  {
    if (((thread_mask & SLAVE_SQL) != 0 || !(mi->rli->inited))
        && mi->rli->rli_init_info())
      init_error= 1;
  }

end:
  /*
    When info tables are used and autocommit= 0 we force transaction
    commit to avoid table access deadlocks when START SLAVE is executed
    after RESET SLAVE.
  */
  if (thd && thd->in_multi_stmt_transaction_mode() &&
      (opt_mi_repository_id == INFO_REPOSITORY_TABLE ||
       opt_rli_repository_id == INFO_REPOSITORY_TABLE))
    if (trans_commit(thd))
      init_error= 1;

  mysql_mutex_unlock(&mi->rli->data_lock);
  mysql_mutex_unlock(&mi->data_lock);
  DBUG_RETURN(check_return == ERROR_CHECKING_REPOSITORY || init_error);
}

void end_info(Master_info* mi)
{
  DBUG_ENTER("end_info");
  DBUG_ASSERT(mi != NULL && mi->rli != NULL);

  /*
    The previous implementation was not acquiring locks.  We do the same here.
    However, this is quite strange.
  */
  mi->end_info();
  mi->rli->end_info();

  DBUG_VOID_RETURN;
}

int remove_info(Master_info* mi)
{
  int error= 1;
  DBUG_ENTER("remove_info");
  DBUG_ASSERT(mi != NULL && mi->rli != NULL);

  /*
    The previous implementation was not acquiring locks.
    We do the same here. However, this is quite strange.
  */
  /*
    Reset errors (the idea is that we forget about the
    old master).
  */
  mi->clear_error();
  mi->rli->clear_error();
  if (mi->rli->workers_array_initialized)
  {
    for(size_t i= 0; i < mi->rli->get_worker_count(); i++)
    {
      mi->rli->get_worker(i)->clear_error();
    }
  }
  mi->rli->clear_until_condition();
  mi->rli->clear_sql_delay();

  mi->end_info();
  mi->rli->end_info();

  if (mi->remove_info() || Rpl_info_factory::reset_workers(mi->rli) ||
      mi->rli->remove_info())
    goto err;

  error= 0;

err:
  DBUG_RETURN(error);
}

int flush_master_info(Master_info* mi, bool force)
{
  DBUG_ENTER("flush_master_info");
  DBUG_ASSERT(mi != NULL && mi->rli != NULL);
  /*
    The previous implementation was not acquiring locks.
    We do the same here. However, this is quite strange.
  */
  /*
    With the appropriate recovery process, we will not need to flush
    the content of the current log.

    For now, we flush the relay log BEFORE the master.info file, because
    if we crash, we will get a duplicate event in the relay log at restart.
    If we change the order, there might be missing events.

    If we don't do this and the slave server dies when the relay log has
    some parts (its last kilobytes) in memory only, with, say, from master's
    position 100 to 150 in memory only (not on disk), and with position 150
    in master.info, there will be missing information. When the slave restarts,
    the I/O thread will fetch binlogs from 150, so in the relay log we will
    have "[0, 100] U [150, infinity[" and nobody will notice it, so the SQL
    thread will jump from 100 to 150, and replication will silently break.
  */
  mysql_mutex_t *log_lock= mi->rli->relay_log.get_log_lock();

  mysql_mutex_lock(log_lock);

  int err=  (mi->rli->flush_current_log() ||
             mi->flush_info(force));

  mysql_mutex_unlock(log_lock);

  DBUG_RETURN (err);
}

/**
  Convert slave skip errors bitmap into a printable string.
*/

static void print_slave_skip_errors(void)
{
  /*
    To be safe, we want 10 characters of room in the buffer for a number
    plus terminators. Also, we need some space for constant strings.
    10 characters must be sufficient for a number plus {',' | '...'}
    plus a NUL terminator. That is a max 6 digit number.
  */
  const size_t MIN_ROOM= 10;
  DBUG_ENTER("print_slave_skip_errors");
  DBUG_ASSERT(sizeof(slave_skip_error_names) > MIN_ROOM);
  DBUG_ASSERT(MAX_SLAVE_ERROR <= 999999); // 6 digits

  if (!use_slave_mask || bitmap_is_clear_all(&slave_error_mask))
  {
    /* purecov: begin tested */
    memcpy(slave_skip_error_names, STRING_WITH_LEN("OFF"));
    /* purecov: end */
  }
  else if (bitmap_is_set_all(&slave_error_mask))
  {
    /* purecov: begin tested */
    memcpy(slave_skip_error_names, STRING_WITH_LEN("ALL"));
    /* purecov: end */
  }
  else
  {
    char *buff= slave_skip_error_names;
    char *bend= buff + sizeof(slave_skip_error_names);
    int  errnum;

    for (errnum= 0; errnum < MAX_SLAVE_ERROR; errnum++)
    {
      if (bitmap_is_set(&slave_error_mask, errnum))
      {
        if (buff + MIN_ROOM >= bend)
          break; /* purecov: tested */
        buff= int10_to_str(errnum, buff, 10);
        *buff++= ',';
      }
    }
    if (buff != slave_skip_error_names)
      buff--; // Remove last ','
    if (errnum < MAX_SLAVE_ERROR)
    {
      /* Couldn't show all errors */
      buff= my_stpcpy(buff, "..."); /* purecov: tested */
    }
    *buff=0;
  }
  DBUG_PRINT("init", ("error_names: '%s'", slave_skip_error_names));
  DBUG_VOID_RETURN;
}

/**
 Change arg to the string with the nice, human-readable skip error values.
   @param slave_skip_errors_ptr
          The pointer to be changed
*/
void set_slave_skip_errors(char** slave_skip_errors_ptr)
{
  DBUG_ENTER("set_slave_skip_errors");
  print_slave_skip_errors();
  *slave_skip_errors_ptr= slave_skip_error_names;
  DBUG_VOID_RETURN;
}

/**
  Init function to set up array for errors that should be skipped for slave
*/
static void init_slave_skip_errors()
{
  DBUG_ENTER("init_slave_skip_errors");
  DBUG_ASSERT(!use_slave_mask); // not already initialized

  if (bitmap_init(&slave_error_mask,0,MAX_SLAVE_ERROR,0))
  {
    fprintf(stderr, "Badly out of memory, please check your system status\n");
    exit(MYSQLD_ABORT_EXIT);
  }
  use_slave_mask = 1;
  DBUG_VOID_RETURN;
}

static void add_slave_skip_errors(const uint* errors, uint n_errors)
{
  DBUG_ENTER("add_slave_skip_errors");
  DBUG_ASSERT(errors);
  DBUG_ASSERT(use_slave_mask);

  for (uint i = 0; i < n_errors; i++)
  {
    const uint err_code = errors[i];
    if (err_code < MAX_SLAVE_ERROR)
       bitmap_set_bit(&slave_error_mask, err_code);
  }
  DBUG_VOID_RETURN;
}

/*
  Add errors that should be skipped for slave

  SYNOPSIS
    add_slave_skip_errors()
    arg         List of errors numbers to be added to skip, separated with ','

  NOTES
    Called from get_options() in mysqld.cc on start-up
*/

void add_slave_skip_errors(const char* arg)
{
  const char *p= NULL;
  /*
    ALL is only valid when nothing else is provided.
  */
  const uchar SKIP_ALL[]= "all";
  size_t SIZE_SKIP_ALL= strlen((const char *) SKIP_ALL) + 1;
  /*
    IGNORE_DDL_ERRORS can be combined with other parameters
    but must be the first one provided.
  */
  const uchar SKIP_DDL_ERRORS[]= "ddl_exist_errors";
  size_t SIZE_SKIP_DDL_ERRORS= strlen((const char *) SKIP_DDL_ERRORS);
  DBUG_ENTER("add_slave_skip_errors");

  // initialize mask if not done yet
  if (!use_slave_mask)
    init_slave_skip_errors();

  for (; my_isspace(system_charset_info,*arg); ++arg)
    /* empty */;
  if (!my_strnncoll(system_charset_info, (uchar*)arg, SIZE_SKIP_ALL,
                    SKIP_ALL, SIZE_SKIP_ALL))
  {
    bitmap_set_all(&slave_error_mask);
    DBUG_VOID_RETURN;
  }
  if (!my_strnncoll(system_charset_info, (uchar*)arg, SIZE_SKIP_DDL_ERRORS,
                    SKIP_DDL_ERRORS, SIZE_SKIP_DDL_ERRORS))
  {
    // DDL errors to be skipped for relaxed 'exist' handling
    const uint ddl_errors[] = {
      // error codes with create/add <schema object>
      ER_DB_CREATE_EXISTS, ER_TABLE_EXISTS_ERROR, ER_DUP_KEYNAME,
      ER_MULTIPLE_PRI_KEY,
      // error codes with change/rename <schema object>
      ER_BAD_FIELD_ERROR, ER_NO_SUCH_TABLE, ER_DUP_FIELDNAME,
      // error codes with drop <schema object>
      ER_DB_DROP_EXISTS, ER_BAD_TABLE_ERROR, ER_CANT_DROP_FIELD_OR_KEY
    };

    add_slave_skip_errors(ddl_errors,
                          sizeof(ddl_errors)/sizeof(ddl_errors[0]));
    /*
      After processing the SKIP_DDL_ERRORS, the pointer is
      increased to the position after the comma.
    */
    if (strlen(arg) > SIZE_SKIP_DDL_ERRORS + 1)
      arg+= SIZE_SKIP_DDL_ERRORS + 1;
  }
  for (p= arg ; *p; )
  {
    long err_code;
    if (!(p= str2int(p, 10, 0, LONG_MAX, &err_code)))
      break;
    if (err_code < MAX_SLAVE_ERROR)
       bitmap_set_bit(&slave_error_mask,(uint)err_code);
    while (!my_isdigit(system_charset_info,*p) && *p)
      p++;
  }
  DBUG_VOID_RETURN;
}

static void set_thd_in_use_temporary_tables(Relay_log_info *rli)
{
  TABLE *table;

  for (table= rli->save_temporary_tables ; table ; table= table->next)
  {
    table->in_use= rli->info_thd;
    if (table->file != NULL)
    {
      /*
        Since we are stealing opened temporary tables from one thread to another,
        we need to let the performance schema know that,
        for aggregates per thread to work properly.
      */
      table->file->unbind_psi();
      table->file->rebind_psi();
    }
  }
}

int terminate_slave_threads(Master_info* mi, int thread_mask,
                            ulong stop_wait_timeout, bool need_lock_term)
{
  DBUG_ENTER("terminate_slave_threads");

  if (!mi->inited)
    DBUG_RETURN(0); /* successfully do nothing */
  int error,force_all = (thread_mask & SLAVE_FORCE_ALL);
  mysql_mutex_t *sql_lock = &mi->rli->run_lock, *io_lock = &mi->run_lock;
  mysql_mutex_t *log_lock= mi->rli->relay_log.get_log_lock();
  /*
    Set it to a variable, so the value is shared by both stop methods.
    This guarantees that the user defined value for the timeout value is for
    the time the 2 threads take to shutdown, and not the time of each thread
    stop operation.
  */
  ulong total_stop_wait_timeout= stop_wait_timeout;

  if (thread_mask & (SLAVE_SQL|SLAVE_FORCE_ALL))
  {
    DBUG_PRINT("info",("Terminating SQL thread"));
    mi->rli->abort_slave= 1;
    if ((error=terminate_slave_thread(mi->rli->info_thd, sql_lock,
                                      &mi->rli->stop_cond,
                                      &mi->rli->slave_running,
                                      &total_stop_wait_timeout,
                                      need_lock_term)) &&
        !force_all)
    {
      if (error == 1)
      {
        DBUG_RETURN(ER_STOP_SLAVE_SQL_THREAD_TIMEOUT);
      }
      DBUG_RETURN(error);
    }
    mysql_mutex_lock(log_lock);

    DBUG_PRINT("info",("Flushing relay-log info file."));
    if (current_thd)
      THD_STAGE_INFO(current_thd, stage_flushing_relay_log_info_file);

    /*
      Flushes the relay log info regardles of the sync_relay_log_info option.
    */
    if (mi->rli->flush_info(TRUE))
    {
      mysql_mutex_unlock(log_lock);
      DBUG_RETURN(ER_ERROR_DURING_FLUSH_LOGS);
    }

    mysql_mutex_unlock(log_lock);
  }
  if (thread_mask & (SLAVE_IO|SLAVE_FORCE_ALL))
  {
    DBUG_PRINT("info",("Terminating IO thread"));
    mi->abort_slave=1;
    if ((error=terminate_slave_thread(mi->info_thd,io_lock,
                                      &mi->stop_cond,
                                      &mi->slave_running,
                                      &total_stop_wait_timeout,
                                      need_lock_term)) &&
        !force_all)
    {
      if (error == 1)
      {
        DBUG_RETURN(ER_STOP_SLAVE_IO_THREAD_TIMEOUT);
      }
      DBUG_RETURN(error);
    }
    mysql_mutex_lock(log_lock);

    DBUG_PRINT("info",("Flushing relay log and master info repository."));
    if (current_thd)
      THD_STAGE_INFO(current_thd, stage_flushing_relay_log_and_master_info_repository);

    /*
      Flushes the master info regardles of the sync_master_info option.
    */
    if (mi->flush_info(TRUE))
    {
      mysql_mutex_unlock(log_lock);
      DBUG_RETURN(ER_ERROR_DURING_FLUSH_LOGS);
    }

    /*
      Flushes the relay log regardles of the sync_relay_log option.
    */
    if (mi->rli->relay_log.is_open() &&
        mi->rli->relay_log.flush_and_sync(true))
    {
      mysql_mutex_unlock(log_lock);
      DBUG_RETURN(ER_ERROR_DURING_FLUSH_LOGS);
    }

    mysql_mutex_unlock(log_lock);
  }
  DBUG_RETURN(0);
}


/**
   Wait for a slave thread to terminate.

   This function is called after requesting the thread to terminate
   (by setting @c abort_slave member of @c Relay_log_info or @c
   Master_info structure to 1). Termination of the thread is
   controlled with the the predicate <code>*slave_running</code>.

   Function will acquire @c term_lock before waiting on the condition
   unless @c need_lock_term is false in which case the mutex should be
   owned by the caller of this function and will remain acquired after
   return from the function.

   @param term_lock
          Associated lock to use when waiting for @c term_cond

   @param term_cond
          Condition that is signalled when the thread has terminated

   @param slave_running
          Pointer to predicate to check for slave thread termination

   @param stop_wait_timeout
          A pointer to a variable that denotes the time the thread has
          to stop before we time out and throw an error.

   @param need_lock_term
          If @c false the lock will not be acquired before waiting on
          the condition. In this case, it is assumed that the calling
          function acquires the lock before calling this function.

   @retval 0 All OK, 1 on "STOP SLAVE" command timeout, ER_SLAVE_CHANNEL_NOT_RUNNING otherwise.

   @note  If the executing thread has to acquire term_lock
          (need_lock_term is true, the negative running status does not
          represent any issue therefore no error is reported.

 */
static int
terminate_slave_thread(THD *thd,
                       mysql_mutex_t *term_lock,
                       mysql_cond_t *term_cond,
                       volatile uint *slave_running,
                       ulong *stop_wait_timeout,
                       bool need_lock_term)
{
  DBUG_ENTER("terminate_slave_thread");
  if (need_lock_term)
  {
    mysql_mutex_lock(term_lock);
  }
  else
  {
    mysql_mutex_assert_owner(term_lock);
  }
  if (!*slave_running)
  {
    if (need_lock_term)
    {
      /*
        if run_lock (term_lock) is acquired locally then either
        slave_running status is fine
      */
      mysql_mutex_unlock(term_lock);
      DBUG_RETURN(0);
    }
    else
    {
      DBUG_RETURN(ER_SLAVE_CHANNEL_NOT_RUNNING);
    }
  }
  DBUG_ASSERT(thd != 0);
  THD_CHECK_SENTRY(thd);

  /*
    Is is critical to test if the slave is running. Otherwise, we might
    be referening freed memory trying to kick it
  */

  while (*slave_running)                        // Should always be true
  {
    DBUG_PRINT("loop", ("killing slave thread"));

    mysql_mutex_lock(&thd->LOCK_thd_data);
    /*
      Error codes from pthread_kill are:
      EINVAL: invalid signal number (can't happen)
      ESRCH: thread already killed (can happen, should be ignored)
    */
#ifndef _WIN32
    int err __attribute__((unused))= pthread_kill(thd->real_id, SIGUSR1);
    DBUG_ASSERT(err != EINVAL);
#endif
    thd->awake(THD::NOT_KILLED);
    mysql_mutex_unlock(&thd->LOCK_thd_data);

    /*
      There is a small chance that slave thread might miss the first
      alarm. To protect againts it, resend the signal until it reacts
    */
    struct timespec abstime;
    set_timespec(&abstime,2);
#ifndef DBUG_OFF
    int error=
#endif
      mysql_cond_timedwait(term_cond, term_lock, &abstime);
    if ((*stop_wait_timeout) >= 2)
      (*stop_wait_timeout)= (*stop_wait_timeout) - 2;
    else if (*slave_running)
    {
      if (need_lock_term)
        mysql_mutex_unlock(term_lock);
      DBUG_RETURN (1);
    }
    DBUG_ASSERT(error == ETIMEDOUT || error == 0);
  }

  DBUG_ASSERT(*slave_running == 0);

  if (need_lock_term)
    mysql_mutex_unlock(term_lock);
  DBUG_RETURN(0);
}


bool start_slave_thread(
#ifdef HAVE_PSI_INTERFACE
                        PSI_thread_key thread_key,
#endif
                        my_start_routine h_func, mysql_mutex_t *start_lock,
                        mysql_mutex_t *cond_lock,
                        mysql_cond_t *start_cond,
                        volatile uint *slave_running,
                        volatile ulong *slave_run_id,
                        Master_info* mi)
{
  bool is_error= false;
  my_thread_handle th;
  ulong start_id;
  DBUG_ENTER("start_slave_thread");

  if (start_lock)
    mysql_mutex_lock(start_lock);
  if (!server_id)
  {
    if (start_cond)
      mysql_cond_broadcast(start_cond);
    sql_print_error("Server id not set, will not start slave%s",
                    mi->get_for_channel_str());
    my_error(ER_BAD_SLAVE, MYF(0));
    goto err;
  }

  if (*slave_running)
  {
    if (start_cond)
      mysql_cond_broadcast(start_cond);
    my_error(ER_SLAVE_CHANNEL_MUST_STOP, MYF(0), mi->get_channel());
    goto err;
  }
  start_id= *slave_run_id;
  DBUG_PRINT("info", ("Creating new slave thread"));
  if (mysql_thread_create(thread_key, &th, &connection_attrib, h_func,
                          (void*)mi))
  {
    sql_print_error("Can't create slave thread%s.", mi->get_for_channel_str());
    my_error(ER_SLAVE_THREAD, MYF(0));
    goto err;
  }
  if (start_cond && cond_lock) // caller has cond_lock
  {
    THD* thd = current_thd;
    while (start_id == *slave_run_id && thd != NULL)
    {
      DBUG_PRINT("sleep",("Waiting for slave thread to start"));
      PSI_stage_info saved_stage= {0, "", 0};
      thd->ENTER_COND(start_cond, cond_lock,
                      & stage_waiting_for_slave_thread_to_start,
                      & saved_stage);
      /*
        It is not sufficient to test this at loop bottom. We must test
        it after registering the mutex in enter_cond(). If the kill
        happens after testing of thd->killed and before the mutex is
        registered, we could otherwise go waiting though thd->killed is
        set.
      */
      if (!thd->killed)
        mysql_cond_wait(start_cond, cond_lock);
      mysql_mutex_unlock(cond_lock);
      thd->EXIT_COND(& saved_stage);
      mysql_mutex_lock(cond_lock); // re-acquire it
      if (thd->killed)
      {
        int error= thd->killed_errno();
        my_error(error, MYF(0));
        goto err;
      }
    }
  }

  goto end;
err:
  is_error= true;
end:

  if (start_lock)
    mysql_mutex_unlock(start_lock);
  DBUG_RETURN(is_error);
}


/*
  start_slave_threads()

  NOTES
    SLAVE_FORCE_ALL is not implemented here on purpose since it does not make
    sense to do that for starting a slave--we always care if it actually
    started the threads that were not previously running
*/

bool start_slave_threads(bool need_lock_slave, bool wait_for_start,
                         Master_info* mi, int thread_mask)
{
  mysql_mutex_t *lock_io=0, *lock_sql=0, *lock_cond_io=0, *lock_cond_sql=0;
  mysql_cond_t* cond_io=0, *cond_sql=0;
  bool is_error= 0;
  DBUG_ENTER("start_slave_threads");
  DBUG_EXECUTE_IF("uninitialized_master-info_structure",
                   mi->inited= FALSE;);

  if (!mi->inited || !mi->rli->inited)
  {
    int error= (!mi->inited ? ER_SLAVE_MI_INIT_REPOSITORY :
                ER_SLAVE_RLI_INIT_REPOSITORY);
    Rpl_info *info= (!mi->inited ?  mi : static_cast<Rpl_info *>(mi->rli));
    const char* prefix= current_thd ? ER_THD(current_thd, error) : ER_DEFAULT(error);
    info->report(ERROR_LEVEL, error, prefix, NULL);
    my_error(error, MYF(0));
    DBUG_RETURN(true);
  }

  if (mi->is_auto_position() && (thread_mask & SLAVE_IO) &&
      get_gtid_mode(GTID_MODE_LOCK_NONE) == GTID_MODE_OFF)
  {
    my_error(ER_CANT_USE_AUTO_POSITION_WITH_GTID_MODE_OFF, MYF(0),
             mi->get_for_channel_str());
    DBUG_RETURN(true);
  }

  if (need_lock_slave)
  {
    lock_io = &mi->run_lock;
    lock_sql = &mi->rli->run_lock;
  }
  if (wait_for_start)
  {
    cond_io = &mi->start_cond;
    cond_sql = &mi->rli->start_cond;
    lock_cond_io = &mi->run_lock;
    lock_cond_sql = &mi->rli->run_lock;
  }

  if (thread_mask & SLAVE_IO)
    is_error= start_slave_thread(
#ifdef HAVE_PSI_INTERFACE
                                 key_thread_slave_io,
#endif
                                 handle_slave_io, lock_io, lock_cond_io,
                                 cond_io,
                                 &mi->slave_running, &mi->slave_run_id,
                                 mi);
  if (!is_error && (thread_mask & SLAVE_SQL))
  {
    /*
      MTS-recovery gaps gathering is placed onto common execution path
      for either START-SLAVE and --skip-start-slave= 0 
    */
    if (mi->rli->recovery_parallel_workers != 0)
    {
      if (mts_recovery_groups(mi->rli))
      {
        is_error= true;
        my_error(ER_MTS_RECOVERY_FAILURE, MYF(0));
      }
    }
    if (!is_error)
      is_error= start_slave_thread(
#ifdef HAVE_PSI_INTERFACE
                                   key_thread_slave_sql,
#endif
                                   handle_slave_sql, lock_sql, lock_cond_sql,
                                   cond_sql,
                                   &mi->rli->slave_running,
                                   &mi->rli->slave_run_id,
                                   mi);
    if (is_error)
      terminate_slave_threads(mi, thread_mask & SLAVE_IO,
                              rpl_stop_slave_timeout, need_lock_slave);
  }
  DBUG_RETURN(is_error);
}

/*
  Release slave threads at time of executing shutdown.

  SYNOPSIS
    end_slave()
*/

void end_slave()
{
  DBUG_ENTER("end_slave");

  Master_info *mi= 0;

  /*
    This is called when the server terminates, in close_connections().
    It terminates slave threads. However, some CHANGE MASTER etc may still be
    running presently. If a START SLAVE was in progress, the mutex lock below
    will make us wait until slave threads have started, and START SLAVE
    returns, then we terminate them here.
  */
  mysql_mutex_lock(&LOCK_msr_map);

  /* traverse through the map and terminate the threads */
  for(mi_map::iterator it= msr_map.begin(); it!=msr_map.end(); it++)
  {
    mi= it->second;

    if (mi)
      terminate_slave_threads(mi,SLAVE_FORCE_ALL,
                              rpl_stop_slave_timeout);
  }
  mysql_mutex_unlock(&LOCK_msr_map);
  DBUG_VOID_RETURN;
}

/**
   Free all resources used by slave threads at time of executing shutdown.
   The routine must be called after all possible users of msr_map
   have left.

*/
void delete_slave_info_objects()
{
  DBUG_ENTER("delete_slave_info_objects");

  Master_info *mi= 0;

  mysql_mutex_lock(&LOCK_msr_map);

  for (mi_map::iterator it= msr_map.begin(); it!=msr_map.end(); it++)
  {
    mi= it->second;

    if (mi)
    {
      end_info(mi);
      if (mi->rli)
        delete mi->rli;
      delete mi;
      it->second= 0;
    }
  }

  //Clean other types of channel
  for (mi_map::iterator it= msr_map.begin(GROUP_REPLICATION_CHANNEL);
           it!=msr_map.end(GROUP_REPLICATION_CHANNEL); it++)
  {
    mi= it->second;

    if (mi)
    {
      end_info(mi);
      if (mi->rli)
        delete mi->rli;
      delete mi;
      it->second= 0;
    }
  }

  mysql_mutex_unlock(&LOCK_msr_map);

  DBUG_VOID_RETURN;
}

static bool io_slave_killed(THD* thd, Master_info* mi)
{
  DBUG_ENTER("io_slave_killed");

  DBUG_ASSERT(mi->info_thd == thd);
  DBUG_ASSERT(mi->slave_running); // tracking buffer overrun
  DBUG_RETURN(mi->abort_slave || connection_events_loop_aborted() ||
              thd->killed);
}

/**
   The function analyzes a possible killed status and makes
   a decision whether to accept it or not.
   Normally upon accepting the sql thread goes to shutdown.
   In the event of deferring decision @c rli->last_event_start_time waiting
   timer is set to force the killed status be accepted upon its expiration.

   Notice Multi-Threaded-Slave behaves similarly in that when it's being
   stopped and the current group of assigned events has not yet scheduled 
   completely, Coordinator defers to accept to leave its read-distribute
   state. The above timeout ensures waiting won't last endlessly, and in
   such case an error is reported.

   @param thd   pointer to a THD instance
   @param rli   pointer to Relay_log_info instance

   @return TRUE the killed status is recognized, FALSE a possible killed
           status is deferred.
*/
bool sql_slave_killed(THD* thd, Relay_log_info* rli)
{
  bool ret= FALSE;
  bool is_parallel_warn= FALSE;

  DBUG_ENTER("sql_slave_killed");

  DBUG_ASSERT(rli->info_thd == thd);
  DBUG_ASSERT(rli->slave_running == 1);
  if (connection_events_loop_aborted() || thd->killed || rli->abort_slave)
  {
    is_parallel_warn= (rli->is_parallel_exec() && 
                       (rli->is_mts_in_group() || thd->killed));
    /*
      Slave can execute stop being in one of two MTS or Single-Threaded mode.
      The modes define different criteria to accept the stop.
      In particular that relates to the concept of groupping.
      Killed Coordinator thread expects the worst so it warns on
      possible consistency issue.
    */
    if (is_parallel_warn ||
        (!rli->is_parallel_exec() &&
         thd->get_transaction()->cannot_safely_rollback(
             Transaction_ctx::SESSION) &&
         rli->is_in_group()))
    {
      char msg_stopped[]=
        "... Slave SQL Thread stopped with incomplete event group "
        "having non-transactional changes. "
        "If the group consists solely of row-based events, you can try "
        "to restart the slave with --slave-exec-mode=IDEMPOTENT, which "
        "ignores duplicate key, key not found, and similar errors (see "
        "documentation for details).";
      char msg_stopped_mts[]=
        "... The slave coordinator and worker threads are stopped, possibly "
        "leaving data in inconsistent state. A restart should "
        "restore consistency automatically, although using non-transactional "
        "storage for data or info tables or DDL queries could lead to problems. "
        "In such cases you have to examine your data (see documentation for "
        "details).";

      ret= TRUE;
      if (rli->abort_slave)
      {
        DBUG_PRINT("info", ("Request to stop slave SQL Thread received while "
                            "applying an MTS group or a group that "
                            "has non-transactional "
                            "changes; waiting for completion of the group ... "));

        /*
          Slave sql thread shutdown in face of unfinished group modified 
          Non-trans table is handled via a timer. The slave may eventually
          give out to complete the current group and in that case there
          might be issues at consequent slave restart, see the error message.
          WL#2975 offers a robust solution requiring to store the last exectuted
          event's coordinates along with the group's coordianates
          instead of waiting with @c last_event_start_time the timer.
        */

        if (rli->last_event_start_time == 0)
          rli->last_event_start_time= my_time(0);
        ret= difftime(my_time(0), rli->last_event_start_time) <=
          SLAVE_WAIT_GROUP_DONE ? FALSE : TRUE;

        DBUG_EXECUTE_IF("stop_slave_middle_group", 
                        DBUG_EXECUTE_IF("incomplete_group_in_relay_log",
                                        ret= TRUE;);); // time is over

        if (!ret && !rli->reported_unsafe_warning)
        {
          rli->report(WARNING_LEVEL, 0,
                      !is_parallel_warn ?
                      "Request to stop slave SQL Thread received while "
                      "applying a group that has non-transactional "
                      "changes; waiting for completion of the group ... "
                      :
                      "Coordinator thread of multi-threaded slave is being "
                      "stopped in the middle of assigning a group of events; "
                      "deferring to exit until the group completion ... ");
          rli->reported_unsafe_warning= true;
        }
      }
      if (ret)
      {
        if (is_parallel_warn)
          rli->report(!rli->is_error() ? ERROR_LEVEL :
                      WARNING_LEVEL,    // an error was reported by Worker
                      ER_MTS_INCONSISTENT_DATA,
                      ER_THD(thd, ER_MTS_INCONSISTENT_DATA),
                      msg_stopped_mts);
        else
          rli->report(ERROR_LEVEL, ER_SLAVE_FATAL_ERROR,
                      ER_THD(thd, ER_SLAVE_FATAL_ERROR), msg_stopped);
      }
    }
    else
    {
      ret= TRUE;
    }
  }
  if (ret)
  {
    rli->last_event_start_time= 0;
    if (rli->mts_group_status == Relay_log_info::MTS_IN_GROUP)
    {
      rli->mts_group_status= Relay_log_info::MTS_KILLED_GROUP;
    }
  }
  
  DBUG_RETURN(ret);
}


/*
  skip_load_data_infile()

  NOTES
    This is used to tell a 3.23 master to break send_file()
*/

void skip_load_data_infile(NET *net)
{
  DBUG_ENTER("skip_load_data_infile");

  (void)net_request_file(net, "/dev/null");
  (void)my_net_read(net);                               // discard response
  (void)net_write_command(net, 0, (uchar*) "", 0, (uchar*) "", 0); // ok
  DBUG_VOID_RETURN;
}


bool net_request_file(NET* net, const char* fname)
{
  DBUG_ENTER("net_request_file");
  DBUG_RETURN(net_write_command(net, 251, (uchar*) fname, strlen(fname),
                                (uchar*) "", 0));
}

/*
  From other comments and tests in code, it looks like
  sometimes Query_log_event and Load_log_event can have db == 0
  (see rewrite_db() above for example)
  (cases where this happens are unclear; it may be when the master is 3.23).
*/

const char *print_slave_db_safe(const char* db)
{
  DBUG_ENTER("*print_slave_db_safe");

  DBUG_RETURN((db ? db : ""));
}

/*
  Check if the error is caused by network.
  @param[in]   errorno   Number of the error.
  RETURNS:
  TRUE         network error
  FALSE        not network error
*/

static bool is_network_error(uint errorno)
{
  return errorno == CR_CONNECTION_ERROR ||
      errorno == CR_CONN_HOST_ERROR ||
      errorno == CR_SERVER_GONE_ERROR ||
      errorno == CR_SERVER_LOST ||
      errorno == ER_CON_COUNT_ERROR ||
      errorno == ER_SERVER_SHUTDOWN ||
      errorno == ER_NET_READ_INTERRUPTED ||
      errorno == ER_NET_WRITE_INTERRUPTED;
}


/**
  Execute an initialization query for the IO thread.

  If there is an error, then this function calls mysql_free_result;
  otherwise the MYSQL object holds the result after this call.  If
  there is an error other than allowed_error, then this function
  prints a message and returns -1.

  @param mysql MYSQL object.
  @param query Query string.
  @param allowed_error Allowed error code, or 0 if no errors are allowed.
  @param[out] master_res If this is not NULL and there is no error, then
  mysql_store_result() will be called and the result stored in this pointer.
  @param[out] master_row If this is not NULL and there is no error, then
  mysql_fetch_row() will be called and the result stored in this pointer.

  @retval COMMAND_STATUS_OK No error.
  @retval COMMAND_STATUS_ALLOWED_ERROR There was an error and the
  error code was 'allowed_error'.
  @retval COMMAND_STATUS_ERROR There was an error and the error code
  was not 'allowed_error'.
*/
enum enum_command_status
{ COMMAND_STATUS_OK, COMMAND_STATUS_ERROR, COMMAND_STATUS_ALLOWED_ERROR };
static enum_command_status
io_thread_init_command(Master_info *mi, const char *query, int allowed_error,
                       MYSQL_RES **master_res= NULL,
                       MYSQL_ROW *master_row= NULL)
{
  DBUG_ENTER("io_thread_init_command");
  DBUG_PRINT("info", ("IO thread initialization command: '%s'", query));
  MYSQL *mysql= mi->mysql;
  int ret= mysql_real_query(mysql, query, static_cast<ulong>(strlen(query)));
  if (io_slave_killed(mi->info_thd, mi))
  {
    sql_print_information("The slave IO thread%s was killed while executing "
                          "initialization query '%s'",
                          mi->get_for_channel_str(), query);
    mysql_free_result(mysql_store_result(mysql));
    DBUG_RETURN(COMMAND_STATUS_ERROR);
  }
  if (ret != 0)
  {
    int err= mysql_errno(mysql);
    mysql_free_result(mysql_store_result(mysql));
    if (!err || err != allowed_error)
    {
      mi->report(is_network_error(err) ? WARNING_LEVEL : ERROR_LEVEL, err,
                 "The slave IO thread stops because the initialization query "
                 "'%s' failed with error '%s'.",
                 query, mysql_error(mysql));
      DBUG_RETURN(COMMAND_STATUS_ERROR);
    }
    DBUG_RETURN(COMMAND_STATUS_ALLOWED_ERROR);
  }
  if (master_res != NULL)
  {
    if ((*master_res= mysql_store_result(mysql)) == NULL)
    {
      mi->report(WARNING_LEVEL, mysql_errno(mysql),
                 "The slave IO thread stops because the initialization query "
                 "'%s' did not return any result.",
                 query);
      DBUG_RETURN(COMMAND_STATUS_ERROR);
    }
    if (master_row != NULL)
    {
      if ((*master_row= mysql_fetch_row(*master_res)) == NULL)
      {
        mysql_free_result(*master_res);
        mi->report(WARNING_LEVEL, mysql_errno(mysql),
                   "The slave IO thread stops because the initialization query "
                   "'%s' did not return any row.",
                   query);
        DBUG_RETURN(COMMAND_STATUS_ERROR);
      }
    }
  }
  else
    DBUG_ASSERT(master_row == NULL);
  DBUG_RETURN(COMMAND_STATUS_OK);
}


/**
  Set user variables after connecting to the master.

  @param  mysql MYSQL to request uuid from master.
  @param  mi    Master_info to set master_uuid

  @return 0: Success, 1: Fatal error, 2: Transient network error.
 */
int io_thread_init_commands(MYSQL *mysql, Master_info *mi)
{
  char query[256];
  int ret= 0;

  sprintf(query, "SET @slave_uuid= '%s'", server_uuid);
  if (mysql_real_query(mysql, query, static_cast<ulong>(strlen(query)))
      && !check_io_slave_killed(mi->info_thd, mi, NULL))
    goto err;

  mysql_free_result(mysql_store_result(mysql));
  return ret;

err:
  if (mysql_errno(mysql) && is_network_error(mysql_errno(mysql)))
  {
    mi->report(WARNING_LEVEL, mysql_errno(mysql),
               "The initialization command '%s' failed with the following"
               " error: '%s'.", query, mysql_error(mysql));
    ret= 2;
  }
  else
  {
    char errmsg[512];
    const char *errmsg_fmt=
      "The slave I/O thread stops because a fatal error is encountered "
      "when it tries to send query to master(query: %s).";

    sprintf(errmsg, errmsg_fmt, query);
    mi->report(ERROR_LEVEL, ER_SLAVE_FATAL_ERROR,
               ER_THD(current_thd, ER_SLAVE_FATAL_ERROR),
               errmsg);
    ret= 1;
  }
  mysql_free_result(mysql_store_result(mysql));
  return ret;
}

/**
  Get master's uuid on connecting.

  @param  mysql MYSQL to request uuid from master.
  @param  mi    Master_info to set master_uuid

  @return 0: Success, 1: Fatal error, 2: Transient network error.
*/
static int get_master_uuid(MYSQL *mysql, Master_info *mi)
{
  const char *errmsg;
  MYSQL_RES *master_res= NULL;
  MYSQL_ROW master_row= NULL;
  int ret= 0;

  DBUG_EXECUTE_IF("dbug.return_null_MASTER_UUID",
                  {
                    mi->master_uuid[0]= 0;
                    return 0;
                  };);

  DBUG_EXECUTE_IF("dbug.before_get_MASTER_UUID",
                  {
                    const char act[]= "now wait_for signal.get_master_uuid";
                    DBUG_ASSERT(opt_debug_sync_timeout > 0);
                    DBUG_ASSERT(!debug_sync_set_action(current_thd,
                                                       STRING_WITH_LEN(act)));
                  };);

  DBUG_EXECUTE_IF("dbug.simulate_busy_io",
                  {
                    const char act[]= "now signal Reached wait_for signal.got_stop_slave";
                    DBUG_ASSERT(opt_debug_sync_timeout > 0);
                    DBUG_ASSERT(!debug_sync_set_action(current_thd,
                                                       STRING_WITH_LEN(act)));
                  };);
  if (!mysql_real_query(mysql, STRING_WITH_LEN("SELECT @@GLOBAL.SERVER_UUID")) &&
      (master_res= mysql_store_result(mysql)) &&
      (master_row= mysql_fetch_row(master_res)))
  {
    if (!strcmp(::server_uuid, master_row[0]) &&
        !mi->rli->replicate_same_server_id)
    {
      errmsg= "The slave I/O thread stops because master and slave have equal "
              "MySQL server UUIDs; these UUIDs must be different for "
              "replication to work.";
      mi->report(ERROR_LEVEL, ER_SLAVE_FATAL_ERROR,
                 ER_THD(current_thd, ER_SLAVE_FATAL_ERROR),
                 errmsg);
      // Fatal error
      ret= 1;
    }
    else
    {
      if (mi->master_uuid[0] != 0 && strcmp(mi->master_uuid, master_row[0]))
        sql_print_warning("The master's UUID has changed, although this should"
                          " not happen unless you have changed it manually."
                          " The old UUID was %s.",
                          mi->master_uuid);
      strncpy(mi->master_uuid, master_row[0], UUID_LENGTH);
      mi->master_uuid[UUID_LENGTH]= 0;
    }
  }
  else if (mysql_errno(mysql))
  {
    if (is_network_error(mysql_errno(mysql)))
    {
      mi->report(WARNING_LEVEL, mysql_errno(mysql),
                 "Get master SERVER_UUID failed with error: %s",
                 mysql_error(mysql));
      ret= 2;
    }
    else
    {
      /* Fatal error */
      errmsg= "The slave I/O thread stops because a fatal error is encountered "
        "when it tries to get the value of SERVER_UUID variable from master.";
      mi->report(ERROR_LEVEL, ER_SLAVE_FATAL_ERROR,
                 ER_THD(current_thd, ER_SLAVE_FATAL_ERROR),
                 errmsg);
      ret= 1;
    }
  }
  else if (!master_row && master_res)
  {
    mi->master_uuid[0]= 0;
    mi->report(WARNING_LEVEL, ER_UNKNOWN_SYSTEM_VARIABLE,
               "Unknown system variable 'SERVER_UUID' on master. "
               "A probable cause is that the variable is not supported on the "
               "master (version: %s), even though it is on the slave (version: %s)",
               mysql->server_version, server_version);
  }

  if (master_res)
    mysql_free_result(master_res);
  return ret;
}


/**
  Determine, case-sensitively, if short_string is equal to
  long_string, or a true prefix of long_string, or not a prefix.

  @retval 0 short_string is not a prefix of long_string.
  @retval 1 short_string is a true prefix of long_string (not equal).
  @retval 2 short_string is equal to long_string.
*/
static int is_str_prefix_case(const char *short_string, const char *long_string)
{
  int i;
  for (i= 0; short_string[i]; i++)
    if (my_toupper(system_charset_info, short_string[i]) !=
        my_toupper(system_charset_info, long_string[i]))
      return 0;
  return long_string[i] ? 1 : 2;
}

/*
  Note that we rely on the master's version (3.23, 4.0.14 etc) instead of
  relying on the binlog's version. This is not perfect: imagine an upgrade
  of the master without waiting that all slaves are in sync with the master;
  then a slave could be fooled about the binlog's format. This is what happens
  when people upgrade a 3.23 master to 4.0 without doing RESET MASTER: 4.0
  slaves are fooled. So we do this only to distinguish between 3.23 and more
  recent masters (it's too late to change things for 3.23).

  RETURNS
  0       ok
  1       error
  2       transient network problem, the caller should try to reconnect
*/

static int get_master_version_and_clock(MYSQL* mysql, Master_info* mi)
{
  char err_buff[MAX_SLAVE_ERRMSG];
  const char* errmsg= 0;
  int err_code= 0;
  int version_number=0;
  version_number= atoi(mysql->server_version);

  MYSQL_RES *master_res= 0;
  MYSQL_ROW master_row;
  DBUG_ENTER("get_master_version_and_clock");

  /*
    Free old mi_description_event (that is needed if we are in
    a reconnection).
  */
  DBUG_EXECUTE_IF("unrecognized_master_version",
                 {
                   version_number= 1;
                 };);
  mysql_mutex_lock(&mi->data_lock);
  mi->set_mi_description_event(NULL);

  if (!my_isdigit(&my_charset_bin,*mysql->server_version))
  {
    errmsg = "Master reported unrecognized MySQL version";
    err_code= ER_SLAVE_FATAL_ERROR;
    sprintf(err_buff, ER_THD(current_thd, err_code), errmsg);
  }
  else
  {
    /*
      Note the following switch will bug when we have MySQL branch 30 ;)
    */
    switch (version_number)
    {
    case 0:
    case 1:
    case 2:
      errmsg = "Master reported unrecognized MySQL version";
      err_code= ER_SLAVE_FATAL_ERROR;
      sprintf(err_buff, ER_THD(current_thd, err_code), errmsg);
      break;
    case 3:
      mi->set_mi_description_event(new
        Format_description_log_event(1, mysql->server_version));
      break;
    case 4:
      mi->set_mi_description_event(new
        Format_description_log_event(3, mysql->server_version));
      break;
    default:
      /*
        Master is MySQL >=5.0. Give a default Format_desc event, so that we can
        take the early steps (like tests for "is this a 3.23 master") which we
        have to take before we receive the real master's Format_desc which will
        override this one. Note that the Format_desc we create below is garbage
        (it has the format of the *slave*); it's only good to help know if the
        master is 3.23, 4.0, etc.
      */
      mi->set_mi_description_event(new
        Format_description_log_event(4, mysql->server_version));
      break;
    }
  }

  /*
     This does not mean that a 5.0 slave will be able to read a 5.5 master; but
     as we don't know yet, we don't want to forbid this for now. If a 5.0 slave
     can't read a 5.5 master, this will show up when the slave can't read some
     events sent by the master, and there will be error messages.
  */

  if (errmsg)
  {
    /* unlock the mutex on master info structure */
    mysql_mutex_unlock(&mi->data_lock);
    goto err;
  }

  /* as we are here, we tried to allocate the event */
  if (mi->get_mi_description_event() == NULL)
  {
    mysql_mutex_unlock(&mi->data_lock);
    errmsg= "default Format_description_log_event";
    err_code= ER_SLAVE_CREATE_EVENT_FAILURE;
    sprintf(err_buff, ER_THD(current_thd, err_code), errmsg);
    goto err;
  }

  if (mi->get_mi_description_event()->binlog_version < 4 &&
      opt_slave_sql_verify_checksum)
  {
    sql_print_warning("Found a master with MySQL server version older than "
                      "5.0. With checksums enabled on the slave, replication "
                      "might not work correctly. To ensure correct "
                      "replication, restart the slave server with "
                      "--slave_sql_verify_checksum=0.");
  }
  /*
    FD_q's (A) is set initially from RL's (A): FD_q.(A) := RL.(A).
    It's necessary to adjust FD_q.(A) at this point because in the following
    course FD_q is going to be dumped to RL.
    Generally FD_q is derived from a received FD_m (roughly FD_q := FD_m) 
    in queue_event and the master's (A) is installed.
    At one step with the assignment the Relay-Log's checksum alg is set to 
    a new value: RL.(A) := FD_q.(A). If the slave service is stopped
    the last time assigned RL.(A) will be passed over to the restarting
    service (to the current execution point).
    RL.A is a "codec" to verify checksum in queue_event() almost all the time
    the first fake Rotate event.
    Starting from this point IO thread will executes the following checksum
    warmup sequence  of actions:

    FD_q.A := RL.A,
    A_m^0 := master.@@global.binlog_checksum,
    {queue_event(R_f): verifies(R_f, A_m^0)},
    {queue_event(FD_m): verifies(FD_m, FD_m.A), dump(FD_q), rotate(RL),
                        FD_q := FD_m, RL.A := FD_q.A)}

    See legends definition on MYSQL_BIN_LOG::relay_log_checksum_alg
    docs lines (binlog.h).
    In above A_m^0 - the value of master's
    @@binlog_checksum determined in the upcoming handshake (stored in
    mi->checksum_alg_before_fd).


    After the warm-up sequence IO gets to "normal" checksum verification mode
    to use RL.A in

    {queue_event(E_m): verifies(E_m, RL.A)}

    until it has received a new FD_m.
  */
  mi->get_mi_description_event()->common_footer->checksum_alg=
    mi->rli->relay_log.relay_log_checksum_alg;

  DBUG_ASSERT(mi->get_mi_description_event()->common_footer->checksum_alg !=
              binary_log::BINLOG_CHECKSUM_ALG_UNDEF);
  DBUG_ASSERT(mi->rli->relay_log.relay_log_checksum_alg !=
              binary_log::BINLOG_CHECKSUM_ALG_UNDEF);

  mysql_mutex_unlock(&mi->data_lock);

  /*
    Compare the master and slave's clock. Do not die if master's clock is
    unavailable (very old master not supporting UNIX_TIMESTAMP()?).
  */

  DBUG_EXECUTE_IF("dbug.before_get_UNIX_TIMESTAMP",
                  {
                    const char act[]=
                      "now "
                      "wait_for signal.get_unix_timestamp";
                    DBUG_ASSERT(opt_debug_sync_timeout > 0);
                    DBUG_ASSERT(!debug_sync_set_action(current_thd,
                                                       STRING_WITH_LEN(act)));
                  };);

  master_res= NULL;
  if (!mysql_real_query(mysql, STRING_WITH_LEN("SELECT UNIX_TIMESTAMP()")) &&
      (master_res= mysql_store_result(mysql)) &&
      (master_row= mysql_fetch_row(master_res)))
  {
    mysql_mutex_lock(&mi->data_lock);
    mi->clock_diff_with_master=
      (long) (time((time_t*) 0) - strtoul(master_row[0], 0, 10));
    mysql_mutex_unlock(&mi->data_lock);
  }
  else if (check_io_slave_killed(mi->info_thd, mi, NULL))
    goto slave_killed_err;
  else if (is_network_error(mysql_errno(mysql)))
  {
    mi->report(WARNING_LEVEL, mysql_errno(mysql),
               "Get master clock failed with error: %s", mysql_error(mysql));
    goto network_err;
  }
  else 
  {
    mysql_mutex_lock(&mi->data_lock);
    mi->clock_diff_with_master= 0; /* The "most sensible" value */
    mysql_mutex_unlock(&mi->data_lock);
    sql_print_warning("\"SELECT UNIX_TIMESTAMP()\" failed on master, "
                      "do not trust column Seconds_Behind_Master of SHOW "
                      "SLAVE STATUS. Error: %s (%d)",
                      mysql_error(mysql), mysql_errno(mysql));
  }
  if (master_res)
  {
    mysql_free_result(master_res);
    master_res= NULL;
  }

  /*
    Check that the master's server id and ours are different. Because if they
    are equal (which can result from a simple copy of master's datadir to slave,
    thus copying some my.cnf), replication will work but all events will be
    skipped.
    Do not die if SELECT @@SERVER_ID fails on master (very old master?).
    Note: we could have put a @@SERVER_ID in the previous SELECT
    UNIX_TIMESTAMP() instead, but this would not have worked on 3.23 masters.
  */
  DBUG_EXECUTE_IF("dbug.before_get_SERVER_ID",
                  {
                    const char act[]=
                      "now "
                      "wait_for signal.get_server_id";
                    DBUG_ASSERT(opt_debug_sync_timeout > 0);
                    DBUG_ASSERT(!debug_sync_set_action(current_thd, 
                                                       STRING_WITH_LEN(act)));
                  };);
  master_res= NULL;
  master_row= NULL;
  DBUG_EXECUTE_IF("get_master_server_id.ER_NET_READ_INTERRUPTED",
                  {
                    DBUG_SET("+d,inject_ER_NET_READ_INTERRUPTED");
                    DBUG_SET("-d,get_master_server_id."
                             "ER_NET_READ_INTERRUPTED");
                  });
  if (!mysql_real_query(mysql, STRING_WITH_LEN("SELECT @@GLOBAL.SERVER_ID")) &&
      (master_res= mysql_store_result(mysql)) &&
      (master_row= mysql_fetch_row(master_res)))
  {
    if ((::server_id == (mi->master_id= strtoul(master_row[0], 0, 10))) &&
        !mi->rli->replicate_same_server_id)
    {
      errmsg= "The slave I/O thread stops because master and slave have equal \
MySQL server ids; these ids must be different for replication to work (or \
the --replicate-same-server-id option must be used on slave but this does \
not always make sense; please check the manual before using it).";
      err_code= ER_SLAVE_FATAL_ERROR;
      sprintf(err_buff, ER_THD(current_thd, err_code), errmsg);
      goto err;
    }
  }
  else if (mysql_errno(mysql))
  {
    if (check_io_slave_killed(mi->info_thd, mi, NULL))
      goto slave_killed_err;
    else if (is_network_error(mysql_errno(mysql)))
    {
      mi->report(WARNING_LEVEL, mysql_errno(mysql),
                 "Get master SERVER_ID failed with error: %s", mysql_error(mysql));
      goto network_err;
    }
    /* Fatal error */
    errmsg= "The slave I/O thread stops because a fatal error is encountered \
when it try to get the value of SERVER_ID variable from master.";
    err_code= mysql_errno(mysql);
    sprintf(err_buff, "%s Error: %s", errmsg, mysql_error(mysql));
    goto err;
  }
  else if (!master_row && master_res)
  {
    mi->report(WARNING_LEVEL, ER_UNKNOWN_SYSTEM_VARIABLE,
               "Unknown system variable 'SERVER_ID' on master, \
maybe it is a *VERY OLD MASTER*.");
  }
  if (master_res)
  {
    mysql_free_result(master_res);
    master_res= NULL;
  }
  if (mi->master_id == 0 && mi->ignore_server_ids->dynamic_ids.size() > 0)
  {
    errmsg= "Slave configured with server id filtering could not detect the master server id.";
    err_code= ER_SLAVE_FATAL_ERROR;
    sprintf(err_buff, ER_THD(current_thd, err_code), errmsg);
    goto err;
  }

  /*
    Check that the master's global character_set_server and ours are the same.
    Not fatal if query fails (old master?).
    Note that we don't check for equality of global character_set_client and
    collation_connection (neither do we prevent their setting in
    set_var.cc). That's because from what I (Guilhem) have tested, the global
    values of these 2 are never used (new connections don't use them).
    We don't test equality of global collation_database either as it's is
    going to be deprecated (made read-only) in 4.1 very soon.
    The test is only relevant if master < 5.0.3 (we'll test only if it's older
    than the 5 branch; < 5.0.3 was alpha...), as >= 5.0.3 master stores
    charset info in each binlog event.
    We don't do it for 3.23 because masters <3.23.50 hang on
    SELECT @@unknown_var (BUG#7965 - see changelog of 3.23.50). So finally we
    test only if master is 4.x.
  */

  /* redundant with rest of code but safer against later additions */
  if (*mysql->server_version == '3')
    goto err;

  if (*mysql->server_version == '4')
  {
    master_res= NULL;
    if (!mysql_real_query(mysql,
                          STRING_WITH_LEN("SELECT @@GLOBAL.COLLATION_SERVER")) &&
        (master_res= mysql_store_result(mysql)) &&
        (master_row= mysql_fetch_row(master_res)))
    {
      if (strcmp(master_row[0], global_system_variables.collation_server->name))
      {
        errmsg= "The slave I/O thread stops because master and slave have \
different values for the COLLATION_SERVER global variable. The values must \
be equal for the Statement-format replication to work";
        err_code= ER_SLAVE_FATAL_ERROR;
        sprintf(err_buff, ER_THD(current_thd, err_code), errmsg);
        goto err;
      }
    }
    else if (check_io_slave_killed(mi->info_thd, mi, NULL))
      goto slave_killed_err;
    else if (is_network_error(mysql_errno(mysql)))
    {
      mi->report(WARNING_LEVEL, mysql_errno(mysql),
                 "Get master COLLATION_SERVER failed with error: %s", mysql_error(mysql));
      goto network_err;
    }
    else if (mysql_errno(mysql) != ER_UNKNOWN_SYSTEM_VARIABLE)
    {
      /* Fatal error */
      errmsg= "The slave I/O thread stops because a fatal error is encountered \
when it try to get the value of COLLATION_SERVER global variable from master.";
      err_code= mysql_errno(mysql);
      sprintf(err_buff, "%s Error: %s", errmsg, mysql_error(mysql));
      goto err;
    }
    else
      mi->report(WARNING_LEVEL, ER_UNKNOWN_SYSTEM_VARIABLE,
                 "Unknown system variable 'COLLATION_SERVER' on master, \
maybe it is a *VERY OLD MASTER*. *NOTE*: slave may experience \
inconsistency if replicated data deals with collation.");

    if (master_res)
    {
      mysql_free_result(master_res);
      master_res= NULL;
    }
  }

  /*
    Perform analogous check for time zone. Theoretically we also should
    perform check here to verify that SYSTEM time zones are the same on
    slave and master, but we can't rely on value of @@system_time_zone
    variable (it is time zone abbreviation) since it determined at start
    time and so could differ for slave and master even if they are really
    in the same system time zone. So we are omiting this check and just
    relying on documentation. Also according to Monty there are many users
    who are using replication between servers in various time zones. Hence
    such check will broke everything for them. (And now everything will
    work for them because by default both their master and slave will have
    'SYSTEM' time zone).
    This check is only necessary for 4.x masters (and < 5.0.4 masters but
    those were alpha).
  */
  if (*mysql->server_version == '4')
  {
    master_res= NULL;
    if (!mysql_real_query(mysql, STRING_WITH_LEN("SELECT @@GLOBAL.TIME_ZONE")) &&
        (master_res= mysql_store_result(mysql)) &&
        (master_row= mysql_fetch_row(master_res)))
    {
      if (strcmp(master_row[0],
                 global_system_variables.time_zone->get_name()->ptr()))
      {
        errmsg= "The slave I/O thread stops because master and slave have \
different values for the TIME_ZONE global variable. The values must \
be equal for the Statement-format replication to work";
        err_code= ER_SLAVE_FATAL_ERROR;
        sprintf(err_buff, ER_THD(current_thd, err_code), errmsg);
        goto err;
      }
    }
    else if (check_io_slave_killed(mi->info_thd, mi, NULL))
      goto slave_killed_err;
    else if (is_network_error(mysql_errno(mysql)))
    {
      mi->report(WARNING_LEVEL, mysql_errno(mysql),
                 "Get master TIME_ZONE failed with error: %s", mysql_error(mysql));
      goto network_err;
    } 
    else
    {
      /* Fatal error */
      errmsg= "The slave I/O thread stops because a fatal error is encountered \
when it try to get the value of TIME_ZONE global variable from master.";
      err_code= mysql_errno(mysql);
      sprintf(err_buff, "%s Error: %s", errmsg, mysql_error(mysql));
      goto err;
    }
    if (master_res)
    {
      mysql_free_result(master_res);
      master_res= NULL;
    }
  }

  if (mi->heartbeat_period != 0.0)
  {
    char llbuf[22];
    const char query_format[]= "SET @master_heartbeat_period= %s";
    char query[sizeof(query_format) - 2 + sizeof(llbuf)];
    /* 
       the period is an ulonglong of nano-secs. 
    */
    llstr((ulonglong) (mi->heartbeat_period*1000000000UL), llbuf);
    sprintf(query, query_format, llbuf);

    if (mysql_real_query(mysql, query, static_cast<ulong>(strlen(query))))
    {
      if (check_io_slave_killed(mi->info_thd, mi, NULL))
        goto slave_killed_err;

      if (is_network_error(mysql_errno(mysql)))
      {
        mi->report(WARNING_LEVEL, mysql_errno(mysql),
                   "SET @master_heartbeat_period to master failed with error: %s",
                   mysql_error(mysql));
        mysql_free_result(mysql_store_result(mysql));
        goto network_err;
      }
      else
      {
        /* Fatal error */
        errmsg= "The slave I/O thread stops because a fatal error is encountered "
          " when it tries to SET @master_heartbeat_period on master.";
        err_code= ER_SLAVE_FATAL_ERROR;
        sprintf(err_buff, "%s Error: %s", errmsg, mysql_error(mysql));
        mysql_free_result(mysql_store_result(mysql));
        goto err;
      }
    }
    mysql_free_result(mysql_store_result(mysql));
  }

  /*
    Querying if master is capable to checksum and notifying it about own
    CRC-awareness. The master's side instant value of @@global.binlog_checksum 
    is stored in the dump thread's uservar area as well as cached locally
    to become known in consensus by master and slave.
  */
  if (DBUG_EVALUATE_IF("simulate_slave_unaware_checksum", 0, 1))
  {
    int rc;
    const char query[]= "SET @master_binlog_checksum= @@global.binlog_checksum";
    master_res= NULL;
    //initially undefined
    mi->checksum_alg_before_fd= binary_log::BINLOG_CHECKSUM_ALG_UNDEF;
    /*
      @c checksum_alg_before_fd is queried from master in this block.
      If master is old checksum-unaware the value stays undefined.
      Once the first FD will be received its alg descriptor will replace
      the being queried one.
    */
    rc= mysql_real_query(mysql, query, static_cast<ulong>(strlen(query)));
    if (rc != 0)
    {
      mi->checksum_alg_before_fd= binary_log::BINLOG_CHECKSUM_ALG_OFF;
      if (check_io_slave_killed(mi->info_thd, mi, NULL))
        goto slave_killed_err;

      if (mysql_errno(mysql) == ER_UNKNOWN_SYSTEM_VARIABLE)
      {
        // this is tolerable as OM -> NS is supported
        mi->report(WARNING_LEVEL, mysql_errno(mysql),
                   "Notifying master by %s failed with "
                   "error: %s", query, mysql_error(mysql));
      }
      else
      {
        if (is_network_error(mysql_errno(mysql)))
        {
          mi->report(WARNING_LEVEL, mysql_errno(mysql),
                     "Notifying master by %s failed with "
                     "error: %s", query, mysql_error(mysql));
          mysql_free_result(mysql_store_result(mysql));
          goto network_err;
        }
        else
        {
          errmsg= "The slave I/O thread stops because a fatal error is encountered "
            "when it tried to SET @master_binlog_checksum on master.";
          err_code= ER_SLAVE_FATAL_ERROR;
          sprintf(err_buff, "%s Error: %s", errmsg, mysql_error(mysql));
          mysql_free_result(mysql_store_result(mysql));
          goto err;
        }
      }
    }
    else
    {
      mysql_free_result(mysql_store_result(mysql));
      if (!mysql_real_query(mysql,
                            STRING_WITH_LEN("SELECT @master_binlog_checksum")) &&
          (master_res= mysql_store_result(mysql)) &&
          (master_row= mysql_fetch_row(master_res)) &&
          (master_row[0] != NULL))
      {
        mi->checksum_alg_before_fd= static_cast<enum_binlog_checksum_alg>
          (find_type(master_row[0], &binlog_checksum_typelib, 1) - 1);

       DBUG_EXECUTE_IF("undefined_algorithm_on_slave",
        mi->checksum_alg_before_fd = binary_log::BINLOG_CHECKSUM_ALG_UNDEF;);
       if(mi->checksum_alg_before_fd == binary_log::BINLOG_CHECKSUM_ALG_UNDEF)
       {
         errmsg= "The slave I/O thread was stopped because a fatal error is encountered "
                 "The checksum algorithm used by master is unknown to slave.";
         err_code= ER_SLAVE_FATAL_ERROR;
         sprintf(err_buff, "%s Error: %s", errmsg, mysql_error(mysql));
         mysql_free_result(mysql_store_result(mysql));
         goto err;
       }

        // valid outcome is either of
        DBUG_ASSERT(mi->checksum_alg_before_fd ==
                    binary_log::BINLOG_CHECKSUM_ALG_OFF ||
                    mi->checksum_alg_before_fd ==
                    binary_log::BINLOG_CHECKSUM_ALG_CRC32);
      }
      else if (check_io_slave_killed(mi->info_thd, mi, NULL))
        goto slave_killed_err;
      else if (is_network_error(mysql_errno(mysql)))
      {
        mi->report(WARNING_LEVEL, mysql_errno(mysql),
                   "Get master BINLOG_CHECKSUM failed with error: %s", mysql_error(mysql));
        goto network_err;
      }
      else
      {
        errmsg= "The slave I/O thread stops because a fatal error is encountered "
          "when it tried to SELECT @master_binlog_checksum.";
        err_code= ER_SLAVE_FATAL_ERROR;
        sprintf(err_buff, "%s Error: %s", errmsg, mysql_error(mysql));
        mysql_free_result(mysql_store_result(mysql));
        goto err;
      }
    }
    if (master_res)
    {
      mysql_free_result(master_res);
      master_res= NULL;
    }
  }
  else
    mi->checksum_alg_before_fd= binary_log::BINLOG_CHECKSUM_ALG_OFF;

  if (DBUG_EVALUATE_IF("simulate_slave_unaware_gtid", 0, 1))
  {
    enum_gtid_mode master_gtid_mode= GTID_MODE_OFF;
    enum_gtid_mode slave_gtid_mode= get_gtid_mode(GTID_MODE_LOCK_NONE);
    switch (io_thread_init_command(mi, "SELECT @@GLOBAL.GTID_MODE",
                                   ER_UNKNOWN_SYSTEM_VARIABLE,
                                   &master_res, &master_row))
    {
    case COMMAND_STATUS_ERROR:
      DBUG_RETURN(2);
    case COMMAND_STATUS_ALLOWED_ERROR:
      // master is old and does not have @@GLOBAL.GTID_MODE
      master_gtid_mode= GTID_MODE_OFF;
      break;
    case COMMAND_STATUS_OK:
    {
      bool error= false;
      const char *master_gtid_mode_string= master_row[0];
      DBUG_EXECUTE_IF("simulate_master_has_gtid_mode_on_something",
                      { master_gtid_mode_string= "on_something"; });
      DBUG_EXECUTE_IF("simulate_master_has_gtid_mode_off_something",
                      { master_gtid_mode_string= "off_something"; });
      DBUG_EXECUTE_IF("simulate_master_has_unknown_gtid_mode",
                      { master_gtid_mode_string= "Krakel Spektakel"; });
      master_gtid_mode= get_gtid_mode(master_gtid_mode_string, &error);
      if (error)
      {
        // For potential future compatibility, allow unknown
        // GTID_MODEs that begin with ON/OFF (treating them as ON/OFF
        // respectively).
        enum_gtid_mode mode= GTID_MODE_OFF;
        for (int i= 0; i < 2; i++)
        {
          switch (is_str_prefix_case(get_gtid_mode_string(mode),
                                     master_gtid_mode_string))
          {
          case 0: // is not a prefix; continue loop
            break;
          case 1: // is a true prefix, i.e. not equal
            mi->report(WARNING_LEVEL, ER_UNKNOWN_ERROR,
                       "The master uses an unknown GTID_MODE '%s'. "
                       "Treating it as '%s'.",
                       master_gtid_mode_string,
                       get_gtid_mode_string(mode));
            // fall through
          case 2: // is equal
            error= false;
            master_gtid_mode= mode;
            break;
          }
          mode= GTID_MODE_ON;
        }
      }
      if (error)
      {
        mi->report(ERROR_LEVEL, ER_SLAVE_FATAL_ERROR,
                   "The slave IO thread stops because the master has "
                   "an unknown @@GLOBAL.GTID_MODE '%s'.",
                   master_gtid_mode_string);
        mysql_free_result(master_res);
        DBUG_RETURN(1);
      }
      mysql_free_result(master_res);
      break;
    }
    }
    if ((slave_gtid_mode == GTID_MODE_OFF &&
         master_gtid_mode >= GTID_MODE_ON_PERMISSIVE) ||
        (slave_gtid_mode == GTID_MODE_ON &&
         master_gtid_mode <= GTID_MODE_OFF_PERMISSIVE))
    {
      mi->report(ERROR_LEVEL, ER_SLAVE_FATAL_ERROR,
                 "The replication receiver thread cannot start because "
                 "the master has GTID_MODE = %.192s and this server has "
                 "GTID_MODE = %.192s.",
                 get_gtid_mode_string(master_gtid_mode),
                 get_gtid_mode_string(slave_gtid_mode));
      DBUG_RETURN(1);
    }
    if (mi->is_auto_position() && master_gtid_mode != GTID_MODE_ON)
    {
      mi->report(ERROR_LEVEL, ER_SLAVE_FATAL_ERROR,
                 "The replication receiver thread cannot start in "
                 "AUTO_POSITION mode: the master has GTID_MODE = %.192s "
                 "instead of ON.",
                 get_gtid_mode_string(master_gtid_mode));
      DBUG_RETURN(1);
    }
  }

err:
  if (errmsg)
  {
    if (master_res)
      mysql_free_result(master_res);
    DBUG_ASSERT(err_code != 0);
    mi->report(ERROR_LEVEL, err_code, "%s", err_buff);
    DBUG_RETURN(1);
  }

  DBUG_RETURN(0);

network_err:
  if (master_res)
    mysql_free_result(master_res);
  DBUG_RETURN(2);

slave_killed_err:
  if (master_res)
    mysql_free_result(master_res);
  DBUG_RETURN(2);
}

static bool wait_for_relay_log_space(Relay_log_info* rli)
{
  bool slave_killed=0;
  Master_info* mi = rli->mi;
  PSI_stage_info old_stage;
  THD* thd = mi->info_thd;
  DBUG_ENTER("wait_for_relay_log_space");

  mysql_mutex_lock(&rli->log_space_lock);
  thd->ENTER_COND(&rli->log_space_cond,
                  &rli->log_space_lock,
                  &stage_waiting_for_relay_log_space,
                  &old_stage);
  while (rli->log_space_limit < rli->log_space_total &&
         !(slave_killed=io_slave_killed(thd,mi)) &&
         !rli->ignore_log_space_limit)
    mysql_cond_wait(&rli->log_space_cond, &rli->log_space_lock);

  /* 
    Makes the IO thread read only one event at a time
    until the SQL thread is able to purge the relay 
    logs, freeing some space.

    Therefore, once the SQL thread processes this next 
    event, it goes to sleep (no more events in the queue),
    sets ignore_log_space_limit=true and wakes the IO thread. 
    However, this event may have been enough already for 
    the SQL thread to purge some log files, freeing 
    rli->log_space_total .

    This guarantees that the SQL and IO thread move
    forward only one event at a time (to avoid deadlocks), 
    when the relay space limit is reached. It also 
    guarantees that when the SQL thread is prepared to
    rotate (to be able to purge some logs), the IO thread
    will know about it and will rotate.

    NOTE: The ignore_log_space_limit is only set when the SQL
          thread sleeps waiting for events.

   */
  if (rli->ignore_log_space_limit)
  {
#ifndef DBUG_OFF
    {
      char llbuf1[22], llbuf2[22];
      DBUG_PRINT("info", ("log_space_limit=%s "
                          "log_space_total=%s "
                          "ignore_log_space_limit=%d "
                          "sql_force_rotate_relay=%d", 
                        llstr(rli->log_space_limit,llbuf1),
                        llstr(rli->log_space_total,llbuf2),
                        (int) rli->ignore_log_space_limit,
                        (int) rli->sql_force_rotate_relay));
    }
#endif
    if (rli->sql_force_rotate_relay)
    {
      mysql_mutex_lock(&mi->data_lock);
      rotate_relay_log(mi);
      mysql_mutex_unlock(&mi->data_lock);
      rli->sql_force_rotate_relay= false;
    }

    rli->ignore_log_space_limit= false;
  }

  mysql_mutex_unlock(&rli->log_space_lock);
  thd->EXIT_COND(&old_stage);
  DBUG_RETURN(slave_killed);
}


/*
  Builds a Rotate from the ignored events' info and writes it to relay log.

  The caller must hold mi->data_lock before invoking this function.

  @param thd pointer to I/O Thread's Thd.
  @param mi  point to I/O Thread metadata class.

  @return 0 if everything went fine, 1 otherwise.
*/
static int write_ignored_events_info_to_relay_log(THD *thd, Master_info *mi)
{
  Relay_log_info *rli= mi->rli;
  mysql_mutex_t *log_lock= rli->relay_log.get_log_lock();
  int error= 0;
  DBUG_ENTER("write_ignored_events_info_to_relay_log");

  DBUG_ASSERT(thd == mi->info_thd);
  mysql_mutex_assert_owner(&mi->data_lock);
  mysql_mutex_lock(log_lock);
  if (rli->ign_master_log_name_end[0])
  {
    DBUG_PRINT("info",("writing a Rotate event to track down ignored events"));
    Rotate_log_event *ev= new Rotate_log_event(rli->ign_master_log_name_end,
                                               0, rli->ign_master_log_pos_end,
                                               Rotate_log_event::DUP_NAME);
    if (mi->get_mi_description_event() != NULL)
      ev->common_footer->checksum_alg=
                   mi->get_mi_description_event()->common_footer->checksum_alg;

    rli->ign_master_log_name_end[0]= 0;
    /* can unlock before writing as slave SQL thd will soon see our Rotate */
    mysql_mutex_unlock(log_lock);
    if (likely((bool)ev))
    {
      ev->server_id= 0; // don't be ignored by slave SQL thread
      if (unlikely(rli->relay_log.append_event(ev, mi) != 0))
        mi->report(ERROR_LEVEL, ER_SLAVE_RELAY_LOG_WRITE_FAILURE,
                   ER_THD(thd, ER_SLAVE_RELAY_LOG_WRITE_FAILURE),
                   "failed to write a Rotate event"
                   " to the relay log, SHOW SLAVE STATUS may be"
                   " inaccurate");
      rli->relay_log.harvest_bytes_written(&rli->log_space_total);
      if (flush_master_info(mi, TRUE))
      {
        error= 1;
        sql_print_error("Failed to flush master info file.");
      }
      delete ev;
    }
    else
    {
      error= 1;
      mi->report(ERROR_LEVEL, ER_SLAVE_CREATE_EVENT_FAILURE,
                 ER_THD(thd, ER_SLAVE_CREATE_EVENT_FAILURE),
                 "Rotate_event (out of memory?),"
                 " SHOW SLAVE STATUS may be inaccurate");
    }
  }
  else
    mysql_mutex_unlock(log_lock);

  DBUG_RETURN(error);
}


static int register_slave_on_master(MYSQL* mysql, Master_info *mi,
                                    bool *suppress_warnings)
{
  uchar buf[1024], *pos= buf;
  size_t report_host_len=0, report_user_len=0, report_password_len=0;
  DBUG_ENTER("register_slave_on_master");

  *suppress_warnings= FALSE;
  if (report_host)
    report_host_len= strlen(report_host);
  if (report_host_len > HOSTNAME_LENGTH)
  {
    sql_print_warning("The length of report_host is %zu. "
                      "It is larger than the max length(%d), so this "
                      "slave cannot be registered to the master%s.",
                      report_host_len, HOSTNAME_LENGTH,
                      mi->get_for_channel_str());
    DBUG_RETURN(0);
  }

  if (report_user)
    report_user_len= strlen(report_user);
  if (report_user_len > USERNAME_LENGTH)
  {
    sql_print_warning("The length of report_user is %zu. "
                      "It is larger than the max length(%d), so this "
                      "slave cannot be registered to the master%s.",
                      report_user_len, USERNAME_LENGTH, mi->get_for_channel_str());
    DBUG_RETURN(0);
  }

  if (report_password)
    report_password_len= strlen(report_password);
  if (report_password_len > MAX_PASSWORD_LENGTH)
  {
    sql_print_warning("The length of report_password is %zu. "
                      "It is larger than the max length(%d), so this "
                      "slave cannot be registered to the master%s.",
                      report_password_len, MAX_PASSWORD_LENGTH,
                      mi->get_for_channel_str());
    DBUG_RETURN(0);
  }

  int4store(pos, server_id); pos+= 4;
  pos= net_store_data(pos, (uchar*) report_host, report_host_len);
  pos= net_store_data(pos, (uchar*) report_user, report_user_len);
  pos= net_store_data(pos, (uchar*) report_password, report_password_len);
  int2store(pos, (uint16) report_port); pos+= 2;
  /* 
    Fake rpl_recovery_rank, which was removed in BUG#13963,
    so that this server can register itself on old servers,
    see BUG#49259.
   */
  int4store(pos, /* rpl_recovery_rank */ 0);    pos+= 4;
  /* The master will fill in master_id */
  int4store(pos, 0);                    pos+= 4;

  if (simple_command(mysql, COM_REGISTER_SLAVE, buf, (size_t) (pos- buf), 0))
  {
    if (mysql_errno(mysql) == ER_NET_READ_INTERRUPTED)
    {
      *suppress_warnings= TRUE;                 // Suppress reconnect warning
    }
    else if (!check_io_slave_killed(mi->info_thd, mi, NULL))
    {
      char buf[256];
      my_snprintf(buf, sizeof(buf), "%s (Errno: %d)", mysql_error(mysql), 
                  mysql_errno(mysql));
      mi->report(ERROR_LEVEL, ER_SLAVE_MASTER_COM_FAILURE,
                 ER_THD(current_thd, ER_SLAVE_MASTER_COM_FAILURE),
                 "COM_REGISTER_SLAVE", buf);
    }
    DBUG_RETURN(1);
  }
  DBUG_RETURN(0);
}


/**
    Function that fills the metadata required for SHOW SLAVE STATUS.
    This function shall be used in two cases:
     1) SHOW SLAVE STATUS FOR ALL CHANNELS
     2) SHOW SLAVE STATUS for a channel

     @param[in,out]  field_list        field_list to fill the metadata
     @param[in]      io_gtid_set_size  the size to be allocated to store
                                       the retrieved gtid set
     @param[in]      sql_gtid_set_size the size to be allocated to store
                                       the executed gtid set

     @todo  return a bool after adding catching the exceptions to the
            push_back() methods for field_list.
*/

static void show_slave_status_metadata(List<Item> &field_list,
                                       int io_gtid_set_size, int sql_gtid_set_size)
{

  field_list.push_back(new Item_empty_string("Slave_IO_State", 14));
  field_list.push_back(new Item_empty_string("Master_Host",
                                             HOSTNAME_LENGTH+1));
  field_list.push_back(new Item_empty_string("Master_User",
                                             USERNAME_LENGTH+1));
  field_list.push_back(new Item_return_int("Master_Port", 7,MYSQL_TYPE_LONG));
  field_list.push_back(new Item_return_int("Connect_Retry", 10,
                                           MYSQL_TYPE_LONG));
  field_list.push_back(new Item_empty_string("Master_Log_File", FN_REFLEN));
  field_list.push_back(new Item_return_int("Read_Master_Log_Pos", 10,
                                           MYSQL_TYPE_LONGLONG));
  field_list.push_back(new Item_empty_string("Relay_Log_File", FN_REFLEN));
  field_list.push_back(new Item_return_int("Relay_Log_Pos", 10,
                                           MYSQL_TYPE_LONGLONG));
  field_list.push_back(new Item_empty_string("Relay_Master_Log_File",
                                             FN_REFLEN));
  field_list.push_back(new Item_empty_string("Slave_IO_Running", 3));
  field_list.push_back(new Item_empty_string("Slave_SQL_Running", 3));
  field_list.push_back(new Item_empty_string("Replicate_Do_DB", 20));
  field_list.push_back(new Item_empty_string("Replicate_Ignore_DB", 20));
  field_list.push_back(new Item_empty_string("Replicate_Do_Table", 20));
  field_list.push_back(new Item_empty_string("Replicate_Ignore_Table", 23));
  field_list.push_back(new Item_empty_string("Replicate_Wild_Do_Table", 24));
  field_list.push_back(new Item_empty_string("Replicate_Wild_Ignore_Table",
                                             28));
  field_list.push_back(new Item_return_int("Last_Errno", 4, MYSQL_TYPE_LONG));
  field_list.push_back(new Item_empty_string("Last_Error", 20));
  field_list.push_back(new Item_return_int("Skip_Counter", 10,
                                           MYSQL_TYPE_LONG));
  field_list.push_back(new Item_return_int("Exec_Master_Log_Pos", 10,
                                           MYSQL_TYPE_LONGLONG));
  field_list.push_back(new Item_return_int("Relay_Log_Space", 10,
                                           MYSQL_TYPE_LONGLONG));
  field_list.push_back(new Item_empty_string("Until_Condition", 6));
  field_list.push_back(new Item_empty_string("Until_Log_File", FN_REFLEN));
  field_list.push_back(new Item_return_int("Until_Log_Pos", 10,
                                           MYSQL_TYPE_LONGLONG));
  field_list.push_back(new Item_empty_string("Master_SSL_Allowed", 7));
  field_list.push_back(new Item_empty_string("Master_SSL_CA_File", FN_REFLEN));
  field_list.push_back(new Item_empty_string("Master_SSL_CA_Path", FN_REFLEN));
  field_list.push_back(new Item_empty_string("Master_SSL_Cert", FN_REFLEN));
  field_list.push_back(new Item_empty_string("Master_SSL_Cipher", FN_REFLEN));
  field_list.push_back(new Item_empty_string("Master_SSL_Key", FN_REFLEN));
  field_list.push_back(new Item_return_int("Seconds_Behind_Master", 10,
                                           MYSQL_TYPE_LONGLONG));
  field_list.push_back(new Item_empty_string("Master_SSL_Verify_Server_Cert",
                                             3));
  field_list.push_back(new Item_return_int("Last_IO_Errno", 4, MYSQL_TYPE_LONG));
  field_list.push_back(new Item_empty_string("Last_IO_Error", 20));
  field_list.push_back(new Item_return_int("Last_SQL_Errno", 4, MYSQL_TYPE_LONG));
  field_list.push_back(new Item_empty_string("Last_SQL_Error", 20));
  field_list.push_back(new Item_empty_string("Replicate_Ignore_Server_Ids",
                                             FN_REFLEN));
  field_list.push_back(new Item_return_int("Master_Server_Id", sizeof(ulong),
                                           MYSQL_TYPE_LONG));
  field_list.push_back(new Item_empty_string("Master_UUID", UUID_LENGTH));
  field_list.push_back(new Item_empty_string("Master_Info_File",
                                             2 * FN_REFLEN));
  field_list.push_back(new Item_return_int("SQL_Delay", 10, MYSQL_TYPE_LONG));
  field_list.push_back(new Item_return_int("SQL_Remaining_Delay", 8, MYSQL_TYPE_LONG));
  field_list.push_back(new Item_empty_string("Slave_SQL_Running_State", 20));
  field_list.push_back(new Item_return_int("Master_Retry_Count", 10,
                                           MYSQL_TYPE_LONGLONG));
  field_list.push_back(new Item_empty_string("Master_Bind", HOSTNAME_LENGTH+1));
  field_list.push_back(new Item_empty_string("Last_IO_Error_Timestamp", 20));
  field_list.push_back(new Item_empty_string("Last_SQL_Error_Timestamp", 20));
  field_list.push_back(new Item_empty_string("Master_SSL_Crl", FN_REFLEN));
  field_list.push_back(new Item_empty_string("Master_SSL_Crlpath", FN_REFLEN));
  field_list.push_back(new Item_empty_string("Retrieved_Gtid_Set",
                                             io_gtid_set_size));
  field_list.push_back(new Item_empty_string("Executed_Gtid_Set",
                                             sql_gtid_set_size));
  field_list.push_back(new Item_return_int("Auto_Position", sizeof(ulong),
                                           MYSQL_TYPE_LONG));
  field_list.push_back(new Item_empty_string("Replicate_Rewrite_DB", 24));
  field_list.push_back(new Item_empty_string("Channel_Name", CHANNEL_NAME_LENGTH));

}


/**
    Send the data to the client of a Master_info during show_slave_status()
    This function has to be called after calling show_slave_status_metadata().
    Just before sending the data, thd->get_protocol() is prepared to (re)send;

    @param[in]     thd         client thread
    @param[in]     mi          the master info. In the case of multisource
                               replication, this master info corresponds to a
                                channel.

    @param[in]     io_gtid_set_buffer    buffer related to Retrieved GTID set
                                          for each channel.
    @param[in]     sql_gtid_set_buffer   buffer related to Executed GTID set
                                           for each channel.
    @return
     @retval        0     success
     @retval        1     Error
*/

static bool show_slave_status_send_data(THD *thd, Master_info *mi,
                                        char* io_gtid_set_buffer,
                                        char* sql_gtid_set_buffer)
{
  DBUG_ENTER("show_slave_status_send_data");

  Protocol *protocol = thd->get_protocol();
  char* slave_sql_running_state= NULL;

  DBUG_PRINT("info",("host is set: '%s'", mi->host));

  protocol->start_row();

  /*
    slave_running can be accessed without run_lock but not other
    non-volatile members like mi->info_thd or rli->info_thd, for
    them either info_thd_lock or run_lock hold is required.
  */
  mysql_mutex_lock(&mi->info_thd_lock);
  protocol->store(mi->info_thd ? mi->info_thd->get_proc_info() : "",
                  &my_charset_bin);
  mysql_mutex_unlock(&mi->info_thd_lock);

  mysql_mutex_lock(&mi->rli->info_thd_lock);
  slave_sql_running_state= const_cast<char *>(mi->rli->info_thd ? mi->rli->info_thd->get_proc_info() : "");
  mysql_mutex_unlock(&mi->rli->info_thd_lock);

  mysql_mutex_lock(&mi->data_lock);
  mysql_mutex_lock(&mi->rli->data_lock);
  mysql_mutex_lock(&mi->err_lock);
  mysql_mutex_lock(&mi->rli->err_lock);

  DEBUG_SYNC(thd, "wait_after_lock_active_mi_and_rli_data_lock_is_acquired");
  protocol->store(mi->host, &my_charset_bin);
  protocol->store(mi->get_user(), &my_charset_bin);
  protocol->store((uint32) mi->port);
  protocol->store((uint32) mi->connect_retry);
  protocol->store(mi->get_master_log_name(), &my_charset_bin);
  protocol->store((ulonglong) mi->get_master_log_pos());
  protocol->store(mi->rli->get_group_relay_log_name() +
                  dirname_length(mi->rli->get_group_relay_log_name()),
                  &my_charset_bin);
  protocol->store((ulonglong) mi->rli->get_group_relay_log_pos());
  protocol->store(mi->rli->get_group_master_log_name(), &my_charset_bin);
  protocol->store(mi->slave_running == MYSQL_SLAVE_RUN_CONNECT ?
                  "Yes" : (mi->slave_running == MYSQL_SLAVE_RUN_NOT_CONNECT ?
                           "Connecting" : "No"), &my_charset_bin);
  protocol->store(mi->rli->slave_running ? "Yes":"No", &my_charset_bin);
  store(protocol, rpl_filter->get_do_db());
  store(protocol, rpl_filter->get_ignore_db());

  char buf[256];
  String tmp(buf, sizeof(buf), &my_charset_bin);
  rpl_filter->get_do_table(&tmp);
  protocol->store(&tmp);
  rpl_filter->get_ignore_table(&tmp);
  protocol->store(&tmp);
  rpl_filter->get_wild_do_table(&tmp);
  protocol->store(&tmp);
  rpl_filter->get_wild_ignore_table(&tmp);
  protocol->store(&tmp);

  protocol->store(mi->rli->last_error().number);
  protocol->store(mi->rli->last_error().message, &my_charset_bin);
  protocol->store((uint32) mi->rli->slave_skip_counter);
  protocol->store((ulonglong) mi->rli->get_group_master_log_pos());
  protocol->store((ulonglong) mi->rli->log_space_total);


  const char *until_type= "";

  switch (mi->rli->until_condition)
  {
  case Relay_log_info::UNTIL_NONE:
    until_type= "None";
    break;
  case Relay_log_info::UNTIL_MASTER_POS:
    until_type= "Master";
    break;
  case Relay_log_info::UNTIL_RELAY_POS:
    until_type= "Relay";
    break;
  case Relay_log_info::UNTIL_SQL_BEFORE_GTIDS:
    until_type= "SQL_BEFORE_GTIDS";
    break;
  case Relay_log_info::UNTIL_SQL_AFTER_GTIDS:
    until_type= "SQL_AFTER_GTIDS";
    break;
  case Relay_log_info::UNTIL_SQL_VIEW_ID:
    until_type= "SQL_VIEW_ID";
    break;
  case Relay_log_info::UNTIL_SQL_AFTER_MTS_GAPS:
    until_type= "SQL_AFTER_MTS_GAPS";
#ifndef DBUG_OFF
  case Relay_log_info::UNTIL_DONE:
    until_type= "DONE";
    break;
#endif
  default:
    DBUG_ASSERT(0);
  }
  protocol->store(until_type, &my_charset_bin);
  protocol->store(mi->rli->until_log_name, &my_charset_bin);
  protocol->store((ulonglong) mi->rli->until_log_pos);

#ifdef HAVE_OPENSSL
  protocol->store(mi->ssl? "Yes":"No", &my_charset_bin);
#else
  protocol->store(mi->ssl? "Ignored":"No", &my_charset_bin);
#endif
  protocol->store(mi->ssl_ca, &my_charset_bin);
  protocol->store(mi->ssl_capath, &my_charset_bin);
  protocol->store(mi->ssl_cert, &my_charset_bin);
  protocol->store(mi->ssl_cipher, &my_charset_bin);
  protocol->store(mi->ssl_key, &my_charset_bin);

  /*
     The pseudo code to compute Seconds_Behind_Master:
     if (SQL thread is running)
     {
       if (SQL thread processed all the available relay log)
       {
         if (IO thread is running)
            print 0;
         else
            print NULL;
       }
        else
          compute Seconds_Behind_Master;
      }
      else
       print NULL;
  */

  if (mi->rli->slave_running)
  {
    /*
       Check if SQL thread is at the end of relay log
       Checking should be done using two conditions
       condition1: compare the log positions and
       condition2: compare the file names (to handle rotation case)
    */
    if ((mi->get_master_log_pos() == mi->rli->get_group_master_log_pos()) &&
        (!strcmp(mi->get_master_log_name(), mi->rli->get_group_master_log_name())))
    {
      if (mi->slave_running == MYSQL_SLAVE_RUN_CONNECT)
        protocol->store(0LL);
      else
        protocol->store_null();
    }
    else
    {
      long time_diff= ((long)(time(0) - mi->rli->last_master_timestamp)
                       - mi->clock_diff_with_master);
      /*
        Apparently on some systems time_diff can be <0. Here are possible
        reasons related to MySQL:
        - the master is itself a slave of another master whose time is ahead.
        - somebody used an explicit SET TIMESTAMP on the master.
        Possible reason related to granularity-to-second of time functions
        (nothing to do with MySQL), which can explain a value of -1:
        assume the master's and slave's time are perfectly synchronized, and
        that at slave's connection time, when the master's timestamp is read,
        it is at the very end of second 1, and (a very short time later) when
        the slave's timestamp is read it is at the very beginning of second
        2. Then the recorded value for master is 1 and the recorded value for
        slave is 2. At SHOW SLAVE STATUS time, assume that the difference
        between timestamp of slave and rli->last_master_timestamp is 0
        (i.e. they are in the same second), then we get 0-(2-1)=-1 as a result.
        This confuses users, so we don't go below 0: hence the max().

        last_master_timestamp == 0 (an "impossible" timestamp 1970) is a
        special marker to say "consider we have caught up".
      */
      protocol->store((longlong)(mi->rli->last_master_timestamp ?
                                   max(0L, time_diff) : 0));
    }
  }
  else
  {
    protocol->store_null();
  }
  protocol->store(mi->ssl_verify_server_cert? "Yes":"No", &my_charset_bin);

  // Last_IO_Errno
  protocol->store(mi->last_error().number);
  // Last_IO_Error
  protocol->store(mi->last_error().message, &my_charset_bin);
  // Last_SQL_Errno
  protocol->store(mi->rli->last_error().number);
  // Last_SQL_Error
  protocol->store(mi->rli->last_error().message, &my_charset_bin);
  // Replicate_Ignore_Server_Ids
  {
    char buff[FN_REFLEN];
    ulong i, cur_len;
    for (i= 0, buff[0]= 0, cur_len= 0;
         i < mi->ignore_server_ids->dynamic_ids.size(); i++)
    {
      ulong s_id, slen;
      char sbuff[FN_REFLEN];
      s_id= mi->ignore_server_ids->dynamic_ids[i];
      slen= sprintf(sbuff, (i == 0 ? "%lu" : ", %lu"), s_id);
      if (cur_len + slen + 4 > FN_REFLEN)
      {
        /*
          break the loop whenever remained space could not fit
          ellipses on the next cycle
        */
        sprintf(buff + cur_len, "...");
        break;
      }
      cur_len += sprintf(buff + cur_len, "%s", sbuff);
    }
    protocol->store(buff, &my_charset_bin);
  }
  // Master_Server_id
  protocol->store((uint32) mi->master_id);
  protocol->store(mi->master_uuid, &my_charset_bin);
  // Master_Info_File
  protocol->store(mi->get_description_info(), &my_charset_bin);
  // SQL_Delay
  protocol->store((uint32) mi->rli->get_sql_delay());
  // SQL_Remaining_Delay
  if (slave_sql_running_state == stage_sql_thd_waiting_until_delay.m_name)
  {
    time_t t= my_time(0), sql_delay_end= mi->rli->get_sql_delay_end();
    protocol->store((uint32)(t < sql_delay_end ? sql_delay_end - t : 0));
  }
  else
    protocol->store_null();
  // Slave_SQL_Running_State
  protocol->store(slave_sql_running_state, &my_charset_bin);
  // Master_Retry_Count
  protocol->store((ulonglong) mi->retry_count);
  // Master_Bind
  protocol->store(mi->bind_addr, &my_charset_bin);
  // Last_IO_Error_Timestamp
  protocol->store(mi->last_error().timestamp, &my_charset_bin);
  // Last_SQL_Error_Timestamp
  protocol->store(mi->rli->last_error().timestamp, &my_charset_bin);
  // Master_Ssl_Crl
  protocol->store(mi->ssl_crl, &my_charset_bin);
  // Master_Ssl_Crlpath
  protocol->store(mi->ssl_crlpath, &my_charset_bin);
  // Retrieved_Gtid_Set
  protocol->store(io_gtid_set_buffer, &my_charset_bin);
  // Executed_Gtid_Set
  protocol->store(sql_gtid_set_buffer, &my_charset_bin);
  // Auto_Position
  protocol->store(mi->is_auto_position() ? 1 : 0);
  // Replicate_Rewrite_DB
  rpl_filter->get_rewrite_db(&tmp);
  protocol->store(&tmp);
  // channel_name
  protocol->store(mi->get_channel(), &my_charset_bin);

  mysql_mutex_unlock(&mi->rli->err_lock);
  mysql_mutex_unlock(&mi->err_lock);
  mysql_mutex_unlock(&mi->rli->data_lock);
  mysql_mutex_unlock(&mi->data_lock);

  DBUG_RETURN(false);
}


/**
   Method to the show the replication status in all channels.

   @param[in]       thd        the client thread

   @return
     @retval        0           success
     @retval        1           Error

*/
bool show_slave_status(THD *thd)
{
  List<Item> field_list;
  Protocol *protocol= thd->get_protocol();
  int sql_gtid_set_size= 0, io_gtid_set_size= 0;
  Master_info *mi= NULL;
  char* sql_gtid_set_buffer= NULL;
  char** io_gtid_set_buffer_array;
  /*
    We need the maximum size of the retrieved gtid set (i.e io_gtid_set_size).
    This size is needed to reserve the place in show_slave_status_metadata().
    So, we travel all the mi's and find out the maximum size of io_gtid_set_size
    and pass it through show_slave_status_metadata()
  */
  int max_io_gtid_set_size= io_gtid_set_size;
  uint idx;
  uint num_io_gtid_sets;
  bool ret= true;

  DBUG_ENTER("show_slave_status(THD)");

  mysql_mutex_assert_owner(&LOCK_msr_map);

  num_io_gtid_sets= msr_map.get_num_instances();


  io_gtid_set_buffer_array=
    (char**)my_malloc(key_memory_show_slave_status_io_gtid_set,
                      num_io_gtid_sets * sizeof(char*), MYF(MY_WME));

  if (io_gtid_set_buffer_array == NULL)
     DBUG_RETURN(true);

  global_sid_lock->wrlock();

  const Gtid_set *sql_gtid_set= gtid_state->get_executed_gtids();
  sql_gtid_set_size= sql_gtid_set->to_string(&sql_gtid_set_buffer);

  idx= 0;
  for (mi_map::iterator it= msr_map.begin(); it!=msr_map.end(); it++)
  {
    mi= it->second;
    /*
      The following statement is needed because, when mi->host[0]=0
      we don't alloc memory for retried_gtid_set. However, we try
      to free it at the end, causing a crash. To be on safeside,
      we initialize it to NULL, so that my_free() takes care of it.
    */
    io_gtid_set_buffer_array[idx]= NULL;

    if (mi != NULL && mi->host[0])
    {
      const Gtid_set*  io_gtid_set= mi->rli->get_gtid_set();

      /*
         @todo: a single memory allocation improves speed,
         instead of doing it for each loop
      */

      if ((io_gtid_set_size=
           io_gtid_set->to_string(&io_gtid_set_buffer_array[idx])) < 0)
      {
        my_eof(thd);
        my_free(sql_gtid_set_buffer);

        for (uint i= 0; i < idx -1; i++)
        {
          my_free(io_gtid_set_buffer_array[i]);
        }
        my_free(io_gtid_set_buffer_array);

        global_sid_lock->unlock();
        DBUG_RETURN(true);
      }
      else
        max_io_gtid_set_size= max_io_gtid_set_size > io_gtid_set_size ?
                              max_io_gtid_set_size : io_gtid_set_size;
    }
    idx++;
  }
  global_sid_lock->unlock();


  show_slave_status_metadata(field_list, max_io_gtid_set_size,
                             sql_gtid_set_size);

  if (thd->send_result_metadata(&field_list,
                                Protocol::SEND_NUM_ROWS | Protocol::SEND_EOF))
  {
    goto err;
  }

  /* Run through each mi */

  idx=0;
  for (mi_map::iterator it= msr_map.begin(); it!=msr_map.end(); it++)
  {
    mi= it->second;

    if (mi != NULL && mi->host[0])
    {
      if (show_slave_status_send_data(thd, mi, io_gtid_set_buffer_array[idx],
                                 sql_gtid_set_buffer))
        goto err;

      if (protocol->end_row())
        goto err;
    }
    idx++;
  }

  ret= false;
err:
  my_eof(thd);
  for (uint i= 0; i < num_io_gtid_sets; i++)
  {
    my_free(io_gtid_set_buffer_array[i]);
  }
  my_free(io_gtid_set_buffer_array);
  my_free(sql_gtid_set_buffer);

  DBUG_RETURN(ret);

}


/**
  Execute a SHOW SLAVE STATUS statement.

  @param thd Pointer to THD object for the client thread executing the
  statement.

  @param mi Pointer to Master_info object for the IO thread.

  @retval FALSE success
  @retval TRUE failure

  Currently, show slave status works for a channel too, in multisource
  replication. But using performance schema tables is better.

*/
bool show_slave_status(THD* thd, Master_info* mi)
{
  List<Item> field_list;
  Protocol *protocol= thd->get_protocol();
  char *sql_gtid_set_buffer= NULL, *io_gtid_set_buffer= NULL;
  int sql_gtid_set_size= 0, io_gtid_set_size= 0;
  DBUG_ENTER("show_slave_status(THD, Master_info)");
 
  if (mi != NULL)
  { 
    global_sid_lock->wrlock();
    const Gtid_set* sql_gtid_set= gtid_state->get_executed_gtids();
    const Gtid_set* io_gtid_set= mi->rli->get_gtid_set();
    if ((sql_gtid_set_size= sql_gtid_set->to_string(&sql_gtid_set_buffer)) < 0 ||
        (io_gtid_set_size= io_gtid_set->to_string(&io_gtid_set_buffer)) < 0)
    {
      my_eof(thd);
      my_free(sql_gtid_set_buffer);
      my_free(io_gtid_set_buffer);
      global_sid_lock->unlock();
      DBUG_RETURN(true);
    }
    global_sid_lock->unlock();
  }

  /* Fill the metadata required for show slave status. */

  show_slave_status_metadata(field_list, io_gtid_set_size, sql_gtid_set_size);

  if (thd->send_result_metadata(&field_list,
                                Protocol::SEND_NUM_ROWS | Protocol::SEND_EOF))
  {
    my_free(sql_gtid_set_buffer);
    my_free(io_gtid_set_buffer);
    DBUG_RETURN(true);
  }

  if (mi != NULL && mi->host[0])
  {

    if (show_slave_status_send_data(thd, mi,
                                    io_gtid_set_buffer, sql_gtid_set_buffer))
      DBUG_RETURN(true);

    if (protocol->end_row())
    {
      my_free(sql_gtid_set_buffer);
      my_free(io_gtid_set_buffer);
      DBUG_RETURN(true);
    }
  }
  my_eof(thd);
  my_free(sql_gtid_set_buffer);
  my_free(io_gtid_set_buffer);
  DBUG_RETURN(false);
}


/**
  Entry point for SHOW SLAVE STATUS command. Function displayes
  the slave status for all channels or for a single channel
  based on the FOR CHANNEL  clause.

  @param[in]       thd          the client thread.

  @return
    @retval        false          ok
    @retval        true          not ok
*/
bool show_slave_status_cmd(THD *thd)
{
  Master_info *mi= 0;
  LEX *lex= thd->lex;
  bool res;

  DBUG_ENTER("show_slave_status_cmd");

  mysql_mutex_lock(&LOCK_msr_map);

  if (!lex->mi.for_channel)
    res= show_slave_status(thd);
  else
  {
    /* when mi is 0, i.e mi doesn't exist, SSS will return an empty set */
    mi= msr_map.get_mi(lex->mi.channel);

    /*
      If the channel being used is a group replication applier channel we
      need to disable the SHOW SLAVE STATUS commannd as its output is not
      compatible with this command.
    */
    if (mi && msr_map.is_group_replication_channel_name(mi->get_channel(),
                                                        true))
    {
      my_error(ER_SLAVE_CHANNEL_OPERATION_NOT_ALLOWED, MYF(0),
               "SHOW SLAVE STATUS", mi->get_channel());
      mysql_mutex_unlock(&LOCK_msr_map);
      DBUG_RETURN(true);
    }

    res= show_slave_status(thd, mi);
  }

  mysql_mutex_unlock(&LOCK_msr_map);

  DBUG_RETURN(res);
}


void set_slave_thread_options(THD* thd)
{
  DBUG_ENTER("set_slave_thread_options");
  /*
     It's nonsense to constrain the slave threads with max_join_size; if a
     query succeeded on master, we HAVE to execute it. So set
     OPTION_BIG_SELECTS. Setting max_join_size to HA_POS_ERROR is not enough
     (and it's not needed if we have OPTION_BIG_SELECTS) because an INSERT
     SELECT examining more than 4 billion rows would still fail (yes, because
     when max_join_size is 4G, OPTION_BIG_SELECTS is automatically set, but
     only for client threads.
  */
  ulonglong options= thd->variables.option_bits | OPTION_BIG_SELECTS;
  if (opt_log_slave_updates)
    options|= OPTION_BIN_LOG;
  else
    options&= ~OPTION_BIN_LOG;
  thd->variables.option_bits= options;
  thd->variables.completion_type= 0;

  /*
    Set autocommit= 1 when info tables are used and autocommit == 0 to
    avoid trigger asserts on mysql_execute_command(THD *thd) caused by
    info tables updates which do not commit, like Rotate, Stop and
    skipped events handling.
  */
  if ((thd->variables.option_bits & OPTION_NOT_AUTOCOMMIT) &&
      (opt_mi_repository_id == INFO_REPOSITORY_TABLE ||
       opt_rli_repository_id == INFO_REPOSITORY_TABLE))
  {
    thd->variables.option_bits|= OPTION_AUTOCOMMIT;
    thd->variables.option_bits&= ~OPTION_NOT_AUTOCOMMIT;
    thd->server_status|= SERVER_STATUS_AUTOCOMMIT;
  }

  /*
    Set thread InnoDB high priority.
  */
  DBUG_EXECUTE_IF("dbug_set_high_prio_sql_thread",
    {
      if (thd->system_thread == SYSTEM_THREAD_SLAVE_SQL ||
          thd->system_thread == SYSTEM_THREAD_SLAVE_WORKER)
        thd->thd_tx_priority= 1;
    });

  DBUG_VOID_RETURN;
}

void set_slave_thread_default_charset(THD* thd, Relay_log_info const *rli)
{
  DBUG_ENTER("set_slave_thread_default_charset");

  thd->variables.character_set_client=
    global_system_variables.character_set_client;
  thd->variables.collation_connection=
    global_system_variables.collation_connection;
  thd->variables.collation_server=
    global_system_variables.collation_server;
  thd->update_charset();

  /*
    We use a const cast here since the conceptual (and externally
    visible) behavior of the function is to set the default charset of
    the thread.  That the cache has to be invalidated is a secondary
    effect.
   */
  const_cast<Relay_log_info*>(rli)->cached_charset_invalidate();
  DBUG_VOID_RETURN;
}

/*
  init_slave_thread()
*/

static int init_slave_thread(THD* thd, SLAVE_THD_TYPE thd_type)
{
  DBUG_ENTER("init_slave_thread");
#if !defined(DBUG_OFF)
  int simulate_error= 0;
#endif
  thd->system_thread= (thd_type == SLAVE_THD_WORKER) ? 
    SYSTEM_THREAD_SLAVE_WORKER : (thd_type == SLAVE_THD_SQL) ?
    SYSTEM_THREAD_SLAVE_SQL : SYSTEM_THREAD_SLAVE_IO;
  thd->security_context()->skip_grants();
  thd->get_protocol_classic()->init_net(0);
  thd->slave_thread = 1;
  thd->enable_slow_log= opt_log_slow_slave_statements;
  set_slave_thread_options(thd);
  thd->get_protocol_classic()->set_client_capabilities(
      CLIENT_LOCAL_FILES);

  /*
    Replication threads are:
    - background threads in the server, not user sessions,
    - yet still assigned a PROCESSLIST_ID,
      for historical reasons (displayed in SHOW PROCESSLIST).
  */
  thd->set_new_thread_id();

#ifdef HAVE_PSI_INTERFACE
  /*
    Populate the PROCESSLIST_ID in the instrumentation.
  */
  struct PSI_thread *psi= PSI_THREAD_CALL(get_thread)();
  PSI_THREAD_CALL(set_thread_id)(psi, thd->thread_id());
#endif /* HAVE_PSI_INTERFACE */

  DBUG_EXECUTE_IF("simulate_io_slave_error_on_init",
                  simulate_error|= (1 << SLAVE_THD_IO););
  DBUG_EXECUTE_IF("simulate_sql_slave_error_on_init",
                  simulate_error|= (1 << SLAVE_THD_SQL););
#if !defined(DBUG_OFF)
  if (thd->store_globals() || simulate_error & (1<< thd_type))
#else
  if (thd->store_globals())
#endif
  {
    DBUG_RETURN(-1);
  }

  if (thd_type == SLAVE_THD_SQL)
  {
    THD_STAGE_INFO(thd, stage_waiting_for_the_next_event_in_relay_log);
  }
  else
  {
    THD_STAGE_INFO(thd, stage_waiting_for_master_update);
  }
  thd->set_time();
  /* Do not use user-supplied timeout value for system threads. */
  thd->variables.lock_wait_timeout= LONG_TIMEOUT;
  DBUG_RETURN(0);
}


/**
  Sleep for a given amount of time or until killed.

  @param thd        Thread context of the current thread.
  @param seconds    The number of seconds to sleep.
  @param func       Function object to check if the thread has been killed.
  @param info       The Rpl_info object associated with this sleep.

  @retval True if the thread has been killed, false otherwise.
*/
template <typename killed_func, typename rpl_info>
static inline bool slave_sleep(THD *thd, time_t seconds,
                               killed_func func, rpl_info info)
{
  bool ret;
  struct timespec abstime;
  mysql_mutex_t *lock= &info->sleep_lock;
  mysql_cond_t *cond= &info->sleep_cond;

  /* Absolute system time at which the sleep time expires. */
  set_timespec(&abstime, seconds);

  mysql_mutex_lock(lock);
  thd->ENTER_COND(cond, lock, NULL, NULL);

  while (! (ret= func(thd, info)))
  {
    int error= mysql_cond_timedwait(cond, lock, &abstime);
    if (error == ETIMEDOUT || error == ETIME)
      break;
  }

  mysql_mutex_unlock(lock);
  thd->EXIT_COND(NULL);

  return ret;
}

static int request_dump(THD *thd, MYSQL* mysql, Master_info* mi,
                        bool *suppress_warnings)
{
  DBUG_ENTER("request_dump");

  const size_t BINLOG_NAME_INFO_SIZE= strlen(mi->get_master_log_name());
  int error= 1;
  size_t command_size= 0;
  enum_server_command command= mi->is_auto_position() ?
    COM_BINLOG_DUMP_GTID : COM_BINLOG_DUMP;
  uchar* command_buffer= NULL;
  ushort binlog_flags= 0;

  if (RUN_HOOK(binlog_relay_io,
               before_request_transmit,
               (thd, mi, binlog_flags)))
    goto err;

  *suppress_warnings= false;
  if (command == COM_BINLOG_DUMP_GTID)
  {
    // get set of GTIDs
    Sid_map sid_map(NULL/*no lock needed*/);
    Gtid_set gtid_executed(&sid_map);
    global_sid_lock->wrlock();
    gtid_state->dbug_print();

    if (gtid_executed.add_gtid_set(mi->rli->get_gtid_set()) != RETURN_STATUS_OK ||
        gtid_executed.add_gtid_set(gtid_state->get_executed_gtids()) !=
        RETURN_STATUS_OK)
    {
      global_sid_lock->unlock();
      goto err;
    }
    global_sid_lock->unlock();
     
    // allocate buffer
    size_t encoded_data_size= gtid_executed.get_encoded_length();
    size_t allocation_size= 
      ::BINLOG_FLAGS_INFO_SIZE + ::BINLOG_SERVER_ID_INFO_SIZE +
      ::BINLOG_NAME_SIZE_INFO_SIZE + BINLOG_NAME_INFO_SIZE +
      ::BINLOG_POS_INFO_SIZE + ::BINLOG_DATA_SIZE_INFO_SIZE +
      encoded_data_size + 1;
    if (!(command_buffer= (uchar *) my_malloc(key_memory_rpl_slave_command_buffer,
                                              allocation_size, MYF(MY_WME))))
      goto err;
    uchar* ptr_buffer= command_buffer;

    DBUG_PRINT("info", ("Do I know something about the master? (binary log's name %s - auto position %d).",
               mi->get_master_log_name(), mi->is_auto_position()));
    /*
      Note: binlog_flags is always 0.  However, in versions up to 5.6
      RC, the master would check the lowest bit and do something
      unexpected if it was set; in early versions of 5.6 it would also
      use the two next bits.  Therefore, for backward compatibility,
      if we ever start to use the flags, we should leave the three
      lowest bits unused.
    */
    int2store(ptr_buffer, binlog_flags);
    ptr_buffer+= ::BINLOG_FLAGS_INFO_SIZE;
    int4store(ptr_buffer, server_id);
    ptr_buffer+= ::BINLOG_SERVER_ID_INFO_SIZE;
    int4store(ptr_buffer, static_cast<uint32>(BINLOG_NAME_INFO_SIZE));
    ptr_buffer+= ::BINLOG_NAME_SIZE_INFO_SIZE;
    memset(ptr_buffer, 0, BINLOG_NAME_INFO_SIZE);
    ptr_buffer+= BINLOG_NAME_INFO_SIZE;
    int8store(ptr_buffer, 4LL);
    ptr_buffer+= ::BINLOG_POS_INFO_SIZE;

    int4store(ptr_buffer, static_cast<uint32>(encoded_data_size));
    ptr_buffer+= ::BINLOG_DATA_SIZE_INFO_SIZE;
    gtid_executed.encode(ptr_buffer);
    ptr_buffer+= encoded_data_size;

    command_size= ptr_buffer - command_buffer;
    DBUG_ASSERT(command_size == (allocation_size - 1));
  }
  else
  {
    size_t allocation_size= ::BINLOG_POS_OLD_INFO_SIZE +
      BINLOG_NAME_INFO_SIZE + ::BINLOG_FLAGS_INFO_SIZE +
      ::BINLOG_SERVER_ID_INFO_SIZE + 1;
    if (!(command_buffer= (uchar *) my_malloc(key_memory_rpl_slave_command_buffer,
                                              allocation_size, MYF(MY_WME))))
      goto err;
    uchar* ptr_buffer= command_buffer;
  
    int4store(ptr_buffer, DBUG_EVALUATE_IF("request_master_log_pos_3", 3,
                                           static_cast<uint32>(mi->get_master_log_pos())));
    ptr_buffer+= ::BINLOG_POS_OLD_INFO_SIZE;
    // See comment regarding binlog_flags above.
    int2store(ptr_buffer, binlog_flags);
    ptr_buffer+= ::BINLOG_FLAGS_INFO_SIZE;
    int4store(ptr_buffer, server_id);
    ptr_buffer+= ::BINLOG_SERVER_ID_INFO_SIZE;
    memcpy(ptr_buffer, mi->get_master_log_name(), BINLOG_NAME_INFO_SIZE);
    ptr_buffer+= BINLOG_NAME_INFO_SIZE;

    command_size= ptr_buffer - command_buffer;
    DBUG_ASSERT(command_size == (allocation_size - 1));
  }

  if (simple_command(mysql, command, command_buffer, command_size, 1))
  {
    /*
      Something went wrong, so we will just reconnect and retry later
      in the future, we should do a better error analysis, but for
      now we just fill up the error log :-)
    */
    if (mysql_errno(mysql) == ER_NET_READ_INTERRUPTED)
      *suppress_warnings= true;                 // Suppress reconnect warning
    else
      sql_print_error("Error on %s: %d  %s, will retry in %d secs",
                      command_name[command].str,
                      mysql_errno(mysql), mysql_error(mysql),
                      mi->connect_retry);
    goto err;
  }
  error= 0;

err:
  my_free(command_buffer);
  DBUG_RETURN(error);
}


/*
  Read one event from the master

  SYNOPSIS
    read_event()
    mysql               MySQL connection
    mi                  Master connection information
    suppress_warnings   TRUE when a normal net read timeout has caused us to
                        try a reconnect.  We do not want to print anything to
                        the error log in this case because this a anormal
                        event in an idle server.

    RETURN VALUES
    'packet_error'      Error
    number              Length of packet
*/

static ulong read_event(MYSQL* mysql, Master_info *mi, bool* suppress_warnings)
{
  ulong len;
  DBUG_ENTER("read_event");

  *suppress_warnings= FALSE;
  /*
    my_real_read() will time us out
    We check if we were told to die, and if not, try reading again
  */
#ifndef DBUG_OFF
  if (disconnect_slave_event_count && !(mi->events_until_exit--))
    DBUG_RETURN(packet_error);
#endif

  len= cli_safe_read(mysql, NULL);
  if (len == packet_error || (long) len < 1)
  {
    if (mysql_errno(mysql) == ER_NET_READ_INTERRUPTED)
    {
      /*
        We are trying a normal reconnect after a read timeout;
        we suppress prints to .err file as long as the reconnect
        happens without problems
      */
      *suppress_warnings= TRUE;
    }
    else
    {
      if (!mi->rli->abort_slave) 
      {
        sql_print_error("Error reading packet from server%s: %s (server_errno=%d)",
                        mi->get_for_channel_str(), mysql_error(mysql),
                        mysql_errno(mysql));
      }
    }
    DBUG_RETURN(packet_error);
  }

  /* Check if eof packet */
  if (len < 8 && mysql->net.read_pos[0] == 254)
  {
     sql_print_information("Slave%s: received end packet from server due to dump "
                           "thread being killed on master. Dump threads are "
                           "killed for example during master shutdown, "
                           "explicitly by a user, or when the master receives "
                           "a binlog send request from a duplicate server "
                           "UUID <%s> : Error %s", mi->get_for_channel_str(),
                           ::server_uuid,
                           mysql_error(mysql));
     DBUG_RETURN(packet_error);
  }

  DBUG_PRINT("exit", ("len: %lu  net->read_pos[4]: %d",
                      len, mysql->net.read_pos[4]));
  DBUG_RETURN(len - 1);
}


/**
  If this is a lagging slave (specified with CHANGE MASTER TO MASTER_DELAY = X), delays accordingly. Also unlocks rli->data_lock.

  Design note: this is the place to unlock rli->data_lock. The lock
  must be held when reading delay info from rli, but it should not be
  held while sleeping.

  @param ev Event that is about to be executed.

  @param thd The sql thread's THD object.

  @param rli The sql thread's Relay_log_info structure.

  @retval 0 If the delay timed out and the event shall be executed.

  @retval nonzero If the delay was interrupted and the event shall be skipped.
*/
static int sql_delay_event(Log_event *ev, THD *thd, Relay_log_info *rli)
{
  time_t sql_delay= rli->get_sql_delay();

  DBUG_ENTER("sql_delay_event");
  mysql_mutex_assert_owner(&rli->data_lock);
  DBUG_ASSERT(!rli->belongs_to_client());

  int type= ev->get_type_code();
  if (sql_delay && type != binary_log::ROTATE_EVENT &&
      type != binary_log::FORMAT_DESCRIPTION_EVENT &&
      type != binary_log::START_EVENT_V3)
  {
    // The time when we should execute the event.
    time_t sql_delay_end=
      ev->common_header->when.tv_sec + rli->mi->clock_diff_with_master + sql_delay;
    // The current time.
    time_t now= my_time(0);
    // The time we will have to sleep before executing the event.
    time_t nap_time= 0;
    if (sql_delay_end > now)
      nap_time= sql_delay_end - now;

    DBUG_PRINT("info", ("sql_delay= %lu "
                        "ev->when= %lu "
                        "rli->mi->clock_diff_with_master= %lu "
                        "now= %ld "
                        "sql_delay_end= %ld "
                        "nap_time= %ld",
                        sql_delay, (long) ev->common_header->when.tv_sec,
                        rli->mi->clock_diff_with_master,
                        (long)now, (long)sql_delay_end, (long)nap_time));

    if (sql_delay_end > now)
    {
      DBUG_PRINT("info", ("delaying replication event %lu secs",
                          nap_time));
      rli->start_sql_delay(sql_delay_end);
      mysql_mutex_unlock(&rli->data_lock);
      DBUG_RETURN(slave_sleep(thd, nap_time, sql_slave_killed, rli));
    }
  }

  mysql_mutex_unlock(&rli->data_lock);

  DBUG_RETURN(0);
}


/**
  Applies the given event and advances the relay log position.

  This is needed by the sql thread to execute events from the binlog,
  and by clients executing BINLOG statements.  Conceptually, this
  function does:

  @code
    ev->apply_event(rli);
    ev->update_pos(rli);
  @endcode

  It also does the following maintainance:

   - Initializes the thread's server_id and time; and the event's
     thread.

   - If !rli->belongs_to_client() (i.e., if it belongs to the slave
     sql thread instead of being used for executing BINLOG
     statements), it does the following things: (1) skips events if it
     is needed according to the server id or slave_skip_counter; (2)
     unlocks rli->data_lock; (3) sleeps if required by 'CHANGE MASTER
     TO MASTER_DELAY=X'; (4) maintains the running state of the sql
     thread (rli->thread_state).

   - Reports errors as needed.

  @param ptr_ev a pointer to a reference to the event to apply.

  @param thd The client thread that executes the event (i.e., the
  slave sql thread if called from a replication slave, or the client
  thread if called to execute a BINLOG statement).

  @param rli The relay log info (i.e., the slave's rli if called from
  a replication slave, or the client's thd->rli_fake if called to
  execute a BINLOG statement).

  @note MTS can store NULL to @c ptr_ev location to indicate
        the event is taken over by a Worker.

  @retval SLAVE_APPLY_EVENT_AND_UPDATE_POS_OK
          OK.

  @retval SLAVE_APPLY_EVENT_AND_UPDATE_POS_APPLY_ERROR
          Error calling ev->apply_event().

  @retval SLAVE_APPLY_EVENT_AND_UPDATE_POS_UPDATE_POS_ERROR
          No error calling ev->apply_event(), but error calling
          ev->update_pos().

  @retval SLAVE_APPLY_EVENT_AND_UPDATE_POS_APPEND_JOB_ERROR
          append_item_to_jobs() failed, thread was killed while waiting
          for successful enqueue on worker.
*/
static enum enum_slave_apply_event_and_update_pos_retval
apply_event_and_update_pos(Log_event** ptr_ev, THD* thd, Relay_log_info* rli)
{
  int exec_res= 0;
  bool skip_event= FALSE;
  Log_event *ev= *ptr_ev;
  Log_event::enum_skip_reason reason= Log_event::EVENT_SKIP_NOT;

  DBUG_ENTER("apply_event_and_update_pos");

  DBUG_PRINT("exec_event",("%s(type_code: %d; server_id: %d)",
                           ev->get_type_str(), ev->get_type_code(),
                           ev->server_id));
  DBUG_PRINT("info", ("thd->options: %s%s; rli->last_event_start_time: %lu",
                      FLAGSTR(thd->variables.option_bits, OPTION_NOT_AUTOCOMMIT),
                      FLAGSTR(thd->variables.option_bits, OPTION_BEGIN),
                      (ulong) rli->last_event_start_time));

  /*
    Execute the event to change the database and update the binary
    log coordinates, but first we set some data that is needed for
    the thread.

    The event will be executed unless it is supposed to be skipped.

    Queries originating from this server must be skipped.  Low-level
    events (Format_description_log_event, Rotate_log_event,
    Stop_log_event) from this server must also be skipped. But for
    those we don't want to modify 'group_master_log_pos', because
    these events did not exist on the master.
    Format_description_log_event is not completely skipped.

    Skip queries specified by the user in 'slave_skip_counter'.  We
    can't however skip events that has something to do with the log
    files themselves.

    Filtering on own server id is extremely important, to ignore
    execution of events created by the creation/rotation of the relay
    log (remember that now the relay log starts with its Format_desc,
    has a Rotate etc).
  */
  /*
     Set the unmasked and actual server ids from the event
   */
  thd->server_id = ev->server_id; // use the original server id for logging
  thd->unmasked_server_id = ev->common_header->unmasked_server_id;
  thd->set_time();                            // time the query
  thd->lex->set_current_select(0);
  if (!ev->common_header->when.tv_sec)
    my_micro_time_to_timeval(my_micro_time(), &ev->common_header->when);
  ev->thd = thd; // because up to this point, ev->thd == 0

  if (!(rli->is_mts_recovery() && bitmap_is_set(&rli->recovery_groups,
                                                rli->mts_recovery_index)))
  {
    reason= ev->shall_skip(rli);
  }
#ifndef DBUG_OFF
  if (rli->is_mts_recovery())
  {
    DBUG_PRINT("mts", ("Mts is recovering %d, number of bits set %d, "
                       "bitmap is set %d, index %lu.\n",
                       rli->is_mts_recovery(),
                       bitmap_bits_set(&rli->recovery_groups),
                       bitmap_is_set(&rli->recovery_groups,
                                     rli->mts_recovery_index),
                       rli->mts_recovery_index));
  }
#endif
  if (reason == Log_event::EVENT_SKIP_COUNT)
  {
    --rli->slave_skip_counter;
    skip_event= TRUE;
  }
  set_timespec_nsec(&rli->ts_exec[0], 0);
  rli->stats_read_time += diff_timespec(&rli->ts_exec[0], &rli->ts_exec[1]);

  if (reason == Log_event::EVENT_SKIP_NOT)
  {
    // Sleeps if needed, and unlocks rli->data_lock.
    if (sql_delay_event(ev, thd, rli))
      DBUG_RETURN(SLAVE_APPLY_EVENT_AND_UPDATE_POS_OK);

    exec_res= ev->apply_event(rli);

    if (!exec_res && (ev->worker != rli))
    {
      if (ev->worker)
      {
        Slave_job_item item= {ev, rli->get_event_relay_log_number(),
                              rli->get_event_start_pos() };
        Slave_job_item *job_item= &item;
        Slave_worker *w= (Slave_worker *) ev->worker;
        // specially marked group typically with OVER_MAX_DBS_IN_EVENT_MTS db:s
        bool need_sync= ev->is_mts_group_isolated();

        // all events except BEGIN-query must be marked with a non-NULL Worker
        DBUG_ASSERT(((Slave_worker*) ev->worker) == rli->last_assigned_worker);

        DBUG_PRINT("Log_event::apply_event:",
                   ("-> job item data %p to W_%lu", job_item->data, w->id));

        // Reset mts in-group state
        if (rli->mts_group_status == Relay_log_info::MTS_END_GROUP)
        {
          // CGAP cleanup
          rli->curr_group_assigned_parts.clear();
          // reset the B-group and Gtid-group marker
          rli->curr_group_seen_begin= rli->curr_group_seen_gtid= false;
          rli->last_assigned_worker= NULL;
        }
        /*
           Stroring GAQ index of the group that the event belongs to
           in the event. Deferred events are handled similarly below.
        */
        ev->mts_group_idx= rli->gaq->assigned_group_index;

        bool append_item_to_jobs_error= false;
        if (rli->curr_group_da.size() > 0)
        {
          /*
            the current event sorted out which partion the current group
            belongs to. It's time now to processed deferred array events.
          */
          for (uint i= 0; i < rli->curr_group_da.size(); i++)
          {
            Slave_job_item da_item= rli->curr_group_da[i];
            DBUG_PRINT("mts", ("Assigning job %llu to worker %lu",
                      (da_item.data)->common_header->log_pos, w->id));
            da_item.data->mts_group_idx=
              rli->gaq->assigned_group_index; // similarly to above
            if (!append_item_to_jobs_error)
              append_item_to_jobs_error= append_item_to_jobs(&da_item, w, rli);
            if (append_item_to_jobs_error)
              delete da_item.data;
          }
          rli->curr_group_da.clear();
        }
        if (append_item_to_jobs_error)
          DBUG_RETURN(SLAVE_APPLY_EVENT_AND_UPDATE_POS_APPEND_JOB_ERROR);

        DBUG_PRINT("mts", ("Assigning job %llu to worker %lu\n",
                   job_item->data->common_header->log_pos, w->id));

        /* Notice `ev' instance can be destoyed after `append()' */
        if (append_item_to_jobs(job_item, w, rli))
          DBUG_RETURN(SLAVE_APPLY_EVENT_AND_UPDATE_POS_APPEND_JOB_ERROR);
        if (need_sync)
        {
          /*
            combination of over-max db:s and end of the current group
            forces to wait for the assigned groups completion by assigned
            to the event worker.
            Indeed MTS group status could be safely set to MTS_NOT_IN_GROUP
            after wait_() returns.
            No need to know a possible error out of synchronization call.
          */
          (void)rli->current_mts_submode->wait_for_workers_to_finish(rli);
        }

      }
      *ptr_ev= NULL; // announcing the event is passed to w-worker

      if (rli->is_parallel_exec() && rli->mts_events_assigned % 1024 == 1)
      {
        time_t my_now= my_time(0);

        if ((my_now - rli->mts_last_online_stat) >=
            mts_online_stat_period)
        {
          sql_print_information("Multi-threaded slave statistics%s: "
                                "seconds elapsed = %lu; "
                                "events assigned = %llu; "
                                "worker queues filled over overrun level = %lu; "
                                "waited due a Worker queue full = %lu; "
                                "waited due the total size = %lu; "
                                "waited at clock conflicts = %llu "
                                "waited (count) when Workers occupied = %lu "
                                "waited when Workers occupied = %llu",
                                rli->get_for_channel_str(),
                                static_cast<unsigned long>
                                (my_now - rli->mts_last_online_stat),
                                rli->mts_events_assigned,
                                rli->mts_wq_overrun_cnt,
                                rli->mts_wq_overfill_cnt,
                                rli->wq_size_waits_cnt,
                                rli->mts_total_wait_overlap,
                                rli->mts_wq_no_underrun_cnt,
                                rli->mts_total_wait_worker_avail);
          rli->mts_last_online_stat= my_now;
        }
      }
    }
  }
  else
    mysql_mutex_unlock(&rli->data_lock);

  set_timespec_nsec(&rli->ts_exec[1], 0);
  rli->stats_exec_time += diff_timespec(&rli->ts_exec[1], &rli->ts_exec[0]);

  DBUG_PRINT("info", ("apply_event error = %d", exec_res));
  if (exec_res == 0)
  {
    /*
      Positions are not updated here when an XID is processed. To make
      a slave crash-safe, positions must be updated while processing a
      XID event and as such do not need to be updated here again.

      However, if the event needs to be skipped, this means that it
      will not be processed and then positions need to be updated here.

      See sql/rpl_rli.h for further details.
    */
    int error= 0;
    if (*ptr_ev &&
        (ev->get_type_code() != binary_log::XID_EVENT ||
         skip_event || (rli->is_mts_recovery() && !is_gtid_event(ev) &&
         (ev->ends_group() || !rli->mts_recovery_group_seen_begin) &&
          bitmap_is_set(&rli->recovery_groups, rli->mts_recovery_index))))
    {
#ifndef DBUG_OFF
      /*
        This only prints information to the debug trace.
        
        TODO: Print an informational message to the error log?
      */
      static const char *const explain[] = {
        // EVENT_SKIP_NOT,
        "not skipped",
        // EVENT_SKIP_IGNORE,
        "skipped because event should be ignored",
        // EVENT_SKIP_COUNT
        "skipped because event skip counter was non-zero"
      };
      DBUG_PRINT("info", ("OPTION_BEGIN: %d; IN_STMT: %d",
                          MY_TEST(thd->variables.option_bits & OPTION_BEGIN),
                          rli->get_flag(Relay_log_info::IN_STMT)));
      DBUG_PRINT("skip_event", ("%s event was %s",
                                ev->get_type_str(), explain[reason]));
#endif

      error= ev->update_pos(rli);

#ifndef DBUG_OFF
      DBUG_PRINT("info", ("update_pos error = %d", error));
      if (!rli->belongs_to_client())
      {
        char buf[22];
        DBUG_PRINT("info", ("group %s %s",
                            llstr(rli->get_group_relay_log_pos(), buf),
                            rli->get_group_relay_log_name()));
        DBUG_PRINT("info", ("event %s %s",
                            llstr(rli->get_event_relay_log_pos(), buf),
                            rli->get_event_relay_log_name()));
      }
#endif
    }
    else
    {
      /*
        INTVAR_EVENT, RAND_EVENT, USER_VAR_EVENT and ROWS_QUERY_LOG_EVENT are
        deferred event. It means ev->worker is NULL.
      */
      DBUG_ASSERT(*ptr_ev == ev || rli->is_parallel_exec() ||
		  (!ev->worker &&
		   (ev->get_type_code() == binary_log::INTVAR_EVENT ||
		    ev->get_type_code() == binary_log::RAND_EVENT ||
		    ev->get_type_code() == binary_log::USER_VAR_EVENT ||
                    ev->get_type_code() == binary_log::ROWS_QUERY_LOG_EVENT)));

      rli->inc_event_relay_log_pos();
    }

    if (!error && rli->is_mts_recovery() &&
        ev->get_type_code() != binary_log::ROTATE_EVENT &&
        ev->get_type_code() != binary_log::FORMAT_DESCRIPTION_EVENT &&
        ev->get_type_code() != binary_log::PREVIOUS_GTIDS_LOG_EVENT)
    {
      if (ev->starts_group())
      {
        rli->mts_recovery_group_seen_begin= true;
      }
      else if ((ev->ends_group() || !rli->mts_recovery_group_seen_begin) &&
               !is_gtid_event(ev))
      {
        rli->mts_recovery_index++;
        if (--rli->mts_recovery_group_cnt == 0)
        {
          rli->mts_recovery_index= 0;
          sql_print_information("Slave%s: MTS Recovery has completed at "
                                "relay log %s, position %llu "
                                "master log %s, position %llu.",
                                rli->get_for_channel_str(),
                                rli->get_group_relay_log_name(),
                                rli->get_group_relay_log_pos(),
                                rli->get_group_master_log_name(),
                                rli->get_group_master_log_pos());
#ifndef DBUG_OFF
          /* 
             Few tests wait for UNTIL_SQL_AFTER_MTS_GAPS completion.
             Due to exisiting convention the status won't change 
             prior to slave restarts.
             So making of UNTIL_SQL_AFTER_MTS_GAPS completion isdone here,
             and only in the debug build to make the test to catch the change
             despite a faulty design of UNTIL checking before execution.
          */
          if (rli->until_condition == Relay_log_info::UNTIL_SQL_AFTER_MTS_GAPS)
          {
            rli->until_condition= Relay_log_info::UNTIL_DONE;
          }
#endif
          // reset the Worker tables to remove last slave session time info
          if ((error= rli->mts_finalize_recovery()))
          {
            (void) Rpl_info_factory::reset_workers(rli);
          }
        }
        rli->mts_recovery_group_seen_begin= false;
        if (!error)
          error= rli->flush_info(true);
      }
    }

    if (error)
    {
      /*
        The update should not fail, so print an error message and
        return an error code.
        
        TODO: Replace this with a decent error message when merged
        with BUG#24954 (which adds several new error message).
      */
      char buf[22];
      rli->report(ERROR_LEVEL, ER_UNKNOWN_ERROR,
                  "It was not possible to update the positions"
                  " of the relay log information: the slave may"
                  " be in an inconsistent state."
                  " Stopped in %s position %s",
                  rli->get_group_relay_log_name(),
                  llstr(rli->get_group_relay_log_pos(), buf));
      DBUG_RETURN(SLAVE_APPLY_EVENT_AND_UPDATE_POS_UPDATE_POS_ERROR);
    }
  }

  DBUG_RETURN(exec_res ? SLAVE_APPLY_EVENT_AND_UPDATE_POS_APPLY_ERROR :
                         SLAVE_APPLY_EVENT_AND_UPDATE_POS_OK);
}

/**
  Let the worker applying the current group to rollback and gracefully
  finish its work before.

  @param rli The slave's relay log info.

  @param ev a pointer to the event on hold before applying this rollback
  procedure.

  @retval false The rollback succeeded.

  @retval true  There was an error while injecting events.
*/
static bool coord_handle_partial_binlogged_transaction(Relay_log_info *rli,
                                                       const Log_event *ev)
{
  DBUG_ENTER("coord_handle_partial_binlogged_transaction");
  /*
    This function is called holding the rli->data_lock.
    We must return it still holding this lock, except in the case of returning
    error.
  */
  mysql_mutex_assert_owner(&rli->data_lock);
  THD *thd= rli->info_thd;

  if (!rli->curr_group_seen_begin)
  {
    DBUG_PRINT("info",("Injecting QUERY(BEGIN) to rollback worker"));
    Log_event *begin_event= new Query_log_event(thd,
                                                STRING_WITH_LEN("BEGIN"),
                                                true, /* using_trans */
                                                false, /* immediate */
                                                true, /* suppress_use */
                                                0, /* error */
                                                true /* ignore_command */);
    ((Query_log_event*) begin_event)->db= "";
    begin_event->common_header->data_written= 0;
    begin_event->server_id= ev->server_id;
    /*
      We must be careful to avoid SQL thread increasing its position
      farther than the event that triggered this QUERY(BEGIN).
    */
    begin_event->common_header->log_pos= ev->common_header->log_pos;
    begin_event->future_event_relay_log_pos= ev->future_event_relay_log_pos;

    if (apply_event_and_update_pos(&begin_event, thd, rli) !=
        SLAVE_APPLY_EVENT_AND_UPDATE_POS_OK)
    {
      delete begin_event;
      DBUG_RETURN(true);
    }
    mysql_mutex_lock(&rli->data_lock);
  }

  DBUG_PRINT("info",("Injecting QUERY(ROLLBACK) to rollback worker"));
  Log_event *rollback_event= new Query_log_event(thd,
                                                 STRING_WITH_LEN("ROLLBACK"),
                                                 true, /* using_trans */
                                                 false, /* immediate */
                                                 true, /* suppress_use */
                                                 0, /* error */
                                                 true /* ignore_command */);
  ((Query_log_event*) rollback_event)->db= "";
  rollback_event->common_header->data_written= 0;
  rollback_event->server_id= ev->server_id;
  /*
    We must be careful to avoid SQL thread increasing its position
    farther than the event that triggered this QUERY(ROLLBACK).
  */
  rollback_event->common_header->log_pos= ev->common_header->log_pos;
  rollback_event->future_event_relay_log_pos= ev->future_event_relay_log_pos;

  if (apply_event_and_update_pos(&rollback_event, thd, rli) !=
      SLAVE_APPLY_EVENT_AND_UPDATE_POS_OK)
  {
    delete rollback_event;
    DBUG_RETURN(true);
  }
  mysql_mutex_lock(&rli->data_lock);

  DBUG_RETURN(false);
}

/**
  Top-level function for executing the next event in the relay log.
  This is called from the SQL thread.

  This function reads the event from the relay log, executes it, and
  advances the relay log position.  It also handles errors, etc.

  This function may fail to apply the event for the following reasons:

   - The position specfied by the UNTIL condition of the START SLAVE
     command is reached.

   - It was not possible to read the event from the log.

   - The slave is killed.

   - An error occurred when applying the event, and the event has been
     tried slave_trans_retries times.  If the event has been retried
     fewer times, 0 is returned.

   - init_info or init_relay_log_pos failed. (These are called
     if a failure occurs when applying the event.)

   - An error occurred when updating the binlog position.

  @retval 0 The event was applied.

  @retval 1 The event was not applied.
*/
static int exec_relay_log_event(THD* thd, Relay_log_info* rli)
{
  DBUG_ENTER("exec_relay_log_event");

  /*
     We acquire this mutex since we need it for all operations except
     event execution. But we will release it in places where we will
     wait for something for example inside of next_event().
   */
  mysql_mutex_lock(&rli->data_lock);

  /*
    UNTIL_SQL_AFTER_GTIDS, UNTIL_MASTER_POS and UNTIL_RELAY_POS require
    special handling since we have to check whether the until_condition is
    satisfied *before* the SQL threads goes on a wait inside next_event()
    for the relay log to grow.
    This is required in the following case: We have already applied the last
    event in the waiting set, but the relay log ends after this event. Then it
    is not enough to check the condition in next_event; we also have to check
    it here, before going to sleep. Otherwise, if no updates were coming from
    the master, we would sleep forever despite having reached the required
    position.
  */
  if ((rli->until_condition == Relay_log_info::UNTIL_SQL_AFTER_GTIDS ||
       rli->until_condition == Relay_log_info::UNTIL_MASTER_POS ||
       rli->until_condition == Relay_log_info::UNTIL_RELAY_POS ||
       rli->until_condition == Relay_log_info::UNTIL_SQL_VIEW_ID) &&
       rli->is_until_satisfied(thd, NULL))
  {
    rli->abort_slave= 1;
    mysql_mutex_unlock(&rli->data_lock);
    DBUG_RETURN(1);
  }

  Log_event *ev = next_event(rli), **ptr_ev;

  DBUG_ASSERT(rli->info_thd==thd);

  if (sql_slave_killed(thd,rli))
  {
    mysql_mutex_unlock(&rli->data_lock);
    delete ev;
    DBUG_RETURN(1);
  }
  if (ev)
  {
    enum enum_slave_apply_event_and_update_pos_retval exec_res;

    ptr_ev= &ev;
    /*
      Even if we don't execute this event, we keep the master timestamp,
      so that seconds behind master shows correct delta (there are events
      that are not replayed, so we keep falling behind).

      If it is an artificial event, or a relay log event (IO thread generated
      event) or ev->when is set to 0, or a FD from master, or a heartbeat
      event with server_id '0' then  we don't update the last_master_timestamp.
    */
    if (!(rli->is_parallel_exec() ||
          ev->is_artificial_event() || ev->is_relay_log_event() ||
          (ev->common_header->when.tv_sec == 0) ||
          ev->get_type_code() == binary_log::FORMAT_DESCRIPTION_EVENT ||
          ev->server_id == 0))
    {
      rli->last_master_timestamp= ev->common_header->when.tv_sec +
                                  (time_t) ev->exec_time;
      DBUG_ASSERT(rli->last_master_timestamp >= 0);
    }

    /*
      This tests if the position of the beginning of the current event
      hits the UNTIL barrier.
      MTS: since the master and the relay-group coordinates change 
      asynchronously logics of rli->is_until_satisfied() can't apply.
      A special UNTIL_SQL_AFTER_MTS_GAPS is still deployed here
      temporarily (see is_until_satisfied todo).
    */
    if (rli->until_condition != Relay_log_info::UNTIL_NONE &&
        rli->until_condition != Relay_log_info::UNTIL_SQL_AFTER_GTIDS &&
        rli->is_until_satisfied(thd, ev))
    {
      /*
        Setting abort_slave flag because we do not want additional message about
        error in query execution to be printed.
      */
      rli->abort_slave= 1;
      mysql_mutex_unlock(&rli->data_lock);
      delete ev;
      DBUG_RETURN(1);
    }

    { /**
         The following failure injecion works in cooperation with tests 
         setting @@global.debug= 'd,incomplete_group_in_relay_log'.
         Xid or Commit events are not executed to force the slave sql
         read hanging if the realy log does not have any more events.
      */
      DBUG_EXECUTE_IF("incomplete_group_in_relay_log",
                      if ((ev->get_type_code() == binary_log::XID_EVENT) ||
                          ((ev->get_type_code() == binary_log::QUERY_EVENT) &&
                           strcmp("COMMIT", ((Query_log_event *) ev)->query) == 0))
                      {
                        DBUG_ASSERT(thd->get_transaction()->cannot_safely_rollback(
                            Transaction_ctx::SESSION));
                        rli->abort_slave= 1;
                        mysql_mutex_unlock(&rli->data_lock);
                        delete ev;
                        rli->inc_event_relay_log_pos();
                        DBUG_RETURN(0);
                      };);
    }

    /*
      GTID protocol will put a FORMAT_DESCRIPTION_EVENT from the master with
      log_pos != 0 after each (re)connection if auto positioning is enabled.
      This means that the SQL thread might have already started to apply the
      current group but, as the IO thread had to reconnect, it left this
      group incomplete and will start it again from the beginning.
      So, before applying this FORMAT_DESCRIPTION_EVENT, we must let the
      worker roll back the current group and gracefully finish its work,
      before starting to apply the new (complete) copy of the group.
    */
    if (ev->get_type_code() == binary_log::FORMAT_DESCRIPTION_EVENT &&
        ev->server_id != ::server_id && ev->common_header->log_pos != 0 &&
        rli->is_parallel_exec() && rli->curr_group_seen_gtid)
    {
      if (coord_handle_partial_binlogged_transaction(rli, ev))
        /*
          In the case of an error, coord_handle_partial_binlogged_transaction
          will not try to get the rli->data_lock again.
        */
        DBUG_RETURN(1);
    }

    /* ptr_ev can change to NULL indicating MTS coorinator passed to a Worker */
    exec_res= apply_event_and_update_pos(ptr_ev, thd, rli);
    /*
      Note: the above call to apply_event_and_update_pos executes
      mysql_mutex_unlock(&rli->data_lock);
    */

    /* For deferred events, the ptr_ev is set to NULL
        in Deferred_log_events::add() function.
        Hence deferred events wont be deleted here.
        They will be deleted in Deferred_log_events::rewind() funciton.
    */
    if (*ptr_ev)
    {
      DBUG_ASSERT(*ptr_ev == ev); // event remains to belong to Coordinator

      DBUG_EXECUTE_IF("dbug.calculate_sbm_after_previous_gtid_log_event",
                    {
                      if (ev->get_type_code() == binary_log::PREVIOUS_GTIDS_LOG_EVENT)
                      {
                        const char act[]= "now signal signal.reached wait_for signal.done_sbm_calculation";
                        DBUG_ASSERT(opt_debug_sync_timeout > 0);
                        DBUG_ASSERT(!debug_sync_set_action(thd, STRING_WITH_LEN(act)));
                      }
                    };);
      /*
        Format_description_log_event should not be deleted because it will be
        used to read info about the relay log's format; it will be deleted when
        the SQL thread does not need it, i.e. when this thread terminates.
        ROWS_QUERY_LOG_EVENT is destroyed at the end of the current statement
        clean-up routine.
      */
      if (ev->get_type_code() != binary_log::FORMAT_DESCRIPTION_EVENT &&
          ev->get_type_code() != binary_log::ROWS_QUERY_LOG_EVENT)
      {
        DBUG_PRINT("info", ("Deleting the event after it has been executed"));
        delete ev;
        ev= NULL;
      }
    }

    /*
      exec_res == SLAVE_APPLY_EVENT_AND_UPDATE_POS_UPDATE_POS_ERROR
                  update_log_pos failed: this should not happen, so we
                  don't retry.
      exec_res == SLAVE_APPLY_EVENT_AND_UPDATE_POS_APPEND_JOB_ERROR
                  append_item_to_jobs() failed, this happened because
                  thread was killed while waiting for enqueue on worker.
    */
    if (exec_res >= SLAVE_APPLY_EVENT_AND_UPDATE_POS_UPDATE_POS_ERROR)
    {
      delete ev;
      DBUG_RETURN(1);
    }

    if (slave_trans_retries)
    {
      int temp_err= 0;
      bool silent= false;
      if (exec_res && !is_mts_worker(thd) /* no reexecution in MTS mode */ &&
          (temp_err= rli->has_temporary_error(thd, 0, &silent)) &&
          !thd->get_transaction()->cannot_safely_rollback(
              Transaction_ctx::SESSION))
      {
        const char *errmsg;
        /*
          We were in a transaction which has been rolled back because of a
          temporary error;
          let's seek back to BEGIN log event and retry it all again.
	  Note, if lock wait timeout (innodb_lock_wait_timeout exceeded)
	  there is no rollback since 5.0.13 (ref: manual).
          We have to not only seek but also
          a) init_info(), to seek back to hot relay log's start for later
          (for when we will come back to this hot log after re-processing the
          possibly existing old logs where BEGIN is: check_binlog_magic() will
          then need the cache to be at position 0 (see comments at beginning of
          init_info()).
          b) init_relay_log_pos(), because the BEGIN may be an older relay log.
        */
        if (rli->trans_retries < slave_trans_retries)
        {
          /*
            The transactions has to be rolled back before global_init_info is
            called. Because global_init_info will starts a new transaction if
            master_info_repository is TABLE.
          */
          rli->cleanup_context(thd, 1);
          /*
             We need to figure out if there is a test case that covers
             this part. \Alfranio.
          */
          if (global_init_info(rli->mi, false, SLAVE_SQL))
            sql_print_error("Failed to initialize the master info structure%s",
                            rli->get_for_channel_str());
          else if (rli->init_relay_log_pos(rli->get_group_relay_log_name(),
                                           rli->get_group_relay_log_pos(),
                                           true/*need_data_lock=true*/,
                                           &errmsg, 1))
            sql_print_error("Error initializing relay log position%s: %s",
                            rli->get_for_channel_str(), errmsg);
          else
          {
            exec_res= SLAVE_APPLY_EVENT_AND_UPDATE_POS_OK;
            /* chance for concurrent connection to get more locks */
            slave_sleep(thd, min<ulong>(rli->trans_retries, MAX_SLAVE_RETRY_PAUSE),
                        sql_slave_killed, rli);
            mysql_mutex_lock(&rli->data_lock); // because of SHOW STATUS
            if (!silent)
              rli->trans_retries++;
            
            rli->retried_trans++;
            mysql_mutex_unlock(&rli->data_lock);
            DBUG_PRINT("info", ("Slave retries transaction "
                                "rli->trans_retries: %lu", rli->trans_retries));
          }
        }
        else
        {
          thd->is_fatal_error= 1;
          rli->report(ERROR_LEVEL, thd->get_stmt_da()->mysql_errno(),
                      "Slave SQL thread retried transaction %lu time(s) "
                      "in vain, giving up. Consider raising the value of "
                      "the slave_transaction_retries variable.", rli->trans_retries);
        }
      }
      else if ((exec_res && !temp_err) ||
               (opt_using_transactions &&
                rli->get_group_relay_log_pos() == rli->get_event_relay_log_pos()))
      {
        /*
          Only reset the retry counter if the entire group succeeded
          or failed with a non-transient error.  On a successful
          event, the execution will proceed as usual; in the case of a
          non-transient error, the slave will stop with an error.
         */
        rli->trans_retries= 0; // restart from fresh
        DBUG_PRINT("info", ("Resetting retry counter, rli->trans_retries: %lu",
                            rli->trans_retries));
      }
    }
    if (exec_res)
      delete ev;
    DBUG_RETURN(exec_res);
  }
  mysql_mutex_unlock(&rli->data_lock);
  rli->report(ERROR_LEVEL, ER_SLAVE_RELAY_LOG_READ_FAILURE,
              ER_THD(thd, ER_SLAVE_RELAY_LOG_READ_FAILURE), "\
Could not parse relay log event entry. The possible reasons are: the master's \
binary log is corrupted (you can check this by running 'mysqlbinlog' on the \
binary log), the slave's relay log is corrupted (you can check this by running \
'mysqlbinlog' on the relay log), a network problem, or a bug in the master's \
or slave's MySQL code. If you want to check the master's binary log or slave's \
relay log, you will be able to know their names by issuing 'SHOW SLAVE STATUS' \
on this slave.\
");
  DBUG_RETURN(1);
}

static bool check_io_slave_killed(THD *thd, Master_info *mi, const char *info)
{
  if (io_slave_killed(thd, mi))
  {
    if (info)
      sql_print_information("%s%s", info, mi->get_for_channel_str());
    return TRUE;
  }
  return FALSE;
}

/**
  @brief Try to reconnect slave IO thread.

  @details Terminates current connection to master, sleeps for
  @c mi->connect_retry msecs and initiates new connection with
  @c safe_reconnect(). Variable pointed by @c retry_count is increased -
  if it exceeds @c mi->retry_count then connection is not re-established
  and function signals error.
  Unless @c suppres_warnings is TRUE, a warning is put in the server error log
  when reconnecting. The warning message and messages used to report errors
  are taken from @c messages array. In case @c mi->retry_count is exceeded,
  no messages are added to the log.

  @param[in]     thd                 Thread context.
  @param[in]     mysql               MySQL connection.
  @param[in]     mi                  Master connection information.
  @param[in,out] retry_count         Number of attempts to reconnect.
  @param[in]     suppress_warnings   TRUE when a normal net read timeout 
                                     has caused to reconnecting.
  @param[in]     messages            Messages to print/log, see 
                                     reconnect_messages[] array.

  @retval        0                   OK.
  @retval        1                   There was an error.
*/

static int try_to_reconnect(THD *thd, MYSQL *mysql, Master_info *mi,
                            uint *retry_count, bool suppress_warnings,
                            const char *messages[SLAVE_RECON_MSG_MAX])
{
  mi->slave_running= MYSQL_SLAVE_RUN_NOT_CONNECT;
  thd->proc_info= messages[SLAVE_RECON_MSG_WAIT];
  thd->clear_active_vio();
  end_server(mysql);
  if ((*retry_count)++)
  {
    if (*retry_count > mi->retry_count)
      return 1;                             // Don't retry forever
    slave_sleep(thd, mi->connect_retry, io_slave_killed, mi);
  }
  if (check_io_slave_killed(thd, mi, messages[SLAVE_RECON_MSG_KILLED_WAITING]))
    return 1;
  thd->proc_info = messages[SLAVE_RECON_MSG_AFTER];
  if (!suppress_warnings) 
  {
    char buf[256], llbuff[22];
    my_snprintf(buf, sizeof(buf), messages[SLAVE_RECON_MSG_FAILED], 
                mi->get_io_rpl_log_name(), llstr(mi->get_master_log_pos(),
                llbuff));
    /* 
      Raise a warining during registering on master/requesting dump.
      Log a message reading event.
    */
    if (messages[SLAVE_RECON_MSG_COMMAND][0])
    {
      mi->report(WARNING_LEVEL, ER_SLAVE_MASTER_COM_FAILURE,
                 ER_THD(thd, ER_SLAVE_MASTER_COM_FAILURE), 
                 messages[SLAVE_RECON_MSG_COMMAND], buf);
    }
    else
    {
      sql_print_information("%s%s", buf, mi->get_for_channel_str());
    }
  }
  if (safe_reconnect(thd, mysql, mi, 1) || io_slave_killed(thd, mi))
  {
    sql_print_information("%s", messages[SLAVE_RECON_MSG_KILLED_AFTER]);
    return 1;
  }
  return 0;
}


/**
  Slave IO thread entry point.

  @param arg Pointer to Master_info struct that holds information for
  the IO thread.

  @return Always 0.
*/
extern "C" void *handle_slave_io(void *arg)
{
  THD *thd= NULL; // needs to be first for thread_stack
  bool thd_added= false;
  MYSQL *mysql;
  Master_info *mi = (Master_info*)arg;
  Relay_log_info *rli= mi->rli;
  char llbuff[22];
  uint retry_count;
  bool suppress_warnings;
  int ret;
  int binlog_version;
#ifndef DBUG_OFF
  uint retry_count_reg= 0, retry_count_dump= 0, retry_count_event= 0;
#endif
  Global_THD_manager *thd_manager= Global_THD_manager::get_instance();
  // needs to call my_thread_init(), otherwise we get a coredump in DBUG_ stuff
  my_thread_init();
  DBUG_ENTER("handle_slave_io");

  DBUG_ASSERT(mi->inited);
  mysql= NULL ;
  retry_count= 0;

  mysql_mutex_lock(&mi->run_lock);
  /* Inform waiting threads that slave has started */
  mi->slave_run_id++;

#ifndef DBUG_OFF
  mi->events_until_exit = disconnect_slave_event_count;
#endif

  thd= new THD; // note that contructor of THD uses DBUG_ !
  THD_CHECK_SENTRY(thd);
  mi->info_thd = thd;

  #ifdef HAVE_PSI_INTERFACE
  // save the instrumentation for IO thread in mi->info_thd->scheduler
  struct PSI_thread *psi= PSI_THREAD_CALL(get_thread)();
  thd_set_psi(mi->info_thd, psi);
  #endif

  thd->thread_stack= (char*) &thd; // remember where our stack is
  mi->clear_error();
  mi->slave_running = 1;
  if (init_slave_thread(thd, SLAVE_THD_IO))
  {
    mysql_cond_broadcast(&mi->start_cond);
    mysql_mutex_unlock(&mi->run_lock);
    mi->report(ERROR_LEVEL, ER_SLAVE_FATAL_ERROR,
               ER_THD(thd, ER_SLAVE_FATAL_ERROR),
               "Failed during slave I/O thread initialization ");
    goto err;
  }

  thd_manager->add_thd(thd);
  thd_added= true;

  mi->abort_slave = 0;
  mysql_mutex_unlock(&mi->run_lock);
  mysql_cond_broadcast(&mi->start_cond);

  DBUG_PRINT("master_info",("log_file_name: '%s'  position: %s",
                            mi->get_master_log_name(),
                            llstr(mi->get_master_log_pos(), llbuff)));

  /* This must be called before run any binlog_relay_io hooks */
  my_set_thread_local(RPL_MASTER_INFO, mi);

  if (RUN_HOOK(binlog_relay_io, thread_start, (thd, mi)))
  {
    mi->report(ERROR_LEVEL, ER_SLAVE_FATAL_ERROR,
               ER_THD(thd, ER_SLAVE_FATAL_ERROR),
               "Failed to run 'thread_start' hook");
    goto err;
  }

  if (!(mi->mysql = mysql = mysql_init(NULL)))
  {
    mi->report(ERROR_LEVEL, ER_SLAVE_FATAL_ERROR,
               ER_THD(thd, ER_SLAVE_FATAL_ERROR), "error in mysql_init()");
    goto err;
  }

  THD_STAGE_INFO(thd, stage_connecting_to_master);
  // we can get killed during safe_connect
  if (!safe_connect(thd, mysql, mi))
  {
    sql_print_information("Slave I/O thread%s: connected to master '%s@%s:%d',"
                          "replication started in log '%s' at position %s",
                          mi->get_for_channel_str(),
                          mi->get_user(), mi->host, mi->port,
			  mi->get_io_rpl_log_name(),
			  llstr(mi->get_master_log_pos(), llbuff));
  }
  else
  {
    sql_print_information("Slave I/O thread%s killed while connecting to master",
                          mi->get_for_channel_str());
    goto err;
  }

connected:

  /*
    When using auto positioning, the slave IO thread will always start reading
    a transaction from the beginning of the transaction (transaction's first
    event). So, we have to reset the transaction boundary parser after
    (re)connecting.
    If not using auto positioning, the Relay_log_info::rli_init_info() took
    care of putting the mi->transaction_parser in the correct state when
    initializing Received_gtid_set from relay log during slave server starts,
    as the IO thread might had stopped in the middle of a transaction.
  */
  if (mi->is_auto_position())
  {
    mi->transaction_parser.reset();
    mi->clear_last_gtid_queued();
  }

    DBUG_EXECUTE_IF("dbug.before_get_running_status_yes",
                    {
                      const char act[]=
                        "now "
                        "wait_for signal.io_thread_let_running";
                      DBUG_ASSERT(opt_debug_sync_timeout > 0);
                      DBUG_ASSERT(!debug_sync_set_action(thd, 
                                                         STRING_WITH_LEN(act)));
                    };);
    DBUG_EXECUTE_IF("dbug.calculate_sbm_after_previous_gtid_log_event",
                    {
                      /* Fake that thread started 3 mints ago */
                      thd->start_time.tv_sec-=180;
                    };);
  mysql_mutex_lock(&mi->run_lock);
  mi->slave_running= MYSQL_SLAVE_RUN_CONNECT;
  mysql_mutex_unlock(&mi->run_lock);

  thd->slave_net = &mysql->net;
  THD_STAGE_INFO(thd, stage_checking_master_version);
  ret= get_master_version_and_clock(mysql, mi);
  if (!ret)
    ret= get_master_uuid(mysql, mi);
  if (!ret)
    ret= io_thread_init_commands(mysql, mi);

  if (ret == 1)
    /* Fatal error */
    goto err;

  if (ret == 2) 
  { 
    if (check_io_slave_killed(mi->info_thd, mi, "Slave I/O thread killed "
                              "while calling get_master_version_and_clock(...)"))
      goto err;
    suppress_warnings= FALSE;
    /* Try to reconnect because the error was caused by a transient network problem */
    if (try_to_reconnect(thd, mysql, mi, &retry_count, suppress_warnings,
                             reconnect_messages[SLAVE_RECON_ACT_REG]))
      goto err;
    goto connected;
  } 

  mysql_mutex_lock(&mi->data_lock);
  binlog_version= mi->get_mi_description_event()->binlog_version;
  mysql_mutex_unlock(&mi->data_lock);

  if (binlog_version > 1)
  {
    /*
      Register ourselves with the master.
    */
    THD_STAGE_INFO(thd, stage_registering_slave_on_master);
    if (register_slave_on_master(mysql, mi, &suppress_warnings))
    {
      if (!check_io_slave_killed(thd, mi, "Slave I/O thread killed "
                                "while registering slave on master"))
      {
        sql_print_error("Slave I/O thread couldn't register on master");
        if (try_to_reconnect(thd, mysql, mi, &retry_count, suppress_warnings,
                             reconnect_messages[SLAVE_RECON_ACT_REG]))
          goto err;
      }
      else
        goto err;
      goto connected;
    }
    DBUG_EXECUTE_IF("FORCE_SLAVE_TO_RECONNECT_REG", 
      if (!retry_count_reg)
      {
        retry_count_reg++;
        sql_print_information("Forcing to reconnect slave I/O thread%s",
                              mi->get_for_channel_str());
        if (try_to_reconnect(thd, mysql, mi, &retry_count, suppress_warnings,
                             reconnect_messages[SLAVE_RECON_ACT_REG]))
          goto err;
        goto connected;
      });
  }

  DBUG_PRINT("info",("Starting reading binary log from master"));
  while (!io_slave_killed(thd,mi))
  {
    THD_STAGE_INFO(thd, stage_requesting_binlog_dump);
    if (request_dump(thd, mysql, mi, &suppress_warnings))
    {
      sql_print_error("Failed on request_dump()%s", mi->get_for_channel_str());
      if (check_io_slave_killed(thd, mi, "Slave I/O thread killed while \
requesting master dump") ||
          try_to_reconnect(thd, mysql, mi, &retry_count, suppress_warnings,
                           reconnect_messages[SLAVE_RECON_ACT_DUMP]))
        goto err;
      goto connected;
    }
    DBUG_EXECUTE_IF("FORCE_SLAVE_TO_RECONNECT_DUMP", 
      if (!retry_count_dump)
      {
        retry_count_dump++;
        sql_print_information("Forcing to reconnect slave I/O thread%s",
                              mi->get_for_channel_str());
        if (try_to_reconnect(thd, mysql, mi, &retry_count, suppress_warnings,
                             reconnect_messages[SLAVE_RECON_ACT_DUMP]))
          goto err;
        goto connected;
      });
    const char *event_buf;

    DBUG_ASSERT(mi->last_error().number == 0);
    while (!io_slave_killed(thd,mi))
    {
      ulong event_len;
      /*
         We say "waiting" because read_event() will wait if there's nothing to
         read. But if there's something to read, it will not wait. The
         important thing is to not confuse users by saying "reading" whereas
         we're in fact receiving nothing.
      */
      THD_STAGE_INFO(thd, stage_waiting_for_master_to_send_event);
      event_len= read_event(mysql, mi, &suppress_warnings);
      if (check_io_slave_killed(thd, mi, "Slave I/O thread killed while \
reading event"))
        goto err;
      DBUG_EXECUTE_IF("FORCE_SLAVE_TO_RECONNECT_EVENT",
        if (!retry_count_event)
        {
          retry_count_event++;
          sql_print_information("Forcing to reconnect slave I/O thread%s",
                                mi->get_for_channel_str());
          if (try_to_reconnect(thd, mysql, mi, &retry_count, suppress_warnings,
                               reconnect_messages[SLAVE_RECON_ACT_EVENT]))
            goto err;
          goto connected;
        });

      if (event_len == packet_error)
      {
        uint mysql_error_number= mysql_errno(mysql);
        switch (mysql_error_number) {
        case CR_NET_PACKET_TOO_LARGE:
          sql_print_error("\
Log entry on master is longer than slave_max_allowed_packet (%lu) on \
slave. If the entry is correct, restart the server with a higher value of \
slave_max_allowed_packet",
                         slave_max_allowed_packet);
          mi->report(ERROR_LEVEL, ER_NET_PACKET_TOO_LARGE,
                     "%s", "Got a packet bigger than 'slave_max_allowed_packet' bytes");
          goto err;
        case ER_MASTER_FATAL_ERROR_READING_BINLOG:
          mi->report(ERROR_LEVEL, ER_MASTER_FATAL_ERROR_READING_BINLOG,
                     ER_THD(thd, ER_MASTER_FATAL_ERROR_READING_BINLOG),
                     mysql_error_number, mysql_error(mysql));
          goto err;
        case ER_OUT_OF_RESOURCES:
          sql_print_error("\
Stopping slave I/O thread due to out-of-memory error from master");
          mi->report(ERROR_LEVEL, ER_OUT_OF_RESOURCES,
                     "%s", ER_THD(thd, ER_OUT_OF_RESOURCES));
          goto err;
        }
        if (try_to_reconnect(thd, mysql, mi, &retry_count, suppress_warnings,
                             reconnect_messages[SLAVE_RECON_ACT_EVENT]))
          goto err;
        goto connected;
      } // if (event_len == packet_error)

      retry_count=0;                    // ok event, reset retry counter
      THD_STAGE_INFO(thd, stage_queueing_master_event_to_the_relay_log);
      event_buf= (const char*)mysql->net.read_pos + 1;
      DBUG_PRINT("info", ("IO thread received event of type %s",
                 Log_event::get_type_str(
                            (Log_event_type)event_buf[EVENT_TYPE_OFFSET])));
      if (RUN_HOOK(binlog_relay_io, after_read_event,
                   (thd, mi,(const char*)mysql->net.read_pos + 1,
                    event_len, &event_buf, &event_len)))
      {
        mi->report(ERROR_LEVEL, ER_SLAVE_FATAL_ERROR,
                   ER_THD(thd, ER_SLAVE_FATAL_ERROR),
                   "Failed to run 'after_read_event' hook");
        goto err;
      }

      /* XXX: 'synced' should be updated by queue_event to indicate
         whether event has been synced to disk */
      bool synced= 0;
      if (queue_event(mi, event_buf, event_len))
      {
        mi->report(ERROR_LEVEL, ER_SLAVE_RELAY_LOG_WRITE_FAILURE,
                   ER_THD(thd, ER_SLAVE_RELAY_LOG_WRITE_FAILURE),
                   "could not queue event from master");
        goto err;
      }
      if (RUN_HOOK(binlog_relay_io, after_queue_event,
                   (thd, mi, event_buf, event_len, synced)))
      {
        mi->report(ERROR_LEVEL, ER_SLAVE_FATAL_ERROR,
                   ER_THD(thd, ER_SLAVE_FATAL_ERROR),
                   "Failed to run 'after_queue_event' hook");
        goto err;
      }

      mysql_mutex_lock(&mi->data_lock);
      if (flush_master_info(mi, FALSE))
      {
        mi->report(ERROR_LEVEL, ER_SLAVE_FATAL_ERROR,
                   ER_THD(thd, ER_SLAVE_FATAL_ERROR),
                   "Failed to flush master info.");
        mysql_mutex_unlock(&mi->data_lock);
        goto err;
      }
      mysql_mutex_unlock(&mi->data_lock);

      /*
        Pause the IO thread execution and wait for
        'continue_after_queue_event' signal to continue IO thread
        execution.
      */
      DBUG_EXECUTE_IF("pause_after_queue_event",
                      {
                        const char act[]=
                          "now SIGNAL reached_after_queue_event "
                          "WAIT_FOR continue_after_queue_event";
                        DBUG_ASSERT(!debug_sync_set_action(current_thd,
                                                           STRING_WITH_LEN(act)));
                      };);

      /*
        See if the relay logs take too much space.
        We don't lock mi->rli->log_space_lock here; this dirty read saves time
        and does not introduce any problem:
        - if mi->rli->ignore_log_space_limit is 1 but becomes 0 just after (so
        the clean value is 0), then we are reading only one more event as we
        should, and we'll block only at the next event. No big deal.
        - if mi->rli->ignore_log_space_limit is 0 but becomes 1 just after (so
        the clean value is 1), then we are going into wait_for_relay_log_space()
        for no reason, but this function will do a clean read, notice the clean
        value and exit immediately.
      */
#ifndef DBUG_OFF
      {
        char llbuf1[22], llbuf2[22];
        DBUG_PRINT("info", ("log_space_limit=%s log_space_total=%s \
ignore_log_space_limit=%d",
                            llstr(rli->log_space_limit,llbuf1),
                            llstr(rli->log_space_total,llbuf2),
                            (int) rli->ignore_log_space_limit));
      }
#endif

      if (rli->log_space_limit && rli->log_space_limit <
          rli->log_space_total &&
          !rli->ignore_log_space_limit)
        if (wait_for_relay_log_space(rli))
        {
          sql_print_error("Slave I/O thread aborted while waiting for relay"
                          " log space");
          goto err;
        }
      DBUG_EXECUTE_IF("flush_after_reading_user_var_event",
                      {
                      if (event_buf[EVENT_TYPE_OFFSET] == binary_log::USER_VAR_EVENT)
                      {
                      const char act[]= "now signal Reached wait_for signal.flush_complete_continue";
                      DBUG_ASSERT(opt_debug_sync_timeout > 0);
                      DBUG_ASSERT(!debug_sync_set_action(current_thd,
                                                         STRING_WITH_LEN(act)));

                      }
                      });
      DBUG_EXECUTE_IF("stop_io_after_reading_gtid_log_event",
        if (event_buf[EVENT_TYPE_OFFSET] == binary_log::GTID_LOG_EVENT)
          thd->killed= THD::KILLED_NO_VALUE;
      );
      DBUG_EXECUTE_IF("stop_io_after_reading_query_log_event",
        if (event_buf[EVENT_TYPE_OFFSET] == binary_log::QUERY_EVENT)
          thd->killed= THD::KILLED_NO_VALUE;
      );
      DBUG_EXECUTE_IF("stop_io_after_reading_user_var_log_event",
        if (event_buf[EVENT_TYPE_OFFSET] == binary_log::USER_VAR_EVENT)
          thd->killed= THD::KILLED_NO_VALUE;
      );
      DBUG_EXECUTE_IF("stop_io_after_reading_table_map_event",
        if (event_buf[EVENT_TYPE_OFFSET] == binary_log::TABLE_MAP_EVENT)
          thd->killed= THD::KILLED_NO_VALUE;
      );
      DBUG_EXECUTE_IF("stop_io_after_reading_xid_log_event",
        if (event_buf[EVENT_TYPE_OFFSET] == binary_log::XID_EVENT)
          thd->killed= THD::KILLED_NO_VALUE;
      );
      DBUG_EXECUTE_IF("stop_io_after_reading_write_rows_log_event",
        if (event_buf[EVENT_TYPE_OFFSET] == binary_log::WRITE_ROWS_EVENT)
          thd->killed= THD::KILLED_NO_VALUE;
      );
      DBUG_EXECUTE_IF("stop_io_after_reading_unknown_event",
        if (event_buf[EVENT_TYPE_OFFSET] >= binary_log::ENUM_END_EVENT)
          thd->killed= THD::KILLED_NO_VALUE;
      );
      DBUG_EXECUTE_IF("stop_io_after_queuing_event",
        thd->killed= THD::KILLED_NO_VALUE;
      );
      /*
        After event is flushed to relay log file, memory used
        by thread's mem_root is not required any more.
        Hence adding free_root(thd->mem_root,...) to do the
        cleanup, otherwise a long running IO thread can
        cause OOM error.
      */
      free_root(thd->mem_root, MYF(MY_KEEP_PREALLOC));
    }
  }

  // error = 0;
err:
  // print the current replication position
  sql_print_information("Slave I/O thread exiting%s, read up to log '%s', position %s",
                        mi->get_for_channel_str(), mi->get_io_rpl_log_name(),
                        llstr(mi->get_master_log_pos(), llbuff));
  (void) RUN_HOOK(binlog_relay_io, thread_stop, (thd, mi));
  thd->reset_query();
  thd->reset_db(NULL_CSTR);
  if (mysql)
  {
    /*
      Here we need to clear the active VIO before closing the
      connection with the master.  The reason is that THD::awake()
      might be called from terminate_slave_thread() because somebody
      issued a STOP SLAVE.  If that happends, the shutdown_active_vio()
      can be called in the middle of closing the VIO associated with
      the 'mysql' object, causing a crash.
    */
    thd->clear_active_vio();
    mysql_close(mysql);
    mi->mysql=0;
  }
  mysql_mutex_lock(&mi->data_lock);
  write_ignored_events_info_to_relay_log(thd, mi);
  mysql_mutex_unlock(&mi->data_lock);
  THD_STAGE_INFO(thd, stage_waiting_for_slave_mutex_on_exit);
  mysql_mutex_lock(&mi->run_lock);
  /*
    Clean information used to start slave in order to avoid
    security issues.
  */
  mi->reset_start_info();
  /* Forget the relay log's format */
  mysql_mutex_lock(&mi->data_lock);
  mi->set_mi_description_event(NULL);
  mysql_mutex_unlock(&mi->data_lock);

  // destructor will not free it, because net.vio is 0
  thd->get_protocol_classic()->end_net();

  thd->release_resources();
  THD_CHECK_SENTRY(thd);
  if (thd_added)
    thd_manager->remove_thd(thd);

  mi->abort_slave= 0;
  mi->slave_running= 0;
  mysql_mutex_lock(&mi->info_thd_lock);
  mi->info_thd= NULL;
  mysql_mutex_unlock(&mi->info_thd_lock);

  /*
    The thd can only be destructed after indirect references
    through mi->info_thd are cleared: mi->info_thd= NULL.

    For instance, user thread might be issuing show_slave_status
    and attempting to read mi->info_thd->get_proc_info().
    Therefore thd must only be deleted after info_thd is set
    to NULL.
  */
  delete thd;

  /*
    Note: the order of the two following calls (first broadcast, then unlock)
    is important. Otherwise a killer_thread can execute between the calls and
    delete the mi structure leading to a crash! (see BUG#25306 for details)
   */ 
  mysql_cond_broadcast(&mi->stop_cond);       // tell the world we are done
  DBUG_EXECUTE_IF("simulate_slave_delay_at_terminate_bug38694", sleep(5););
  mysql_mutex_unlock(&mi->run_lock);
  DBUG_LEAVE;                                   // Must match DBUG_ENTER()
  my_thread_end();
  ERR_remove_state(0);
  my_thread_exit(0);
  return(0);                                    // Avoid compiler warnings
}

/*
  Check the temporary directory used by commands like
  LOAD DATA INFILE.
 */
static 
int check_temp_dir(char* tmp_file, const char *channel_name)
{
  int fd;
  MY_DIR *dirp;
  char tmp_dir[FN_REFLEN];
  size_t tmp_dir_size;

  DBUG_ENTER("check_temp_dir");

  /*
    Get the directory from the temporary file.
  */
  dirname_part(tmp_dir, tmp_file, &tmp_dir_size);

  /*
    Check if the directory exists.
   */
  if (!(dirp=my_dir(tmp_dir,MYF(MY_WME))))
    DBUG_RETURN(1);
  my_dirend(dirp);

  /*
    Check permissions to create a file.
   */
  //append the server UUID to the temp file name.
  uint size_of_tmp_file_name= FN_REFLEN+TEMP_FILE_MAX_LEN * sizeof(char);
  char *unique_tmp_file_name= (char*)my_malloc(key_memory_rpl_slave_check_temp_dir,
                                               size_of_tmp_file_name, MYF(0));
  /*
    In the case of Multisource replication, the file create
    sometimes fail because of there is a race that a second SQL
    thread might create the same file and the creation fails.
    TO overcome this, we add a channel name to get a unique file name.
  */

  /* @TODO: dangerous. Prevent this buffer flow */
  my_snprintf(unique_tmp_file_name, size_of_tmp_file_name,
              "%s%s%s", tmp_file, channel_name, server_uuid);
  if ((fd= mysql_file_create(key_file_misc,
                             unique_tmp_file_name, CREATE_MODE,
                             O_WRONLY | O_BINARY | O_EXCL | O_NOFOLLOW,
                             MYF(MY_WME))) < 0)
  DBUG_RETURN(1);

  /*
    Clean up.
   */
  mysql_file_close(fd, MYF(0));

  mysql_file_delete(key_file_misc, unique_tmp_file_name, MYF(0));
  my_free(unique_tmp_file_name);
  DBUG_RETURN(0);
}

/*
  Worker thread for the parallel execution of the replication events.
*/
extern "C" void *handle_slave_worker(void *arg)
{
  THD *thd;                     /* needs to be first for thread_stack */
  bool thd_added= false;
  int error= 0;
  Slave_worker *w= (Slave_worker *) arg;
  Relay_log_info* rli= w->c_rli;
  ulong purge_cnt= 0;
  ulonglong purge_size= 0;
  struct slave_job_item _item, *job_item= &_item;
  Global_THD_manager *thd_manager= Global_THD_manager::get_instance();
  #ifdef HAVE_PSI_INTERFACE
  struct PSI_thread *psi;
  #endif

  my_thread_init();
  DBUG_ENTER("handle_slave_worker");

  thd= new THD;
  if (!thd)
  {
    sql_print_error("Failed during slave worker initialization%s",
                    rli->get_for_channel_str());
    goto err;
  }
  mysql_mutex_lock(&w->info_thd_lock);
  w->info_thd= thd;
  mysql_mutex_unlock(&w->info_thd_lock);
  thd->thread_stack = (char*)&thd;

  #ifdef HAVE_PSI_INTERFACE
  // save the instrumentation for worker thread in w->info_thd->scheduler
  psi= PSI_THREAD_CALL(get_thread)();
  thd_set_psi(w->info_thd, psi);
  #endif

  if (init_slave_thread(thd, SLAVE_THD_WORKER))
  {
    // todo make SQL thread killed
    sql_print_error("Failed during slave worker initialization%s",
                    rli->get_for_channel_str());
    goto err;
  }
  thd->rli_slave= w;
  thd->init_for_queries(w);
  /* Set applier thread InnoDB priority */
  set_thd_tx_priority(thd, rli->get_thd_tx_priority());

  thd_manager->add_thd(thd);
  thd_added= true;

  if (w->update_is_transactional())
  {
    rli->report(ERROR_LEVEL, ER_SLAVE_FATAL_ERROR,
                ER_THD(thd, ER_SLAVE_FATAL_ERROR),
                "Error checking if the worker repository is transactional.");
    goto err;
  }

  mysql_mutex_lock(&w->jobs_lock);
  w->running_status= Slave_worker::RUNNING;
  mysql_cond_signal(&w->jobs_cond);

  mysql_mutex_unlock(&w->jobs_lock);

  DBUG_ASSERT(thd->is_slave_error == 0);

  w->stats_exec_time= w->stats_read_time= 0;
  set_timespec_nsec(&w->ts_exec[0], 0);
  set_timespec_nsec(&w->ts_exec[1], 0);
  set_timespec_nsec(&w->stats_begin, 0);

  while (!error)
  {
    error= slave_worker_exec_job_group(w, rli);
  }

  /*
     Cleanup after an error requires clear_error() go first.
     Otherwise assert(!all) in binlog_rollback()
  */
  thd->clear_error();
  w->cleanup_context(thd, error);

  mysql_mutex_lock(&w->jobs_lock);

  while(de_queue(&w->jobs, job_item))
  {
    purge_cnt++;
    purge_size += job_item->data->common_header->data_written;
    DBUG_ASSERT(job_item->data);
    delete job_item->data;
  }

  DBUG_ASSERT(w->jobs.len == 0);

  mysql_mutex_unlock(&w->jobs_lock);

  mysql_mutex_lock(&rli->pending_jobs_lock);
  rli->pending_jobs -= purge_cnt;
  rli->mts_pending_jobs_size -= purge_size;
  DBUG_ASSERT(rli->mts_pending_jobs_size < rli->mts_pending_jobs_size_max);

  mysql_mutex_unlock(&rli->pending_jobs_lock);

  /*
     In MTS case cleanup_after_session() has be called explicitly.
     TODO: to make worker thd be deleted before Slave_worker instance.
  */
  if (thd->rli_slave)
  {
    w->cleanup_after_session();
    thd->rli_slave= NULL;
  }
  mysql_mutex_lock(&w->jobs_lock);

  struct timespec stats_end;
  set_timespec_nsec(&stats_end, 0);
  DBUG_PRINT("info", ("Worker %lu statistics: "
                      "events processed = %lu "
                      "online time = %llu "
                      "events exec time = %llu "
                      "events read time = %llu "
                      "hungry waits = %lu "
                      "priv queue overfills = %llu ",
                      w->id, w->events_done,
                      diff_timespec(&stats_end, &w->stats_begin),
                      w->stats_exec_time,
                      w->stats_read_time,
                      w->wq_empty_waits,
                      w->jobs.waited_overfill));

  w->running_status= Slave_worker::NOT_RUNNING;
  mysql_cond_signal(&w->jobs_cond);  // famous last goodbye

  mysql_mutex_unlock(&w->jobs_lock);

err:

  if (thd)
  {
    /*
       The slave code is very bad. Notice that it is missing
       several clean up calls here. I've just added what was
       necessary to avoid valgrind errors.
 
       /Alfranio
    */
    thd->get_protocol_classic()->end_net();

    /*
      to avoid close_temporary_tables() closing temp tables as those
      are Coordinator's burden.
    */
    thd->system_thread= NON_SYSTEM_THREAD;
    thd->release_resources();

    THD_CHECK_SENTRY(thd);
    if (thd_added)
      thd_manager->remove_thd(thd);
    delete thd;
  }

  my_thread_end();
  ERR_remove_state(0);
  my_thread_exit(0);
  DBUG_RETURN(0); 
}

/**
   Orders jobs by comparing relay log information.
*/

int mts_event_coord_cmp(LOG_POS_COORD *id1, LOG_POS_COORD *id2)
{
  longlong filecmp= strcmp(id1->file_name, id2->file_name);
  longlong poscmp= id1->pos - id2->pos;
  return (filecmp < 0  ? -1 : (filecmp > 0  ?  1 :
         (poscmp  < 0  ? -1 : (poscmp  > 0  ?  1 : 0))));
}

bool mts_recovery_groups(Relay_log_info *rli)
{ 
  Log_event *ev= NULL;
  bool is_error= false;
  const char *errmsg= NULL;
  bool flag_group_seen_begin= FALSE;
  uint recovery_group_cnt= 0;
  bool not_reached_commit= true;

  // Value-initialization, to avoid compiler warnings on push_back.
  Slave_job_group job_worker= Slave_job_group();

  IO_CACHE log;
  File file;
  LOG_INFO linfo;
  my_off_t offset= 0;
  MY_BITMAP *groups= &rli->recovery_groups;

  DBUG_ENTER("mts_recovery_groups");

  DBUG_ASSERT(rli->slave_parallel_workers == 0);

  /* 
     Although mts_recovery_groups() is reentrant it returns
     early if the previous invocation raised any bit in 
     recovery_groups bitmap.
  */
  if (rli->is_mts_recovery())
    DBUG_RETURN(0);

  /*
    Parallel applier recovery is based on master log name and
    position, on Group Replication we have several masters what
    makes impossible to recover parallel applier from that information.
    Since we always have GTID_MODE=ON on Group Replication, we can
    ignore the positions completely, seek the current relay log to the
    beginning and start from there. Already applied transactions will be
    skipped due to GTIDs auto skip feature and applier will resume from
    the last applied transaction.
  */
  if (msr_map.is_group_replication_channel_name(rli->get_channel(), true))
  {
    rli->recovery_parallel_workers= 0;
    rli->mts_recovery_group_cnt= 0;
    rli->set_group_relay_log_pos(BIN_LOG_HEADER_SIZE);
    rli->set_event_relay_log_pos(BIN_LOG_HEADER_SIZE);
    DBUG_RETURN(0);
  }

  /*
    Save relay log position to compare with worker's position.
  */
  LOG_POS_COORD cp=
  {
    (char *) rli->get_group_master_log_name(),
    rli->get_group_master_log_pos()
  };

  Format_description_log_event fdle(BINLOG_VERSION), *p_fdle= &fdle;
  DBUG_ASSERT(p_fdle->is_valid());

  /*
    Gathers information on valuable workers and stores it in 
    above_lwm_jobs in asc ordered by the master binlog coordinates.
  */
  Prealloced_array<Slave_job_group, 16, true>
    above_lwm_jobs(PSI_NOT_INSTRUMENTED);
  above_lwm_jobs.reserve(rli->recovery_parallel_workers);

  for (uint id= 0; id < rli->recovery_parallel_workers; id++)
  {
    Slave_worker *worker=
      Rpl_info_factory::create_worker(opt_rli_repository_id, id, rli, true);

    if (!worker)
      goto err;

    LOG_POS_COORD w_last= { const_cast<char*>(worker->get_group_master_log_name()),
                            worker->get_group_master_log_pos() };
    if (mts_event_coord_cmp(&w_last, &cp) > 0)
    {
      /*
        Inserts information into a dynamic array for further processing.
        The jobs/workers are ordered by the last checkpoint positions
        workers have seen.
      */
      job_worker.worker= worker;
      job_worker.checkpoint_log_pos= worker->checkpoint_master_log_pos;
      job_worker.checkpoint_log_name= worker->checkpoint_master_log_name;

      above_lwm_jobs.push_back(job_worker);
    }
    else
    {
      /*
        Deletes the worker because its jobs are included in the latest
        checkpoint.
      */
      delete worker;
    }
  }

  /*
    In what follows, the group Recovery Bitmap is constructed.

     seek(lwm);

     while(w= next(above_lwm_w))
       do
         read G
         if G == w->last_comm
           w.B << group_cnt++;
           RB |= w.B;
            break;
         else
           group_cnt++;
        while(!eof);
        continue;
  */
  DBUG_ASSERT(!rli->recovery_groups_inited);

  if (!above_lwm_jobs.empty())
  {
    bitmap_init(groups, NULL, MTS_MAX_BITS_IN_GROUP, FALSE);
    rli->recovery_groups_inited= true;
    bitmap_clear_all(groups);
  }
  rli->mts_recovery_group_cnt= 0;
  for (Slave_job_group *jg= above_lwm_jobs.begin();
       jg != above_lwm_jobs.end(); ++jg)
  {
    Slave_worker *w= jg->worker;
    LOG_POS_COORD w_last= { const_cast<char*>(w->get_group_master_log_name()),
                            w->get_group_master_log_pos() };
    bool checksum_detected= FALSE;

    sql_print_information("Slave: MTS group recovery relay log info based on "
                          "Worker-Id %lu, "
                          "group_relay_log_name %s, group_relay_log_pos %llu "
                          "group_master_log_name %s, group_master_log_pos %llu",
                          w->id,
                          w->get_group_relay_log_name(),
                          w->get_group_relay_log_pos(),
                          w->get_group_master_log_name(),
                          w->get_group_master_log_pos());

    recovery_group_cnt= 0;
    not_reached_commit= true;
    if (rli->relay_log.find_log_pos(&linfo, rli->get_group_relay_log_name(), 1))
    {
      sql_print_error("Error looking for %s.", rli->get_group_relay_log_name());
      goto err;
    }
    offset= rli->get_group_relay_log_pos();
    for (int checking= 0 ; not_reached_commit; checking++)
    {
      if ((file= open_binlog_file(&log, linfo.log_file_name, &errmsg)) < 0)
      {
        sql_print_error("%s", errmsg);
        goto err;
      }
      /*
        Looking for the actual relay checksum algorithm that is present in
        a FD at head events of the relay log.
      */
      if (!checksum_detected)
      {
        int i= 0;
        while (i < 4 && (ev= Log_event::read_log_event(&log,
               (mysql_mutex_t*) 0, p_fdle, 0)))
        {
          if (ev->get_type_code() == binary_log::FORMAT_DESCRIPTION_EVENT)
          {
            p_fdle->common_footer->checksum_alg=
                                   ev->common_footer->checksum_alg;
            checksum_detected= TRUE;
          }
          delete ev;
          i++;
        }
        if (!checksum_detected)
        {
          sql_print_error("%s", "malformed or very old relay log which "
                          "does not have FormatDescriptor");
          goto err;
        }
      }

      my_b_seek(&log, offset);

      while (not_reached_commit &&
             (ev= Log_event::read_log_event(&log, 0, p_fdle,
                                            opt_slave_sql_verify_checksum)))
      {
        DBUG_ASSERT(ev->is_valid());

        if (ev->get_type_code() == binary_log::FORMAT_DESCRIPTION_EVENT)
          p_fdle->common_footer->checksum_alg= ev->common_footer->checksum_alg;

        if (ev->get_type_code() == binary_log::ROTATE_EVENT ||
            ev->get_type_code() == binary_log::FORMAT_DESCRIPTION_EVENT ||
            ev->get_type_code() == binary_log::PREVIOUS_GTIDS_LOG_EVENT)
        {
          delete ev;
          ev= NULL;
          continue;
        }

        DBUG_PRINT("mts", ("Event Recoverying relay log info "
                   "group_mster_log_name %s, event_master_log_pos %llu type code %u.",
                   linfo.log_file_name, ev->common_header->log_pos,
                   ev->get_type_code()));

        if (ev->starts_group())
        {
          flag_group_seen_begin= true;
        }
        else if ((ev->ends_group() || !flag_group_seen_begin) &&
                 !is_gtid_event(ev))
        {
          int ret= 0;
          LOG_POS_COORD ev_coord= { (char *) rli->get_group_master_log_name(),
                                      ev->common_header->log_pos };
          flag_group_seen_begin= false;
          recovery_group_cnt++;

          sql_print_information("Slave: MTS group recovery relay log info "
                                "group_master_log_name %s, "
                                "event_master_log_pos %llu.",
                                rli->get_group_master_log_name(),
                                ev->common_header->log_pos);
          if ((ret= mts_event_coord_cmp(&ev_coord, &w_last)) == 0)
          {
#ifndef DBUG_OFF
            for (uint i= 0; i <= w->checkpoint_seqno; i++)
            {
              if (bitmap_is_set(&w->group_executed, i))
                DBUG_PRINT("mts", ("Bit %u is set.", i));
              else
                DBUG_PRINT("mts", ("Bit %u is not set.", i));
            }
#endif
            DBUG_PRINT("mts",
                       ("Doing a shift ini(%lu) end(%lu).",
                       (w->checkpoint_seqno + 1) - recovery_group_cnt,
                        w->checkpoint_seqno));

            for (uint i= (w->checkpoint_seqno + 1) - recovery_group_cnt,
                 j= 0; i <= w->checkpoint_seqno; i++, j++)
            {
              if (bitmap_is_set(&w->group_executed, i))
              {
                DBUG_PRINT("mts", ("Setting bit %u.", j));
                bitmap_fast_test_and_set(groups, j);
              }
            }
            not_reached_commit= false;
          }
          else
            DBUG_ASSERT(ret < 0);
        }
        delete ev;
        ev= NULL;
      }
      end_io_cache(&log);
      mysql_file_close(file, MYF(MY_WME));
      offset= BIN_LOG_HEADER_SIZE;
      if (not_reached_commit && rli->relay_log.find_next_log(&linfo, 1))
      {
         sql_print_error("Error looking for file after %s.", linfo.log_file_name);
         goto err;
      }
    }

    rli->mts_recovery_group_cnt= (rli->mts_recovery_group_cnt < recovery_group_cnt ?
      recovery_group_cnt : rli->mts_recovery_group_cnt);
  }

  DBUG_ASSERT(!rli->recovery_groups_inited ||
              rli->mts_recovery_group_cnt <= groups->n_bits);

  goto end;
err:
  is_error= true;
end:
  
  for (Slave_job_group *jg= above_lwm_jobs.begin();
       jg != above_lwm_jobs.end(); ++jg)
  {
    delete jg->worker;
  }

  if (rli->mts_recovery_group_cnt == 0)
    rli->clear_mts_recovery_groups();

  DBUG_RETURN(is_error);
}

/**
   Processing rli->gaq to find out the low-water-mark (lwm) coordinates
   which is stored into the cental recovery table.

   @param rli            pointer to Relay-log-info of Coordinator
   @param period         period of processing GAQ, normally derived from
                         @c mts_checkpoint_period
   @param force          if TRUE then hang in a loop till some progress
   @param need_data_lock False if rli->data_lock mutex is aquired by
                         the caller.

   @return FALSE success, TRUE otherwise
*/
bool mts_checkpoint_routine(Relay_log_info *rli, ulonglong period,
                            bool force, bool need_data_lock)
{
  ulong cnt;
  bool error= FALSE;
  struct timespec curr_clock;

  DBUG_ENTER("checkpoint_routine");

#ifndef DBUG_OFF
  if (DBUG_EVALUATE_IF("check_slave_debug_group", 1, 0))
  {
    if (!rli->gaq->count_done(rli))
      DBUG_RETURN(FALSE);
  }
#endif

  /*
    rli->checkpoint_group can have two possible values due to
    two possible status of the last (being scheduled) group. 
  */
  DBUG_ASSERT(!rli->gaq->full() ||
              ((rli->checkpoint_seqno == rli->checkpoint_group -1 &&
                rli->mts_group_status == Relay_log_info::MTS_IN_GROUP) ||
               rli->checkpoint_seqno == rli->checkpoint_group));

  /*
    Currently, the checkpoint routine is being called by the SQL Thread.
    For that reason, this function is called call from appropriate points
    in the SQL Thread's execution path and the elapsed time is calculated
    here to check if it is time to execute it.
  */
  set_timespec_nsec(&curr_clock, 0);
  ulonglong diff= diff_timespec(&curr_clock, &rli->last_clock);
  if (!force && diff < period)
  {
    /*
      We do not need to execute the checkpoint now because
      the time elapsed is not enough.
    */
    DBUG_RETURN(FALSE);
  }

 do
  {
    if (!is_mts_db_partitioned(rli))
      mysql_mutex_lock(&rli->mts_gaq_LOCK);

    cnt= rli->gaq->move_queue_head(&rli->workers);

    if (!is_mts_db_partitioned(rli))
      mysql_mutex_unlock(&rli->mts_gaq_LOCK);
#ifndef DBUG_OFF
    if (DBUG_EVALUATE_IF("check_slave_debug_group", 1, 0) &&
        cnt != opt_mts_checkpoint_period)
      sql_print_error("This an error cnt != mts_checkpoint_period");
#endif
  } while (!sql_slave_killed(rli->info_thd, rli) &&
           cnt == 0 && force &&
           !DBUG_EVALUATE_IF("check_slave_debug_group", 1, 0) &&
           (my_sleep(rli->mts_coordinator_basic_nap), 1));
  /*
    This checks how many consecutive jobs where processed.
    If this value is different than zero the checkpoint
    routine can proceed. Otherwise, there is nothing to be
    done.
  */
  if (cnt == 0)
    goto end;

 /*
    The workers have completed  cnt jobs from the gaq. This means that we
    should increment C->jobs_done by cnt.
  */
  if (!is_mts_worker(rli->info_thd) &&
      !is_mts_db_partitioned(rli))
  {
    DBUG_PRINT("info", ("jobs_done this itr=%ld", cnt));
    static_cast<Mts_submode_logical_clock*>
      (rli->current_mts_submode)->jobs_done+= cnt;
  }

  /* TODO: 
     to turn the least occupied selection in terms of jobs pieces
  */
  for (Slave_worker **it= rli->workers.begin();
       it != rli->workers.begin(); ++it)
  {
    Slave_worker *w_i= *it;
    rli->least_occupied_workers[w_i->id]= w_i->jobs.len;
  };
  std::sort(rli->least_occupied_workers.begin(),
            rli->least_occupied_workers.end());

  if (need_data_lock)
    mysql_mutex_lock(&rli->data_lock);
  else
    mysql_mutex_assert_owner(&rli->data_lock);

  /*
    "Coordinator::commit_positions"

    rli->gaq->lwm has been updated in move_queue_head() and
    to contain all but rli->group_master_log_name which
    is altered solely by Coordinator at special checkpoints.
  */
  rli->set_group_master_log_pos(rli->gaq->lwm.group_master_log_pos);
  rli->set_group_relay_log_pos(rli->gaq->lwm.group_relay_log_pos);
  DBUG_PRINT("mts", ("New checkpoint %llu %llu %s",
             rli->gaq->lwm.group_master_log_pos,
             rli->gaq->lwm.group_relay_log_pos,
             rli->gaq->lwm.group_relay_log_name));

  if (rli->gaq->lwm.group_relay_log_name[0] != 0)
    rli->set_group_relay_log_name(rli->gaq->lwm.group_relay_log_name);

  /* 
     todo: uncomment notifies when UNTIL will be supported

     rli->notify_group_master_log_name_update();
     rli->notify_group_relay_log_name_update();

     Todo: optimize with if (wait_flag) broadcast
         waiter: set wait_flag; waits....; drops wait_flag;
  */

  error= rli->flush_info(TRUE);

  mysql_cond_broadcast(&rli->data_cond);
  if (need_data_lock)
    mysql_mutex_unlock(&rli->data_lock);

  /*
    We need to ensure that this is never called at this point when
    cnt is zero. This value means that the checkpoint information
    will be completely reset.
  */
  rli->reset_notified_checkpoint(cnt, rli->gaq->lwm.ts, need_data_lock);

  /* end-of "Coordinator::"commit_positions" */

end:
#ifndef DBUG_OFF
  if (DBUG_EVALUATE_IF("check_slave_debug_group", 1, 0))
    DBUG_SUICIDE();
#endif
  set_timespec_nsec(&rli->last_clock, 0);

  DBUG_RETURN(error);
}

/**
   Instantiation of a Slave_worker and forking out a single Worker thread.
   
   @param  rli  Coordinator's Relay_log_info pointer
   @param  i    identifier of the Worker

   @return 0 suppress or 1 if fails
*/
static int slave_start_single_worker(Relay_log_info *rli, ulong i)
{
  int error= 0;
  my_thread_handle th;
  Slave_worker *w= NULL;

  mysql_mutex_assert_owner(&rli->run_lock);

  if (!(w=
        Rpl_info_factory::create_worker(opt_rli_repository_id, i, rli, false)))
  {
    sql_print_error("Failed during slave worker thread creation%s",
                    rli->get_for_channel_str());
    error= 1;
    goto err;
  }

  if (w->init_worker(rli, i))
  {
    sql_print_error("Failed during slave worker thread creation%s",
                    rli->get_for_channel_str());
    error= 1;
    goto err;
  }

  // We assume that workers are added in sequential order here.
  DBUG_ASSERT(i == rli->workers.size());
  if (i >= rli->workers.size())
    rli->workers.resize(i+1);
  rli->workers[i]= w;

  w->currently_executing_gtid.set_automatic();

  if (DBUG_EVALUATE_IF("mts_worker_thread_fails", i == 1, 0) ||
      (error= mysql_thread_create(key_thread_slave_worker, &th,
                                  &connection_attrib, handle_slave_worker,
                                  (void*) w)))
  {
    sql_print_error("Failed during slave worker thread creation%s (errno= %d)",
                    rli->get_for_channel_str(), error);
    error= 1;
    goto err;
  }
  
  mysql_mutex_lock(&w->jobs_lock);
  if (w->running_status == Slave_worker::NOT_RUNNING)
    mysql_cond_wait(&w->jobs_cond, &w->jobs_lock);
  mysql_mutex_unlock(&w->jobs_lock);
  // Least occupied inited with zero
  {
    ulong jobs_len= w->jobs.len;
    rli->least_occupied_workers.push_back(jobs_len);
  }
err:
  if (error && w)
  {
    delete w;
    /*
      Any failure after array inserted must follow with deletion
      of just created item.
    */
    if (rli->workers.size() == i + 1)
      rli->workers.erase(i);
  }
  return error;
}

/**
   Initialization of the central rli members for Coordinator's role,
   communication channels such as Assigned Partition Hash (APH),
   and starting the Worker pool.

   @param  n   Number of configured Workers in the upcoming session.

   @return 0         success
           non-zero  as failure
*/
static int slave_start_workers(Relay_log_info *rli, ulong n, bool *mts_inited)
{
  uint i;
  int error= 0;

  mysql_mutex_assert_owner(&rli->run_lock);

  if (n == 0 && rli->mts_recovery_group_cnt == 0)
  {
    rli->workers.clear();
    goto end;
  }

  *mts_inited= true;

  /*
    The requested through argument number of Workers can be different 
     from the previous time which ended with an error. Thereby
     the effective number of configured Workers is max of the two.
  */
  rli->init_workers(max(n, rli->recovery_parallel_workers));

  rli->last_assigned_worker= NULL;     // associated with curr_group_assigned
  // Least_occupied_workers array to hold items size of Slave_jobs_queue::len
  rli->least_occupied_workers.resize(n); 

  /* 
     GAQ  queue holds seqno:s of scheduled groups. C polls workers in 
     @c opt_mts_checkpoint_period to update GAQ (see @c next_event())
     The length of GAQ is set to be equal to checkpoint_group.
     Notice, the size matters for mts_checkpoint_routine's progress loop.
  */

  rli->gaq= new Slave_committed_queue(rli->get_group_master_log_name(),
                                      rli->checkpoint_group, n);
  if (!rli->gaq->inited)
    return 1;

  // length of WQ is actually constant though can be made configurable
  rli->mts_slave_worker_queue_len_max= mts_slave_worker_queue_len_max;
  rli->mts_pending_jobs_size= 0;
  rli->mts_pending_jobs_size_max= ::opt_mts_pending_jobs_size_max;
  rli->mts_wq_underrun_w_id= MTS_WORKER_UNDEF;
  rli->mts_wq_excess_cnt= 0;
  rli->mts_wq_overrun_cnt= 0;
  rli->mts_wq_oversize= FALSE;
  rli->mts_coordinator_basic_nap= mts_coordinator_basic_nap;
  rli->mts_worker_underrun_level= mts_worker_underrun_level;
  rli->curr_group_seen_begin= rli->curr_group_seen_gtid= false;
  rli->curr_group_isolated= FALSE;
  rli->checkpoint_seqno= 0;
  rli->mts_last_online_stat= my_time(0);
  rli->mts_group_status= Relay_log_info::MTS_NOT_IN_GROUP;

  if (init_hash_workers(rli))  // MTS: mapping_db_to_worker
  {
    sql_print_error("Failed to init partitions hash");
    error= 1;
    goto err;
  }

  for (i= 0; i < n; i++)
  {
    if ((error= slave_start_single_worker(rli, i)))
      goto err;
  }

end:
  /*
    Free the buffer that was being used to report worker's status through
    the table performance_schema.table_replication_applier_status_by_worker
    between stop slave and next start slave.
  */
  for (int i= static_cast<int>(rli->workers_copy_pfs.size()) - 1; i >= 0; i--)
    delete rli->workers_copy_pfs[i];
  rli->workers_copy_pfs.clear();

  rli->slave_parallel_workers= n;
  // Effective end of the recovery right now when there is no gaps
  if (!error && rli->mts_recovery_group_cnt == 0)
  {
    if ((error= rli->mts_finalize_recovery()))
      (void) Rpl_info_factory::reset_workers(rli);
    if (!error)
      error= rli->flush_info(TRUE);
  }

err:
  return error;
}

/* 
   Ending Worker threads.

   Not in case Coordinator is killed itself, it first waits for
   Workers have finished their assignements, and then updates checkpoint. 
   Workers are notified with setting KILLED status
   and waited for their acknowledgment as specified by
   worker's running_status.
   Coordinator finalizes with its MTS running status to reset few objects.
*/
static void slave_stop_workers(Relay_log_info *rli, bool *mts_inited)
{
  THD *thd= rli->info_thd;

  if (!*mts_inited)
    return;
  else if (rli->slave_parallel_workers == 0)
    goto end;

  /*
    If request for stop slave is received notify worker
    to stop.
  */
  // Initialize worker exit count and max_updated_index to 0 during each stop.
  rli->exit_counter= 0;
  rli->max_updated_index= (rli->until_condition !=
                           Relay_log_info::UNTIL_NONE)?
                           rli->mts_groups_assigned:0;
  if (!rli->workers.empty())
  {
    for (int i= static_cast<int>(rli->workers.size()) - 1; i >= 0; i--)
    {
      Slave_worker *w= rli->workers[i];
      struct slave_job_item item= {NULL, 0, 0};
      struct slave_job_item *job_item= &item;
      mysql_mutex_lock(&w->jobs_lock);

      if (w->running_status != Slave_worker::RUNNING)
      {
        mysql_mutex_unlock(&w->jobs_lock);
        continue;
      }

      w->running_status= Slave_worker::STOP;
      (void) set_max_updated_index_on_stop(w, job_item);
      mysql_cond_signal(&w->jobs_cond);

      mysql_mutex_unlock(&w->jobs_lock);

      DBUG_PRINT("info",
                 ("Notifying worker %lu%s to exit, thd %p", w->id,
                  w->get_for_channel_str(), w->info_thd));
    }
  }
  thd_proc_info(thd, "Waiting for workers to exit");

  for (Slave_worker **it= rli->workers.begin(); it != rli->workers.end(); ++it)
  {
    Slave_worker *w= *it;

    /*
      Make copies for reporting through the performance schema tables.
      This is preserved until the next START SLAVE.
    */
    Slave_worker *worker_copy=new Slave_worker(NULL
    #ifdef HAVE_PSI_INTERFACE
                                               ,&key_relay_log_info_run_lock,
                                               &key_relay_log_info_data_lock,
                                               &key_relay_log_info_sleep_lock,
                                               &key_relay_log_info_thd_lock,
                                               &key_relay_log_info_data_cond,
                                               &key_relay_log_info_start_cond,
                                               &key_relay_log_info_stop_cond,
                                               &key_relay_log_info_sleep_cond
    #endif
                                               ,w->id, rli->get_channel());
    worker_copy->copy_values_for_PFS(w->id, w->running_status, w->info_thd,
                                     w->last_error(),
                                     w->currently_executing_gtid);
    rli->workers_copy_pfs.push_back(worker_copy);
  }

  for (Slave_worker **it= rli->workers.begin(); it != rli->workers.end(); ++it)
  {
    Slave_worker *w= *it;
    mysql_mutex_lock(&w->jobs_lock);
    while (w->running_status != Slave_worker::NOT_RUNNING)
    {
      PSI_stage_info old_stage;
      DBUG_ASSERT(w->running_status == Slave_worker::ERROR_LEAVING ||
                  w->running_status == Slave_worker::STOP ||
                  w->running_status == Slave_worker::STOP_ACCEPTED);

      thd->ENTER_COND(&w->jobs_cond, &w->jobs_lock,
                      &stage_slave_waiting_workers_to_exit, &old_stage);
      mysql_cond_wait(&w->jobs_cond, &w->jobs_lock);
      mysql_mutex_unlock(&w->jobs_lock);
      thd->EXIT_COND(&old_stage);
      mysql_mutex_lock(&w->jobs_lock);
    }
    mysql_mutex_unlock(&w->jobs_lock);
  }

  if (thd->killed == THD::NOT_KILLED)
    (void) mts_checkpoint_routine(rli, 0, false, true/*need_data_lock=true*/); // TODO:consider to propagate an error out of the function

  while (!rli->workers.empty())
  {
    Slave_worker *w= rli->workers.back();
    // Free the current submode object
    delete w->current_mts_submode;
    w->current_mts_submode= 0;
    rli->workers.pop_back();
    delete w;
  }
  struct timespec stats_end;
  set_timespec_nsec(&stats_end, 0);

  DBUG_PRINT("info", ("Total MTS session statistics: "
                      "events processed = %llu; "
                      "online time = %llu "
                      "worker queues filled over overrun level = %lu "
                      "waited due a Worker queue full = %lu "
                      "waited due the total size = %lu "
                      "total wait at clock conflicts = %llu "
                      "found (count) workers occupied = %lu "
                      "waited when workers occupied = %llu",
                      rli->mts_events_assigned,
                      diff_timespec(&stats_end, &rli->stats_begin),
                      rli->mts_wq_overrun_cnt,
                      rli->mts_wq_overfill_cnt, rli->wq_size_waits_cnt,
                      rli->mts_total_wait_overlap,
                      rli->mts_wq_no_underrun_cnt,
                      rli->mts_total_wait_worker_avail));

  DBUG_ASSERT(rli->pending_jobs == 0);
  DBUG_ASSERT(rli->mts_pending_jobs_size == 0);

end:
  rli->mts_group_status= Relay_log_info::MTS_NOT_IN_GROUP;
  destroy_hash_workers(rli);
  delete rli->gaq;
  rli->least_occupied_workers.clear();

  // Destroy buffered events of the current group prior to exit.
  for (uint i= 0; i < rli->curr_group_da.size(); i++)
    delete rli->curr_group_da[i].data;
  rli->curr_group_da.clear();                      // GCDA

  rli->curr_group_assigned_parts.clear();          // GCAP
  rli->deinit_workers();
  rli->workers_array_initialized= false;
  rli->slave_parallel_workers= 0;

  *mts_inited= false;
}


/**
  Slave SQL thread entry point.

  @param arg Pointer to Relay_log_info object that holds information
  for the SQL thread.

  @return Always 0.
*/
extern "C" void *handle_slave_sql(void *arg)
{
  THD *thd;                     /* needs to be first for thread_stack */
  bool thd_added= false;
  char llbuff[22],llbuff1[22];
  char saved_log_name[FN_REFLEN];
  char saved_master_log_name[FN_REFLEN];
  my_off_t saved_log_pos= 0;
  my_off_t saved_master_log_pos= 0;
  my_off_t saved_skip= 0;

  Relay_log_info* rli = ((Master_info*)arg)->rli;
  const char *errmsg;
  bool mts_inited= false;
  Global_THD_manager *thd_manager= Global_THD_manager::get_instance();
  Commit_order_manager *commit_order_mngr= NULL;

  // needs to call my_thread_init(), otherwise we get a coredump in DBUG_ stuff
  my_thread_init();
  DBUG_ENTER("handle_slave_sql");

  DBUG_ASSERT(rli->inited);
  mysql_mutex_lock(&rli->run_lock);
  DBUG_ASSERT(!rli->slave_running);
  errmsg= 0;
#ifndef DBUG_OFF
  rli->events_until_exit = abort_slave_event_count;
#endif

  thd = new THD; // note that contructor of THD uses DBUG_ !
  thd->thread_stack = (char*)&thd; // remember where our stack is
  mysql_mutex_lock(&rli->info_thd_lock);
  rli->info_thd= thd;

  #ifdef HAVE_PSI_INTERFACE
  // save the instrumentation for SQL thread in rli->info_thd->scheduler
  struct PSI_thread *psi= PSI_THREAD_CALL(get_thread)();
  thd_set_psi(rli->info_thd, psi);
  #endif

 if (rli->channel_mts_submode != MTS_PARALLEL_TYPE_DB_NAME)
   rli->current_mts_submode= new Mts_submode_logical_clock();
 else
   rli->current_mts_submode= new Mts_submode_database();

  if (opt_slave_preserve_commit_order && rli->opt_slave_parallel_workers > 0 &&
      opt_bin_log && opt_log_slave_updates)
    commit_order_mngr= new Commit_order_manager(rli->opt_slave_parallel_workers);

  rli->set_commit_order_manager(commit_order_mngr);

  mysql_mutex_unlock(&rli->info_thd_lock);

  /* Inform waiting threads that slave has started */
  rli->slave_run_id++;
  rli->slave_running = 1;
  rli->reported_unsafe_warning= false;

  if (init_slave_thread(thd, SLAVE_THD_SQL))
  {
    /*
      TODO: this is currently broken - slave start and change master
      will be stuck if we fail here
    */
    mysql_cond_broadcast(&rli->start_cond);
    mysql_mutex_unlock(&rli->run_lock);
    rli->report(ERROR_LEVEL, ER_SLAVE_FATAL_ERROR,
                ER_THD(thd, ER_SLAVE_FATAL_ERROR),
                "Failed during slave thread initialization");
    goto err;
  }
  thd->init_for_queries(rli);
  thd->temporary_tables = rli->save_temporary_tables; // restore temp tables
  set_thd_in_use_temporary_tables(rli);   // (re)set sql_thd in use for saved temp tables
  /* Set applier thread InnoDB priority */
  set_thd_tx_priority(thd, rli->get_thd_tx_priority());

  thd_manager->add_thd(thd);
  thd_added= true;

  rli->stats_exec_time= rli->stats_read_time= 0;
  set_timespec_nsec(&rli->ts_exec[0], 0);
  set_timespec_nsec(&rli->ts_exec[1], 0);
  set_timespec_nsec(&rli->stats_begin, 0);
  rli->currently_executing_gtid.set_automatic();

  /* MTS: starting the worker pool */
  if (slave_start_workers(rli, rli->opt_slave_parallel_workers, &mts_inited) != 0)
  {
    mysql_cond_broadcast(&rli->start_cond);
    mysql_mutex_unlock(&rli->run_lock);
    rli->report(ERROR_LEVEL, ER_SLAVE_FATAL_ERROR,
                ER_THD(thd, ER_SLAVE_FATAL_ERROR),
                "Failed during slave workers initialization");
    goto err;
  }
  /*
    We are going to set slave_running to 1. Assuming slave I/O thread is
    alive and connected, this is going to make Seconds_Behind_Master be 0
    i.e. "caught up". Even if we're just at start of thread. Well it's ok, at
    the moment we start we can think we are caught up, and the next second we
    start receiving data so we realize we are not caught up and
    Seconds_Behind_Master grows. No big deal.
  */
  rli->abort_slave = 0;

  /*
    Reset errors for a clean start (otherwise, if the master is idle, the SQL
    thread may execute no Query_log_event, so the error will remain even
    though there's no problem anymore). Do not reset the master timestamp
    (imagine the slave has caught everything, the STOP SLAVE and START SLAVE:
    as we are not sure that we are going to receive a query, we want to
    remember the last master timestamp (to say how many seconds behind we are
    now.
    But the master timestamp is reset by RESET SLAVE & CHANGE MASTER.
  */
  rli->clear_error();
  if (rli->workers_array_initialized)
  {
    for(size_t i= 0; i<rli->get_worker_count(); i++)
    {
      rli->get_worker(i)->clear_error();
    }
  }

  if (rli->update_is_transactional())
  {
    mysql_cond_broadcast(&rli->start_cond);
    mysql_mutex_unlock(&rli->run_lock);
    rli->report(ERROR_LEVEL, ER_SLAVE_FATAL_ERROR,
                ER_THD(thd, ER_SLAVE_FATAL_ERROR),
                "Error checking if the relay log repository is transactional.");
    goto err;
  }

  if (!rli->is_transactional())
    rli->report(WARNING_LEVEL, 0,
    "If a crash happens this configuration does not guarantee that the relay "
    "log info will be consistent");

  mysql_mutex_unlock(&rli->run_lock);
  mysql_cond_broadcast(&rli->start_cond);

  DEBUG_SYNC(thd, "after_start_slave");

  //tell the I/O thread to take relay_log_space_limit into account from now on
  mysql_mutex_lock(&rli->log_space_lock);
  rli->ignore_log_space_limit= 0;
  mysql_mutex_unlock(&rli->log_space_lock);
  rli->trans_retries= 0; // start from "no error"
  DBUG_PRINT("info", ("rli->trans_retries: %lu", rli->trans_retries));

  if (rli->init_relay_log_pos(rli->get_group_relay_log_name(),
                              rli->get_group_relay_log_pos(),
                              true/*need_data_lock=true*/, &errmsg,
                              1 /*look for a description_event*/))
  { 
    rli->report(ERROR_LEVEL, ER_SLAVE_FATAL_ERROR, 
                "Error initializing relay log position: %s", errmsg);
    goto err;
  }
  THD_CHECK_SENTRY(thd);
#ifndef DBUG_OFF
  {
    char llbuf1[22], llbuf2[22];
    DBUG_PRINT("info", ("my_b_tell(rli->cur_log)=%s rli->event_relay_log_pos=%s",
                        llstr(my_b_tell(rli->cur_log),llbuf1),
                        llstr(rli->get_event_relay_log_pos(),llbuf2)));
    DBUG_ASSERT(rli->get_event_relay_log_pos() >= BIN_LOG_HEADER_SIZE);
    /*
      Wonder if this is correct. I (Guilhem) wonder if my_b_tell() returns the
      correct position when it's called just after my_b_seek() (the questionable
      stuff is those "seek is done on next read" comments in the my_b_seek()
      source code).
      The crude reality is that this assertion randomly fails whereas
      replication seems to work fine. And there is no easy explanation why it
      fails (as we my_b_seek(rli->event_relay_log_pos) at the very end of
      init_relay_log_pos() called above). Maybe the assertion would be
      meaningful if we held rli->data_lock between the my_b_seek() and the
      DBUG_ASSERT().

      DBUG_ASSERT(my_b_tell(rli->cur_log) == rli->get_event_relay_log_pos());
    */
  }
#endif
  DBUG_ASSERT(rli->info_thd == thd);

#ifdef WITH_NDBCLUSTER_STORAGE_ENGINE
  /* engine specific hook, to be made generic */
  if (ndb_wait_setup_func && ndb_wait_setup_func(opt_ndb_wait_setup))
  {
    sql_print_warning("Slave SQL thread : NDB : Tables not available after %lu"
                      " seconds.  Consider increasing --ndb-wait-setup value",
                      opt_ndb_wait_setup);
  }
#endif

  DBUG_PRINT("master_info",("log_file_name: %s  position: %s",
                            rli->get_group_master_log_name(),
                            llstr(rli->get_group_master_log_pos(),llbuff)));
  sql_print_information("Slave SQL thread%s initialized, starting replication in"
                        " log '%s' at position %s, relay log '%s' position: %s",
                        rli->get_for_channel_str(), rli->get_rpl_log_name(),
                        llstr(rli->get_group_master_log_pos(),llbuff),
                        rli->get_group_relay_log_name(),
                        llstr(rli->get_group_relay_log_pos(),llbuff1));

  if (check_temp_dir(rli->slave_patternload_file, rli->get_channel()))
  {
    rli->report(ERROR_LEVEL, thd->get_stmt_da()->mysql_errno(),
                "Unable to use slave's temporary directory %s - %s", 
                slave_load_tmpdir, thd->get_stmt_da()->message_text());
    goto err;
  }

  /* execute init_slave variable */
  if (opt_init_slave.length)
  {
    execute_init_command(thd, &opt_init_slave, &LOCK_sys_init_slave);
    if (thd->is_slave_error)
    {
      rli->report(ERROR_LEVEL, thd->get_stmt_da()->mysql_errno(),
                  "Slave SQL thread aborted. Can't execute init_slave query,"
                  "'%s'", thd->get_stmt_da()->message_text());
      goto err;
    }
  }

  /*
    First check until condition - probably there is nothing to execute. We
    do not want to wait for next event in this case.
  */
  mysql_mutex_lock(&rli->data_lock);
  if (rli->slave_skip_counter)
  {
    strmake(saved_log_name, rli->get_group_relay_log_name(), FN_REFLEN - 1);
    strmake(saved_master_log_name, rli->get_group_master_log_name(), FN_REFLEN - 1);
    saved_log_pos= rli->get_group_relay_log_pos();
    saved_master_log_pos= rli->get_group_master_log_pos();
    saved_skip= rli->slave_skip_counter;
  }
  if (rli->until_condition != Relay_log_info::UNTIL_NONE &&
      rli->is_until_satisfied(thd, NULL))
  {
    mysql_mutex_unlock(&rli->data_lock);
    goto err;
  }
  mysql_mutex_unlock(&rli->data_lock);

  /* Read queries from the IO/THREAD until this thread is killed */

  while (!sql_slave_killed(thd,rli))
  {
    THD_STAGE_INFO(thd, stage_reading_event_from_the_relay_log);
    DBUG_ASSERT(rli->info_thd == thd);
    THD_CHECK_SENTRY(thd);

    if (saved_skip && rli->slave_skip_counter == 0)
    {
      sql_print_information("'SQL_SLAVE_SKIP_COUNTER=%ld' executed at "
        "relay_log_file='%s', relay_log_pos='%ld', master_log_name='%s', "
        "master_log_pos='%ld' and new position at "
        "relay_log_file='%s', relay_log_pos='%ld', master_log_name='%s', "
        "master_log_pos='%ld' ",
        (ulong) saved_skip, saved_log_name, (ulong) saved_log_pos,
        saved_master_log_name, (ulong) saved_master_log_pos,
        rli->get_group_relay_log_name(), (ulong) rli->get_group_relay_log_pos(),
        rli->get_group_master_log_name(), (ulong) rli->get_group_master_log_pos());
      saved_skip= 0;
    }
    
    if (exec_relay_log_event(thd,rli))
    {
      DBUG_PRINT("info", ("exec_relay_log_event() failed"));
      // do not scare the user if SQL thread was simply killed or stopped
      if (!sql_slave_killed(thd,rli))
      {
        /*
          retrieve as much info as possible from the thd and, error
          codes and warnings and print this to the error log as to
          allow the user to locate the error
        */
        uint32 const last_errno= rli->last_error().number;

        if (thd->is_error())
        {
          char const *const errmsg= thd->get_stmt_da()->message_text();

          DBUG_PRINT("info",
                     ("thd->get_stmt_da()->get_mysql_errno()=%d; "
                      "rli->last_error.number=%d",
                      thd->get_stmt_da()->mysql_errno(), last_errno));
          if (last_errno == 0)
          {
            /*
 	      This function is reporting an error which was not reported
 	      while executing exec_relay_log_event().
 	    */ 
            rli->report(ERROR_LEVEL, thd->get_stmt_da()->mysql_errno(),
                        "%s", errmsg);
          }
          else if (last_errno != thd->get_stmt_da()->mysql_errno())
          {
            /*
             * An error was reported while executing exec_relay_log_event()
             * however the error code differs from what is in the thread.
             * This function prints out more information to help finding
             * what caused the problem.
             */  
            sql_print_error("Slave (additional info): %s Error_code: %d",
                            errmsg, thd->get_stmt_da()->mysql_errno());
          }
        }

        /* Print any warnings issued */
        Diagnostics_area::Sql_condition_iterator it=
          thd->get_stmt_da()->sql_conditions();
        const Sql_condition *err;
        /*
          Added controlled slave thread cancel for replication
          of user-defined variables.
        */
        bool udf_error = false;
        while ((err= it++))
        {
          if (err->mysql_errno() == ER_CANT_OPEN_LIBRARY)
            udf_error = true;
          sql_print_warning("Slave: %s Error_code: %d",
                            err->message_text(), err->mysql_errno());
        }
        if (udf_error)
          sql_print_error("Error loading user-defined library, slave SQL "
            "thread aborted. Install the missing library, and restart the "
            "slave SQL thread with \"SLAVE START\". We stopped at log '%s' "
            "position %s", rli->get_rpl_log_name(),
            llstr(rli->get_group_master_log_pos(), llbuff));
        else
          sql_print_error("\
Error running query, slave SQL thread aborted. Fix the problem, and restart \
the slave SQL thread with \"SLAVE START\". We stopped at log \
'%s' position %s", rli->get_rpl_log_name(),
llstr(rli->get_group_master_log_pos(), llbuff));
      }
      goto err;
    }
  }

  /* Thread stopped. Print the current replication position to the log */
  sql_print_information("Slave SQL thread%s exiting, replication stopped in log "
                        "'%s' at position %s",
                        rli->get_for_channel_str(),
                        rli->get_rpl_log_name(),
                        llstr(rli->get_group_master_log_pos(), llbuff));

 err:

  (void) RUN_HOOK(binlog_relay_io, applier_stop,
                  (thd, rli->mi,
                   (connection_events_loop_aborted() || thd->killed || rli->abort_slave)));

  slave_stop_workers(rli, &mts_inited); // stopping worker pool
  delete rli->current_mts_submode;
  rli->current_mts_submode= 0;
  rli->clear_mts_recovery_groups();

  /*
    Some events set some playgrounds, which won't be cleared because thread
    stops. Stopping of this thread may not be known to these events ("stop"
    request is detected only by the present function, not by events), so we
    must "proactively" clear playgrounds:
  */
  thd->clear_error();
  rli->cleanup_context(thd, 1);
  /*
    Some extra safety, which should not been needed (normally, event deletion
    should already have done these assignments (each event which sets these
    variables is supposed to set them to 0 before terminating)).
  */
  thd->set_catalog(NULL_CSTR);
  thd->reset_query();
  thd->reset_db(NULL_CSTR);

  THD_STAGE_INFO(thd, stage_waiting_for_slave_mutex_on_exit);
  mysql_mutex_lock(&rli->run_lock);
  /* We need data_lock, at least to wake up any waiting master_pos_wait() */
  mysql_mutex_lock(&rli->data_lock);
  DBUG_ASSERT(rli->slave_running == 1); // tracking buffer overrun
  /* When master_pos_wait() wakes up it will check this and terminate */
  rli->slave_running= 0;
  /* Forget the relay log's format */
  rli->set_rli_description_event(NULL);
  /* Wake up master_pos_wait() */
  mysql_mutex_unlock(&rli->data_lock);
  DBUG_PRINT("info",("Signaling possibly waiting master_pos_wait() functions"));
  mysql_cond_broadcast(&rli->data_cond);
  rli->ignore_log_space_limit= 0; /* don't need any lock */
  /* we die so won't remember charset - re-update them on next thread start */
  rli->cached_charset_invalidate();
  rli->save_temporary_tables = thd->temporary_tables;

  /*
    TODO: see if we can do this conditionally in next_event() instead
    to avoid unneeded position re-init
  */
  thd->temporary_tables = 0; // remove tempation from destructor to close them
  // destructor will not free it, because we are weird
  thd->get_protocol_classic()->end_net();
  DBUG_ASSERT(rli->info_thd == thd);
  THD_CHECK_SENTRY(thd);
  mysql_mutex_lock(&rli->info_thd_lock);
  rli->info_thd= NULL;
  if (commit_order_mngr)
  {
    delete commit_order_mngr;
    rli->set_commit_order_manager(NULL);
  }

  mysql_mutex_unlock(&rli->info_thd_lock);
  set_thd_in_use_temporary_tables(rli);  // (re)set info_thd in use for saved temp tables

  thd->release_resources();
  THD_CHECK_SENTRY(thd);
  if (thd_added)
    thd_manager->remove_thd(thd);

  /*
    The thd can only be destructed after indirect references
    through mi->rli->info_thd are cleared: mi->rli->info_thd= NULL.

    For instance, user thread might be issuing show_slave_status
    and attempting to read mi->rli->info_thd->get_proc_info().
    Therefore thd must only be deleted after info_thd is set
    to NULL.
  */
  delete thd;

 /*
  Note: the order of the broadcast and unlock calls below (first broadcast, then unlock)
  is important. Otherwise a killer_thread can execute between the calls and
  delete the mi structure leading to a crash! (see BUG#25306 for details)
 */ 
  mysql_cond_broadcast(&rli->stop_cond);
  DBUG_EXECUTE_IF("simulate_slave_delay_at_terminate_bug38694", sleep(5););
  mysql_mutex_unlock(&rli->run_lock);  // tell the world we are done

  DBUG_LEAVE;                            // Must match DBUG_ENTER()
  my_thread_end();
  ERR_remove_state(0);
  my_thread_exit(0);
  return 0;                             // Avoid compiler warnings
}


/*
  process_io_create_file()
*/

static int process_io_create_file(Master_info* mi, Create_file_log_event* cev)
{
  int error = 1;
  ulong num_bytes;
  bool cev_not_written;
  THD *thd = mi->info_thd;
  NET *net = &mi->mysql->net;
  DBUG_ENTER("process_io_create_file");

  mysql_mutex_assert_owner(&mi->data_lock);

  if (unlikely(!cev->is_valid()))
    DBUG_RETURN(1);

  if (!rpl_filter->db_ok(cev->db))
  {
    skip_load_data_infile(net);
    DBUG_RETURN(0);
  }
  DBUG_ASSERT(cev->inited_from_old);
  thd->file_id = cev->file_id = mi->file_id++;
  thd->server_id = cev->server_id;
  cev_not_written = 1;

  if (unlikely(net_request_file(net,cev->fname)))
  {
    sql_print_error("Slave I/O: failed requesting download of '%s'",
                    cev->fname);
    goto err;
  }

  /*
    This dummy block is so we could instantiate Append_block_log_event
    once and then modify it slightly instead of doing it multiple times
    in the loop
  */
  {
    Append_block_log_event aev(thd,0,0,0,0);

    for (;;)
    {
      if (unlikely((num_bytes=my_net_read(net)) == packet_error))
      {
        sql_print_error("Network read error downloading '%s' from master",
                        cev->fname);
        goto err;
      }
      if (unlikely(!num_bytes)) /* eof */
      {
	/* 3.23 master wants it */
        net_write_command(net, 0, (uchar*) "", 0, (uchar*) "", 0);
        /*
          If we wrote Create_file_log_event, then we need to write
          Execute_load_log_event. If we did not write Create_file_log_event,
          then this is an empty file and we can just do as if the LOAD DATA
          INFILE had not existed, i.e. write nothing.
        */
        if (unlikely(cev_not_written))
          break;
        Execute_load_log_event xev(thd,0,0);
        xev.common_header->log_pos = cev->common_header->log_pos;
        if (unlikely(mi->rli->relay_log.append_event(&xev, mi) != 0))
        {
          mi->report(ERROR_LEVEL, ER_SLAVE_RELAY_LOG_WRITE_FAILURE,
                     ER_THD(thd, ER_SLAVE_RELAY_LOG_WRITE_FAILURE),
                     "error writing Exec_load event to relay log");
          goto err;
        }
        mi->rli->relay_log.harvest_bytes_written(&mi->rli->log_space_total);
        break;
      }
      if (unlikely(cev_not_written))
      {
        cev->block = net->read_pos;
        cev->block_len = num_bytes;
        if (unlikely(mi->rli->relay_log.append_event(cev, mi) != 0))
        {
          mi->report(ERROR_LEVEL, ER_SLAVE_RELAY_LOG_WRITE_FAILURE,
                     ER_THD(thd, ER_SLAVE_RELAY_LOG_WRITE_FAILURE),
                     "error writing Create_file event to relay log");
          goto err;
        }
        cev_not_written=0;
        mi->rli->relay_log.harvest_bytes_written(&mi->rli->log_space_total);
      }
      else
      {
        aev.block = net->read_pos;
        aev.block_len = num_bytes;
        aev.common_header->log_pos= cev->common_header->log_pos;
        if (unlikely(mi->rli->relay_log.append_event(&aev, mi) != 0))
        {
          mi->report(ERROR_LEVEL, ER_SLAVE_RELAY_LOG_WRITE_FAILURE,
                     ER_THD(thd, ER_SLAVE_RELAY_LOG_WRITE_FAILURE),
                     "error writing Append_block event to relay log");
          goto err;
        }
        mi->rli->relay_log.harvest_bytes_written(&mi->rli->log_space_total);
      }
    }
  }
  error=0;
err:
  DBUG_RETURN(error);
}


/**
  Used by the slave IO thread when it receives a rotate event from the
  master.

  Updates the master info with the place in the next binary log where
  we should start reading.  Rotate the relay log to avoid mixed-format
  relay logs.

  @param mi master_info for the slave
  @param rev The rotate log event read from the master

  @note The caller must hold mi->data_lock before invoking this function.

  @retval 0 ok
  @retval 1 error
*/
static int process_io_rotate(Master_info *mi, Rotate_log_event *rev)
{
  DBUG_ENTER("process_io_rotate");
  mysql_mutex_assert_owner(&mi->data_lock);

  if (unlikely(!rev->is_valid()))
    DBUG_RETURN(1);

  /* Safe copy as 'rev' has been "sanitized" in Rotate_log_event's ctor */
  memcpy(const_cast<char *>(mi->get_master_log_name()),
         rev->new_log_ident, rev->ident_len + 1);
  mi->set_master_log_pos(rev->pos);
  DBUG_PRINT("info", ("new (master_log_name, master_log_pos): ('%s', %lu)",
                      mi->get_master_log_name(), (ulong) mi->get_master_log_pos()));
#ifndef DBUG_OFF
  /*
    If we do not do this, we will be getting the first
    rotate event forever, so we need to not disconnect after one.
  */
  if (disconnect_slave_event_count)
    mi->events_until_exit++;
#endif

  /*
    If mi_description_event is format <4, there is conversion in the
    relay log to the slave's format (4). And Rotate can mean upgrade or
    nothing. If upgrade, it's to 5.0 or newer, so we will get a Format_desc, so
    no need to reset mi_description_event now. And if it's nothing (same
    master version as before), no need (still using the slave's format).
  */
  Format_description_log_event *old_fdle= mi->get_mi_description_event();
  if (old_fdle->binlog_version >= 4)
  {
    DBUG_ASSERT(old_fdle->common_footer->checksum_alg ==
                mi->rli->relay_log.relay_log_checksum_alg);
    Format_description_log_event *new_fdle= new
      Format_description_log_event(3);
    new_fdle->common_footer->checksum_alg=
                             mi->rli->relay_log.relay_log_checksum_alg;
    mi->set_mi_description_event(new_fdle);
  }
  /*
    Rotate the relay log makes binlog format detection easier (at next slave
    start or mysqlbinlog)
  */
  int ret= rotate_relay_log(mi);
  DBUG_RETURN(ret);
}

/**
  Reads a 3.23 event and converts it to the slave's format. This code was
  copied from MySQL 4.0.

  @note The caller must hold mi->data_lock before invoking this function.
*/
static int queue_binlog_ver_1_event(Master_info *mi, const char *buf,
                                    ulong event_len)
{
  const char *errmsg = 0;
  ulong inc_pos;
  bool ignore_event= 0;
  char *tmp_buf = 0;
  Relay_log_info *rli= mi->rli;
  DBUG_ENTER("queue_binlog_ver_1_event");

  mysql_mutex_assert_owner(&mi->data_lock);

  /*
    If we get Load event, we need to pass a non-reusable buffer
    to read_log_event, so we do a trick
  */
  if (buf[EVENT_TYPE_OFFSET] == binary_log::LOAD_EVENT)
  {
    if (unlikely(!(tmp_buf=(char*)my_malloc(key_memory_binlog_ver_1_event,
                                            event_len+1,MYF(MY_WME)))))
    {
      mi->report(ERROR_LEVEL, ER_SLAVE_FATAL_ERROR,
                 ER_THD(current_thd, ER_SLAVE_FATAL_ERROR), "Memory allocation failed");
      DBUG_RETURN(1);
    }
    memcpy(tmp_buf,buf,event_len);
    /*
      Create_file constructor wants a 0 as last char of buffer, this 0 will
      serve as the string-termination char for the file's name (which is at the
      end of the buffer)
      We must increment event_len, otherwise the event constructor will not see
      this end 0, which leads to segfault.
    */
    tmp_buf[event_len++]=0;
    int4store(tmp_buf+EVENT_LEN_OFFSET, event_len);
    buf = (const char*)tmp_buf;
  }
  /*
    This will transform LOAD_EVENT into CREATE_FILE_EVENT, ask the master to
    send the loaded file, and write it to the relay log in the form of
    Append_block/Exec_load (the SQL thread needs the data, as that thread is not
    connected to the master).
  */
  Log_event *ev=
    Log_event::read_log_event(buf, event_len, &errmsg,
                              mi->get_mi_description_event(), 0);
  if (unlikely(!ev))
  {
    sql_print_error("Read invalid event from master: '%s',\
 master could be corrupt but a more likely cause of this is a bug",
                    errmsg);
    my_free(tmp_buf);
    DBUG_RETURN(1);
  }
  /* 3.23 events don't contain log_pos */
  mi->set_master_log_pos(ev->common_header->log_pos);
  switch (ev->get_type_code()) {
  case binary_log::STOP_EVENT:
    ignore_event= 1;
    inc_pos= event_len;
    break;
  case binary_log::ROTATE_EVENT:
    if (unlikely(process_io_rotate(mi,(Rotate_log_event*)ev)))
    {
      delete ev;
      DBUG_RETURN(1);
    }
    inc_pos= 0;
    break;
  case binary_log::CREATE_FILE_EVENT:
    /*
      Yes it's possible to have CREATE_FILE_EVENT here, even if we're in
      queue_old_event() which is for 3.23 events which don't comprise
      CREATE_FILE_EVENT. This is because read_log_event() above has just
      transformed LOAD_EVENT into CREATE_FILE_EVENT.
    */
  {
    /* We come here when and only when tmp_buf != 0 */
    DBUG_ASSERT(tmp_buf != 0);
    inc_pos=event_len;
    ev->common_header->log_pos+= inc_pos;
    int error = process_io_create_file(mi,(Create_file_log_event*)ev);
    delete ev;
    mi->set_master_log_pos(mi->get_master_log_pos() + inc_pos);
    DBUG_PRINT("info", ("master_log_pos: %lu", (ulong) mi->get_master_log_pos()));
    my_free(tmp_buf);
    DBUG_RETURN(error);
  }
  default:
    inc_pos= event_len;
    break;
  }
  if (likely(!ignore_event))
  {
    if (ev->common_header->log_pos)
      /*
         Don't do it for fake Rotate events (see comment in
      Log_event::Log_event(const char* buf...) in log_event.cc).
      */
      /* make log_pos be the pos of the end of the event */
      ev->common_header->log_pos+= event_len;
    if (unlikely(rli->relay_log.append_event(ev, mi) != 0))
    {
      delete ev;
      DBUG_RETURN(1);
    }
    rli->relay_log.harvest_bytes_written(&rli->log_space_total);
  }
  delete ev;
  mi->set_master_log_pos(mi->get_master_log_pos() + inc_pos);
  DBUG_PRINT("info", ("master_log_pos: %lu", (ulong) mi->get_master_log_pos()));
  DBUG_RETURN(0);
}

/**
  Reads a 4.0 event and converts it to the slave's format. This code was copied
  from queue_binlog_ver_1_event(), with some affordable simplifications.

  @note The caller must hold mi->data_lock before invoking this function.
*/
static int queue_binlog_ver_3_event(Master_info *mi, const char *buf,
                                    ulong event_len)
{
  const char *errmsg = 0;
  ulong inc_pos;
  char *tmp_buf = 0;
  Relay_log_info *rli= mi->rli;
  DBUG_ENTER("queue_binlog_ver_3_event");

  mysql_mutex_assert_owner(&mi->data_lock);

  /* read_log_event() will adjust log_pos to be end_log_pos */
  Log_event *ev=
    Log_event::read_log_event(buf, event_len, &errmsg,
                              mi->get_mi_description_event(), 0);
  if (unlikely(!ev))
  {
    sql_print_error("Read invalid event from master: '%s',\
 master could be corrupt but a more likely cause of this is a bug",
                    errmsg);
    my_free(tmp_buf);
    DBUG_RETURN(1);
  }
  switch (ev->get_type_code()) {
  case binary_log::STOP_EVENT:
    goto err;
  case binary_log::ROTATE_EVENT:
    if (unlikely(process_io_rotate(mi,(Rotate_log_event*)ev)))
    {
      delete ev;
      DBUG_RETURN(1);
    }
    inc_pos= 0;
    break;
  default:
    inc_pos= event_len;
    break;
  }

  if (unlikely(rli->relay_log.append_event(ev, mi) != 0))
  {
    delete ev;
    DBUG_RETURN(1);
  }
  rli->relay_log.harvest_bytes_written(&rli->log_space_total);
  delete ev;
  mi->set_master_log_pos(mi->get_master_log_pos() + inc_pos);
err:
  DBUG_PRINT("info", ("master_log_pos: %lu", (ulong) mi->get_master_log_pos()));
  DBUG_RETURN(0);
}

/*
  queue_old_event()

  Writes a 3.23 or 4.0 event to the relay log, after converting it to the 5.0
  (exactly, slave's) format. To do the conversion, we create a 5.0 event from
  the 3.23/4.0 bytes, then write this event to the relay log.

  TODO:
    Test this code before release - it has to be tested on a separate
    setup with 3.23 master or 4.0 master
*/

static int queue_old_event(Master_info *mi, const char *buf,
                           ulong event_len)
{
  DBUG_ENTER("queue_old_event");

  mysql_mutex_assert_owner(&mi->data_lock);

  switch (mi->get_mi_description_event()->binlog_version)
  {
  case 1:
      DBUG_RETURN(queue_binlog_ver_1_event(mi,buf,event_len));
  case 3:
      DBUG_RETURN(queue_binlog_ver_3_event(mi,buf,event_len));
  default: /* unsupported format; eg version 2 */
    DBUG_PRINT("info",("unsupported binlog format %d in queue_old_event()",
                       mi->get_mi_description_event()->binlog_version));
    DBUG_RETURN(1);
  }
}

/**
  Store an event received from the master connection into the relay
  log.

  @param mi The Master_info object representing this connection.
  @param buf Pointer to the event data.
  @param event_len Length of event data.

  @retval true Error.
  @retval false Success.

  @note
  If the event is 3.23/4.0, passes it to queue_old_event() which will convert
  it. Otherwise, writes a 5.0 (or newer) event to the relay log. Then there is
  no format conversion, it's pure read/write of bytes.
  So a 5.0.0 slave's relay log can contain events in the slave's format or in
  any >=5.0.0 format.

  @todo Make this a member of Master_info.
*/
bool queue_event(Master_info* mi,const char* buf, ulong event_len)
{
  bool error= false;
  ulong inc_pos= 0;
  Relay_log_info *rli= mi->rli;
  mysql_mutex_t *log_lock= rli->relay_log.get_log_lock();
  ulong s_id;
  int lock_count= 0;
  /*
    FD_q must have been prepared for the first R_a event
    inside get_master_version_and_clock()
    Show-up of FD:s affects checksum_alg at once because
    that changes FD_queue.
  */
  enum_binlog_checksum_alg checksum_alg= mi->checksum_alg_before_fd !=
                                         binary_log::BINLOG_CHECKSUM_ALG_UNDEF ?
    mi->checksum_alg_before_fd :
    mi->rli->relay_log.relay_log_checksum_alg;

  char *save_buf= NULL; // needed for checksumming the fake Rotate event
  char rot_buf[LOG_EVENT_HEADER_LEN + Binary_log_event::ROTATE_HEADER_LEN + FN_REFLEN];
  Gtid gtid= { 0, 0 };
  Log_event_type event_type= (Log_event_type)buf[EVENT_TYPE_OFFSET];

  DBUG_ASSERT(checksum_alg == binary_log::BINLOG_CHECKSUM_ALG_OFF || 
              checksum_alg == binary_log::BINLOG_CHECKSUM_ALG_UNDEF || 
              checksum_alg == binary_log::BINLOG_CHECKSUM_ALG_CRC32); 

  DBUG_ENTER("queue_event");

  /*
    Pause the IO thread execution and wait for 'continue_queuing_event'
    signal to continue IO thread execution.
  */
  DBUG_EXECUTE_IF("pause_on_queuing_event",
                  {
                    const char act[]= "now SIGNAL reached_queuing_event "
                                      "WAIT_FOR continue_queuing_event";
                    DBUG_ASSERT(!debug_sync_set_action(current_thd,
                                                       STRING_WITH_LEN(act)));
                  };);

  /*
    FD_queue checksum alg description does not apply in a case of
    FD itself. The one carries both parts of the checksum data.
  */
  if (event_type == binary_log::FORMAT_DESCRIPTION_EVENT)
  {
    checksum_alg= Log_event_footer::get_checksum_alg(buf, event_len);
  }
  else if (event_type == binary_log::START_EVENT_V3)
  {
    // checksum behaviour is similar to the pre-checksum FD handling
    mi->checksum_alg_before_fd= binary_log::BINLOG_CHECKSUM_ALG_UNDEF;
    mysql_mutex_lock(&mi->data_lock);
    mi->get_mi_description_event()->common_footer->checksum_alg=
      mi->rli->relay_log.relay_log_checksum_alg= checksum_alg=
      binary_log::BINLOG_CHECKSUM_ALG_OFF;
    mysql_mutex_unlock(&mi->data_lock);
  }

  // does not hold always because of old binlog can work with NM 
  // DBUG_ASSERT(checksum_alg != BINLOG_CHECKSUM_ALG_UNDEF);

  // should hold unless manipulations with RL. Tests that do that
  // will have to refine the clause.
  DBUG_ASSERT(mi->rli->relay_log.relay_log_checksum_alg !=
              binary_log::BINLOG_CHECKSUM_ALG_UNDEF);
              
  // Emulate the network corruption
  DBUG_EXECUTE_IF("corrupt_queue_event",
    if (event_type != binary_log::FORMAT_DESCRIPTION_EVENT)
    {
      char *debug_event_buf_c = (char*) buf;
      int debug_cor_pos = rand() % (event_len - BINLOG_CHECKSUM_LEN);
      debug_event_buf_c[debug_cor_pos] =~ debug_event_buf_c[debug_cor_pos];
      DBUG_PRINT("info", ("Corrupt the event at queue_event: byte on position %d", debug_cor_pos));
      DBUG_SET("");
    }
  );
  binary_log_debug::debug_checksum_test=
    DBUG_EVALUATE_IF("simulate_checksum_test_failure", true, false);
  if (Log_event_footer::event_checksum_test((uchar *) buf,
                                            event_len, checksum_alg))
  {
    mi->report(ERROR_LEVEL, ER_NETWORK_READ_EVENT_CHECKSUM_FAILURE,
               "%s", ER_THD(current_thd,
                            ER_NETWORK_READ_EVENT_CHECKSUM_FAILURE));
    goto err;
  }

  mysql_mutex_lock(&mi->data_lock);
  DBUG_ASSERT(lock_count == 0);
  lock_count= 1;

  if (mi->get_mi_description_event() == NULL)
  {
    sql_print_error("The queue event failed for channel '%s' as its "
                    "configuration is invalid.", mi->get_channel());
    goto err;
  }

  /*
    Simulate an unknown ignorable log event by rewriting a Xid
    log event before queuing it into relay log.
  */
  DBUG_EXECUTE_IF("simulate_unknown_ignorable_log_event_with_xid",
    if (event_type == binary_log::XID_EVENT)
    {
      uchar* ev_buf= (uchar*)buf;
      /* Overwrite the log event type with an unknown type. */
      ev_buf[EVENT_TYPE_OFFSET]= binary_log::ENUM_END_EVENT + 1;
      /* Set LOG_EVENT_IGNORABLE_F for the log event. */
      int2store(ev_buf + FLAGS_OFFSET,
                uint2korr(ev_buf + FLAGS_OFFSET) | LOG_EVENT_IGNORABLE_F);
      /* Recalc event's CRC */
      ha_checksum ev_crc= checksum_crc32(0L, NULL, 0);
      ev_crc= checksum_crc32(ev_crc, (const uchar *) ev_buf,
                             event_len - BINLOG_CHECKSUM_LEN);
      int4store(&ev_buf[event_len - BINLOG_CHECKSUM_LEN], ev_crc);
      /*
        We will skip writing this event to the relay log in order to let
        the startup procedure to not finding it and assuming this transaction
        is incomplete.
        But we have to keep the unknown ignorable error to let the
        "stop_io_after_reading_unknown_event" debug point to work after
        "queuing" this event.
      */
      mi->set_master_log_pos(mi->get_master_log_pos() + event_len);
      goto end;
    }
  );

  /*
    This transaction parser is used to ensure that the GTID of the transaction
    (if it has one) will only be added to the Retrieved_Gtid_Set after the
    last event of the transaction be queued.
    It will also be used to avoid rotating the relay log in the middle of
    a transaction.
  */
  if (mi->transaction_parser.feed_event(buf, event_len,
                                        mi->get_mi_description_event(), true))
  {
    /*
      The transaction parser detected a problem while changing state and threw
      a warning message. We are taking care of avoiding transaction boundary
      issues, but it can happen.

      Transaction boundary errors might happen only because of bad master
      positioning in 'CHANGE MASTER TO' (or bad manipulation of master.info)
      when GTID auto positioning is off.

      The IO thread will keep working and queuing events regardless of the
      transaction parser error, but we will throw another warning message to
      log the relay log file and position of the parser error to help
      forensics.
    */
    sql_print_warning(
      "An unexpected event sequence was detected by the IO thread while "
      "queuing the event received from master '%s' binary log file, at "
      "position %llu.", mi->get_master_log_name(), mi->get_master_log_pos());

    DBUG_ASSERT(!mi->is_auto_position());
  }

  if (mi->get_mi_description_event()->binlog_version < 4 &&
      event_type != binary_log::FORMAT_DESCRIPTION_EVENT /* a way to escape */)
  {
    if (queue_old_event(mi,buf,event_len))
      goto err;
    else
      goto end;
  }
  switch (event_type) {
  case binary_log::STOP_EVENT:
    /*
      We needn't write this event to the relay log. Indeed, it just indicates a
      master server shutdown. The only thing this does is cleaning. But
      cleaning is already done on a per-master-thread basis (as the master
      server is shutting down cleanly, it has written all DROP TEMPORARY TABLE
      prepared statements' deletion are TODO only when we binlog prep stmts).

      We don't even increment mi->get_master_log_pos(), because we may be just after
      a Rotate event. Btw, in a few milliseconds we are going to have a Start
      event from the next binlog (unless the master is presently running
      without --log-bin).
    */
    goto end;
  case binary_log::ROTATE_EVENT:
  {
    Rotate_log_event rev(buf, checksum_alg != binary_log::BINLOG_CHECKSUM_ALG_OFF ?
                         event_len - BINLOG_CHECKSUM_LEN : event_len,
                         mi->get_mi_description_event());

    if (unlikely(process_io_rotate(mi, &rev)))
    {
      mi->report(ERROR_LEVEL, ER_SLAVE_RELAY_LOG_WRITE_FAILURE,
                 ER_THD(current_thd, ER_SLAVE_RELAY_LOG_WRITE_FAILURE),
                 "could not queue event from master");
      goto err;
    }
    /* 
       Checksum special cases for the fake Rotate (R_f) event caused by the protocol
       of events generation and serialization in RL where Rotate of master is 
       queued right next to FD of slave.
       Since it's only FD that carries the alg desc of FD_s has to apply to R_m.
       Two special rules apply only to the first R_f which comes in before any FD_m.
       The 2nd R_f should be compatible with the FD_s that must have taken over
       the last seen FD_m's (A).
       
       RSC_1: If OM \and fake Rotate \and slave is configured to
              to compute checksum for its first FD event for RL
              the fake Rotate gets checksummed here.
    */
    if (uint4korr(&buf[0]) == 0 && checksum_alg ==
                  binary_log::BINLOG_CHECKSUM_ALG_OFF &&
                  mi->rli->relay_log.relay_log_checksum_alg !=
                  binary_log::BINLOG_CHECKSUM_ALG_OFF)
    {
      ha_checksum rot_crc= checksum_crc32(0L, NULL, 0);
      event_len += BINLOG_CHECKSUM_LEN;
      memcpy(rot_buf, buf, event_len - BINLOG_CHECKSUM_LEN);
      int4store(&rot_buf[EVENT_LEN_OFFSET],
                uint4korr(rot_buf + EVENT_LEN_OFFSET) +
                BINLOG_CHECKSUM_LEN);
      rot_crc= checksum_crc32(rot_crc, (const uchar *) rot_buf,
                           event_len - BINLOG_CHECKSUM_LEN);
      int4store(&rot_buf[event_len - BINLOG_CHECKSUM_LEN], rot_crc);
      DBUG_ASSERT(event_len == uint4korr(&rot_buf[EVENT_LEN_OFFSET]));
      DBUG_ASSERT(mi->get_mi_description_event()->common_footer->checksum_alg ==
                  mi->rli->relay_log.relay_log_checksum_alg);
      /* the first one */
      DBUG_ASSERT(mi->checksum_alg_before_fd !=
                  binary_log::BINLOG_CHECKSUM_ALG_UNDEF);
      save_buf= (char *) buf;
      buf= rot_buf;
    }
    else
      /*
        RSC_2: If NM \and fake Rotate \and slave does not compute checksum
        the fake Rotate's checksum is stripped off before relay-logging.
      */
      if (uint4korr(&buf[0]) == 0 && checksum_alg !=
                    binary_log::BINLOG_CHECKSUM_ALG_OFF &&
                    mi->rli->relay_log.relay_log_checksum_alg ==
                    binary_log::BINLOG_CHECKSUM_ALG_OFF)
      {
        event_len -= BINLOG_CHECKSUM_LEN;
        memcpy(rot_buf, buf, event_len);
        int4store(&rot_buf[EVENT_LEN_OFFSET],
                  uint4korr(rot_buf + EVENT_LEN_OFFSET) -
                  BINLOG_CHECKSUM_LEN);
        DBUG_ASSERT(event_len == uint4korr(&rot_buf[EVENT_LEN_OFFSET]));
        DBUG_ASSERT(mi->get_mi_description_event()->common_footer->checksum_alg ==
                    mi->rli->relay_log.relay_log_checksum_alg);
        /* the first one */
        DBUG_ASSERT(mi->checksum_alg_before_fd !=
                    binary_log::BINLOG_CHECKSUM_ALG_UNDEF);
        save_buf= (char *) buf;
        buf= rot_buf;
      }
    /*
      Now the I/O thread has just changed its mi->get_master_log_name(), so
      incrementing mi->get_master_log_pos() is nonsense.
    */
    inc_pos= 0;
    break;
  }
  case binary_log::FORMAT_DESCRIPTION_EVENT:
  {
    /*
      Create an event, and save it (when we rotate the relay log, we will have
      to write this event again).
    */
    /*
      We are the only thread which reads/writes mi_description_event.
      The relay_log struct does not move (though some members of it can
      change), so we needn't any lock (no rli->data_lock, no log lock).
    */
    const char* errmsg_unused;
    // mark it as undefined that is irrelevant anymore
    mi->checksum_alg_before_fd= binary_log::BINLOG_CHECKSUM_ALG_UNDEF;
    Format_description_log_event *new_fdle=
      (Format_description_log_event*)
      Log_event::read_log_event(buf, event_len, &errmsg_unused,
                                mi->get_mi_description_event(), 1);
    /// @todo: don't ignore 'errmsg_unused'; instead report correct error here
    if (new_fdle == NULL)
    {
      mi->report(ERROR_LEVEL, ER_SLAVE_RELAY_LOG_WRITE_FAILURE,
                 ER_THD(current_thd, ER_SLAVE_RELAY_LOG_WRITE_FAILURE),
                 "could not queue event from master");
      goto err;
    }
    if (new_fdle->common_footer->checksum_alg ==
                                 binary_log::BINLOG_CHECKSUM_ALG_UNDEF)
      new_fdle->common_footer->checksum_alg= binary_log::BINLOG_CHECKSUM_ALG_OFF;

    mi->set_mi_description_event(new_fdle);

    /* installing new value of checksum Alg for relay log */
    mi->rli->relay_log.relay_log_checksum_alg= new_fdle->common_footer->checksum_alg;

    /*
       Though this does some conversion to the slave's format, this will
       preserve the master's binlog format version, and number of event types.
    */
    /*
       If the event was not requested by the slave (the slave did not ask for
       it), i.e. has end_log_pos=0, we do not increment mi->get_master_log_pos()
    */
    inc_pos= uint4korr(buf+LOG_POS_OFFSET) ? event_len : 0;
    DBUG_PRINT("info",("binlog format is now %d",
                       mi->get_mi_description_event()->binlog_version));

  }
  break;

  case binary_log::HEARTBEAT_LOG_EVENT:
  {
    /*
      HB (heartbeat) cannot come before RL (Relay)
    */
    Heartbeat_log_event hb(buf,
                           mi->rli->relay_log.relay_log_checksum_alg
                           != binary_log::BINLOG_CHECKSUM_ALG_OFF ?
                           event_len - BINLOG_CHECKSUM_LEN : event_len,
                           mi->get_mi_description_event());
    if (!hb.is_valid())
    {
      char errbuf[1024];
      char llbuf[22];
      sprintf(errbuf, "inconsistent heartbeat event content; the event's data: "
              "log_file_name %-.512s log_pos %s",
              hb.get_log_ident(), llstr(hb.common_header->log_pos, llbuf));
      mi->report(ERROR_LEVEL, ER_SLAVE_HEARTBEAT_FAILURE,
                 ER_THD(current_thd, ER_SLAVE_HEARTBEAT_FAILURE), errbuf);
      goto err;
    }
    mi->received_heartbeats++;
    mi->last_heartbeat= my_time(0);


    /*
      During GTID protocol, if the master skips transactions,
      a heartbeat event is sent to the slave at the end of last
      skipped transaction to update coordinates.

      I/O thread receives the heartbeat event and updates mi
      only if the received heartbeat position is greater than
      mi->get_master_log_pos(). This event is written to the
      relay log as an ignored Rotate event. SQL thread reads
      the rotate event only to update the coordinates corresponding
      to the last skipped transaction. Note that,
      we update only the positions and not the file names, as a ROTATE
      EVENT from the master prior to this will update the file name.
    */
    if (mi->is_auto_position()  && mi->get_master_log_pos() <
       hb.common_header->log_pos &&  mi->get_master_log_name() != NULL)
    {

      DBUG_ASSERT(memcmp(const_cast<char*>(mi->get_master_log_name()),
                         hb.get_log_ident(), hb.get_ident_len()) == 0);

      mi->set_master_log_pos(hb.common_header->log_pos);

      /*
         Put this heartbeat event in the relay log as a Rotate Event.
      */
      inc_pos= 0;
      memcpy(rli->ign_master_log_name_end, mi->get_master_log_name(),
             FN_REFLEN);
      rli->ign_master_log_pos_end = mi->get_master_log_pos();

      if (write_ignored_events_info_to_relay_log(mi->info_thd, mi))
        goto end;
    }

    /* 
       compare local and event's versions of log_file, log_pos.
       
       Heartbeat is sent only after an event corresponding to the corrdinates
       the heartbeat carries.
       Slave can not have a difference in coordinates except in the only
       special case when mi->get_master_log_name(), mi->get_master_log_pos() have never
       been updated by Rotate event i.e when slave does not have any history
       with the master (and thereafter mi->get_master_log_pos() is NULL).

       TODO: handling `when' for SHOW SLAVE STATUS' snds behind
    */
    if (memcmp(const_cast<char *>(mi->get_master_log_name()),
               hb.get_log_ident(), hb.get_ident_len())
        || (mi->get_master_log_pos() > hb.common_header->log_pos))
    {
      /* missed events of heartbeat from the past */
      char errbuf[1024];
      char llbuf[22];
      sprintf(errbuf, "heartbeat is not compatible with local info; "
              "the event's data: log_file_name %-.512s log_pos %s",
              hb.get_log_ident(), llstr(hb.common_header->log_pos, llbuf));
      mi->report(ERROR_LEVEL, ER_SLAVE_HEARTBEAT_FAILURE,
                 ER_THD(current_thd, ER_SLAVE_HEARTBEAT_FAILURE), errbuf);
      goto err;
    }
    goto end;
  }
  break;

  case binary_log::PREVIOUS_GTIDS_LOG_EVENT:
  {
    /*
      This event does not have any meaning for the slave and
      was just sent to show the slave the master is making
      progress and avoid possible deadlocks.
      So at this point, the event is replaced by a rotate
      event what will make the slave to update what it knows
      about the master's coordinates.
    */
    inc_pos= 0;
    mi->set_master_log_pos(mi->get_master_log_pos() + event_len);
    memcpy(rli->ign_master_log_name_end, mi->get_master_log_name(), FN_REFLEN);
    rli->ign_master_log_pos_end= mi->get_master_log_pos();

    if (write_ignored_events_info_to_relay_log(mi->info_thd, mi))
      goto err;

    goto end;
  }
  break;

  case binary_log::GTID_LOG_EVENT:
  {
    global_sid_lock->rdlock();
    /*
      This can happen if the master uses GTID_MODE=OFF_PERMISSIVE, and
      sends GTID events to the slave. A possible scenario is that user
      does not follow the upgrade procedure for GTIDs, and creates a
      topology like A->B->C, where A uses GTID_MODE=ON_PERMISSIVE, B
      uses GTID_MODE=OFF_PERMISSIVE, and C uses GTID_MODE=OFF.  Each
      connection is allowed, but the master A will generate GTID
      transactions which will be sent through B to C.  Then C will hit
      this error.
    */
    if (get_gtid_mode(GTID_MODE_LOCK_SID) == GTID_MODE_OFF)
    {
      global_sid_lock->unlock();
      mi->report(ERROR_LEVEL, ER_CANT_REPLICATE_GTID_WITH_GTID_MODE_OFF,
                 ER_THD(current_thd, ER_CANT_REPLICATE_GTID_WITH_GTID_MODE_OFF),
                 mi->get_master_log_name(), mi->get_master_log_pos());
      goto err;
    }
    Gtid_log_event gtid_ev(buf,
                           checksum_alg != binary_log::BINLOG_CHECKSUM_ALG_OFF ?
                           event_len - BINLOG_CHECKSUM_LEN : event_len,
                           mi->get_mi_description_event());
    gtid.sidno= gtid_ev.get_sidno(false);
    global_sid_lock->unlock();
    if (gtid.sidno < 0)
      goto err;
    gtid.gno= gtid_ev.get_gno();
    inc_pos= event_len;
  }
  break;

  case binary_log::ANONYMOUS_GTID_LOG_EVENT:
    /*
      This cannot normally happen, because the master has a check that
      prevents it from sending anonymous events when auto_position is
      enabled.  However, the master could be something else than
      mysqld, which could contain bugs that we have no control over.
      So we need this check on the slave to be sure that whoever is on
      the other side of the protocol does not break the protocol.
    */
    if (mi->is_auto_position())
    {
      mi->report(ERROR_LEVEL, ER_CANT_REPLICATE_ANONYMOUS_WITH_AUTO_POSITION,
                 ER_THD(current_thd, ER_CANT_REPLICATE_ANONYMOUS_WITH_AUTO_POSITION),
                 mi->get_master_log_name(), mi->get_master_log_pos());
      goto err;
    }
    /*
      This can happen if the master uses GTID_MODE=ON_PERMISSIVE, and
      sends an anonymous event to the slave. A possible scenario is
      that user does not follow the upgrade procedure for GTIDs, and
      creates a topology like A->B->C, where A uses
      GTID_MODE=OFF_PERMISSIVE, B uses GTID_MODE=ON_PERMISSIVE, and C
      uses GTID_MODE=ON.  Each connection is allowed, but the master A
      will generate anonymous transactions which will be sent through
      B to C.  Then C will hit this error.
    */
    else if (get_gtid_mode(GTID_MODE_LOCK_NONE) == GTID_MODE_ON)
    {
      mi->report(ERROR_LEVEL, ER_CANT_REPLICATE_ANONYMOUS_WITH_GTID_MODE_ON,
                 ER_THD(current_thd, ER_CANT_REPLICATE_ANONYMOUS_WITH_GTID_MODE_ON),
                 mi->get_master_log_name(), mi->get_master_log_pos());
      goto err;
    }
    /* fall through */

  default:
    inc_pos= event_len;
  break;
  }

  /*
    Simulate an unknown ignorable log event by rewriting the write_rows log
    event and previous_gtids log event before writing them in relay log.
  */
  DBUG_EXECUTE_IF("simulate_unknown_ignorable_log_event",
    if (event_type == binary_log::WRITE_ROWS_EVENT ||
        event_type == binary_log::PREVIOUS_GTIDS_LOG_EVENT)
    {
      char *event_buf= const_cast<char*>(buf);
      /* Overwrite the log event type with an unknown type. */
      event_buf[EVENT_TYPE_OFFSET]= binary_log::ENUM_END_EVENT + 1;
      /* Set LOG_EVENT_IGNORABLE_F for the log event. */
      int2store(event_buf + FLAGS_OFFSET,
                uint2korr(event_buf + FLAGS_OFFSET) | LOG_EVENT_IGNORABLE_F);
    }
  );

  /*
     If this event is originating from this server, don't queue it.
     We don't check this for 3.23 events because it's simpler like this; 3.23
     will be filtered anyway by the SQL slave thread which also tests the
     server id (we must also keep this test in the SQL thread, in case somebody
     upgrades a 4.0 slave which has a not-filtered relay log).

     ANY event coming from ourselves can be ignored: it is obvious for queries;
     for STOP_EVENT/ROTATE_EVENT/START_EVENT: these cannot come from ourselves
     (--log-slave-updates would not log that) unless this slave is also its
     direct master (an unsupported, useless setup!).
  */

  mysql_mutex_lock(log_lock);
  DBUG_ASSERT(lock_count == 1);
  lock_count= 2;

  s_id= uint4korr(buf + SERVER_ID_OFFSET);

  /*
    If server_id_bits option is set we need to mask out irrelevant bits
    when checking server_id, but we still put the full unmasked server_id
    into the Relay log so that it can be accessed when applying the event
  */
  s_id&= opt_server_id_mask;

  if ((s_id == ::server_id && !mi->rli->replicate_same_server_id) ||
      /*
        the following conjunction deals with IGNORE_SERVER_IDS, if set
        If the master is on the ignore list, execution of
        format description log events and rotate events is necessary.
      */
      (mi->ignore_server_ids->dynamic_ids.size() > 0 &&
       mi->shall_ignore_server_id(s_id) &&
       /* everything is filtered out from non-master */
       (s_id != mi->master_id ||
        /* for the master meta information is necessary */
        (event_type != binary_log::FORMAT_DESCRIPTION_EVENT &&
         event_type != binary_log::ROTATE_EVENT))))
  {
    /*
      Do not write it to the relay log.
      a) We still want to increment mi->get_master_log_pos(), so that we won't
      re-read this event from the master if the slave IO thread is now
      stopped/restarted (more efficient if the events we are ignoring are big
      LOAD DATA INFILE).
      b) We want to record that we are skipping events, for the information of
      the slave SQL thread, otherwise that thread may let
      rli->group_relay_log_pos stay too small if the last binlog's event is
      ignored.
      But events which were generated by this slave and which do not exist in
      the master's binlog (i.e. Format_desc, Rotate & Stop) should not increment
      mi->get_master_log_pos().
      If the event is originated remotely and is being filtered out by
      IGNORE_SERVER_IDS it increments mi->get_master_log_pos()
      as well as rli->group_relay_log_pos.
    */
    if (!(s_id == ::server_id && !mi->rli->replicate_same_server_id) ||
        (event_type != binary_log::FORMAT_DESCRIPTION_EVENT &&
         event_type != binary_log::ROTATE_EVENT &&
         event_type != binary_log::STOP_EVENT))
    {
      mi->set_master_log_pos(mi->get_master_log_pos() + inc_pos);
      memcpy(rli->ign_master_log_name_end, mi->get_master_log_name(), FN_REFLEN);
      DBUG_ASSERT(rli->ign_master_log_name_end[0]);
      rli->ign_master_log_pos_end= mi->get_master_log_pos();
    }
    rli->relay_log.signal_update(); // the slave SQL thread needs to re-check
    DBUG_PRINT("info", ("master_log_pos: %lu, event originating from %u server, ignored",
                        (ulong) mi->get_master_log_pos(), uint4korr(buf + SERVER_ID_OFFSET)));
  }
  else
  {
    bool is_error= false;
    /* write the event to the relay log */
    if (likely(rli->relay_log.append_buffer(buf, event_len, mi) == 0))
    {
      mi->set_master_log_pos(mi->get_master_log_pos() + inc_pos);
      DBUG_PRINT("info", ("master_log_pos: %lu", (ulong) mi->get_master_log_pos()));
      rli->relay_log.harvest_bytes_written(&rli->log_space_total);

      /*
        If this event is GTID_LOG_EVENT we store its GTID to add to the
        Retrieved_Gtid_Set later, when the last event of the transaction be
        queued.
      */
      if (event_type == binary_log::GTID_LOG_EVENT)
      {
        mi->set_last_gtid_queued(gtid);
      }

      /*
        If we are starting an anonymous transaction, we have to discard
        the GTID of the partial transaction that was not finished (if
        there is one).
        */
      if (event_type == binary_log::ANONYMOUS_GTID_LOG_EVENT)
      {
#ifndef DBUG_OFF
        if (!mi->get_last_gtid_queued()->is_empty())
        {
          DBUG_PRINT("info", ("Discarding Gtid(%d, %lld) as the transaction "
                              "wasn't complete and we found an "
                              "ANONYMOUS_GTID_LOG_EVENT.",
                              mi->get_last_gtid_queued()->sidno,
                              mi->get_last_gtid_queued()->gno));
        }
#endif
        mi->clear_last_gtid_queued();
      }
    }
    else
      is_error= true;
    rli->ign_master_log_name_end[0]= 0; // last event is not ignored
    if (save_buf != NULL)
      buf= save_buf;
    if (is_error)
    {
      mi->report(ERROR_LEVEL, ER_SLAVE_RELAY_LOG_WRITE_FAILURE,
                 ER_THD(current_thd, ER_SLAVE_RELAY_LOG_WRITE_FAILURE),
                 "could not queue event from master");
      goto err;
    }
  }
  goto end;

err:
  error= true;

end:
  if (lock_count >= 1)
    mysql_mutex_unlock(&mi->data_lock);
  if (lock_count >= 2)
    mysql_mutex_unlock(log_lock);
  DBUG_PRINT("info", ("error: %d", error));
  DBUG_RETURN(error);
}

/**
  Hook to detach the active VIO before closing a connection handle.

  The client API might close the connection (and associated data)
  in case it encounters a unrecoverable (network) error. This hook
  is called from the client code before the VIO handle is deleted
  allows the thread to detach the active vio so it does not point
  to freed memory.

  Other calls to THD::clear_active_vio throughout this module are
  redundant due to the hook but are left in place for illustrative
  purposes.
*/

extern "C" void slave_io_thread_detach_vio()
{
  THD *thd= current_thd;
  if (thd && thd->slave_thread)
    thd->clear_active_vio();
}


/*
  Try to connect until successful or slave killed

  SYNPOSIS
    safe_connect()
    thd                 Thread handler for slave
    mysql               MySQL connection handle
    mi                  Replication handle

  RETURN
    0   ok
    #   Error
*/

static int safe_connect(THD* thd, MYSQL* mysql, Master_info* mi)
{
  DBUG_ENTER("safe_connect");

  DBUG_RETURN(connect_to_master(thd, mysql, mi, 0, 0));
}


/*
  SYNPOSIS
    connect_to_master()

  IMPLEMENTATION
    Try to connect until successful or slave killed or we have retried
    mi->retry_count times
*/

static int connect_to_master(THD* thd, MYSQL* mysql, Master_info* mi,
                             bool reconnect, bool suppress_warnings)
{
  int slave_was_killed= 0;
  int last_errno= -2;                           // impossible error
  ulong err_count=0;
  char llbuff[22];
  char password[MAX_PASSWORD_LENGTH + 1];
  size_t password_size= sizeof(password);
  DBUG_ENTER("connect_to_master");
  set_slave_max_allowed_packet(thd, mysql);
#ifndef DBUG_OFF
  mi->events_until_exit = disconnect_slave_event_count;
#endif
  ulong client_flag= CLIENT_REMEMBER_OPTIONS;
  if (opt_slave_compressed_protocol)
    client_flag|= CLIENT_COMPRESS;              /* We will use compression */

  mysql_options(mysql, MYSQL_OPT_CONNECT_TIMEOUT, (char *) &slave_net_timeout);
  mysql_options(mysql, MYSQL_OPT_READ_TIMEOUT, (char *) &slave_net_timeout);

  if (mi->bind_addr[0])
  {
    DBUG_PRINT("info",("bind_addr: %s", mi->bind_addr));
    mysql_options(mysql, MYSQL_OPT_BIND, mi->bind_addr);
  }

#ifdef HAVE_OPENSSL
  if (mi->ssl)
  {
    const static my_bool ssl_enforce_true= TRUE;
    mysql_ssl_set(mysql,
                  mi->ssl_key[0]?mi->ssl_key:0,
                  mi->ssl_cert[0]?mi->ssl_cert:0,
                  mi->ssl_ca[0]?mi->ssl_ca:0,
                  mi->ssl_capath[0]?mi->ssl_capath:0,
                  mi->ssl_cipher[0]?mi->ssl_cipher:0);
#ifdef HAVE_YASSL
    mi->ssl_crl[0]= '\0';
    mi->ssl_crlpath[0]= '\0';
#endif
    mysql_options(mysql, MYSQL_OPT_SSL_CRL,
                  mi->ssl_crl[0] ? mi->ssl_crl : 0);
    mysql_options(mysql, MYSQL_OPT_SSL_CRLPATH,
                  mi->ssl_crlpath[0] ? mi->ssl_crlpath : 0);
    mysql_options(mysql, MYSQL_OPT_SSL_VERIFY_SERVER_CERT,
                  &mi->ssl_verify_server_cert);
    /* we always enforce SSL if SSL is turned on */
    mysql_options(mysql, MYSQL_OPT_SSL_ENFORCE, &ssl_enforce_true);
  }
#endif

  /*
    If server's default charset is not supported (like utf16, utf32) as client
    charset, then set client charset to 'latin1' (default client charset).
  */
  if (is_supported_parser_charset(default_charset_info))
    mysql_options(mysql, MYSQL_SET_CHARSET_NAME, default_charset_info->csname);
  else
  {
    sql_print_information("'%s' can not be used as client character set. "
                          "'%s' will be used as default client character set "
                          "while connecting to master.",
                          default_charset_info->csname,
                          default_client_charset_info->csname);
    mysql_options(mysql, MYSQL_SET_CHARSET_NAME,
                  default_client_charset_info->csname);
  }


  /* This one is not strictly needed but we have it here for completeness */
  mysql_options(mysql, MYSQL_SET_CHARSET_DIR, (char *) charsets_dir);

  if (mi->is_start_plugin_auth_configured())
  {
    DBUG_PRINT("info", ("Slaving is using MYSQL_DEFAULT_AUTH %s",
                        mi->get_start_plugin_auth()));
    mysql_options(mysql, MYSQL_DEFAULT_AUTH, mi->get_start_plugin_auth());
  }
  
  if (mi->is_start_plugin_dir_configured())
  {
    DBUG_PRINT("info", ("Slaving is using MYSQL_PLUGIN_DIR %s",
                        mi->get_start_plugin_dir()));
    mysql_options(mysql, MYSQL_PLUGIN_DIR, mi->get_start_plugin_dir());
  }
  /* Set MYSQL_PLUGIN_DIR in case master asks for an external authentication plugin */
  else if (opt_plugin_dir_ptr && *opt_plugin_dir_ptr)
    mysql_options(mysql, MYSQL_PLUGIN_DIR, opt_plugin_dir_ptr);
  
  if (!mi->is_start_user_configured())
    sql_print_warning("%s", ER_DEFAULT(ER_INSECURE_CHANGE_MASTER));

  if (mi->get_password(password, &password_size))
  {
    mi->report(ERROR_LEVEL, ER_SLAVE_FATAL_ERROR,
               ER_THD(thd, ER_SLAVE_FATAL_ERROR),
               "Unable to configure password when attempting to "
               "connect to the master server. Connection attempt "
               "terminated.");
    DBUG_RETURN(1);
  }

  const char* user= mi->get_user();
  if (user == NULL || user[0] == 0)
  {
    mi->report(ERROR_LEVEL, ER_SLAVE_FATAL_ERROR,
               ER_THD(thd, ER_SLAVE_FATAL_ERROR),
               "Invalid (empty) username when attempting to "
               "connect to the master server. Connection attempt "
               "terminated.");
    DBUG_RETURN(1);
  }

  mysql_options4(mysql, MYSQL_OPT_CONNECT_ATTR_ADD,
                "program_name", "mysqld");
  mysql_options4(mysql, MYSQL_OPT_CONNECT_ATTR_ADD,
                "_client_role", "binary_log_listener");
  mysql_options4(mysql, MYSQL_OPT_CONNECT_ATTR_ADD,
                "_client_replication_channel_name", mi->get_channel());

  while (!(slave_was_killed = io_slave_killed(thd,mi))
         && (reconnect ? mysql_reconnect(mysql) != 0 :
             mysql_real_connect(mysql, mi->host, user,
                                password, 0, mi->port, 0, client_flag) == 0))
  {
    /*
       SHOW SLAVE STATUS will display the number of retries which
       would be real retry counts instead of mi->retry_count for
       each connection attempt by 'Last_IO_Error' entry.
    */
    last_errno=mysql_errno(mysql);
    suppress_warnings= 0;
    mi->report(ERROR_LEVEL, last_errno,
               "error %s to master '%s@%s:%d'"
               " - retry-time: %d  retries: %lu",
               (reconnect ? "reconnecting" : "connecting"),
               mi->get_user(), mi->host, mi->port,
               mi->connect_retry, err_count + 1);
    /*
      By default we try forever. The reason is that failure will trigger
      master election, so if the user did not set mi->retry_count we
      do not want to have election triggered on the first failure to
      connect
    */
    if (++err_count == mi->retry_count)
    {
      slave_was_killed=1;
      break;
    }
    slave_sleep(thd, mi->connect_retry, io_slave_killed, mi);
  }

  if (!slave_was_killed)
  {
    mi->clear_error(); // clear possible left over reconnect error
    if (reconnect)
    {
      if (!suppress_warnings)
        sql_print_information("Slave%s: connected to master '%s@%s:%d',"
                              "replication resumed in log '%s' at position %s",
                              mi->get_for_channel_str(), mi->get_user(),
                              mi->host, mi->port,
                              mi->get_io_rpl_log_name(),
                              llstr(mi->get_master_log_pos(),llbuff));
    }
    else
    {
      query_logger.general_log_print(thd, COM_CONNECT_OUT, "%s@%s:%d",
                                     mi->get_user(), mi->host, mi->port);
    }

    thd->set_active_vio(mysql->net.vio);
  }
  mysql->reconnect= 1;
  DBUG_PRINT("exit",("slave_was_killed: %d", slave_was_killed));
  DBUG_RETURN(slave_was_killed);
}


/*
  safe_reconnect()

  IMPLEMENTATION
    Try to connect until successful or slave killed or we have retried
    mi->retry_count times
*/

static int safe_reconnect(THD* thd, MYSQL* mysql, Master_info* mi,
                          bool suppress_warnings)
{
  DBUG_ENTER("safe_reconnect");
  DBUG_RETURN(connect_to_master(thd, mysql, mi, 1, suppress_warnings));
}


/*
  Called when we notice that the current "hot" log got rotated under our feet.
*/

static IO_CACHE *reopen_relay_log(Relay_log_info *rli, const char **errmsg)
{
  DBUG_ENTER("reopen_relay_log");
  DBUG_ASSERT(rli->cur_log != &rli->cache_buf);
  DBUG_ASSERT(rli->cur_log_fd == -1);

  IO_CACHE *cur_log = rli->cur_log=&rli->cache_buf;
  if ((rli->cur_log_fd=open_binlog_file(cur_log,rli->get_event_relay_log_name(),
                                        errmsg)) <0)
    DBUG_RETURN(0);
  /*
    We want to start exactly where we was before:
    relay_log_pos       Current log pos
    pending             Number of bytes already processed from the event
  */
  rli->set_event_relay_log_pos(max<ulonglong>(rli->get_event_relay_log_pos(),
                                              BIN_LOG_HEADER_SIZE));
  my_b_seek(cur_log,rli->get_event_relay_log_pos());
  DBUG_RETURN(cur_log);
}


/**
  Reads next event from the relay log.  Should be called from the
  slave IO thread.

  @param rli Relay_log_info structure for the slave IO thread.

  @return The event read, or NULL on error.  If an error occurs, the
  error is reported through the sql_print_information() or
  sql_print_error() functions.
*/
static Log_event* next_event(Relay_log_info* rli)
{
  Log_event* ev;
  IO_CACHE* cur_log = rli->cur_log;
  mysql_mutex_t *log_lock = rli->relay_log.get_log_lock();
  const char* errmsg=0;
  THD* thd = rli->info_thd;
  DBUG_ENTER("next_event");

  DBUG_ASSERT(thd != 0);

#ifndef DBUG_OFF
  if (abort_slave_event_count && !rli->events_until_exit--)
    DBUG_RETURN(0);
#endif

  /*
    For most operations we need to protect rli members with data_lock,
    so we assume calling function acquired this mutex for us and we will
    hold it for the most of the loop below However, we will release it
    whenever it is worth the hassle,  and in the cases when we go into a
    mysql_cond_wait() with the non-data_lock mutex
  */
  mysql_mutex_assert_owner(&rli->data_lock);

  while (!sql_slave_killed(thd,rli))
  {
    /*
      We can have two kinds of log reading:
      hot_log:
        rli->cur_log points at the IO_CACHE of relay_log, which
        is actively being updated by the I/O thread. We need to be careful
        in this case and make sure that we are not looking at a stale log that
        has already been rotated. If it has been, we reopen the log.

      The other case is much simpler:
        We just have a read only log that nobody else will be updating.
    */
    bool hot_log;
    if ((hot_log = (cur_log != &rli->cache_buf)))
    {
      DBUG_ASSERT(rli->cur_log_fd == -1); // foreign descriptor
      mysql_mutex_lock(log_lock);

      /*
        Reading xxx_file_id is safe because the log will only
        be rotated when we hold relay_log.LOCK_log
      */
      if (rli->relay_log.get_open_count() != rli->cur_log_old_open_count)
      {
        // The master has switched to a new log file; Reopen the old log file
        cur_log=reopen_relay_log(rli, &errmsg);
        mysql_mutex_unlock(log_lock);
        if (!cur_log)                           // No more log files
          goto err;
        hot_log=0;                              // Using old binary log
      }
    }
    /* 
      As there is no guarantee that the relay is open (for example, an I/O
      error during a write by the slave I/O thread may have closed it), we
      have to test it.
    */
    if (!my_b_inited(cur_log))
      goto err;
#ifndef DBUG_OFF
    {
      DBUG_PRINT("info", ("assertion skip %lu file pos %lu event relay log pos %lu file %s\n",
        (ulong) rli->slave_skip_counter, (ulong) my_b_tell(cur_log),
        (ulong) rli->get_event_relay_log_pos(),
        rli->get_event_relay_log_name()));

      /* This is an assertion which sometimes fails, let's try to track it */
      char llbuf1[22], llbuf2[22];
      DBUG_PRINT("info", ("my_b_tell(cur_log)=%s rli->event_relay_log_pos=%s",
                          llstr(my_b_tell(cur_log),llbuf1),
                          llstr(rli->get_event_relay_log_pos(),llbuf2)));

      DBUG_ASSERT(my_b_tell(cur_log) >= BIN_LOG_HEADER_SIZE);
      DBUG_ASSERT(my_b_tell(cur_log) == rli->get_event_relay_log_pos() || rli->is_parallel_exec());

      DBUG_PRINT("info", ("next_event group master %s %lu group relay %s %lu event %s %lu\n",
        rli->get_group_master_log_name(),
        (ulong) rli->get_group_master_log_pos(),
        rli->get_group_relay_log_name(),
        (ulong) rli->get_group_relay_log_pos(),
        rli->get_event_relay_log_name(),
        (ulong) rli->get_event_relay_log_pos()));
    }
#endif
    rli->set_event_start_pos(my_b_tell(cur_log));
    /*
      Relay log is always in new format - if the master is 3.23, the
      I/O thread will convert the format for us.
      A problem: the description event may be in a previous relay log. So if
      the slave has been shutdown meanwhile, we would have to look in old relay
      logs, which may even have been deleted. So we need to write this
      description event at the beginning of the relay log.
      When the relay log is created when the I/O thread starts, easy: the
      master will send the description event and we will queue it.
      But if the relay log is created by new_file(): then the solution is:
      MYSQL_BIN_LOG::open() will write the buffered description event.
    */
    if ((ev= Log_event::read_log_event(cur_log, 0,
                                       rli->get_rli_description_event(),
                                       opt_slave_sql_verify_checksum)))
    {
      DBUG_ASSERT(thd==rli->info_thd);
      /*
        read it while we have a lock, to avoid a mutex lock in
        inc_event_relay_log_pos()
      */
      rli->set_future_event_relay_log_pos(my_b_tell(cur_log));
      ev->future_event_relay_log_pos= rli->get_future_event_relay_log_pos();

      if (hot_log)
        mysql_mutex_unlock(log_lock);
      /*
         MTS checkpoint in the successful read branch.
         The following block makes sure that
         a. GAQ the job assignment control resource is not run out of space, and
         b. Last executed transaction coordinates are advanced whenever
            there's been progress by Workers.
         Notice, MTS logical clock scheduler does not introduce any
         own specfics even though internally it may need to learn about
         the done status of a job.
      */
      bool force= (rli->checkpoint_seqno > (rli->checkpoint_group - 1));
      if (rli->is_parallel_exec() && (opt_mts_checkpoint_period != 0 || force))
      {
        ulonglong period= static_cast<ulonglong>(opt_mts_checkpoint_period * 1000000ULL);
        mysql_mutex_unlock(&rli->data_lock);
        /*
          At this point the coordinator has is delegating jobs to workers and
          the checkpoint routine must be periodically invoked.
        */
        (void) mts_checkpoint_routine(rli, period, force, true/*need_data_lock=true*/); // TODO: ALFRANIO ERROR
        DBUG_ASSERT(!force ||
                    (force && (rli->checkpoint_seqno <= (rli->checkpoint_group - 1))) ||
                    sql_slave_killed(thd, rli));
        mysql_mutex_lock(&rli->data_lock);
      }
      DBUG_RETURN(ev);
    }
    DBUG_ASSERT(thd==rli->info_thd);
    if (opt_reckless_slave)                     // For mysql-test
      cur_log->error = 0;
    if (cur_log->error < 0)
    {
      errmsg = "slave SQL thread aborted because of I/O error";
      if (rli->mts_group_status == Relay_log_info::MTS_IN_GROUP)
        /*
          MTS group status is set to MTS_KILLED_GROUP, whenever a read event
          error happens and there was already a non-terminal event scheduled.
        */
        rli->mts_group_status= Relay_log_info::MTS_KILLED_GROUP;
      if (hot_log)
        mysql_mutex_unlock(log_lock);
      goto err;
    }
    if (!cur_log->error) /* EOF */
    {
      /*
        On a hot log, EOF means that there are no more updates to
        process and we must block until I/O thread adds some and
        signals us to continue
      */
      if (hot_log)
      {
        /*
          We say in Seconds_Behind_Master that we have "caught up". Note that
          for example if network link is broken but I/O slave thread hasn't
          noticed it (slave_net_timeout not elapsed), then we'll say "caught
          up" whereas we're not really caught up. Fixing that would require
          internally cutting timeout in smaller pieces in network read, no
          thanks. Another example: SQL has caught up on I/O, now I/O has read
          a new event and is queuing it; the false "0" will exist until SQL
          finishes executing the new event; it will be look abnormal only if
          the events have old timestamps (then you get "many", 0, "many").

          Transient phases like this can be fixed with implemeting
          Heartbeat event which provides the slave the status of the
          master at time the master does not have any new update to send.
          Seconds_Behind_Master would be zero only when master has no
          more updates in binlog for slave. The heartbeat can be sent
          in a (small) fraction of slave_net_timeout. Until it's done
          rli->last_master_timestamp is temporarely (for time of
          waiting for the following event) reset whenever EOF is
          reached.
        */

        /* shows zero while it is sleeping (and until the next event
           is about to be executed).  Note, in MTS case
           Seconds_Behind_Master resetting follows slightly different
           schema where reaching EOF is not enough.  The status
           parameter is updated per some number of processed group of
           events. The number can't be greater than
           @@global.slave_checkpoint_group and anyway SBM updating
           rate does not exceed @@global.slave_checkpoint_period.
           Notice that SBM is set to a new value after processing the
           terminal event (e.g Commit) of a group.  Coordinator resets
           SBM when notices no more groups left neither to read from
           Relay-log nor to process by Workers.
        */
        if (!rli->is_parallel_exec())
          rli->last_master_timestamp= 0;

        DBUG_ASSERT(rli->relay_log.get_open_count() ==
                    rli->cur_log_old_open_count);

        if (rli->ign_master_log_name_end[0])
        {
          /* We generate and return a Rotate, to make our positions advance */
          DBUG_PRINT("info",("seeing an ignored end segment"));
          ev= new Rotate_log_event(rli->ign_master_log_name_end,
                                   0, rli->ign_master_log_pos_end,
                                   Rotate_log_event::DUP_NAME);
          rli->ign_master_log_name_end[0]= 0;
          mysql_mutex_unlock(log_lock);
          if (unlikely(!ev))
          {
            errmsg= "Slave SQL thread failed to create a Rotate event "
              "(out of memory?), SHOW SLAVE STATUS may be inaccurate";
            goto err;
          }
          ev->server_id= 0; // don't be ignored by slave SQL thread
          DBUG_RETURN(ev);
        }

        /*
          We can, and should release data_lock while we are waiting for
          update. If we do not, show slave status will block
        */
        mysql_mutex_unlock(&rli->data_lock);

        /*
          Possible deadlock :
          - the I/O thread has reached log_space_limit
          - the SQL thread has read all relay logs, but cannot purge for some
          reason:
            * it has already purged all logs except the current one
            * there are other logs than the current one but they're involved in
            a transaction that finishes in the current one (or is not finished)
          Solution :
          Wake up the possibly waiting I/O thread, and set a boolean asking
          the I/O thread to temporarily ignore the log_space_limit
          constraint, because we do not want the I/O thread to block because of
          space (it's ok if it blocks for any other reason (e.g. because the
          master does not send anything). Then the I/O thread stops waiting
          and reads one more event and starts honoring log_space_limit again.

          If the SQL thread needs more events to be able to rotate the log (it
          might need to finish the current group first), then it can ask for one
          more at a time. Thus we don't outgrow the relay log indefinitely,
          but rather in a controlled manner, until the next rotate.

          When the SQL thread starts it sets ignore_log_space_limit to false. 
          We should also reset ignore_log_space_limit to 0 when the user does 
          RESET SLAVE, but in fact, no need as RESET SLAVE requires that the slave
          be stopped, and the SQL thread sets ignore_log_space_limit to 0 when
          it stops.
        */
        mysql_mutex_lock(&rli->log_space_lock);

        /* 
          If we have reached the limit of the relay space and we
          are going to sleep, waiting for more events:

          1. If outside a group, SQL thread asks the IO thread 
             to force a rotation so that the SQL thread purges 
             logs next time it processes an event (thus space is
             freed).

          2. If in a group, SQL thread asks the IO thread to 
             ignore the limit and queues yet one more event 
             so that the SQL thread finishes the group and 
             is are able to rotate and purge sometime soon.
         */
        if (rli->log_space_limit && 
            rli->log_space_limit < rli->log_space_total)
        {
          /* force rotation if not in an unfinished group */
          if (!rli->is_parallel_exec())
          {
            rli->sql_force_rotate_relay= !rli->is_in_group();
          }
          else
          {
            rli->sql_force_rotate_relay=
              (rli->mts_group_status != Relay_log_info::MTS_IN_GROUP);
          }
          /* ask for one more event */
          rli->ignore_log_space_limit= true;
        }

        /*
          If the I/O thread is blocked, unblock it.  Ok to broadcast
          after unlock, because the mutex is only destroyed in
          ~Relay_log_info(), i.e. when rli is destroyed, and rli will
          not be destroyed before we exit the present function.
        */
        mysql_mutex_unlock(&rli->log_space_lock);
        mysql_cond_broadcast(&rli->log_space_cond);
        // Note that wait_for_update_relay_log unlocks lock_log !

        if (rli->is_parallel_exec() && (opt_mts_checkpoint_period != 0 ||
            DBUG_EVALUATE_IF("check_slave_debug_group", 1, 0)))
        {
          int ret= 0;
          struct timespec waittime;
          ulonglong period= static_cast<ulonglong>(opt_mts_checkpoint_period * 1000000ULL);
          ulong signal_cnt= rli->relay_log.signal_cnt;

          mysql_mutex_unlock(log_lock);
          do
          {
            /*
              At this point the coordinator has no job to delegate to workers.
              However, workers are executing their assigned jobs and as such
              the checkpoint routine must be periodically invoked.
            */
            (void) mts_checkpoint_routine(rli, period, false, true/*need_data_lock=true*/); // TODO: ALFRANIO ERROR
            mysql_mutex_lock(log_lock);
            // More to the empty relay-log all assigned events done so reset it.
            if (rli->gaq->empty())
              rli->last_master_timestamp= 0;

            if (DBUG_EVALUATE_IF("check_slave_debug_group", 1, 0))
              period= 10000000ULL;

            set_timespec_nsec(&waittime, period);
            ret= rli->relay_log.wait_for_update_relay_log(thd, &waittime);
          } while ((ret == ETIMEDOUT || ret == ETIME) /* todo:remove */ &&
                   signal_cnt == rli->relay_log.signal_cnt && !thd->killed);
        }
        else
        {
          rli->relay_log.wait_for_update_relay_log(thd, NULL);
        }
        
        // re-acquire data lock since we released it earlier
        mysql_mutex_lock(&rli->data_lock);
        continue;
      }
      /*
        If the log was not hot, we need to move to the next log in
        sequence. The next log could be hot or cold, we deal with both
        cases separately after doing some common initialization
      */
      end_io_cache(cur_log);
      DBUG_ASSERT(rli->cur_log_fd >= 0);
      mysql_file_close(rli->cur_log_fd, MYF(MY_WME));
      rli->cur_log_fd = -1;

      if (relay_log_purge)
      {
        /*
          purge_first_log will properly set up relay log coordinates in rli.
          If the group's coordinates are equal to the event's coordinates
          (i.e. the relay log was not rotated in the middle of a group),
          we can purge this relay log too.
          We do ulonglong and string comparisons, this may be slow but
          - purging the last relay log is nice (it can save 1GB of disk), so we
          like to detect the case where we can do it, and given this,
          - I see no better detection method
          - purge_first_log is not called that often
        */
        if (rli->relay_log.purge_first_log
            (rli,
             rli->get_group_relay_log_pos() == rli->get_event_relay_log_pos()
             && !strcmp(rli->get_group_relay_log_name(),rli->get_event_relay_log_name())))
        {
          errmsg = "Error purging processed logs";
          goto err;
        }
        DBUG_PRINT("info", ("next_event group master %s %lu  group relay %s %lu event %s %lu\n",
          rli->get_group_master_log_name(),
          (ulong) rli->get_group_master_log_pos(),
          rli->get_group_relay_log_name(),
          (ulong) rli->get_group_relay_log_pos(),
          rli->get_event_relay_log_name(),
          (ulong) rli->get_event_relay_log_pos()));
      }
      else
      {
        /*
          If hot_log is set, then we already have a lock on
          LOCK_log.  If not, we have to get the lock.

          According to Sasha, the only time this code will ever be executed
          is if we are recovering from a bug.
        */
        if (rli->relay_log.find_next_log(&rli->linfo, !hot_log))
        {
          errmsg = "error switching to the next log";
          goto err;
        }
        rli->set_event_relay_log_pos(BIN_LOG_HEADER_SIZE);
        rli->set_event_relay_log_name(rli->linfo.log_file_name);
        /*
          We may update the worker here but this is not extremlly
          necessary. /Alfranio
        */
        rli->flush_info();
      }

      /* Reset the relay-log-change-notified status of  Slave Workers */
      if (rli->is_parallel_exec())
      {
        DBUG_PRINT("info", ("next_event: MTS group relay log changes to %s %lu\n",
                            rli->get_group_relay_log_name(),
                            (ulong) rli->get_group_relay_log_pos()));
        rli->reset_notified_relay_log_change();
      }

      /*
        Now we want to open this next log. To know if it's a hot log (the one
        being written by the I/O thread now) or a cold log, we can use
        is_active(); if it is hot, we use the I/O cache; if it's cold we open
        the file normally. But if is_active() reports that the log is hot, this
        may change between the test and the consequence of the test. So we may
        open the I/O cache whereas the log is now cold, which is nonsense.
        To guard against this, we need to have LOCK_log.
      */

      DBUG_PRINT("info",("hot_log: %d",hot_log));
      if (!hot_log) /* if hot_log, we already have this mutex */
        mysql_mutex_lock(log_lock);
      if (rli->relay_log.is_active(rli->linfo.log_file_name))
      {
#ifdef EXTRA_DEBUG
        sql_print_information("next log '%s' is currently active",
                              rli->linfo.log_file_name);
#endif
        rli->cur_log= cur_log= rli->relay_log.get_log_file();
        rli->cur_log_old_open_count= rli->relay_log.get_open_count();
        DBUG_ASSERT(rli->cur_log_fd == -1);

        /*
           When the SQL thread is [stopped and] (re)started the
           following may happen:

           1. Log was hot at stop time and remains hot at restart

              SQL thread reads again from hot_log (SQL thread was
              reading from the active log when it was stopped and the
              very same log is still active on SQL thread restart).

              In this case, my_b_seek is performed on cur_log, while
              cur_log points to relay_log.get_log_file();

           2. Log was hot at stop time but got cold before restart

              The log was hot when SQL thread stopped, but it is not
              anymore when the SQL thread restarts.

              In this case, the SQL thread reopens the log, using
              cache_buf, ie, cur_log points to &cache_buf, and thence
              its coordinates are reset.

           3. Log was already cold at stop time

              The log was not hot when the SQL thread stopped, and, of
              course, it will not be hot when it restarts.

              In this case, the SQL thread opens the cold log again,
              using cache_buf, ie, cur_log points to &cache_buf, and
              thence its coordinates are reset.

           4. Log was hot at stop time, DBA changes to previous cold
              log and restarts SQL thread

              The log was hot when the SQL thread was stopped, but the
              user changed the coordinates of the SQL thread to
              restart from a previous cold log.

              In this case, at start time, cur_log points to a cold
              log, opened using &cache_buf as cache, and coordinates
              are reset. However, as it moves on to the next logs, it
              will eventually reach the hot log. If the hot log is the
              same at the time the SQL thread was stopped, then
              coordinates were not reset - the cur_log will point to
              relay_log.get_log_file(), and not a freshly opened
              IO_CACHE through cache_buf. For this reason we need to
              deploy a my_b_seek before calling check_binlog_magic at
              this point of the code (see: BUG#55263 for more
              details).
          
          NOTES: 
            - We must keep the LOCK_log to read the 4 first bytes, as
              this is a hot log (same as when we call read_log_event()
              above: for a hot log we take the mutex).

            - Because of scenario #4 above, we need to have a
              my_b_seek here. Otherwise, we might hit the assertion
              inside check_binlog_magic.
        */

        my_b_seek(cur_log, (my_off_t) 0);
        if (check_binlog_magic(cur_log,&errmsg))
        {
          if (!hot_log)
            mysql_mutex_unlock(log_lock);
          goto err;
        }
        if (!hot_log)
          mysql_mutex_unlock(log_lock);
        continue;
      }
      if (!hot_log)
        mysql_mutex_unlock(log_lock);
      /*
        if we get here, the log was not hot, so we will have to open it
        ourselves. We are sure that the log is still not hot now (a log can get
        from hot to cold, but not from cold to hot). No need for LOCK_log.
      */
#ifdef EXTRA_DEBUG
      sql_print_information("next log '%s' is not active",
                            rli->linfo.log_file_name);
#endif
      // open_binlog_file() will check the magic header
      if ((rli->cur_log_fd=open_binlog_file(cur_log,rli->linfo.log_file_name,
                                            &errmsg)) <0)
        goto err;
    }
    else
    {
      /*
        Read failed with a non-EOF error.
        TODO: come up with something better to handle this error
      */
      if (hot_log)
        mysql_mutex_unlock(log_lock);
      sql_print_error("Slave SQL thread%s: I/O error reading "
                      "event(errno: %d  cur_log->error: %d)",
                      rli->get_for_channel_str(), my_errno,cur_log->error);
      // set read position to the beginning of the event
      my_b_seek(cur_log,rli->get_event_relay_log_pos());
      /* otherwise, we have had a partial read */
      errmsg = "Aborting slave SQL thread because of partial event read";
      break;                                    // To end of function
    }
  }
  if (!errmsg)
  {
    sql_print_information("Error reading relay log event%s: %s",
                          rli->get_for_channel_str(), "slave SQL thread was killed");
    DBUG_RETURN(0);
  }

err:
  if (errmsg)
    sql_print_error("Error reading relay log event%s: %s", rli->get_for_channel_str(), errmsg);
  DBUG_RETURN(0);
}

/*
  Rotate a relay log (this is used only by FLUSH LOGS; the automatic rotation
  because of size is simpler because when we do it we already have all relevant
  locks; here we don't, so this function is mainly taking locks).
  Returns nothing as we cannot catch any error (MYSQL_BIN_LOG::new_file()
  is void).
*/

int rotate_relay_log(Master_info* mi)
{
  DBUG_ENTER("rotate_relay_log");

  mysql_mutex_assert_owner(&mi->data_lock);
  DBUG_EXECUTE_IF("crash_before_rotate_relaylog", DBUG_SUICIDE(););

  Relay_log_info* rli= mi->rli;
  int error= 0;

  /*
     We need to test inited because otherwise, new_file() will attempt to lock
     LOCK_log, which may not be inited (if we're not a slave).
  */
  if (!rli->inited)
  {
    DBUG_PRINT("info", ("rli->inited == 0"));
    goto end;
  }

  /* If the relay log is closed, new_file() will do nothing. */
  error= rli->relay_log.new_file(mi->get_mi_description_event());
  if (error != 0)
    goto end;

  /*
    We harvest now, because otherwise BIN_LOG_HEADER_SIZE will not immediately
    be counted, so imagine a succession of FLUSH LOGS  and assume the slave
    threads are started:
    relay_log_space decreases by the size of the deleted relay log, but does
    not increase, so flush-after-flush we may become negative, which is wrong.
    Even if this will be corrected as soon as a query is replicated on the
    slave (because the I/O thread will then call harvest_bytes_written() which
    will harvest all these BIN_LOG_HEADER_SIZE we forgot), it may give strange
    output in SHOW SLAVE STATUS meanwhile. So we harvest now.
    If the log is closed, then this will just harvest the last writes, probably
    0 as they probably have been harvested.
  */
  rli->relay_log.harvest_bytes_written(&rli->log_space_total);
end:
  DBUG_RETURN(error);
}


/**
  flushes the relay logs of a replication channel.

  @param[in]         mi      Master_info corresponding to the
                             channel.
  @return
    @retval          true     fail
    @retval          false     ok.
*/
bool flush_relay_logs(Master_info *mi)
{
  DBUG_ENTER("flush_relay_logs");
  bool error= false;

  if (mi)
  {
    mysql_mutex_lock(&mi->data_lock);
    if (rotate_relay_log(mi))
      error= true;
    mysql_mutex_unlock(&mi->data_lock);
  }
  DBUG_RETURN(error);
}


/**
   Entry point for FLUSH RELAYLOGS command or to flush relaylogs for
   the FLUSH LOGS command.
   FLUSH LOGS or FLUSH RELAYLOGS needs to flush the relaylogs of all
   the replciaiton channels in multisource replication.
   FLUSH RELAYLOGS FOR CHANNEL flushes only the relaylogs pertaining to
   a channel.

   @param[in]         thd              the client thread carrying the command.

   @return
     @retval           true                fail
     @retval           false              success
*/
bool flush_relay_logs_cmd(THD *thd)
{
  DBUG_ENTER("flush_relay_logs_cmd");
  Master_info *mi= 0;
  LEX *lex= thd->lex;
  bool error =false;

  mysql_mutex_lock(&LOCK_msr_map);

  /*
     lex->mi.channel is NULL, for FLUSH LOGS or when the client thread
     is not present. (See tmp_thd in  the caller).
     When channel is not provided, lex->mi.for_channel is false.
  */
  if (!lex->mi.channel || !lex->mi.for_channel)
  {
    for (mi_map::iterator it= msr_map.begin(); it!= msr_map.end(); it++)
    {
      mi= it->second;

      if ((error = flush_relay_logs(mi)))
        break;
    }
  }
  else
  {

    mi= msr_map.get_mi(lex->mi.channel);

    if (mi)
    {
      /*
        Disallow flush on Group Replication applier channel to avoid
        split transactions among relay log files due to DBA action.
      */
      if (msr_map.is_group_replication_channel_name(lex->mi.channel, true))
      {
        if (thd->system_thread == SYSTEM_THREAD_SLAVE_SQL ||
            thd->system_thread == SYSTEM_THREAD_SLAVE_WORKER)
        {
          /*
            Log warning on SQL or worker threads.
          */
          sql_print_warning(ER_DEFAULT(ER_SLAVE_CHANNEL_OPERATION_NOT_ALLOWED),
                            "FLUSH RELAY LOGS", lex->mi.channel);
        }
        else
        {
          /*
            Return error on client sessions.
          */
          error= true;
          my_error(ER_SLAVE_CHANNEL_OPERATION_NOT_ALLOWED,
                   MYF(0), "FLUSH RELAY LOGS", lex->mi.channel);
        }
      }
      else
        error= flush_relay_logs(mi);
    }
    else
    {
      if (thd->system_thread == SYSTEM_THREAD_SLAVE_SQL ||
          thd->system_thread == SYSTEM_THREAD_SLAVE_WORKER)
      {
        /*
          Log warning on SQL or worker threads.
        */
        sql_print_warning(ER_DEFAULT(ER_SLAVE_CHANNEL_DOES_NOT_EXIST),
                          lex->mi.channel);
      }
      else
      {
        /*
          Return error on client sessions.
        */
        error= true;
        my_error(ER_SLAVE_CHANNEL_DOES_NOT_EXIST, MYF(0), lex->mi.channel);
      }
    }
  }

  mysql_mutex_unlock(&LOCK_msr_map);

  DBUG_RETURN(error);
}


/**
   Detects, based on master's version (as found in the relay log), if master
   has a certain bug.
   @param rli Relay_log_info which tells the master's version
   @param bug_id Number of the bug as found in bugs.mysql.com
   @param report bool report error message, default TRUE

   @param pred Predicate function that will be called with @c param to
   check for the bug. If the function return @c true, the bug is present,
   otherwise, it is not.

   @param param  State passed to @c pred function.

   @return TRUE if master has the bug, FALSE if it does not.
*/
bool rpl_master_has_bug(const Relay_log_info *rli, uint bug_id, bool report,
                        bool (*pred)(const void *), const void *param)
{
  struct st_version_range_for_one_bug {
    uint        bug_id;
    const uchar introduced_in[3]; // first version with bug
    const uchar fixed_in[3];      // first version with fix
  };
  static struct st_version_range_for_one_bug versions_for_all_bugs[]=
  {
    {24432, { 5, 0, 24 }, { 5, 0, 38 } },
    {24432, { 5, 1, 12 }, { 5, 1, 17 } },
    {33029, { 5, 0,  0 }, { 5, 0, 58 } },
    {33029, { 5, 1,  0 }, { 5, 1, 12 } },
    {37426, { 5, 1,  0 }, { 5, 1, 26 } },
  };
  const uchar *master_ver=
    rli->get_rli_description_event()->server_version_split;

  DBUG_ASSERT(sizeof(rli->get_rli_description_event()->server_version_split) == 3);

  for (uint i= 0;
       i < sizeof(versions_for_all_bugs)/sizeof(*versions_for_all_bugs);i++)
  {
    const uchar *introduced_in= versions_for_all_bugs[i].introduced_in,
      *fixed_in= versions_for_all_bugs[i].fixed_in;
    if ((versions_for_all_bugs[i].bug_id == bug_id) &&
        (memcmp(introduced_in, master_ver, 3) <= 0) &&
        (memcmp(fixed_in,      master_ver, 3) >  0) &&
        (pred == NULL || (*pred)(param)))
    {
      if (!report)
	return TRUE;
      // a short message for SHOW SLAVE STATUS (message length constraints)
      my_printf_error(ER_UNKNOWN_ERROR, "master may suffer from"
                      " http://bugs.mysql.com/bug.php?id=%u"
                      " so slave stops; check error log on slave"
                      " for more info", MYF(0), bug_id);
      // a verbose message for the error log
      rli->report(ERROR_LEVEL, ER_UNKNOWN_ERROR,
                  "According to the master's version ('%s'),"
                  " it is probable that master suffers from this bug:"
                  " http://bugs.mysql.com/bug.php?id=%u"
                  " and thus replicating the current binary log event"
                  " may make the slave's data become different from the"
                  " master's data."
                  " To take no risk, slave refuses to replicate"
                  " this event and stops."
                  " We recommend that all updates be stopped on the"
                  " master and slave, that the data of both be"
                  " manually synchronized,"
                  " that master's binary logs be deleted,"
                  " that master be upgraded to a version at least"
                  " equal to '%d.%d.%d'. Then replication can be"
                  " restarted.",
                  rli->get_rli_description_event()->server_version,
                  bug_id,
                  fixed_in[0], fixed_in[1], fixed_in[2]);
      return TRUE;
    }
  }
  return FALSE;
}

/**
   BUG#33029, For all 5.0 up to 5.0.58 exclusive, and 5.1 up to 5.1.12
   exclusive, if one statement in a SP generated AUTO_INCREMENT value
   by the top statement, all statements after it would be considered
   generated AUTO_INCREMENT value by the top statement, and a
   erroneous INSERT_ID value might be associated with these statement,
   which could cause duplicate entry error and stop the slave.

   Detect buggy master to work around.
 */
bool rpl_master_erroneous_autoinc(THD *thd)
{
  if (thd->rli_slave && thd->rli_slave->info_thd == thd)
  {
    Relay_log_info *c_rli= thd->rli_slave->get_c_rli();

    DBUG_EXECUTE_IF("simulate_bug33029", return TRUE;);
    return rpl_master_has_bug(c_rli, 33029, FALSE, NULL, NULL);
  }
  return FALSE;
}

/**
  a copy of active_mi->rli->slave_skip_counter, for showing in SHOW GLOBAL VARIABLES,
  INFORMATION_SCHEMA.GLOBAL_VARIABLES and @@sql_slave_skip_counter without
  taking all the mutexes needed to access active_mi->rli->slave_skip_counter
  properly.
*/
uint sql_slave_skip_counter;

/**
   Executes a START SLAVE statement.

  @param thd                 Pointer to THD object for the client thread
                             executing the statement.

   @param connection_param   Connection parameters for starting threads

   @param master_param       Master parameters used for starting threads

   @param thread_mask_input  The thread mask that identifies which threads to
                             start. If 0 is passed (start no thread) then this
                             parameter is ignored and all stopped threads are
                             started

   @param mi                 Pointer to Master_info object for the slave's IO
                             thread.

   @param set_mts_settings   If true, the channel uses the server MTS
                             configured settings when starting the applier
                             thread.

   @retval false success
   @retval true error
*/
bool start_slave(THD* thd,
                 LEX_SLAVE_CONNECTION* connection_param,
                 LEX_MASTER_INFO* master_param,
                 int thread_mask_input,
                 Master_info* mi,
                 bool set_mts_settings)
{
  bool is_error= false;
  int thread_mask;

  DBUG_ENTER("start_slave(THD, lex, lex, int, Master_info, bool");

  if (check_access(thd, SUPER_ACL, any_db, NULL, NULL, 0, 0))
    DBUG_RETURN(1);

  if (connection_param->user ||
      connection_param->password)
  {
#if defined(HAVE_OPENSSL) && !defined(EMBEDDED_LIBRARY)
    if (!thd->get_protocol()->get_ssl())
      push_warning(thd, Sql_condition::SL_NOTE,
                   ER_INSECURE_PLAIN_TEXT,
                   ER_THD(thd, ER_INSECURE_PLAIN_TEXT));
#endif
#if !defined(HAVE_OPENSSL) && !defined(EMBEDDED_LIBRARY)
    push_warning(thd, Sql_condition::SL_NOTE,
                 ER_INSECURE_PLAIN_TEXT,
                 ER_THD(thd, ER_INSECURE_PLAIN_TEXT));
#endif
  }

  lock_slave_threads(mi);  // this allows us to cleanly read slave_running
  // Get a mask of _stopped_ threads
  init_thread_mask(&thread_mask,mi,1 /* inverse */);
  /*
    Below we will start all stopped threads.  But if the user wants to
    start only one thread, do as if the other thread was running (as we
    don't wan't to touch the other thread), so set the bit to 0 for the
    other thread
  */
  if (thread_mask_input)
  {
    thread_mask&= thread_mask_input;
  }
  if (thread_mask) //some threads are stopped, start them
  {
    if (global_init_info(mi, false, thread_mask))
    {
      is_error= true;
      my_error(ER_MASTER_INFO, MYF(0));
    }
    else if (server_id_supplied && (*mi->host || !(thread_mask & SLAVE_IO)))
    {
      /*
        If we will start IO thread we need to take care of possible
        options provided through the START SLAVE if there is any.
      */
      if (thread_mask & SLAVE_IO)
      {
        if (connection_param->user)
        {
          mi->set_start_user_configured(true);
          mi->set_user(connection_param->user);
        }
        if (connection_param->password)
        {
          mi->set_start_user_configured(true);
          mi->set_password(connection_param->password);
        }
        if (connection_param->plugin_auth)
          mi->set_plugin_auth(connection_param->plugin_auth);
        if (connection_param->plugin_dir)
          mi->set_plugin_dir(connection_param->plugin_dir);
      }

      /*
        If we will start SQL thread we will care about UNTIL options If
        not and they are specified we will ignore them and warn user
        about this fact.
      */
      if (thread_mask & SLAVE_SQL)
      {
        /*
          sql_slave_skip_counter only effects the applier thread which is
          first started. So after sql_slave_skip_counter is copied to
          rli->slave_skip_counter, it is reset to 0.
        */
        mysql_mutex_lock(&LOCK_sql_slave_skip_counter);
        mi->rli->slave_skip_counter= sql_slave_skip_counter;
        sql_slave_skip_counter= 0;
        mysql_mutex_unlock(&LOCK_sql_slave_skip_counter);
        /*
          To cache the MTS system var values and used them in the following
          runtime. The system vars can change meanwhile but having no other
          effects.
          It also allows the per channel definition of this variables.
        */
        if (set_mts_settings)
        {
          mi->rli->opt_slave_parallel_workers= opt_mts_slave_parallel_workers;
          if (mts_parallel_option == MTS_PARALLEL_TYPE_DB_NAME)
            mi->rli->channel_mts_submode = MTS_PARALLEL_TYPE_DB_NAME;
          else
            mi->rli->channel_mts_submode = MTS_PARALLEL_TYPE_LOGICAL_CLOCK;

#ifndef DBUG_OFF
        if (!DBUG_EVALUATE_IF("check_slave_debug_group", 1, 0))
#endif
          mi->rli->checkpoint_group= opt_mts_checkpoint_group;
        }

        mysql_mutex_lock(&mi->rli->data_lock);

        if (master_param->pos)
        {
          if (master_param->relay_log_pos)
          {
            is_error= true;
            my_error(ER_BAD_SLAVE_UNTIL_COND, MYF(0));
          }
          mi->rli->until_condition= Relay_log_info::UNTIL_MASTER_POS;
          mi->rli->until_log_pos= master_param->pos;
          /*
             We don't check thd->lex->mi.log_file_name for NULL here
             since it is checked in sql_yacc.yy
          */
          strmake(mi->rli->until_log_name, master_param->log_file_name,
                  sizeof(mi->rli->until_log_name)-1);
        }
        else if (master_param->relay_log_pos)
        {
          if (master_param->pos)
          {
            is_error= true;
            my_error(ER_BAD_SLAVE_UNTIL_COND, MYF(0));
          }
          mi->rli->until_condition= Relay_log_info::UNTIL_RELAY_POS;
          mi->rli->until_log_pos= master_param->relay_log_pos;
          strmake(mi->rli->until_log_name, master_param->relay_log_name,
                  sizeof(mi->rli->until_log_name)-1);
        }
        else if (master_param->gtid)
        {
          global_sid_lock->wrlock();
          mi->rli->clear_until_condition();
          if (mi->rli->until_sql_gtids.add_gtid_text(master_param->gtid)
              != RETURN_STATUS_OK)
          {
            is_error= true;
            my_error(ER_BAD_SLAVE_UNTIL_COND, MYF(0));
          }
          else
          {
            mi->rli->until_condition=
              LEX_MASTER_INFO::UNTIL_SQL_BEFORE_GTIDS == master_param->gtid_until_condition
              ? Relay_log_info::UNTIL_SQL_BEFORE_GTIDS
              : Relay_log_info::UNTIL_SQL_AFTER_GTIDS;
            if ((mi->rli->until_condition ==
               Relay_log_info::UNTIL_SQL_AFTER_GTIDS) &&
               mi->rli->opt_slave_parallel_workers != 0)
            {
              mi->rli->opt_slave_parallel_workers= 0;
              push_warning_printf(thd, Sql_condition::SL_NOTE,
                                  ER_MTS_FEATURE_IS_NOT_SUPPORTED,
                                  ER_THD(thd, ER_MTS_FEATURE_IS_NOT_SUPPORTED),
                                  "UNTIL condtion",
                                  "Slave is started in the sequential execution mode.");
            }
          }
          global_sid_lock->unlock();
        }
        else if (master_param->until_after_gaps)
        {
            mi->rli->until_condition= Relay_log_info::UNTIL_SQL_AFTER_MTS_GAPS;
            mi->rli->opt_slave_parallel_workers=
              mi->rli->recovery_parallel_workers;
        }
        else if (master_param->view_id)
        {
          mi->rli->until_condition= Relay_log_info::UNTIL_SQL_VIEW_ID;
          mi->rli->until_view_id.clear();
          mi->rli->until_view_id.append(master_param->view_id);
          mi->rli->until_view_id_found= false;
          mi->rli->until_view_id_commit_found= false;
        }
        else
          mi->rli->clear_until_condition();

        if (mi->rli->until_condition == Relay_log_info::UNTIL_MASTER_POS ||
            mi->rli->until_condition == Relay_log_info::UNTIL_RELAY_POS)
        {
          /* Preparing members for effective until condition checking */
          const char *p= fn_ext(mi->rli->until_log_name);
          char *p_end;
          if (*p)
          {
            //p points to '.'
            mi->rli->until_log_name_extension= strtoul(++p,&p_end, 10);
            /*
              p_end points to the first invalid character. If it equals
              to p, no digits were found, error. If it contains '\0' it
              means  conversion went ok.
            */
            if (p_end==p || *p_end)
            {
              is_error= true;
              my_error(ER_BAD_SLAVE_UNTIL_COND, MYF(0));
            }
          }
          else
          {
            is_error= true;
            my_error(ER_BAD_SLAVE_UNTIL_COND, MYF(0));
          }

          /* mark the cached result of the UNTIL comparison as "undefined" */
          mi->rli->until_log_names_cmp_result=
            Relay_log_info::UNTIL_LOG_NAMES_CMP_UNKNOWN;

          /* Issuing warning then started without --skip-slave-start */
          if (!opt_skip_slave_start)
            push_warning(thd, Sql_condition::SL_NOTE,
                         ER_MISSING_SKIP_SLAVE,
                         ER_THD(thd, ER_MISSING_SKIP_SLAVE));
          if (mi->rli->opt_slave_parallel_workers != 0)
          {
            mi->rli->opt_slave_parallel_workers= 0;
            push_warning_printf(thd, Sql_condition::SL_NOTE,
                                ER_MTS_FEATURE_IS_NOT_SUPPORTED,
                                ER_THD(thd, ER_MTS_FEATURE_IS_NOT_SUPPORTED),
                                "UNTIL condtion",
                                "Slave is started in the sequential execution mode.");
          }
        }

        mysql_mutex_unlock(&mi->rli->data_lock);

        if (!is_error)
          is_error= check_slave_sql_config_conflict(thd, mi->rli);
      }
      else if (master_param->pos || master_param->relay_log_pos || master_param->gtid)
        push_warning(thd, Sql_condition::SL_NOTE, ER_UNTIL_COND_IGNORED,
                     ER_THD(thd, ER_UNTIL_COND_IGNORED));

      if (!is_error)
        is_error= start_slave_threads(false/*need_lock_slave=false*/,
                                      true/*wait_for_start=true*/,
                                      mi, thread_mask);
    }
    else
    {
      is_error= true;
      my_error(ER_BAD_SLAVE, MYF(0));
    }
  }
  else
  {
    /* no error if all threads are already started, only a warning */
    push_warning_printf(thd, Sql_condition::SL_NOTE,
                        ER_SLAVE_CHANNEL_WAS_RUNNING,
                        ER_THD(thd, ER_SLAVE_CHANNEL_WAS_RUNNING),
                        mi->get_channel());
  }

  /*
    Clean up start information if there was an attempt to start
    the IO thread to avoid any security issue.
  */
  if (is_error && (thread_mask & SLAVE_IO) == SLAVE_IO)
    mi->reset_start_info();

  unlock_slave_threads(mi);

  DBUG_RETURN(is_error);
}


/**
  Execute a STOP SLAVE statement.

  @param thd              Pointer to THD object for the client thread executing
                          the statement.

  @param mi               Pointer to Master_info object for the slave's IO
                          thread.

  @param net_report       If true, saves the exit status into Diagnostics_area.

  @param for_one_channel  If the method is being invoked only for one channel

  @param push_temp_tables_warning  If it should push a "have temp tables
                                   warning" once having open temp tables. This
                                   avoids multiple warnings when there is more
                                   than one channel with open temp tables.
                                   This parameter can be removed when the
                                   warning is issued with per-channel
                                   information.

  @retval 0 success
  @retval 1 error
*/
int stop_slave(THD* thd, Master_info* mi, bool net_report, bool for_one_channel,
               bool* push_temp_tables_warning)
{
  DBUG_ENTER("stop_slave(THD, Master_info, bool, bool");

  int slave_errno;
  if (!thd)
    thd = current_thd;

  if (check_access(thd, SUPER_ACL, any_db, NULL, NULL, 0, 0))
    DBUG_RETURN(1);

  THD_STAGE_INFO(thd, stage_killing_slave);
  int thread_mask;
  lock_slave_threads(mi);

  DBUG_EXECUTE_IF("simulate_hold_run_locks_on_stop_slave",
                  my_sleep(10000000););

  // Get a mask of _running_ threads
  init_thread_mask(&thread_mask,mi,0 /* not inverse*/);

  /*
    Below we will stop all running threads.
    But if the user wants to stop only one thread, do as if the other thread
    was stopped (as we don't wan't to touch the other thread), so set the
    bit to 0 for the other thread
  */
  if (thd->lex->slave_thd_opt)
    thread_mask &= thd->lex->slave_thd_opt;

  if (thread_mask)
  {
    slave_errno= terminate_slave_threads(mi,thread_mask,
                                         rpl_stop_slave_timeout,
                                         false/*need_lock_term=false*/);
  }
  else
  {
    //no error if both threads are already stopped, only a warning
    slave_errno= 0;
    push_warning_printf(thd, Sql_condition::SL_NOTE,
                        ER_SLAVE_CHANNEL_WAS_NOT_RUNNING,
                        ER_THD(thd, ER_SLAVE_CHANNEL_WAS_NOT_RUNNING),
                        mi->get_channel());
  }

  /*
    If the slave has open temp tables and there is a following CHANGE MASTER
    there is a possibility that the temporary tables are left open forever.
    Though we dont restrict failover here, we do warn users. In future, we
    should have a command to delete open temp tables the slave has replicated.
    See WL#7441 regarding this command.
  */

  if (mi->rli->channel_open_temp_tables.atomic_get() &&
      *push_temp_tables_warning)
  {
    push_warning(thd, Sql_condition::SL_WARNING,
                 ER_WARN_OPEN_TEMP_TABLES_MUST_BE_ZERO,
<<<<<<< HEAD
                 ER_THD(thd, ER_WARN_OPEN_TEMP_TABLES_MUST_BE_ZERO));
=======
                 ER(ER_WARN_OPEN_TEMP_TABLES_MUST_BE_ZERO));
    *push_temp_tables_warning= false;
  }
>>>>>>> bf1a52e8

  unlock_slave_threads(mi);

  if (slave_errno)
  {
    if ((slave_errno == ER_STOP_SLAVE_SQL_THREAD_TIMEOUT) ||
        (slave_errno == ER_STOP_SLAVE_IO_THREAD_TIMEOUT))
    {
      push_warning(thd, Sql_condition::SL_NOTE, slave_errno,
                   ER_THD(thd, slave_errno));
      sql_print_warning("%s",ER_DEFAULT(slave_errno));
    }
    if (net_report)
      my_error(slave_errno, MYF(0));
    DBUG_RETURN(1);
  }
  else if (net_report && for_one_channel)
    my_ok(thd);

  DBUG_RETURN(0);
}

/**
  Execute a RESET SLAVE (for all channels), used in Multisource replication.
  If resetting of a particular channel fails, it exits out.

  @param[in]  thd  THD object of the client.

  @retval     0    success
  @retval     1    error
 */

int reset_slave(THD *thd)
{
  DBUG_ENTER("reset_slave(THD)");

  Master_info *mi= 0;
  int result= 0;
  mi_map::iterator it;
  if (thd->lex->reset_slave_info.all)
  {
    /* First do reset_slave for default channel */
    mi= msr_map.get_mi(msr_map.get_default_channel());
    if (mi && reset_slave(thd, mi, thd->lex->reset_slave_info.all))
      DBUG_RETURN(1);
    /* Do while iteration for rest of the channels */
    it= msr_map.begin();
    while (it != msr_map.end())
    {
      if (!it->first.compare(msr_map.get_default_channel()))
      {
        it++;
        continue;
      }
      mi= it->second;
      DBUG_ASSERT(mi);
      if ((result= reset_slave(thd, mi, thd->lex->reset_slave_info.all)))
        break;
      it= msr_map.begin();
    }
  }
  else
  {
    it= msr_map.begin();
    while (it!= msr_map.end())
    {
      mi= it->second;
      DBUG_ASSERT(mi);
      if ((result= reset_slave(thd, mi, thd->lex->reset_slave_info.all)))
        break;
      it++;
    }
  }
  DBUG_RETURN(result);

}


/**
  Execute a RESET SLAVE statement.
  Locks slave threads and unlocks the slave threads after executing
  reset slave.

  @param thd        Pointer to THD object of the client thread executing the
                    statement.

  @param mi         Pointer to Master_info object for the slave.

  @param reset_all  Do a full reset or only clean master info structures

  @retval 0   success
  @retval !=0 error
*/
int reset_slave(THD *thd, Master_info* mi, bool reset_all)
{
  int thread_mask= 0, error= 0;
  const char* errmsg= "Unknown error occured while reseting slave";
  DBUG_ENTER("reset_slave");

  bool no_init_after_delete= false;

  lock_slave_threads(mi);
  init_thread_mask(&thread_mask,mi,0 /* not inverse */);
  if (thread_mask) // We refuse if any slave thread is running
  {
    my_error(ER_SLAVE_CHANNEL_MUST_STOP, MYF(0), mi->get_channel());
    error=ER_SLAVE_CHANNEL_MUST_STOP;
    unlock_slave_threads(mi);
    goto err;
  }

  ha_reset_slave(thd);


  // delete relay logs, clear relay log coordinates

  /*
     For named channels, we have to delete the index and log files
     and not init them
  */
  if (strcmp(mi->get_channel(), msr_map.get_default_channel()))
    no_init_after_delete= true;

  if ((error= mi->rli->purge_relay_logs(thd,
                                        1 /* just reset */,
                                        &errmsg,
                                        no_init_after_delete)))
  {
    my_error(ER_RELAY_LOG_FAIL, MYF(0), errmsg);
    error= ER_RELAY_LOG_FAIL;
    unlock_slave_threads(mi);
    goto err;
  }

  /* Clear master's log coordinates and associated information */
  DBUG_ASSERT(!mi->rli || !mi->rli->slave_running); // none writes in rli table
  if (remove_info(mi))
  {
    error= ER_UNKNOWN_ERROR;
    my_error(ER_UNKNOWN_ERROR, MYF(0));
    unlock_slave_threads(mi);
    goto err;
  }
  if (!reset_all)
    mi->init_master_log_pos();

  unlock_slave_threads(mi);

  (void) RUN_HOOK(binlog_relay_io, after_reset_slave, (thd, mi));

  /*
     RESET SLAVE ALL deletes the channels(except default channel), so their mi
     and rli objects are removed. For default channel, its mi and rli are
     deleted and recreated to keep in clear status.
  */
  if (reset_all)
  {
    bool is_default= !strcmp(mi->get_channel(), msr_map.get_default_channel());

    msr_map.delete_mi(mi->get_channel());

    if (is_default)
    {
      if (Rpl_info_factory::
          create_slave_per_channel(opt_mi_repository_id, opt_rli_repository_id,
                                   msr_map.get_default_channel(),
                                   true, &msr_map, SLAVE_REPLICATION_CHANNEL)
          == NULL)
      {
        error= ER_MASTER_INFO;
        my_message(ER_MASTER_INFO, ER_THD(thd, ER_MASTER_INFO), MYF(0));
      }
    }
  }

err:
  DBUG_RETURN(error);
}


/**
  Entry function for RESET SLAVE command. Function either resets
  the slave for all channels or for a single channel.
  When RESET SLAVE ALL is given, the slave_info_objects (mi, rli & workers)
  are destroyed.

  @param[in]           thd          the client thread with the command.

  @return
    @retval            false            OK
    @retval            true            not OK
*/
bool reset_slave_cmd(THD *thd)
{
  DBUG_ENTER("reset_slave_cmd");

  Master_info *mi;
  LEX *lex= thd->lex;
  bool res= true;  // default, an error

  mysql_mutex_lock(&LOCK_msr_map);

  if (!is_slave_configured())
  {
    my_error(ER_SLAVE_CONFIGURATION, MYF(0));
    mysql_mutex_unlock(&LOCK_msr_map);
    DBUG_RETURN(res= true);
  }

  if (!lex->mi.for_channel)
    res= reset_slave(thd);
  else
  {
    mi= msr_map.get_mi(lex->mi.channel);
    /*
      If the channel being used is a group replication channel and
      group_replication is still running we need to disable RESET SLAVE [ALL]
      command.
    */
    if (mi && msr_map.is_group_replication_channel_name(mi->get_channel(), true)
        && is_group_replication_running())
    {
      my_error(ER_SLAVE_CHANNEL_OPERATION_NOT_ALLOWED, MYF(0),
               "RESET SLAVE [ALL] FOR CHANNEL", mi->get_channel());
      mysql_mutex_unlock(&LOCK_msr_map);
      DBUG_RETURN(true);
    }

    if (mi)
      res= reset_slave(thd, mi, thd->lex->reset_slave_info.all);
    else if (strcmp(msr_map.get_default_channel(), lex->mi.channel))
      my_error(ER_SLAVE_CHANNEL_DOES_NOT_EXIST, MYF(0), lex->mi.channel);
  }

  mysql_mutex_unlock(&LOCK_msr_map);

  DBUG_RETURN(res);
}


/**
   This function checks if the given CHANGE MASTER command has any receive
   option being set or changed.

   - used in change_master().

  @param  lex_mi structure that holds all change master options given on the
          change master command.

  @retval false No change master receive option.
  @retval true  At least one receive option was there.
*/

static bool have_change_master_receive_option(const LEX_MASTER_INFO* lex_mi)
{
  bool have_receive_option= false;

  DBUG_ENTER("have_change_master_receive_option");

  /* Check if *at least one* receive option is given on change master command*/
  if (lex_mi->host ||
      lex_mi->user ||
      lex_mi->password ||
      lex_mi->log_file_name ||
      lex_mi->pos ||
      lex_mi->bind_addr ||
      lex_mi->port ||
      lex_mi->connect_retry ||
      lex_mi->server_id ||
      lex_mi->ssl != LEX_MASTER_INFO::LEX_MI_UNCHANGED ||
      lex_mi->ssl_verify_server_cert != LEX_MASTER_INFO::LEX_MI_UNCHANGED ||
      lex_mi->heartbeat_opt != LEX_MASTER_INFO::LEX_MI_UNCHANGED ||
      lex_mi->retry_count_opt !=  LEX_MASTER_INFO::LEX_MI_UNCHANGED ||
      lex_mi->ssl_key ||
      lex_mi->ssl_cert ||
      lex_mi->ssl_ca ||
      lex_mi->ssl_capath ||
      lex_mi->ssl_cipher ||
      lex_mi->ssl_crl ||
      lex_mi->ssl_crlpath ||
      lex_mi->repl_ignore_server_ids_opt == LEX_MASTER_INFO::LEX_MI_ENABLE)
    have_receive_option= true;

  DBUG_RETURN(have_receive_option);
}

/**
   This function checks if the given CHANGE MASTER command has any execute
   option being set or changed.

   - used in change_master().

  @param  lex_mi structure that holds all change master options given on the
          change master command.

  @param[out] need_relay_log_purge
              - If relay_log_file/relay_log_pos options are used,
                we wont delete relaylogs. We set this boolean flag to false.
              - If relay_log_file/relay_log_pos options are NOT used,
                we return the boolean flag UNCHANGED.
              - Used in change_receive_options() and change_master().

  @retval false No change master execute option.
  @retval true  At least one execute option was there.
*/

static bool have_change_master_execute_option(const LEX_MASTER_INFO* lex_mi,
                                              bool* need_relay_log_purge )
{
  bool have_execute_option= false;

  DBUG_ENTER("have_change_master_execute_option");

  /* Check if *at least one* execute option is given on change master command*/
  if (lex_mi->relay_log_name ||
      lex_mi->relay_log_pos ||
      lex_mi->sql_delay != -1)
    have_execute_option= true;

  if (lex_mi->relay_log_name || lex_mi->relay_log_pos)
    *need_relay_log_purge= false;

  DBUG_RETURN(have_execute_option);
}

/**
   This function is called if the change master command had at least one
   receive option. This function then sets or alters the receive option(s)
   given in the command. The execute options are handled in the function
   change_execute_options()

   - used in change_master().
   - Receiver threads should be stopped when this function is called.

  @param thd    Pointer to THD object for the client thread executing the
                statement.

  @param lex_mi structure that holds all change master options given on the
                change master command.
                Coming from the an executing statement or set directly this
                shall contain connection settings like hostname, user, password
                and other settings like the number of connection retries.

  @param mi     Pointer to Master_info object belonging to the slave's IO
                thread.

  @retval 0    no error i.e., success.
  @retval !=0  error.
*/

static int change_receive_options(THD* thd, LEX_MASTER_INFO* lex_mi,
                                  Master_info* mi, bool need_relay_log_purge)
{
  int ret= 0; /* return value. Set if there is an error. */

  DBUG_ENTER("change_receive_options");

  /*
    We want to save the old receive configurations so that we can use them to
    print the changes in these configurations (from-to form). This is used in
    sql_print_information() later.
  */
  char saved_host[HOSTNAME_LENGTH + 1], saved_bind_addr[HOSTNAME_LENGTH + 1];
  uint saved_port= 0;
  char saved_log_name[FN_REFLEN];
  my_off_t saved_log_pos= 0;

  strmake(saved_host, mi->host, HOSTNAME_LENGTH);
  strmake(saved_bind_addr, mi->bind_addr, HOSTNAME_LENGTH);
  saved_port= mi->port;
  strmake(saved_log_name, mi->get_master_log_name(), FN_REFLEN - 1);
  saved_log_pos= mi->get_master_log_pos();

  /*
    If the user specified host or port without binlog or position,
    reset binlog's name to FIRST and position to 4.
  */

  if ((lex_mi->host && strcmp(lex_mi->host, mi->host)) ||
      (lex_mi->port && lex_mi->port != mi->port))
  {
    /*
      This is necessary because the primary key, i.e. host or port, has
      changed.

      The repository does not support direct changes on the primary key,
      so the row is dropped and re-inserted with a new primary key. If we
      don't do that, the master info repository we will end up with several
      rows.
    */
    if (mi->clean_info())
    {
      ret= 1;
      goto err;
    }
    mi->master_uuid[0]= 0;
    mi->master_id= 0;
  }

  if ((lex_mi->host || lex_mi->port) && !lex_mi->log_file_name && !lex_mi->pos)
  {
    char *var_master_log_name= NULL;
    var_master_log_name= const_cast<char*>(mi->get_master_log_name());
    var_master_log_name[0]= '\0';
    mi->set_master_log_pos(BIN_LOG_HEADER_SIZE);
  }

  if (lex_mi->log_file_name)
    mi->set_master_log_name(lex_mi->log_file_name);
  if (lex_mi->pos)
  {
    mi->set_master_log_pos(lex_mi->pos);
  }

  if (lex_mi->log_file_name && !lex_mi->pos)
    push_warning(thd, Sql_condition::SL_WARNING,
                 ER_WARN_ONLY_MASTER_LOG_FILE_NO_POS,
                 ER_THD(thd, ER_WARN_ONLY_MASTER_LOG_FILE_NO_POS));

  DBUG_PRINT("info", ("master_log_pos: %lu", (ulong) mi->get_master_log_pos()));

  if (lex_mi->user || lex_mi->password)
  {
#if defined(HAVE_OPENSSL) && !defined(EMBEDDED_LIBRARY)
    if (!thd->get_protocol()->get_ssl())
      push_warning(thd, Sql_condition::SL_NOTE,
                   ER_INSECURE_PLAIN_TEXT,
                   ER_THD(thd, ER_INSECURE_PLAIN_TEXT));
#endif
#if !defined(HAVE_OPENSSL) && !defined(EMBEDDED_LIBRARY)
    push_warning(thd, Sql_condition::SL_NOTE,
                 ER_INSECURE_PLAIN_TEXT,
                 ER_THD(thd, ER_INSECURE_PLAIN_TEXT));
#endif
    push_warning(thd, Sql_condition::SL_NOTE,
                 ER_INSECURE_CHANGE_MASTER,
                 ER_THD(thd, ER_INSECURE_CHANGE_MASTER));
  }

  if (lex_mi->user)
    mi->set_user(lex_mi->user);
  if (lex_mi->password)
    mi->set_password(lex_mi->password);
  if (lex_mi->host)
    strmake(mi->host, lex_mi->host, sizeof(mi->host)-1);
  if (lex_mi->bind_addr)
    strmake(mi->bind_addr, lex_mi->bind_addr, sizeof(mi->bind_addr)-1);
  if (lex_mi->port)
    mi->port = lex_mi->port;
  if (lex_mi->connect_retry)
    mi->connect_retry = lex_mi->connect_retry;
  if (lex_mi->retry_count_opt !=  LEX_MASTER_INFO::LEX_MI_UNCHANGED)
    mi->retry_count = lex_mi->retry_count;

  if (lex_mi->heartbeat_opt != LEX_MASTER_INFO::LEX_MI_UNCHANGED)
    mi->heartbeat_period = lex_mi->heartbeat_period;
  else if (lex_mi->host || lex_mi->port)
  {
    /*
      If the user specified host or port or both without heartbeat_period,
      we use default value for heartbeat_period. By default, We want to always
      have heartbeat enabled when we switch master unless
      master_heartbeat_period is explicitly set to zero (heartbeat disabled).

      Here is the default value for heartbeat period if CHANGE MASTER did not
      specify it.  (no data loss in conversion as hb period has a max)
    */
    mi->heartbeat_period= min<float>(SLAVE_MAX_HEARTBEAT_PERIOD,
                                     (slave_net_timeout/2.0f));
    DBUG_ASSERT(mi->heartbeat_period > (float) 0.001
                || mi->heartbeat_period == 0);

    // counter is cleared if master is CHANGED.
    mi->received_heartbeats= 0;
    // clear timestamp of last heartbeat as well.
    mi->last_heartbeat= 0;
  }

  /*
    reset the last time server_id list if the current CHANGE MASTER
    is mentioning IGNORE_SERVER_IDS= (...)
  */
  if (lex_mi->repl_ignore_server_ids_opt == LEX_MASTER_INFO::LEX_MI_ENABLE)
    mi->ignore_server_ids->dynamic_ids.clear();
  for (size_t i= 0; i < lex_mi->repl_ignore_server_ids.size(); i++)
  {
    ulong s_id= lex_mi->repl_ignore_server_ids[i];
    if (s_id == ::server_id && replicate_same_server_id)
    {
      ret= ER_SLAVE_IGNORE_SERVER_IDS;
      my_error(ER_SLAVE_IGNORE_SERVER_IDS, MYF(0), static_cast<int>(s_id));
      goto err;
    }
    else
    {
      // Keep the array sorted, ignore duplicates.
      mi->ignore_server_ids->dynamic_ids.insert_unique(s_id);
    }
  }

  if (lex_mi->ssl != LEX_MASTER_INFO::LEX_MI_UNCHANGED)
    mi->ssl= (lex_mi->ssl == LEX_MASTER_INFO::LEX_MI_ENABLE);

  if (lex_mi->ssl_verify_server_cert != LEX_MASTER_INFO::LEX_MI_UNCHANGED)
    mi->ssl_verify_server_cert=
      (lex_mi->ssl_verify_server_cert == LEX_MASTER_INFO::LEX_MI_ENABLE);

  if (lex_mi->ssl_ca)
    strmake(mi->ssl_ca, lex_mi->ssl_ca, sizeof(mi->ssl_ca)-1);
  if (lex_mi->ssl_capath)
    strmake(mi->ssl_capath, lex_mi->ssl_capath, sizeof(mi->ssl_capath)-1);
  if (lex_mi->ssl_cert)
    strmake(mi->ssl_cert, lex_mi->ssl_cert, sizeof(mi->ssl_cert)-1);
  if (lex_mi->ssl_cipher)
    strmake(mi->ssl_cipher, lex_mi->ssl_cipher, sizeof(mi->ssl_cipher)-1);
  if (lex_mi->ssl_key)
    strmake(mi->ssl_key, lex_mi->ssl_key, sizeof(mi->ssl_key)-1);
  if (lex_mi->ssl_crl)
    strmake(mi->ssl_crl, lex_mi->ssl_crl, sizeof(mi->ssl_crl)-1);
  if (lex_mi->ssl_crlpath)
    strmake(mi->ssl_crlpath, lex_mi->ssl_crlpath, sizeof(mi->ssl_crlpath)-1);
#ifndef HAVE_OPENSSL
  if (lex_mi->ssl || lex_mi->ssl_ca || lex_mi->ssl_capath ||
      lex_mi->ssl_cert || lex_mi->ssl_cipher || lex_mi->ssl_key ||
      lex_mi->ssl_verify_server_cert || lex_mi->ssl_crl || lex_mi->ssl_crlpath)
    push_warning(thd, Sql_condition::SL_NOTE,
                 ER_SLAVE_IGNORED_SSL_PARAMS, ER_THD(thd, ER_SLAVE_IGNORED_SSL_PARAMS));
#endif

  /*
    If user did specify neither host nor port nor any log name nor any log
    pos, i.e. he specified only user/password/master_connect_retry, he probably
    wants replication to resume from where it had left, i.e. from the
    coordinates of the **SQL** thread (imagine the case where the I/O is ahead
    of the SQL; restarting from the coordinates of the I/O would lose some
    events which is probably unwanted when you are just doing minor changes
    like changing master_connect_retry).
    A side-effect is that if only the I/O thread was started, this thread may
    restart from ''/4 after the CHANGE MASTER. That's a minor problem (it is a
    much more unlikely situation than the one we are fixing here).
    Note: coordinates of the SQL thread must be read here, before the
    'if (need_relay_log_purge)' block which resets them.
  */
  if (!lex_mi->host && !lex_mi->port &&
      !lex_mi->log_file_name && !lex_mi->pos &&
      need_relay_log_purge)
  {
    /*
      Sometimes mi->rli->master_log_pos == 0 (it happens when the SQL thread is
      not initialized), so we use a max().
      What happens to mi->rli->master_log_pos during the initialization stages
      of replication is not 100% clear, so we guard against problems using
      max().
    */
    mi->set_master_log_pos(max<ulonglong>(BIN_LOG_HEADER_SIZE,
                                          mi->rli->get_group_master_log_pos()));
    mi->set_master_log_name(mi->rli->get_group_master_log_name());
  }

  sql_print_information("'CHANGE MASTER TO%s executed'. "
    "Previous state master_host='%s', master_port= %u, master_log_file='%s', "
    "master_log_pos= %ld, master_bind='%s'. "
    "New state master_host='%s', master_port= %u, master_log_file='%s', "
    "master_log_pos= %ld, master_bind='%s'.",
    mi->get_for_channel_str(true),
    saved_host, saved_port, saved_log_name, (ulong) saved_log_pos,
    saved_bind_addr, mi->host, mi->port, mi->get_master_log_name(),
    (ulong) mi->get_master_log_pos(), mi->bind_addr);

err:
  DBUG_RETURN(ret);
}

/**
   This function is called if the change master command had at least one
   execute option. This function then sets or alters the execute option(s)
   given in the command. The receive options are handled in the function
   change_receive_options()

   - used in change_master().
   - Execute threads should be stopped before this function is called.

  @param lex_mi structure that holds all change master options given on the
                change master command.
                Coming from the an executing statement or set directly this
                shall contain connection settings like hostname, user, password
                and other settings like the number of connection retries.

  @param mi     Pointer to Master_info object belonging to the slave's IO
                thread.
*/

static void change_execute_options(LEX_MASTER_INFO* lex_mi, Master_info* mi)
{
  DBUG_ENTER("change_execute_options");

  if (lex_mi->relay_log_name)
  {
    char relay_log_name[FN_REFLEN];
    mi->rli->relay_log.make_log_name(relay_log_name, lex_mi->relay_log_name);
    mi->rli->set_group_relay_log_name(relay_log_name);
    mi->rli->set_event_relay_log_name(relay_log_name);
    mi->rli->is_group_master_log_pos_invalid= true;
  }

  if (lex_mi->relay_log_pos)
  {
    mi->rli->set_group_relay_log_pos(lex_mi->relay_log_pos);
    mi->rli->set_event_relay_log_pos(lex_mi->relay_log_pos);
    mi->rli->is_group_master_log_pos_invalid= true;
  }

  if (lex_mi->sql_delay != -1)
    mi->rli->set_sql_delay(lex_mi->sql_delay);

  DBUG_VOID_RETURN;
}

/**
  Execute a CHANGE MASTER statement.

  Apart from changing the receive/execute configurations/positions,
  this function also does the following:
  - May leave replicated open temporary table after warning.
  - Purges relay logs if no threads running and no relay log file/pos options.
  - Delete worker info in mysql.slave_worker_info table if applier not running.

  @param thd            Pointer to THD object for the client thread executing
                        the statement.

  @param mi             Pointer to Master_info object belonging to the slave's
                        IO thread.

  @param lex_mi         Lex information with master connection data.
                        Coming from the an executing statement or set directly
                        this shall contain connection settings like hostname,
                        user, password and other settings like the number of
                        connection retries.

  @param preserve_logs  If the decision of purging the logs should be always be
                        false even if a relay log name is given to the method.

  @retval 0   success
  @retval !=0 error
*/
int change_master(THD* thd, Master_info* mi, LEX_MASTER_INFO* lex_mi,
                  bool preserve_logs)
{
  int error= 0;

  /* Do we have at least one receive related (IO thread) option? */
  bool have_receive_option= false;
  /* Do we have at least one execute related (SQL/coord/worker) option? */
  bool have_execute_option= false;
  /* If there are no mts gaps, we delete the rows in this table. */
  bool mts_remove_worker_info= false;
  /* used as a bit mask to indicate running slave threads. */
  int thread_mask;
  /*
    Relay logs are purged only if both receive and execute threads are
    stopped before executing CHANGE MASTER and relay_log_file/relay_log_pos
    options are not used.
  */
  bool need_relay_log_purge= 1;

  DBUG_ENTER("change_master");

  /*
    When we change master, we first decide which thread is running and
    which is not. We dont want this assumption to break while we change master.

    Suppose we decide that receiver thread is running and thus it is
    safe to change receive related options in mi. By this time if
    the receive thread is started, we may have a race condition between
    the client thread and receiver thread.
  */
  lock_slave_threads(mi);

  /*
    Get a bit mask for the slave threads that are running.
    Since the third argument is 0, thread_mask after the function
    returns stands for running threads.
  */
  init_thread_mask(&thread_mask, mi, 0);

  /*
    change master with master_auto_position=1 requires stopping both
    receiver and applier threads. If any slave thread is running,
    we report an error.
  */
  if (thread_mask) /* If any thread is running */
  {
    if (lex_mi->auto_position != LEX_MASTER_INFO::LEX_MI_UNCHANGED)
    {
      error= ER_SLAVE_CHANNEL_MUST_STOP;
      my_error(ER_SLAVE_CHANNEL_MUST_STOP, MYF(0), mi->get_channel());
      goto err;
    }
    /*
      Prior to WL#6120, we imposed the condition that STOP SLAVE is required
      before CHANGE MASTER. Since the slave threads die on STOP SLAVE, it was
      fine if we purged relay logs.

      Now that we do allow CHANGE MASTER with a running receiver/applier thread,
      we need to make sure that the relay logs are purged only if both
      receiver and applier threads are stopped otherwise we could lose events.

      The idea behind purging relay logs if both the threads are stopped is to
      keep consistency with the old behavior. If the user/application is doing
      a CHANGE MASTER without stopping any one thread, the relay log purge
      should be controlled via the 'relay_log_purge' option.
    */
    need_relay_log_purge= 0;
  }

  /*
    We cannot specify auto position and set either the coordinates
    on master or slave. If we try to do so, an error message is
    printed out.
  */
  if (lex_mi->log_file_name != NULL || lex_mi->pos != 0 ||
      lex_mi->relay_log_name != NULL || lex_mi->relay_log_pos != 0)
  {
    if (lex_mi->auto_position == LEX_MASTER_INFO::LEX_MI_ENABLE ||
        (lex_mi->auto_position != LEX_MASTER_INFO::LEX_MI_DISABLE &&
         mi->is_auto_position()))
    {
      error= ER_BAD_SLAVE_AUTO_POSITION;
      my_error(ER_BAD_SLAVE_AUTO_POSITION, MYF(0));
      goto err;
    }
  }

  /* CHANGE MASTER TO MASTER_AUTO_POSITION = 1 requires GTID_MODE != OFF */
  if (lex_mi->auto_position == LEX_MASTER_INFO::LEX_MI_ENABLE &&
      /*
        We hold lock_msr_map for the duration of the CHANGE MASTER.
        This is important since it prevents that a concurrent
        connection changes to GTID_MODE=OFF between this check and the
        point where AUTO_POSITION is stored in the table and in mi.
      */
      get_gtid_mode(GTID_MODE_LOCK_MSR_MAP) == GTID_MODE_OFF)
  {
    error= ER_AUTO_POSITION_REQUIRES_GTID_MODE_NOT_OFF;
    my_error(ER_AUTO_POSITION_REQUIRES_GTID_MODE_NOT_OFF, MYF(0));
    goto err;
  }

  /* Check if at least one receive option is given on change master */
  have_receive_option= have_change_master_receive_option(lex_mi);

  /* Check if at least one execute option is given on change master */
  have_execute_option= have_change_master_execute_option(lex_mi,
                                                         &need_relay_log_purge);

  if (preserve_logs && need_relay_log_purge)
  {
    need_relay_log_purge= false;
  }

  /* With receiver thread running, we dont allow changing receive options. */
  if (have_receive_option && (thread_mask & SLAVE_IO))
  {
    error= ER_SLAVE_CHANNEL_IO_THREAD_MUST_STOP;
    my_error(ER_SLAVE_CHANNEL_IO_THREAD_MUST_STOP, MYF(0), mi->get_channel());
    goto err;
  }

  /* With an execute thread running, we don't allow changing execute options. */
  if (have_execute_option && (thread_mask & SLAVE_SQL))
  {
    error= ER_SLAVE_CHANNEL_SQL_THREAD_MUST_STOP;
    my_error(ER_SLAVE_CHANNEL_SQL_THREAD_MUST_STOP, MYF(0), mi->get_channel());
    goto err;
  }

  /*
    We need to check if there is an empty master_host. Otherwise
    change master succeeds, a master.info file is created containing
    empty master_host string and when issuing: start slave; an error
    is thrown stating that the server is not configured as slave.
    (See BUG#28796).
  */
  if (lex_mi->host && !*lex_mi->host)
  {
    error= ER_WRONG_ARGUMENTS;
    my_error(ER_WRONG_ARGUMENTS, MYF(0), "MASTER_HOST");
    goto err;
  }

  THD_STAGE_INFO(thd, stage_changing_master);

  int thread_mask_stopped_threads;

  /*
    Before global_init_info() call, get a bit mask to indicate stopped threads
    in thread_mask_stopped_threads. Since the third argguement is 1,
    thread_mask when the function returns stands for stopped threads.
  */

  init_thread_mask(&thread_mask_stopped_threads, mi, 1);

  if (global_init_info(mi, false, thread_mask_stopped_threads))
  {
    error= ER_MASTER_INFO;
    my_error(ER_MASTER_INFO, MYF(0));
    goto err;
  }

  if ((thread_mask & SLAVE_SQL) == 0) // If execute threads are stopped
  {
    if (mi->rli->mts_recovery_group_cnt)
    {
      /*
        Change-Master can't be done if there is a mts group gap.
        That requires mts-recovery which START SLAVE provides.
      */
      DBUG_ASSERT(mi->rli->recovery_parallel_workers);

      error= ER_MTS_CHANGE_MASTER_CANT_RUN_WITH_GAPS;
      my_error(ER_MTS_CHANGE_MASTER_CANT_RUN_WITH_GAPS, MYF(0));
      goto err;
    }
    else
    {
      /*
        Lack of mts group gaps makes Workers info stale regardless of
        need_relay_log_purge computation. We set the mts_remove_worker_info
        flag here and call reset_workers() later to delete the worker info
        in mysql.slave_worker_info table.
      */
      if (mi->rli->recovery_parallel_workers)
        mts_remove_worker_info= true;
    }
  }

  /*
    When give a warning?
    CHANGE MASTER command is used in three ways:
    a) To change a connection configuration but remain connected to
       the same master.
    b) To change positions in binary or relay log(eg: master_log_pos).
    c) To change the master you are replicating from.
    We give a warning in cases b and c.
  */
  if ((lex_mi->host || lex_mi->port || lex_mi->log_file_name || lex_mi->pos ||
       lex_mi->relay_log_name || lex_mi->relay_log_pos) &&
      (mi->rli->channel_open_temp_tables.atomic_get() > 0))
    push_warning(thd, Sql_condition::SL_WARNING,
                 ER_WARN_OPEN_TEMP_TABLES_MUST_BE_ZERO,
                 ER_THD(thd, ER_WARN_OPEN_TEMP_TABLES_MUST_BE_ZERO));

  /*
    auto_position is the only option that affects both receive
    and execute sections of replication. So, this code is kept
    outside both if (have_receive_option) and if (have_execute_option)

    Here, we check if the auto_position option was used and set the flag
    if the slave should connect to the master and look for GTIDs.
  */
  if (lex_mi->auto_position != LEX_MASTER_INFO::LEX_MI_UNCHANGED)
    mi->set_auto_position(
      (lex_mi->auto_position == LEX_MASTER_INFO::LEX_MI_ENABLE));

  if (have_receive_option)
  {
    if ((error= change_receive_options(thd, lex_mi, mi, need_relay_log_purge)))
    {
      goto err;
    }
  }

  if (have_execute_option)
    change_execute_options(lex_mi, mi);

  /* If the receiver is stopped, flush master_info to disk. */
  if ((thread_mask & SLAVE_IO) == 0 && flush_master_info(mi, true))
  {
    error= ER_RELAY_LOG_INIT;
    my_error(ER_RELAY_LOG_INIT, MYF(0), "Failed to flush master info file");
    goto err;
  }

  if ((thread_mask & SLAVE_SQL) == 0) /* Applier module is not executing */
  {

    /*
      The following code for purging logs can be improved. We currently use
      3 flags-
      1) need_relay_log_purge,
      2) relay_log_purge(global) and
      3) save_relay_log_purge.

      The use of the global variable 'relay_log_purge' is bad. So, when
      refactoring the code for purge logs, please consider improving this code.
    */

    /*
      Used as a temporary variable while logs are being purged.

      We save the value of the global variable 'relay_log_purge' here and then
      set/unset it as required in if (need_relay_log_purge){}else{} block
      following which we restore relay_log_purge value from its saved value.
    */
    bool save_relay_log_purge= relay_log_purge;

    if (need_relay_log_purge)
    {
      /*
        'if (need_relay_log_purge)' implicitly means that all slave threads are
        stopped and there is no use of relay_log_file/relay_log_pos options.
        We need not check these here again.
      */

      /* purge_relay_log() returns pointer to an error message here. */
      const char* errmsg= 0;
      /*
        purge_relay_log() assumes that we have run_lock and no slave threads
        are running.
      */
      relay_log_purge= 1;
      THD_STAGE_INFO(thd, stage_purging_old_relay_logs);
      if (mi->rli->purge_relay_logs(thd,
                                    0 /* not only reset, but also reinit */,
                                    &errmsg))
      {
        error= ER_RELAY_LOG_FAIL;
        my_error(ER_RELAY_LOG_FAIL, MYF(0), errmsg);
        goto err;
      }
    }
    else
    {
      /*
        If our applier module is executing and we want to switch to another
        master without disturbing it, relay log position need not be disturbed.
        The SQL/coordinator thread will continue reasding whereever it is
        placed at the moement, finish events from the old master and
        then start with the new relay log containing events from new master
        on its own. So we only  do this when the relay logs are not purged.

        execute this when the applier is NOT executing.
      */
      const char* msg;
      relay_log_purge= 0;
      /* Relay log is already initialized */

      if (mi->rli->init_relay_log_pos(mi->rli->get_group_relay_log_name(),
                                      mi->rli->get_group_relay_log_pos(),
                                      true/*we do need mi->rli->data_lock*/,
                                      &msg, 0))
      {
        error= ER_RELAY_LOG_INIT;
        my_error(ER_RELAY_LOG_INIT, MYF(0), msg);
        goto err;
      }
    }

    relay_log_purge= save_relay_log_purge;

    /*
      Coordinates in rli were spoilt by the 'if (need_relay_log_purge)' block,
      so restore them to good values. If we left them to ''/0, that would work;
      but that would fail in the case of 2 successive CHANGE MASTER (without a
      START SLAVE in between): because first one would set the coords in mi to
      the good values of those in rli, then set those i>n rli to ''/0, then
      second CHANGE MASTER would set the coords in mi to those of rli, i.e. to
      ''/0: we have lost all copies of the original good coordinates.
      That's why we always save good coords in rli.
    */
    if (need_relay_log_purge)
    {
      mi->rli->set_group_master_log_pos(mi->get_master_log_pos());
      DBUG_PRINT("info", ("master_log_pos: %lu", (ulong) mi->get_master_log_pos()));
      mi->rli->set_group_master_log_name(mi->get_master_log_name());
    }

    char *var_group_master_log_name=
      const_cast<char *>(mi->rli->get_group_master_log_name());

    if (!var_group_master_log_name[0]) // uninitialized case
      mi->rli->set_group_master_log_pos(0);

    mi->rli->abort_pos_wait++; /* for MASTER_POS_WAIT() to abort */

    /* Clear the errors, for a clean start */
    mi->rli->clear_error();
    if (mi->rli->workers_array_initialized)
    {
      for(size_t i= 0; i < mi->rli->get_worker_count(); i++)
      {
        mi->rli->get_worker(i)->clear_error();
      }
    }

    mi->rli->clear_until_condition();

    /*
      If we don't write new coordinates to disk now, then old will remain in
      relay-log.info until START SLAVE is issued; but if mysqld is shutdown
      before START SLAVE, then old will remain in relay-log.info, and will be the
      in-memory value at restart (thus causing errors, as the old relay log does
      not exist anymore).

      Notice that the rli table is available exclusively as slave is not
      running.
    */
    if (mi->rli->flush_info(true))
    {
      error= ER_RELAY_LOG_INIT;
      my_error(ER_RELAY_LOG_INIT, MYF(0), "Failed to flush relay info file.");
      goto err;
    }

  } /* end 'if (thread_mask & SLAVE_SQL == 0)' */

  if (mts_remove_worker_info)
    if (Rpl_info_factory::reset_workers(mi->rli))
    {
      error= ER_MTS_RESET_WORKERS;
      my_error(ER_MTS_RESET_WORKERS, MYF(0));
      goto err;
    }

err:

  unlock_slave_threads(mi);
  DBUG_RETURN(error);
}


/**
   This function is first called when the Master_info object
   corresponding to a channel in a multisourced slave does not
   exist. But before a new channel is created, certain
   conditions have to be met. The below function apriorily
   checks if all such conditions are met. If all the
   conditions are met then it creates a channel i.e
   mi<->rli

   @param[in,out]  mi                When new {mi,rli} are created,
                                     the reference is stored in *mi
   @param[in]      channel           The channel on which the change
                                     master was introduced.
   @param[in]      channel_type      The channel type to be added.
*/
int add_new_channel(Master_info** mi, const char* channel,
                    enum_channel_type channel_type)
{
  DBUG_ENTER("add_new_channel");

  int error= 0;
  enum_ident_name_check ident_check_status;

  /*
    Refuse to create a new channel if the repositories does not support this.
  */

  if (opt_mi_repository_id == INFO_REPOSITORY_FILE ||
      opt_rli_repository_id == INFO_REPOSITORY_FILE)
  {
    sql_print_error("Slave: Cannot create new master info structure when"
                    " repositories are of type FILE. Convert slave"
                    " repositories  to TABLE to replicate from multiple"
                    " sources.");
    error= ER_SLAVE_NEW_CHANNEL_WRONG_REPOSITORY;
    my_error(ER_SLAVE_NEW_CHANNEL_WRONG_REPOSITORY, MYF(0));
    goto err;
  }

  /*
    Return if max num of replication channels exceeded already.
  */

  if (!msr_map.is_valid_channel_count())
  {
    error= ER_SLAVE_MAX_CHANNELS_EXCEEDED;
    my_error(ER_SLAVE_MAX_CHANNELS_EXCEEDED, MYF(0));
    goto err;
  }

 /*
   Now check the sanity of the channel name. It's length etc. The channel
   identifier is similar to table names. So, use  check_table_function.
 */
  if (channel)
  {
    ident_check_status= check_table_name(channel, strlen(channel));
  }
  else
    ident_check_status= IDENT_NAME_WRONG;

  if (ident_check_status != IDENT_NAME_OK)
  {
    error= ER_SLAVE_CHANNEL_NAME_INVALID_OR_TOO_LONG;
    my_error(ER_SLAVE_CHANNEL_NAME_INVALID_OR_TOO_LONG, MYF(0));
    goto err;
  }

  if (!((*mi)=Rpl_info_factory::create_slave_per_channel(
                                             opt_mi_repository_id,
                                             opt_rli_repository_id,
                                             channel, false, &msr_map,
                                             channel_type)))
  {
    error= ER_MASTER_INFO;
    my_error(ER_MASTER_INFO, MYF(0));
    goto err;
  }

err:

  DBUG_RETURN(error);

}

/**
  Entry point for the CHANGE MASTER command. Function
  decides to create a new channel or create an existing one.

  @param[in]        thd        the client thread that issued the command.

  @return
    @retval         true        fail
    @retval         false       success.
*/
bool change_master_cmd(THD *thd)
{
  DBUG_ENTER("change_master_cmd");

  Master_info *mi= 0;
  LEX *lex= thd->lex;
  bool res=false;

  mysql_mutex_lock(&LOCK_msr_map);

  /* The slave must have been initialized to allow CHANGE MASTER statements */
  if (!is_slave_configured())
  {
    my_error(ER_SLAVE_CONFIGURATION, MYF(0));
    res= true;
    goto err;
  }

  //If the chosen name is a group replication reserved name abort
  if (msr_map.is_group_replication_channel_name(lex->mi.channel))
  {
    my_error(ER_SLAVE_CHANNEL_NAME_INVALID_OR_TOO_LONG, MYF(0));
    res= true;
    goto err;
  }

  /*
    Error out if number of replication channels are > 1 if FOR CHANNEL
    clause is not provided in the CHANGE MASTER command.
  */
  if (!lex->mi.for_channel && msr_map.get_num_instances() > 1)
  {
    my_error(ER_SLAVE_MULTIPLE_CHANNELS_CMD, MYF(0));
    res= true;
    goto err;
  }

  /* Get the Master_info of the channel */
  mi= msr_map.get_mi(lex->mi.channel);

  /* create a new channel if doesn't exist */
  if (!mi  && strcmp(lex->mi.channel, msr_map.get_default_channel()))
  {
    if (add_new_channel(&mi, lex->mi.channel))
      goto err;
    }

  if (mi)
  {
    if (!(res= change_master(thd, mi, &thd->lex->mi)))
    {
      my_ok(thd);
    }
  }
  else
  {
    /*
       Even default channel does not exist. So issue a previous
       backward compatible  error message (till 5.6).
       @TODO: This error message shall be improved.
    */
    my_error(ER_SLAVE_CONFIGURATION, MYF(0));
  }

err:
  mysql_mutex_unlock(&LOCK_msr_map);

  DBUG_RETURN(res);
}


/**
  Check if there is any slave SQL config conflict.

  @param[in] thd The THD object of current session.
  @param[in] rli The slave's rli object.

  @return 0 is returned if there is no conflict, otherwise 1 is returned.
 */
static int check_slave_sql_config_conflict(THD *thd, const Relay_log_info *rli)
{
  if (opt_slave_preserve_commit_order && rli->opt_slave_parallel_workers > 0)
  {
    if (rli->channel_mts_submode == MTS_PARALLEL_TYPE_DB_NAME)
    {
      my_error(ER_DONT_SUPPORT_SLAVE_PRESERVE_COMMIT_ORDER, MYF(0),
               "when slave_parallel_type is DATABASE");
      return ER_DONT_SUPPORT_SLAVE_PRESERVE_COMMIT_ORDER;
    }

    if ((!opt_bin_log || !opt_log_slave_updates) &&
        rli->channel_mts_submode == MTS_PARALLEL_TYPE_LOGICAL_CLOCK)
    {
      my_error(ER_DONT_SUPPORT_SLAVE_PRESERVE_COMMIT_ORDER, MYF(0),
               "unless the binlog and log_slave update options are "
               "both enabled");
      return ER_DONT_SUPPORT_SLAVE_PRESERVE_COMMIT_ORDER;
    }
  }

  const char* channel= const_cast<Relay_log_info*>(rli)->get_channel();
  if (rli->opt_slave_parallel_workers > 0 &&
      rli->channel_mts_submode != MTS_PARALLEL_TYPE_LOGICAL_CLOCK &&
      msr_map.is_group_replication_channel_name(channel, true))
  {
      my_error(ER_SLAVE_CHANNEL_OPERATION_NOT_ALLOWED, MYF(0),
               "START SLAVE SQL_THREAD when SLAVE_PARALLEL_WORKERS > 0 "
               "and SLAVE_PARALLEL_TYPE != LOGICAL_CLOCK", channel);
      return ER_SLAVE_CHANNEL_OPERATION_NOT_ALLOWED;
  }

  return 0;
}


bool inline is_slave_configured()
{

  /* If msr_map count is zero because of opt_slave_skip_start
     OR
     failure to load slave info repositories because of repository
     mismatch i.e Assume slave had a multisource replication with several
     channels setup  with TABLE repository. Then if the slave is restarted
     with FILE repository, we fail to load any of the slave repositories.
     Hence, msr_map.get_num_instances() will be 0
  */

  return (msr_map.get_num_instances() > 0);

}

/**
  Checks if any slave threads of any channel is running in Multisource
  replication.
  @note: The caller shall possess LOCK_msr_map before calling this function.

  @param[in]        thread_mask       type of slave thread- IO/SQL or any
  @param[in]        already_locked_mi the mi that has its run_lock already
                                      taken.

  @return
    @retval          true               atleast one channel threads are running.
    @retval          false              none of the the channels are running.
*/
bool is_any_slave_channel_running(int thread_mask,
                                  Master_info* already_locked_mi)
{
  DBUG_ENTER("is_any_slave_channel_running");
  Master_info *mi= 0;
  bool is_running;

  mysql_mutex_assert_owner(&LOCK_msr_map);

  for (mi_map::iterator it= msr_map.begin(); it != msr_map.end(); it++)
  {
    mi= it->second;

    if (mi)
    {
      if ((thread_mask & SLAVE_IO) != 0)
      {
        /*
          start_slave() might call this function after already locking the
          rli->run_lock for a slave channel that is going to be started.
          In this case, we just assert that the lock is taken.
        */
        if (mi != already_locked_mi)
          mysql_mutex_lock(&mi->run_lock);
        else
        {
          mysql_mutex_assert_owner(&mi->run_lock);
        }
        is_running= mi->slave_running;
        if (mi != already_locked_mi)
          mysql_mutex_unlock(&mi->run_lock);
        if (is_running)
          DBUG_RETURN(true);
      }

      if ((thread_mask & SLAVE_SQL) != 0)
      {
        /*
          start_slave() might call this function after already locking the
          rli->run_lock for a slave channel that is going to be started.
          In this case, we just assert that the lock is taken.
        */
        if (mi != already_locked_mi)
          mysql_mutex_lock(&mi->rli->run_lock);
        else
        {
          mysql_mutex_assert_owner(&mi->rli->run_lock);
        }
        is_running= mi->rli->slave_running;
        if (mi != already_locked_mi)
          mysql_mutex_unlock(&mi->rli->run_lock);
        if (is_running)
          DBUG_RETURN(true);
      }
    }

  }

  DBUG_RETURN(false);
}

#endif /* HAVE_REPLICATION */

/**
  @} (end of group Replication)
*/<|MERGE_RESOLUTION|>--- conflicted
+++ resolved
@@ -9879,13 +9879,9 @@
   {
     push_warning(thd, Sql_condition::SL_WARNING,
                  ER_WARN_OPEN_TEMP_TABLES_MUST_BE_ZERO,
-<<<<<<< HEAD
                  ER_THD(thd, ER_WARN_OPEN_TEMP_TABLES_MUST_BE_ZERO));
-=======
-                 ER(ER_WARN_OPEN_TEMP_TABLES_MUST_BE_ZERO));
     *push_temp_tables_warning= false;
   }
->>>>>>> bf1a52e8
 
   unlock_slave_threads(mi);
 
