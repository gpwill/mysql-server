--- conflicted
+++ resolved
@@ -6888,7 +6888,6 @@
   }
 
 end:
-<<<<<<< HEAD
   /*
     Free the buffer that was being used to report worker's status through
     the table performance_schema.table_replication_applier_status_by_worker
@@ -6898,9 +6897,6 @@
     delete rli->workers_copy_pfs[i];
   rli->workers_copy_pfs.clear();
 
-  rli->slave_parallel_workers= n;
-=======
->>>>>>> 56496f29
   // Effective end of the recovery right now when there is no gaps
   if (!error && rli->mts_recovery_group_cnt == 0)
   {
