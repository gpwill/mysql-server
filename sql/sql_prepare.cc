/* Copyright (c) 2002, 2018, Oracle and/or its affiliates. All rights reserved.

   This program is free software; you can redistribute it and/or modify
   it under the terms of the GNU General Public License, version 2.0,
   as published by the Free Software Foundation.

   This program is also distributed with certain software (including
   but not limited to OpenSSL) that is licensed under separate terms,
   as designated in a particular file or component or in included license
   documentation.  The authors of MySQL hereby grant you an additional
   permission to link the program and your derivative works with the
   separately licensed software that they have included with MySQL.

   This program is distributed in the hope that it will be useful,
   but WITHOUT ANY WARRANTY; without even the implied warranty of
   MERCHANTABILITY or FITNESS FOR A PARTICULAR PURPOSE.  See the
   GNU General Public License, version 2.0, for more details.

   You should have received a copy of the GNU General Public License
   along with this program; if not, write to the Free Software
   Foundation, Inc., 51 Franklin St, Fifth Floor, Boston, MA 02110-1301  USA */

/**
  @file

This file contains the implementation of prepared statements.

When one prepares a statement:

  - Server gets the query from client with command 'COM_STMT_PREPARE';
    in the following format:
    [COM_STMT_PREPARE:1] [query]
  - Parse the query and recognize any parameter markers '?' and
    store its information list in lex->param_list
  - Allocate a new statement for this prepare; and keep this in
    'thd->stmt_map'.
  - Without executing the query, return back to client the total
    number of parameters along with result-set metadata information
    (if any) in the following format:
    @verbatim
    [STMT_ID:4]
    [Column_count:2]
    [Param_count:2]
    [Params meta info (stubs only for now)]  (if Param_count > 0)
    [Columns meta info] (if Column_count > 0)
    @endverbatim

  During prepare the tables used in a statement are opened, but no
  locks are acquired.  Table opening will block any DDL during the
  operation, and we do not need any locks as we neither read nor
  modify any data during prepare.  Tables are closed after prepare
  finishes.

When one executes a statement:

  - Server gets the command 'COM_STMT_EXECUTE' to execute the
    previously prepared query. If there are any parameter markers, then the
    client will send the data in the following format:
    @verbatim
    [COM_STMT_EXECUTE:1]
    [STMT_ID:4]
    [NULL_BITS:(param_count+7)/8)]
    [TYPES_SUPPLIED_BY_CLIENT(0/1):1]
    [[length]data]
    [[length]data] .. [[length]data].
    @endverbatim
    (Note: Except for string/binary types; all other types will not be
    supplied with length field)
  - If it is a first execute or types of parameters were altered by client,
    then setup the conversion routines.
  - Assign parameter items from the supplied data.
  - Execute the query without re-parsing and send back the results
    to client

  During execution of prepared statement tables are opened and locked
  the same way they would for normal (non-prepared) statement
  execution.  Tables are unlocked and closed after the execution.

When one supplies long data for a placeholder:

  - Server gets the long data in pieces with command type
    'COM_STMT_SEND_LONG_DATA'.
  - The packet received will have the format as:
    [COM_STMT_SEND_LONG_DATA:1][STMT_ID:4][parameter_number:2][data]
  - data from the packet is appended to the long data value buffer for this
    placeholder.
  - It's up to the client to stop supplying data chunks at any point. The
    server doesn't care; also, the server doesn't notify the client whether
    it got the data or not; if there is any error, then it will be returned
    at statement execute.
*/

#include "sql/sql_prepare.h"

#include "my_config.h"

#include <limits.h>
#include <stdio.h>
#include <string.h>
#include <algorithm>
#include <atomic>
#include <memory>
#include <string>
#include <unordered_map>
#include <utility>

#include "binary_log_types.h"
#include "decimal.h"
#include "m_ctype.h"
#include "m_string.h"
#include "map_helpers.h"
#include "my_alloc.h"
#include "my_byteorder.h"
#include "my_command.h"
#include "my_compiler.h"
#include "my_dbug.h"
#include "my_sqlcommand.h"
#include "my_sys.h"
#include "my_time.h"
#include "mysql/plugin_audit.h"
#include "mysql/psi/mysql_mutex.h"
#include "mysql/psi/mysql_ps.h" // MYSQL_EXECUTE_PS
#include "mysql_com.h"
#include "mysql_time.h"
#include "mysqld_error.h"
#include "sql/auth/auth_acls.h"
#include "sql/auth/auth_common.h" // check_table_access
#include "sql/auth/sql_security_ctx.h"
#include "sql/binlog.h"
#include "sql/derror.h"         // ER_THD
#include "sql/field.h"
#include "sql/handler.h"
#include "sql/histograms/value_map.h"
#include "sql/item.h"
#include "sql/item_func.h"      // user_var_entry
#include "sql/log.h"            // query_logger
#include "sql/mdl.h"
#include "sql/my_decimal.h"
#include "sql/mysqld.h"         // opt_general_log
#include "sql/opt_trace.h"      // Opt_trace_array
#include "sql/protocol.h"
#include "sql/psi_memory_key.h"
#include "sql/resourcegroups/resource_group_mgr.h"
#include "sql/session_tracker.h"
#include "sql/set_var.h"        // set_var_base
#include "sql/sp_cache.h"       // sp_cache_enforce_limit
#include "sql/sql_audit.h"      // mysql_global_audit_mask
#include "sql/sql_base.h"       // open_tables_for_query, open_temporary_table
#include "sql/sql_cmd.h"
#include "sql/sql_cmd_ddl_table.h"
#include "sql/sql_const.h"
#include "sql/sql_cursor.h"     // Server_side_cursor
#include "sql/sql_db.h"         // mysql_change_db
#include "sql/sql_digest_stream.h"
#include "sql/sql_handler.h"    // mysql_ha_rm_tables
#include "sql/sql_lex.h"
#include "sql/sql_parse.h"      // sql_command_flags
#include "sql/sql_profile.h"
#include "sql/sql_query_rewrite.h"
#include "sql/sql_rewrite.h"    // mysql_rewrite_query
#include "sql/sql_view.h"       // create_view_precheck
#include "sql/system_variables.h"
#include "sql/table.h"
#include "sql/thr_malloc.h"
#include "sql/transaction.h"    // trans_rollback_implicit
#include "sql/window.h"
#include "sql_string.h"
#include "violite.h"

using std::max;
using std::min;

/****************************************************************************/

/**
  Execute one SQL statement in an isolated context.
*/

class Execute_sql_statement: public Server_runnable
{
public:
  Execute_sql_statement(LEX_STRING sql_text);
  virtual bool execute_server_code(THD *thd);
private:
  LEX_STRING m_sql_text;
};


/**
  Protocol_local: a helper class to intercept the result
  of the data written to the network. 
*/

class Protocol_local : public Protocol
{
public:
  Protocol_local(THD *thd, Ed_connection *ed_connection);
  ~Protocol_local() { free_root(&m_rset_root, MYF(0)); }

  virtual int read_packet();

  virtual int get_command(COM_DATA *com_data, enum_server_command *cmd);
  virtual ulong get_client_capabilities();
  virtual bool has_client_capability(unsigned long client_capability);
  virtual void end_partial_result_set();
  virtual int shutdown(bool server_shutdown= false);
  virtual bool connection_alive();
  virtual SSL_handle get_ssl();
  virtual void start_row();
  virtual bool end_row();
  virtual void abort_row(){};
  virtual uint get_rw_status();
  virtual bool get_compression();

  virtual bool start_result_metadata(uint num_cols, uint flags,
                                     const CHARSET_INFO *resultcs);
  virtual bool end_result_metadata();
  virtual bool send_field_metadata(Send_field *field, const CHARSET_INFO *charset);
  virtual bool flush() { return true; }
  virtual bool send_parameters(List<Item_param>*, bool)
  { return false; }
  bool store_ps_status(ulong, uint, uint, ulong)
  { return false; }
protected:
  String *convert;
  virtual bool store_null();
  virtual bool store_tiny(longlong from);
  virtual bool store_short(longlong from);
  virtual bool store_long(longlong from);
  virtual bool store_longlong(longlong from, bool unsigned_flag);
  virtual bool store_decimal(const my_decimal *, uint, uint);
  virtual bool store(const char *from, size_t length, const CHARSET_INFO *cs);
  virtual bool store(const char *from, size_t length,
                     const CHARSET_INFO *fromcs, const CHARSET_INFO *tocs);
  virtual bool store(MYSQL_TIME *time, uint precision);
  virtual bool store_date(MYSQL_TIME *time);
  virtual bool store_time(MYSQL_TIME *time, uint precision);
  virtual bool store(float value, uint32 decimals, String *buffer);
  virtual bool store(double value, uint32 decimals, String *buffer);
  virtual bool store(Proto_field *field);

  virtual enum enum_protocol_type type() { return PROTOCOL_LOCAL; }
  virtual enum enum_vio_type connection_type() { return VIO_TYPE_LOCAL; }

  virtual bool send_ok(uint server_status, uint statement_warn_count,
                       ulonglong affected_rows, ulonglong last_insert_id,
                       const char *message);

  virtual bool send_eof(uint server_status, uint statement_warn_count);
  virtual bool send_error(uint sql_errno, const char *err_msg, const char* sqlstate);
private:
  bool store_string(const char *str, size_t length,
                    const CHARSET_INFO *src_cs, const CHARSET_INFO *dst_cs);

  bool store_column(const void *data, size_t length);
  void opt_add_row_to_rset();
private:
  Ed_connection *m_connection;
  MEM_ROOT m_rset_root;
  List<Ed_row> *m_rset;
  size_t m_column_count;
  Ed_column *m_current_row;
  Ed_column *m_current_column;
  bool m_send_metadata;
  THD *m_thd;
};

/******************************************************************************
  Implementation
******************************************************************************/

/**
  Rewrite the current query (to obfuscate passwords etc.) if needed
  (i.e. only if we'll be writing the query to any of our logs).

  Side-effect: thd->rewritten_query() may be populated with a rewritten
               query.  If the query is not of a rewritable type,
               thd->rewritten_query() will be empty.

  @param thd                thread handle
*/
static inline void rewrite_query_if_needed(THD *thd)
{
  bool general= (opt_general_log &&
                 !(opt_general_log_raw || thd->slave_thread));

  if ((thd->sp_runtime_ctx == NULL) &&
      (general || opt_slow_log || opt_bin_log))
    mysql_rewrite_query(thd);
}

/**
  Unless we're doing dynamic SQL, write the current query to the
  general query log if it's open.  If we have a rewritten version
  of the query, use that instead of the "raw" one.

  Side-effect: query may be written to general log if it's open.

  @param thd                thread handle
*/
static inline void log_execute_line(THD *thd)
{
  /*
    Do not print anything if this is an SQL prepared statement and
    we're inside a stored procedure (also called Dynamic SQL) --
    sub-statements inside stored procedures are not logged into
    the general log.
  */
  if (thd->sp_runtime_ctx != NULL)
    return;

  if (thd->rewritten_query.length())
    query_logger.general_log_write(thd, COM_STMT_EXECUTE,
                                   thd->rewritten_query.c_ptr_safe(),
                                   thd->rewritten_query.length());
  else
    query_logger.general_log_write(thd, COM_STMT_EXECUTE,
                                   thd->query().str, thd->query().length);
}

class Statement_backup
{
  LEX *m_lex;
  LEX_CSTRING m_query_string;
  String m_rewritten_query;

public:
  LEX *lex() const { return m_lex; }

  /**
    Prepared the THD to execute the prepared statement.
    Save the current THD statement state.
  */
  void set_thd_to_ps(THD *thd, Prepared_statement *stmt)
  {
    DBUG_ENTER("Statement_backup::set_thd_to_ps");

    mysql_mutex_lock(&thd->LOCK_thd_data);
    m_lex= thd->lex;
    thd->lex= stmt->lex;
    mysql_mutex_unlock(&thd->LOCK_thd_data);

    m_query_string= thd->query();
    thd->set_query(stmt->m_query_string);

    DBUG_VOID_RETURN;
  }

  /**
    Restore the THD statement state after the prepared
    statement has finished executing.
  */
  void restore_thd(THD *thd, Prepared_statement *stmt)
  {
    DBUG_ENTER("Statement_backup::restore_thd");

    mysql_mutex_lock(&thd->LOCK_thd_data);
    stmt->lex= thd->lex;
    thd->lex= m_lex;
    mysql_mutex_unlock(&thd->LOCK_thd_data);

    stmt->m_query_string= thd->query();
    thd->set_query(m_query_string);

    DBUG_VOID_RETURN;
  }

  /**
    Save the current rewritten query prior to
    rewriting the prepared statement.
  */
  void save_rlb(THD *thd)
  {
    DBUG_ENTER("Statement_backup::save_rlb");

    if (thd->rewritten_query.length() > 0)
    {
      /* Duplicate the original rewritten query. */
      m_rewritten_query.copy(thd->rewritten_query);
      /* Swap the duplicate with the original. */
      thd->rewritten_query.swap(m_rewritten_query);
    }

    DBUG_VOID_RETURN;
  }

  /**
    Restore the rewritten query after the prepared
    statement has finished executing.
  */
  void restore_rlb(THD *thd)
  {
    DBUG_ENTER("Statement_backup::restore_rlb");

    if (m_rewritten_query.length() > 0)
    {
      /* Restore with swap() instead of '='. */
      thd->rewritten_query.swap(m_rewritten_query);
      /* Free the rewritten prepared statement. */
      m_rewritten_query.mem_free();
    }

    DBUG_VOID_RETURN;
  }
};


static
bool send_statement(THD *thd, const Prepared_statement *stmt, uint no_columns,
                    Query_result *result, List<Item> *types);


/**
  Data conversion routines.

    All these functions read the data from pos, convert it to requested
    type and assign to param; pos is advanced to predefined length.

    Make a note that the NULL handling is examined at first execution
    (i.e. when input types altered) and for all subsequent executions
    we don't read any values for this.

  @param  param             parameter item
  @param  pos               input data buffer
  @param  len               length of data in the buffer
*/

static void set_param_tiny(Item_param *param, uchar **pos, ulong len)
{
  if (len < 1)
    return;
  int8 value= (int8) **pos;
  param->set_int(param->unsigned_flag ? (longlong) ((uint8) value) :
                                        (longlong) value, 4);
}

static void set_param_short(Item_param *param, uchar **pos, ulong len)
{
  int16 value;
  if (len < 2)
    return;
  value= sint2korr(*pos);
  param->set_int(param->unsigned_flag ? (longlong) ((uint16) value) :
                                        (longlong) value, 6);
}

static void set_param_int32(Item_param *param, uchar **pos, ulong len)
{
  int32 value;
  if (len < 4)
    return;
  value= sint4korr(*pos);
  param->set_int(param->unsigned_flag ? (longlong) ((uint32) value) :
                                        (longlong) value, 11);
}

static void set_param_int64(Item_param *param, uchar **pos, ulong len)
{
  longlong value;
  if (len < 8)
    return;
  value= sint8korr(*pos);
  param->set_int(value, 21);
}

static void set_param_float(Item_param *param, uchar **pos, ulong len)
{
  float data;
  if (len < 4)
    return;
  float4get(&data,*pos);
  param->set_double((double) data);
}

static void set_param_double(Item_param *param, uchar **pos, ulong len)
{
  double data;
  if (len < 8)
    return;
  float8get(&data,*pos);
  param->set_double(data);
}

static void set_param_decimal(Item_param *param, uchar **pos, ulong len)
{
  param->set_decimal((char*)*pos, len);
}


/*
  Read date/time/datetime parameter values from network (binary
  protocol). See writing counterparts of these functions in
  libmysql.c (store_param_{time,date,datetime}).
*/

/**
  @todo
    Add warning 'Data truncated' here
*/
static void set_param_time(Item_param *param, uchar **pos, ulong len)
{
  MYSQL_TIME tm;

  if (len >= 8)
  {
    uchar *to= *pos;
    uint day;

    tm.neg= (bool) to[0];
    day= (uint) sint4korr(to+1);
    tm.hour=   (uint) to[5] + day * 24;
    tm.minute= (uint) to[6];
    tm.second= (uint) to[7];
    tm.second_part= (len > 8) ? (ulong) sint4korr(to+8) : 0;
    if (tm.hour > 838)
    {
      /* TODO: add warning 'Data truncated' here */
      tm.hour= 838;
      tm.minute= 59;
      tm.second= 59;
    }
    tm.day= tm.year= tm.month= 0;
  }
  else
    set_zero_time(&tm, MYSQL_TIMESTAMP_TIME);
  param->set_time(&tm, MYSQL_TIMESTAMP_TIME,
                  MAX_TIME_FULL_WIDTH * MY_CHARSET_BIN_MB_MAXLEN);
}

static void set_param_datetime(Item_param *param, uchar **pos, ulong len)
{
  MYSQL_TIME tm;

  if (len >= 4)
  {
    uchar *to= *pos;

    tm.neg=    0;
    tm.year=   (uint) sint2korr(to);
    tm.month=  (uint) to[2];
    tm.day=    (uint) to[3];
    if (len > 4)
    {
      tm.hour=   (uint) to[4];
      tm.minute= (uint) to[5];
      tm.second= (uint) to[6];
    }
    else
      tm.hour= tm.minute= tm.second= 0;

    tm.second_part= (len > 7) ? (ulong) sint4korr(to+7) : 0;
  }
  else
    set_zero_time(&tm, MYSQL_TIMESTAMP_DATETIME);
  param->set_time(&tm, MYSQL_TIMESTAMP_DATETIME,
                  MAX_DATETIME_FULL_WIDTH * MY_CHARSET_BIN_MB_MAXLEN);
}


static void set_param_date(Item_param *param, uchar **pos, ulong len)
{
  MYSQL_TIME tm;

  if (len >= 4)
  {
    uchar *to= *pos;

    tm.year=  (uint) sint2korr(to);
    tm.month=  (uint) to[2];
    tm.day= (uint) to[3];

    tm.hour= tm.minute= tm.second= 0;
    tm.second_part= 0;
    tm.neg= 0;
  }
  else
    set_zero_time(&tm, MYSQL_TIMESTAMP_DATE);
  param->set_time(&tm, MYSQL_TIMESTAMP_DATE,
                  MAX_DATE_WIDTH * MY_CHARSET_BIN_MB_MAXLEN);
}


static void set_param_str(Item_param *param, uchar **pos, ulong len)
{
  param->set_str((const char *)*pos, len);
}


static void setup_one_conversion_function(THD *thd, Item_param *param,
                                          enum enum_field_types param_type)
{
  switch (param_type) {
  case MYSQL_TYPE_TINY:
    param->set_param_func= set_param_tiny;
    param->item_type= Item::INT_ITEM;
    param->item_result_type= INT_RESULT;
    break;
  case MYSQL_TYPE_SHORT:
    param->set_param_func= set_param_short;
    param->item_type= Item::INT_ITEM;
    param->item_result_type= INT_RESULT;
    break;
  case MYSQL_TYPE_LONG:
    param->set_param_func= set_param_int32;
    param->item_type= Item::INT_ITEM;
    param->item_result_type= INT_RESULT;
    break;
  case MYSQL_TYPE_LONGLONG:
    param->set_param_func= set_param_int64;
    param->item_type= Item::INT_ITEM;
    param->item_result_type= INT_RESULT;
    break;
  case MYSQL_TYPE_FLOAT:
    param->set_param_func= set_param_float;
    param->item_type= Item::REAL_ITEM;
    param->item_result_type= REAL_RESULT;
    break;
  case MYSQL_TYPE_DOUBLE:
    param->set_param_func= set_param_double;
    param->item_type= Item::REAL_ITEM;
    param->item_result_type= REAL_RESULT;
    break;
  case MYSQL_TYPE_DECIMAL:
  case MYSQL_TYPE_NEWDECIMAL:
    param->set_param_func= set_param_decimal;
    param->item_type= Item::DECIMAL_ITEM;
    param->item_result_type= DECIMAL_RESULT;
    break;
  case MYSQL_TYPE_TIME:
    param->set_param_func= set_param_time;
    param->item_type= Item::STRING_ITEM;
    param->item_result_type= STRING_RESULT;
    break;
  case MYSQL_TYPE_DATE:
    param->set_param_func= set_param_date;
    param->item_type= Item::STRING_ITEM;
    param->item_result_type= STRING_RESULT;
    break;
  case MYSQL_TYPE_DATETIME:
  case MYSQL_TYPE_TIMESTAMP:
    param->set_param_func= set_param_datetime;
    param->item_type= Item::STRING_ITEM;
    param->item_result_type= STRING_RESULT;
    break;
  case MYSQL_TYPE_TINY_BLOB:
  case MYSQL_TYPE_MEDIUM_BLOB:
  case MYSQL_TYPE_LONG_BLOB:
  case MYSQL_TYPE_BLOB:
    param->set_param_func= set_param_str;
    param->value.cs_info.character_set_of_placeholder= &my_charset_bin;
    param->value.cs_info.character_set_client=
      thd->variables.character_set_client;
    DBUG_ASSERT(thd->variables.character_set_client);
    param->value.cs_info.final_character_set_of_str_value= &my_charset_bin;
    param->item_type= Item::STRING_ITEM;
    param->item_result_type= STRING_RESULT;
    break;
  default:
    /*
      The client library ensures that we won't get any other typecodes
      except typecodes above and typecodes for string types. Marking
      label as 'default' lets us to handle malformed packets as well.
    */
    {
      const CHARSET_INFO *fromcs= thd->variables.character_set_client;
      const CHARSET_INFO *tocs= thd->variables.collation_connection;
      size_t dummy_offset;

      param->value.cs_info.character_set_of_placeholder= fromcs;
      param->value.cs_info.character_set_client= fromcs;

      /*
        Setup source and destination character sets so that they
        are different only if conversion is necessary: this will
        make later checks easier.
      */
      param->value.cs_info.final_character_set_of_str_value=
        String::needs_conversion(0, fromcs, tocs, &dummy_offset) ?
        tocs : fromcs;
      param->set_param_func= set_param_str;
      /*
        Exact value of max_length is not known unless data is converted to
        charset of connection, so we have to set it later.
      */
      param->item_type= Item::STRING_ITEM;
      param->item_result_type= STRING_RESULT;
    }
  }
  param->set_data_type(param_type);
}


/**
  Check whether this parameter data type is compatible with long data.
  Used to detect whether a long data stream has been supplied to a
  incompatible data type.
*/
inline bool is_param_long_data_type(Item_param *param)
{
  return ((param->data_type() >= MYSQL_TYPE_TINY_BLOB) &&
          (param->data_type() <= MYSQL_TYPE_STRING));
}

/**
  Routines to assign parameters from data supplied by the client.

    Update the parameter markers by reading data from the packet and
    and generate a valid query for logging.

  @note
    with_log is set when one of slow or general logs are open.
    Logging of prepared statements in all cases is performed
    by means of conventional queries: if parameter
    data was supplied from C API, each placeholder in the query is
    replaced with its actual value; if we're logging a [Dynamic] SQL
    prepared statement, parameter markers are replaced with variable names.
    Example:
    @verbatim
     mysqld_stmt_prepare("UPDATE t1 SET a=a*1.25 WHERE a=?")
       --> general logs gets [Prepare] UPDATE t1 SET a*1.25 WHERE a=?"
     mysqld_stmt_execute(stmt);
       --> general and binary logs get
                             [Execute] UPDATE t1 SET a*1.25 WHERE a=1"
    @endverbatim

    If a statement has been prepared using SQL syntax:
    @verbatim
     PREPARE stmt FROM "UPDATE t1 SET a=a*1.25 WHERE a=?"
       --> general log gets
                                 [Query]   PREPARE stmt FROM "UPDATE ..."
     EXECUTE stmt USING @a
       --> general log gets
                             [Query]   EXECUTE stmt USING @a;
    @endverbatim

  @retval
    0  if success
  @retval
    1  otherwise
*/

bool Prepared_statement::insert_params(String *query, PS_PARAM *parameters)
{
  Item_param **begin= param_array;
  Item_param **end= begin + param_count;
  size_t length= 0;
  String str;
  const String *res;
  DBUG_ENTER("insert_params");

  if (with_log && query->copy(m_query_string.str,
                              m_query_string.length, default_charset_info))
    DBUG_RETURN(true);

  uint i= 0;
  for (Item_param **it= begin; it < end; ++it, ++i)
  {
    Item_param *param= *it;
    if (param->state != Item_param::LONG_DATA_VALUE)
    {
      if (parameters[i].null_bit)
        param->set_null();
      else
      {

        //TODO: Add error handling for set_param_func functions.
        param->set_param_func(param, const_cast<uchar**>(&parameters[i].value),
                              parameters[i].length);
        if (param->state == Item_param::NO_VALUE)
          DBUG_RETURN(true);

        if (with_log &&
            param->limit_clause_param && param->state != Item_param::INT_VALUE)
        {
          param->set_int(param->val_int(), MY_INT64_NUM_DECIMAL_DIGITS);
          param->item_type= Item::INT_ITEM;
          if (!param->unsigned_flag && param->value.integer < 0)
            DBUG_RETURN(true);
        }
      }
    }
    /*
      A long data stream was supplied for this parameter marker.
      This was done after prepare, prior to providing a placeholder
      type (the types are supplied at execute). Check that the
      supplied type of placeholder can accept a data stream.
    */
    else if (! is_param_long_data_type(param))
      DBUG_RETURN(true);
    if (with_log)
    {
      res= param->query_val_str(thd, &str);
      if (param->convert_str_value(thd))
        DBUG_RETURN(true);                        /* out of memory */

      if (query->replace(param->pos_in_query+length, 1, *res))
       DBUG_RETURN(true);

      length+= res->length()-1;
    }
    else
    {
      if (param->convert_str_value(thd))
        DBUG_RETURN(true);                        /* out of memory */
    }
    param->sync_clones();
  }
  DBUG_RETURN(false);
}


static bool setup_conversion_functions(Prepared_statement *stmt,
                                       PS_PARAM *parameters)
{
  DBUG_ENTER("setup_conversion_functions");
  /*
    First execute or types altered by the client, setup the
    conversion routines for all parameters (one time)
  */
  Item_param **it= stmt->param_array;
  Item_param **end= it + stmt->param_count;
  for (uint i= 0; it < end; ++it, ++i)
  {
    (**it).unsigned_flag= parameters[i].unsigned_type;
    setup_one_conversion_function(stmt->thd, *it, parameters[i].type);
    (**it).sync_clones();
  }
  DBUG_RETURN(0);
}


/**
  Setup data conversion routines using an array of parameter
  markers from the original prepared statement.
  Swap the parameter data of the original prepared
  statement to the new one.

  Used only when we re-prepare a prepared statement.
  There are two reasons for this function to exist:

  1) In the binary client/server protocol, parameter metadata
  is sent only at first execute. Consequently, if we need to
  reprepare a prepared statement at a subsequent execution,
  we may not have metadata information in the packet.
  In that case we use the parameter array of the original
  prepared statement to setup parameter types of the new
  prepared statement.

  2) In the binary client/server protocol, we may supply
  long data in pieces. When the last piece is supplied,
  we assemble the pieces and convert them from client
  character set to the connection character set. After
  that the parameter value is only available inside
  the parameter, the original pieces are lost, and thus
  we can only assign the corresponding parameter of the
  reprepared statement from the original value.

  @param[out]  param_array_dst  parameter markers of the new statement
  @param[in]   param_array_src  parameter markers of the original
                                statement
  @param[in]   param_count      total number of parameters. Is the
                                same in src and dst arrays, since
                                the statement query is the same
*/

static void
swap_parameter_array(Item_param **param_array_dst,
                     Item_param **param_array_src,
                     uint param_count)
{
  Item_param **dst= param_array_dst;
  Item_param **src= param_array_src;
  Item_param **end= param_array_dst + param_count;

  for (; dst < end; ++src, ++dst)
  {
    (*dst)->set_param_type_and_swap_value(*src);
    (*dst)->sync_clones();
    (*src)->sync_clones();
  }
}


/**
  Assign prepared statement parameters from user variables.
  If with_log is set, also construct query test for binary log.

  @param varnames  List of variables. Caller must ensure that number
                   of variables in the list is equal to number of statement
                   parameters
  @param query     The query with parameter markers replaced with corresponding
                   user variables that were used to execute the query.
*/

bool Prepared_statement::insert_params_from_vars(List<LEX_STRING>& varnames,
                                                 String *query)
{
  Item_param **begin= param_array;
  Item_param **end= begin + param_count;
  List_iterator<LEX_STRING> var_it(varnames);
  String buf;
  const String *val;
  size_t length= 0;

  DBUG_ENTER("insert_params_from_vars");

  if (with_log && query->copy(m_query_string.str,
                              m_query_string.length, default_charset_info))
    DBUG_RETURN(1);

  /* Protects thd->user_vars */
  mysql_mutex_lock(&thd->LOCK_thd_data);

  String      new_query(query->length());

  new_query.set_charset(query->charset());

  for (Item_param **it= begin; it < end; ++it)
  {
    Item_param *param=   *it;
    LEX_STRING *varname=  var_it++;

    user_var_entry *entry= find_or_nullptr(thd->user_vars, to_string(*varname));
    if (with_log)
    {
      /*
        We have to call the setup_one_conversion_function() here to set
        the parameter's members that might be needed further
        (e.g. value.cs_info.character_set_client is used in the query_val_str()).
      */
      setup_one_conversion_function(thd, param, param->data_type());
      if (param->set_from_user_var(thd, entry))
        goto error;
      val= param->query_val_str(thd, &buf);

      if (param->convert_str_value(thd))
        goto error;

      if (new_query.append(query->ptr() + length,
                           param->pos_in_query - length) ||
          new_query.append(*val))
        goto error;

      length= param->pos_in_query + 1;
    }
    else
    {
      if (param->set_from_user_var(thd, entry) ||
          param->convert_str_value(thd))
        goto error;
    }
    param->sync_clones();
  }

  /*
    If logging, take care of tail.
  */
  if (length)
    new_query.append(query->ptr() + length, query->length() - length);

  query->swap(new_query);

  mysql_mutex_unlock(&thd->LOCK_thd_data);
  DBUG_RETURN(0);

error:
  mysql_mutex_unlock(&thd->LOCK_thd_data);
  DBUG_RETURN(1);

}


/**
  Validate SHOW statement.

    In case of success, if this query is not EXPLAIN, send column list info
    back to the client.

  @param stmt               prepared statement
  @param tables             list of tables used in the query

  @return false on succes and true on error
*/

bool mysql_test_show(Prepared_statement *stmt, TABLE_LIST *tables)
{
  THD *thd= stmt->thd;
  LEX *lex= stmt->lex;
  SELECT_LEX_UNIT *unit= lex->unit;
  DBUG_ENTER("mysql_test_show");

  DBUG_ASSERT(!thd->is_error());

  lex->select_lex->context.resolve_in_select_list= true;

  if (show_precheck(thd, lex, false))
    goto error;

  DBUG_ASSERT(lex->result == NULL);
  DBUG_ASSERT(lex->sql_command != SQLCOM_DO);
  DBUG_ASSERT(!lex->is_explain());

  if (!lex->result)
  {
    if (!(lex->result= new (stmt->mem_root) Query_result_send(thd)))
      goto error;                 /* purecov: inspected */
  }

  if (open_tables_for_query(thd, tables, MYSQL_OPEN_FORCE_SHARED_MDL))
    goto error;

  thd->lex->used_tables= 0;                        // Updated by setup_fields

  /*
    SELECT_LEX::prepare calls
    It is not SELECT COMMAND for sure, so setup_tables will be called as
    usual, and we pass 0 as setup_tables_done_option
  */
  if (unit->prepare(thd, 0, 0, 0))
    goto error;

  DBUG_RETURN(false);
error:
  DBUG_RETURN(true);
}


bool send_statement(THD *thd, const Prepared_statement *stmt,
                    uint no_columns, Query_result *result,
                    List<Item> *types)
{
  // Send the statement status(id, no_columns, no_params, error_count);
  bool rc= thd->get_protocol()->store_ps_status(
    stmt->id, no_columns, stmt->param_count,
    thd->get_stmt_da()->current_statement_cond_count());
  if (!rc && stmt->param_count)
    // Send the list of parameters
    rc|= thd->send_result_metadata(
         (List<Item> *) &stmt->lex->param_list, Protocol::SEND_EOF);
  if (rc)
    return true;                      /* purecov: inspected */

  // Send
  if (types && result &&
      result->send_result_set_metadata(*types, Protocol::SEND_EOF))
    return true;                      /* purecov: inspected */

  // Flag that a response has already been sent
  thd->get_stmt_da()->disable_status();

  // Flush the result only if previous statements succeeded.
  if (!rc)
  {
    thd->get_stmt_da()->set_overwrite_status(true);
    rc|= thd->get_protocol()->flush();
    thd->get_stmt_da()->set_overwrite_status(false);
  }

  return rc;
}


/**
  Validate and prepare for execution SET statement expressions.

  @param stmt               prepared statement
  @param tables             list of tables used in this query
  @param var_list           list of expressions

  @retval
    FALSE             success
  @retval
    TRUE              error, error message is set in THD
*/

static bool mysql_test_set_fields(Prepared_statement *stmt,
                                  TABLE_LIST *tables,
                                  List<set_var_base> *var_list)
{
  List_iterator_fast<set_var_base> it(*var_list);
  THD *thd= stmt->thd;
  set_var_base *var;
  DBUG_ENTER("mysql_test_set_fields");
  DBUG_ASSERT(stmt->is_stmt_prepare());

  if (tables &&
      check_table_access(thd, SELECT_ACL, tables, FALSE, UINT_MAX, FALSE))
    DBUG_RETURN(true);                /* purecov: inspected */

  if (open_tables_for_query(thd, tables, MYSQL_OPEN_FORCE_SHARED_MDL))
    DBUG_RETURN(true);                /* purecov: inspected */

  while ((var= it++))
  {
    if (var->light_check(thd))
      DBUG_RETURN(true);              /* purecov: inspected */
  }

  DBUG_RETURN(false);
}


/**
  Check internal SELECT of the prepared command.

  @note Old version. Will be replaced with select_like_stmt_cmd_test() after
        the parser refactoring.

  @param thd            Thread handle.

  @note
    This function won't directly open tables used in select. They should
    be opened either by calling function (and in this case you probably
    should use select_like_stmt_test_with_open()) or by
    "specific_prepare" call (like this happens in case of multi-update).

  @retval
    FALSE                success
  @retval
    TRUE                 error, error message is set in THD
*/

static bool select_like_stmt_test(THD *thd)
{
  DBUG_ENTER("select_like_stmt_test");
  LEX * const lex= thd->lex;

  lex->select_lex->context.resolve_in_select_list= true;

  thd->lex->used_tables= 0;                        // Updated by setup_fields

  /* Calls SELECT_LEX::prepare */
  const bool ret= lex->unit->prepare(thd, 0, 0, 0);
  DBUG_RETURN(ret);
}


/**
  Validate and prepare for execution CREATE TABLE statement.

  @param thd          Thread handle.

  @retval
    FALSE             success
  @retval
    TRUE              error, error message is set in THD
*/

bool Sql_cmd_create_table::prepare(THD *thd)
{
  LEX * const lex= thd->lex;
  SELECT_LEX *select_lex= lex->select_lex;
  TABLE_LIST *create_table= lex->query_tables;
  DBUG_ENTER("mysql_test_create_table");

  if (create_table_precheck(thd, query_expression_tables, create_table))
    DBUG_RETURN(true);

  if (select_lex->item_list.elements)
  {
    /* Base table and temporary table are not in the same name space. */
    if (!(lex->create_info->options & HA_LEX_CREATE_TMP_TABLE))
      create_table->open_type= OT_BASE_ONLY;

    if (open_tables_for_query(thd, lex->query_tables,
                              MYSQL_OPEN_FORCE_SHARED_MDL))
      DBUG_RETURN(true);

    select_lex->context.resolve_in_select_list= true;

    bool link_to_local;
    lex->unlink_first_table(&link_to_local);
    const bool res= select_like_stmt_test(thd);
    lex->link_first_table_back(create_table, link_to_local);
    if (res)
      DBUG_RETURN(true);
  }
  else
  {
    /*
      Check that the source table exist, and also record
      its metadata version. Even though not strictly necessary,
      we validate metadata of all CREATE TABLE statements,
      which keeps metadata validation code simple.
    */
    if (open_tables_for_query(thd, lex->query_tables,
                              MYSQL_OPEN_FORCE_SHARED_MDL))
      DBUG_RETURN(TRUE);
  }

  set_prepared();
  DBUG_RETURN(false);
}


/**
  @brief Validate and prepare for execution CREATE VIEW statement

  @param stmt prepared statement

  @note This function handles create view commands.

  @retval FALSE Operation was a success.
  @retval TRUE An error occured.
*/

static bool mysql_test_create_view(Prepared_statement *stmt)
{
  THD *thd= stmt->thd;
  LEX *lex= stmt->lex;
  bool res= TRUE;
  /* Skip first table, which is the view we are creating */
  bool link_to_local;
  TABLE_LIST *view= lex->unlink_first_table(&link_to_local);
  TABLE_LIST *tables= lex->query_tables;
  DBUG_ENTER("mysql_test_create_view");
  DBUG_ASSERT(stmt->is_stmt_prepare());

  if (create_view_precheck(thd, tables, view, lex->create_view_mode))
    goto err;

  /*
    Since we can't pre-open temporary tables for SQLCOM_CREATE_VIEW,
    (see mysql_create_view) we have to do it here instead.
  */
  if (open_temporary_tables(thd, tables))
    goto err;

  if (open_tables_for_query(thd, tables, MYSQL_OPEN_FORCE_SHARED_MDL))
    goto err;

  lex->context_analysis_only|=  CONTEXT_ANALYSIS_ONLY_VIEW;
  res= select_like_stmt_test(thd);

err:
  /* put view back for PS rexecuting */
  lex->link_first_table_back(view, link_to_local);
  DBUG_RETURN(res);
}


/**
  Perform semantic analysis of the parsed tree and send a response packet
  to the client.

    This function
    - opens all tables and checks access rights
    - validates semantics of statement columns and SQL functions
      by calling fix_fields.

  @param stmt               prepared statement

  @retval
    FALSE             success, statement metadata is sent to client
  @retval
    TRUE              error, error message is set in THD (but not sent)
*/

static bool check_prepared_statement(Prepared_statement *stmt)
{
  THD *thd= stmt->thd;
  LEX *lex= stmt->lex;
  DBUG_ASSERT(lex == thd->lex); // set_n_backup_active_arena() guarantees that
  SELECT_LEX *select_lex= lex->select_lex;
  enum enum_sql_command sql_command= lex->sql_command;
  int res= 0;
  DBUG_ENTER("check_prepared_statement");
  DBUG_PRINT("enter",("command: %d  param_count: %u",
                      sql_command, stmt->param_count));

  lex->first_lists_tables_same();
  TABLE_LIST *const tables= lex->query_tables;

  /* set context for commands which do not use setup_tables */
  lex->select_lex->context.resolve_in_table_list_only(select_lex->
                                                      get_table_list());

  /*
    For the optimizer trace, this is the symmetric, for statement preparation,
    of what is done at statement execution (in mysql_execute_command()).
  */
  Opt_trace_start ots(thd, tables, sql_command, &lex->var_list,
                      thd->query().str, thd->query().length, NULL,
                      thd->variables.character_set_client);

  Opt_trace_object trace_command(&thd->opt_trace);
  Opt_trace_array trace_command_steps(&thd->opt_trace, "steps");

  if ((thd->lex->keep_diagnostics == DA_KEEP_COUNTS) ||
      (thd->lex->keep_diagnostics == DA_KEEP_DIAGNOSTICS))
  {
    my_error(ER_UNSUPPORTED_PS, MYF(0));
    DBUG_RETURN(true);
  }

  if (sql_command_flags[sql_command] & CF_HA_CLOSE)
    mysql_ha_rm_tables(thd, tables);

  /*
    Open temporary tables that are known now. Temporary tables added by
    prelocking will be opened afterwards (during open_tables()).
  */
  if (sql_command_flags[sql_command] & CF_PREOPEN_TMP_TABLES)
  {
    if (open_temporary_tables(thd, tables))
      DBUG_RETURN(true);
  }

  switch (sql_command) {
  /* The following allow WHERE clause, so they must be tested like SELECT */
  case SQLCOM_SHOW_DATABASES:
  case SQLCOM_SHOW_TABLES:
  case SQLCOM_SHOW_TRIGGERS:
  case SQLCOM_SHOW_EVENTS:
  case SQLCOM_SHOW_OPEN_TABLES:
  case SQLCOM_SHOW_COLLATIONS:
  case SQLCOM_SHOW_CHARSETS:
  case SQLCOM_SHOW_VARIABLES:
  case SQLCOM_SHOW_STATUS:
  case SQLCOM_SHOW_TABLE_STATUS:
  case SQLCOM_SHOW_STATUS_PROC:
  case SQLCOM_SHOW_STATUS_FUNC:
    if (mysql_test_show(stmt, tables))
      DBUG_RETURN(true);
    break;
  case SQLCOM_CREATE_VIEW:
    if (lex->create_view_mode == enum_view_create_mode::VIEW_ALTER)
    {
      my_error(ER_UNSUPPORTED_PS, MYF(0));
      DBUG_RETURN(true);
    }
    res= mysql_test_create_view(stmt);
    break;

  case SQLCOM_SET_OPTION:
    res= mysql_test_set_fields(stmt, tables, &lex->var_list);
    break;

    /*
      Note that we don't need to have cases in this list if they are
      marked with CF_STATUS_COMMAND in sql_command_flags
    */
  case SQLCOM_DROP_TABLE:
  case SQLCOM_RENAME_TABLE:
  case SQLCOM_ALTER_TABLE:
  case SQLCOM_COMMIT:
  case SQLCOM_CREATE_INDEX:
  case SQLCOM_DROP_INDEX:
  case SQLCOM_ROLLBACK:
  case SQLCOM_TRUNCATE:
  case SQLCOM_DROP_VIEW:
  case SQLCOM_REPAIR:
  case SQLCOM_ANALYZE:
  case SQLCOM_OPTIMIZE:
  case SQLCOM_CHANGE_MASTER:
  case SQLCOM_CHANGE_REPLICATION_FILTER:
  case SQLCOM_RESET:
  case SQLCOM_FLUSH:
  case SQLCOM_SLAVE_START:
  case SQLCOM_SLAVE_STOP:
  case SQLCOM_INSTALL_PLUGIN:
  case SQLCOM_UNINSTALL_PLUGIN:
  case SQLCOM_CREATE_DB:
  case SQLCOM_DROP_DB:
  case SQLCOM_CHECKSUM:
  case SQLCOM_CREATE_USER:
  case SQLCOM_RENAME_USER:
  case SQLCOM_DROP_USER:
  case SQLCOM_ALTER_USER:
  case SQLCOM_ASSIGN_TO_KEYCACHE:
  case SQLCOM_PRELOAD_KEYS:
  case SQLCOM_GRANT:
  case SQLCOM_GRANT_ROLE:
  case SQLCOM_REVOKE:
  case SQLCOM_REVOKE_ALL:
  case SQLCOM_REVOKE_ROLE:
  case SQLCOM_KILL:
  case SQLCOM_ALTER_INSTANCE:
  case SQLCOM_SET_ROLE:
  case SQLCOM_ALTER_USER_DEFAULT_ROLE:
    break;

  case SQLCOM_SELECT:
  case SQLCOM_DO:
  case SQLCOM_DELETE:
  case SQLCOM_DELETE_MULTI:
  case SQLCOM_UPDATE:
  case SQLCOM_UPDATE_MULTI:
  case SQLCOM_INSERT:
  case SQLCOM_INSERT_SELECT:
  case SQLCOM_REPLACE:
  case SQLCOM_REPLACE_SELECT:
  case SQLCOM_CALL:
  case SQLCOM_SHOW_FIELDS:
  case SQLCOM_SHOW_KEYS:
  case SQLCOM_CREATE_TABLE:
    res= lex->m_sql_cmd->prepare(thd);
    // @todo Temporary solution: Unprepare after preparation to preserve
    //       old behaviour
    if (!res)
      lex->m_sql_cmd->unprepare(thd);
    break;

  case SQLCOM_PREPARE:
  case SQLCOM_EXECUTE:
  case SQLCOM_DEALLOCATE_PREPARE:
  default:
    /*
      Trivial check of all status commands and diagnostic commands.
      This is easier than having things in the above case list,
      as it's less chance for mistakes.
    */
    if (!(sql_command_flags[sql_command] & CF_STATUS_COMMAND)
       || (sql_command_flags[sql_command] & CF_DIAGNOSTIC_STMT)
      )
    {
      /* All other statements are not supported yet. */
      my_error(ER_UNSUPPORTED_PS, MYF(0));
      DBUG_RETURN(true);
    }
    break;
  }
  if (res)
    DBUG_RETURN(true);

  if (stmt->is_sql_prepare())
    DBUG_RETURN(false);

  List<Item> *types= nullptr;
  Query_result *result= nullptr;
  uint no_columns= 0;

  if ((sql_command_flags[lex->sql_command] & CF_HAS_RESULT_SET) &&
      !lex->is_explain())
  {
    SELECT_LEX_UNIT *unit = lex->unit;
    result= unit->query_result();
    if (result == nullptr)
      result= unit->first_select()->query_result();
    if (result == nullptr)
      result= lex->result;
    types= unit->get_unit_column_types();
    no_columns= result->field_count(*types);
  }

  DBUG_RETURN(send_statement(thd, stmt, no_columns, result, types));
}


/**
  Initialize array of parameters in statement from LEX.
  (We need to have quick access to items by number in mysql_stmt_get_longdata).
  This is to avoid using malloc/realloc in the parser.
*/

static bool init_param_array(Prepared_statement *stmt)
{
  LEX *lex= stmt->lex;
  if ((stmt->param_count= lex->param_list.elements))
  {
    if (stmt->param_count > (uint) UINT_MAX16)
    {
      /* Error code to be defined in 5.0 */
      my_error(ER_PS_MANY_PARAM, MYF(0));
      return TRUE;
    }

    Item_param **to;
    List_iterator<Item_param> param_iterator(lex->param_list);
    /* Use thd->mem_root as it points at statement mem_root */
    stmt->param_array= (Item_param **)
                       alloc_root(stmt->thd->mem_root,
                                  sizeof(Item_param*) * stmt->param_count);
    if (!stmt->param_array)
      return TRUE;
    for (to= stmt->param_array;
         to < stmt->param_array + stmt->param_count;
         ++to)
    {
      *to= param_iterator++;
    }
  }
  return FALSE;
}


/**
  COM_STMT_PREPARE handler.

    Given a query string with parameter markers, create a prepared
    statement from it and send PS info back to the client.

    If parameter markers are found in the query, then store the information
    using Item_param along with maintaining a list in lex->param_array, so
    that a fast and direct retrieval can be made without going through all
    field items.

    In case of success a new statement id and metadata is sent
    to the client, otherwise an error message is set in THD.

  @param thd                thread handle
  @param query              query to be prepared
  @param length             query string length, including ignored
                            trailing NULL or quote char.
  @param stmt               Prepared_statement to be used for preparation.

  @note
    This function parses the query and sends the total number of parameters
    and resultset metadata information back to client (if any), without
    executing the query i.e. without any log/disk writes. This allows the
    queries to be re-executed without re-parsing during execute.
*/

void mysqld_stmt_prepare(THD *thd, const char *query, uint length,
                         Prepared_statement *stmt)
{
  DBUG_ENTER("mysqld_stmt_prepare");
  DBUG_PRINT("prep_query", ("%s", query));
  DBUG_ASSERT(stmt != nullptr);

  bool switch_protocol= thd->is_classic_protocol();
  if (switch_protocol)
  {
    // set the current client capabilities before switching the protocol
    thd->protocol_binary.set_client_capabilities(
        thd->get_protocol()->get_client_capabilities());
    thd->push_protocol(&thd->protocol_binary);
  }

  /* Create PS table entry, set query text after rewrite. */
  stmt->m_prepared_stmt= MYSQL_CREATE_PS(stmt, stmt->id,
                                         thd->m_statement_psi,
                                         stmt->name().str, stmt->name().length,
                                         NULL, 0);

  if (stmt->prepare(query, length))
  {
    /* Delete this stmt stats from PS table. */
    MYSQL_DESTROY_PS(stmt->m_prepared_stmt);
    /* Statement map deletes statement on erase */
    thd->stmt_map.erase(stmt);
  }

  if (switch_protocol)
    thd->pop_protocol();

  sp_cache_enforce_limit(thd->sp_proc_cache, stored_program_cache_size);
  sp_cache_enforce_limit(thd->sp_func_cache, stored_program_cache_size);

  /* check_prepared_statement sends the metadata packet in case of success */
  DBUG_VOID_RETURN;
}

/**
  Searches for the statement with the specified id and validates it.

  @param thd [in]           thread handle
  @param com_data [in]      command data
  @param cmd [in]           command type to be executed
  @param stmt [out]         pointer to Prepared_statement to store it if found
*/

bool
mysql_stmt_precheck(THD *thd, const COM_DATA *com_data,
                    enum enum_server_command cmd, Prepared_statement **stmt)
{
  *stmt= nullptr;
  ulong stmt_id= 0;

  switch (cmd)
  {
  case COM_STMT_FETCH:
    stmt_id= com_data->com_stmt_fetch.stmt_id;
    if (!(*stmt= thd->stmt_map.find(stmt_id)))
      goto not_found;
    break;
  case COM_STMT_CLOSE:
    stmt_id= com_data->com_stmt_close.stmt_id;
    if (!(*stmt= thd->stmt_map.find(stmt_id)))
      goto silent_error;
    break;
  case COM_STMT_RESET:
  {
    stmt_id= com_data->com_stmt_reset.stmt_id;
    if (!(*stmt= thd->stmt_map.find(stmt_id)))
      goto not_found;
    break;
  }
  case COM_STMT_PREPARE:
  {
    if (! (*stmt= new Prepared_statement(thd)))
      // out of memory: error is set in Sql_alloc
      goto silent_error;           /* purecov: inspected */

    if (thd->stmt_map.insert(*stmt))
      /*
        The error is set in the insert. The statement itself
        will be also deleted there (this is how the hash works).
      */
      goto silent_error;
    break;
  }
  case COM_STMT_SEND_LONG_DATA:
  {
    stmt_id= com_data->com_stmt_send_long_data.stmt_id;
    if (!(*stmt= thd->stmt_map.find(stmt_id)))
      goto silent_error;
    if (com_data->com_stmt_send_long_data.param_number >= (*stmt)->param_count)
    {
      /* Error will be sent in execute call */
      (*stmt)->state= Query_arena::STMT_ERROR;
      (*stmt)->last_errno= ER_WRONG_ARGUMENTS;
      sprintf((*stmt)->last_error, ER_THD(thd, ER_WRONG_ARGUMENTS),
              "mysql_stmt_precheck");
      goto silent_error;
    }
    break;
  }
  case COM_STMT_EXECUTE:
  {
    stmt_id= com_data->com_stmt_execute.stmt_id;
    if (!(*stmt= thd->stmt_map.find(stmt_id)))
      goto not_found;
    if ((*stmt)->param_count != com_data->com_stmt_execute.parameter_count)
      goto wrong_arg;
    break;
  }
  default:
    DBUG_ASSERT(0);
    return true;
  }
  return false;

not_found:
  char llbuf[22];
  my_error(ER_UNKNOWN_STMT_HANDLER, MYF(0), static_cast<int>(sizeof(llbuf)),
           llstr(stmt_id, llbuf), "mysql_stmt_precheck");
  return true;

wrong_arg:
  my_error(ER_WRONG_ARGUMENTS, MYF(0), "COM_STMT_EXECUTE");
  return true;

silent_error:
  return true;
}

/**
  Get an SQL statement text from a user variable or from plain text.

  If the statement is plain text, just assign the
  pointers, otherwise allocate memory in thd->mem_root and copy
  the contents of the variable, possibly with character
  set conversion.

  @param[in]  lex               main lex
  @param[out] query_len         length of the SQL statement (is set only
    in case of success)

  @retval
    non-zero  success
  @retval
    0         in case of error (out of memory)
*/

static const char *get_dynamic_sql_string(LEX *lex, size_t *query_len)
{
  THD *thd= lex->thd;
  char *query_str= 0;

  if (lex->prepared_stmt_code_is_varref)
  {
    /* This is PREPARE stmt FROM or EXECUTE IMMEDIATE @var. */
    String str;
    const CHARSET_INFO *to_cs= thd->variables.collation_connection;
    bool needs_conversion;
    String *var_value= &str;
    size_t unused;
    size_t len;

    /* Protects thd->user_vars */
    mysql_mutex_lock(&thd->LOCK_thd_data);

    const auto it= thd->user_vars.find(to_string(lex->prepared_stmt_code));

    /*
      Convert @var contents to string in connection character set. Although
      it is known that int/real/NULL value cannot be a valid query we still
      convert it for error messages to be uniform.
    */
    if (it != thd->user_vars.end() && it->second->ptr())
    {
      user_var_entry *entry= it->second.get();
      bool is_var_null;
      var_value= entry->val_str(&is_var_null, &str, NOT_FIXED_DEC);

      mysql_mutex_unlock(&thd->LOCK_thd_data);

      /*
        NULL value of variable checked early as entry->value so here
        we can't get NULL in normal conditions
      */
      DBUG_ASSERT(!is_var_null);
      if (!var_value)
        goto end;
    }
    else
    {
      mysql_mutex_unlock(&thd->LOCK_thd_data);

      /*
        variable absent or equal to NULL, so we need to set variable to
        something reasonable to get a readable error message during parsing
      */
      str.set(STRING_WITH_LEN("NULL"), &my_charset_latin1);
    }

    needs_conversion= String::needs_conversion(var_value->length(),
                                               var_value->charset(), to_cs,
                                               &unused);

    len= (needs_conversion ? var_value->length() * to_cs->mbmaxlen :
          var_value->length());
    if (!(query_str= (char*) alloc_root(thd->mem_root, len+1)))
      goto end;

    if (needs_conversion)
    {
      uint dummy_errors;
      len= copy_and_convert(query_str, len, to_cs, var_value->ptr(),
                            var_value->length(), var_value->charset(),
                            &dummy_errors);
    }
    else
      memcpy(query_str, var_value->ptr(), var_value->length());
    query_str[len]= '\0';                       // Safety (mostly for debug)
    *query_len= len;
  }
  else
  {
    query_str= lex->prepared_stmt_code.str;
    *query_len= lex->prepared_stmt_code.length;
  }
end:
  return query_str;
}


/**
  SQLCOM_PREPARE implementation.

    Prepare an SQL prepared statement. This is called from
    mysql_execute_command and should therefore behave like an
    ordinary query (e.g. should not reset any global THD data).

    In case of success, OK packet is sent to the client,
    otherwise an error message is set in THD.

  @param thd     thread handle
*/

void mysql_sql_stmt_prepare(THD *thd)
{
  LEX *lex= thd->lex;
  const LEX_CSTRING &name= lex->prepared_stmt_name;
  Prepared_statement *stmt;
  const char *query;
  size_t query_len= 0;
  DBUG_ENTER("mysql_sql_stmt_prepare");

  if ((stmt= thd->stmt_map.find_by_name(name)))
  {
    /*
      If there is a statement with the same name, remove it. It is ok to
      remove old and fail to insert a new one at the same time.
    */
    if (stmt->is_in_use())
    {
      my_error(ER_PS_NO_RECURSION, MYF(0));
      DBUG_VOID_RETURN;
    }

    MYSQL_DESTROY_PS(stmt->m_prepared_stmt);
    stmt->deallocate();
  }

  if (! (query= get_dynamic_sql_string(lex, &query_len)) ||
      ! (stmt= new Prepared_statement(thd)))
  {
    DBUG_VOID_RETURN;                           /* out of memory */
  }

  stmt->set_sql_prepare();

  /* Set the name first, insert should know that this statement has a name */
  if (stmt->set_name(name))
  {
    delete stmt;
    DBUG_VOID_RETURN;
  }

  if (thd->stmt_map.insert(stmt))
  {
    /* The statement is deleted and an error is set if insert fails */
    DBUG_VOID_RETURN;
  }

  /* Create PS table entry, set query text after rewrite. */
  stmt->m_prepared_stmt= MYSQL_CREATE_PS(stmt, stmt->id,
                                         thd->m_statement_psi,
                                         stmt->name().str, stmt->name().length,
                                         NULL, 0);

  if (stmt->prepare(query, query_len))
  {
    /* Delete this stmt stats from PS table. */
    MYSQL_DESTROY_PS(stmt->m_prepared_stmt);
    /* Statement map deletes the statement on erase */
    thd->stmt_map.erase(stmt);
  }
  else
  {
    /* send the boolean tracker in the OK packet when
       @@session_track_state_change is set to ON */
    if (thd->session_tracker.get_tracker(SESSION_STATE_CHANGE_TRACKER)->is_enabled())
      thd->session_tracker.get_tracker(SESSION_STATE_CHANGE_TRACKER)->mark_as_changed(thd, NULL);
    my_ok(thd, 0L, 0L, "Statement prepared");
  }

  DBUG_VOID_RETURN;
}

/**
  Reinit prepared statement/stored procedure before execution. Resets the LEX
  object.


  @todo
    When the new table structure is ready, then have a status bit
    to indicate the table is altered, and re-do the setup_*
    and open the tables back.

  @retval false OK.
  @retval true Error.
*/

bool reinit_stmt_before_use(THD *thd, LEX *lex)
{
  SELECT_LEX *sl= lex->all_selects_list;
  DBUG_ENTER("reinit_stmt_before_use");

  // Default to READ access for every field that is resolved
  thd->mark_used_columns= MARK_COLUMNS_READ;
  /*
    We have to update "thd" pointer in LEX, all its units and in LEX::result,
    since statements which belong to trigger body are associated with TABLE
    object and because of this can be used in different threads.
  */
  lex->thd= thd;

  if (lex->m_sql_cmd != NULL)
    lex->m_sql_cmd->cleanup(thd);

  for (; sl; sl= sl->next_select_in_list())
  {
    if (!sl->first_execution)
    {
      /* see unique_table() */
      sl->exclude_from_table_unique_test= FALSE;

      /*
        These must be reset before every new preparation.
        @note done here and not in SELECT_LEX::prepare() since for
              multi-table UPDATE and DELETE, derived tables are merged into
              the outer query block before ::prepare() is called.
      */
      sl->cond_count= 0;
      sl->between_count= 0;
      sl->max_equal_elems= 0;

      if (sl->where_cond())
      {
        DBUG_ASSERT(sl->where_cond()->real_item()); // no dangling 'ref'
        sl->where_cond()->cleanup();
      }
      if (sl->having_cond())
      {
        DBUG_ASSERT(sl->having_cond()->real_item());
        sl->having_cond()->cleanup();
      }
      DBUG_ASSERT(sl->join == 0);
      ORDER *order;
      /* Fix GROUP list */
      if (sl->group_list_ptrs && sl->group_list_ptrs->size() > 0)
      {
        for (uint ix= 0; ix < sl->group_list_ptrs->size() - 1; ++ix)
        {
          order= sl->group_list_ptrs->at(ix);
          order->next= sl->group_list_ptrs->at(ix+1);
        }
      }
      for (order= sl->group_list.first; order; order= order->next)
        order->item= &order->item_ptr;
      /* Fix ORDER list */
      if (sl->order_list_ptrs && sl->order_list_ptrs->size() > 0)
      {
        for (uint ix= 0; ix < sl->order_list_ptrs->size() - 1; ++ix)
        {
          order= sl->order_list_ptrs->at(ix);
          order->next= sl->order_list_ptrs->at(ix+1);
        }
      }
      for (order= sl->order_list.first; order; order= order->next)
        order->item= &order->item_ptr;
      if (sl->m_windows.elements > 0)
      {
        List_iterator<Window> li(sl->m_windows);
        Window *w;
        while ((w= li++))
            w->reinit_before_use();
      }
    }
    {
      SELECT_LEX_UNIT *unit= sl->master_unit();
      unit->unclean();
      unit->types.empty();
      /* for derived tables & PS (which can't be reset by Item_subquery) */
      unit->reinit_exec_mechanism();
      unit->set_thd(thd);
    }
  }

  /*
    m_view_ctx_list contains all the view tables view_ctx objects and must
    be emptied now since it's going to be re-populated below as we reiterate
    over all query_tables and call TABLE_LIST::prepare_security().
  */
  thd->m_view_ctx_list.empty();

  /*
    TODO: When the new table structure is ready, then have a status bit
    to indicate the table is altered, and re-do the setup_*
    and open the tables back.
  */
  /*
    NOTE: We should reset whole table list here including all tables added
    by prelocking algorithm (it is not a problem for substatements since
    they have their own table list).
    Another note: this loop uses query_tables so does not see TABLE_LISTs
    which represent join nests.
  */
  for (TABLE_LIST *tables= lex->query_tables;
       tables;
       tables= tables->next_global)
  {
    tables->reinit_before_use(thd);
  }

  lex->set_current_select(lex->select_lex);

  if (lex->result)
    lex->result->set_thd(thd);

  lex->allow_sum_func= 0;
  lex->m_deny_window_func= 0;
  lex->in_sum_func= NULL;

  lex->reset_exec_started();

  if (unlikely(lex->is_broken()))
  {
    // Force a Reprepare, to get a fresh LEX
    Reprepare_observer *reprepare_observer= thd->get_reprepare_observer();
    if (reprepare_observer &&
        reprepare_observer->report_error(thd))
    {
      DBUG_ASSERT(thd->is_error());
      DBUG_RETURN(true);
    }
  }

  DBUG_RETURN(false);
}


/**
  Clears parameters from data left from previous execution or long data.

  @param stmt               prepared statement for which parameters should
                            be reset
*/

static void reset_stmt_params(Prepared_statement *stmt)
{
  Item_param **item= stmt->param_array;
  Item_param **end= item + stmt->param_count;
  for (;item < end ; ++item)
  {
    (**item).reset();
    (**item).sync_clones();
  }
}


/**
  COM_STMT_EXECUTE handler: execute a previously prepared statement.

    If there are any parameters, then replace parameter markers with the
    data supplied from the client, and then execute the statement.
    This function uses binary protocol to send a possible result set
    to the client.

    In case of success OK packet or a result set is sent to the
    client, otherwise an error message is set in THD.

  @param thd                  current thread
  @param stmt                 prepared statement
  @param has_new_types        true if parsed parameters have data types defined
  @param execute_flags        flag used to decide if a cursor should be used
  @param parameters           prepared statement's parsed parameters
*/

void
mysqld_stmt_execute(THD *thd, Prepared_statement *stmt, bool has_new_types,
                    ulong execute_flags, PS_PARAM *parameters)
{
  DBUG_ENTER("mysqld_stmt_execute");

#if defined(ENABLED_PROFILING)
  thd->profiling.set_query_source(stmt->m_query_string.str,
                                  stmt->m_query_string.length);
#endif
  DBUG_PRINT("info",("stmt: %p", stmt));

  bool switch_protocol= thd->is_classic_protocol();
  if (switch_protocol)
  {
    // set the current client capabilities before switching the protocol
    thd->protocol_binary.set_client_capabilities(
        thd->get_protocol()->get_client_capabilities());
    thd->push_protocol(&thd->protocol_binary);
  }

  MYSQL_EXECUTE_PS(thd->m_statement_psi, stmt->m_prepared_stmt);

  // Query text for binary, general or slow log, if any of them is open
  String expanded_query;
  //If no error happened while setting the parameters, execute statement.
  if (!stmt->set_parameters(&expanded_query, has_new_types, parameters))
  {
    bool open_cursor=
      static_cast<bool>(execute_flags & (ulong) CURSOR_TYPE_READ_ONLY);
    stmt->execute_loop(&expanded_query, open_cursor);
  }

  if (switch_protocol)
    thd->pop_protocol();

  sp_cache_enforce_limit(thd->sp_proc_cache, stored_program_cache_size);
  sp_cache_enforce_limit(thd->sp_func_cache, stored_program_cache_size);

  /* Close connection socket; for use with client testing (Bug#43560). */
  DBUG_EXECUTE_IF(
      "close_conn_after_stmt_execute", thd->get_protocol()->shutdown(););

  DBUG_VOID_RETURN;
}


/**
  SQLCOM_EXECUTE implementation.

    Execute prepared statement using parameter values from
    lex->prepared_stmt_params and send result to the client using
    text protocol. This is called from mysql_execute_command and
    therefore should behave like an ordinary query (e.g. not change
    global THD data, such as warning count, server status, etc).
    This function uses text protocol to send a possible result set.

    In case of success, OK (or result set) packet is sent to the
    client, otherwise an error is set in THD.

  @param thd                thread handle
*/

void mysql_sql_stmt_execute(THD *thd)
{
  LEX *lex= thd->lex;
  const LEX_CSTRING &name= lex->prepared_stmt_name;
  DBUG_ENTER("mysql_sql_stmt_execute");
  DBUG_PRINT("info", ("EXECUTE: %.*s\n", (int) name.length, name.str));

  Prepared_statement *stmt;
  if (!(stmt= thd->stmt_map.find_by_name(name)))
  {
    my_error(ER_UNKNOWN_STMT_HANDLER, MYF(0),
             static_cast<int>(name.length), name.str, "EXECUTE");
    DBUG_VOID_RETURN;
  }

  if (stmt->param_count != lex->prepared_stmt_params.elements)
  {
    my_error(ER_WRONG_ARGUMENTS, MYF(0), "EXECUTE");
    DBUG_VOID_RETURN;
  }

  DBUG_PRINT("info",("stmt: %p", stmt));
  MYSQL_EXECUTE_PS(thd->m_statement_psi, stmt->m_prepared_stmt);

  // Query text for binary, general or slow log, if any of them is open
  String expanded_query;
  if(stmt->set_parameters(&expanded_query))
    DBUG_VOID_RETURN;

  stmt->execute_loop(&expanded_query, false);

  DBUG_VOID_RETURN;
}


/**
  COM_STMT_FETCH handler: fetches requested amount of rows from cursor.

  @param thd                Thread handle.
  @param stmt               Pointer to the prepared statement.
  @param num_rows           Number of rows to fetch.
*/

void mysqld_stmt_fetch(THD *thd, Prepared_statement *stmt, ulong num_rows)
{
  DBUG_ENTER("mysqld_stmt_fetch");
  thd->status_var.com_stmt_fetch++;

  Server_side_cursor *cursor= stmt->cursor;
  if (!cursor)
  {
    my_error(ER_STMT_HAS_NO_OPEN_CURSOR, MYF(0), stmt->id);
    DBUG_VOID_RETURN;
  }

  thd->stmt_arena= stmt;
  Statement_backup stmt_backup;
  stmt_backup.set_thd_to_ps(thd, stmt);

  cursor->fetch(num_rows);

  if (!cursor->is_open())
  {
    stmt->close_cursor();
    reset_stmt_params(stmt);
  }

  stmt_backup.restore_thd(thd, stmt);
  thd->stmt_arena= thd;

  DBUG_VOID_RETURN;
}


/**
  Reset a prepared statement in case there was a recoverable error.

    This function resets statement to the state it was right after prepare.
    It can be used to:
    - clear an error happened during mysqld_stmt_send_long_data
    - cancel long data stream for all placeholders without
      having to call mysqld_stmt_execute.
    - close an open cursor
    Sends 'OK' packet in case of success (statement was reset)
    or 'ERROR' packet (unrecoverable error/statement not found/etc).

  @param thd                Thread handle
  @param stmt               Pointer to the Prepared_statement
*/

void mysqld_stmt_reset(THD *thd, Prepared_statement *stmt)
{
  DBUG_ENTER("mysqld_stmt_reset");

  thd->status_var.com_stmt_reset++;
  stmt->close_cursor();

  /*
    Clear parameters from data which could be set by
    mysqld_stmt_send_long_data() call.
  */
  reset_stmt_params(stmt);

  stmt->state= Query_arena::STMT_PREPARED;

  query_logger.general_log_print(thd, thd->get_command(), NullS);

  my_ok(thd);

  DBUG_VOID_RETURN;
}


/**
  Delete a prepared statement from memory.

  @note
    we don't send any reply to this command.
*/

void mysqld_stmt_close(THD *thd, Prepared_statement *stmt)
{
  DBUG_ENTER("mysqld_stmt_close");
  /*
    The only way currently a statement can be deallocated when it's
    in use is from within Dynamic SQL.
  */
  DBUG_ASSERT(! stmt->is_in_use());
  MYSQL_DESTROY_PS(stmt->m_prepared_stmt);
  stmt->deallocate();
  query_logger.general_log_print(thd, thd->get_command(), NullS);

  DBUG_VOID_RETURN;
}


/**
  SQLCOM_DEALLOCATE implementation.

    Close an SQL prepared statement. As this can be called from Dynamic
    SQL, we should be careful to not close a statement that is currently
    being executed.

    OK packet is sent in case of success, otherwise an error
    message is set in THD.
*/

void mysql_sql_stmt_close(THD *thd)
{
  Prepared_statement* stmt;
  const LEX_CSTRING &name= thd->lex->prepared_stmt_name;
  DBUG_PRINT("info", ("DEALLOCATE PREPARE: %.*s\n", (int) name.length,
                      name.str));

  if (! (stmt= thd->stmt_map.find_by_name(name)))
    my_error(ER_UNKNOWN_STMT_HANDLER, MYF(0),
             static_cast<int>(name.length), name.str, "DEALLOCATE PREPARE");
  else if (stmt->is_in_use())
    my_error(ER_PS_NO_RECURSION, MYF(0));
  else
  {
    MYSQL_DESTROY_PS(stmt->m_prepared_stmt);
    stmt->deallocate();
    if (thd->session_tracker.get_tracker(SESSION_STATE_CHANGE_TRACKER)->is_enabled())
      thd->session_tracker.get_tracker(SESSION_STATE_CHANGE_TRACKER)->mark_as_changed(thd, NULL);
    my_ok(thd);
  }
}


/**
  Handle long data in pieces from client.

    Get a part of a long data. To make the protocol efficient, we are
    not sending any return packets here. If something goes wrong, then
    we will send the error on 'execute' We assume that the client takes
    care of checking that all parts are sent to the server. (No checking
    that we get a 'end of column' in the server is performed).

  @param thd                Thread handle
  @param stmt               Pointer to Prepared_statement
  @param param_number       Number of parameters
  @param str                String to append
  @param length             Length of string (including end \\0)
*/

void mysql_stmt_get_longdata(THD *thd, Prepared_statement *stmt,
                             uint param_number, uchar *str, ulong length)
{
  DBUG_ENTER("mysql_stmt_get_longdata");

  thd->status_var.com_stmt_send_long_data++;
  Diagnostics_area new_stmt_da(false);
  thd->push_diagnostics_area(&new_stmt_da);

  Item_param *param= stmt->param_array[param_number];
  param->set_longdata((char*)str, length);
  if (thd->get_stmt_da()->is_error())
  {
    stmt->state= Query_arena::STMT_ERROR;
    stmt->last_errno= thd->get_stmt_da()->mysql_errno();
    size_t len= sizeof(stmt->last_error);
    strncpy(stmt->last_error, thd->get_stmt_da()->message_text(), len - 1);
    stmt->last_error[len - 1] = '\0';
  }
  thd->pop_diagnostics_area();

  query_logger.general_log_print(thd, thd->get_command(), NullS);

  DBUG_VOID_RETURN;
}


/***************************************************************************
 Select_fetch_protocol_binary
****************************************************************************/

bool Query_fetch_protocol_binary::send_result_set_metadata(List<Item> &list,
                                                           uint flags)
{
  bool rc;

  protocol.set_client_capabilities(
      thd->get_protocol()->get_client_capabilities());
  /*
    Protocol::send_result_set_metadata caches the information about column types:
    this information is later used to send data. Therefore, the same
    dedicated Protocol object must be used for all operations with
    a cursor.
  */
  thd->push_protocol(&protocol);
  rc= Query_result_send::send_result_set_metadata(list, flags);
  thd->pop_protocol();

  return rc;
}

bool Query_fetch_protocol_binary::send_eof()
{
  /*
    Don't send EOF if we're in error condition (which implies we've already
    sent or are sending an error)
  */
  if (thd->is_error())
    return true;

  ::my_eof(thd);
  return false;
}


bool Query_fetch_protocol_binary::send_data(List<Item> &fields)
{
  bool rc;

  // set the current client capabilities before switching the protocol
  protocol.set_client_capabilities(
      thd->get_protocol()->get_client_capabilities());
  thd->push_protocol(&protocol);
  rc= Query_result_send::send_data(fields);
  thd->pop_protocol();
  return rc;
}

/*******************************************************************
* Reprepare_observer
*******************************************************************/
/** Push an error to the error stack and return TRUE for now. */

bool
Reprepare_observer::report_error(THD *thd)
{
  /*
    This 'error' is purely internal to the server:
    - No exception handler is invoked,
    - No condition is added in the condition area (warn_list).
    The Diagnostics Area is set to an error status to enforce
    that this thread execution stops and returns to the caller,
    backtracking all the way to Prepared_statement::execute_loop().

    As the DA has not yet been reset at this point, we'll need to
    reset the previous statement's result status first.
    Test with rpl_sp_effects and friends.
  */
  thd->get_stmt_da()->reset_diagnostics_area();
  thd->get_stmt_da()->set_error_status(thd, ER_NEED_REPREPARE);
  m_invalidated= TRUE;

  return TRUE;
}


/*******************************************************************
* Server_runnable
*******************************************************************/

Server_runnable::~Server_runnable()
{
}

///////////////////////////////////////////////////////////////////////////

Execute_sql_statement::
Execute_sql_statement(LEX_STRING sql_text)
  :m_sql_text(sql_text)
{}


/**
  Parse and execute a statement. Does not prepare the query.

  Allows to execute a statement from within another statement.
  The main property of the implementation is that it does not
  affect the environment -- i.e. you  can run many
  executions without having to cleanup/reset THD in between.
*/

bool
Execute_sql_statement::execute_server_code(THD *thd)
{
  sql_digest_state *parent_digest;
  PSI_statement_locker *parent_locker;
  bool error;

  if (alloc_query(thd, m_sql_text.str, m_sql_text.length))
    return TRUE;

  Parser_state parser_state;
  if (parser_state.init(thd, thd->query().str, thd->query().length))
    return TRUE;

  parser_state.m_lip.multi_statements= FALSE;
  lex_start(thd);

  parent_digest= thd->m_digest;
  parent_locker= thd->m_statement_psi;
  thd->m_digest= NULL;
  thd->m_statement_psi= NULL;
  error= parse_sql(thd, &parser_state, NULL) || thd->is_error();
  thd->m_digest= parent_digest;
  thd->m_statement_psi= parent_locker;

  if (error)
    goto end;

  thd->lex->set_trg_event_type_for_tables();

  parent_locker= thd->m_statement_psi;
  thd->m_statement_psi= NULL;

  /*
    Rewrite first (if needed); execution might replace passwords
    with hashes in situ without flagging it, and then we'd make
    a hash of that hash.
  */
  rewrite_query_if_needed(thd);
  log_execute_line(thd);

  error= mysql_execute_command(thd) ;
  thd->m_statement_psi= parent_locker;

end:
  lex_end(thd->lex);

  return error;
}

/***************************************************************************
 Prepared_statement
****************************************************************************/

Prepared_statement::Prepared_statement(THD *thd_arg)
  :Query_arena(&main_mem_root, STMT_INITIALIZED),
  thd(thd_arg),
  param_array(nullptr),
  cursor(nullptr),
  param_count(0),
  last_errno(0),
  id(++thd_arg->statement_id_counter),
  lex(nullptr),
  m_query_string(NULL_CSTR),
  m_prepared_stmt(nullptr),
  result(nullptr),
  flags((uint) IS_IN_USE),
  with_log(false),
  m_name(NULL_CSTR),
  m_db(NULL_CSTR)
{
  init_sql_alloc(key_memory_prepared_statement_main_mem_root,
                 &main_mem_root, thd_arg->variables.query_alloc_block_size,
                 thd_arg->variables.query_prealloc_size);
  *last_error= '\0';
}


void Prepared_statement::close_cursor()
{
  destroy(result);
  result= nullptr;
  delete cursor;
  cursor= nullptr;
}


void Prepared_statement::setup_set_params()
{
  /*
    Decide if we have to expand the query (because we must write it to logs)
    or not.
    We don't have to substitute the params when bin-logging DML in RBL.
  */
  if ((mysql_bin_log.is_open() && is_update_query(lex->sql_command) &&
       (!thd->is_current_stmt_binlog_format_row() ||
        ((sql_command_flags[lex->sql_command] & CF_AUTO_COMMIT_TRANS) ==
         CF_AUTO_COMMIT_TRANS))) ||
      opt_general_log || opt_slow_log ||
      (lex->sql_command == SQLCOM_SELECT &&
       lex->safe_to_cache_query &&
<<<<<<< HEAD
       !lex->is_explain()))
=======
       !lex->describe)
#ifndef EMBEDDED_LIBRARY
       || is_global_audit_mask_set()
#endif
     )
>>>>>>> 5d46551c
  {
    with_log= true;
  }
}


/**
  Destroy this prepared statement, cleaning up all used memory
  and resources.

  This is called from @c deallocate() to handle COM_STMT_CLOSE and
  DEALLOCATE PREPARE or when THD ends and all prepared statements are freed.
*/

Prepared_statement::~Prepared_statement()
{
  DBUG_ENTER("Prepared_statement::~Prepared_statement");
  DBUG_PRINT("enter",("stmt: %p  cursor: %p",
                      this, cursor));
  destroy(result);
  delete cursor;
  /*
    We have to call free on the items even if cleanup is called as some items,
    like Item_param, don't free everything until free_items()
  */
  free_items();
  if (lex)
  {
    DBUG_ASSERT(lex->sphead == NULL);
    lex_end(lex);
    destroy(lex->result);
    delete (st_lex_local *) lex;                // TRASH memory
  }
  free_root(&main_mem_root, MYF(0));
  DBUG_VOID_RETURN;
}


void Prepared_statement::cleanup_stmt()
{
  DBUG_ENTER("Prepared_statement::cleanup_stmt");
  DBUG_PRINT("enter",("stmt: %p", this));

  cleanup_items(free_list);
  thd->cleanup_after_query();
  thd->rollback_item_tree_changes();

  DBUG_VOID_RETURN;
}


bool Prepared_statement::set_name(const LEX_CSTRING &name_arg)
{
  m_name.length= name_arg.length;
  m_name.str= static_cast<char*>(memdup_root(mem_root, name_arg.str,
                                 name_arg.length));
  return m_name.str == NULL;
}


/**
  Remember the current database.

  We must reset/restore the current database during execution of
  a prepared statement since it affects execution environment:
  privileges, @@character_set_database, and other.

  @return Returns an error if out of memory.
*/

bool
Prepared_statement::set_db(const LEX_CSTRING &db_arg)
{
  /* Remember the current database. */
  if (db_arg.str && db_arg.length)
  {
    m_db.str= this->strmake(db_arg.str, db_arg.length);
    m_db.length= db_arg.length;
  }
  else
  {
    m_db= NULL_CSTR;
  }
  return db_arg.str != NULL && m_db.str == NULL;
}

/**************************************************************************
  Common parts of mysql_[sql]_stmt_prepare, mysql_[sql]_stmt_execute.
  Essentially, these functions do all the magic of preparing/executing
  a statement, leaving network communication, input data handling and
  global THD state management to the caller.
***************************************************************************/


/**
  Parse statement text, validate the statement, and prepare it for execution.

    You should not change global THD state in this function, if at all
    possible: it may be called from any context, e.g. when executing
    a COM_* command, and SQLCOM_* command, or a stored procedure.

  @param query_str             statement text
  @param query_length

  @note
    Precondition:
    The caller must ensure that thd->change_list and thd->free_list
    is empty: this function will not back them up but will free
    in the end of its execution.

  @note
    Postcondition:
    thd->mem_root contains unused memory allocated during validation.
*/

bool Prepared_statement::prepare(const char *query_str, size_t query_length)
{
  bool error;
  Query_arena arena_backup;
  Query_arena *old_stmt_arena;
  sql_digest_state *parent_digest= thd->m_digest;
  PSI_statement_locker *parent_locker= thd->m_statement_psi;
  unsigned char *token_array= NULL;

  DBUG_ENTER("Prepared_statement::prepare");
  /*
    If this is an SQLCOM_PREPARE, we also increase Com_prepare_sql.
    However, it seems handy if com_stmt_prepare is increased always,
    no matter what kind of prepare is processed.
  */
  thd->status_var.com_stmt_prepare++;

  if (! (lex= new (mem_root) st_lex_local))
    DBUG_RETURN(TRUE);

  if (set_db(thd->db()))
    DBUG_RETURN(TRUE);

  /*
    alloc_query() uses thd->memroot && thd->query, so we should call
    both of backup_statement() and backup_query_arena() here.
  */
  Statement_backup stmt_backup;
  stmt_backup.set_thd_to_ps(thd, this);
  stmt_backup.save_rlb(thd);
  thd->set_n_backup_active_arena(this, &arena_backup);

  if (alloc_query(thd, query_str, query_length))
  {
    stmt_backup.restore_thd(thd, this);
    stmt_backup.restore_rlb(thd);
    thd->restore_active_arena(this, &arena_backup);
    DBUG_RETURN(TRUE);
  }

  if (max_digest_length > 0)
  {
    token_array= (unsigned char*) thd->alloc(max_digest_length);
  }

  old_stmt_arena= thd->stmt_arena;
  thd->stmt_arena= this;

  Parser_state parser_state;
  if (parser_state.init(thd, thd->query().str, thd->query().length))
  {
    stmt_backup.restore_thd(thd, this);
    stmt_backup.restore_rlb(thd);
    thd->restore_active_arena(this, &arena_backup);
    thd->stmt_arena= old_stmt_arena;
    DBUG_RETURN(TRUE);
  }

  parser_state.m_lip.stmt_prepare_mode= TRUE;
  parser_state.m_lip.multi_statements= FALSE;

  lex_start(thd);
  lex->context_analysis_only|= CONTEXT_ANALYSIS_ONLY_PREPARE;

  thd->m_digest= NULL;
  thd->m_statement_psi= NULL;

  sql_digest_state digest;
  digest.reset(token_array, max_digest_length);
  thd->m_digest= &digest;

  enable_digest_if_any_plugin_needs_it(thd, &parser_state);
  if (is_audit_plugin_class_active(thd, MYSQL_AUDIT_GENERAL_CLASS))
    parser_state.m_input.m_compute_digest= true;

  thd->m_parser_state = &parser_state;
  invoke_pre_parse_rewrite_plugins(thd);
  thd->m_parser_state = NULL;

  error= thd->is_error();

  if (!error)
  {
    error = parse_sql(thd, &parser_state, NULL) ||
            thd->is_error() ||
            init_param_array(this);
  }
  if (!error)
  { // We've just created the statement maybe there is a rewrite
    invoke_post_parse_rewrite_plugins(thd, true);
    error = init_param_array(this);
  }

  // Bind Sql command object with this prepared statement
  if (lex->m_sql_cmd)
    lex->m_sql_cmd->set_owner(this);

  lex->set_trg_event_type_for_tables();

  /*
    Pre-clear the diagnostics area unless a warning was thrown
    during parsing.
  */
  if (thd->lex->keep_diagnostics != DA_KEEP_PARSE_ERROR)
    thd->get_stmt_da()->reset_condition_info(thd);

  /*
    While doing context analysis of the query (in check_prepared_statement)
    we allocate a lot of additional memory: for open tables, JOINs, derived
    tables, etc.  Let's save a snapshot of current parse tree to the
    statement and restore original THD. In cases when some tree
    transformation can be reused on execute, we set again thd->mem_root from
    stmt->mem_root (see setup_wild for one place where we do that).
  */
  thd->restore_active_arena(this, &arena_backup);

  /*
    If called from a stored procedure, ensure that we won't rollback
    external changes when cleaning up after validation.
  */
  DBUG_ASSERT(thd->change_list.is_empty());

  /*
    Marker used to release metadata locks acquired while the prepared
    statement is being checked.
  */
  MDL_savepoint mdl_savepoint= thd->mdl_context.mdl_savepoint();

  // A subsystem, such as the Audit plugin, may have set error unnoticed:
  error|= thd->is_error();

  /*
   The only case where we should have items in the thd->free_list is
   after stmt->set_params_from_vars(), which may in some cases create
   Item_null objects.
  */

  if (error == 0)
    error= check_prepared_statement(this);
  DBUG_ASSERT(error || !thd->is_error());

  /*
    Currently CREATE PROCEDURE/TRIGGER/EVENT are prohibited in prepared
    statements: ensure we have no memory leak here if by someone tries
    to PREPARE stmt FROM "CREATE PROCEDURE ..."
  */
  DBUG_ASSERT(lex->sphead == NULL || error != 0);
  /* The order is important */
  lex->unit->cleanup(true);

  lex->clear_values_map();

  close_thread_tables(thd);
  thd->mdl_context.rollback_to_savepoint(mdl_savepoint);

  /*
    Transaction rollback was requested since MDL deadlock was discovered
    while trying to open tables. Rollback transaction in all storage
    engines including binary log and release all locks.

    Once dynamic SQL is allowed as substatements the below if-statement
    has to be adjusted to not do rollback in substatement.
  */
  DBUG_ASSERT(! thd->in_sub_stmt);
  if (thd->transaction_rollback_request)
  {
    trans_rollback_implicit(thd);
    thd->mdl_context.release_transactional_locks();
  }

  lex_end(lex);

  rewrite_query_if_needed(thd);

  if (thd->rewritten_query.length())
  {
    MYSQL_SET_PS_TEXT(m_prepared_stmt,
                      thd->rewritten_query.c_ptr_safe(),
                      thd->rewritten_query.length());
  }
  else
  {
    MYSQL_SET_PS_TEXT(m_prepared_stmt,
                      thd->query().str,
                      thd->query().length);
  }

  cleanup_stmt();
  stmt_backup.restore_thd(thd, this);
  thd->stmt_arena= old_stmt_arena;

  if (error == 0)
  {
    setup_set_params();
    lex->context_analysis_only&= ~CONTEXT_ANALYSIS_ONLY_PREPARE;
    state= Query_arena::STMT_PREPARED;
    flags&= ~ (uint) IS_IN_USE;

    /*
      Log COM_STMT_PREPARE to the general log. Note, that in case of SQL
      prepared statements this causes two records to be output:

      Query       PREPARE stmt from @user_variable
      Prepare     <statement SQL text>

      This is considered user-friendly, since in the  second log Entry
      we output the actual statement text rather than the variable name.

      Rewriting/password obfuscation:

      - If we're preparing from a string literal rather than from a
        variable, the literal is elided in the "Query" log line, as
        it may contain a password.  (As we've parsed the PREPARE statement,
        but not the statement to prepare yet, we don't know at that point.)
        Eliding the literal is fine, as we'll print it in the next log line
        ("Prepare"), anyway.

      - Any passwords in the "Prepare" line should be substituted with their
        hashes, or a notice.

      Do not print anything if this is an SQL prepared statement and
      we're inside a stored procedure (also called Dynamic SQL) --
      sub-statements inside stored procedures are not logged into
      the general log.
    */
    if (thd->sp_runtime_ctx == NULL)
    {
      if (thd->rewritten_query.length())
        query_logger.general_log_write(thd, COM_STMT_PREPARE,
                                       thd->rewritten_query.c_ptr_safe(),
                                       thd->rewritten_query.length());
      else
        query_logger.general_log_write(thd, COM_STMT_PREPARE,
                                       m_query_string.str,
                                       m_query_string.length);

      /* audit plugins can return an error */
      error |= thd->is_error();
    }
  }

  /* Restore the original rewritten query. */
  stmt_backup.restore_rlb(thd);

  thd->m_digest= parent_digest;
  thd->m_statement_psi= parent_locker;

  DBUG_RETURN(error);
}


/**
  Assign parameter values either from variables, in case of SQL PS
  or from the execute packet.

  @param expanded_query  a container with the original SQL statement.
                         '?' placeholders will be replaced with
                         their values in case of success.
                         The result is used for logging and replication
  @param has_new_types   flag used to signal that new types are provided.
  @param parameters      prepared statement's parsed parameters.

  @todo Use a paremeter source class family instead of 'if's, and
  support stored procedure variables.

  @return bool representing the function execution status.
  @retval true an error occurred when assigning a parameter (likely
          a conversion error or out of memory, or malformed packet)
  @retval false success
*/

bool
Prepared_statement::set_parameters(String *expanded_query, bool has_new_types,
                                   PS_PARAM *parameters)
{
  if (!param_count)
    return false;
  /*
    Setup conversion functions if new types are provided
    and insert parameters (types supplied / first execute)
  */
  if ((has_new_types &&
         setup_conversion_functions(this, parameters)) ||
        insert_params(expanded_query, parameters))
  {
    my_error(ER_WRONG_ARGUMENTS, MYF(0), "mysqld_stmt_execute");
    reset_stmt_params(this);
    return true;
  }
  return false;
}


bool Prepared_statement::set_parameters(String *expanded_query)
{
  /* SQL prepared statement */
  if (insert_params_from_vars(thd->lex->prepared_stmt_params,
                             expanded_query))
  {
    my_error(ER_WRONG_ARGUMENTS, MYF(0), "EXECUTE");
    reset_stmt_params(this);
    return true;
  }
  return false;
}


/**
  Execute a prepared statement. Re-prepare it a limited number
  of times if necessary.

  Try to execute a prepared statement. If there is a metadata
  validation error, prepare a new copy of the prepared statement,
  swap the old and the new statements, and try again.
  If there is a validation error again, repeat the above, but
  perform no more than MAX_REPREPARE_ATTEMPTS.

  @note We have to try several times in a loop since we
  release metadata locks on tables after prepared statement
  prepare. Therefore, a DDL statement may sneak in between prepare
  and execute of a new statement. If this happens repeatedly
  more than MAX_REPREPARE_ATTEMPTS times, we give up.

  @param expanded_query   Query string.
  @param open_cursor      Flag to specift if a cursor should be used.

  @return  a bool value representing the function execution status.
  @retval  true    error: either MAX_REPREPARE_ATTEMPTS has been reached,
                   or some general error
  @retval  false   successfully executed the statement, perhaps
                   after having reprepared it a few times.
*/

bool
Prepared_statement::execute_loop(String *expanded_query, bool open_cursor)
{
  const int MAX_REPREPARE_ATTEMPTS= 3;
  Reprepare_observer reprepare_observer;
  bool error;
  int reprepare_attempt= 0;

  /* Check if we got an error when sending long data */
  if (state == Query_arena::STMT_ERROR)
  {
    my_message(last_errno, last_error, MYF(0));
    return TRUE;
  }

  DBUG_ASSERT(!thd->get_stmt_da()->is_set());

  if (unlikely(!thd->security_context()->account_is_locked() &&
               thd->security_context()->password_expired() &&
               lex->sql_command != SQLCOM_SET_PASSWORD &&
               lex->sql_command != SQLCOM_ALTER_USER))
  {
    my_error(ER_MUST_CHANGE_PASSWORD, MYF(0));
    return true;
  }

reexecute:
  /*
    If the free_list is not empty, we'll wrongly free some externally
    allocated items when cleaning up after validation of the prepared
    statement.
  */
  DBUG_ASSERT(thd->free_list == NULL);

  /*
    Install the metadata observer. If some metadata version is
    different from prepare time and an observer is installed,
    the observer method will be invoked to push an error into
    the error stack.
  */
  Reprepare_observer *stmt_reprepare_observer= NULL;

  if (sql_command_flags[lex->sql_command] & CF_REEXECUTION_FRAGILE)
  {
    reprepare_observer.reset_reprepare_observer();
    stmt_reprepare_observer = &reprepare_observer;
  }

  thd->push_reprepare_observer(stmt_reprepare_observer);

  error= execute(expanded_query, open_cursor) || thd->is_error();

  thd->pop_reprepare_observer();

  if ((sql_command_flags[lex->sql_command] & CF_REEXECUTION_FRAGILE) &&
      error && !thd->is_fatal_error && !thd->killed &&
      reprepare_observer.is_invalidated() &&
      reprepare_attempt++ < MAX_REPREPARE_ATTEMPTS)
  {
    DBUG_ASSERT(thd->get_stmt_da()->mysql_errno() == ER_NEED_REPREPARE);
    thd->clear_error();

    error= reprepare();

    if (! error)                                /* Success */
      goto reexecute;
  }
  reset_stmt_params(this);

  return error;
}


bool
Prepared_statement::execute_server_runnable(Server_runnable *server_runnable)
{
  Query_arena arena_backup;
  bool error;
  Query_arena *save_stmt_arena= thd->stmt_arena;
  Item_change_list save_change_list;
  thd->change_list.move_elements_to(&save_change_list);

  state= STMT_CONVENTIONAL_EXECUTION;

  if (!(lex= new (mem_root) st_lex_local))
    return TRUE;

  Statement_backup stmt_backup;
  stmt_backup.set_thd_to_ps(thd, this);
  stmt_backup.save_rlb(thd);
  thd->set_n_backup_active_arena(this, &arena_backup);
  thd->stmt_arena= this;

  error= server_runnable->execute_server_code(thd);

  thd->cleanup_after_query();

  thd->restore_active_arena(this, &arena_backup);
  stmt_backup.restore_thd(thd, this);
  stmt_backup.restore_rlb(thd);
  thd->stmt_arena= save_stmt_arena;

  save_change_list.move_elements_to(&thd->change_list);

  /* Items and memory will freed in destructor */

  return error;
}


/**
  Reprepare this prepared statement.

  Currently this is implemented by creating a new prepared
  statement, preparing it with the original query and then
  swapping the new statement and the original one.

  @retval  TRUE   an error occurred. Possible errors include
                  incompatibility of new and old result set
                  metadata
  @retval  FALSE  success, the statement has been reprepared
*/

bool
Prepared_statement::reprepare()
{
  char saved_cur_db_name_buf[NAME_LEN+1];
  LEX_STRING saved_cur_db_name=
    { saved_cur_db_name_buf, sizeof(saved_cur_db_name_buf) };
  bool cur_db_changed;
  bool error;

  Prepared_statement copy(thd);

  copy.set_sql_prepare(); /* To suppress sending metadata to the client. */

  thd->status_var.com_stmt_reprepare++;

  if (mysql_opt_change_db(thd, m_db, &saved_cur_db_name, TRUE,
                          &cur_db_changed))
    return TRUE;

  error= ((m_name.str && copy.set_name(m_name)) ||
          copy.prepare(m_query_string.str, m_query_string.length) ||
          validate_metadata(&copy));

  if (cur_db_changed)
    mysql_change_db(thd, to_lex_cstring(saved_cur_db_name), TRUE);

  if (! error)
  {
    copy.m_prepared_stmt= m_prepared_stmt;
    /* Update reprepare count for this prepared statement in P_S table. */
    MYSQL_REPREPARE_PS(copy.m_prepared_stmt);

    swap_prepared_statement(&copy);
    swap_parameter_array(param_array, copy.param_array, param_count);
#ifndef DBUG_OFF
    is_reprepared= TRUE;
#endif
    /*
      Clear possible warnings during reprepare, it has to be completely
      transparent to the user. We use clear_warning_info() since
      there were no separate query id issued for re-prepare.
      Sic: we can't simply silence warnings during reprepare, because if
      it's failed, we need to return all the warnings to the user.
    */
    thd->get_stmt_da()->reset_condition_info(thd);
  }
  return error;
}


/**
  Validate statement result set metadata (if the statement returns
  a result set).

  Currently we only check that the number of columns of the result
  set did not change.
  This is a helper method used during re-prepare.

  @param[in]  copy  the re-prepared prepared statement to verify
                    the metadata of

  @retval TRUE  error, ER_PS_REBIND is reported
  @retval FALSE statement return no or compatible metadata
*/


bool Prepared_statement::validate_metadata(Prepared_statement *copy)
{
  /**
    If this is an SQL prepared statement or EXPLAIN,
    return FALSE -- the metadata of the original SELECT,
    if any, has not been sent to the client.
  */
  if (is_sql_prepare() || lex->is_explain())
    return FALSE;

  if (lex->select_lex->item_list.elements !=
      copy->lex->select_lex->item_list.elements)
  {
    /** Column counts mismatch, update the client */
    thd->server_status|= SERVER_STATUS_METADATA_CHANGED;
  }

  return FALSE;
}


/**
  Replace the original prepared statement with a prepared copy.

  This is a private helper that is used as part of statement
  reprepare.
*/

void
Prepared_statement::swap_prepared_statement(Prepared_statement *copy)
{
  Query_arena tmp_arena;

  /* Swap memory roots. */
  std::swap(main_mem_root, copy->main_mem_root);

  /* Swap the arenas */
  tmp_arena.set_query_arena(this);
  set_query_arena(copy);
  copy->set_query_arena(&tmp_arena);

  /* Swap the statement attributes */
  std::swap(lex, copy->lex);
  std::swap(m_query_string, copy->m_query_string);

  /* Swap mem_roots back, they must continue pointing at the main_mem_roots */
  std::swap(mem_root, copy->mem_root);
  /*
    Swap the old and the new parameters array. The old array
    is allocated in the old arena.
  */
  std::swap(param_array, copy->param_array);
  /* Don't swap flags: the copy has IS_SQL_PREPARE always set. */
  /* std::swap(flags, copy->flags); */
  /* Swap names, the old name is allocated in the wrong memory root */
  std::swap(m_name, copy->m_name);
  /* Ditto */
  std::swap(m_db, copy->m_db);

  DBUG_ASSERT(param_count == copy->param_count);
  DBUG_ASSERT(thd == copy->thd);
  last_error[0]= '\0';
  last_errno= 0;
}


/**
  Execute a prepared statement.

    You should not change global THD state in this function, if at all
    possible: it may be called from any context, e.g. when executing
    a COM_* command, and SQLCOM_* command, or a stored procedure.

  @param expanded_query     A query for binlogging which has all parameter
                            markers ('?') replaced with their actual values.
  @param open_cursor        True if an attempt to open a cursor should be made.
                            Currenlty used only in the binary protocol.

  @note
    Preconditions, postconditions.
    - See the comment for Prepared_statement::prepare().

  @retval
    FALSE	    ok
  @retval
    TRUE		Error
*/

bool Prepared_statement::execute(String *expanded_query, bool open_cursor)
{
  Query_arena *old_stmt_arena;
  char saved_cur_db_name_buf[NAME_LEN+1];
  LEX_STRING saved_cur_db_name=
    { saved_cur_db_name_buf, sizeof(saved_cur_db_name_buf) };
  bool cur_db_changed;

  thd->status_var.com_stmt_execute++;

  /*
    Reset the diagnostics area.

    For regular statements, this would have happened in the parsing
    stage.

    SQL prepared statements (SQLCOM_EXECUTE) also have a parsing
    stage first (where we find out it's EXECUTE ... [USING ...]).

    However, ps-protocol prepared statements have no parsing stage for
    COM_STMT_EXECUTE before coming here, so we reset the condition info
    here.  Since diagnostics statements can't be prepared, we don't need
    to make an exception for them.
  */
  thd->get_stmt_da()->reset_condition_info(thd);

  if (flags & (uint) IS_IN_USE)
  {
    my_error(ER_PS_NO_RECURSION, MYF(0));
    return TRUE;
  }

  /*
    For SHOW VARIABLES lex->result is NULL, as it's a non-SELECT
    command. For such queries we don't return an error and don't
    open a cursor -- the client library will recognize this case and
    materialize the result set.
    For SELECT statements lex->result is created in
    check_prepared_statement. lex->result->simple_select() is FALSE
    in INSERT ... SELECT and similar commands.
  */

  if (open_cursor && lex->result && lex->result->check_simple_select())
  {
    DBUG_PRINT("info",("Cursor asked for not SELECT stmt"));
    return TRUE;
  }

  /* In case the command has a call to SP which re-uses this statement name */
  flags|= IS_IN_USE;

  close_cursor();

  /*
    If the free_list is not empty, we'll wrongly free some externally
    allocated items when cleaning up after execution of this statement.
  */
  DBUG_ASSERT(thd->change_list.is_empty());

  /*
   The only case where we should have items in the thd->free_list is
   after stmt->set_params_from_vars(), which may in some cases create
   Item_null objects.
  */

  Statement_backup stmt_backup;
  stmt_backup.set_thd_to_ps(thd, this);
  stmt_backup.save_rlb(thd);

  /*
    Change the current database (if needed).

    Force switching, because the database of the prepared statement may be
    NULL (prepared statements can be created while no current database
    selected).
  */
  if (mysql_opt_change_db(thd, m_db, &saved_cur_db_name, TRUE,
                          &cur_db_changed))
  {
    flags&= ~ (uint) IS_IN_USE;
    stmt_backup.restore_thd(thd, this);
    stmt_backup.restore_rlb(thd);
    return TRUE;
  }

  /* Allocate query. */

  if (expanded_query->length() &&
      alloc_query(thd, (char*) expanded_query->ptr(),
                  expanded_query->length()))
  {
    my_error(ER_OUTOFMEMORY, MYF(ME_FATALERROR), expanded_query->length());
    flags&= ~ (uint) IS_IN_USE;
    stmt_backup.restore_thd(thd, this);
    stmt_backup.restore_rlb(thd);
    return TRUE;
  }

  /*
    At first execution of prepared statement we may perform logical
    transformations of the query tree. Such changes should be performed
    on the parse tree of current prepared statement and new items should
    be allocated in its memory root. Set the appropriate pointer in THD
    to the arena of the statement.
  */
  old_stmt_arena= thd->stmt_arena;
  thd->stmt_arena= this;
  bool error= reinit_stmt_before_use(thd, lex);

  /*
    Set a hint so mysql_execute_command() won't clear the DA *again*,
    thereby discarding any conditions we might raise in here
    (e.g. "database we prepared with no longer exists", ER_BAD_DB_ERROR).
  */
  thd->lex->keep_diagnostics= DA_KEEP_PARSE_ERROR;

  if (!error)
  {
    // Execute
    if (open_cursor)
    {
      lex->safe_to_cache_query= 0;
      // Initialize Query_result_send before opening the cursor
      if (thd->is_classic_protocol())
        result= new (mem_root) Query_fetch_protocol_binary(thd);
      else
        result= new (mem_root) Query_result_send(thd);
      if (!result)
      {
        error= true; // OOM
      }
      else if ((error= mysql_open_cursor(thd, result, &cursor)))
      {
        // cursor is freed inside mysql_open_cursor
        destroy(result);
        result= nullptr;
      }
    }
    else
    {
      /*
        Log COM_STMT_EXECUTE to the general log. Note, that in case of SQL
        prepared statements this causes two records to be output:

        Query       EXECUTE <statement name>
        Execute     <statement SQL text>

        This is considered user-friendly, since in the
        second log entry we output values of parameter markers.

        Rewriting/password obfuscation:

        - Any passwords in the "Execute" line should be substituted with
        their hashes, or a notice.

        Rewrite first (if needed); execution might replace passwords
        with hashes in situ without flagging it, and then we'd make
        a hash of that hash.
      */
      rewrite_query_if_needed(thd);
      log_execute_line(thd);

      thd->binlog_need_explicit_defaults_ts= lex->binlog_need_explicit_defaults_ts;
      resourcegroups::Resource_group *src_res_grp= nullptr;
      resourcegroups::Resource_group *dest_res_grp= nullptr;
      MDL_ticket *ticket= nullptr;
      MDL_ticket *cur_ticket= nullptr;
      auto mgr_ptr= resourcegroups::Resource_group_mgr::instance();
      bool switched= mgr_ptr->switch_resource_group_if_needed(thd, &src_res_grp,
                                                              &dest_res_grp,
                                                              &ticket,
                                                              &cur_ticket);

      error= mysql_execute_command(thd, true);

      if (switched)
        mgr_ptr->restore_original_resource_group(thd, src_res_grp,
                                                 dest_res_grp);
      thd->resource_group_ctx()->m_switch_resource_group_str[0]= '\0';
      if (ticket != nullptr)
        mgr_ptr->release_shared_mdl_for_resource_group(thd, ticket);
      if (cur_ticket != nullptr)
        mgr_ptr->release_shared_mdl_for_resource_group(thd, cur_ticket);
    }
  }

  /*
    Restore the current database (if changed).

    Force switching back to the saved current database (if changed),
    because it may be NULL. In this case, mysql_change_db() would generate
    an error.
  */

  if (cur_db_changed)
    mysql_change_db(thd, to_lex_cstring(saved_cur_db_name), true);

  // Assert that if an error, the cursor and the result are deallocated.
  DBUG_ASSERT(!error || (cursor == nullptr && result == nullptr));

  if (! cursor)
    cleanup_stmt();

  /*
   Note that we cannot call restore_thd() here as that would overwrite
   the expanded query in THD::m_query_string, which is needed for is
   needed for slow logging. Use alloc_query() to make sure the query
   is allocated on the correct MEM_ROOT, since otherwise
   THD::m_query_string could end up as a dangling pointer
   (i.e. pointer to freed memory) once the PS MEM_ROOT is freed.
  */
  mysql_mutex_lock(&thd->LOCK_thd_data);
  thd->lex= stmt_backup.lex();
  mysql_mutex_unlock(&thd->LOCK_thd_data);
  alloc_query(thd, thd->query().str, thd->query().length);

  thd->stmt_arena= old_stmt_arena;

  /* Restore the original rewritten query. */
  stmt_backup.restore_rlb(thd);

  if (state == Query_arena::STMT_PREPARED)
    state= Query_arena::STMT_EXECUTED;

  if (error == 0 && this->lex->sql_command == SQLCOM_CALL)
    thd->get_protocol()->send_parameters(&this->lex->param_list,
                                         is_sql_prepare());
  flags&= ~ (uint) IS_IN_USE;
  return error;
}


/** Common part of DEALLOCATE PREPARE and mysqld_stmt_close. */

void Prepared_statement::deallocate()
{
  /* We account deallocate in the same manner as mysqld_stmt_close */
  thd->status_var.com_stmt_close++;
  /* Statement map calls delete stmt on erase */
  thd->stmt_map.erase(this);
}


/***************************************************************************
* Ed_result_set
***************************************************************************/
/**
  Use operator delete to free memory of Ed_result_set.
  Accessing members of a class after the class has been destroyed
  is a violation of the C++ standard but is commonly used in the
  server code.
*/

void Ed_result_set::operator delete(void *ptr, size_t) throw ()
{
  if (ptr)
  {
    /*
      Move into the stack, otherwise free_root() will attempt to
      write to freed memory.
    */
    MEM_ROOT own_root= std::move(((Ed_result_set*) ptr)->m_mem_root);
    free_root(&own_root, MYF(0));
  }
}


/**
  Initialize an instance of Ed_result_set.

  Instances of the class, as well as all result set rows, are
  always allocated in the memory root passed over as the second
  argument. In the constructor, we take over ownership of the
  memory root. It will be freed when the class is destroyed.

  sic: Ed_result_est is not designed to be allocated on stack.
*/

Ed_result_set::Ed_result_set(List<Ed_row> *rows_arg,
                             size_t column_count_arg,
                             MEM_ROOT *mem_root_arg)
  :m_mem_root(std::move(*mem_root_arg)),
  m_column_count(column_count_arg),
  m_rows(rows_arg),
  m_next_rset(NULL)
{
  /* Take over responsibility for the memory */
  clear_alloc_root(mem_root_arg);
}

/***************************************************************************
* Ed_result_set
***************************************************************************/

/**
  Create a new "execute direct" connection.
*/

Ed_connection::Ed_connection(THD *thd)
  :m_diagnostics_area(false),
  m_thd(thd),
  m_rsets(0),
  m_current_rset(0)
{
}


/**
  Free all result sets of the previous statement, if any,
  and reset warnings and errors.

  Called before execution of the next query.
*/

void
Ed_connection::free_old_result()
{
  while (m_rsets)
  {
    Ed_result_set *rset= m_rsets->m_next_rset;
    delete m_rsets;
    m_rsets= rset;
  }
  m_current_rset= m_rsets;
  m_diagnostics_area.reset_diagnostics_area();
  m_diagnostics_area.reset_condition_info(m_thd);
}


/**
  A simple wrapper that uses a helper class to execute SQL statements.
*/

bool
Ed_connection::execute_direct(LEX_STRING sql_text)
{
  Execute_sql_statement execute_sql_statement(sql_text);
  DBUG_PRINT("ed_query", ("%s", sql_text.str));

  return execute_direct(&execute_sql_statement);
}


/**
  Execute a fragment of server functionality without an effect on
  thd, and store results in memory.

  Conventions:
  - the code fragment must finish with OK, EOF or ERROR.
  - the code fragment doesn't have to close thread tables,
  free memory, commit statement transaction or do any other
  cleanup that is normally done in the end of dispatch_command().

  @param server_runnable A code fragment to execute.
*/

bool Ed_connection::execute_direct(Server_runnable *server_runnable)
{
  DBUG_ENTER("Ed_connection::execute_direct");

  free_old_result(); /* Delete all data from previous execution, if any */

  Protocol_local protocol_local(m_thd, this);
  m_thd->push_protocol(&protocol_local);
  m_thd->push_diagnostics_area(&m_diagnostics_area);

  Prepared_statement stmt(m_thd);
  bool rc= stmt.execute_server_runnable(server_runnable);
  m_thd->send_statement_status();

  m_thd->pop_protocol();
  m_thd->pop_diagnostics_area();
  /*
    Protocol_local makes use of m_current_rset to keep
    track of the last result set, while adding result sets to the end.
    Reset it to point to the first result set instead.
  */
  m_current_rset= m_rsets;

  DBUG_RETURN(rc);
}


/**
  A helper method that is called only during execution.

  Although Ed_connection doesn't support multi-statements,
  a statement may generate many result sets. All subsequent
  result sets are appended to the end.

  @pre This is called only by Protocol_local.
*/

void
Ed_connection::add_result_set(Ed_result_set *ed_result_set)
{
  if (m_rsets)
  {
    m_current_rset->m_next_rset= ed_result_set;
    /* While appending, use m_current_rset as a pointer to the tail. */
    m_current_rset= ed_result_set;
  }
  else
    m_current_rset= m_rsets= ed_result_set;
}


/*************************************************************************
* Protocol_local
**************************************************************************/

Protocol_local::Protocol_local(THD *thd, Ed_connection *ed_connection):
  m_connection(ed_connection),
  m_rset(NULL),
  m_column_count(0),
  m_current_row(NULL),
  m_current_column(NULL),
  m_send_metadata(false),
  m_thd(thd)
{
  clear_alloc_root(&m_rset_root);
}

/**
  A helper function to add the current row to the current result
  set. Called in @sa start_row(), when a new row is started,
  and in send_eof(), when the result set is finished.
*/

void Protocol_local::opt_add_row_to_rset()
{
  if (m_current_row)
  {
    /* Add the old row to the result set */
    Ed_row *ed_row= new (&m_rset_root) Ed_row(m_current_row, m_column_count);
    if (ed_row)
      m_rset->push_back(ed_row, &m_rset_root);
  }
}


/**
  Add a NULL column to the current row.
*/

bool Protocol_local::store_null()
{
  if (m_current_column == NULL)
    return TRUE; /* start_row() failed to allocate memory. */

  memset(m_current_column, 0, sizeof(*m_current_column));
  ++m_current_column;
  return FALSE;
}


/**
  A helper method to add any column to the current row
  in its binary form.

  Allocates memory for the data in the result set memory root.
*/

bool Protocol_local::store_column(const void *data, size_t length)
{
  if (m_current_column == NULL)
    return TRUE; /* start_row() failed to allocate memory. */
  /*
    alloc_root() automatically aligns memory, so we don't need to
    do any extra alignment if we're pointing to, say, an integer.
  */
  m_current_column->str= (char*) memdup_root(&m_rset_root,
                                             data,
                                             length + 1 /* Safety */);
  if (! m_current_column->str)
    return TRUE;
  m_current_column->str[length]= '\0'; /* Safety */
  m_current_column->length= length;
  ++m_current_column;
  return FALSE;
}


/**
  Store a string value in a result set column, optionally
  having converted it to character_set_results.
*/

bool
Protocol_local::store_string(const char *str, size_t length,
                             const CHARSET_INFO *src_cs,
                             const CHARSET_INFO *dst_cs)
{
  /* Store with conversion */
  uint error_unused;

  if (dst_cs && !my_charset_same(src_cs, dst_cs) &&
      src_cs != &my_charset_bin &&
      dst_cs != &my_charset_bin)
  {
    if (convert->copy(str, length, src_cs, dst_cs, &error_unused))
      return TRUE;
    str= convert->ptr();
    length= convert->length();
  }
  return store_column(str, length);
}


/** Store a tiny int as is (1 byte) in a result set column. */

bool Protocol_local::store_tiny(longlong value)
{
  char v= (char) value;
  return store_column(&v, 1);
}


/** Store a short as is (2 bytes, host order) in a result set column. */

bool Protocol_local::store_short(longlong value)
{
  int16 v= (int16) value;
  return store_column(&v, 2);
}


/** Store a "long" as is (4 bytes, host order) in a result set column.  */

bool Protocol_local::store_long(longlong value)
{
  int32 v= (int32) value;
  return store_column(&v, 4);
}


/** Store a "longlong" as is (8 bytes, host order) in a result set column. */

bool Protocol_local::store_longlong(longlong value, bool)
{
  int64 v= (int64) value;
  return store_column(&v, 8);
}


/** Store a decimal in string format in a result set column */

bool Protocol_local::store_decimal(const my_decimal *value, uint prec,
                                   uint dec)
{
  char buf[DECIMAL_MAX_STR_LENGTH];
  String str(buf, sizeof (buf), &my_charset_bin);
  int rc;

  rc= my_decimal2string(E_DEC_FATAL_ERROR, value, prec, dec, '0', &str);

  if (rc)
    return TRUE;

  return store_column(str.ptr(), str.length());
}


/** Convert to cs_results and store a string. */

bool Protocol_local::store(const char *str, size_t length,
                           const CHARSET_INFO *src_cs)
{
  const CHARSET_INFO *dst_cs;

  dst_cs= m_connection->m_thd->variables.character_set_results;
  return store_string(str, length, src_cs, dst_cs);
}


/** Store a string. */

bool Protocol_local::store(const char *str, size_t length,
                           const CHARSET_INFO *src_cs,
                           const CHARSET_INFO *dst_cs)
{
  return store_string(str, length, src_cs, dst_cs);
}


/* Store MYSQL_TIME (in binary format) */

bool Protocol_local::store(MYSQL_TIME *time,
                           uint precision MY_ATTRIBUTE((unused)))
{
  return store_column(time, sizeof(MYSQL_TIME));
}


/** Store MYSQL_TIME (in binary format) */

bool Protocol_local::store_date(MYSQL_TIME *time)
{
  return store_column(time, sizeof(MYSQL_TIME));
}


/** Store MYSQL_TIME (in binary format) */

bool Protocol_local::store_time(MYSQL_TIME *time,
                                uint precision MY_ATTRIBUTE((unused)))
{
  return store_column(time, sizeof(MYSQL_TIME));
}


/* Store a floating point number, as is. */

bool Protocol_local::store(float value, uint32, String*)
{
  return store_column(&value, sizeof(float));
}


/* Store a double precision number, as is. */

bool Protocol_local::store(double value, uint32, String*)
{
  return store_column(&value, sizeof (double));
}


/* Store a Field. */

bool Protocol_local::store(Proto_field *field)
{
  return field->send_binary(this);
}



/** Called for statements that don't have a result set, at statement end. */

bool Protocol_local::send_ok(uint, uint, ulonglong, ulonglong, const char*)
{
  /*
    Just make sure nothing is sent to the client, we have grabbed
    the status information in the connection Diagnostics Area.
  */
  return FALSE;
}


/**
  Called at the end of a result set. Append a complete
  result set to the list in Ed_connection.

  Don't send anything to the client, but instead finish
  building of the result set at hand.
*/

bool Protocol_local::send_eof(uint, uint)
{
  Ed_result_set *ed_result_set;

  DBUG_ASSERT(m_rset);

  opt_add_row_to_rset();
  m_current_row= 0;

  ed_result_set= new (&m_rset_root) Ed_result_set(m_rset, m_column_count,
                                                  &m_rset_root);

  m_rset= NULL;

  if (! ed_result_set)
    return TRUE;

  /* In case of successful allocation memory ownership was transferred. */
  DBUG_ASSERT(!alloc_root_inited(&m_rset_root));

  /*
    Link the created Ed_result_set instance into the list of connection
    result sets. Never fails.
  */
  m_connection->add_result_set(ed_result_set);
  return FALSE;
}


/** Called to send an error to the client at the end of a statement. */

bool Protocol_local::send_error(uint, const char*, const char*)
{
  /*
    Just make sure that nothing is sent to the client (default
    implementation).
  */
  return FALSE;
}


int
Protocol_local::read_packet()
{
  return 0;
}

ulong
Protocol_local::get_client_capabilities()
{
  return 0;
}

bool Protocol_local::has_client_capability(unsigned long)
{
  return false;
}

bool Protocol_local::connection_alive()
{
  return false;
}

void Protocol_local::end_partial_result_set() {}

int Protocol_local::shutdown(bool)
{
  return 0;
}

SSL_handle Protocol_local::get_ssl()
{
  return NULL;
}

/**
  Called between two result set rows.

  Prepare structures to fill result set rows.
  Unfortunately, we can't return an error here. If memory allocation
  fails, we'll have to return an error later. And so is done
  in methods such as @sa store_column().
*/
void
Protocol_local::start_row()
{
  DBUG_ENTER("Protocol_local::start_row");
  DBUG_ASSERT(alloc_root_inited(&m_rset_root));

  opt_add_row_to_rset();
  /* Start a new row. */
  m_current_row=
    (Ed_column *) alloc_root(&m_rset_root, sizeof(Ed_column) * m_column_count);
  m_current_column= m_current_row;
  DBUG_VOID_RETURN;
}

/**
In "real" protocols this is called to finish a result set row.
Unused in the local implementation.
*/
bool Protocol_local::end_row()
{
  DBUG_ENTER("Protocol_local::end_row");
  DBUG_RETURN(FALSE);
}

uint Protocol_local::get_rw_status()
{
  return 0;
}

bool Protocol_local::start_result_metadata(uint, uint,
                                           const CHARSET_INFO*)
{
  return 0;
}

bool Protocol_local::end_result_metadata() { return false; }

bool
Protocol_local::send_field_metadata(Send_field*,
                                    const CHARSET_INFO*)
{
  return false;
}

bool Protocol_local::get_compression() { return false; }

int Protocol_local::get_command(COM_DATA*, enum_server_command*)
{
  return -1;
}<|MERGE_RESOLUTION|>--- conflicted
+++ resolved
@@ -2489,6 +2489,10 @@
 
 void Prepared_statement::setup_set_params()
 {
+  DBUG_EXECUTE_IF("bug16617026_simulate_audit_log_ps",
+                  {
+                    lex->safe_to_cache_query= 0;
+                  });
   /*
     Decide if we have to expand the query (because we must write it to logs)
     or not.
@@ -2501,15 +2505,9 @@
       opt_general_log || opt_slow_log ||
       (lex->sql_command == SQLCOM_SELECT &&
        lex->safe_to_cache_query &&
-<<<<<<< HEAD
-       !lex->is_explain()))
-=======
-       !lex->describe)
-#ifndef EMBEDDED_LIBRARY
+       !lex->is_explain())
        || is_global_audit_mask_set()
-#endif
      )
->>>>>>> 5d46551c
   {
     with_log= true;
   }
