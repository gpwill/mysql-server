/* Copyright (C) 2000 MySQL AB

   This program is free software; you can redistribute it and/or modify
   it under the terms of the GNU General Public License as published by
   the Free Software Foundation; either version 2 of the License, or
   (at your option) any later version.

   This program is distributed in the hope that it will be useful,
   but WITHOUT ANY WARRANTY; without even the implied warranty of
   MERCHANTABILITY or FITNESS FOR A PARTICULAR PURPOSE.  See the
   GNU General Public License for more details.

   You should have received a copy of the GNU General Public License
   along with this program; if not, write to the Free Software
   Foundation, Inc., 59 Temple Place, Suite 330, Boston, MA  02111-1307  USA */

/*
  Delete of records and truncate of tables.

  Multi-table deletes were introduced by Monty and Sinisa
*/

#include "mysql_priv.h"
#include "ha_innodb.h"
#include "sql_select.h"
#include "sp_head.h"
#include "sql_trigger.h"

bool mysql_delete(THD *thd, TABLE_LIST *table_list, COND *conds,
                  SQL_LIST *order, ha_rows limit, ulonglong options,
                  bool reset_auto_increment)
{
  int		error;
  TABLE		*table;
  SQL_SELECT	*select=0;
  READ_RECORD	info;
  bool          using_limit=limit != HA_POS_ERROR;
  bool		transactional_table, safe_update, const_cond;
  ha_rows	deleted;
  uint usable_index= MAX_KEY;
  SELECT_LEX   *select_lex= &thd->lex->select_lex;
  DBUG_ENTER("mysql_delete");

  if (open_and_lock_tables(thd, table_list))
    DBUG_RETURN(TRUE);
  if (!(table= table_list->table))
  {
    my_error(ER_VIEW_DELETE_MERGE_VIEW, MYF(0),
	     table_list->view_db.str, table_list->view_name.str);
    DBUG_RETURN(TRUE);
  }
  table->file->info(HA_STATUS_VARIABLE | HA_STATUS_NO_LOCK);
  thd->proc_info="init";
  table->map=1;

  if (mysql_prepare_delete(thd, table_list, &conds))
    DBUG_RETURN(TRUE);

  const_cond= (!conds || conds->const_item());
  safe_update=test(thd->options & OPTION_SAFE_UPDATES);
  if (safe_update && const_cond)
  {
    my_message(ER_UPDATE_WITHOUT_KEY_IN_SAFE_MODE,
               ER(ER_UPDATE_WITHOUT_KEY_IN_SAFE_MODE), MYF(0));
    DBUG_RETURN(TRUE);
  }

  select_lex->no_error= thd->lex->ignore;

  /*
    Test if the user wants to delete all rows and deletion doesn't have
    any side-effects (because of triggers), so we can use optimized
    handler::delete_all_rows() method.
  */
  if (!using_limit && const_cond && (!conds || conds->val_int()) &&
      !(specialflag & (SPECIAL_NO_NEW_FUNC | SPECIAL_SAFE_MODE)) &&
      !(table->triggers && table->triggers->has_delete_triggers()))
  {
    deleted= table->file->records;
    if (!(error=table->file->delete_all_rows()))
    {
      error= -1;				// ok
      goto cleanup;
    }
    if (error != HA_ERR_WRONG_COMMAND)
    {
      table->file->print_error(error,MYF(0));
      error=0;
      goto cleanup;
    }
    /* Handler didn't support fast delete; Delete rows one by one */
  }

  if (conds)
  {
    Item::cond_result result;
    conds= remove_eq_conds(thd, conds, &result);
    if (result == Item::COND_FALSE)             // Impossible where
      limit= 0;
  }

  table->used_keys.clear_all();
  table->quick_keys.clear_all();		// Can't use 'only index'
  select=make_select(table, 0, 0, conds, 0, &error);
  if (error)
    DBUG_RETURN(TRUE);
  if ((select && select->check_quick(thd, safe_update, limit)) || !limit)
  {
    delete select;
    free_underlaid_joins(thd, select_lex);
    thd->row_count_func= 0;
    send_ok(thd,0L);

    /*
      We don't need to call reset_auto_increment in this case, because
      mysql_truncate always gives a NULL conds argument, hence we never
      get here.
    */

    DBUG_RETURN(0);				// Nothing to delete
  }

  /* If running in safe sql mode, don't allow updates without keys */
  if (table->quick_keys.is_clear_all())
  {
    thd->server_status|=SERVER_QUERY_NO_INDEX_USED;
    if (safe_update && !using_limit)
    {
      delete select;
      free_underlaid_joins(thd, select_lex);
      my_message(ER_UPDATE_WITHOUT_KEY_IN_SAFE_MODE,
                 ER(ER_UPDATE_WITHOUT_KEY_IN_SAFE_MODE), MYF(0));
      DBUG_RETURN(TRUE);
    }
  }
  if (options & OPTION_QUICK)
    (void) table->file->extra(HA_EXTRA_QUICK);

  if (order && order->elements)
  {
    uint         length;
    SORT_FIELD  *sortorder;
    TABLE_LIST   tables;
    List<Item>   fields;
    List<Item>   all_fields;
    ha_rows examined_rows;

    bzero((char*) &tables,sizeof(tables));
    tables.table = table;
    tables.alias = table_list->alias;

      if (select_lex->setup_ref_array(thd, order->elements) ||
	  setup_order(thd, select_lex->ref_pointer_array, &tables,
                    fields, all_fields, (ORDER*) order->first))
    {
      delete select;
      free_underlaid_joins(thd, &thd->lex->select_lex);
      DBUG_RETURN(TRUE);
    }
    
    if (!select && limit != HA_POS_ERROR)
      usable_index= get_index_for_order(table, (ORDER*)(order->first), limit);

    if (usable_index == MAX_KEY)
    {
      table->sort.io_cache= (IO_CACHE *) my_malloc(sizeof(IO_CACHE),
                                                   MYF(MY_FAE | MY_ZEROFILL));
    
      if (!(sortorder= make_unireg_sortorder((ORDER*) order->first,
                                             &length)) ||
	  (table->sort.found_records = filesort(thd, table, sortorder, length,
                                                select, HA_POS_ERROR,
                                                &examined_rows))
	  == HA_POS_ERROR)
      {
        delete select;
        free_underlaid_joins(thd, &thd->lex->select_lex);
        DBUG_RETURN(TRUE);
      }
      /*
        Filesort has already found and selected the rows we want to delete,
        so we don't need the where clause
      */
      delete select;
      free_underlaid_joins(thd, select_lex);
      select= 0;
    }
  }

  /* If quick select is used, initialize it before retrieving rows. */
  if (select && select->quick && select->quick->reset())
  {
    delete select;
    free_underlaid_joins(thd, select_lex);
    DBUG_RETURN(TRUE);
  }
  if (usable_index==MAX_KEY)
    init_read_record(&info,thd,table,select,1,1);
  else
    init_read_record_idx(&info, thd, table, 1, usable_index);

  deleted=0L;
  init_ftfuncs(thd, select_lex, 1);
  thd->proc_info="updating";

  if (table->triggers)
    table->triggers->mark_fields_used(thd, TRG_EVENT_DELETE);

  while (!(error=info.read_record(&info)) && !thd->killed &&
	 !thd->net.report_error)
  {
    // thd->net.report_error is tested to disallow delete row on error
    if (!(select && select->skip_record())&& !thd->net.report_error )
    {

      if (table->triggers &&
          table->triggers->process_triggers(thd, TRG_EVENT_DELETE,
                                            TRG_ACTION_BEFORE, FALSE))
      {
        error= 1;
        break;
      }

      if (!(error=table->file->delete_row(table->record[0])))
      {
	deleted++;
        if (table->triggers &&
            table->triggers->process_triggers(thd, TRG_EVENT_DELETE,
                                              TRG_ACTION_AFTER, FALSE))
        {
          error= 1;
          break;
        }
	if (!--limit && using_limit)
	{
	  error= -1;
	  break;
	}
      }
      else
      {
	table->file->print_error(error,MYF(0));
	/*
	  In < 4.0.14 we set the error number to 0 here, but that
	  was not sensible, because then MySQL would not roll back the
	  failed DELETE, and also wrote it to the binlog. For MyISAM
	  tables a DELETE probably never should fail (?), but for
	  InnoDB it can fail in a FOREIGN KEY error or an
	  out-of-tablespace error.
	*/
 	error= 1;
	break;
      }
    }
    else
      table->file->unlock_row();  // Row failed selection, release lock on it
  }
  if (thd->killed && !error)
    error= 1;					// Aborted
  thd->proc_info="end";
  end_read_record(&info);
  free_io_cache(table);				// Will not do any harm
  if (options & OPTION_QUICK)
    (void) table->file->extra(HA_EXTRA_NORMAL);

  if (reset_auto_increment && (error < 0))
  {
    /*
      We're really doing a truncate and need to reset the table's
      auto-increment counter.
    */
    int error2= table->file->reset_auto_increment(0);

    if (error2 && (error2 != HA_ERR_WRONG_COMMAND))
    {
      table->file->print_error(error2, MYF(0));
      error= 1;
    }
  }

cleanup:
  /*
    Invalidate the table in the query cache if something changed. This must
    be before binlog writing and ha_autocommit_...
  */
  if (deleted)
  {
    query_cache_invalidate3(thd, table_list, 1);
  }

  delete select;
  transactional_table= table->file->has_transactions();
  /* See similar binlogging code in sql_update.cc, for comments */
  if ((error < 0) || (deleted && !transactional_table))
  {
    if (mysql_bin_log.is_open())
    {
      if (error < 0)
        thd->clear_error();
      Query_log_event qinfo(thd, thd->query, thd->query_length,
			    transactional_table, FALSE);
      if (mysql_bin_log.write(&qinfo) && transactional_table)
	error=1;
    }
    if (!transactional_table)
      thd->options|=OPTION_STATUS_NO_TRANS_UPDATE;
  }
  free_underlaid_joins(thd, select_lex);
  if (transactional_table)
  {
    if (ha_autocommit_or_rollback(thd,error >= 0))
      error=1;
  }

  if (thd->lock)
  {
    mysql_unlock_tables(thd, thd->lock);
    thd->lock=0;
  }
<<<<<<< HEAD
  if (error < 0)
=======
  if ((error >= 0 || thd->net.report_error) &&
      (!thd->lex->ignore || thd->is_fatal_error))
    send_error(thd,thd->killed ? ER_SERVER_SHUTDOWN: 0);
  else
>>>>>>> 84c7f5ee
  {
    thd->row_count_func= deleted;
    send_ok(thd,deleted);
    DBUG_PRINT("info",("%d records deleted",deleted));
  }
  DBUG_RETURN(error >= 0 || thd->net.report_error);
}


/*
  Prepare items in DELETE statement

  SYNOPSIS
    mysql_prepare_delete()
    thd			- thread handler
    table_list		- global/local table list
    conds		- conditions

  RETURN VALUE
    FALSE OK
    TRUE  error
*/
bool mysql_prepare_delete(THD *thd, TABLE_LIST *table_list, Item **conds)
{
  Item *fake_conds= 0;
  SELECT_LEX *select_lex= &thd->lex->select_lex;
  DBUG_ENTER("mysql_prepare_delete");

  thd->lex->allow_sum_func= 0;
  if (setup_tables_and_check_access(thd, &thd->lex->select_lex.context,
                                    &thd->lex->select_lex.top_join_list,
                                    table_list, conds, 
                                    &select_lex->leaf_tables, FALSE, 
                                    DELETE_ACL, SELECT_ACL) ||
      setup_conds(thd, table_list, select_lex->leaf_tables, conds) ||
      setup_ftfuncs(select_lex))
    DBUG_RETURN(TRUE);
  if (!table_list->updatable || check_key_in_view(thd, table_list))
  {
    my_error(ER_NON_UPDATABLE_TABLE, MYF(0), table_list->alias, "DELETE");
    DBUG_RETURN(TRUE);
  }
  {
    TABLE_LIST *duplicate;
    if ((duplicate= unique_table(thd, table_list, table_list->next_global)))
    {
      update_non_unique_table_error(table_list, "DELETE", duplicate);
      DBUG_RETURN(TRUE);
    }
  }
  select_lex->fix_prepare_information(thd, conds, &fake_conds);
  DBUG_RETURN(FALSE);
}


/***************************************************************************
  Delete multiple tables from join 
***************************************************************************/

#define MEM_STRIP_BUF_SIZE current_thd->variables.sortbuff_size

extern "C" int refpos_order_cmp(void* arg, const void *a,const void *b)
{
  handler *file= (handler*)arg;
  return file->cmp_ref((const byte*)a, (const byte*)b);
}

/*
  make delete specific preparation and checks after opening tables

  SYNOPSIS
    mysql_multi_delete_prepare()
    thd         thread handler

  RETURN
    FALSE OK
    TRUE  Error
*/

bool mysql_multi_delete_prepare(THD *thd)
{
  LEX *lex= thd->lex;
  TABLE_LIST *aux_tables= (TABLE_LIST *)lex->auxiliary_table_list.first;
  TABLE_LIST *target_tbl;
  DBUG_ENTER("mysql_multi_delete_prepare");

  /*
    setup_tables() need for VIEWs. JOIN::prepare() will not do it second
    time.

    lex->query_tables also point on local list of DELETE SELECT_LEX
  */
  if (setup_tables_and_check_access(thd, &thd->lex->select_lex.context,
                                    &thd->lex->select_lex.top_join_list,
                                    lex->query_tables, &lex->select_lex.where,
                                    &lex->select_lex.leaf_tables, FALSE, 
                                    DELETE_ACL, SELECT_ACL))
    DBUG_RETURN(TRUE);


  /*
    Multi-delete can't be constructed over-union => we always have
    single SELECT on top and have to check underlying SELECTs of it
  */
  lex->select_lex.exclude_from_table_unique_test= TRUE;
  /* Fix tables-to-be-deleted-from list to point at opened tables */
  for (target_tbl= (TABLE_LIST*) aux_tables;
       target_tbl;
       target_tbl= target_tbl->next_local)
  {
    if (!(target_tbl->table= target_tbl->correspondent_table->table))
    {
      DBUG_ASSERT(target_tbl->correspondent_table->view &&
                  target_tbl->correspondent_table->merge_underlying_list &&
                  target_tbl->correspondent_table->merge_underlying_list->
                  next_local);
      my_error(ER_VIEW_DELETE_MERGE_VIEW, MYF(0),
               target_tbl->correspondent_table->view_db.str,
               target_tbl->correspondent_table->view_name.str);
      DBUG_RETURN(TRUE);
    }

    if (!target_tbl->correspondent_table->updatable ||
        check_key_in_view(thd, target_tbl->correspondent_table))
    {
      my_error(ER_NON_UPDATABLE_TABLE, MYF(0),
               target_tbl->table_name, "DELETE");
      DBUG_RETURN(TRUE);
    }
    /*
      Check that table from which we delete is not used somewhere
      inside subqueries/view.
    */
    {
      TABLE_LIST *duplicate;
      if ((duplicate= unique_table(thd, target_tbl->correspondent_table,
                                   lex->query_tables)))
      {
        update_non_unique_table_error(target_tbl->correspondent_table,
                                      "DELETE", duplicate);
        DBUG_RETURN(TRUE);
      }
    }
  }
  DBUG_RETURN(FALSE);
}


multi_delete::multi_delete(TABLE_LIST *dt, uint num_of_tables_arg)
  : delete_tables(dt), deleted(0), found(0),
    num_of_tables(num_of_tables_arg), error(0),
    do_delete(0), transactional_tables(0), normal_tables(0)
{
  tempfiles= (Unique **) sql_calloc(sizeof(Unique *) * num_of_tables);
}


int
multi_delete::prepare(List<Item> &values, SELECT_LEX_UNIT *u)
{
  DBUG_ENTER("multi_delete::prepare");
  unit= u;
  do_delete= 1;
  thd->proc_info="deleting from main table";
  DBUG_RETURN(0);
}


bool
multi_delete::initialize_tables(JOIN *join)
{
  TABLE_LIST *walk;
  Unique **tempfiles_ptr;
  DBUG_ENTER("initialize_tables");

  if ((thd->options & OPTION_SAFE_UPDATES) && error_if_full_join(join))
    DBUG_RETURN(1);

  table_map tables_to_delete_from=0;
  for (walk= delete_tables; walk; walk= walk->next_local)
    tables_to_delete_from|= walk->table->map;

  walk= delete_tables;
  delete_while_scanning= 1;
  for (JOIN_TAB *tab=join->join_tab, *end=join->join_tab+join->tables;
       tab < end;
       tab++)
  {
    if (tab->table->map & tables_to_delete_from)
    {
      /* We are going to delete from this table */
      TABLE *tbl=walk->table=tab->table;
      walk= walk->next_local;
      /* Don't use KEYREAD optimization on this table */
      tbl->no_keyread=1;
      /* Don't use record cache */
      tbl->no_cache= 1;
      tbl->used_keys.clear_all();
      if (tbl->file->has_transactions())
	transactional_tables= 1;
      else
	normal_tables= 1;
      if (tbl->triggers)
        tbl->triggers->mark_fields_used(thd, TRG_EVENT_DELETE);
    }
    else if ((tab->type != JT_SYSTEM && tab->type != JT_CONST) &&
             walk == delete_tables)
    {
      /*
        We are not deleting from the table we are scanning. In this
        case send_data() shouldn't delete any rows a we may touch
        the rows in the deleted table many times
      */
      delete_while_scanning= 0;
    }
  }
  walk= delete_tables;
  tempfiles_ptr= tempfiles;
  if (delete_while_scanning)
  {
    table_being_deleted= delete_tables;
    walk= walk->next_local;
  }
  for (;walk ;walk= walk->next_local)
  {
    TABLE *table=walk->table;
    *tempfiles_ptr++= new Unique (refpos_order_cmp,
				  (void *) table->file,
				  table->file->ref_length,
				  MEM_STRIP_BUF_SIZE);
  }
  init_ftfuncs(thd, thd->lex->current_select, 1);
  DBUG_RETURN(thd->is_fatal_error != 0);
}


multi_delete::~multi_delete()
{
  for (table_being_deleted= delete_tables;
       table_being_deleted;
       table_being_deleted= table_being_deleted->next_local)
  {
    TABLE *table= table_being_deleted->table;
    free_io_cache(table);                       // Alloced by unique
    table->no_keyread=0;
  }

  for (uint counter= 0; counter < num_of_tables; counter++)
  {
    if (tempfiles[counter])
      delete tempfiles[counter];
  }
}


bool multi_delete::send_data(List<Item> &values)
{
  int secure_counter= delete_while_scanning ? -1 : 0;
  TABLE_LIST *del_table;
  DBUG_ENTER("multi_delete::send_data");

  for (del_table= delete_tables;
       del_table;
       del_table= del_table->next_local, secure_counter++)
  {
    TABLE *table= del_table->table;

    /* Check if we are using outer join and we didn't find the row */
    if (table->status & (STATUS_NULL_ROW | STATUS_DELETED))
      continue;

    table->file->position(table->record[0]);
    found++;

    if (secure_counter < 0)
    {
      /* We are scanning the current table */
      DBUG_ASSERT(del_table == table_being_deleted);
      if (table->triggers &&
          table->triggers->process_triggers(thd, TRG_EVENT_DELETE,
                                            TRG_ACTION_BEFORE, FALSE))
	DBUG_RETURN(1);
      table->status|= STATUS_DELETED;
      if (!(error=table->file->delete_row(table->record[0])))
      {
	deleted++;
        if (table->triggers &&
            table->triggers->process_triggers(thd, TRG_EVENT_DELETE,
                                              TRG_ACTION_AFTER, FALSE))
	  DBUG_RETURN(1);
      }
      else
      {
	table->file->print_error(error,MYF(0));
	DBUG_RETURN(1);
      }
    }
    else
    {
      error=tempfiles[secure_counter]->unique_add((char*) table->file->ref);
      if (error)
      {
	error= 1;                               // Fatal error
	DBUG_RETURN(1);
      }
    }
  }
  DBUG_RETURN(0);
}


void multi_delete::send_error(uint errcode,const char *err)
{
  DBUG_ENTER("multi_delete::send_error");

  /* First send error what ever it is ... */
  my_message(errcode, err, MYF(0));

  /* If nothing deleted return */
  if (!deleted)
    DBUG_VOID_RETURN;

  /* Something already deleted so we have to invalidate cache */
  query_cache_invalidate3(thd, delete_tables, 1);

  /*
    If rows from the first table only has been deleted and it is
    transactional, just do rollback.
    The same if all tables are transactional, regardless of where we are.
    In all other cases do attempt deletes ...
  */
  if ((table_being_deleted == delete_tables &&
       table_being_deleted->table->file->has_transactions()) ||
      !normal_tables)
    ha_rollback_stmt(thd);
  else if (do_delete)
  {
    /*
      We have to execute the recorded do_deletes() and write info into the
      error log
    */
    error= 1;
    send_eof();
  }
  DBUG_VOID_RETURN;
}


/*
  Do delete from other tables.
  Returns values:
	0 ok
	1 error
*/

int multi_delete::do_deletes()
{
  int local_error= 0, counter= 0;
  DBUG_ENTER("do_deletes");
  DBUG_ASSERT(do_delete);

  do_delete= 0;                                 // Mark called
  if (!found)
    DBUG_RETURN(0);

  table_being_deleted= (delete_while_scanning ? delete_tables->next_local :
                        delete_tables);
 
  for (; table_being_deleted;
       table_being_deleted= table_being_deleted->next_local, counter++)
  { 
    TABLE *table = table_being_deleted->table;
    if (tempfiles[counter]->get(table))
    {
      local_error=1;
      break;
    }

    READ_RECORD	info;
    init_read_record(&info,thd,table,NULL,0,1);
    /*
      Ignore any rows not found in reference tables as they may already have
      been deleted by foreign key handling
    */
    info.ignore_not_found_rows= 1;
    while (!(local_error=info.read_record(&info)) && !thd->killed)
    {
      if (table->triggers &&
          table->triggers->process_triggers(thd, TRG_EVENT_DELETE,
                                            TRG_ACTION_BEFORE, FALSE))
      {
        local_error= 1;
        break;
      }
      if ((local_error=table->file->delete_row(table->record[0])))
      {
	table->file->print_error(local_error,MYF(0));
	break;
      }
      deleted++;
      if (table->triggers &&
          table->triggers->process_triggers(thd, TRG_EVENT_DELETE,
                                            TRG_ACTION_AFTER, FALSE))
      {
        local_error= 1;
        break;
      }
    }
    end_read_record(&info);
    if (thd->killed && !local_error)
      local_error= 1;
    if (local_error == -1)				// End of file
      local_error = 0;
  }
  DBUG_RETURN(local_error);
}


/*
  Send ok to the client

  return:  0 sucess
	   1 error
*/

bool multi_delete::send_eof()
{
  thd->proc_info="deleting from reference tables";

  /* Does deletes for the last n - 1 tables, returns 0 if ok */
  int local_error= do_deletes();		// returns 0 if success

  /* compute a total error to know if something failed */
  local_error= local_error || error;

  /* reset used flags */
  thd->proc_info="end";

  /*
    We must invalidate the query cache before binlog writing and
    ha_autocommit_...
  */
  if (deleted)
  {
    query_cache_invalidate3(thd, delete_tables, 1);
  }

  if ((local_error == 0) || (deleted && normal_tables))
  {
    if (mysql_bin_log.is_open())
    {
      if (local_error == 0)
        thd->clear_error();
      Query_log_event qinfo(thd, thd->query, thd->query_length,
			    transactional_tables, FALSE);
      if (mysql_bin_log.write(&qinfo) && !normal_tables)
	local_error=1;  // Log write failed: roll back the SQL statement
    }
    if (!transactional_tables)
      thd->options|=OPTION_STATUS_NO_TRANS_UPDATE;
  }
  /* Commit or rollback the current SQL statement */
  if (transactional_tables)
    if (ha_autocommit_or_rollback(thd,local_error > 0))
      local_error=1;

  if (!local_error)
  {
    thd->row_count_func= deleted;
    ::send_ok(thd, deleted);
  }
  return 0;
}


/***************************************************************************
  TRUNCATE TABLE
****************************************************************************/

/*
  Optimize delete of all rows by doing a full generate of the table
  This will work even if the .ISM and .ISD tables are destroyed

  dont_send_ok should be set if:
  - We should always wants to generate the table (even if the table type
    normally can't safely do this.
  - We don't want an ok to be sent to the end user.
  - We don't want to log the truncate command
  - If we want to have a name lock on the table on exit without errors.
*/

bool mysql_truncate(THD *thd, TABLE_LIST *table_list, bool dont_send_ok)
{
  HA_CREATE_INFO create_info;
  char path[FN_REFLEN];
  TABLE **table_ptr;
  bool error;
  DBUG_ENTER("mysql_truncate");

  bzero((char*) &create_info,sizeof(create_info));
  /* If it is a temporary table, close and regenerate it */
  if (!dont_send_ok && (table_ptr=find_temporary_table(thd,table_list->db,
						       table_list->table_name)))
  {
    TABLE *table= *table_ptr;
    table->file->info(HA_STATUS_AUTO | HA_STATUS_NO_LOCK);
    db_type table_type= table->s->db_type;
    if (!ha_check_storage_engine_flag(table_type, HTON_CAN_RECREATE))
      goto trunc_by_del;
    strmov(path, table->s->path);
    *table_ptr= table->next;			// Unlink table from list
    close_temporary(table,0);
    if (thd->slave_thread)
      --slave_open_temp_tables;
    *fn_ext(path)=0;				// Remove the .frm extension
    ha_create_table(path, &create_info,1);
    // We don't need to call invalidate() because this table is not in cache
    if ((error= (int) !(open_temporary_table(thd, path, table_list->db,
					     table_list->table_name, 1))))
      (void) rm_temporary_table(table_type, path);
    /*
      If we return here we will not have logged the truncation to the bin log
      and we will not send_ok() to the client.
    */
    goto end;
  }

  (void) sprintf(path,"%s/%s/%s%s",mysql_data_home,table_list->db,
		 table_list->table_name,reg_ext);
  fn_format(path, path, "", "", MY_UNPACK_FILENAME);

  if (!dont_send_ok)
  {
    db_type table_type;
    mysql_frm_type(thd, path, &table_type);
    if (table_type == DB_TYPE_UNKNOWN)
    {
      my_error(ER_NO_SUCH_TABLE, MYF(0),
               table_list->db, table_list->table_name);
      DBUG_RETURN(TRUE);
    }
    if (!ha_check_storage_engine_flag(table_type, HTON_CAN_RECREATE))
      goto trunc_by_del;
    if (lock_and_wait_for_table_name(thd, table_list))
      DBUG_RETURN(TRUE);
  }

  *fn_ext(path)=0;				// Remove the .frm extension
  error= ha_create_table(path,&create_info,1);
  query_cache_invalidate3(thd, table_list, 0);

end:
  if (!dont_send_ok)
  {
    if (!error)
    {
      if (mysql_bin_log.is_open())
      {
        thd->clear_error();
	Query_log_event qinfo(thd, thd->query, thd->query_length,
			      0, FALSE);
	mysql_bin_log.write(&qinfo);
      }
      send_ok(thd);		// This should return record count
    }
    VOID(pthread_mutex_lock(&LOCK_open));
    unlock_table_name(thd, table_list);
    VOID(pthread_mutex_unlock(&LOCK_open));
  }
  else if (error)
  {
    VOID(pthread_mutex_lock(&LOCK_open));
    unlock_table_name(thd, table_list);
    VOID(pthread_mutex_unlock(&LOCK_open));
  }
  DBUG_RETURN(error);

 trunc_by_del:
  /* Probably InnoDB table */
  ulong save_options= thd->options;
  table_list->lock_type= TL_WRITE;
  thd->options&= ~(ulong) (OPTION_BEGIN | OPTION_NOT_AUTOCOMMIT);
  ha_enable_transaction(thd, FALSE);
  mysql_init_select(thd->lex);
  error= mysql_delete(thd, table_list, (COND*) 0, (SQL_LIST*) 0,
                      HA_POS_ERROR, LL(0), TRUE);
  ha_enable_transaction(thd, TRUE);
  thd->options= save_options;
  DBUG_RETURN(error);
}<|MERGE_RESOLUTION|>--- conflicted
+++ resolved
@@ -317,14 +317,7 @@
     mysql_unlock_tables(thd, thd->lock);
     thd->lock=0;
   }
-<<<<<<< HEAD
-  if (error < 0)
-=======
-  if ((error >= 0 || thd->net.report_error) &&
-      (!thd->lex->ignore || thd->is_fatal_error))
-    send_error(thd,thd->killed ? ER_SERVER_SHUTDOWN: 0);
-  else
->>>>>>> 84c7f5ee
+  if (error < 0 || (thd->lex->ignore && !thd->is_fatal_error))
   {
     thd->row_count_func= deleted;
     send_ok(thd,deleted);
