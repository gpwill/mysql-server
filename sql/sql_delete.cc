/* Copyright (c) 2000, 2012, Oracle and/or its affiliates. All rights reserved.

   This program is free software; you can redistribute it and/or modify
   it under the terms of the GNU General Public License as published by
   the Free Software Foundation; version 2 of the License.

   This program is distributed in the hope that it will be useful,
   but WITHOUT ANY WARRANTY; without even the implied warranty of
   MERCHANTABILITY or FITNESS FOR A PARTICULAR PURPOSE.  See the
   GNU General Public License for more details.

   You should have received a copy of the GNU General Public License
   along with this program; if not, write to the Free Software
   Foundation, Inc., 51 Franklin St, Fifth Floor, Boston, MA 02110-1301  USA */

/*
  Delete of records tables.

  Multi-table deletes were introduced by Monty and Sinisa
*/

#include "sql_priv.h"
#include "unireg.h"
#include "sql_delete.h"
#include "sql_cache.h"                          // query_cache_*
#include "sql_base.h"                           // open_temprary_table
#include "sql_table.h"                         // build_table_filename
#include "sql_view.h"             // check_key_in_view, mysql_frm_type
#include "sql_acl.h"              // *_ACL
#include "filesort.h"             // filesort
#include "sql_select.h"
#include "opt_trace.h"                          // Opt_trace_object
#include "opt_explain.h"
#include "records.h"                            // init_read_record,
                                                // end_read_record
#include "sql_optimizer.h"                      // remove_eq_conds
#include "sql_resolver.h"                       // setup_order, fix_inner_refs

/**
  Implement DELETE SQL word.

  @note Like implementations of other DDL/DML in MySQL, this function
  relies on the caller to close the thread tables. This is done in the
  end of dispatch_command().
*/

bool mysql_delete(THD *thd, TABLE_LIST *table_list, Item *conds,
                  SQL_I_List<ORDER> *order_list, ha_rows limit, ulonglong options)
{
  bool          will_batch;
  int		error, loc_error;
  TABLE		*table;
  SQL_SELECT	*select=0;
  READ_RECORD	info;
  bool          using_limit=limit != HA_POS_ERROR;
  bool		transactional_table, safe_update, const_cond;
  bool          const_cond_result;
  ha_rows	deleted= 0;
  bool          reverse= FALSE;
  bool          read_removal= false;
  bool          skip_record;
  bool          need_sort= FALSE;
  bool          err= true;
  ORDER *order= (ORDER *) ((order_list && order_list->elements) ?
                           order_list->first : NULL);
  uint usable_index= MAX_KEY;
  SELECT_LEX   *select_lex= &thd->lex->select_lex;
  THD::killed_state killed_status= THD::NOT_KILLED;
  THD::enum_binlog_query_type query_type= THD::ROW_QUERY_TYPE;
  DBUG_ENTER("mysql_delete");

  if (open_normal_and_derived_tables(thd, table_list, 0))
    DBUG_RETURN(TRUE);

  if (!(table= table_list->table))
  {
    my_error(ER_VIEW_DELETE_MERGE_VIEW, MYF(0),
	     table_list->view_db.str, table_list->view_name.str);
    DBUG_RETURN(TRUE);
  }
  THD_STAGE_INFO(thd, stage_init);
  table->map=1;

  if (mysql_prepare_delete(thd, table_list, &conds))
    DBUG_RETURN(TRUE);

  /* check ORDER BY even if it can be ignored */
  if (order)
  {
    TABLE_LIST   tables;
    List<Item>   fields;
    List<Item>   all_fields;

    memset(&tables, 0, sizeof(tables));
    tables.table = table;
    tables.alias = table_list->alias;

      if (select_lex->setup_ref_array(thd, order_list->elements) ||
	  setup_order(thd, select_lex->ref_pointer_array, &tables,
                    fields, all_fields, order))
    {
      free_underlaid_joins(thd, &thd->lex->select_lex);
      DBUG_RETURN(TRUE);
    }
  }

#ifdef WITH_PARTITION_STORAGE_ENGINE
  /*
    Non delete tables are pruned in JOIN::prepare,
    only the delete table needs this.
  */
  if (prune_partitions(thd, table, conds))
    DBUG_RETURN(true);
  if (table->all_partitions_pruned_away)
    goto exit_all_parts_pruned_away;
#endif

  if (lock_tables(thd, table_list, thd->lex->table_count, 0))
    DBUG_RETURN(true);

  const_cond= (!conds || conds->const_item());
  safe_update=test(thd->variables.option_bits & OPTION_SAFE_UPDATES);
  if (safe_update && const_cond)
  {
    my_message(ER_UPDATE_WITHOUT_KEY_IN_SAFE_MODE,
               ER(ER_UPDATE_WITHOUT_KEY_IN_SAFE_MODE), MYF(0));
    DBUG_RETURN(TRUE);
  }

  select_lex->no_error= thd->lex->ignore;

  const_cond_result= const_cond && (!conds || conds->val_int());
  if (thd->is_error())
  {
    /* Error evaluating val_int(). */
    DBUG_RETURN(TRUE);
  }

  /*
    Test if the user wants to delete all rows and deletion doesn't have
    any side-effects (because of triggers), so we can use optimized
    handler::delete_all_rows() method.

    We can use delete_all_rows() if and only if:
    - We allow new functions (not using option --skip-new)
    - There is no limit clause
    - The condition is constant
    - If there is a condition, then it it produces a non-zero value
    - If the current command is DELETE FROM with no where clause, then:
      - We should not be binlogging this statement in row-based, and
      - there should be no delete triggers associated with the table.
  */
  if (!using_limit && const_cond_result &&
      !(specialflag & SPECIAL_NO_NEW_FUNC) &&
       (!thd->is_current_stmt_binlog_format_row() &&
        !(table->triggers && table->triggers->has_delete_triggers())))
  {
    /* Update the table->file->stats.records number */
    table->file->info(HA_STATUS_VARIABLE | HA_STATUS_NO_LOCK);
    ha_rows const maybe_deleted= table->file->stats.records;

    if (thd->lex->describe)
    {
      err= explain_no_table(thd, "Deleting all rows", maybe_deleted);
      goto exit_without_my_ok;
    }

    DBUG_PRINT("debug", ("Trying to use delete_all_rows()"));
    if (!(error=table->file->ha_delete_all_rows()))
    {
      /*
        If delete_all_rows() is used, it is not possible to log the
        query in row format, so we have to log it in statement format.
      */
      query_type= THD::STMT_QUERY_TYPE;
      error= -1;
      deleted= maybe_deleted;
      goto cleanup;
    }
    if (error != HA_ERR_WRONG_COMMAND)
    {
      table->file->print_error(error,MYF(0));
      error=0;
      goto cleanup;
    }
    /* Handler didn't support fast delete; Delete rows one by one */
  }

  if (conds)
  {
    COND_EQUAL *cond_equal= NULL;
    Item::cond_result result;

    conds= optimize_cond(thd, conds, &cond_equal, select_lex->join_list, 
                         true, &result);
    if (result == Item::COND_FALSE)             // Impossible where
    {
      limit= 0;

      if (thd->lex->describe)
      {
        err= explain_no_table(thd, "Impossible WHERE");
        goto exit_without_my_ok;
      }
    }
    if (conds)
    {
      conds= substitute_for_best_equal_field(conds, cond_equal, 0);
      conds->update_used_tables();
    }
  }

  /* Update the table->file->stats.records number */
  table->file->info(HA_STATUS_VARIABLE | HA_STATUS_NO_LOCK);

  table->covering_keys.clear_all();
  table->quick_keys.clear_all();		// Can't use 'only index'

#ifdef WITH_PARTITION_STORAGE_ENGINE
  /* Prune a second time to be able to prune on subqueries in WHERE clause. */
  if (prune_partitions(thd, table, conds))
    DBUG_RETURN(true);
  if (table->all_partitions_pruned_away)
    goto exit_all_parts_pruned_away;
#endif

  select=make_select(table, 0, 0, conds, 0, &error);
  if (error)
    DBUG_RETURN(TRUE);

  { // Enter scope for optimizer trace wrapper
    Opt_trace_object wrapper(&thd->opt_trace);
    wrapper.add_utf8_table(table);

    if ((select && select->check_quick(thd, safe_update, limit)) || !limit)
    {
      if (thd->lex->describe && !error && !thd->is_error())
      {
        error= explain_no_table(thd, "Impossible WHERE");
        goto exit_without_my_ok;
      }
      delete select;
      free_underlaid_joins(thd, select_lex);
      /*
         Error was already created by quick select evaluation (check_quick()).
         TODO: Add error code output parameter to Item::val_xxx() methods.
         Currently they rely on the user checking DA for
         errors when unwinding the stack after calling Item::val_xxx().
      */
      if (thd->is_error())
        DBUG_RETURN(true);
      my_ok(thd, 0);
      DBUG_RETURN(false);                       // Nothing to delete
    }
  } // Ends scope for optimizer trace wrapper

  /* If running in safe sql mode, don't allow updates without keys */
  if (table->quick_keys.is_clear_all())
  {
    thd->server_status|=SERVER_QUERY_NO_INDEX_USED;
    if (safe_update && !using_limit)
    {
      delete select;
      free_underlaid_joins(thd, select_lex);
      my_message(ER_UPDATE_WITHOUT_KEY_IN_SAFE_MODE,
                 ER(ER_UPDATE_WITHOUT_KEY_IN_SAFE_MODE), MYF(0));
      DBUG_RETURN(TRUE);
    }
  }

  if (order)
  {
    table->update_const_key_parts(conds);
    order= simple_remove_const(order, conds);

    usable_index= get_index_for_order(order, table, select, limit,
                                      &need_sort, &reverse);
  }

  if (thd->lex->describe)
  {
    err= explain_single_table_modification(thd, table, select, usable_index,
                                           limit, false, need_sort, false);
    goto exit_without_my_ok;
  }

  if (options & OPTION_QUICK)
    (void) table->file->extra(HA_EXTRA_QUICK);

  if (need_sort)
  {
    ha_rows examined_rows;
    ha_rows found_rows;
    
    {
      Filesort fsort(order, HA_POS_ERROR, select);
      DBUG_ASSERT(usable_index == MAX_KEY);
      table->sort.io_cache= (IO_CACHE *) my_malloc(sizeof(IO_CACHE),
                                                   MYF(MY_FAE | MY_ZEROFILL));

      if ((table->sort.found_records= filesort(thd, table, &fsort, true,
                                               &examined_rows, &found_rows))
	  == HA_POS_ERROR)
      {
<<<<<<< HEAD
        delete select;
        free_underlaid_joins(thd, &thd->lex->select_lex);
        DBUG_RETURN(true);
=======
        goto exit_without_my_ok;
>>>>>>> 069ed1a4
      }
      thd->inc_examined_row_count(examined_rows);
      /*
        Filesort has already found and selected the rows we want to delete,
        so we don't need the where clause
      */
      delete select;
      free_underlaid_joins(thd, select_lex);
      select= 0;
    }
  }

  /* If quick select is used, initialize it before retrieving rows. */
  if (select && select->quick && select->quick->reset())
<<<<<<< HEAD
  {
    delete select;
    free_underlaid_joins(thd, select_lex);
    DBUG_RETURN(TRUE);
  }

=======
    goto exit_without_my_ok;
>>>>>>> 069ed1a4
  if (usable_index==MAX_KEY || (select && select->quick))
    error= init_read_record(&info, thd, table, select, 1, 1, FALSE);
  else
    error= init_read_record_idx(&info, thd, table, 1, usable_index, reverse);
<<<<<<< HEAD

  if (error)
  {
    if (select)
    {
      delete select;
      select= 0;
    }
    free_underlaid_joins(thd, select_lex);
    DBUG_RETURN(TRUE);
  }
=======
>>>>>>> 069ed1a4

  if (error)
    goto exit_without_my_ok;
  init_ftfuncs(thd, select_lex, 1);
  THD_STAGE_INFO(thd, stage_updating);

  if (table->triggers &&
      table->triggers->has_triggers(TRG_EVENT_DELETE,
                                    TRG_ACTION_AFTER))
  {
    /*
      The table has AFTER DELETE triggers that might access to subject table
      and therefore might need delete to be done immediately. So we turn-off
      the batching.
    */
    (void) table->file->extra(HA_EXTRA_DELETE_CANNOT_BATCH);
    will_batch= FALSE;
  }
  else
    will_batch= !table->file->start_bulk_delete();

  table->mark_columns_needed_for_delete();

  if ((table->file->ha_table_flags() & HA_READ_BEFORE_WRITE_REMOVAL) &&
      !using_limit &&
      select && select->quick && select->quick->index != MAX_KEY)
    read_removal= table->check_read_removal(select->quick->index);

  while (!(error=info.read_record(&info)) && !thd->killed &&
	 ! thd->is_error())
  {
    thd->inc_examined_row_count(1);
    // thd->is_error() is tested to disallow delete row on error
    if (!select || (!select->skip_record(thd, &skip_record) && !skip_record))
    {

      if (table->triggers &&
          table->triggers->process_triggers(thd, TRG_EVENT_DELETE,
                                            TRG_ACTION_BEFORE, FALSE))
      {
        error= 1;
        break;
      }

      if (!(error= table->file->ha_delete_row(table->record[0])))
      {
	deleted++;
        if (table->triggers &&
            table->triggers->process_triggers(thd, TRG_EVENT_DELETE,
                                              TRG_ACTION_AFTER, FALSE))
        {
          error= 1;
          break;
        }
	if (!--limit && using_limit)
	{
	  error= -1;
	  break;
	}
      }
      else
      {
	table->file->print_error(error,MYF(0));
	/*
	  In < 4.0.14 we set the error number to 0 here, but that
	  was not sensible, because then MySQL would not roll back the
	  failed DELETE, and also wrote it to the binlog. For MyISAM
	  tables a DELETE probably never should fail (?), but for
	  InnoDB it can fail in a FOREIGN KEY error or an
	  out-of-tablespace error.
	*/
 	error= 1;
	break;
      }
    }
    /*
      Don't try unlocking the row if skip_record reported an error since in
      this case the transaction might have been rolled back already.
    */
    else if (!thd->is_error())
      table->file->unlock_row();  // Row failed selection, release lock on it
    else
      break;
  }
  killed_status= thd->killed;
  if (killed_status != THD::NOT_KILLED || thd->is_error())
    error= 1;					// Aborted
  if (will_batch && (loc_error= table->file->end_bulk_delete()))
  {
    if (error != 1)
      table->file->print_error(loc_error,MYF(0));
    error=1;
  }
  if (read_removal)
  {
    /* Only handler knows how many records were really written */
    deleted= table->file->end_read_removal();
  }
  THD_STAGE_INFO(thd, stage_end);
  end_read_record(&info);
  if (options & OPTION_QUICK)
    (void) table->file->extra(HA_EXTRA_NORMAL);

cleanup:
  DBUG_ASSERT(!thd->lex->describe);
  /*
    Invalidate the table in the query cache if something changed. This must
    be before binlog writing and ha_autocommit_...
  */
  if (deleted)
  {
    query_cache_invalidate3(thd, table_list, 1);
  }

  delete select;
  select= NULL;
  transactional_table= table->file->has_transactions();

  if (!transactional_table && deleted > 0)
    thd->transaction.stmt.mark_modified_non_trans_table();
  
  /* See similar binlogging code in sql_update.cc, for comments */
  if ((error < 0) || thd->transaction.stmt.cannot_safely_rollback())
  {
    if (mysql_bin_log.is_open())
    {
      int errcode= 0;
      if (error < 0)
        thd->clear_error();
      else
        errcode= query_error_code(thd, killed_status == THD::NOT_KILLED);

      /*
        [binlog]: If 'handler::delete_all_rows()' was called and the
        storage engine does not inject the rows itself, we replicate
        statement-based; otherwise, 'ha_delete_row()' was used to
        delete specific rows which we might log row-based.
      */
      int log_result= thd->binlog_query(query_type,
                                        thd->query(), thd->query_length(),
                                        transactional_table, FALSE, FALSE,
                                        errcode);

      if (log_result)
      {
	error=1;
      }
    }
  }
  DBUG_ASSERT(transactional_table || !deleted || thd->transaction.stmt.cannot_safely_rollback());
  free_underlaid_joins(thd, select_lex);
  if (error < 0 || 
      (thd->lex->ignore && !thd->is_error() && !thd->is_fatal_error))
  {
    my_ok(thd, deleted);
    DBUG_PRINT("info",("%ld records deleted",(long) deleted));
  }
  DBUG_RETURN(thd->is_error() || thd->killed);

#ifdef WITH_PARTITION_STORAGE_ENGINE
exit_all_parts_pruned_away:
  /* No matching records */
  if (!thd->lex->describe)
  {
    my_ok(thd, 0);
    DBUG_RETURN(0);
  }
  err= explain_no_table(thd, "No matching rows after partition pruning");
#endif

exit_without_my_ok:
  delete select;
  free_underlaid_joins(thd, select_lex);
<<<<<<< HEAD
=======
  table->set_keyread(false);
>>>>>>> 069ed1a4
  DBUG_RETURN((err || thd->is_error() || thd->killed) ? 1 : 0);
}


/*
  Prepare items in DELETE statement

  SYNOPSIS
    mysql_prepare_delete()
    thd			- thread handler
    table_list		- global/local table list
    conds		- conditions

  RETURN VALUE
    FALSE OK
    TRUE  error
*/
int mysql_prepare_delete(THD *thd, TABLE_LIST *table_list, Item **conds)
{
  Item *fake_conds= 0;
  SELECT_LEX *select_lex= &thd->lex->select_lex;
  DBUG_ENTER("mysql_prepare_delete");
  List<Item> all_fields;

  thd->lex->allow_sum_func= 0;
  if (setup_tables_and_check_access(thd, &thd->lex->select_lex.context,
                                    &thd->lex->select_lex.top_join_list,
                                    table_list, 
                                    &select_lex->leaf_tables, FALSE, 
                                    DELETE_ACL, SELECT_ACL) ||
      setup_conds(thd, table_list, select_lex->leaf_tables, conds) ||
      setup_ftfuncs(select_lex))
    DBUG_RETURN(TRUE);
  if (!table_list->updatable || check_key_in_view(thd, table_list))
  {
    my_error(ER_NON_UPDATABLE_TABLE, MYF(0), table_list->alias, "DELETE");
    DBUG_RETURN(TRUE);
  }
  {
    TABLE_LIST *duplicate;
    if ((duplicate= unique_table(thd, table_list, table_list->next_global, 0)))
    {
      update_non_unique_table_error(table_list, "DELETE", duplicate);
      DBUG_RETURN(TRUE);
    }
  }

  if (select_lex->inner_refs_list.elements &&
    fix_inner_refs(thd, all_fields, select_lex, select_lex->ref_pointer_array))
    DBUG_RETURN(TRUE);

  select_lex->fix_prepare_information(thd, conds, &fake_conds);
  DBUG_RETURN(FALSE);
}


/***************************************************************************
  Delete multiple tables from join 
***************************************************************************/

#define MEM_STRIP_BUF_SIZE current_thd->variables.sortbuff_size

extern "C" int refpos_order_cmp(const void* arg, const void *a,const void *b)
{
  handler *file= (handler*)arg;
  return file->cmp_ref((const uchar*)a, (const uchar*)b);
}

/**
  Make delete specific preparation and checks after opening tables.

  @param      thd          Thread context.
  @param[out] table_count  Number of tables to be deleted from.

  @retval false - success.
  @retval true  - error.
*/

int mysql_multi_delete_prepare(THD *thd, uint *table_count)
{
  LEX *lex= thd->lex;
  TABLE_LIST *aux_tables= lex->auxiliary_table_list.first;
  TABLE_LIST *target_tbl;
  DBUG_ENTER("mysql_multi_delete_prepare");

  /*
    setup_tables() need for VIEWs. JOIN::prepare() will not do it second
    time.

    lex->query_tables also point on local list of DELETE SELECT_LEX
  */
  if (setup_tables_and_check_access(thd, &thd->lex->select_lex.context,
                                    &thd->lex->select_lex.top_join_list,
                                    lex->query_tables,
                                    &lex->select_lex.leaf_tables, FALSE, 
                                    DELETE_ACL, SELECT_ACL))
    DBUG_RETURN(TRUE);

  *table_count= 0;

  /*
    Multi-delete can't be constructed over-union => we always have
    single SELECT on top and have to check underlying SELECTs of it
  */
  lex->select_lex.exclude_from_table_unique_test= TRUE;
  /* Fix tables-to-be-deleted-from list to point at opened tables */
  for (target_tbl= (TABLE_LIST*) aux_tables;
       target_tbl;
       target_tbl= target_tbl->next_local)
  {
    ++(*table_count);

    if (!(target_tbl->table= target_tbl->correspondent_table->table))
    {
      DBUG_ASSERT(target_tbl->correspondent_table->view &&
                  target_tbl->correspondent_table->multitable_view);
      my_error(ER_VIEW_DELETE_MERGE_VIEW, MYF(0),
               target_tbl->correspondent_table->view_db.str,
               target_tbl->correspondent_table->view_name.str);
      DBUG_RETURN(TRUE);
    }

    if (!target_tbl->correspondent_table->updatable ||
        check_key_in_view(thd, target_tbl->correspondent_table))
    {
      my_error(ER_NON_UPDATABLE_TABLE, MYF(0),
               target_tbl->table_name, "DELETE");
      DBUG_RETURN(TRUE);
    }
    /*
      Check that table from which we delete is not used somewhere
      inside subqueries/view.
    */
    {
      TABLE_LIST *duplicate;
      if ((duplicate= unique_table(thd, target_tbl->correspondent_table,
                                   lex->query_tables, 0)))
      {
        update_non_unique_table_error(target_tbl->correspondent_table,
                                      "DELETE", duplicate);
        DBUG_RETURN(TRUE);
      }
    }
  }
  /*
    Reset the exclude flag to false so it doesn't interfare
    with further calls to unique_table
  */
  lex->select_lex.exclude_from_table_unique_test= FALSE;
  DBUG_RETURN(FALSE);
}


multi_delete::multi_delete(TABLE_LIST *dt, uint num_of_tables_arg)
  : delete_tables(dt), deleted(0), found(0),
    num_of_tables(num_of_tables_arg), error(0),
    do_delete(0), transactional_tables(0), normal_tables(0), error_handled(0)
{
  tempfiles= (Unique **) sql_calloc(sizeof(Unique *) * num_of_tables);
}


int
multi_delete::prepare(List<Item> &values, SELECT_LEX_UNIT *u)
{
  DBUG_ENTER("multi_delete::prepare");
  unit= u;
  do_delete= 1;
  THD_STAGE_INFO(thd, stage_deleting_from_main_table);
  DBUG_RETURN(0);
}


bool
multi_delete::initialize_tables(JOIN *join)
{
  TABLE_LIST *walk;
  Unique **tempfiles_ptr;
  DBUG_ENTER("initialize_tables");

  if ((thd->variables.option_bits & OPTION_SAFE_UPDATES) && error_if_full_join(join))
    DBUG_RETURN(1);

  table_map tables_to_delete_from=0;
  delete_while_scanning= 1;
  for (walk= delete_tables; walk; walk= walk->next_local)
  {
    tables_to_delete_from|= walk->table->map;
    if (delete_while_scanning &&
        unique_table(thd, walk, join->tables_list, false))
    {
      /*
        If the table we are going to delete from appears
        in join, we need to defer delete. So the delete
        doesn't interfers with the scaning of results.
      */
      delete_while_scanning= 0;
    }
  }


  walk= delete_tables;
  for (uint i= 0; i < join->primary_tables; i++)
  {
    JOIN_TAB *const tab= join->join_tab + i;
    if (tab->table->map & tables_to_delete_from)
    {
      /* We are going to delete from this table */
      TABLE *tbl=walk->table=tab->table;
      walk= walk->next_local;
      /* Don't use KEYREAD optimization on this table */
      tbl->no_keyread=1;
      /* Don't use record cache */
      tbl->no_cache= 1;
      tbl->covering_keys.clear_all();
      if (tbl->file->has_transactions())
	transactional_tables= 1;
      else
	normal_tables= 1;
      if (tbl->triggers &&
          tbl->triggers->has_triggers(TRG_EVENT_DELETE,
                                      TRG_ACTION_AFTER))
      {
	/*
          The table has AFTER DELETE triggers that might access to subject 
          table and therefore might need delete to be done immediately. 
          So we turn-off the batching.
        */
	(void) tbl->file->extra(HA_EXTRA_DELETE_CANNOT_BATCH);
      }
      tbl->prepare_for_position();
      tbl->mark_columns_needed_for_delete();
    }
    else if ((tab->type != JT_SYSTEM && tab->type != JT_CONST) &&
             walk == delete_tables)
    {
      /*
        We are not deleting from the table we are scanning. In this
        case send_data() shouldn't delete any rows a we may touch
        the rows in the deleted table many times
      */
      delete_while_scanning= 0;
    }
  }
  walk= delete_tables;
  tempfiles_ptr= tempfiles;
  if (delete_while_scanning)
  {
    table_being_deleted= delete_tables;
    walk= walk->next_local;
  }
  for (;walk ;walk= walk->next_local)
  {
    TABLE *table=walk->table;
    *tempfiles_ptr++= new Unique (refpos_order_cmp,
				  (void *) table->file,
				  table->file->ref_length,
				  MEM_STRIP_BUF_SIZE);
  }
  init_ftfuncs(thd, thd->lex->current_select, 1);
  DBUG_RETURN(thd->is_fatal_error != 0);
}


multi_delete::~multi_delete()
{
  for (table_being_deleted= delete_tables;
       table_being_deleted;
       table_being_deleted= table_being_deleted->next_local)
  {
    TABLE *table= table_being_deleted->table;
    table->no_keyread=0;
  }

  for (uint counter= 0; counter < num_of_tables; counter++)
  {
    if (tempfiles[counter])
      delete tempfiles[counter];
  }
}


bool multi_delete::send_data(List<Item> &values)
{
  int secure_counter= delete_while_scanning ? -1 : 0;
  TABLE_LIST *del_table;
  DBUG_ENTER("multi_delete::send_data");

  bool ignore= thd->lex->current_select->no_error;

  for (del_table= delete_tables;
       del_table;
       del_table= del_table->next_local, secure_counter++)
  {
    TABLE *table= del_table->table;

    /* Check if we are using outer join and we didn't find the row */
    if (table->status & (STATUS_NULL_ROW | STATUS_DELETED))
      continue;

    table->file->position(table->record[0]);
    found++;

    if (secure_counter < 0)
    {
      /* We are scanning the current table */
      DBUG_ASSERT(del_table == table_being_deleted);
      if (table->triggers &&
          table->triggers->process_triggers(thd, TRG_EVENT_DELETE,
                                            TRG_ACTION_BEFORE, FALSE))
        DBUG_RETURN(1);
      table->status|= STATUS_DELETED;
      if (!(error=table->file->ha_delete_row(table->record[0])))
      {
        deleted++;
        if (!table->file->has_transactions())
          thd->transaction.stmt.mark_modified_non_trans_table();
        if (table->triggers &&
            table->triggers->process_triggers(thd, TRG_EVENT_DELETE,
                                              TRG_ACTION_AFTER, FALSE))
          DBUG_RETURN(1);
      }
      else if (!ignore)
      {
        /*
          If the IGNORE option is used errors caused by ha_delete_row don't
          have to stop the iteration.
        */
        table->file->print_error(error,MYF(0));
        DBUG_RETURN(1);
      }
    }
    else
    {
      error=tempfiles[secure_counter]->unique_add((char*) table->file->ref);
      if (error)
      {
	error= 1;                               // Fatal error
	DBUG_RETURN(1);
      }
    }
  }
  DBUG_RETURN(0);
}


void multi_delete::send_error(uint errcode,const char *err)
{
  DBUG_ENTER("multi_delete::send_error");

  /* First send error what ever it is ... */
  my_message(errcode, err, MYF(0));

  DBUG_VOID_RETURN;
}


void multi_delete::abort_result_set()
{
  DBUG_ENTER("multi_delete::abort_result_set");

  /* the error was handled or nothing deleted and no side effects return */
  if (error_handled ||
      (!thd->transaction.stmt.cannot_safely_rollback() && !deleted))
    DBUG_VOID_RETURN;

  /* Something already deleted so we have to invalidate cache */
  if (deleted)
    query_cache_invalidate3(thd, delete_tables, 1);

  /*
    If rows from the first table only has been deleted and it is
    transactional, just do rollback.
    The same if all tables are transactional, regardless of where we are.
    In all other cases do attempt deletes ...
  */
  if (do_delete && normal_tables &&
      (table_being_deleted != delete_tables ||
       !table_being_deleted->table->file->has_transactions()))
  {
    /*
      We have to execute the recorded do_deletes() and write info into the
      error log
    */
    error= 1;
    send_eof();
    DBUG_ASSERT(error_handled);
    DBUG_VOID_RETURN;
  }
  
  if (thd->transaction.stmt.cannot_safely_rollback())
  {
    /* 
       there is only side effects; to binlog with the error
    */
    if (mysql_bin_log.is_open())
    {
      int errcode= query_error_code(thd, thd->killed == THD::NOT_KILLED);
      /* possible error of writing binary log is ignored deliberately */
      (void) thd->binlog_query(THD::ROW_QUERY_TYPE,
                               thd->query(), thd->query_length(),
                               transactional_tables, FALSE, FALSE, errcode);
    }
  }
  DBUG_VOID_RETURN;
}



/**
  Do delete from other tables.

  @retval 0 ok
  @retval 1 error

  @todo Is there any reason not use the normal nested-loops join? If not, and
  there is no documentation supporting it, this method and callee should be
  removed and there should be hooks within normal execution.
*/

int multi_delete::do_deletes()
{
  DBUG_ENTER("do_deletes");
  DBUG_ASSERT(do_delete);

  do_delete= 0;                                 // Mark called
  if (!found)
    DBUG_RETURN(0);

  table_being_deleted= (delete_while_scanning ? delete_tables->next_local :
                        delete_tables);
 
  for (uint counter= 0; table_being_deleted;
       table_being_deleted= table_being_deleted->next_local, counter++)
  { 
    TABLE *table = table_being_deleted->table;
    if (tempfiles[counter]->get(table))
      DBUG_RETURN(1);

    int local_error= 
      do_table_deletes(table, thd->lex->current_select->no_error);

    if (thd->killed && !local_error)
      DBUG_RETURN(1);

    if (local_error == -1)				// End of file
      local_error = 0;

    if (local_error)
      DBUG_RETURN(local_error);
  }
  DBUG_RETURN(0);
}


/**
   Implements the inner loop of nested-loops join within multi-DELETE
   execution.

   @param table The table from which to delete.

   @param ignore If used, all non fatal errors will be translated
   to warnings and we should not break the row-by-row iteration.

   @return Status code

   @retval  0 All ok.
   @retval  1 Triggers or handler reported error.
   @retval -1 End of file from handler.
*/
int multi_delete::do_table_deletes(TABLE *table, bool ignore)
{
  int local_error= 0;
  READ_RECORD info;
  ha_rows last_deleted= deleted;
  DBUG_ENTER("do_deletes_for_table");
  if (init_read_record(&info, thd, table, NULL, 0, 1, FALSE))
    DBUG_RETURN(1);
  /*
    Ignore any rows not found in reference tables as they may already have
    been deleted by foreign key handling
  */
  info.ignore_not_found_rows= 1;
  bool will_batch= !table->file->start_bulk_delete();
  while (!(local_error= info.read_record(&info)) && !thd->killed)
  {
    if (table->triggers &&
        table->triggers->process_triggers(thd, TRG_EVENT_DELETE,
                                          TRG_ACTION_BEFORE, FALSE))
    {
      local_error= 1;
      break;
    }
      
    local_error= table->file->ha_delete_row(table->record[0]);
    if (local_error && !ignore)
    {
      table->file->print_error(local_error, MYF(0));
      break;
    }
      
    /*
      Increase the reported number of deleted rows only if no error occurred
      during ha_delete_row.
      Also, don't execute the AFTER trigger if the row operation failed.
    */
    if (!local_error)
    {
      deleted++;
      if (table->triggers &&
          table->triggers->process_triggers(thd, TRG_EVENT_DELETE,
                                            TRG_ACTION_AFTER, FALSE))
      {
        local_error= 1;
        break;
      }
    }
  }
  if (will_batch)
  {
    int tmp_error= table->file->end_bulk_delete();
    if (tmp_error && !local_error)
    {
      local_error= tmp_error;
      table->file->print_error(local_error, MYF(0));
    }
  }
  if (last_deleted != deleted && !table->file->has_transactions())
    thd->transaction.stmt.mark_modified_non_trans_table();

  end_read_record(&info);

  DBUG_RETURN(local_error);
}

/*
  Send ok to the client

  return:  0 sucess
	   1 error
*/

bool multi_delete::send_eof()
{
  THD::killed_state killed_status= THD::NOT_KILLED;
  THD_STAGE_INFO(thd, stage_deleting_from_reference_tables);

  /* Does deletes for the last n - 1 tables, returns 0 if ok */
  int local_error= do_deletes();		// returns 0 if success

  /* compute a total error to know if something failed */
  local_error= local_error || error;
  killed_status= (local_error == 0)? THD::NOT_KILLED : thd->killed;
  /* reset used flags */
  THD_STAGE_INFO(thd, stage_end);

  /*
    We must invalidate the query cache before binlog writing and
    ha_autocommit_...
  */
  if (deleted)
  {
    query_cache_invalidate3(thd, delete_tables, 1);
  }
  if ((local_error == 0) || thd->transaction.stmt.cannot_safely_rollback())
  {
    if (mysql_bin_log.is_open())
    {
      int errcode= 0;
      if (local_error == 0)
        thd->clear_error();
      else
        errcode= query_error_code(thd, killed_status == THD::NOT_KILLED);
      if (thd->binlog_query(THD::ROW_QUERY_TYPE,
                            thd->query(), thd->query_length(),
                            transactional_tables, FALSE, FALSE, errcode) &&
          !normal_tables)
      {
	local_error=1;  // Log write failed: roll back the SQL statement
      }
    }
  }
  if (local_error != 0)
    error_handled= TRUE; // to force early leave from ::send_error()

  if (!local_error)
  {
    ::my_ok(thd, deleted);
  }
  return 0;
}
<|MERGE_RESOLUTION|>--- conflicted
+++ resolved
@@ -302,13 +302,7 @@
                                                &examined_rows, &found_rows))
 	  == HA_POS_ERROR)
       {
-<<<<<<< HEAD
-        delete select;
-        free_underlaid_joins(thd, &thd->lex->select_lex);
-        DBUG_RETURN(true);
-=======
         goto exit_without_my_ok;
->>>>>>> 069ed1a4
       }
       thd->inc_examined_row_count(examined_rows);
       /*
@@ -323,34 +317,11 @@
 
   /* If quick select is used, initialize it before retrieving rows. */
   if (select && select->quick && select->quick->reset())
-<<<<<<< HEAD
-  {
-    delete select;
-    free_underlaid_joins(thd, select_lex);
-    DBUG_RETURN(TRUE);
-  }
-
-=======
     goto exit_without_my_ok;
->>>>>>> 069ed1a4
   if (usable_index==MAX_KEY || (select && select->quick))
     error= init_read_record(&info, thd, table, select, 1, 1, FALSE);
   else
     error= init_read_record_idx(&info, thd, table, 1, usable_index, reverse);
-<<<<<<< HEAD
-
-  if (error)
-  {
-    if (select)
-    {
-      delete select;
-      select= 0;
-    }
-    free_underlaid_joins(thd, select_lex);
-    DBUG_RETURN(TRUE);
-  }
-=======
->>>>>>> 069ed1a4
 
   if (error)
     goto exit_without_my_ok;
@@ -524,10 +495,7 @@
 exit_without_my_ok:
   delete select;
   free_underlaid_joins(thd, select_lex);
-<<<<<<< HEAD
-=======
   table->set_keyread(false);
->>>>>>> 069ed1a4
   DBUG_RETURN((err || thd->is_error() || thd->killed) ? 1 : 0);
 }
 
