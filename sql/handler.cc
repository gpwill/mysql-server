--- conflicted
+++ resolved
@@ -39,11 +39,8 @@
 #include "transaction.h"
 #include <errno.h>
 #include "probes_mysql.h"
-<<<<<<< HEAD
 #include <mysql/psi/mysql_table.h>
-=======
 #include "debug_sync.h"         // DEBUG_SYNC
->>>>>>> a2275f0c
 
 #ifdef WITH_PARTITION_STORAGE_ENGINE
 #include "ha_partition.h"
