--- conflicted
+++ resolved
@@ -7426,10 +7426,15 @@
 
   /*
     Clear the out-of-range flag in the record buffer when a new range is
-    started.
+    started. Also set the in_range_check_pushed_down flag, since the
+    storage engine needs to do the evaluation of the end-range to avoid
+    filling the record buffer with out-of-range records.
   */
   if (m_record_buffer != nullptr)
+  {
     m_record_buffer->set_out_of_range(false);
+    in_range_check_pushed_down = true;
+  }
 
   range_scan_direction= direction;
 }
@@ -7495,7 +7500,6 @@
   return cmp;
 }
 
-<<<<<<< HEAD
 
 /**
   Change the offsets of all the fields in a key range.
@@ -7507,40 +7511,17 @@
 static inline void
 move_key_field_offsets(const key_range *range, const KEY_PART_INFO *key_part,
                        my_ptrdiff_t diff)
-=======
-/**
-  Change the offsets of all the fields in a key range.
-
-  @param range	  the key range
-  @param key_part the first key part
-  @param diff	  how much to change the offsets with
-*/
-static inline void
-move_key_field_offsets(const key_range *range, const KEY_PART_INFO *key_part,
-		       my_ptrdiff_t diff)
->>>>>>> 2f6741ef
 {
   for (size_t len= 0; len < range->length;
        len+= key_part->store_length, ++key_part)
     key_part->field->move_field_offset(diff);
 }
 
-<<<<<<< HEAD
-
-/**
-  Check if the key in the given buffer (which is not necessarily
-  TABLE::record[0]) is within range. Called by the storage engine when
-  filling m_record_buffer to avoid reading too many rows.
-
-  Side-effect: This function sets the in_range_check_pushed_down flag
-  to prevent the handler from performing redundant range checks on the
-  rows returned by the storage engine.
-=======
+
 /**
   Check if the key in the given buffer (which is not necessarily
   TABLE::record[0]) is within range. Called by the storage engine to
   avoid reading too many rows.
->>>>>>> 2f6741ef
 
   @param buf  the buffer that holds the key
   @retval -1 if the key is within the range
@@ -7548,17 +7529,11 @@
              key_compare_result_on_equal is 0
   @retval  1 if the key is outside the range
 */
-<<<<<<< HEAD
-int handler::compare_key_in_buffer(const uchar *buf)
-{
-  DBUG_ASSERT(m_record_buffer != nullptr &&
-              !m_record_buffer->is_out_of_range() &&
-              end_range != nullptr);
-=======
 int handler::compare_key_in_buffer(const uchar *buf) const
 {
-  DBUG_ASSERT(end_range != NULL);
->>>>>>> 2f6741ef
+  DBUG_ASSERT(end_range != nullptr &&
+	      (m_record_buffer == nullptr ||
+	       !m_record_buffer->is_out_of_range()));
 
   /*
     End range on descending scans is only checked with ICP for now, and then we
@@ -7566,15 +7541,6 @@
   */
   DBUG_ASSERT(range_scan_direction == RANGE_SCAN_ASC);
 
-<<<<<<< HEAD
-  /*
-    Since we compare with the end range here, there is no need for the
-    handler to check the end range.
-  */
-  in_range_check_pushed_down= true;
-
-=======
->>>>>>> 2f6741ef
   // Make the fields in the key point into the buffer instead of record[0].
   const my_ptrdiff_t diff= buf - table->record[0];
   if (diff != 0)
@@ -7592,10 +7558,7 @@
   return cmp;
 }
 
-<<<<<<< HEAD
-
-=======
->>>>>>> 2f6741ef
+
 int handler::index_read_idx_map(uchar * buf, uint index, const uchar * key,
                                 key_part_map keypart_map,
                                 enum ha_rkey_function find_flag)
