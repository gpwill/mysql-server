--- conflicted
+++ resolved
@@ -5636,16 +5636,12 @@
           */
           bool const has_trans= thd->lex->sql_command == SQLCOM_CREATE_TABLE ||
                                 table->file->has_transactions();
-<<<<<<< HEAD
-          int const error= thd->binlog_write_table_map(table, has_trans);
-=======
           int const error= thd->binlog_write_table_map(table, has_trans,
                                                        need_binlog_rows_query);
           /* Binlog Rows_query log event once for one statement which updates
              two or more tables.*/
           if (need_binlog_rows_query)
             need_binlog_rows_query= FALSE;
->>>>>>> adda25c7
           /*
             If an error occurs, it is the responsibility of the caller to
             roll back the transaction.
@@ -5685,26 +5681,6 @@
     */
     if (likely(!(error= write_locked_table_maps(thd))))
     {
-<<<<<<< HEAD
-      bitmap_set_all(&cols);
-      if (likely(!(error= write_locked_table_maps(thd))))
-      {
-        /*
-          We need to have a transactional behavior for SQLCOM_CREATE_TABLE
-          (i.e. CREATE TABLE... SELECT * FROM TABLE) in order to keep a
-          compatible behavior with the STMT based replication even when
-          the table is not transactional. In other words, if the operation
-          fails while executing the insert phase nothing is written to the
-          binlog.
-        */
-        bool const has_trans= thd->lex->sql_command == SQLCOM_CREATE_TABLE ||
-                             table->file->has_transactions();
-        error= (*log_func)(thd, table, has_trans, &cols, table->s->fields,
-                           before_record, after_record);
-      }
-      if (!use_bitbuf)
-        bitmap_free(&cols);
-=======
       /*
         We need to have a transactional behavior for SQLCOM_CREATE_TABLE
         (i.e. CREATE TABLE... SELECT * FROM TABLE) in order to keep a
@@ -5717,7 +5693,6 @@
                            table->file->has_transactions();
       error=
         (*log_func)(thd, table, has_trans, before_record, after_record);
->>>>>>> adda25c7
     }
   }
   return error ? HA_ERR_RBR_LOGGING_FAILED : 0;
@@ -5770,8 +5745,6 @@
   {
     cached_table_flags= table_flags();
 
-<<<<<<< HEAD
-=======
     /*
       The lock type is needed by MRR when creating a clone of this handler
       object.
@@ -5779,7 +5752,6 @@
     m_lock_type= lock_type;
   }
 
->>>>>>> adda25c7
   if (MYSQL_HANDLER_RDLOCK_DONE_ENABLED() ||
       MYSQL_HANDLER_WRLOCK_DONE_ENABLED() ||
       MYSQL_HANDLER_UNLOCK_DONE_ENABLED())
@@ -5836,15 +5808,9 @@
   mark_trx_read_write();
   MYSQL_START_TABLE_WAIT(locker, &state, m_psi,
                          PSI_TABLE_WRITE_ROW, MAX_KEY, 0);
-<<<<<<< HEAD
 
   error= write_row(buf);
 
-=======
-
-  error= write_row(buf);
-
->>>>>>> adda25c7
   MYSQL_END_TABLE_WAIT(locker);
   MYSQL_INSERT_ROW_DONE(error);
   if (unlikely(error))
