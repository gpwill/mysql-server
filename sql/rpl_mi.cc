--- conflicted
+++ resolved
@@ -130,18 +130,14 @@
   /* MySQL Cluster 6.3 added master_bind */
   LINE_FOR_MASTER_BIND = 17,
   /* 6.0 added value of master_ignore_server_id */
-<<<<<<< HEAD
   LINE_FOR_REPLICATE_IGNORE_SERVER_IDS= 18,
   /* 6.0 added value of master_uuid */
-=======
-  LINE_FOR_REPLICATE_IGNORE_SERVER_IDS= 17,
+  LINE_FOR_MASTER_UUID= 19,
   /* line for master_retry_count */
-  LINE_FOR_MASTER_RETRY_COUNT= 18,
-
->>>>>>> 6a8b4dc8
-  LINE_FOR_MASTER_UUID= 19,
+  LINE_FOR_MASTER_RETRY_COUNT= 20,
+
   /* Number of lines currently used when saving master info file */
-  LINES_IN_MASTER_INFO= LINE_FOR_MASTER_UUID
+  LINES_IN_MASTER_INFO= LINE_FOR_MASTER_RETRY_COUNT
 };
 
 int init_master_info(Master_info* mi, const char* master_info_fname,
@@ -269,11 +265,8 @@
     int ssl= 0, ssl_verify_server_cert= 0;
     float master_heartbeat_period= 0.0;
     char *first_non_digit;
-<<<<<<< HEAD
     char dummy_buf[HOSTNAME_LENGTH+1];
-=======
     long retry_count= master_retry_count;
->>>>>>> 6a8b4dc8
 
     /*
        Starting from 4.1.x master.info has new format. Now its
@@ -380,6 +373,10 @@
         goto errwithmsg;
       }
 
+      if (lines >= LINE_FOR_MASTER_UUID &&
+          init_strvar_from_file(mi->master_uuid, sizeof(mi->master_uuid), &mi->file, 0))
+        goto errwithmsg;
+
       /* master_retry_count may be in the file. */
       if (lines >= LINE_FOR_MASTER_RETRY_COUNT &&
           init_longvar_from_file(&retry_count, &mi->file, master_retry_count))
@@ -388,10 +385,8 @@
         goto errwithmsg;
       }
 
-      if (lines >= LINE_FOR_MASTER_UUID &&
-          init_strvar_from_file(mi->master_uuid, sizeof(mi->master_uuid), &mi->file, 0))
-        goto errwithmsg;
-    }
+    }
+
 
 #ifndef HAVE_OPENSSL
     if (ssl)
@@ -531,24 +526,16 @@
   sprintf(heartbeat_buf, "%.3f", mi->heartbeat_period);
   my_b_seek(file, 0L);
   my_b_printf(file,
-<<<<<<< HEAD
-              "%u\n%s\n%s\n%s\n%s\n%s\n%d\n%d\n%d\n%s\n%s\n%s\n%s\n%s\n%d\n%s\n%s\n%s\n%s\n",
-=======
-              "%u\n%s\n%s\n%s\n%s\n%s\n%d\n%d\n%d\n%s\n%s\n%s\n%s\n%s\n%d\n%s\n%s\n%ld\n%s\n",
->>>>>>> 6a8b4dc8
+              "%u\n%s\n%s\n%s\n%s\n%s\n%d\n%d\n%d\n%s\n%s\n%s\n%s\n%s\n%d\n%s\n%s\n%s\n%s\n%ld\n",
               LINES_IN_MASTER_INFO,
               mi->master_log_name, llstr(mi->master_log_pos, lbuf),
               mi->host, mi->user,
               mi->password, mi->port, mi->connect_retry,
               (int)(mi->ssl), mi->ssl_ca, mi->ssl_capath, mi->ssl_cert,
               mi->ssl_cipher, mi->ssl_key, mi->ssl_verify_server_cert,
-<<<<<<< HEAD
-              heartbeat_buf, "", ignore_server_ids_buf, mi->master_uuid);
+              heartbeat_buf, "", ignore_server_ids_buf, mi->master_uuid,
+              mi->retry_count);
   my_free(ignore_server_ids_buf);
-=======
-              heartbeat_buf, ignore_server_ids_buf, mi->retry_count, mi->master_uuid);
-  my_free(ignore_server_ids_buf, MYF(0));
->>>>>>> 6a8b4dc8
   err= flush_io_cache(file);
   if (sync_masterinfo_period && !err && 
       ++(mi->sync_counter) >= sync_masterinfo_period)
