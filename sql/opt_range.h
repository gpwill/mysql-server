--- conflicted
+++ resolved
@@ -282,7 +282,7 @@
 
   virtual bool reverse_sorted() = 0;
   virtual bool unique_key_range() { return false; }
-<<<<<<< HEAD
+  virtual bool clustered_pk_range() { return false; }
   
   /*
     Request that this quick select produces sorted output. Not all quick
@@ -290,10 +290,6 @@
     only for those quick selects that can.
   */
   virtual void need_sorted_output() = 0;
-=======
-  virtual bool clustered_pk_range() { return false; }
-
->>>>>>> 6eb98f23
   enum {
     QS_TYPE_RANGE = 0,
     QS_TYPE_INDEX_MERGE = 1,
