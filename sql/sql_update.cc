--- conflicted
+++ resolved
@@ -162,39 +162,6 @@
 }
 
 
-#ifndef MCP_WL5906
-/*
-  Check if all expressions in list are constant expressions
-
-  SYNOPSIS
-    check_constant_expressions()
-    values                       List of expressions
-
-  RETURN
-    TRUE                         Only constant expressions
-    FALSE                        At least one non-constant expression
-*/
-
-static bool check_constant_expressions(List<Item> &values)
-{
-  Item *value;
-  List_iterator_fast<Item> v(values);
-  DBUG_ENTER("check_constant_expressions");
-
-  while ((value= v++))
-  {
-    if (!value->const_item())
-    {
-      DBUG_PRINT("exit", ("expression is not constant"));
-      DBUG_RETURN(FALSE);
-    }
-  }
-  DBUG_PRINT("exit", ("expression is constant"));
-  DBUG_RETURN(TRUE);
-}
-#endif
-
-
 /**
   Check if all expressions in list are constant expressions
 
@@ -337,9 +304,6 @@
 #ifndef NO_EMBEDDED_ACCESS_CHECKS
   uint		want_privilege;
 #endif
-#ifndef MCP_WL5906
-  bool read_removal= false;
-#endif
   uint          table_count= 0;
   ha_rows	updated, found;
   key_map	old_covering_keys;
@@ -509,37 +473,6 @@
       DBUG_RETURN(0);
     }
   } // Ends scope for optimizer trace wrapper
-
-#ifndef MCP_WL5906
-  /*
-    Read removal is possible if the selected quick read
-    method is using full unique index
-
-    NOTE! table->read_set currently holds the columns which are
-    used for the WHERE clause(this info is most likely already
-    available in select->quick, but where?)
-  */
-  if (select && select->quick && select->quick->index != MAX_KEY &&
-      !ignore &&
-      !using_limit &&
-      table->file->read_before_write_removal_supported())
-  {
-    const uint idx= select->quick->index;
-    DBUG_PRINT("rbwr", ("checking index: %d", idx));
-    const KEY *key= table->key_info + idx;
-    if ((key->flags & HA_NOSAME) == HA_NOSAME)
-    {
-      DBUG_PRINT("rbwr", ("index is unique"));
-      bitmap_clear_all(&table->tmp_set);
-      table->mark_columns_used_by_index_no_reset(idx, &table->tmp_set);
-      if (bitmap_cmp(&table->tmp_set, table->read_set))
-      {
-        DBUG_PRINT("rbwr", ("using full index, rbwr possible"));
-        read_removal= true;
-      }
-    }
-  }
-#endif
 
   /* If running in safe sql mode, don't allow updates without keys */
   if (table->quick_keys.is_clear_all())
@@ -726,12 +659,6 @@
     }
     if (used_index < MAX_KEY && old_covering_keys.is_set(used_index))
       table->set_keyread(false);
-
-#ifndef MCP_WL5906
-    /* Rows are already read -> not possible to remove */
-    DBUG_PRINT("rbwr", ("rows are already read, turning off rbwr"));
-    read_removal= false;
-#endif
   }
 
   if (ignore)
@@ -770,23 +697,11 @@
   else
     will_batch= !table->file->start_bulk_update();
 
-<<<<<<< HEAD
-#ifndef MCP_WL5906
-  if (read_removal &&
-      will_batch &&
-      check_constant_expressions(values))
-  {
-    assert(select && select->quick);
-    read_removal= table->file->read_before_write_removal_possible();
-  }
-#endif
-=======
   if ((table->file->ha_table_flags() & HA_READ_BEFORE_WRITE_REMOVAL) &&
       !ignore && !using_limit &&
       select && select->quick && select->quick->index != MAX_KEY &&
       check_constant_expressions(values))
     read_removal= table->check_read_removal(select->quick->index);
->>>>>>> 7ab0b27e
 
   // For prepare_record_for_error_message():
   if (table->file->ha_table_flags() & HA_PARTIAL_COLUMN_READ)
@@ -999,23 +914,6 @@
     table->file->end_bulk_update();
   table->file->try_semi_consistent_read(0);
 
-<<<<<<< HEAD
-#ifndef MCP_WL5906
-  if (read_removal)
-  {
-    /* Only handler knows how many records really was written */
-    DBUG_PRINT("rbwr", ("adjusting updated: %ld, found: %ld",
-                        (long)updated, (long)found));
-
-    updated= table->file->read_before_write_removal_rows_written();
-    if (!records_are_comparable(table))
-      found= updated;
-
-    DBUG_PRINT("rbwr", ("really updated: %ld, found: %ld",
-                        (long)updated, (long)found));
-  }
-#endif
-=======
   if (read_removal)
   {
     /* Only handler knows how many records really was written */
@@ -1023,7 +921,6 @@
     if (!records_are_comparable(table))
       found= updated;
   }
->>>>>>> 7ab0b27e
 
   if (!transactional_table && updated > 0)
     thd->transaction.stmt.mark_modified_non_trans_table();
