/*
   Copyright (c) 2000, 2012, Oracle and/or its affiliates. All rights reserved.

   This program is free software; you can redistribute it and/or modify
   it under the terms of the GNU General Public License as published by
   the Free Software Foundation; version 2 of the License.

   This program is distributed in the hope that it will be useful,
   but WITHOUT ANY WARRANTY; without even the implied warranty of
   MERCHANTABILITY or FITNESS FOR A PARTICULAR PURPOSE.  See the
   GNU General Public License for more details.

   You should have received a copy of the GNU General Public License
   along with this program; if not, write to the Free Software
   Foundation, Inc., 51 Franklin St, Fifth Floor, Boston, MA 02110-1301  USA
*/


/*****************************************************************************
**
** This file implements classes defined in sql_class.h
** Especially the classes to handle a result from a select
**
*****************************************************************************/

#include "my_global.h"                          /* NO_EMBEDDED_ACCESS_CHECKS */
#include "binlog.h"
#include "sql_priv.h"
#include "unireg.h"                    // REQUIRED: for other includes
#include "sql_class.h"
#include "sql_cache.h"                          // query_cache_abort
#include "sql_base.h"                           // close_thread_tables
#include "sql_time.h"                         // date_time_format_copy
#include "sql_acl.h"                          // NO_ACCESS,
                                              // acl_getroot_no_password
#include "sql_base.h"                         // close_temporary_tables
#include "sql_handler.h"                      // mysql_ha_cleanup
#include "rpl_rli.h"
#include "rpl_filter.h"
#include "rpl_record.h"
#include "rpl_slave.h"
#include <my_bitmap.h>
#include "log_event.h"
#include "sql_audit.h"
#include <m_ctype.h>
#include <sys/stat.h>
#include <thr_alarm.h>
#ifdef	__WIN__
#include <io.h>
#endif
#include <mysys_err.h>
#include <limits.h>

#include "sp_rcontext.h"
#include "sp_cache.h"
#include "transaction.h"
#include "debug_sync.h"
#include "sql_parse.h"                          // is_update_query
#include "sql_callback.h"
#include "lock.h"
#include "global_threads.h"
#include "mysqld.h"

#include <mysql/psi/mysql_statement.h>

using std::min;
using std::max;

/*
  The following is used to initialise Table_ident with a internal
  table name
*/
char internal_table_name[2]= "*";
char empty_c_string[1]= {0};    /* used for not defined db */

LEX_STRING EMPTY_STR= { (char *) "", 0 };

const char * const THD::DEFAULT_WHERE= "field list";

/****************************************************************************
** User variables
****************************************************************************/

extern "C" uchar *get_var_key(user_var_entry *entry, size_t *length,
                              my_bool not_used __attribute__((unused)))
{
  *length= entry->name.length;
  return (uchar*) entry->name.str;
}

extern "C" void free_user_var(user_var_entry *entry)
{
  char *pos= (char*) entry+ALIGN_SIZE(sizeof(*entry));
  if (entry->value && entry->value != pos)
    my_free(entry->value);
  my_free(entry);
}

bool Key_part_spec::operator==(const Key_part_spec& other) const
{
  return length == other.length &&
         !my_strcasecmp(system_charset_info, field_name.str,
                        other.field_name.str);
}

/**
  Construct an (almost) deep copy of this key. Only those
  elements that are known to never change are not copied.
  If out of memory, a partial copy is returned and an error is set
  in THD.
*/

Key::Key(const Key &rhs, MEM_ROOT *mem_root)
  :type(rhs.type),
  key_create_info(rhs.key_create_info),
  columns(rhs.columns, mem_root),
  name(rhs.name),
  generated(rhs.generated)
{
  list_copy_and_replace_each_value(columns, mem_root);
}

/**
  Construct an (almost) deep copy of this foreign key. Only those
  elements that are known to never change are not copied.
  If out of memory, a partial copy is returned and an error is set
  in THD.
*/

Foreign_key::Foreign_key(const Foreign_key &rhs, MEM_ROOT *mem_root)
  :Key(rhs),
  ref_table(rhs.ref_table),
  ref_columns(rhs.ref_columns),
  delete_opt(rhs.delete_opt),
  update_opt(rhs.update_opt),
  match_opt(rhs.match_opt)
{
  list_copy_and_replace_each_value(ref_columns, mem_root);
}

/*
  Test if a foreign key (= generated key) is a prefix of the given key
  (ignoring key name, key type and order of columns)

  NOTES:
    This is only used to test if an index for a FOREIGN KEY exists

  IMPLEMENTATION
    We only compare field names

  RETURN
    0	Generated key is a prefix of other key
    1	Not equal
*/

bool foreign_key_prefix(Key *a, Key *b)
{
  /* Ensure that 'a' is the generated key */
  if (a->generated)
  {
    if (b->generated && a->columns.elements > b->columns.elements)
      swap_variables(Key*, a, b);               // Put shorter key in 'a'
  }
  else
  {
    if (!b->generated)
      return TRUE;                              // No foreign key
    swap_variables(Key*, a, b);                 // Put generated key in 'a'
  }

  /* Test if 'a' is a prefix of 'b' */
  if (a->columns.elements > b->columns.elements)
    return TRUE;                                // Can't be prefix

  List_iterator<Key_part_spec> col_it1(a->columns);
  List_iterator<Key_part_spec> col_it2(b->columns);
  const Key_part_spec *col1, *col2;

#ifdef ENABLE_WHEN_INNODB_CAN_HANDLE_SWAPED_FOREIGN_KEY_COLUMNS
  while ((col1= col_it1++))
  {
    bool found= 0;
    col_it2.rewind();
    while ((col2= col_it2++))
    {
      if (*col1 == *col2)
      {
        found= TRUE;
	break;
      }
    }
    if (!found)
      return TRUE;                              // Error
  }
  return FALSE;                                 // Is prefix
#else
  while ((col1= col_it1++))
  {
    col2= col_it2++;
    if (!(*col1 == *col2))
      return TRUE;
  }
  return FALSE;                                 // Is prefix
#endif
}


/****************************************************************************
** Thread specific functions
****************************************************************************/

/**
  Get reference to scheduler data object

  @param thd            THD object

  @retval               Scheduler data object on THD
*/
void *thd_get_scheduler_data(THD *thd)
{
  return thd->scheduler.data;
}

/**
  Set reference to Scheduler data object for THD object

  @param thd            THD object
  @param psi            Scheduler data object to set on THD
*/
void thd_set_scheduler_data(THD *thd, void *data)
{
  thd->scheduler.data= data;
}

/**
  Get reference to Performance Schema object for THD object

  @param thd            THD object

  @retval               Performance schema object for thread on THD
*/
PSI_thread *thd_get_psi(THD *thd)
{
  return thd->scheduler.m_psi;
}

/**
  Set reference to Performance Schema object for THD object

  @param thd            THD object
  @param psi            Performance schema object for thread
*/
void thd_set_psi(THD *thd, PSI_thread *psi)
{
  thd->scheduler.m_psi= psi;
}

/**
  Set the state on connection to killed

  @param thd               THD object
*/
void thd_set_killed(THD *thd)
{
  thd->killed= THD::KILL_CONNECTION;
}

/**
  Clear errors from the previous THD

  @param thd              THD object
*/
void thd_clear_errors(THD *thd)
{
  my_errno= 0;
  thd->mysys_var->abort= 0;
}

/**
  Set thread stack in THD object

  @param thd              Thread object
  @param stack_start      Start of stack to set in THD object
*/
void thd_set_thread_stack(THD *thd, char *stack_start)
{
  thd->thread_stack= stack_start;
}

/**
  Lock connection data for the set of connections this connection
  belongs to

  @param thd                       THD object
*/
void thd_lock_thread_count(THD *)
{
  mysql_mutex_lock(&LOCK_thread_count);
}

/**
  Lock connection data for the set of connections this connection
  belongs to

  @param thd                       THD object
*/
void thd_unlock_thread_count(THD *)
{
  mysql_cond_broadcast(&COND_thread_count);
  mysql_mutex_unlock(&LOCK_thread_count);
}

/**
  Close the socket used by this connection

  @param thd                THD object
*/
void thd_close_connection(THD *thd)
{
  if (thd->net.vio)
    vio_close(thd->net.vio);
}

/**
  Get current THD object from thread local data

  @retval     The THD object for the thread, NULL if not connection thread
*/
THD *thd_get_current_thd()
{
  return current_thd;
}

/**
  Set up various THD data for a new connection

  thd_new_connection_setup

  @param              thd            THD object
  @param              stack_start    Start of stack for connection
*/
void thd_new_connection_setup(THD *thd, char *stack_start)
{
#ifdef HAVE_PSI_INTERFACE
  thd_set_psi(thd,
              PSI_CALL(new_thread)(key_thread_one_connection,
                                   thd,
                                   thd->thread_id));
#endif
  thd->set_time();
  thd->prior_thr_create_utime= thd->thr_create_utime= thd->start_utime=
    my_micro_time();
  threads.push_front(thd);
  thd_unlock_thread_count(thd);
  DBUG_PRINT("info", ("init new connection. thd: 0x%lx fd: %d",
          (ulong)thd, mysql_socket_getfd(thd->net.vio->mysql_socket)));
  thd_set_thread_stack(thd, stack_start);
}

/**
  Lock data that needs protection in THD object

  @param thd                   THD object
*/
void thd_lock_data(THD *thd)
{
  mysql_mutex_lock(&thd->LOCK_thd_data);
}

/**
  Unlock data that needs protection in THD object

  @param thd                   THD object
*/
void thd_unlock_data(THD *thd)
{
  mysql_mutex_unlock(&thd->LOCK_thd_data);
}

/**
  Support method to check if connection has already started transcaction

  @param client_cntx    Low level client context

  @retval               TRUE if connection already started transaction
*/
bool thd_is_transaction_active(THD *thd)
{
  return thd->transaction.is_active();
}

/**
  Check if there is buffered data on the socket representing the connection

  @param thd                  THD object
*/
int thd_connection_has_data(THD *thd)
{
  Vio *vio= thd->net.vio;
  return vio->has_data(vio);
}

/**
  Set reading/writing on socket, used by SHOW PROCESSLIST

  @param thd                       THD object
  @param val                       Value to set it to (0 or 1)
*/
void thd_set_net_read_write(THD *thd, uint val)
{
  thd->net.reading_or_writing= val;
}

/**
  Set reference to mysys variable in THD object

  @param thd             THD object
  @param mysys_var       Reference to set
*/
void thd_set_mysys_var(THD *thd, st_my_thread_var *mysys_var)
{
  thd->set_mysys_var(mysys_var);
}

/**
  Get socket file descriptor for this connection

  @param thd            THD object

  @retval               Socket of the connection
*/
my_socket thd_get_fd(THD *thd)
{
  return mysql_socket_getfd(thd->net.vio->mysql_socket);
}

/**
  Get thread attributes for connection threads

  @retval      Reference to thread attribute for connection threads
*/
pthread_attr_t *get_connection_attrib(void)
{
  return &connection_attrib;
}

/**
  Get max number of connections

  @retval         Max number of connections for MySQL Server
*/
ulong get_max_connections(void)
{
  return max_connections;
}

/*
  The following functions form part of the C plugin API
*/

extern "C" int mysql_tmpfile(const char *prefix)
{
  char filename[FN_REFLEN];
  File fd = create_temp_file(filename, mysql_tmpdir, prefix,
#ifdef __WIN__
                             O_BINARY | O_TRUNC | O_SEQUENTIAL |
                             O_SHORT_LIVED |
#endif /* __WIN__ */
                             O_CREAT | O_EXCL | O_RDWR | O_TEMPORARY,
                             MYF(MY_WME));
  if (fd >= 0) {
#ifndef __WIN__
    /*
      This can be removed once the following bug is fixed:
      Bug #28903  create_temp_file() doesn't honor O_TEMPORARY option
                  (file not removed) (Unix)
    */
    unlink(filename);
#endif /* !__WIN__ */
  }

  return fd;
}


extern "C"
int thd_in_lock_tables(const THD *thd)
{
  return test(thd->in_lock_tables);
}


extern "C"
int thd_tablespace_op(const THD *thd)
{
  return test(thd->tablespace_op);
}


extern "C"
const char *set_thd_proc_info(void *thd_arg, const char *info,
                              const char *calling_function,
                              const char *calling_file,
                              const unsigned int calling_line)
{
  PSI_stage_info old_stage;
  PSI_stage_info new_stage;

  old_stage.m_key= 0;
  old_stage.m_name= info;

  set_thd_stage_info(thd_arg, & old_stage, & new_stage,
                     calling_function, calling_file, calling_line);

  return new_stage.m_name;
}

extern "C"
void set_thd_stage_info(void *opaque_thd,
                        const PSI_stage_info *new_stage,
                        PSI_stage_info *old_stage,
                        const char *calling_func,
                        const char *calling_file,
                        const unsigned int calling_line)
{
  THD *thd= (THD*) opaque_thd;
  if (thd == NULL)
    thd= current_thd;

  thd->enter_stage(new_stage, old_stage, calling_func, calling_file, calling_line);
}

void THD::enter_stage(const PSI_stage_info *new_stage,
                      PSI_stage_info *old_stage,
                      const char *calling_func,
                      const char *calling_file,
                      const unsigned int calling_line)
{
  DBUG_PRINT("THD::enter_stage", ("%s:%d", calling_file, calling_line));

  if (old_stage != NULL)
  {
    old_stage->m_key= m_current_stage_key;
    old_stage->m_name= proc_info;
  }

  if (new_stage != NULL)
  {
    const char *msg= new_stage->m_name;

#if defined(ENABLED_PROFILING)
    profiling.status_change(msg, calling_func, calling_file, calling_line);
#endif

    m_current_stage_key= new_stage->m_key;
    proc_info= msg;

#ifdef HAVE_PSI_THREAD_INTERFACE
    PSI_CALL(set_thread_state)(msg);
    MYSQL_SET_STAGE(m_current_stage_key, calling_file, calling_line);
#endif
  }
  return;
}

extern "C"
void thd_enter_cond(MYSQL_THD thd, mysql_cond_t *cond, mysql_mutex_t *mutex,
                    const PSI_stage_info *stage, PSI_stage_info *old_stage)
{
  if (!thd)
    thd= current_thd;

  return thd->ENTER_COND(cond, mutex, stage, old_stage);
}

extern "C"
void thd_exit_cond(MYSQL_THD thd, const PSI_stage_info *stage)
{
  if (!thd)
    thd= current_thd;

  thd->EXIT_COND(stage);
  return;
}

extern "C"
void **thd_ha_data(const THD *thd, const struct handlerton *hton)
{
  return (void **) &thd->ha_data[hton->slot].ha_ptr;
}

extern "C"
void thd_storage_lock_wait(THD *thd, long long value)
{
  thd->utime_after_lock+= value;
}

/**
  Provide a handler data getter to simplify coding
*/
extern "C"
void *thd_get_ha_data(const THD *thd, const struct handlerton *hton)
{
  return *thd_ha_data(thd, hton);
}


/**
  Provide a handler data setter to simplify coding
  @see thd_set_ha_data() definition in plugin.h
*/
extern "C"
void thd_set_ha_data(THD *thd, const struct handlerton *hton,
                     const void *ha_data)
{
  plugin_ref *lock= &thd->ha_data[hton->slot].lock;
  if (ha_data && !*lock)
    *lock= ha_lock_engine(NULL, (handlerton*) hton);
  else if (!ha_data && *lock)
  {
    plugin_unlock(NULL, *lock);
    *lock= NULL;
  }
  *thd_ha_data(thd, hton)= (void*) ha_data;
}


extern "C"
long long thd_test_options(const THD *thd, long long test_options)
{
  return thd->variables.option_bits & test_options;
}

extern "C"
int thd_sql_command(const THD *thd)
{
  return (int) thd->lex->sql_command;
}

extern "C"
int thd_tx_isolation(const THD *thd)
{
  return (int) thd->tx_isolation;
}

extern "C"
void thd_inc_row_count(THD *thd)
{
  thd->get_stmt_da()->inc_current_row_for_warning();
}


/**
  Dumps a text description of a thread, its security context
  (user, host) and the current query.

  @param thd thread context
  @param buffer pointer to preferred result buffer
  @param length length of buffer
  @param max_query_len how many chars of query to copy (0 for all)

  @req LOCK_thread_count
  
  @note LOCK_thread_count mutex is not necessary when the function is invoked on
   the currently running thread (current_thd) or if the caller in some other
   way guarantees that access to thd->query is serialized.
 
  @return Pointer to string
*/

extern "C"
char *thd_security_context(THD *thd, char *buffer, unsigned int length,
                           unsigned int max_query_len)
{
  String str(buffer, length, &my_charset_latin1);
  const Security_context *sctx= &thd->main_security_ctx;
  char header[256];
  int len;
  /*
    The pointers thd->query and thd->proc_info might change since they are
    being modified concurrently. This is acceptable for proc_info since its
    values doesn't have to very accurate and the memory it points to is static,
    but we need to attempt a snapshot on the pointer values to avoid using NULL
    values. The pointer to thd->query however, doesn't point to static memory
    and has to be protected by LOCK_thread_count or risk pointing to
    uninitialized memory.
  */
  const char *proc_info= thd->proc_info;

  len= my_snprintf(header, sizeof(header),
                   "MySQL thread id %lu, OS thread handle 0x%lx, query id %lu",
                   thd->thread_id, (ulong) thd->real_id, (ulong) thd->query_id);
  str.length(0);
  str.append(header, len);

  if (sctx->host)
  {
    str.append(' ');
    str.append(sctx->host);
  }

  if (sctx->ip)
  {
    str.append(' ');
    str.append(sctx->ip);
  }

  if (sctx->user)
  {
    str.append(' ');
    str.append(sctx->user);
  }

  if (proc_info)
  {
    str.append(' ');
    str.append(proc_info);
  }

  mysql_mutex_lock(&thd->LOCK_thd_data);

  if (thd->query())
  {
    if (max_query_len < 1)
      len= thd->query_length();
    else
      len= min(thd->query_length(), max_query_len);
    str.append('\n');
    str.append(thd->query(), len);
  }

  mysql_mutex_unlock(&thd->LOCK_thd_data);

  if (str.c_ptr_safe() == buffer)
    return buffer;

  /*
    We have to copy the new string to the destination buffer because the string
    was reallocated to a larger buffer to be able to fit.
  */
  DBUG_ASSERT(buffer != NULL);
  length= min(str.length(), length-1);
  memcpy(buffer, str.c_ptr_quick(), length);
  /* Make sure that the new string is null terminated */
  buffer[length]= '\0';
  return buffer;
}


/**
  Implementation of Drop_table_error_handler::handle_condition().
  The reason in having this implementation is to silence technical low-level
  warnings during DROP TABLE operation. Currently we don't want to expose
  the following warnings during DROP TABLE:
    - Some of table files are missed or invalid (the table is going to be
      deleted anyway, so why bother that something was missed);
    - A trigger associated with the table does not have DEFINER (One of the
      MySQL specifics now is that triggers are loaded for the table being
      dropped. So, we may have a warning that trigger does not have DEFINER
      attribute during DROP TABLE operation).

  @return TRUE if the condition is handled.
*/
bool Drop_table_error_handler::handle_condition(THD *thd,
                                                uint sql_errno,
                                                const char* sqlstate,
                                                Sql_condition::enum_warning_level level,
                                                const char* msg,
                                                Sql_condition ** cond_hdl)
{
  *cond_hdl= NULL;
  return ((sql_errno == EE_DELETE && my_errno == ENOENT) ||
          sql_errno == ER_TRG_NO_DEFINER);
}


THD::THD(bool enable_plugins)
   :Statement(&main_lex, &main_mem_root, STMT_CONVENTIONAL_EXECUTION,
              /* statement id */ 0),
   rli_fake(0),
   in_sub_stmt(0),
   binlog_unsafe_warning_flags(0),
   binlog_table_maps(0),
   binlog_accessed_db_names(NULL),
   table_map_for_update(0),
   arg_of_last_insert_id_function(FALSE),
   first_successful_insert_id_in_prev_stmt(0),
   first_successful_insert_id_in_prev_stmt_for_binlog(0),
   first_successful_insert_id_in_cur_stmt(0),
   stmt_depends_on_first_successful_insert_id_in_prev_stmt(FALSE),
   m_examined_row_count(0),
   m_statement_psi(NULL),
   m_idle_psi(NULL),
   m_server_idle(false),
   is_fatal_error(0),
   transaction_rollback_request(0),
   is_fatal_sub_stmt_error(0),
   rand_used(0),
   time_zone_used(0),
   in_lock_tables(0),
   bootstrap(0),
   derived_tables_processing(FALSE),
   spcont(NULL),
   m_parser_state(NULL),
#if defined(ENABLED_DEBUG_SYNC)
   debug_sync_control(0),
#endif /* defined(ENABLED_DEBUG_SYNC) */
   m_enable_plugins(enable_plugins),
   owned_gtid_set(&global_sid_map),
   main_da(0, false),
   m_stmt_da(&main_da)
{
  ulong tmp;

  mdl_context.init(this);
  /*
    Pass nominal parameters to init_alloc_root only to ensure that
    the destructor works OK in case of an error. The main_mem_root
    will be re-initialized in init_for_queries().
  */
  init_sql_alloc(&main_mem_root, ALLOC_ROOT_MIN_BLOCK_SIZE, 0);
  stmt_arena= this;
  thread_stack= 0;
  catalog= (char*)"std"; // the only catalog we have for now
  main_security_ctx.init();
  security_ctx= &main_security_ctx;
  no_errors= 0;
  password= 0;
  query_start_used= query_start_usec_used= 0;
  count_cuted_fields= CHECK_FIELD_IGNORE;
  killed= NOT_KILLED;
  col_access=0;
  is_slave_error= thread_specific_used= FALSE;
  my_hash_clear(&handler_tables_hash);
  tmp_table=0;
  cuted_fields= 0L;
  m_sent_row_count= 0L;
  limit_found_rows= 0;
  m_row_count_func= -1;
  statement_id_counter= 0UL;
  // Must be reset to handle error with THD's created for init of mysqld
  lex->current_select= 0;
  user_time.tv_sec= 0;
  user_time.tv_usec= 0;
  start_time.tv_sec= 0;
  start_time.tv_usec= 0;
  start_utime= prior_thr_create_utime= 0L;
  utime_after_lock= 0L;
  current_linfo =  0;
  slave_thread = 0;
  memset(&variables, 0, sizeof(variables));
  thread_id= 0;
  one_shot_set= 0;
  file_id = 0;
  query_id= 0;
  query_name_consts= 0;
  db_charset= global_system_variables.collation_database;
  memset(ha_data, 0, sizeof(ha_data));
  mysys_var=0;
  binlog_evt_union.do_union= FALSE;
  enable_slow_log= 0;
#ifndef DBUG_OFF
  dbug_sentry=THD_SENTRY_MAGIC;
#endif
#ifndef EMBEDDED_LIBRARY
  mysql_audit_init_thd(this);
  net.vio=0;
#endif
  client_capabilities= 0;                       // minimalistic client
  ull=0;
  system_thread= NON_SYSTEM_THREAD;
  cleanup_done= abort_on_warning= 0;
  peer_port= 0;					// For SHOW PROCESSLIST
  transaction.m_pending_rows_event= 0;
  transaction.on= 1;
#ifdef SIGNAL_WITH_VIO_CLOSE
  active_vio = 0;
#endif
  mysql_mutex_init(key_LOCK_thd_data, &LOCK_thd_data, MY_MUTEX_INIT_FAST);

  /* Variables with default values */
  proc_info="login";
  where= THD::DEFAULT_WHERE;
  server_id = ::server_id;
  slave_net = 0;
  set_command(COM_CONNECT);
  *scramble= '\0';

  /* Call to init() below requires fully initialized Open_tables_state. */
  reset_open_tables_state(this);

  init();
#if defined(ENABLED_PROFILING)
  profiling.set_thd(this);
#endif
  user_connect=(USER_CONN *)0;
  my_hash_init(&user_vars, system_charset_info, USER_VARS_HASH_SIZE, 0, 0,
               (my_hash_get_key) get_var_key,
               (my_hash_free_key) free_user_var, 0);

  sp_proc_cache= NULL;
  sp_func_cache= NULL;

  /* For user vars replication*/
  if (opt_bin_log)
    my_init_dynamic_array(&user_var_events,
			  sizeof(BINLOG_USER_VAR_EVENT *), 16, 16);
  else
    memset(&user_var_events, 0, sizeof(user_var_events));

  /* Protocol */
  protocol= &protocol_text;			// Default protocol
  protocol_text.init(this);
  protocol_binary.init(this);

  tablespace_op=FALSE;
  tmp= sql_rnd_with_mutex();
  randominit(&rand, tmp + (ulong) &rand, tmp + (ulong) ::global_query_id);
  substitute_null_with_insert_id = FALSE;
  thr_lock_info_init(&lock_info); /* safety: will be reset after start */

  m_internal_handler= NULL;
  m_binlog_invoker= FALSE;
  memset(&invoker_user, 0, sizeof(invoker_user));
  memset(&invoker_host, 0, sizeof(invoker_host));
}


void THD::push_internal_handler(Internal_error_handler *handler)
{
  if (m_internal_handler)
  {
    handler->m_prev_internal_handler= m_internal_handler;
    m_internal_handler= handler;
  }
  else
  {
    m_internal_handler= handler;
  }
}

bool THD::handle_condition(uint sql_errno,
                           const char* sqlstate,
                           Sql_condition::enum_warning_level level,
                           const char* msg,
                           Sql_condition ** cond_hdl)
{
  if (!m_internal_handler)
  {
    *cond_hdl= NULL;
    return FALSE;
  }

  for (Internal_error_handler *error_handler= m_internal_handler;
       error_handler;
       error_handler= error_handler->m_prev_internal_handler)
  {
    if (error_handler->handle_condition(this, sql_errno, sqlstate, level, msg,
					cond_hdl))
    {
      return TRUE;
    }
  }

  return FALSE;
}


Internal_error_handler *THD::pop_internal_handler()
{
  DBUG_ASSERT(m_internal_handler != NULL);
  Internal_error_handler *popped_handler= m_internal_handler;
  m_internal_handler= m_internal_handler->m_prev_internal_handler;
  return popped_handler;
}


void THD::raise_error(uint sql_errno)
{
  const char* msg= ER(sql_errno);
  (void) raise_condition(sql_errno,
                         NULL,
                         Sql_condition::WARN_LEVEL_ERROR,
                         msg);
}

void THD::raise_error_printf(uint sql_errno, ...)
{
  va_list args;
  char ebuff[MYSQL_ERRMSG_SIZE];
  DBUG_ENTER("THD::raise_error_printf");
  DBUG_PRINT("my", ("nr: %d  errno: %d", sql_errno, errno));
  const char* format= ER(sql_errno);
  va_start(args, sql_errno);
  my_vsnprintf(ebuff, sizeof(ebuff), format, args);
  va_end(args);
  (void) raise_condition(sql_errno,
                         NULL,
                         Sql_condition::WARN_LEVEL_ERROR,
                         ebuff);
  DBUG_VOID_RETURN;
}

void THD::raise_warning(uint sql_errno)
{
  const char* msg= ER(sql_errno);
  (void) raise_condition(sql_errno,
                         NULL,
                         Sql_condition::WARN_LEVEL_WARN,
                         msg);
}

void THD::raise_warning_printf(uint sql_errno, ...)
{
  va_list args;
  char    ebuff[MYSQL_ERRMSG_SIZE];
  DBUG_ENTER("THD::raise_warning_printf");
  DBUG_PRINT("enter", ("warning: %u", sql_errno));
  const char* format= ER(sql_errno);
  va_start(args, sql_errno);
  my_vsnprintf(ebuff, sizeof(ebuff), format, args);
  va_end(args);
  (void) raise_condition(sql_errno,
                         NULL,
                         Sql_condition::WARN_LEVEL_WARN,
                         ebuff);
  DBUG_VOID_RETURN;
}

void THD::raise_note(uint sql_errno)
{
  DBUG_ENTER("THD::raise_note");
  DBUG_PRINT("enter", ("code: %d", sql_errno));
  if (!(variables.option_bits & OPTION_SQL_NOTES))
    DBUG_VOID_RETURN;
  const char* msg= ER(sql_errno);
  (void) raise_condition(sql_errno,
                         NULL,
                         Sql_condition::WARN_LEVEL_NOTE,
                         msg);
  DBUG_VOID_RETURN;
}

void THD::raise_note_printf(uint sql_errno, ...)
{
  va_list args;
  char    ebuff[MYSQL_ERRMSG_SIZE];
  DBUG_ENTER("THD::raise_note_printf");
  DBUG_PRINT("enter",("code: %u", sql_errno));
  if (!(variables.option_bits & OPTION_SQL_NOTES))
    DBUG_VOID_RETURN;
  const char* format= ER(sql_errno);
  va_start(args, sql_errno);
  my_vsnprintf(ebuff, sizeof(ebuff), format, args);
  va_end(args);
  (void) raise_condition(sql_errno,
                         NULL,
                         Sql_condition::WARN_LEVEL_NOTE,
                         ebuff);
  DBUG_VOID_RETURN;
}


struct timeval THD::query_start_timeval_trunc(uint decimals)
{
  struct timeval tv;
  tv.tv_sec= start_time.tv_sec;
  query_start_used= 1;
  if (decimals)
  {
    tv.tv_usec= start_time.tv_usec;
    my_timeval_trunc(&tv, decimals);
    query_start_usec_used= 1;
  }
  else
  {
    tv.tv_usec= 0;
  }
  return tv;
}


Sql_condition* THD::raise_condition(uint sql_errno,
                                    const char* sqlstate,
                                    Sql_condition::enum_warning_level level,
                                    const char* msg)
{
  Diagnostics_area *da= get_stmt_da();
  Sql_condition *cond= NULL;
  DBUG_ENTER("THD::raise_condition");

  if (!(variables.option_bits & OPTION_SQL_NOTES) &&
      (level == Sql_condition::WARN_LEVEL_NOTE))
    DBUG_RETURN(NULL);

  da->opt_clear_warning_info(query_id);

  /*
    TODO: replace by DBUG_ASSERT(sql_errno != 0) once all bugs similar to
    Bug#36768 are fixed: a SQL condition must have a real (!=0) error number
    so that it can be caught by handlers.
  */
  if (sql_errno == 0)
    sql_errno= ER_UNKNOWN_ERROR;
  if (msg == NULL)
    msg= ER(sql_errno);
  if (sqlstate == NULL)
   sqlstate= mysql_errno_to_sqlstate(sql_errno);

  if ((level == Sql_condition::WARN_LEVEL_WARN) &&
      really_abort_on_warning())
  {
    /*
      FIXME:
      push_warning and strict SQL_MODE case.
    */
    level= Sql_condition::WARN_LEVEL_ERROR;
    killed= THD::KILL_BAD_DATA;
  }

  switch (level)
  {
  case Sql_condition::WARN_LEVEL_NOTE:
  case Sql_condition::WARN_LEVEL_WARN:
    got_warning= 1;
    break;
  case Sql_condition::WARN_LEVEL_ERROR:
    break;
  default:
    DBUG_ASSERT(FALSE);
  }

  if (handle_condition(sql_errno, sqlstate, level, msg, &cond))
    DBUG_RETURN(cond);

  /* When simulating OOM, skip writing to error log to avoid mtr errors. */
  cond= DBUG_EVALUATE_IF(
    "simulate_out_of_memory",
    NULL,
    da->push_warning(this, sql_errno, sqlstate, level, msg));

  if (level == Sql_condition::WARN_LEVEL_ERROR)
  {
    is_slave_error=  1; // needed to catch query errors during replication

    /*
      thd->lex->current_select == 0 if lex structure is not inited
      (not query command (COM_QUERY))
    */
    if (lex->current_select &&
        lex->current_select->no_error && !is_fatal_error)
    {
      DBUG_PRINT("error",
                 ("Error converted to warning: current_select: no_error %d  "
                  "fatal_error: %d",
                  (lex->current_select ?
                   lex->current_select->no_error : 0),
                  (int) is_fatal_error));
    }
    else
    {
      if (!da->is_error())
      {
        set_row_count_func(-1);
        da->set_error_status(sql_errno, msg, sqlstate, cond);
      }
    }
  }

  query_cache_abort(&query_cache_tls);

  DBUG_RETURN(cond);
}

extern "C"
void *thd_alloc(MYSQL_THD thd, unsigned int size)
{
  return thd->alloc(size);
}

extern "C"
void *thd_calloc(MYSQL_THD thd, unsigned int size)
{
  return thd->calloc(size);
}

extern "C"
char *thd_strdup(MYSQL_THD thd, const char *str)
{
  return thd->strdup(str);
}

extern "C"
char *thd_strmake(MYSQL_THD thd, const char *str, unsigned int size)
{
  return thd->strmake(str, size);
}

extern "C"
LEX_STRING *thd_make_lex_string(THD *thd, LEX_STRING *lex_str,
                                const char *str, unsigned int size,
                                int allocate_lex_string)
{
  return thd->make_lex_string(lex_str, str, size,
                              (bool) allocate_lex_string);
}

extern "C"
void *thd_memdup(MYSQL_THD thd, const void* str, unsigned int size)
{
  return thd->memdup(str, size);
}

extern "C"
void thd_get_xid(const MYSQL_THD thd, MYSQL_XID *xid)
{
  *xid = *(MYSQL_XID *) &thd->transaction.xid_state.xid;
}

#ifdef _WIN32
extern "C"   THD *_current_thd_noinline(void)
{
  return my_pthread_getspecific_ptr(THD*,THR_THD);
}
#endif
/*
  Init common variables that has to be reset on start and on change_user
*/

void THD::init(void)
{
  mysql_mutex_lock(&LOCK_global_system_variables);
  plugin_thdvar_init(this, m_enable_plugins);
  /*
    variables= global_system_variables above has reset
    variables.pseudo_thread_id to 0. We need to correct it here to
    avoid temporary tables replication failure.
  */
  variables.pseudo_thread_id= thread_id;
  mysql_mutex_unlock(&LOCK_global_system_variables);
  server_status= SERVER_STATUS_AUTOCOMMIT;
  if (variables.sql_mode & MODE_NO_BACKSLASH_ESCAPES)
    server_status|= SERVER_STATUS_NO_BACKSLASH_ESCAPES;

  transaction.all.reset_unsafe_rollback_flags();
  transaction.stmt.reset_unsafe_rollback_flags();
  open_options=ha_open_options;
  update_lock_default= (variables.low_priority_updates ?
			TL_WRITE_LOW_PRIORITY :
			TL_WRITE);
  tx_isolation= (enum_tx_isolation) variables.tx_isolation;
  update_charset();
  reset_current_stmt_binlog_format_row();
  memset(&status_var, 0, sizeof(status_var));

  if (variables.sql_log_bin)
    variables.option_bits|= OPTION_BIN_LOG;
  else
    variables.option_bits&= ~OPTION_BIN_LOG;

#if defined(ENABLED_DEBUG_SYNC)
  /* Initialize the Debug Sync Facility. See debug_sync.cc. */
  debug_sync_init_thread(this);
#endif /* defined(ENABLED_DEBUG_SYNC) */

  owned_gtid.sidno= 0;
  owned_gtid.gno= 0;
}


/*
  Init THD for query processing.
  This has to be called once before we call mysql_parse.
  See also comments in sql_class.h.
*/

void THD::init_for_queries()
{
  set_time(); 
  ha_enable_transaction(this,TRUE);

  reset_root_defaults(mem_root, variables.query_alloc_block_size,
                      variables.query_prealloc_size);
  reset_root_defaults(&transaction.mem_root,
                      variables.trans_alloc_block_size,
                      variables.trans_prealloc_size);
  transaction.xid_state.xid.null();
  transaction.xid_state.in_thd=1;
}


/*
  Do what's needed when one invokes change user

  SYNOPSIS
    change_user()

  IMPLEMENTATION
    Reset all resources that are connection specific
*/


void THD::change_user(void)
{
  mysql_mutex_lock(&LOCK_status);
  add_to_status(&global_status_var, &status_var);
  mysql_mutex_unlock(&LOCK_status);

  cleanup();
  killed= NOT_KILLED;
  cleanup_done= 0;
  init();
  stmt_map.reset();
  my_hash_init(&user_vars, system_charset_info, USER_VARS_HASH_SIZE, 0, 0,
               (my_hash_get_key) get_var_key,
               (my_hash_free_key) free_user_var, 0);
  sp_cache_clear(&sp_proc_cache);
  sp_cache_clear(&sp_func_cache);
}


/* Do operations that may take a long time */

void THD::cleanup(void)
{
  DBUG_ENTER("THD::cleanup");
  DBUG_ASSERT(cleanup_done == 0);

  killed= KILL_CONNECTION;
#ifdef ENABLE_WHEN_BINLOG_WILL_BE_ABLE_TO_PREPARE
  if (transaction.xid_state.xa_state == XA_PREPARED)
  {
#error xid_state in the cache should be replaced by the allocated value
  }
#endif
  {
    transaction.xid_state.xa_state= XA_NOTR;
    trans_rollback(this);
    xid_cache_delete(&transaction.xid_state);
  }

  locked_tables_list.unlock_locked_tables(this);
  mysql_ha_cleanup(this);

  DBUG_ASSERT(open_tables == NULL);
  /*
    If the thread was in the middle of an ongoing transaction (rolled
    back a few lines above) or under LOCK TABLES (unlocked the tables
    and left the mode a few lines above), there will be outstanding
    metadata locks. Release them.
  */
  mdl_context.release_transactional_locks();

  /* Release the global read lock, if acquired. */
  if (global_read_lock.is_acquired())
    global_read_lock.unlock_global_read_lock(this);

  /* All metadata locks must have been released by now. */
  DBUG_ASSERT(!mdl_context.has_locks());

#if defined(ENABLED_DEBUG_SYNC)
  /* End the Debug Sync Facility. See debug_sync.cc. */
  debug_sync_end_thread(this);
#endif /* defined(ENABLED_DEBUG_SYNC) */

  delete_dynamic(&user_var_events);
  my_hash_free(&user_vars);
  close_temporary_tables(this);
  sp_cache_clear(&sp_proc_cache);
  sp_cache_clear(&sp_func_cache);

  if (ull)
  {
    mysql_mutex_lock(&LOCK_user_locks);
    item_user_lock_release(ull);
    mysql_mutex_unlock(&LOCK_user_locks);
    ull= NULL;
  }

  cleanup_done=1;
  DBUG_VOID_RETURN;
}


THD::~THD()
{
  THD_CHECK_SENTRY(this);
  DBUG_ENTER("~THD()");
  /* Ensure that no one is using THD */
  mysql_mutex_lock(&LOCK_thd_data);
  mysys_var=0;					// Safety (shouldn't be needed)
  mysql_mutex_unlock(&LOCK_thd_data);
  add_to_status(&global_status_var, &status_var);

  /* Close connection */
#ifndef EMBEDDED_LIBRARY
  if (net.vio)
  {
    vio_delete(net.vio);
    net_end(&net);
  }
#endif
  stmt_map.reset();                     /* close all prepared statements */
  if (!cleanup_done)
    cleanup();

  mdl_context.destroy();
  ha_close_connection(this);
  mysql_audit_release(this);
  if (m_enable_plugins)
    plugin_thdvar_cleanup(this);

  DBUG_PRINT("info", ("freeing security context"));
  main_security_ctx.destroy();
  my_free(db);
  db= NULL;
  free_root(&transaction.mem_root,MYF(0));
  mysql_mutex_destroy(&LOCK_thd_data);
#ifndef DBUG_OFF
  dbug_sentry= THD_SENTRY_GONE;
#endif  
#ifndef EMBEDDED_LIBRARY
  if (rli_fake)
  {
    rli_fake->end_info();
    delete rli_fake;
    rli_fake= NULL;
  }
<<<<<<< HEAD

  if (variables.gtid_next_list.gtid_set != NULL)
  {
#ifdef HAVE_NDB_BINLOG
    delete variables.gtid_next_list.gtid_set;
    variables.gtid_next_list.gtid_set= NULL;
    variables.gtid_next_list.is_non_null= false;
#else
    DBUG_ASSERT(0);
#endif
  }
  
=======
>>>>>>> edba0a57
  mysql_audit_free_thd(this);
#endif

  free_root(&main_mem_root, MYF(0));
  DBUG_VOID_RETURN;
}


/*
  Add all status variables to another status variable array

  SYNOPSIS
   add_to_status()
   to_var       add to this array
   from_var     from this array

  NOTES
    This function assumes that all variables are longlong/ulonglong.
    If this assumption will change, then we have to explictely add
    the other variables after the while loop
*/

void add_to_status(STATUS_VAR *to_var, STATUS_VAR *from_var)
{
  int        c;
  ulonglong *end= (ulonglong*) ((uchar*) to_var +
                                offsetof(STATUS_VAR, last_system_status_var) +
                                sizeof(ulonglong));
  ulonglong *to= (ulonglong*) to_var, *from= (ulonglong*) from_var;

  while (to != end)
    *(to++)+= *(from++);

  to_var->com_other+= from_var->com_other;

  for (c= 0; c< SQLCOM_END; c++)
    to_var->com_stat[(uint) c] += from_var->com_stat[(uint) c];
}

/*
  Add the difference between two status variable arrays to another one.

  SYNOPSIS
    add_diff_to_status
    to_var       add to this array
    from_var     from this array
    dec_var      minus this array
  
  NOTE
    This function assumes that all variables are longlong/ulonglong.
*/

void add_diff_to_status(STATUS_VAR *to_var, STATUS_VAR *from_var,
                        STATUS_VAR *dec_var)
{
  int        c;
  ulonglong *end= (ulonglong*) ((uchar*) to_var + offsetof(STATUS_VAR,
                                                           last_system_status_var) +
                                sizeof(ulonglong));
  ulonglong *to= (ulonglong*) to_var,
            *from= (ulonglong*) from_var,
            *dec= (ulonglong*) dec_var;

  while (to != end)
    *(to++)+= *(from++) - *(dec++);

  to_var->com_other+= from_var->com_other - dec_var->com_other;

  for (c= 0; c< SQLCOM_END; c++)
    to_var->com_stat[(uint) c] += from_var->com_stat[(uint) c] -dec_var->com_stat[(uint) c];
}


/**
  Awake a thread.

  @param[in]  state_to_set    value for THD::killed

  This is normally called from another thread's THD object.

  @note Do always call this while holding LOCK_thd_data.
*/

void THD::awake(THD::killed_state state_to_set)
{
  DBUG_ENTER("THD::awake");
  DBUG_PRINT("enter", ("this: %p current_thd: %p", this, current_thd));
  THD_CHECK_SENTRY(this);
  mysql_mutex_assert_owner(&LOCK_thd_data);

  /* Set the 'killed' flag of 'this', which is the target THD object. */
  killed= state_to_set;

  if (state_to_set != THD::KILL_QUERY)
  {
#ifdef SIGNAL_WITH_VIO_CLOSE
    if (this != current_thd)
    {
      /*
        Before sending a signal, let's close the socket of the thread
        that is being killed ("this", which is not the current thread).
        This is to make sure it does not block if the signal is lost.
        This needs to be done only on platforms where signals are not
        a reliable interruption mechanism.

        Note that the downside of this mechanism is that we could close
        the connection while "this" target thread is in the middle of
        sending a result to the application, thus violating the client-
        server protocol.

        On the other hand, without closing the socket we have a race
        condition. If "this" target thread passes the check of
        thd->killed, and then the current thread runs through
        THD::awake(), sets the 'killed' flag and completes the
        signaling, and then the target thread runs into read(), it will
        block on the socket. As a result of the discussions around
        Bug#37780, it has been decided that we accept the race
        condition. A second KILL awakes the target from read().

        If we are killing ourselves, we know that we are not blocked.
        We also know that we will check thd->killed before we go for
        reading the next statement.
      */

      close_active_vio();
    }
#endif

    /* Mark the target thread's alarm request expired, and signal alarm. */
    thr_alarm_kill(thread_id);

    /* Send an event to the scheduler that a thread should be killed. */
    if (!slave_thread)
      MYSQL_CALLBACK(thread_scheduler, post_kill_notification, (this));
  }

  /* Broadcast a condition to kick the target if it is waiting on it. */
  if (mysys_var)
  {
    mysql_mutex_lock(&mysys_var->mutex);
    if (!system_thread)		// Don't abort locks
      mysys_var->abort=1;
    /*
      This broadcast could be up in the air if the victim thread
      exits the cond in the time between read and broadcast, but that is
      ok since all we want to do is to make the victim thread get out
      of waiting on current_cond.
      If we see a non-zero current_cond: it cannot be an old value (because
      then exit_cond() should have run and it can't because we have mutex); so
      it is the true value but maybe current_mutex is not yet non-zero (we're
      in the middle of enter_cond() and there is a "memory order
      inversion"). So we test the mutex too to not lock 0.

      Note that there is a small chance we fail to kill. If victim has locked
      current_mutex, but hasn't yet entered enter_cond() (which means that
      current_cond and current_mutex are 0), then the victim will not get
      a signal and it may wait "forever" on the cond (until
      we issue a second KILL or the status it's waiting for happens).
      It's true that we have set its thd->killed but it may not
      see it immediately and so may have time to reach the cond_wait().

      However, where possible, we test for killed once again after
      enter_cond(). This should make the signaling as safe as possible.
      However, there is still a small chance of failure on platforms with
      instruction or memory write reordering.
    */
    if (mysys_var->current_cond && mysys_var->current_mutex)
    {
      mysql_mutex_lock(mysys_var->current_mutex);
      mysql_cond_broadcast(mysys_var->current_cond);
      mysql_mutex_unlock(mysys_var->current_mutex);
    }
    mysql_mutex_unlock(&mysys_var->mutex);
  }
  DBUG_VOID_RETURN;
}


/**
  Close the Vio associated this session.

  @remark LOCK_thd_data is taken due to the fact that
          the Vio might be disassociated concurrently.
*/

void THD::disconnect()
{
  Vio *vio= NULL;

  mysql_mutex_lock(&LOCK_thd_data);

  killed= THD::KILL_CONNECTION;

#ifdef SIGNAL_WITH_VIO_CLOSE
  /*
    Since a active vio might might have not been set yet, in
    any case save a reference to avoid closing a inexistent
    one or closing the vio twice if there is a active one.
  */
  vio= active_vio;
  close_active_vio();
#endif

  /* Disconnect even if a active vio is not associated. */
  if (net.vio != vio)
    vio_close(net.vio);

  mysql_mutex_unlock(&LOCK_thd_data);
}


bool THD::notify_shared_lock(MDL_context_owner *ctx_in_use,
                             bool needs_thr_lock_abort)
{
  THD *in_use= ctx_in_use->get_thd();
  bool signalled= FALSE;
  if ((in_use->system_thread & SYSTEM_THREAD_DELAYED_INSERT) &&
      !in_use->killed)
  {
    in_use->killed= THD::KILL_CONNECTION;
    mysql_mutex_lock(&in_use->mysys_var->mutex);
    if (in_use->mysys_var->current_cond)
      mysql_cond_broadcast(in_use->mysys_var->current_cond);
    mysql_mutex_unlock(&in_use->mysys_var->mutex);
    signalled= TRUE;
  }

  if (needs_thr_lock_abort)
  {
    mysql_mutex_lock(&in_use->LOCK_thd_data);
    for (TABLE *thd_table= in_use->open_tables;
         thd_table ;
         thd_table= thd_table->next)
    {
      /*
        Check for TABLE::needs_reopen() is needed since in some places we call
        handler::close() for table instance (and set TABLE::db_stat to 0)
        and do not remove such instances from the THD::open_tables
        for some time, during which other thread can see those instances
        (e.g. see partitioning code).
      */
      if (!thd_table->needs_reopen())
        signalled|= mysql_lock_abort_for_thread(this, thd_table);
    }
    mysql_mutex_unlock(&in_use->LOCK_thd_data);
  }
  return signalled;
}


/*
  Remember the location of thread info, the structure needed for
  sql_alloc() and the structure for the net buffer
*/

bool THD::store_globals()
{
  /*
    Assert that thread_stack is initialized: it's necessary to be able
    to track stack overrun.
  */
  DBUG_ASSERT(thread_stack);

  if (my_pthread_setspecific_ptr(THR_THD,  this) ||
      my_pthread_setspecific_ptr(THR_MALLOC, &mem_root))
    return 1;
  /*
    mysys_var is concurrently readable by a killer thread.
    It is protected by LOCK_thd_data, it is not needed to lock while the
    pointer is changing from NULL not non-NULL. If the kill thread reads
    NULL it doesn't refer to anything, but if it is non-NULL we need to
    ensure that the thread doesn't proceed to assign another thread to
    have the mysys_var reference (which in fact refers to the worker
    threads local storage with key THR_KEY_mysys. 
  */
  mysys_var=my_thread_var;
  /*
    Let mysqld define the thread id (not mysys)
    This allows us to move THD to different threads if needed.
  */
  mysys_var->id= thread_id;
  real_id= pthread_self();                      // For debugging

  /*
    We have to call thr_lock_info_init() again here as THD may have been
    created in another thread
  */
  thr_lock_info_init(&lock_info);
  return 0;
}

/*
  Remove the thread specific info (THD and mem_root pointer) stored during
  store_global call for this thread.
*/
bool THD::restore_globals()
{
  /*
    Assert that thread_stack is initialized: it's necessary to be able
    to track stack overrun.
  */
  DBUG_ASSERT(thread_stack);
  
  /* Undocking the thread specific data. */
  my_pthread_setspecific_ptr(THR_THD, NULL);
  my_pthread_setspecific_ptr(THR_MALLOC, NULL);
  
  return 0;
}


/*
  Cleanup after query.

  SYNOPSIS
    THD::cleanup_after_query()

  DESCRIPTION
    This function is used to reset thread data to its default state.

  NOTE
    This function is not suitable for setting thread data to some
    non-default values, as there is only one replication thread, so
    different master threads may overwrite data of each other on
    slave.
*/

void THD::cleanup_after_query()
{
  /*
    Reset rand_used so that detection of calls to rand() will save random 
    seeds if needed by the slave.

    Do not reset rand_used if inside a stored function or trigger because 
    only the call to these operations is logged. Thus only the calling 
    statement needs to detect rand() calls made by its substatements. These
    substatements must not set rand_used to 0 because it would remove the
    detection of rand() by the calling statement. 
  */
  if (!in_sub_stmt) /* stored functions and triggers are a special case */
  {
    /* Forget those values, for next binlogger: */
    stmt_depends_on_first_successful_insert_id_in_prev_stmt= 0;
    auto_inc_intervals_in_cur_stmt_for_binlog.empty();
    rand_used= 0;
    binlog_accessed_db_names= NULL;
  }
  if (first_successful_insert_id_in_cur_stmt > 0)
  {
    /* set what LAST_INSERT_ID() will return */
    first_successful_insert_id_in_prev_stmt= 
      first_successful_insert_id_in_cur_stmt;
    first_successful_insert_id_in_cur_stmt= 0;
    substitute_null_with_insert_id= TRUE;
  }
  arg_of_last_insert_id_function= 0;
  /* Free Items that were created during this execution */
  free_items();
  /* Reset where. */
  where= THD::DEFAULT_WHERE;
  /* reset table map for multi-table update */
  table_map_for_update= 0;
  m_binlog_invoker= FALSE;
  /* reset replication info structure */
  if (lex && lex->mi.repl_ignore_server_ids.buffer) 
  {
    delete_dynamic(&lex->mi.repl_ignore_server_ids);
  }
}


LEX_STRING *
make_lex_string_root(MEM_ROOT *mem_root,
                     LEX_STRING *lex_str, const char* str, uint length,
                     bool allocate_lex_string)
{
  if (allocate_lex_string)
    if (!(lex_str= (LEX_STRING *)alloc_root(mem_root, sizeof(LEX_STRING))))
      return 0;
  if (!(lex_str->str= strmake_root(mem_root, str, length)))
    return 0;
  lex_str->length= length;
  return lex_str;
}

/**
  Create a LEX_STRING in this connection.

  @param lex_str  pointer to LEX_STRING object to be initialized
  @param str      initializer to be copied into lex_str
  @param length   length of str, in bytes
  @param allocate_lex_string  if TRUE, allocate new LEX_STRING object,
                              instead of using lex_str value
  @return  NULL on failure, or pointer to the LEX_STRING object
*/
LEX_STRING *THD::make_lex_string(LEX_STRING *lex_str,
                                 const char* str, uint length,
                                 bool allocate_lex_string)
{
  return make_lex_string_root (mem_root, lex_str, str,
                               length, allocate_lex_string);
}


/*
  Convert a string to another character set

  SYNOPSIS
    convert_string()
    to				Store new allocated string here
    to_cs			New character set for allocated string
    from			String to convert
    from_length			Length of string to convert
    from_cs			Original character set

  NOTES
    to will be 0-terminated to make it easy to pass to system funcs

  RETURN
    0	ok
    1	End of memory.
        In this case to->str will point to 0 and to->length will be 0.
*/

bool THD::convert_string(LEX_STRING *to, const CHARSET_INFO *to_cs,
			 const char *from, uint from_length,
			 const CHARSET_INFO *from_cs)
{
  DBUG_ENTER("convert_string");
  size_t new_length= to_cs->mbmaxlen * from_length;
  uint dummy_errors;
  if (!(to->str= (char*) alloc(new_length+1)))
  {
    to->length= 0;				// Safety fix
    DBUG_RETURN(1);				// EOM
  }
  to->length= copy_and_convert((char*) to->str, new_length, to_cs,
			       from, from_length, from_cs, &dummy_errors);
  to->str[to->length]=0;			// Safety
  DBUG_RETURN(0);
}


/*
  Convert string from source character set to target character set inplace.

  SYNOPSIS
    THD::convert_string

  DESCRIPTION
    Convert string using convert_buffer - buffer for character set 
    conversion shared between all protocols.

  RETURN
    0   ok
   !0   out of memory
*/

bool THD::convert_string(String *s, const CHARSET_INFO *from_cs,
                         const CHARSET_INFO *to_cs)
{
  uint dummy_errors;
  if (convert_buffer.copy(s->ptr(), s->length(), from_cs, to_cs, &dummy_errors))
    return TRUE;
  /* If convert_buffer >> s copying is more efficient long term */
  if (convert_buffer.alloced_length() >= convert_buffer.length() * 2 ||
      !s->is_alloced())
  {
    return s->copy(convert_buffer);
  }
  s->swap(convert_buffer);
  return FALSE;
}


/*
  Update some cache variables when character set changes
*/

void THD::update_charset()
{
  uint32 not_used;
  charset_is_system_charset=
    !String::needs_conversion(0,
                              variables.character_set_client,
                              system_charset_info,
                              &not_used);
  charset_is_collation_connection= 
    !String::needs_conversion(0,
                              variables.character_set_client,
                              variables.collation_connection,
                              &not_used);
  charset_is_character_set_filesystem= 
    !String::needs_conversion(0,
                              variables.character_set_client,
                              variables.character_set_filesystem,
                              &not_used);
}


/* routings to adding tables to list of changed in transaction tables */

inline static void list_include(CHANGED_TABLE_LIST** prev,
				CHANGED_TABLE_LIST* curr,
				CHANGED_TABLE_LIST* new_table)
{
  if (new_table)
  {
    *prev = new_table;
    (*prev)->next = curr;
  }
}

/* add table to list of changed in transaction tables */

void THD::add_changed_table(TABLE *table)
{
  DBUG_ENTER("THD::add_changed_table(table)");

  DBUG_ASSERT(in_multi_stmt_transaction_mode() && table->file->has_transactions());
  add_changed_table(table->s->table_cache_key.str,
                    (long) table->s->table_cache_key.length);
  DBUG_VOID_RETURN;
}


void THD::add_changed_table(const char *key, long key_length)
{
  DBUG_ENTER("THD::add_changed_table(key)");
  CHANGED_TABLE_LIST **prev_changed = &transaction.changed_tables;
  CHANGED_TABLE_LIST *curr = transaction.changed_tables;

  for (; curr; prev_changed = &(curr->next), curr = curr->next)
  {
    int cmp =  (long)curr->key_length - (long)key_length;
    if (cmp < 0)
    {
      list_include(prev_changed, curr, changed_table_dup(key, key_length));
      DBUG_PRINT("info", 
		 ("key_length: %ld  %u", key_length,
                  (*prev_changed)->key_length));
      DBUG_VOID_RETURN;
    }
    else if (cmp == 0)
    {
      cmp = memcmp(curr->key, key, curr->key_length);
      if (cmp < 0)
      {
	list_include(prev_changed, curr, changed_table_dup(key, key_length));
	DBUG_PRINT("info", 
		   ("key_length:  %ld  %u", key_length,
		    (*prev_changed)->key_length));
	DBUG_VOID_RETURN;
      }
      else if (cmp == 0)
      {
	DBUG_PRINT("info", ("already in list"));
	DBUG_VOID_RETURN;
      }
    }
  }
  *prev_changed = changed_table_dup(key, key_length);
  DBUG_PRINT("info", ("key_length: %ld  %u", key_length,
		      (*prev_changed)->key_length));
  DBUG_VOID_RETURN;
}


CHANGED_TABLE_LIST* THD::changed_table_dup(const char *key, long key_length)
{
  CHANGED_TABLE_LIST* new_table = 
    (CHANGED_TABLE_LIST*) trans_alloc(ALIGN_SIZE(sizeof(CHANGED_TABLE_LIST))+
				      key_length + 1);
  if (!new_table)
  {
    my_error(EE_OUTOFMEMORY, MYF(ME_BELL),
             ALIGN_SIZE(sizeof(TABLE_LIST)) + key_length + 1);
    killed= KILL_CONNECTION;
    return 0;
  }

  new_table->key= ((char*)new_table)+ ALIGN_SIZE(sizeof(CHANGED_TABLE_LIST));
  new_table->next = 0;
  new_table->key_length = key_length;
  ::memcpy(new_table->key, key, key_length);
  return new_table;
}


int THD::send_explain_fields(select_result *result)
{
  List<Item> field_list;
  Item *item;
  CHARSET_INFO *cs= system_charset_info;
  field_list.push_back(new Item_return_int("id",3, MYSQL_TYPE_LONGLONG));
  field_list.push_back(new Item_empty_string("select_type", 19, cs));
  field_list.push_back(item= new Item_empty_string("table", NAME_CHAR_LEN, cs));
  item->maybe_null= 1;
  if (lex->describe & DESCRIBE_PARTITIONS)
  {
    /* Maximum length of string that make_used_partitions_str() can produce */
    item= new Item_empty_string("partitions", MAX_PARTITIONS * (1 + FN_LEN),
                                cs);
    field_list.push_back(item);
    item->maybe_null= 1;
  }
  field_list.push_back(item= new Item_empty_string("type", 10, cs));
  item->maybe_null= 1;
  field_list.push_back(item=new Item_empty_string("possible_keys",
						  NAME_CHAR_LEN*MAX_KEY, cs));
  item->maybe_null=1;
  field_list.push_back(item=new Item_empty_string("key", NAME_CHAR_LEN, cs));
  item->maybe_null=1;
  field_list.push_back(item=new Item_empty_string("key_len",
						  NAME_CHAR_LEN*MAX_KEY));
  item->maybe_null=1;
  field_list.push_back(item=new Item_empty_string("ref",
                                                  NAME_CHAR_LEN*MAX_REF_PARTS,
                                                  cs));
  item->maybe_null=1;
  field_list.push_back(item= new Item_return_int("rows", 10,
                                                 MYSQL_TYPE_LONGLONG));
  if (lex->describe & DESCRIBE_EXTENDED)
  {
    field_list.push_back(item= new Item_float("filtered", 0.1234, 2, 4));
    item->maybe_null=1;
  }
  item->maybe_null= 1;
  field_list.push_back(new Item_empty_string("Extra", 255, cs));
  return (result->send_result_set_metadata(field_list,
                                           Protocol::SEND_NUM_ROWS | Protocol::SEND_EOF));
}

#ifdef SIGNAL_WITH_VIO_CLOSE
void THD::close_active_vio()
{
  DBUG_ENTER("close_active_vio");
  mysql_mutex_assert_owner(&LOCK_thd_data);
#ifndef EMBEDDED_LIBRARY
  if (active_vio)
  {
    vio_close(active_vio);
    active_vio = 0;
  }
#endif
  DBUG_VOID_RETURN;
}
#endif


/*
  Register an item tree tree transformation, performed by the query
  optimizer. We need a pointer to runtime_memroot because it may be !=
  thd->mem_root (due to possible set_n_backup_active_arena called for thd).
*/

void THD::nocheck_register_item_tree_change(Item **place, Item *old_value,
                                            MEM_ROOT *runtime_memroot)
{
  Item_change_record *change;
  /*
    Now we use one node per change, which adds some memory overhead,
    but still is rather fast as we use alloc_root for allocations.
    A list of item tree changes of an average query should be short.
  */
  void *change_mem= alloc_root(runtime_memroot, sizeof(*change));
  if (change_mem == 0)
  {
    /*
      OOM, thd->fatal_error() is called by the error handler of the
      memroot. Just return.
    */
    return;
  }
  change= new (change_mem) Item_change_record;
  change->place= place;
  change->old_value= old_value;
  change_list.push_front(change);
}


void THD::change_item_tree_place(Item **old_ref, Item **new_ref)
{
  I_List_iterator<Item_change_record> it(change_list);
  Item_change_record *change;
  while ((change= it++))
  {
    if (change->place == old_ref)
    {
      DBUG_PRINT("info", ("change_item_tree_place old_ref %p new_ref %p",
                          old_ref, new_ref));
      change->place= new_ref;
      break;
    }
  }
}


void THD::rollback_item_tree_changes()
{
  I_List_iterator<Item_change_record> it(change_list);
  Item_change_record *change;
  DBUG_ENTER("rollback_item_tree_changes");

  while ((change= it++))
  {
    DBUG_PRINT("info",
               ("rollback_item_tree_changes "
                "place %p curr_value %p old_value %p",
                change->place, *change->place, change->old_value));
    *change->place= change->old_value;
  }
  /* We can forget about changes memory: it's allocated in runtime memroot */
  change_list.empty();
  DBUG_VOID_RETURN;
}


/*****************************************************************************
** Functions to provide a interface to select results
*****************************************************************************/

select_result::select_result():
  estimated_rowcount(0)
{
  thd=current_thd;
}

void select_result::send_error(uint errcode,const char *err)
{
  my_message(errcode, err, MYF(0));
}


void select_result::cleanup()
{
  /* do nothing */
}

bool select_result::check_simple_select() const
{
  my_error(ER_SP_BAD_CURSOR_QUERY, MYF(0));
  return TRUE;
}


static String default_line_term("\n",default_charset_info);
static String default_escaped("\\",default_charset_info);
static String default_field_term("\t",default_charset_info);
static String default_xml_row_term("<row>", default_charset_info);

sql_exchange::sql_exchange(char *name, bool flag,
                           enum enum_filetype filetype_arg)
  :file_name(name), opt_enclosed(0), dumpfile(flag), skip_lines(0)
{
  filetype= filetype_arg;
  field_term= &default_field_term;
  enclosed=   line_start= &my_empty_string;
  line_term=  filetype == FILETYPE_CSV ?
              &default_line_term : &default_xml_row_term;
  escaped=    &default_escaped;
  cs= NULL;
}

bool sql_exchange::escaped_given(void)
{
  return escaped != &default_escaped;
}


bool select_send::send_result_set_metadata(List<Item> &list, uint flags)
{
  bool res;
  if (!(res= thd->protocol->send_result_set_metadata(&list, flags)))
    is_result_set_started= 1;
  return res;
}

void select_send::abort_result_set()
{
  DBUG_ENTER("select_send::abort_result_set");

  if (is_result_set_started && thd->spcont)
  {
    /*
      We're executing a stored procedure, have an open result
      set and an SQL exception condition. In this situation we
      must abort the current statement, silence the error and
      start executing the continue/exit handler if one is found.
      Before aborting the statement, let's end the open result set, as
      otherwise the client will hang due to the violation of the
      client/server protocol.
    */
    thd->spcont->end_partial_result_set= TRUE;
  }
  DBUG_VOID_RETURN;
}


/** 
  Cleanup an instance of this class for re-use
  at next execution of a prepared statement/
  stored procedure statement.
*/

void select_send::cleanup()
{
  is_result_set_started= FALSE;
}

/* Send data to client. Returns 0 if ok */

bool select_send::send_data(List<Item> &items)
{
  Protocol *protocol= thd->protocol;
  DBUG_ENTER("select_send::send_data");

  if (unit->offset_limit_cnt)
  {						// using limit offset,count
    unit->offset_limit_cnt--;
    DBUG_RETURN(FALSE);
  }

  /*
    We may be passing the control from mysqld to the client: release the
    InnoDB adaptive hash S-latch to avoid thread deadlocks if it was reserved
    by thd
  */
  ha_release_temporary_latches(thd);

  protocol->prepare_for_resend();
  if (protocol->send_result_set_row(&items))
  {
    protocol->remove_last_row();
    DBUG_RETURN(TRUE);
  }

  thd->inc_sent_row_count(1);

  if (thd->vio_ok())
    DBUG_RETURN(protocol->write());

  DBUG_RETURN(0);
}

bool select_send::send_eof()
{
  /* 
    We may be passing the control from mysqld to the client: release the
    InnoDB adaptive hash S-latch to avoid thread deadlocks if it was reserved
    by thd 
  */
  ha_release_temporary_latches(thd);

  /* 
    Don't send EOF if we're in error condition (which implies we've already
    sent or are sending an error)
  */
  if (thd->is_error())
    return TRUE;
  ::my_eof(thd);
  is_result_set_started= 0;
  return FALSE;
}


/************************************************************************
  Handling writing to file
************************************************************************/

void select_to_file::send_error(uint errcode,const char *err)
{
  my_message(errcode, err, MYF(0));
  if (file > 0)
  {
    (void) end_io_cache(&cache);
    mysql_file_close(file, MYF(0));
    /* Delete file on error */
    mysql_file_delete(key_select_to_file, path, MYF(0));
    file= -1;
  }
}


bool select_to_file::send_eof()
{
  int error= test(end_io_cache(&cache));
  if (mysql_file_close(file, MYF(MY_WME)) || thd->is_error())
    error= true;

  if (!error)
  {
    ::my_ok(thd,row_count);
  }
  file= -1;
  return error;
}


void select_to_file::cleanup()
{
  /* In case of error send_eof() may be not called: close the file here. */
  if (file >= 0)
  {
    (void) end_io_cache(&cache);
    mysql_file_close(file, MYF(0));
    file= -1;
  }
  path[0]= '\0';
  row_count= 0;
}


select_to_file::~select_to_file()
{
  if (file >= 0)
  {					// This only happens in case of error
    (void) end_io_cache(&cache);
    mysql_file_close(file, MYF(0));
    file= -1;
  }
}

/***************************************************************************
** Export of select to textfile
***************************************************************************/

select_export::~select_export()
{
  thd->set_sent_row_count(row_count);
}


/*
  Create file with IO cache

  SYNOPSIS
    create_file()
    thd			Thread handle
    path		File name
    exchange		Excange class
    cache		IO cache

  RETURN
    >= 0 	File handle
   -1		Error
*/


static File create_file(THD *thd, char *path, sql_exchange *exchange,
			IO_CACHE *cache)
{
  File file;
  uint option= MY_UNPACK_FILENAME | MY_RELATIVE_PATH;

#ifdef DONT_ALLOW_FULL_LOAD_DATA_PATHS
  option|= MY_REPLACE_DIR;			// Force use of db directory
#endif

  if (!dirname_length(exchange->file_name))
  {
    strxnmov(path, FN_REFLEN-1, mysql_real_data_home, thd->db ? thd->db : "",
             NullS);
    (void) fn_format(path, exchange->file_name, path, "", option);
  }
  else
    (void) fn_format(path, exchange->file_name, mysql_real_data_home, "", option);

  if (!is_secure_file_path(path))
  {
    /* Write only allowed to dir or subdir specified by secure_file_priv */
    my_error(ER_OPTION_PREVENTS_STATEMENT, MYF(0), "--secure-file-priv");
    return -1;
  }

  if (!access(path, F_OK))
  {
    my_error(ER_FILE_EXISTS_ERROR, MYF(0), exchange->file_name);
    return -1;
  }
  /* Create the file world readable */
  if ((file= mysql_file_create(key_select_to_file,
                               path, 0666, O_WRONLY|O_EXCL, MYF(MY_WME))) < 0)
    return file;
#ifdef HAVE_FCHMOD
  (void) fchmod(file, 0666);			// Because of umask()
#else
  (void) chmod(path, 0666);
#endif
  if (init_io_cache(cache, file, 0L, WRITE_CACHE, 0L, 1, MYF(MY_WME)))
  {
    mysql_file_close(file, MYF(0));
    /* Delete file on error, it was just created */
    mysql_file_delete(key_select_to_file, path, MYF(0));
    return -1;
  }
  return file;
}


int
select_export::prepare(List<Item> &list, SELECT_LEX_UNIT *u)
{
  bool blob_flag=0;
  bool string_results= FALSE, non_string_results= FALSE;
  unit= u;
  if ((uint) strlen(exchange->file_name) + NAME_LEN >= FN_REFLEN)
    strmake(path,exchange->file_name,FN_REFLEN-1);

  write_cs= exchange->cs ? exchange->cs : &my_charset_bin;

  if ((file= create_file(thd, path, exchange, &cache)) < 0)
    return 1;
  /* Check if there is any blobs in data */
  {
    List_iterator_fast<Item> li(list);
    Item *item;
    while ((item=li++))
    {
      if (item->max_length >= MAX_BLOB_WIDTH)
      {
	blob_flag=1;
	break;
      }
      if (item->result_type() == STRING_RESULT)
        string_results= TRUE;
      else
        non_string_results= TRUE;
    }
  }
  if (exchange->escaped->numchars() > 1 || exchange->enclosed->numchars() > 1)
  {
    my_error(ER_WRONG_FIELD_TERMINATORS, MYF(0));
    return TRUE;
  }
  if (exchange->escaped->length() > 1 || exchange->enclosed->length() > 1 ||
      !my_isascii(exchange->escaped->ptr()[0]) ||
      !my_isascii(exchange->enclosed->ptr()[0]) ||
      !exchange->field_term->is_ascii() || !exchange->line_term->is_ascii() ||
      !exchange->line_start->is_ascii())
  {
    /*
      Current LOAD DATA INFILE recognizes field/line separators "as is" without
      converting from client charset to data file charset. So, it is supposed,
      that input file of LOAD DATA INFILE consists of data in one charset and
      separators in other charset. For the compatibility with that [buggy]
      behaviour SELECT INTO OUTFILE implementation has been saved "as is" too,
      but the new warning message has been added:

        Non-ASCII separator arguments are not fully supported
    */
    push_warning(thd, Sql_condition::WARN_LEVEL_WARN,
                 WARN_NON_ASCII_SEPARATOR_NOT_IMPLEMENTED,
                 ER(WARN_NON_ASCII_SEPARATOR_NOT_IMPLEMENTED));
  }
  field_term_length=exchange->field_term->length();
  field_term_char= field_term_length ?
                   (int) (uchar) (*exchange->field_term)[0] : INT_MAX;
  if (!exchange->line_term->length())
    exchange->line_term=exchange->field_term;	// Use this if it exists
  field_sep_char= (exchange->enclosed->length() ?
                  (int) (uchar) (*exchange->enclosed)[0] : field_term_char);
  if (exchange->escaped->length() && (exchange->escaped_given() ||
      !(thd->variables.sql_mode & MODE_NO_BACKSLASH_ESCAPES)))
    escape_char= (int) (uchar) (*exchange->escaped)[0];
  else
    escape_char= -1;
  is_ambiguous_field_sep= test(strchr(ESCAPE_CHARS, field_sep_char));
  is_unsafe_field_sep= test(strchr(NUMERIC_CHARS, field_sep_char));
  line_sep_char= (exchange->line_term->length() ?
                 (int) (uchar) (*exchange->line_term)[0] : INT_MAX);
  if (!field_term_length)
    exchange->opt_enclosed=0;
  if (!exchange->enclosed->length())
    exchange->opt_enclosed=1;			// A little quicker loop
  fixed_row_size= (!field_term_length && !exchange->enclosed->length() &&
		   !blob_flag);
  if ((is_ambiguous_field_sep && exchange->enclosed->is_empty() &&
       (string_results || is_unsafe_field_sep)) ||
      (exchange->opt_enclosed && non_string_results &&
       field_term_length && strchr(NUMERIC_CHARS, field_term_char)))
  {
    push_warning(thd, Sql_condition::WARN_LEVEL_WARN,
                 ER_AMBIGUOUS_FIELD_TERM, ER(ER_AMBIGUOUS_FIELD_TERM));
    is_ambiguous_field_term= TRUE;
  }
  else
    is_ambiguous_field_term= FALSE;

  return 0;
}


#define NEED_ESCAPING(x) ((int) (uchar) (x) == escape_char    || \
                          (enclosed ? (int) (uchar) (x) == field_sep_char      \
                                    : (int) (uchar) (x) == field_term_char) || \
                          (int) (uchar) (x) == line_sep_char  || \
                          !(x))

bool select_export::send_data(List<Item> &items)
{

  DBUG_ENTER("select_export::send_data");
  char buff[MAX_FIELD_WIDTH],null_buff[2],space[MAX_FIELD_WIDTH];
  char cvt_buff[MAX_FIELD_WIDTH];
  String cvt_str(cvt_buff, sizeof(cvt_buff), write_cs);
  bool space_inited=0;
  String tmp(buff,sizeof(buff),&my_charset_bin),*res;
  tmp.length(0);

  if (unit->offset_limit_cnt)
  {						// using limit offset,count
    unit->offset_limit_cnt--;
    DBUG_RETURN(0);
  }
  row_count++;
  Item *item;
  uint used_length=0,items_left=items.elements;
  List_iterator_fast<Item> li(items);

  if (my_b_write(&cache,(uchar*) exchange->line_start->ptr(),
		 exchange->line_start->length()))
    goto err;
  while ((item=li++))
  {
    Item_result result_type=item->result_type();
    bool enclosed = (exchange->enclosed->length() &&
                     (!exchange->opt_enclosed || result_type == STRING_RESULT));
    res=item->str_result(&tmp);
    if (res && !my_charset_same(write_cs, res->charset()) &&
        !my_charset_same(write_cs, &my_charset_bin))
    {
      const char *well_formed_error_pos;
      const char *cannot_convert_error_pos;
      const char *from_end_pos;
      const char *error_pos;
      uint32 bytes;
      uint64 estimated_bytes=
        ((uint64) res->length() / res->charset()->mbminlen + 1) *
        write_cs->mbmaxlen + 1;
      set_if_smaller(estimated_bytes, UINT_MAX32);
      if (cvt_str.realloc((uint32) estimated_bytes))
      {
        my_error(ER_OUTOFMEMORY, MYF(0), (uint32) estimated_bytes);
        goto err;
      }

      bytes= well_formed_copy_nchars(write_cs, (char *) cvt_str.ptr(),
                                     cvt_str.alloced_length(),
                                     res->charset(), res->ptr(), res->length(),
                                     UINT_MAX32, // copy all input chars,
                                                 // i.e. ignore nchars parameter
                                     &well_formed_error_pos,
                                     &cannot_convert_error_pos,
                                     &from_end_pos);
      error_pos= well_formed_error_pos ? well_formed_error_pos
                                       : cannot_convert_error_pos;
      if (error_pos)
      {
        char printable_buff[32];
        convert_to_printable(printable_buff, sizeof(printable_buff),
                             error_pos, res->ptr() + res->length() - error_pos,
                             res->charset(), 6);
        push_warning_printf(thd, Sql_condition::WARN_LEVEL_WARN,
                            ER_TRUNCATED_WRONG_VALUE_FOR_FIELD,
                            ER(ER_TRUNCATED_WRONG_VALUE_FOR_FIELD),
                            "string", printable_buff,
                            item->name, static_cast<long>(row_count));
      }
      else if (from_end_pos < res->ptr() + res->length())
      { 
        /*
          result is longer than UINT_MAX32 and doesn't fit into String
        */
        push_warning_printf(thd, Sql_condition::WARN_LEVEL_WARN,
                            WARN_DATA_TRUNCATED, ER(WARN_DATA_TRUNCATED),
                            item->full_name(), static_cast<long>(row_count));
      }
      cvt_str.length(bytes);
      res= &cvt_str;
    }
    if (res && enclosed)
    {
      if (my_b_write(&cache,(uchar*) exchange->enclosed->ptr(),
		     exchange->enclosed->length()))
	goto err;
    }
    if (!res)
    {						// NULL
      if (!fixed_row_size)
      {
	if (escape_char != -1)			// Use \N syntax
	{
	  null_buff[0]=escape_char;
	  null_buff[1]='N';
	  if (my_b_write(&cache,(uchar*) null_buff,2))
	    goto err;
	}
	else if (my_b_write(&cache,(uchar*) "NULL",4))
	  goto err;
      }
      else
      {
	used_length=0;				// Fill with space
      }
    }
    else
    {
      if (fixed_row_size)
	used_length=min(res->length(),item->max_length);
      else
	used_length=res->length();
      if ((result_type == STRING_RESULT || is_unsafe_field_sep) &&
           escape_char != -1)
      {
        char *pos, *start, *end;
        const CHARSET_INFO *res_charset= res->charset();
        const CHARSET_INFO *character_set_client=
          thd->variables.character_set_client;
        bool check_second_byte= (res_charset == &my_charset_bin) &&
                                 character_set_client->
                                 escape_with_backslash_is_dangerous;
        DBUG_ASSERT(character_set_client->mbmaxlen == 2 ||
                    !character_set_client->escape_with_backslash_is_dangerous);
	for (start=pos=(char*) res->ptr(),end=pos+used_length ;
	     pos != end ;
	     pos++)
	{
#ifdef USE_MB
	  if (use_mb(res_charset))
	  {
	    int l;
	    if ((l=my_ismbchar(res_charset, pos, end)))
	    {
	      pos += l-1;
	      continue;
	    }
	  }
#endif

          /*
            Special case when dumping BINARY/VARBINARY/BLOB values
            for the clients with character sets big5, cp932, gbk and sjis,
            which can have the escape character (0x5C "\" by default)
            as the second byte of a multi-byte sequence.
            
            If
            - pos[0] is a valid multi-byte head (e.g 0xEE) and
            - pos[1] is 0x00, which will be escaped as "\0",
            
            then we'll get "0xEE + 0x5C + 0x30" in the output file.
            
            If this file is later loaded using this sequence of commands:
            
            mysql> create table t1 (a varchar(128)) character set big5;
            mysql> LOAD DATA INFILE 'dump.txt' INTO TABLE t1;
            
            then 0x5C will be misinterpreted as the second byte
            of a multi-byte character "0xEE + 0x5C", instead of
            escape character for 0x00.
            
            To avoid this confusion, we'll escape the multi-byte
            head character too, so the sequence "0xEE + 0x00" will be
            dumped as "0x5C + 0xEE + 0x5C + 0x30".
            
            Note, in the condition below we only check if
            mbcharlen is equal to 2, because there are no
            character sets with mbmaxlen longer than 2
            and with escape_with_backslash_is_dangerous set.
            DBUG_ASSERT before the loop makes that sure.
          */

          if ((NEED_ESCAPING(*pos) ||
               (check_second_byte &&
                my_mbcharlen(character_set_client, (uchar) *pos) == 2 &&
                pos + 1 < end &&
                NEED_ESCAPING(pos[1]))) &&
              /*
               Don't escape field_term_char by doubling - doubling is only
               valid for ENCLOSED BY characters:
              */
              (enclosed || !is_ambiguous_field_term ||
               (int) (uchar) *pos != field_term_char))
          {
	    char tmp_buff[2];
            tmp_buff[0]= ((int) (uchar) *pos == field_sep_char &&
                          is_ambiguous_field_sep) ?
                          field_sep_char : escape_char;
	    tmp_buff[1]= *pos ? *pos : '0';
	    if (my_b_write(&cache,(uchar*) start,(uint) (pos-start)) ||
		my_b_write(&cache,(uchar*) tmp_buff,2))
	      goto err;
	    start=pos+1;
	  }
	}
	if (my_b_write(&cache,(uchar*) start,(uint) (pos-start)))
	  goto err;
      }
      else if (my_b_write(&cache,(uchar*) res->ptr(),used_length))
	goto err;
    }
    if (fixed_row_size)
    {						// Fill with space
      if (item->max_length > used_length)
      {
	/* QQ:  Fix by adding a my_b_fill() function */
	if (!space_inited)
	{
	  space_inited=1;
	  memset(space, ' ', sizeof(space));
	}
	uint length=item->max_length-used_length;
	for (; length > sizeof(space) ; length-=sizeof(space))
	{
	  if (my_b_write(&cache,(uchar*) space,sizeof(space)))
	    goto err;
	}
	if (my_b_write(&cache,(uchar*) space,length))
	  goto err;
      }
    }
    if (res && enclosed)
    {
      if (my_b_write(&cache, (uchar*) exchange->enclosed->ptr(),
                     exchange->enclosed->length()))
        goto err;
    }
    if (--items_left)
    {
      if (my_b_write(&cache, (uchar*) exchange->field_term->ptr(),
                     field_term_length))
        goto err;
    }
  }
  if (my_b_write(&cache,(uchar*) exchange->line_term->ptr(),
		 exchange->line_term->length()))
    goto err;
  DBUG_RETURN(0);
err:
  DBUG_RETURN(1);
}


/***************************************************************************
** Dump  of select to a binary file
***************************************************************************/


int
select_dump::prepare(List<Item> &list __attribute__((unused)),
		     SELECT_LEX_UNIT *u)
{
  unit= u;
  return (int) ((file= create_file(thd, path, exchange, &cache)) < 0);
}


bool select_dump::send_data(List<Item> &items)
{
  List_iterator_fast<Item> li(items);
  char buff[MAX_FIELD_WIDTH];
  String tmp(buff,sizeof(buff),&my_charset_bin),*res;
  tmp.length(0);
  Item *item;
  DBUG_ENTER("select_dump::send_data");

  if (unit->offset_limit_cnt)
  {						// using limit offset,count
    unit->offset_limit_cnt--;
    DBUG_RETURN(0);
  }
  if (row_count++ > 1) 
  {
    my_message(ER_TOO_MANY_ROWS, ER(ER_TOO_MANY_ROWS), MYF(0));
    goto err;
  }
  while ((item=li++))
  {
    res=item->str_result(&tmp);
    if (!res)					// If NULL
    {
      if (my_b_write(&cache,(uchar*) "",1))
	goto err;
    }
    else if (my_b_write(&cache,(uchar*) res->ptr(),res->length()))
    {
      char errbuf[MYSYS_STRERROR_SIZE];
      my_error(ER_ERROR_ON_WRITE, MYF(0), path, my_errno,
               my_strerror(errbuf, sizeof(errbuf), my_errno));
      goto err;
    }
  }
  DBUG_RETURN(0);
err:
  DBUG_RETURN(1);
}


select_subselect::select_subselect(Item_subselect *item_arg)
{
  item= item_arg;
}


bool select_singlerow_subselect::send_data(List<Item> &items)
{
  DBUG_ENTER("select_singlerow_subselect::send_data");
  Item_singlerow_subselect *it= (Item_singlerow_subselect *)item;
  if (it->assigned())
  {
    my_message(ER_SUBQUERY_NO_1_ROW, ER(ER_SUBQUERY_NO_1_ROW), MYF(0));
    DBUG_RETURN(1);
  }
  if (unit->offset_limit_cnt)
  {				          // Using limit offset,count
    unit->offset_limit_cnt--;
    DBUG_RETURN(0);
  }
  List_iterator_fast<Item> li(items);
  Item *val_item;
  for (uint i= 0; (val_item= li++); i++)
    it->store(i, val_item);
  it->assigned(1);
  DBUG_RETURN(0);
}


void select_max_min_finder_subselect::cleanup()
{
  DBUG_ENTER("select_max_min_finder_subselect::cleanup");
  cache= 0;
  DBUG_VOID_RETURN;
}


bool select_max_min_finder_subselect::send_data(List<Item> &items)
{
  DBUG_ENTER("select_max_min_finder_subselect::send_data");
  Item_maxmin_subselect *it= (Item_maxmin_subselect *)item;
  List_iterator_fast<Item> li(items);
  Item *val_item= li++;
  it->register_value();
  if (it->assigned())
  {
    cache->store(val_item);
    if ((this->*op)())
      it->store(0, cache);
  }
  else
  {
    if (!cache)
    {
      cache= Item_cache::get_cache(val_item);
      switch (val_item->result_type())
      {
      case REAL_RESULT:
	op= &select_max_min_finder_subselect::cmp_real;
	break;
      case INT_RESULT:
	op= &select_max_min_finder_subselect::cmp_int;
	break;
      case STRING_RESULT:
	op= &select_max_min_finder_subselect::cmp_str;
	break;
      case DECIMAL_RESULT:
        op= &select_max_min_finder_subselect::cmp_decimal;
        break;
      case ROW_RESULT:
        // This case should never be choosen
	DBUG_ASSERT(0);
	op= 0;
      }
    }
    cache->store(val_item);
    it->store(0, cache);
  }
  it->assigned(1);
  DBUG_RETURN(0);
}

bool select_max_min_finder_subselect::cmp_real()
{
  Item *maxmin= ((Item_singlerow_subselect *)item)->element_index(0);
  double val1= cache->val_real(), val2= maxmin->val_real();
  if (cache->null_value)
    return false;
  else if (maxmin->null_value)
    return true;
  else 
    return (fmax) ? (val1 > val2) : (val1 < val2);
}

bool select_max_min_finder_subselect::cmp_int()
{
  Item *maxmin= ((Item_singlerow_subselect *)item)->element_index(0);
  longlong val1= cache->val_int(), val2= maxmin->val_int();
  if (cache->null_value)
    return false;
  else if (maxmin->null_value)
    return true;
  else 
    return (fmax) ? (val1 > val2) : (val1 < val2);
}

bool select_max_min_finder_subselect::cmp_decimal()
{
  Item *maxmin= ((Item_singlerow_subselect *)item)->element_index(0);
  my_decimal cval, *cvalue= cache->val_decimal(&cval);
  my_decimal mval, *mvalue= maxmin->val_decimal(&mval);
  if (cache->null_value)
    return false;
  else if (maxmin->null_value)
    return true;
  else 
    return (fmax) 
      ? (my_decimal_cmp(cvalue,mvalue) > 0)
      : (my_decimal_cmp(cvalue,mvalue) < 0);
}

bool select_max_min_finder_subselect::cmp_str()
{
  String *val1, *val2, buf1, buf2;
  Item *maxmin= ((Item_singlerow_subselect *)item)->element_index(0);
  /*
    as far as both operand is Item_cache buf1 & buf2 will not be used,
    but added for safety
  */
  val1= cache->val_str(&buf1);
  val2= maxmin->val_str(&buf1);
  if (cache->null_value)
    return false;
  else if (maxmin->null_value)
    return true;
  else 
    return (fmax) 
      ? (sortcmp(val1, val2, cache->collation.collation) > 0)
      : (sortcmp(val1, val2, cache->collation.collation) < 0);
}

bool select_exists_subselect::send_data(List<Item> &items)
{
  DBUG_ENTER("select_exists_subselect::send_data");
  Item_exists_subselect *it= (Item_exists_subselect *)item;
  if (unit->offset_limit_cnt)
  {				          // Using limit offset,count
    unit->offset_limit_cnt--;
    DBUG_RETURN(0);
  }
  /*
    A subquery may be evaluated 1) by executing the JOIN 2) by optimized
    functions (index_subquery, subquery materialization).
    It's only in (1) that we get here when we find a row. In (2) "value" is
    set elsewhere.
  */
  it->value= 1;
  it->assigned(1);
  DBUG_RETURN(0);
}


/***************************************************************************
  Dump of select to variables
***************************************************************************/

int select_dumpvar::prepare(List<Item> &list, SELECT_LEX_UNIT *u)
{
  unit= u;
  
  if (var_list.elements != list.elements)
  {
    my_message(ER_WRONG_NUMBER_OF_COLUMNS_IN_SELECT,
               ER(ER_WRONG_NUMBER_OF_COLUMNS_IN_SELECT), MYF(0));
    return 1;
  }               
  return 0;
}


bool select_dumpvar::check_simple_select() const
{
  my_error(ER_SP_BAD_CURSOR_SELECT, MYF(0));
  return TRUE;
}


void select_dumpvar::cleanup()
{
  row_count= 0;
}


Query_arena::Type Query_arena::type() const
{
  DBUG_ASSERT(0); /* Should never be called */
  return STATEMENT;
}


void Query_arena::free_items()
{
  Item *next;
  DBUG_ENTER("Query_arena::free_items");
  /* This works because items are allocated with sql_alloc() */
  for (; free_list; free_list= next)
  {
    next= free_list->next;
    free_list->delete_self();
  }
  /* Postcondition: free_list is 0 */
  DBUG_VOID_RETURN;
}


void Query_arena::set_query_arena(Query_arena *set)
{
  mem_root=  set->mem_root;
  free_list= set->free_list;
  state= set->state;
}


void Query_arena::cleanup_stmt()
{
  DBUG_ASSERT(! "Query_arena::cleanup_stmt() not implemented");
}

/*
  Statement functions
*/

Statement::Statement(LEX *lex_arg, MEM_ROOT *mem_root_arg,
                     enum enum_state state_arg, ulong id_arg)
  :Query_arena(mem_root_arg, state_arg),
  id(id_arg),
  mark_used_columns(MARK_COLUMNS_READ),
  lex(lex_arg),
  db(NULL),
  db_length(0)
{
  name.str= NULL;
}


Query_arena::Type Statement::type() const
{
  return STATEMENT;
}


void Statement::set_statement(Statement *stmt)
{
  id=             stmt->id;
  mark_used_columns=   stmt->mark_used_columns;
  lex=            stmt->lex;
  query_string=   stmt->query_string;
}


void
Statement::set_n_backup_statement(Statement *stmt, Statement *backup)
{
  DBUG_ENTER("Statement::set_n_backup_statement");
  backup->set_statement(this);
  set_statement(stmt);
  DBUG_VOID_RETURN;
}


void Statement::restore_backup_statement(Statement *stmt, Statement *backup)
{
  DBUG_ENTER("Statement::restore_backup_statement");
  stmt->set_statement(this);
  set_statement(backup);
  DBUG_VOID_RETURN;
}


void THD::end_statement()
{
  /* Cleanup SQL processing state to reuse this statement in next query. */
  lex_end(lex);
  delete lex->result;
  lex->result= 0;
  /* Note that free_list is freed in cleanup_after_query() */

  /*
    Don't free mem_root, as mem_root is freed in the end of dispatch_command
    (once for any command).
  */
}


void THD::set_n_backup_active_arena(Query_arena *set, Query_arena *backup)
{
  DBUG_ENTER("THD::set_n_backup_active_arena");
  DBUG_ASSERT(backup->is_backup_arena == FALSE);

  backup->set_query_arena(this);
  set_query_arena(set);
#ifndef DBUG_OFF
  backup->is_backup_arena= TRUE;
#endif
  DBUG_VOID_RETURN;
}


void THD::restore_active_arena(Query_arena *set, Query_arena *backup)
{
  DBUG_ENTER("THD::restore_active_arena");
  DBUG_ASSERT(backup->is_backup_arena);
  set->set_query_arena(this);
  set_query_arena(backup);
#ifndef DBUG_OFF
  backup->is_backup_arena= FALSE;
#endif
  DBUG_VOID_RETURN;
}

Statement::~Statement()
{
}

C_MODE_START

static uchar *
get_statement_id_as_hash_key(const uchar *record, size_t *key_length,
                             my_bool not_used __attribute__((unused)))
{
  const Statement *statement= (const Statement *) record; 
  *key_length= sizeof(statement->id);
  return (uchar *) &((const Statement *) statement)->id;
}

static void delete_statement_as_hash_key(void *key)
{
  delete (Statement *) key;
}

static uchar *get_stmt_name_hash_key(Statement *entry, size_t *length,
                                    my_bool not_used __attribute__((unused)))
{
  *length= entry->name.length;
  return (uchar*) entry->name.str;
}

C_MODE_END

Statement_map::Statement_map() :
  last_found_statement(0)
{
  enum
  {
    START_STMT_HASH_SIZE = 16,
    START_NAME_HASH_SIZE = 16
  };
  my_hash_init(&st_hash, &my_charset_bin, START_STMT_HASH_SIZE, 0, 0,
               get_statement_id_as_hash_key,
               delete_statement_as_hash_key, MYF(0));
  my_hash_init(&names_hash, system_charset_info, START_NAME_HASH_SIZE, 0, 0,
               (my_hash_get_key) get_stmt_name_hash_key,
               NULL,MYF(0));
}


/*
  Insert a new statement to the thread-local statement map.

  DESCRIPTION
    If there was an old statement with the same name, replace it with the
    new one. Otherwise, check if max_prepared_stmt_count is not reached yet,
    increase prepared_stmt_count, and insert the new statement. It's okay
    to delete an old statement and fail to insert the new one.

  POSTCONDITIONS
    All named prepared statements are also present in names_hash.
    Statement names in names_hash are unique.
    The statement is added only if prepared_stmt_count < max_prepard_stmt_count
    last_found_statement always points to a valid statement or is 0

  RETURN VALUE
    0  success
    1  error: out of resources or max_prepared_stmt_count limit has been
       reached. An error is sent to the client, the statement is deleted.
*/

int Statement_map::insert(THD *thd, Statement *statement)
{
  if (my_hash_insert(&st_hash, (uchar*) statement))
  {
    /*
      Delete is needed only in case of an insert failure. In all other
      cases hash_delete will also delete the statement.
    */
    delete statement;
    my_error(ER_OUT_OF_RESOURCES, MYF(0));
    goto err_st_hash;
  }
  if (statement->name.str && my_hash_insert(&names_hash, (uchar*) statement))
  {
    my_error(ER_OUT_OF_RESOURCES, MYF(0));
    goto err_names_hash;
  }
  mysql_mutex_lock(&LOCK_prepared_stmt_count);
  /*
    We don't check that prepared_stmt_count is <= max_prepared_stmt_count
    because we would like to allow to lower the total limit
    of prepared statements below the current count. In that case
    no new statements can be added until prepared_stmt_count drops below
    the limit.
  */
  if (prepared_stmt_count >= max_prepared_stmt_count)
  {
    mysql_mutex_unlock(&LOCK_prepared_stmt_count);
    my_error(ER_MAX_PREPARED_STMT_COUNT_REACHED, MYF(0),
             max_prepared_stmt_count);
    goto err_max;
  }
  prepared_stmt_count++;
  mysql_mutex_unlock(&LOCK_prepared_stmt_count);

  last_found_statement= statement;
  return 0;

err_max:
  if (statement->name.str)
    my_hash_delete(&names_hash, (uchar*) statement);
err_names_hash:
  my_hash_delete(&st_hash, (uchar*) statement);
err_st_hash:
  return 1;
}


void Statement_map::close_transient_cursors()
{
#ifdef TO_BE_IMPLEMENTED
  Statement *stmt;
  while ((stmt= transient_cursor_list.head()))
    stmt->close_cursor();                 /* deletes itself from the list */
#endif
}


void Statement_map::erase(Statement *statement)
{
  if (statement == last_found_statement)
    last_found_statement= 0;
  if (statement->name.str)
    my_hash_delete(&names_hash, (uchar *) statement);

  my_hash_delete(&st_hash, (uchar *) statement);
  mysql_mutex_lock(&LOCK_prepared_stmt_count);
  DBUG_ASSERT(prepared_stmt_count > 0);
  prepared_stmt_count--;
  mysql_mutex_unlock(&LOCK_prepared_stmt_count);
}


void Statement_map::reset()
{
  /* Must be first, hash_free will reset st_hash.records */
  mysql_mutex_lock(&LOCK_prepared_stmt_count);
  DBUG_ASSERT(prepared_stmt_count >= st_hash.records);
  prepared_stmt_count-= st_hash.records;
  mysql_mutex_unlock(&LOCK_prepared_stmt_count);

  my_hash_reset(&names_hash);
  my_hash_reset(&st_hash);
  last_found_statement= 0;
}


Statement_map::~Statement_map()
{
  /* Must go first, hash_free will reset st_hash.records */
  mysql_mutex_lock(&LOCK_prepared_stmt_count);
  DBUG_ASSERT(prepared_stmt_count >= st_hash.records);
  prepared_stmt_count-= st_hash.records;
  mysql_mutex_unlock(&LOCK_prepared_stmt_count);

  my_hash_free(&names_hash);
  my_hash_free(&st_hash);
}

bool select_dumpvar::send_data(List<Item> &items)
{
  List_iterator_fast<my_var> var_li(var_list);
  List_iterator<Item> it(items);
  Item *item;
  my_var *mv;
  DBUG_ENTER("select_dumpvar::send_data");

  if (unit->offset_limit_cnt)
  {						// using limit offset,count
    unit->offset_limit_cnt--;
    DBUG_RETURN(0);
  }
  if (row_count++) 
  {
    my_message(ER_TOO_MANY_ROWS, ER(ER_TOO_MANY_ROWS), MYF(0));
    DBUG_RETURN(1);
  }
  while ((mv= var_li++) && (item= it++))
  {
    if (mv->local)
    {
      if (thd->spcont->set_variable(thd, mv->offset, &item))
	    DBUG_RETURN(1);
    }
    else
    {
      Item_func_set_user_var *suv= new Item_func_set_user_var(mv->s, item);
      if (suv->fix_fields(thd, 0))
        DBUG_RETURN (1);
      suv->save_item_result(item);
      if (suv->update())
        DBUG_RETURN (1);
    }
  }
  DBUG_RETURN(thd->is_error());
}

bool select_dumpvar::send_eof()
{
  if (! row_count)
    push_warning(thd, Sql_condition::WARN_LEVEL_WARN,
                 ER_SP_FETCH_NO_DATA, ER(ER_SP_FETCH_NO_DATA));
  /*
    Don't send EOF if we're in error condition (which implies we've already
    sent or are sending an error)
  */
  if (thd->is_error())
    return true;

  ::my_ok(thd,row_count);
  return 0;
}

/****************************************************************************
  TMP_TABLE_PARAM
****************************************************************************/

void TMP_TABLE_PARAM::init()
{
  DBUG_ENTER("TMP_TABLE_PARAM::init");
  DBUG_PRINT("enter", ("this: 0x%lx", (ulong)this));
  field_count= sum_func_count= func_count= hidden_field_count= 0;
  group_parts= group_length= group_null_parts= 0;
  quick_group= 1;
  table_charset= 0;
  precomputed_group_by= 0;
  skip_create_table= 0;
  bit_fields_as_long= 0;
  recinfo= 0;
  start_recinfo= 0;
  keyinfo= 0;
  DBUG_VOID_RETURN;
}


void thd_increment_bytes_sent(ulong length)
{
  THD *thd=current_thd;
  if (likely(thd != 0))
  { /* current_thd==0 when close_connection() calls net_send_error() */
    thd->status_var.bytes_sent+= length;
  }
}


void thd_increment_bytes_received(ulong length)
{
  current_thd->status_var.bytes_received+= length;
}


void THD::set_status_var_init()
{
  memset(&status_var, 0, sizeof(status_var));
}


void Security_context::init()
{
  host= user= ip= external_user= 0;
  host_or_ip= "connecting host";
  priv_user[0]= priv_host[0]= proxy_user[0]= '\0';
  master_access= 0;
#ifndef NO_EMBEDDED_ACCESS_CHECKS
  db_access= NO_ACCESS;
#endif
}


void Security_context::destroy()
{
  // If not pointer to constant
  if (host != my_localhost)
  {
    my_free(host);
    host= NULL;
  }
  if (user != delayed_user)
  {
    my_free(user);
    user= NULL;
  }

  if (external_user)
  {
    my_free(external_user);
    user= NULL;
  }

  my_free(ip);
  ip= NULL;
}


void Security_context::skip_grants()
{
  /* privileges for the user are unknown everything is allowed */
  host_or_ip= (char *)"";
  master_access= ~NO_ACCESS;
  *priv_user= *priv_host= '\0';
}


bool Security_context::set_user(char *user_arg)
{
  my_free(user);
  user= my_strdup(user_arg, MYF(0));
  return user == 0;
}

#ifndef NO_EMBEDDED_ACCESS_CHECKS
/**
  Initialize this security context from the passed in credentials
  and activate it in the current thread.

  @param       thd
  @param       definer_user
  @param       definer_host
  @param       db
  @param[out]  backup  Save a pointer to the current security context
                       in the thread. In case of success it points to the
                       saved old context, otherwise it points to NULL.


  During execution of a statement, multiple security contexts may
  be needed:
  - the security context of the authenticated user, used as the
    default security context for all top-level statements
  - in case of a view or a stored program, possibly the security
    context of the definer of the routine, if the object is
    defined with SQL SECURITY DEFINER option.

  The currently "active" security context is parameterized in THD
  member security_ctx. By default, after a connection is
  established, this member points at the "main" security context
  - the credentials of the authenticated user.

  Later, if we would like to execute some sub-statement or a part
  of a statement under credentials of a different user, e.g.
  definer of a procedure, we authenticate this user in a local
  instance of Security_context by means of this method (and
  ultimately by means of acl_getroot), and make the
  local instance active in the thread by re-setting
  thd->security_ctx pointer.

  Note, that the life cycle and memory management of the "main" and
  temporary security contexts are different.
  For the main security context, the memory for user/host/ip is
  allocated on system heap, and the THD class frees this memory in
  its destructor. The only case when contents of the main security
  context may change during its life time is when someone issued
  CHANGE USER command.
  Memory management of a "temporary" security context is
  responsibility of the module that creates it.

  @retval TRUE  there is no user with the given credentials. The erro
                is reported in the thread.
  @retval FALSE success
*/

bool
Security_context::
change_security_context(THD *thd,
                        LEX_STRING *definer_user,
                        LEX_STRING *definer_host,
                        LEX_STRING *db,
                        Security_context **backup)
{
  bool needs_change;

  DBUG_ENTER("Security_context::change_security_context");

  DBUG_ASSERT(definer_user->str && definer_host->str);

  *backup= NULL;
  needs_change= (strcmp(definer_user->str, thd->security_ctx->priv_user) ||
                 my_strcasecmp(system_charset_info, definer_host->str,
                               thd->security_ctx->priv_host));
  if (needs_change)
  {
    if (acl_getroot(this, definer_user->str, definer_host->str,
                                definer_host->str, db->str))
    {
      my_error(ER_NO_SUCH_USER, MYF(0), definer_user->str,
               definer_host->str);
      DBUG_RETURN(TRUE);
    }
    *backup= thd->security_ctx;
    thd->security_ctx= this;
  }

  DBUG_RETURN(FALSE);
}


void
Security_context::restore_security_context(THD *thd,
                                           Security_context *backup)
{
  if (backup)
    thd->security_ctx= backup;
}
#endif


bool Security_context::user_matches(Security_context *them)
{
  return ((user != NULL) && (them->user != NULL) &&
          !strcmp(user, them->user));
}


void Log_throttle::new_window(ulonglong now)
{
  count= 0;
  total_exec_time= 0;
  total_lock_time= 0;
  window_end= now + window_size;
}


Log_throttle::Log_throttle(ulong *threshold, mysql_mutex_t *lock,
                           ulong window_usecs,
                           bool (*logger)(THD *, const char *, uint),
                           const char *msg)
  :total_exec_time(0), total_lock_time(0), window_end(0),
   rate(threshold),
   window_size(window_usecs), count(0),
   summary_template(msg), LOCK_log_throttle(lock), log_summary(logger)
{
  aggregate_sctx.init();
}


ulong Log_throttle::prepare_summary(THD *thd)
{
  ulong ret= 0;
  /*
    Previous throttling window is over or rate changed.
    Return the number of lines we throttled.
  */
  if (count > *rate)
  {
    ret= count - *rate;
    count= 0;                                 // prevent writing it again.
  }
  return ret;
}


void Log_throttle::print_summary(THD *thd, ulong suppressed,
                                 ulonglong print_lock_time,
                                 ulonglong print_exec_time)
{
  /*
    We synthesize these values so the totals in the log will be
    correct (just in case somebody analyses them), even if the
    start/stop times won't be (as they're an aggregate which will
    usually mostly lie within [ window_end - window_size ; window_end ]
  */
  ulonglong save_start_utime=      thd->start_utime;
  ulonglong save_utime_after_lock= thd->utime_after_lock;
  Security_context *save_sctx=     thd->security_ctx;

  char buf[128];

  snprintf(buf, sizeof(buf), summary_template, suppressed);

  mysql_mutex_lock(&thd->LOCK_thd_data);
  thd->start_utime=                thd->current_utime() - print_exec_time;
  thd->utime_after_lock=           thd->start_utime + print_lock_time;
  thd->security_ctx=               (Security_context *) &aggregate_sctx;
  mysql_mutex_unlock(&thd->LOCK_thd_data);

  (*log_summary)(thd, buf, strlen(buf));

  mysql_mutex_lock(&thd->LOCK_thd_data);
  thd->security_ctx    = save_sctx;
  thd->start_utime     = save_start_utime;
  thd->utime_after_lock= save_utime_after_lock;
  mysql_mutex_unlock(&thd->LOCK_thd_data);
}


bool Log_throttle::flush(THD *thd)
{
  // Write summary if we throttled.
  lock_exclusive();
  ulonglong print_lock_time=  total_lock_time;
  ulonglong print_exec_time=  total_exec_time;
  ulong     suppressed_count= prepare_summary(thd);
  unlock();
  if (suppressed_count > 0)
  {
    print_summary(thd, suppressed_count, print_lock_time, print_exec_time);
    return true;
  }
  return false;
}


bool Log_throttle::log(THD *thd, bool eligible)
{
  bool  suppress_current= false;

  /*
    If throttling is enabled, we might have to write a summary even if
    the current query is not of the type we handle.
  */
  if (*rate > 0)
  {
    lock_exclusive();

    ulong     suppressed_count=   0;
    ulonglong print_lock_time=    total_lock_time;
    ulonglong print_exec_time=    total_exec_time;
    ulonglong end_utime_of_query= thd->current_utime();

    /*
      If the window has expired, we'll try to write a summary line.
      The subroutine will know whether we actually need to.
    */
    if (!in_window(end_utime_of_query))
    {
      suppressed_count= prepare_summary(thd);
      // start new window only if this is the statement type we handle
      if (eligible)
        new_window(end_utime_of_query);
    }
    if (eligible && (inc_queries() > *rate))
    {
      /*
        Current query's logging should be suppressed.
        Add its execution time and lock time to totals for the current window.
      */
      total_exec_time += (end_utime_of_query - thd->start_utime);
      total_lock_time += (thd->utime_after_lock - thd->start_utime);
      suppress_current= true;
    }

    unlock();

    /*
      print_summary() is deferred until after we release the locks to
      avoid congestion. All variables we hand in are local to the caller,
      so things would even be safe if print_summary() hadn't finished by the
      time the next one comes around (60s later at the earliest for now).
      The current design will produce correct data, but does not guarantee
      order (there is a theoretical race condition here where the above
      new_window()/unlock() may enable a different thread to print a warning
      for the new window before the current thread gets to print_summary().
      If the requirements ever change, add a print_lock to the object that
      is held during print_summary(), AND that is briefly locked before
      returning from this function if(eligible && !suppress_current).
      This should ensure correct ordering of summaries with regard to any
      follow-up summaries as well as to any (non-suppressed) warnings (of
      the type we handle) from the next window.
    */
    if (suppressed_count > 0)
      print_summary(thd, suppressed_count, print_lock_time, print_exec_time);
  }

  return suppress_current;
}


/****************************************************************************
  Handling of open and locked tables states.

  This is used when we want to open/lock (and then close) some tables when
  we already have a set of tables open and locked. We use these methods for
  access to mysql.proc table to find definitions of stored routines.
****************************************************************************/

void THD::reset_n_backup_open_tables_state(Open_tables_backup *backup)
{
  DBUG_ENTER("reset_n_backup_open_tables_state");
  backup->set_open_tables_state(this);
  backup->mdl_system_tables_svp= mdl_context.mdl_savepoint();
  reset_open_tables_state(this);
  state_flags|= Open_tables_state::BACKUPS_AVAIL;
  DBUG_VOID_RETURN;
}


void THD::restore_backup_open_tables_state(Open_tables_backup *backup)
{
  DBUG_ENTER("restore_backup_open_tables_state");
  mdl_context.rollback_to_savepoint(backup->mdl_system_tables_svp);
  /*
    Before we will throw away current open tables state we want
    to be sure that it was properly cleaned up.
  */
  DBUG_ASSERT(open_tables == 0 && temporary_tables == 0 &&
              derived_tables == 0 &&
              lock == 0 &&
              locked_tables_mode == LTM_NONE &&
              m_reprepare_observer == NULL);

  set_open_tables_state(backup);
  DBUG_VOID_RETURN;
}

/**
  Check the killed state of a user thread
  @param thd  user thread
  @retval 0 the user thread is active
  @retval 1 the user thread has been killed
*/
extern "C" int thd_killed(const MYSQL_THD thd)
{
  return(thd->killed);
}

/**
  Return the thread id of a user thread
  @param thd user thread
  @return thread id
*/
extern "C" unsigned long thd_get_thread_id(const MYSQL_THD thd)
{
  return((unsigned long)thd->thread_id);
}


#ifdef INNODB_COMPATIBILITY_HOOKS
extern "C" const struct charset_info_st *thd_charset(MYSQL_THD thd)
{
  return(thd->charset());
}

/**
  OBSOLETE : there's no way to ensure the string is null terminated.
  Use thd_query_string instead()
*/
extern "C" char **thd_query(MYSQL_THD thd)
{
  return (&thd->query_string.string.str);
}

/**
  Get the current query string for the thread.

  @param The MySQL internal thread pointer
  @return query string and length. May be non-null-terminated.
*/
extern "C" LEX_STRING * thd_query_string (MYSQL_THD thd)
{
  return(&thd->query_string.string);
}

extern "C" int thd_slave_thread(const MYSQL_THD thd)
{
  return(thd->slave_thread);
}

extern "C" int thd_non_transactional_update(const MYSQL_THD thd)
{
  return thd->transaction.all.has_modified_non_trans_table();
}

extern "C" int thd_binlog_format(const MYSQL_THD thd)
{
  if (mysql_bin_log.is_open() && (thd->variables.option_bits & OPTION_BIN_LOG))
    return (int) thd->variables.binlog_format;
  else
    return BINLOG_FORMAT_UNSPEC;
}

extern "C" void thd_mark_transaction_to_rollback(MYSQL_THD thd, bool all)
{
  mark_transaction_to_rollback(thd, all);
}

extern "C" bool thd_binlog_filter_ok(const MYSQL_THD thd)
{
  return binlog_filter->db_ok(thd->db);
}

extern "C" bool thd_sqlcom_can_generate_row_events(const MYSQL_THD thd)
{
  return sqlcom_can_generate_row_events(thd);
}

#ifndef EMBEDDED_LIBRARY
extern "C" void thd_pool_wait_begin(MYSQL_THD thd, int wait_type);
extern "C" void thd_pool_wait_end(MYSQL_THD thd);

/*
  Interface for MySQL Server, plugins and storage engines to report
  when they are going to sleep/stall.
  
  SYNOPSIS
  thd_wait_begin()
  thd                     Thread object
  wait_type               Type of wait
                          1 -- short wait (e.g. for mutex)
                          2 -- medium wait (e.g. for disk io)
                          3 -- large wait (e.g. for locked row/table)
  NOTES
    This is used by the threadpool to have better knowledge of which
    threads that currently are actively running on CPUs. When a thread
    reports that it's going to sleep/stall, the threadpool scheduler is
    free to start another thread in the pool most likely. The expected wait
    time is simply an indication of how long the wait is expected to
    become, the real wait time could be very different.

  thd_wait_end MUST be called immediately after waking up again.
*/
extern "C" void thd_wait_begin(MYSQL_THD thd, int wait_type)
{
  MYSQL_CALLBACK(thread_scheduler, thd_wait_begin, (thd, wait_type));
}

/**
  Interface for MySQL Server, plugins and storage engines to report
  when they waking up from a sleep/stall.

  @param  thd   Thread handle
*/
extern "C" void thd_wait_end(MYSQL_THD thd)
{
  MYSQL_CALLBACK(thread_scheduler, thd_wait_end, (thd));
}
#else
extern "C" void thd_wait_begin(MYSQL_THD thd, int wait_type)
{
  /* do NOTHING for the embedded library */
  return;
}

extern "C" void thd_wait_end(MYSQL_THD thd)
{
  /* do NOTHING for the embedded library */
  return;
}
#endif
#endif // INNODB_COMPATIBILITY_HOOKS */

/****************************************************************************
  Handling of statement states in functions and triggers.

  This is used to ensure that the function/trigger gets a clean state
  to work with and does not cause any side effects of the calling statement.

  It also allows most stored functions and triggers to replicate even
  if they are used items that would normally be stored in the binary
  replication (like last_insert_id() etc...)

  The following things is done
  - Disable binary logging for the duration of the statement
  - Disable multi-result-sets for the duration of the statement
  - Value of last_insert_id() is saved and restored
  - Value set by 'SET INSERT_ID=#' is reset and restored
  - Value for found_rows() is reset and restored
  - examined_row_count is added to the total
  - cuted_fields is added to the total
  - new savepoint level is created and destroyed

  NOTES:
    Seed for random() is saved for the first! usage of RAND()
    We reset examined_row_count and cuted_fields and add these to the
    result to ensure that if we have a bug that would reset these within
    a function, we are not loosing any rows from the main statement.

    We do not reset value of last_insert_id().
****************************************************************************/

void THD::reset_sub_statement_state(Sub_statement_state *backup,
                                    uint new_state)
{
#ifndef EMBEDDED_LIBRARY
  /* BUG#33029, if we are replicating from a buggy master, reset
     auto_inc_intervals_forced to prevent substatement
     (triggers/functions) from using erroneous INSERT_ID value
   */
  if (rpl_master_erroneous_autoinc(this))
  {
    DBUG_ASSERT(backup->auto_inc_intervals_forced.nb_elements() == 0);
    auto_inc_intervals_forced.swap(&backup->auto_inc_intervals_forced);
  }
#endif
  
  backup->option_bits=     variables.option_bits;
  backup->count_cuted_fields= count_cuted_fields;
  backup->in_sub_stmt=     in_sub_stmt;
  backup->enable_slow_log= enable_slow_log;
  backup->limit_found_rows= limit_found_rows;
  backup->examined_row_count= m_examined_row_count;
  backup->sent_row_count= m_sent_row_count;
  backup->cuted_fields=     cuted_fields;
  backup->client_capabilities= client_capabilities;
  backup->savepoints= transaction.savepoints;
  backup->first_successful_insert_id_in_prev_stmt= 
    first_successful_insert_id_in_prev_stmt;
  backup->first_successful_insert_id_in_cur_stmt= 
    first_successful_insert_id_in_cur_stmt;

  if ((!lex->requires_prelocking() || is_update_query(lex->sql_command)) &&
      !is_current_stmt_binlog_format_row())
  {
    variables.option_bits&= ~OPTION_BIN_LOG;
  }

  if ((backup->option_bits & OPTION_BIN_LOG) &&
       is_update_query(lex->sql_command) &&
       !is_current_stmt_binlog_format_row())
    mysql_bin_log.start_union_events(this, this->query_id);

  /* Disable result sets */
  client_capabilities &= ~CLIENT_MULTI_RESULTS;
  in_sub_stmt|= new_state;
  m_examined_row_count= 0;
  m_sent_row_count= 0;
  cuted_fields= 0;
  transaction.savepoints= 0;
  first_successful_insert_id_in_cur_stmt= 0;
}


void THD::restore_sub_statement_state(Sub_statement_state *backup)
{
  DBUG_ENTER("THD::restore_sub_statement_state");
#ifndef EMBEDDED_LIBRARY
  /* BUG#33029, if we are replicating from a buggy master, restore
     auto_inc_intervals_forced so that the top statement can use the
     INSERT_ID value set before this statement.
   */
  if (rpl_master_erroneous_autoinc(this))
  {
    backup->auto_inc_intervals_forced.swap(&auto_inc_intervals_forced);
    DBUG_ASSERT(backup->auto_inc_intervals_forced.nb_elements() == 0);
  }
#endif

  /*
    To save resources we want to release savepoints which were created
    during execution of function or trigger before leaving their savepoint
    level. It is enough to release first savepoint set on this level since
    all later savepoints will be released automatically.
  */
  if (transaction.savepoints)
  {
    SAVEPOINT *sv;
    for (sv= transaction.savepoints; sv->prev; sv= sv->prev)
    {}
    /* ha_release_savepoint() never returns error. */
    (void)ha_release_savepoint(this, sv);
  }
  count_cuted_fields= backup->count_cuted_fields;
  transaction.savepoints= backup->savepoints;
  variables.option_bits= backup->option_bits;
  in_sub_stmt=      backup->in_sub_stmt;
  enable_slow_log=  backup->enable_slow_log;
  first_successful_insert_id_in_prev_stmt= 
    backup->first_successful_insert_id_in_prev_stmt;
  first_successful_insert_id_in_cur_stmt= 
    backup->first_successful_insert_id_in_cur_stmt;
  limit_found_rows= backup->limit_found_rows;
  set_sent_row_count(backup->sent_row_count);
  client_capabilities= backup->client_capabilities;
  /*
    If we've left sub-statement mode, reset the fatal error flag.
    Otherwise keep the current value, to propagate it up the sub-statement
    stack.
  */
  if (!in_sub_stmt)
    is_fatal_sub_stmt_error= FALSE;

  if ((variables.option_bits & OPTION_BIN_LOG) && is_update_query(lex->sql_command) &&
       !is_current_stmt_binlog_format_row())
    mysql_bin_log.stop_union_events(this);

  /*
    The following is added to the old values as we are interested in the
    total complexity of the query
  */
  inc_examined_row_count(backup->examined_row_count);
  cuted_fields+=       backup->cuted_fields;
  DBUG_VOID_RETURN;
}


void THD::set_statement(Statement *stmt)
{
  mysql_mutex_lock(&LOCK_thd_data);
  Statement::set_statement(stmt);
  mysql_mutex_unlock(&LOCK_thd_data);
}

void THD::set_sent_row_count(ha_rows count)
{
  m_sent_row_count= count;
  MYSQL_SET_STATEMENT_ROWS_SENT(m_statement_psi, m_sent_row_count);
}

void THD::set_examined_row_count(ha_rows count)
{
  m_examined_row_count= count;
  MYSQL_SET_STATEMENT_ROWS_EXAMINED(m_statement_psi, m_examined_row_count);
}

void THD::inc_sent_row_count(ha_rows count)
{
  m_sent_row_count+= count;
  MYSQL_SET_STATEMENT_ROWS_SENT(m_statement_psi, m_sent_row_count);
}

void THD::inc_examined_row_count(ha_rows count)
{
  m_examined_row_count+= count;
  MYSQL_SET_STATEMENT_ROWS_EXAMINED(m_statement_psi, m_examined_row_count);
}

void THD::inc_status_created_tmp_disk_tables()
{
  status_var_increment(status_var.created_tmp_disk_tables);
#ifdef HAVE_PSI_STATEMENT_INTERFACE
  PSI_CALL(inc_statement_created_tmp_disk_tables)(m_statement_psi, 1);
#endif
}

void THD::inc_status_created_tmp_tables()
{
  status_var_increment(status_var.created_tmp_tables);
#ifdef HAVE_PSI_STATEMENT_INTERFACE
  PSI_CALL(inc_statement_created_tmp_tables)(m_statement_psi, 1);
#endif
}

void THD::inc_status_select_full_join()
{
  status_var_increment(status_var.select_full_join_count);
#ifdef HAVE_PSI_STATEMENT_INTERFACE
  PSI_CALL(inc_statement_select_full_join)(m_statement_psi, 1);
#endif
}

void THD::inc_status_select_full_range_join()
{
  status_var_increment(status_var.select_full_range_join_count);
#ifdef HAVE_PSI_STATEMENT_INTERFACE
  PSI_CALL(inc_statement_select_full_range_join)(m_statement_psi, 1);
#endif
}

void THD::inc_status_select_range()
{
  status_var_increment(status_var.select_range_count);
#ifdef HAVE_PSI_STATEMENT_INTERFACE
  PSI_CALL(inc_statement_select_range)(m_statement_psi, 1);
#endif
}

void THD::inc_status_select_range_check()
{
  status_var_increment(status_var.select_range_check_count);
#ifdef HAVE_PSI_STATEMENT_INTERFACE
  PSI_CALL(inc_statement_select_range_check)(m_statement_psi, 1);
#endif
}

void THD::inc_status_select_scan()
{
  status_var_increment(status_var.select_scan_count);
#ifdef HAVE_PSI_STATEMENT_INTERFACE
  PSI_CALL(inc_statement_select_scan)(m_statement_psi, 1);
#endif
}

void THD::inc_status_sort_merge_passes()
{
  status_var_increment(status_var.filesort_merge_passes);
#ifdef HAVE_PSI_STATEMENT_INTERFACE
  PSI_CALL(inc_statement_sort_merge_passes)(m_statement_psi, 1);
#endif
}

void THD::inc_status_sort_range()
{
  status_var_increment(status_var.filesort_range_count);
#ifdef HAVE_PSI_STATEMENT_INTERFACE
  PSI_CALL(inc_statement_sort_range)(m_statement_psi, 1);
#endif
}

void THD::inc_status_sort_rows(ha_rows count)
{
  statistic_add(status_var.filesort_rows, count, &LOCK_status);
#ifdef HAVE_PSI_STATEMENT_INTERFACE
  PSI_CALL(inc_statement_sort_rows)(m_statement_psi, count);
#endif
}

void THD::inc_status_sort_scan()
{
  status_var_increment(status_var.filesort_scan_count);
#ifdef HAVE_PSI_STATEMENT_INTERFACE
  PSI_CALL(inc_statement_sort_scan)(m_statement_psi, 1);
#endif
}

void THD::set_status_no_index_used()
{
  server_status|= SERVER_QUERY_NO_INDEX_USED;
#ifdef HAVE_PSI_STATEMENT_INTERFACE
  PSI_CALL(set_statement_no_index_used)(m_statement_psi);
#endif
}

void THD::set_status_no_good_index_used()
{
  server_status|= SERVER_QUERY_NO_GOOD_INDEX_USED;
#ifdef HAVE_PSI_STATEMENT_INTERFACE
  PSI_CALL(set_statement_no_good_index_used)(m_statement_psi);
#endif
}

void THD::set_command(enum enum_server_command command)
{
  m_command= command;
#ifdef HAVE_PSI_THREAD_INTERFACE
  PSI_CALL(set_thread_command)(m_command);
#endif
}


/** Assign a new value to thd->query.  */

void THD::set_query(const CSET_STRING &string_arg)
{
  mysql_mutex_lock(&LOCK_thd_data);
  set_query_inner(string_arg);
  mysql_mutex_unlock(&LOCK_thd_data);

#ifdef HAVE_PSI_THREAD_INTERFACE
  PSI_CALL(set_thread_info)(query(), query_length());
#endif
}

/** Assign a new value to thd->query and thd->query_id.  */

void THD::set_query_and_id(char *query_arg, uint32 query_length_arg,
                           const CHARSET_INFO *cs,
                           query_id_t new_query_id)
{
  mysql_mutex_lock(&LOCK_thd_data);
  set_query_inner(query_arg, query_length_arg, cs);
  query_id= new_query_id;
  mysql_mutex_unlock(&LOCK_thd_data);
}

/** Assign a new value to thd->query_id.  */

void THD::set_query_id(query_id_t new_query_id)
{
  mysql_mutex_lock(&LOCK_thd_data);
  query_id= new_query_id;
  mysql_mutex_unlock(&LOCK_thd_data);
}

/** Assign a new value to thd->mysys_var.  */
void THD::set_mysys_var(struct st_my_thread_var *new_mysys_var)
{
  mysql_mutex_lock(&LOCK_thd_data);
  mysys_var= new_mysys_var;
  mysql_mutex_unlock(&LOCK_thd_data);
}

/**
  Leave explicit LOCK TABLES or prelocked mode and restore value of
  transaction sentinel in MDL subsystem.
*/

void THD::leave_locked_tables_mode()
{
  if (locked_tables_mode == LTM_LOCK_TABLES)
  {
    /*
      When leaving LOCK TABLES mode we have to change the duration of most
      of the metadata locks being held, except for HANDLER and GRL locks,
      to transactional for them to be properly released at UNLOCK TABLES.
    */
    mdl_context.set_transaction_duration_for_all_locks();
    /*
      Make sure we don't release the global read lock and commit blocker
      when leaving LTM.
    */
    global_read_lock.set_explicit_lock_duration(this);
    /* Also ensure that we don't release metadata locks for open HANDLERs. */
    if (handler_tables_hash.records)
      mysql_ha_set_explicit_lock_duration(this);
  }
  locked_tables_mode= LTM_NONE;
}

void THD::get_definer(LEX_USER *definer)
{
  binlog_invoker();
#if !defined(MYSQL_CLIENT) && defined(HAVE_REPLICATION)
  if (slave_thread && has_invoker())
  {
    definer->user = invoker_user;
    definer->host= invoker_host;
    definer->password.str= NULL;
    definer->password.length= 0;
    definer->plugin.str= (char *) "";
    definer->plugin.length= 0;
    definer->auth.str=  (char *) "";
    definer->auth.length= 0;
  }
  else
#endif
    get_default_definer(this, definer);
}


/**
  Mark transaction to rollback and mark error as fatal to a sub-statement.

  @param  thd   Thread handle
  @param  all   TRUE <=> rollback main transaction.
*/

void mark_transaction_to_rollback(THD *thd, bool all)
{
  if (thd)
  {
    thd->is_fatal_sub_stmt_error= TRUE;
    thd->transaction_rollback_request= all;
    /*
      Aborted transactions can not be IGNOREd.
      Switch off the IGNORE flag for the current
      SELECT_LEX. This should allow my_error()
      to report the error and abort the execution
      flow, even in presence
      of IGNORE clause.
    */
    if (thd->lex->current_select)
      thd->lex->current_select->no_error= FALSE;
  }
}
/***************************************************************************
  Handling of XA id cacheing
***************************************************************************/

mysql_mutex_t LOCK_xid_cache;
HASH xid_cache;

extern "C" uchar *xid_get_hash_key(const uchar *, size_t *, my_bool);
extern "C" void xid_free_hash(void *);

uchar *xid_get_hash_key(const uchar *ptr, size_t *length,
                                  my_bool not_used __attribute__((unused)))
{
  *length=((XID_STATE*)ptr)->xid.key_length();
  return ((XID_STATE*)ptr)->xid.key();
}

void xid_free_hash(void *ptr)
{
  if (!((XID_STATE*)ptr)->in_thd)
    my_free(ptr);
}

#ifdef HAVE_PSI_INTERFACE
static PSI_mutex_key key_LOCK_xid_cache;

static PSI_mutex_info all_xid_mutexes[]=
{
  { &key_LOCK_xid_cache, "LOCK_xid_cache", PSI_FLAG_GLOBAL}
};

static void init_xid_psi_keys(void)
{
  const char* category= "sql";
  int count;

  count= array_elements(all_xid_mutexes);
  mysql_mutex_register(category, all_xid_mutexes, count);
}
#endif /* HAVE_PSI_INTERFACE */

bool xid_cache_init()
{
#ifdef HAVE_PSI_INTERFACE
  init_xid_psi_keys();
#endif

  mysql_mutex_init(key_LOCK_xid_cache, &LOCK_xid_cache, MY_MUTEX_INIT_FAST);
  return my_hash_init(&xid_cache, &my_charset_bin, 100, 0, 0,
                      xid_get_hash_key, xid_free_hash, 0) != 0;
}

void xid_cache_free()
{
  if (my_hash_inited(&xid_cache))
  {
    my_hash_free(&xid_cache);
    mysql_mutex_destroy(&LOCK_xid_cache);
  }
}

XID_STATE *xid_cache_search(XID *xid)
{
  mysql_mutex_lock(&LOCK_xid_cache);
  XID_STATE *res=(XID_STATE *)my_hash_search(&xid_cache, xid->key(),
                                             xid->key_length());
  mysql_mutex_unlock(&LOCK_xid_cache);
  return res;
}


bool xid_cache_insert(XID *xid, enum xa_states xa_state)
{
  XID_STATE *xs;
  my_bool res;
  mysql_mutex_lock(&LOCK_xid_cache);
  if (my_hash_search(&xid_cache, xid->key(), xid->key_length()))
    res=0;
  else if (!(xs=(XID_STATE *)my_malloc(sizeof(*xs), MYF(MY_WME))))
    res=1;
  else
  {
    xs->xa_state=xa_state;
    xs->xid.set(xid);
    xs->in_thd=0;
    xs->rm_error=0;
    res=my_hash_insert(&xid_cache, (uchar*)xs);
  }
  mysql_mutex_unlock(&LOCK_xid_cache);
  return res;
}


bool xid_cache_insert(XID_STATE *xid_state)
{
  mysql_mutex_lock(&LOCK_xid_cache);
  DBUG_ASSERT(my_hash_search(&xid_cache, xid_state->xid.key(),
                             xid_state->xid.key_length())==0);
  my_bool res=my_hash_insert(&xid_cache, (uchar*)xid_state);
  mysql_mutex_unlock(&LOCK_xid_cache);
  return res;
}


void xid_cache_delete(XID_STATE *xid_state)
{
  mysql_mutex_lock(&LOCK_xid_cache);
  my_hash_delete(&xid_cache, (uchar *)xid_state);
  mysql_mutex_unlock(&LOCK_xid_cache);
}


/**
   Allocates and initializes a MY_BITMAP bitmap, containing one bit per column
   in the table. The table THD's MEM_ROOT is used to allocate memory.

   @param      table   The table whose columns should be used as a template
                       for the bitmap.
   @param[out] bitmap  A pointer to the allocated bitmap.

   @retval false Suceess.
   @retval true Memory allocation error.
*/
static bool allocate_column_bitmap(TABLE *table, MY_BITMAP **bitmap)
{
  DBUG_ENTER("allocate_column_bitmap");
  const uint number_bits= table->s->fields;
  MY_BITMAP *the_struct;
  my_bitmap_map *the_bits;

  DBUG_ASSERT(current_thd == table->in_use);
  if (multi_alloc_root(table->in_use->mem_root,
                       &the_struct, sizeof(MY_BITMAP),
                       &the_bits, bitmap_buffer_size(number_bits),
                       NULL) == NULL)
    DBUG_RETURN(true);

  if (bitmap_init(the_struct, the_bits, number_bits, FALSE) != 0)
    DBUG_RETURN(true);

  *bitmap= the_struct;

  DBUG_RETURN(false);
}


bool COPY_INFO::get_function_default_columns(TABLE *table)
{
  DBUG_ENTER("COPY_INFO::get_function_default_columns");

  if (m_function_default_columns != NULL)
    DBUG_RETURN(false);

  if (allocate_column_bitmap(table, &m_function_default_columns))
    DBUG_RETURN(true);

  if (!m_manage_defaults)
    DBUG_RETURN(false); // leave bitmap full of zeroes

  /* Find columns with function default on insert or update. */
  for (uint i= 0; i < table->s->fields; ++i)
  {
    Field *f= table->field[i];
    if ((m_optype == INSERT_OPERATION && f->has_insert_default_function()) ||
        (m_optype == UPDATE_OPERATION && f->has_update_default_function()))
      bitmap_set_bit(m_function_default_columns, f->field_index);
  }

  /*
    Remove explicitly assigned columns from the bitmap. The assignment
    target (lvalue) may not always be a column (Item_field), e.g. we could
    be inserting into a view, whose column is actually a base table's column
    converted with COLLATE: the lvalue would then be an
    Item_func_set_collation.
    If the lvalue is an expression tree, we clear all columns in it from the
    bitmap.
  */
  List<Item> *all_changed_columns[2]=
    { m_changed_columns, m_changed_columns2 };
  for (uint i= 0; i < 2; i++)
  {
    if (all_changed_columns[i] != NULL)
    {
      List_iterator<Item> lvalue_it(*all_changed_columns[i]);
      Item *lvalue_item;
      while ((lvalue_item= lvalue_it++) != NULL)
        lvalue_item->walk(&Item::remove_column_from_bitmap,
                          true,
                          reinterpret_cast<uchar*>(m_function_default_columns));
    }
  }

  DBUG_RETURN(false);
}


void COPY_INFO::set_function_defaults(TABLE *table)
{
  DBUG_ENTER("COPY_INFO::set_function_defaults");

  DBUG_ASSERT(m_function_default_columns != NULL);

  /* Quick reject test for checking the case when no defaults are invoked. */
  if (bitmap_is_clear_all(m_function_default_columns))
    DBUG_VOID_RETURN;

  for (uint i= 0; i < table->s->fields; ++i)
    if (bitmap_is_set(m_function_default_columns, i))
    {
      DBUG_ASSERT(bitmap_is_set(table->write_set, i));
      switch (m_optype)
      {
      case INSERT_OPERATION:
        table->field[i]->evaluate_insert_default_function();
        break;
      case UPDATE_OPERATION:
        table->field[i]->evaluate_update_default_function();
        break;
      }
    }
  DBUG_VOID_RETURN;
}<|MERGE_RESOLUTION|>--- conflicted
+++ resolved
@@ -1426,7 +1426,6 @@
     delete rli_fake;
     rli_fake= NULL;
   }
-<<<<<<< HEAD
 
   if (variables.gtid_next_list.gtid_set != NULL)
   {
@@ -1439,8 +1438,6 @@
 #endif
   }
   
-=======
->>>>>>> edba0a57
   mysql_audit_free_thd(this);
 #endif
 
