/* Copyright (c) 2005, 2012, Oracle and/or its affiliates. All rights reserved.

   This program is free software; you can redistribute it and/or modify
   it under the terms of the GNU General Public License as published by
   the Free Software Foundation; version 2 of the License.

   This program is distributed in the hope that it will be useful,
   but WITHOUT ANY WARRANTY; without even the implied warranty of
   MERCHANTABILITY or FITNESS FOR A PARTICULAR PURPOSE.  See the
   GNU General Public License for more details.

   You should have received a copy of the GNU General Public License
   along with this program; if not, write to the Free Software Foundation,
   51 Franklin Street, Suite 500, Boston, MA 02110-1335 USA */

#include "sql_priv.h"
#include "unireg.h"
#include "sql_cursor.h"
#include "probes_mysql.h"
#include "sql_parse.h"                        // mysql_execute_command
#include "sql_tmp_table.h"                   // tmp tables

/****************************************************************************
  Declarations.
****************************************************************************/

/**
  Materialized_cursor -- an insensitive materialized server-side
  cursor. The result set of this cursor is saved in a temporary
  table at open. The cursor itself is simply an interface for the
  handler of the temporary table.
*/

class Materialized_cursor: public Server_side_cursor
{
  MEM_ROOT main_mem_root;
  /* A fake unit to supply to select_send when fetching */
  SELECT_LEX_UNIT fake_unit;
  TABLE *table;
  List<Item> item_list;
  ulong fetch_limit;
  ulong fetch_count;
  bool is_rnd_inited;
public:
  Materialized_cursor(select_result *result, TABLE *table);

  int send_result_set_metadata(THD *thd, List<Item> &send_result_set_metadata);
  virtual bool is_open() const { return table != 0; }
  virtual int open(JOIN *join __attribute__((unused)));
  virtual void fetch(ulong num_rows);
  virtual void close();
  virtual ~Materialized_cursor();
};


/**
  Select_materialize -- a mediator between a cursor query and the
  protocol. In case we were not able to open a non-materialzed
  cursor, it creates an internal temporary HEAP table, and insert
  all rows into it. When the table reaches max_heap_table_size,
  it's converted to a MyISAM table. Later this table is used to
  create a Materialized_cursor.
*/

class Select_materialize: public select_union
{
  select_result *result; /**< the result object of the caller (PS or SP) */
public:
  Materialized_cursor *materialized_cursor;
  Select_materialize(select_result *result_arg)
    :result(result_arg), materialized_cursor(0) {}
  virtual bool send_result_set_metadata(List<Item> &list, uint flags);
};


/**************************************************************************/

/**
  Attempt to open a materialized cursor.

  @param      thd           thread handle
  @param[in]  result        result class of the caller used as a destination
                            for the rows fetched from the cursor
  @param[out] pcursor       a pointer to store a pointer to cursor in

  @return Error status

  @retval false -- the query has been successfully executed; in this case
  pcursor may or may not contain a pointer to an open cursor.

  @retval true -- an error, 'pcursor' has been left intact.
*/

bool mysql_open_cursor(THD *thd, select_result *result,
                       Server_side_cursor **pcursor)
{
  PSI_statement_locker *parent_locker;
  select_result *save_result;
  Select_materialize *result_materialize;
  LEX *lex= thd->lex;

  if (! (result_materialize= new (thd->mem_root) Select_materialize(result)))
    return true;

  save_result= lex->result;

  lex->result= result_materialize;

  MYSQL_QUERY_EXEC_START(thd->query(),
                         thd->thread_id,
                         (char *) (thd->db ? thd->db : ""),
                         &thd->security_ctx->priv_user[0],
                         (char *) thd->security_ctx->host_or_ip,
                         2);
  parent_locker= thd->m_statement_psi;
  thd->m_statement_psi= NULL;
  bool rc= mysql_execute_command(thd);
  thd->m_statement_psi= parent_locker;
  MYSQL_QUERY_EXEC_DONE(rc);

  lex->result= save_result;
  /*
    Possible options here:
    - a materialized cursor is open. In this case rc is 0 and
      result_materialize->materialized is not NULL
    - an error occurred during materialization.
      result_materialize->materialized_cursor is not NULL, but rc != 0
    - successful completion of mysql_execute_command without
      a cursor: rc is 0, result_materialize->materialized_cursor is NULL.
      This is possible if some command writes directly to the
      network, bypassing select_result mechanism. An example of
      such command is SHOW VARIABLES or SHOW STATUS.
  */
  if (rc)
  {
    if (result_materialize->materialized_cursor)
    {
      /* Rollback metadata in the client-server protocol. */
      result_materialize->abort_result_set();

      delete result_materialize->materialized_cursor;
    }

    goto end;
  }

  if (result_materialize->materialized_cursor)
  {
    Materialized_cursor *materialized_cursor=
      result_materialize->materialized_cursor;

    /*
      NOTE: close_thread_tables() has been called in
      mysql_execute_command(), so all tables except from the cursor
      temporary table have been closed.
    */

    if ((rc= materialized_cursor->open(0)))
    {
      delete materialized_cursor;
      goto end;
    }

    *pcursor= materialized_cursor;
    thd->stmt_arena->cleanup_stmt();
  }

end:
  delete result_materialize;
  return rc;
}

/****************************************************************************
  Server_side_cursor
****************************************************************************/

Server_side_cursor::~Server_side_cursor()
{
}


void Server_side_cursor::operator delete(void *ptr, size_t size)
{
  Server_side_cursor *cursor= (Server_side_cursor*) ptr;
  MEM_ROOT own_root= *cursor->mem_root;

  DBUG_ENTER("Server_side_cursor::operator delete");
  TRASH(ptr, size);
  /*
    If this cursor has never been opened mem_root is empty. Otherwise
    mem_root points to the memory the cursor object was allocated in.
    In this case it's important to call free_root last, and free a copy
    instead of *mem_root to avoid writing into freed memory.
  */
  free_root(&own_root, MYF(0));
  DBUG_VOID_RETURN;
}


/***************************************************************************
 Materialized_cursor
****************************************************************************/

Materialized_cursor::Materialized_cursor(select_result *result_arg,
                                         TABLE *table_arg)
  :Server_side_cursor(&table_arg->mem_root, result_arg),
  table(table_arg),
  fetch_limit(0),
  fetch_count(0),
  is_rnd_inited(0)
{
  fake_unit.init_query();
  fake_unit.thd= table->in_use;
}


/**
  Preserve the original metadata to be sent to the client.
  Initiate sending of the original metadata to the client
  (call Protocol::send_result_set_metadata()).

  @param thd Thread identifier.
  @param send_result_set_metadata List of fields that would be sent.
*/

int Materialized_cursor::send_result_set_metadata(
  THD *thd, List<Item> &send_result_set_metadata)
{
  Query_arena backup_arena;
  int rc;
  List_iterator_fast<Item> it_org(send_result_set_metadata);
  List_iterator_fast<Item> it_dst(item_list);
  Item *item_org;
  Item *item_dst;

  thd->set_n_backup_active_arena(this, &backup_arena);

  if ((rc= table->fill_item_list(&item_list)))
    goto end;

  DBUG_ASSERT(send_result_set_metadata.elements == item_list.elements);

  /*
    Unless we preserve the original metadata, it will be lost,
    since new fields describe columns of the temporary table.
    Allocate a copy of the name for safety only. Currently
    items with original names are always kept in memory,
    but in case this changes a memory leak may be hard to notice.
  */
  while ((item_dst= it_dst++, item_org= it_org++))
  {
    Send_field send_field;
    Item_ident *ident= static_cast<Item_ident *>(item_dst);
    item_org->make_field(&send_field);

    ident->db_name=    thd->strdup(send_field.db_name);
    ident->table_name= thd->strdup(send_field.table_name);
  }

  /*
    Original metadata result set should be sent here. After
    mysql_execute_command() is finished, item_list can not be used for
    sending metadata, because it references closed table.
  */
  rc= result->send_result_set_metadata(item_list, Protocol::SEND_NUM_ROWS);

end:
  thd->restore_active_arena(this, &backup_arena);
  /* Check for thd->is_error() in case of OOM */
  return rc || thd->is_error();
}


int Materialized_cursor::open(JOIN *join __attribute__((unused)))
{
  THD *thd= fake_unit.thd;
  int rc;
  Query_arena backup_arena;

  thd->set_n_backup_active_arena(this, &backup_arena);

  /* Create a list of fields and start sequential scan. */

  rc= result->prepare(item_list, &fake_unit);
  rc= !rc && table->file->ha_rnd_init(TRUE);
  is_rnd_inited= !rc;

  thd->restore_active_arena(this, &backup_arena);

  /* Commit or rollback metadata in the client-server protocol. */

  if (!rc)
  {
    thd->server_status|= SERVER_STATUS_CURSOR_EXISTS;
    result->send_eof();
  }
  else
  {
    result->abort_result_set();
  }

  return rc;
}


/**
  Fetch up to the given number of rows from a materialized cursor.

    Precondition: the cursor is open.

    If the cursor points after the last row, the fetch will automatically
    close the cursor and not send any data (except the 'EOF' packet
    with SERVER_STATUS_LAST_ROW_SENT). This is an extra round trip
    and probably should be improved to return
    SERVER_STATUS_LAST_ROW_SENT along with the last row.
*/

void Materialized_cursor::fetch(ulong num_rows)
{
  THD *thd= table->in_use;

  int res= 0;
  result->begin_dataset();
  for (fetch_limit+= num_rows; fetch_count < fetch_limit; fetch_count++)
  {
    if ((res= table->file->ha_rnd_next(table->record[0])))
      break;
    /* Send data only if the read was successful. */
    /*
      If network write failed (i.e. due to a closed socked),
      the error has already been set. Just return.
    */
    if (result->send_data(item_list))
      return;
  }

  switch (res) {
  case 0:
    thd->server_status|= SERVER_STATUS_CURSOR_EXISTS;
    result->send_eof();
    break;
  case HA_ERR_END_OF_FILE:
    thd->server_status|= SERVER_STATUS_LAST_ROW_SENT;
    result->send_eof();
    close();
    break;
  default:
    table->file->print_error(res, MYF(0));
    close();
    break;
  }
}


void Materialized_cursor::close()
{
  /* Free item_list items */
  free_items();
  if (is_rnd_inited)
    (void) table->file->ha_rnd_end();
  /*
    We need to grab table->mem_root to prevent free_tmp_table from freeing:
    the cursor object was allocated in this memory.
  */
  main_mem_root= table->mem_root;
  mem_root= &main_mem_root;
  clear_alloc_root(&table->mem_root);
  free_tmp_table(table->in_use, table);
  table= 0;
}


Materialized_cursor::~Materialized_cursor()
{
  if (is_open())
    close();
}


/***************************************************************************
 Select_materialize
****************************************************************************/

bool Select_materialize::send_result_set_metadata(List<Item> &list, uint flags)
{
  DBUG_ASSERT(table == 0);
<<<<<<< HEAD
  if (create_result_table(unit->thd, unit->get_unit_column_types(),
=======
  /*
    PROCEDURE ANALYSE installs a result filter that has a different set
    of input and output column Items:
  */
  List<Item> *column_types= (unit->first_select()->parent_lex->proc_analyse ?
                             &list : unit->get_unit_column_types());
  if (create_result_table(unit->thd, column_types,
>>>>>>> b7fc4388
                          FALSE,
                          thd->variables.option_bits | TMP_TABLE_ALL_COLUMNS,
                          "", FALSE, TRUE))
    return TRUE;

  materialized_cursor= new (&table->mem_root)
                       Materialized_cursor(result, table);

  if (!materialized_cursor)
  {
    free_tmp_table(table->in_use, table);
    table= 0;
    return TRUE;
  }

  if (materialized_cursor->send_result_set_metadata(unit->thd, list))
  {
    delete materialized_cursor;
    table= 0;
    materialized_cursor= 0;
    return TRUE;
  }

  return FALSE;
}
<|MERGE_RESOLUTION|>--- conflicted
+++ resolved
@@ -384,9 +384,6 @@
 bool Select_materialize::send_result_set_metadata(List<Item> &list, uint flags)
 {
   DBUG_ASSERT(table == 0);
-<<<<<<< HEAD
-  if (create_result_table(unit->thd, unit->get_unit_column_types(),
-=======
   /*
     PROCEDURE ANALYSE installs a result filter that has a different set
     of input and output column Items:
@@ -394,7 +391,6 @@
   List<Item> *column_types= (unit->first_select()->parent_lex->proc_analyse ?
                              &list : unit->get_unit_column_types());
   if (create_result_table(unit->thd, column_types,
->>>>>>> b7fc4388
                           FALSE,
                           thd->variables.option_bits | TMP_TABLE_ALL_COLUMNS,
                           "", FALSE, TRUE))
