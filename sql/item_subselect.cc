--- conflicted
+++ resolved
@@ -218,12 +218,7 @@
 	unit->outer_select()->having= substitution; // correct HAVING for PS
 
       (*ref)= substitution;
-<<<<<<< HEAD
       substitution->item_name= item_name;
-=======
-      substitution->name= name;
-      substitution->name_length= name_length;
->>>>>>> 2146ef6f
       if (have_to_be_excluded)
 	engine->exclude();
       substitution= 0;
