--- conflicted
+++ resolved
@@ -1,9 +1,4 @@
-<<<<<<< HEAD
 /* Copyright (c) 2002, 2015, Oracle and/or its affiliates. All rights reserved.
-=======
-/* Copyright (c) 2002, 2015, Oracle and/or its affiliates. All rights
-   reserved.
->>>>>>> 7bac3015
 
    This program is free software; you can redistribute it and/or modify
    it under the terms of the GNU General Public License as published by
@@ -3012,25 +3007,7 @@
 
   DBUG_ASSERT(join->is_optimized());
 
-<<<<<<< HEAD
   if (select_lex->uncacheable && unit->is_executed())
-=======
-    if (join->optimize())
-    {
-      optimize_error= true;
-      rc= 1;
-      goto exit;
-    }
-    if (item->engine_changed)
-    {
-      rc= 1;
-      goto exit;
-    }
-  }
-  if (select_lex->uncacheable &&
-      select_lex->uncacheable != UNCACHEABLE_EXPLAIN
-      && executed)
->>>>>>> 7bac3015
   {
     join->reset();
     item->reset();
@@ -3856,42 +3833,24 @@
     - this JOIN_TAB has no corresponding JOIN (and doesn't need one), and
     - here we initialize only those members that are used by
       subselect_indexsubquery_engine, so these objects are incomplete.
-<<<<<<< HEAD
   */
 
   QEP_TAB_standalone *tmp_tab_st= new (thd->mem_root) QEP_TAB_standalone;
   if (tmp_tab_st == NULL)
     DBUG_RETURN(TRUE);
-  QEP_TAB *const tmp_tab= &tmp_tab_st->as_QEP_TAB();
-  tmp_tab->set_table(tmp_table);
-  tmp_tab->ref().key= 0; /* The only temp table index. */
-  tmp_tab->ref().key_length= tmp_key->key_length;
-  if (!(tmp_tab->ref().key_buff=
+  tab= &tmp_tab_st->as_QEP_TAB();
+  tab->set_table(tmp_table);
+  tab->ref().key= 0; /* The only temp table index. */
+  tab->ref().key_length= tmp_key->key_length;
+  if (!(tab->ref().key_buff=
         (uchar*) thd->mem_calloc(key_length)) ||
-      !(tmp_tab->ref().key_copy=
+      !(tab->ref().key_copy=
         (store_key**) thd->alloc((sizeof(store_key*) * tmp_key_parts))) ||
-      !(tmp_tab->ref().items=
+      !(tab->ref().items=
         (Item**) thd->alloc(sizeof(Item*) * tmp_key_parts)))
     DBUG_RETURN(TRUE);
 
-  uchar *cur_ref_buff= tmp_tab->ref().key_buff;
-=======
-  */ 
-  if (!(tab= new (thd->mem_root) JOIN_TAB))
-    DBUG_RETURN(TRUE);
-  tab->table= tmp_table;
-  tab->ref.key= 0; /* The only temp table index. */
-  tab->ref.key_length= tmp_key->key_length;
-  if (!(tab->ref.key_buff=
-        (uchar*) thd->calloc(ALIGN_SIZE(tmp_key->key_length) * 2)) ||
-      !(tab->ref.key_copy=
-        (store_key**) thd->alloc((sizeof(store_key*) * tmp_key_parts))) ||
-      !(tab->ref.items=
-        (Item**) thd->alloc(sizeof(Item*) * tmp_key_parts)))
-    DBUG_RETURN(TRUE);
-
-  uchar *cur_ref_buff= tab->ref.key_buff;
->>>>>>> 7bac3015
+  uchar *cur_ref_buff= tab->ref().key_buff;
 
   /*
     Like semijoin-materialization-lookup (see create_subquery_equalities()),
@@ -3937,22 +3896,13 @@
     Item_func_eq *eq_cond; 
     /* Item for the corresponding field from the materialized temp table. */
     Item_field *right_col_item;
-<<<<<<< HEAD
     Field *field= tmp_table->visible_field_ptr()[part_no];
     const bool nullable= field->real_maybe_null();
-    tmp_tab->ref().items[part_no]= item_in->left_expr->element_index(part_no);
+    tab->ref().items[part_no]= item_in->left_expr->element_index(part_no);
 
     if (!(right_col_item= new Item_field(thd, context, 
                                          field)) ||
-        !(eq_cond= new Item_func_eq(tmp_tab->ref().items[part_no],
-=======
-    const bool nullable= key_parts[part_no].field->real_maybe_null();
-    tab->ref.items[part_no]= item_in->left_expr->element_index(part_no);
-
-    if (!(right_col_item= new Item_field(thd, context, 
-                                         key_parts[part_no].field)) ||
-        !(eq_cond= new Item_func_eq(tab->ref.items[part_no],
->>>>>>> 7bac3015
+        !(eq_cond= new Item_func_eq(tab->ref().items[part_no],
                                     right_col_item)) ||
         ((Item_cond_and*)cond)->add(eq_cond))
     {
@@ -3961,17 +3911,16 @@
       DBUG_RETURN(TRUE);
     }
 
-<<<<<<< HEAD
     if (tmp_table->hash_field)
-      tmp_tab->ref().key_copy[part_no]= 
+      tab->ref().key_copy[part_no]=
         new store_key_hash_item(thd, field,
                            cur_ref_buff,
                            0,
                            field->pack_length(),
-                           tmp_tab->ref().items[part_no],
+                           tab->ref().items[part_no],
                            &hash);
     else
-      tmp_tab->ref().key_copy[part_no]= 
+      tab->ref().key_copy[part_no]=
         new store_key_item(thd, field,
                            /* TODO:
                               the NULL byte is taken into account in
@@ -3982,21 +3931,7 @@
                            cur_ref_buff + (nullable ? 1 : 0),
                            nullable ? cur_ref_buff : 0,
                            key_parts[part_no].length,
-                           tmp_tab->ref().items[part_no]);
-=======
-    tab->ref.key_copy[part_no]=
-      new store_key_item(thd, key_parts[part_no].field,
-                         /* TODO:
-                            the NULL byte is taken into account in
-                            key_parts[part_no].store_length, so instead of
-                            cur_ref_buff + MY_TEST(maybe_null), we could
-                            use that information instead.
-                         */
-                         cur_ref_buff + (nullable ? 1 : 0),
-                         nullable ? cur_ref_buff : 0,
-                         key_parts[part_no].length,
-                         tab->ref.items[part_no]);
->>>>>>> 7bac3015
+                           tab->ref().items[part_no]);
     if (nullable &&          // nullable column in tmp table,
         // and UNKNOWN should not be interpreted as FALSE
         !item_in->is_top_level_item())
@@ -4004,20 +3939,12 @@
       // It must be the single column, or we wouldn't be here
       DBUG_ASSERT(tmp_key_parts == 1);
       // Be ready to search for NULL into inner column:
-<<<<<<< HEAD
-      tmp_tab->ref().null_ref_key= cur_ref_buff;
-=======
-      tab->ref.null_ref_key= cur_ref_buff;
->>>>>>> 7bac3015
+      tab->ref().null_ref_key= cur_ref_buff;
       mat_table_has_nulls= NEX_UNKNOWN;
     }
     else
     {
-<<<<<<< HEAD
-      tmp_tab->ref().null_ref_key= NULL;
-=======
-      tab->ref.null_ref_key= NULL;
->>>>>>> 7bac3015
+      tab->ref().null_ref_key= NULL;
       mat_table_has_nulls= NEX_IRRELEVANT_OR_FALSE;
     }
 
@@ -4026,13 +3953,8 @@
     else
       cur_ref_buff+= key_parts[part_no].store_length;
   }
-<<<<<<< HEAD
-  tmp_tab->ref().key_err= 1;
-  tmp_tab->ref().key_parts= tmp_key_parts;
-=======
-  tab->ref.key_err= 1;
-  tab->ref.key_parts= tmp_key_parts;
->>>>>>> 7bac3015
+  tab->ref().key_err= 1;
+  tab->ref().key_parts= tmp_key_parts;
 
   if (cond->fix_fields(thd, &cond))
     DBUG_RETURN(TRUE);
