--- conflicted
+++ resolved
@@ -70,81 +70,53 @@
     DBUG_ENTER("get_join_type");
     DBUG_ASSERT(get_access_no() > predecessor->get_access_no());
 
-<<<<<<< HEAD
     const QEP_TAB* const me= get_qep_tab();
-    const plan_idx first_inner= me->first_inner();
-    if (first_inner == NO_PLAN_IDX)
-    {
-      // 'this' is not outer joined with any table.
-      DBUG_PRINT("info", ("JT_INNER_JOIN'ed table %s",
-                          me->table()->alias));
-      DBUG_RETURN(JT_INNER_JOIN);
-=======
-    const JOIN_TAB* const first_sj_inner= get_join_tab()->first_sj_inner_tab;
-    if (first_sj_inner != NULL)
-    {
-      DBUG_ASSERT(get_join_tab()->get_sj_strategy() != SJ_OPT_NONE);
+    const plan_idx first_sj_inner= me->first_sj_inner();
+    if (first_sj_inner != NO_PLAN_IDX)
+    {
+      DBUG_ASSERT(me->get_sj_strategy() != SJ_OPT_NONE);
 
       /**
        * 'this' is a member in a semi join.
        * If 'predecessor' is not embedded in the same semi join 'nest',
        * there is a JT_SEMI_JOIN relation between them.
        */
-      if (first_sj_inner != predecessor->get_join_tab()->first_sj_inner_tab)
+      if (first_sj_inner != predecessor->get_qep_tab()->first_sj_inner())
       {
         DBUG_PRINT("info", ("JT_SEMI_JOIN between %s and %s",
-                            predecessor->get_join_tab()->table->alias,
-                            get_join_tab()->table->alias));
+                            predecessor->get_qep_tab()->table()->alias,
+                            me->table()->alias));
         DBUG_RETURN(JT_SEMI_JOIN);
       }
->>>>>>> a2e075c3
     }
     /**
      * 'this' is not a semi join itself, but has a join relationship
      * with a predecessor being part of a semi join 'nest'. Such joins
      * across nests might require special handling.
      */
-<<<<<<< HEAD
-    const plan_idx last_inner= me->join()->qep_tab[first_inner].last_inner();
-    if (predecessor->get_access_no() >= static_cast<uint>(first_inner) &&
-        predecessor->get_access_no() <= static_cast<uint>(last_inner))
-    {
-      DBUG_PRINT("info", ("JT_INNER_JOIN between %s and %s",
+    else if (predecessor->get_qep_tab()->first_sj_inner() != NO_PLAN_IDX)
+    {
+      DBUG_PRINT("info", ("Semi join 'nest' of %s do not contain %s",
                           predecessor->get_qep_tab()->table()->alias,
-                          me->table()->alias));
-      DBUG_RETURN(JT_INNER_JOIN);
-=======
-    else if (predecessor->get_join_tab()->first_sj_inner_tab != NULL)
-    {
-      DBUG_PRINT("info", ("Semi join 'nest' of %s do not contain %s",
-                          predecessor->get_join_tab()->table->alias,
-			  get_join_tab()->table->alias));
+			  me->table()->alias));
       DBUG_RETURN(JT_NEST_JOIN);
->>>>>>> a2e075c3
     }
 		  
-    const JOIN_TAB* const first_inner= get_join_tab()->first_inner;
-    if (first_inner != NULL)
-    {
-<<<<<<< HEAD
-      DBUG_PRINT("info", ("JT_OUTER_JOIN between %s and %s",
-                          predecessor->get_qep_tab()->table()->alias,
-                          me->table()->alias));
-      DBUG_RETURN(JT_OUTER_JOIN);
-=======
+    const plan_idx first_inner= me->first_inner();
+    if (first_inner != NO_PLAN_IDX)
+    {
       /**
        * 'this' is a member in an outer join.
        * If 'predecessor' is not embedded in the same join 'nest',
        * there is a JT_OUTER_JOIN relation between them.
        */
-      if (first_inner != predecessor->get_join_tab()->first_inner)
+      if (first_inner != predecessor->get_qep_tab()->first_inner())
       {
         DBUG_PRINT("info", ("JT_OUTER_JOIN between %s and %s",
-			    predecessor->get_join_tab()->table->alias,
-                            get_join_tab()->table->alias));
+			    predecessor->get_qep_tab()->table()->alias,
+                            me->table()->alias));
         DBUG_RETURN(JT_OUTER_JOIN);
       }
->>>>>>> a2e075c3
     }
  
     /**
@@ -158,7 +130,7 @@
      */
 
     /* Else, this is a plain inner join */
-    DBUG_PRINT("info", ("JT_INNER_JOIN'ed table %s", get_join_tab()->table->alias));
+    DBUG_PRINT("info", ("JT_INNER_JOIN'ed table %s", me->table()->alias));
     DBUG_RETURN(JT_INNER_JOIN);
   } //Table_access::get_join_type
 
@@ -487,37 +459,6 @@
   }
 
   /**
-<<<<<<< HEAD
-    Check if 'LooseScan' strategy is to be used for this table.
-  */
-  bool Table_access::do_loosescan() const
-  {
-    return get_qep_tab()->do_loosescan();
-  }
-
-  /**
-    Check if 'FirstMatch' strategy is used for this table and return
-    the last table 'firstmatch' will skip over.
-    The tables ['last_skipped'..'this'] will form a range of tables
-    which we skipped when a 'firstmatch' is found
-  */
-  const Table_access* Table_access::get_firstmatch_last_skipped() const
-  {
-    const QEP_TAB* const qep_tab= get_qep_tab();
-    if (qep_tab->do_firstmatch())
-    {
-      DBUG_ASSERT(qep_tab->firstmatch_return < qep_tab->idx());
-      const uint firstmatch_last_skipped= 
-        qep_tab->firstmatch_return + 1;
-
-      return m_join_plan->get_table_access(firstmatch_last_skipped);
-    }
-    return NULL;
-  }
-
-  /**
-=======
->>>>>>> a2e075c3
    Check if this table will be presorted to an intermediate record storage
    before it is joined with its siblings.
   */
