--- conflicted
+++ resolved
@@ -4992,12 +4992,7 @@
     */
     if (thd->locked_tables_mode <= LTM_LOCK_TABLES)
     {
-<<<<<<< HEAD
-      bool need_prelocking= FALSE;
       bool routine_modifies_data;
-      TABLE_LIST **save_query_tables_last= thd->lex->query_tables_last;
-=======
->>>>>>> 65f9a206
       /*
         Process elements of the prelocking set which are present there
         since parsing stage or were added to it by invocations of
@@ -5017,6 +5012,7 @@
                                         has_prelocking_list, &ot_ctx,
                                         &need_prelocking,
                                         &routine_modifies_data);
+
 
         if (need_prelocking && ! thd->lex->requires_prelocking())
           thd->lex->mark_as_requiring_prelocking(save_query_tables_last);
@@ -5343,12 +5339,6 @@
   int error;
   thr_lock_type lock_type;
   DBUG_ENTER("check_lock_and_start_stmt");
-
-  /*
-    Prelocking placeholder is not set for TABLE_LIST that
-    are directly used by TOP level statement.
-  */
-  DBUG_ASSERT(table_list->prelocking_placeholder == false);
 
   /*
     TL_WRITE_DEFAULT and TL_READ_DEFAULT are supposed to be parser only
