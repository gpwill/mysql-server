/* Copyright (c) 2000, 2015, Oracle and/or its affiliates. All rights reserved.

   This program is free software; you can redistribute it and/or modify
   it under the terms of the GNU General Public License as published by
   the Free Software Foundation; version 2 of the License.

   This program is distributed in the hope that it will be useful,
   but WITHOUT ANY WARRANTY; without even the implied warranty of
   MERCHANTABILITY or FITNESS FOR A PARTICULAR PURPOSE.  See the
   GNU General Public License for more details.

   You should have received a copy of the GNU General Public License
   along with this program; if not, write to the Free Software
   Foundation, Inc., 51 Franklin St, Fifth Floor, Boston, MA 02110-1301  USA */

/**
  @file

  @brief Optimize query expressions: Make optimal table join order, select
         optimal access methods per table, apply grouping, sorting and
         limit processing.

  @defgroup Query_Optimizer  Query Optimizer
  @{
*/

#include "sql_optimizer.h"

#include "my_bit.h"              // my_count_bits
#include "abstract_query_plan.h" // Join_plan
#include "debug_sync.h"          // DEBUG_SYNC
#include "derror.h"              // ER_THD
#include "item_sum.h"            // Item_sum
#include "lock.h"                // mysql_unlock_some_tables
#include "mysqld.h"              // stage_optimizing
#include "opt_explain.h"         // join_type_str
#include "opt_range.h"           // QUICK_SELECT_I
#include "opt_trace.h"           // Opt_trace_object
#include "sql_base.h"            // init_ftfuncs
#include "sql_cache.h"           // query_cache
#include "sql_join_buffer.h"     // JOIN_CACHE
#include "sql_parse.h"           // check_stack_overrun
#include "sql_planner.h"         // calculate_condition_filter
#include "sql_resolver.h"        // subquery_allows_materialization
#include "sql_test.h"            // print_where
#include "sql_tmp_table.h"       // get_max_key_and_part_length
#include "opt_hints.h"           // hint_table_state

#include <algorithm>
using std::max;
using std::min;

static bool optimize_semijoin_nests_for_materialization(JOIN *join);
static void calculate_materialization_costs(JOIN *join, TABLE_LIST *sj_nest,
                                            uint n_tables,
                                            Semijoin_mat_optimize *sjm);
static bool make_join_select(JOIN *join, Item *item);
static bool list_contains_unique_index(JOIN_TAB *tab,
                          bool (*find_func) (Field *, void *), void *data);
static bool find_field_in_item_list (Field *field, void *data);
static bool find_field_in_order_list (Field *field, void *data);
static ORDER *create_distinct_group(THD *thd, Ref_ptr_array ref_pointer_array,
                                    ORDER *order, List<Item> &fields,
                                    List<Item> &all_fields,
				    bool *all_order_by_fields_used);
static TABLE *get_sort_by_table(ORDER *a,ORDER *b,TABLE_LIST *tables);
static bool add_ref_to_table_cond(THD *thd, JOIN_TAB *join_tab);
static Item *remove_additional_cond(Item* conds);
static void trace_table_dependencies(Opt_trace_context * trace,
                                     JOIN_TAB *join_tabs,
                                     uint table_count);
static bool
update_ref_and_keys(THD *thd, Key_use_array *keyuse,JOIN_TAB *join_tab,
                    uint tables, Item *cond, COND_EQUAL *cond_equal,
                    table_map normal_tables, SELECT_LEX *select_lex,
                    SARGABLE_PARAM **sargables);
static bool pull_out_semijoin_tables(JOIN *join);
static void add_group_and_distinct_keys(JOIN *join, JOIN_TAB *join_tab);
static ha_rows get_quick_record_count(THD *thd, JOIN_TAB *tab, ha_rows limit);
static Item *
make_cond_for_table_from_pred(THD *thd, Item *root_cond, Item *cond,
                              table_map tables, table_map used_table,
                              bool exclude_expensive_cond);
static bool
only_eq_ref_tables(JOIN *join, ORDER *order, table_map tables,
                   table_map *cached_eq_ref_tables, table_map
                   *eq_ref_tables);
static bool setup_join_buffering(JOIN_TAB *tab, JOIN *join, uint no_jbuf_after);

static bool
test_if_skip_sort_order(JOIN_TAB *tab, ORDER *order, ha_rows select_limit,
                        const bool no_changes, const Key_map *map,
                        const char *clause_type);

static Item_func_match *test_if_ft_index_order(ORDER *order);


static uint32 get_key_length_tmp_table(Item *item);

/**
  Optimizes one query block into a query execution plan (QEP.)

  This is the entry point to the query optimization phase. This phase
  applies both logical (equivalent) query rewrites, cost-based join
  optimization, and rule-based access path selection. Once an optimal
  plan is found, the member function creates/initializes all
  structures needed for query execution. The main optimization phases
  are outlined below:

    -# Logical transformations:
      - Outer to inner joins transformation.
      - Equality/constant propagation.
      - Partition pruning.
      - COUNT(*), MIN(), MAX() constant substitution in case of
        implicit grouping.
      - ORDER BY optimization.
    -# Perform cost-based optimization of table order and access path
       selection. See JOIN::make_join_plan()
    -# Post-join order optimization:
       - Create optimal table conditions from the where clause and the
         join conditions.
       - Inject outer-join guarding conditions.
       - Adjust data access methods after determining table condition
         (several times.)
       - Optimize ORDER BY/DISTINCT.
    -# Code generation
       - Set data access functions.
       - Try to optimize away sorting/distinct.
       - Setup temporary table usage for grouping and/or sorting.

  @retval 0 Success.
  @retval 1 Error, error code saved in member JOIN::error.
*/
int
JOIN::optimize()
{
  uint no_jbuf_after= UINT_MAX;

  DBUG_ENTER("JOIN::optimize");
  DBUG_ASSERT(select_lex->leaf_table_count == 0 ||
              thd->lex->is_query_tables_locked() ||
              select_lex == unit->fake_select_lex);
  DBUG_ASSERT(tables == 0 &&
              primary_tables == 0 &&
              tables_list == (TABLE_LIST*)1);

  // to prevent double initialization on EXPLAIN
  if (optimized)
    DBUG_RETURN(0);

  Prepare_error_tracker tracker(thd);

  DEBUG_SYNC(thd, "before_join_optimize");

  THD_STAGE_INFO(thd, stage_optimizing);

  if (select_lex->first_execution)
  {
    /**
      @todo
      This query block didn't transform itself in SELECT_LEX::prepare(), so
      belongs to a parent query block. That parent, or its parents, had to
      transform us - it has not; maybe it is itself in prepare() and
      evaluating the present query block as an Item_subselect. Such evaluation
      in prepare() is expected to be a rare case to be eliminated in the
      future ("SET x=(subq)" is one such case; because it locks tables before
      prepare()).
    */
    if (select_lex->apply_local_transforms(thd, false))
      DBUG_RETURN(error= 1);
  }

  Opt_trace_context * const trace= &thd->opt_trace;
  Opt_trace_object trace_wrapper(trace);
  Opt_trace_object trace_optimize(trace, "join_optimization");
  trace_optimize.add_select_number(select_lex->select_number);
  Opt_trace_array trace_steps(trace, "steps");

  count_field_types(select_lex, &tmp_table_param, all_fields, false, false);

  DBUG_ASSERT(tmp_table_param.sum_func_count == 0 ||
              group_list || implicit_grouping);

  if (select_lex->olap == ROLLUP_TYPE && optimize_rollup())
    DBUG_RETURN(true); /* purecov: inspected */

  if (alloc_func_list())
    DBUG_RETURN(1);    /* purecov: inspected */

  if (select_lex->get_optimizable_conditions(thd, &where_cond, &having_cond))
    DBUG_RETURN(1);

  set_optimized();

  tables_list= select_lex->get_table_list();

  /* dump_TABLE_LIST_graph(select_lex, select_lex->leaf_tables); */
  /*
    Run optimize phase for all derived tables/views used in this SELECT,
    including those in semi-joins.
  */
  if (select_lex->materialized_derived_table_count)
  {
    for (TABLE_LIST *tl= select_lex->leaf_tables; tl; tl= tl->next_leaf)
    {
      if (tl->is_view_or_derived() && tl->optimize_derived(thd))
        DBUG_RETURN(1);
    }
  }

  /* dump_TABLE_LIST_graph(select_lex, select_lex->leaf_tables); */

  row_limit= ((select_distinct || order || group_list) ?
             HA_POS_ERROR : unit->select_limit_cnt);
  // m_select_limit is used to decide if we are likely to scan the whole table.
  m_select_limit= unit->select_limit_cnt;

  if (unit->first_select()->active_options() & OPTION_FOUND_ROWS)
  {
    /*
      Calculate found rows if
      - LIMIT is set, and
      - Query block is not equipped with "braces". In this case, each
        query block must be calculated fully and the limit is applied on
        the final UNION evaluation.
    */
    calc_found_rows= m_select_limit != HA_POS_ERROR && !select_lex->braces;
  }
  if (having_cond || calc_found_rows)
    m_select_limit= HA_POS_ERROR;

  if (unit->select_limit_cnt == 0 && !calc_found_rows)
  {
    zero_result_cause= "Zero limit";
    best_rowcount= 0;
    goto setup_subq_exit;
  }

  if (where_cond || select_lex->outer_join)
  {
    if (optimize_cond(thd, &where_cond, &cond_equal,
                      &select_lex->top_join_list, &select_lex->cond_value))
    {
      error= 1;
      DBUG_PRINT("error",("Error from optimize_cond"));
      DBUG_RETURN(1);
    }
    if (select_lex->cond_value == Item::COND_FALSE)
    {
      zero_result_cause= "Impossible WHERE";
      best_rowcount= 0;
      goto setup_subq_exit;
    }
  }
  if (having_cond)
  {
    if (optimize_cond(thd, &having_cond, &cond_equal, NULL,
                      &select_lex->having_value))
    {
      error= 1;
      DBUG_PRINT("error",("Error from optimize_cond"));
      DBUG_RETURN(1);
    }
    if (select_lex->having_value == Item::COND_FALSE)
    {
      zero_result_cause= "Impossible HAVING";
      best_rowcount= 0;
      goto setup_subq_exit;
    }
  }

  if (select_lex->partitioned_table_count && prune_table_partitions())
  {
    error= 1;
    DBUG_PRINT("error", ("Error from prune_partitions"));
    DBUG_RETURN(1);
  }

  /* 
     Try to optimize count(*), min() and max() to const fields if
     there is implicit grouping (aggregate functions but no
     group_list). In this case, the result set shall only contain one
     row. 
  */
  if (tables_list && implicit_grouping)
  {
    int res;
    /*
      opt_sum_query() returns HA_ERR_KEY_NOT_FOUND if no rows match
      the WHERE condition,
      or 1 if all items were resolved (optimized away),
      or 0, or an error number HA_ERR_...

      If all items were resolved by opt_sum_query, there is no need to
      open any tables.
    */
    if ((res= opt_sum_query(thd, select_lex->leaf_tables, all_fields,
                            where_cond)))
    {
      best_rowcount= 0;
      if (res == HA_ERR_KEY_NOT_FOUND)
      {
        DBUG_PRINT("info",("No matching min/max row"));
	zero_result_cause= "No matching min/max row";
        goto setup_subq_exit;
      }
      if (res > 1)
      {
        error= res;
        DBUG_PRINT("error",("Error from opt_sum_query"));
        DBUG_RETURN(1);
      }
      if (res < 0)
      {
        DBUG_PRINT("info",("No matching min/max row"));
        zero_result_cause= "No matching min/max row";
        goto setup_subq_exit;
      }
      DBUG_PRINT("info",("Select tables optimized away"));
      zero_result_cause= "Select tables optimized away";
      tables_list= 0;				// All tables resolved
      best_rowcount= 1;
      const_tables= tables= primary_tables= select_lex->leaf_table_count;
      /*
        Extract all table-independent conditions and replace the WHERE
        clause with them. All other conditions were computed by opt_sum_query
        and the MIN/MAX/COUNT function(s) have been replaced by constants,
        so there is no need to compute the whole WHERE clause again.
        Notice that make_cond_for_table() will always succeed to remove all
        computed conditions, because opt_sum_query() is applicable only to
        conjunctions.
        Preserve conditions for EXPLAIN.
      */
      if (where_cond && !thd->lex->describe)
      {
        Item *table_independent_conds=
          make_cond_for_table(thd, where_cond, PSEUDO_TABLE_BITS, 0, 0);
        DBUG_EXECUTE("where",
                     print_where(table_independent_conds,
                                 "where after opt_sum_query()",
                                 QT_ORDINARY););
        where_cond= table_independent_conds;
      }
      goto setup_subq_exit;
    }
  }
  if (!tables_list)
  {
    DBUG_PRINT("info",("No tables"));
    best_rowcount= 1;
    error= 0;
    if (make_tmp_tables_info())
      DBUG_RETURN(1);
    count_field_types(select_lex, &tmp_table_param, all_fields, false, false);
    // Make plan visible for EXPLAIN
    set_plan_state(NO_TABLES);
    DBUG_RETURN(0);
  }
  error= -1;					// Error is sent to client
  sort_by_table= get_sort_by_table(order, group_list, select_lex->leaf_tables);

  if (where_cond || group_list || order)
    substitute_gc();

  // Set up join order and initial access paths
  THD_STAGE_INFO(thd, stage_statistics);
  if (make_join_plan())
  {
    DBUG_PRINT("error",("Error: JOIN::make_join_plan() failed"));
    DBUG_RETURN(1);
  }

  // At this stage, join_tab==NULL, JOIN_TABs are listed in order by best_ref.
  ASSERT_BEST_REF_IN_JOIN_ORDER(this);

  if (zero_result_cause)
    goto setup_subq_exit;

  if (rollup.state != ROLLUP::STATE_NONE)
  {
    if (rollup_process_const_fields())
    {
      DBUG_PRINT("error", ("Error: rollup_process_fields() failed"));
      DBUG_RETURN(1);
    }
    /*
      Fields may have been replaced by Item_func_rollup_const, so
      recalculate the number of fields and functions for this query block.
    */

    // JOIN::optimize_rollup() may set quick_group=0, and we must not undo that.
    const uint save_quick_group= tmp_table_param.quick_group;

    count_field_types(select_lex, &tmp_table_param, all_fields, false, false);
    tmp_table_param.quick_group= save_quick_group;
  }
  else
  {
    /* Remove distinct if only const tables */
    select_distinct&= !plan_is_const();
  }

  if (const_tables && !thd->locked_tables_mode &&
      !(select_lex->active_options() & SELECT_NO_UNLOCK))
  {
    TABLE *ct[MAX_TABLES];
    for (uint i= 0; i < const_tables; i++)
      ct[i]= best_ref[i]->table();
    mysql_unlock_some_tables(thd, ct, const_tables);
  }
  if (!where_cond && select_lex->outer_join)
  {
    /* Handle the case where we have an OUTER JOIN without a WHERE */
    where_cond=new Item_int((longlong) 1,1);	// Always true
  }

  error= 0;
  /*
    Among the equal fields belonging to the same multiple equality
    choose the one that is to be retrieved first and substitute
    all references to these in where condition for a reference for
    the selected field.
  */
  if (where_cond)
  {
    where_cond= substitute_for_best_equal_field(where_cond, cond_equal,
                                                map2table);
    if (thd->is_error())
    {
      error= 1;
      DBUG_PRINT("error",("Error from substitute_for_best_equal"));
      DBUG_RETURN(1);
    }
    where_cond->update_used_tables();
    DBUG_EXECUTE("where",
                 print_where(where_cond,
                             "after substitute_best_equal",
                             QT_ORDINARY););
  }

  /*
    Perform the same optimization on field evaluation for all join conditions.
  */ 
  for (uint i= const_tables; i < tables ; ++i)
  {
    JOIN_TAB *const tab= best_ref[i];
    if (tab->position() && tab->join_cond())
    {
      tab->set_join_cond(substitute_for_best_equal_field(tab->join_cond(),
                                                         tab->cond_equal,
                                                         map2table));
      if (thd->is_error())
      {
        error= 1;
        DBUG_PRINT("error",("Error from substitute_for_best_equal"));
        DBUG_RETURN(1);
      }
      tab->join_cond()->update_used_tables();
    }
  }

  if (init_ref_access())
  {
    error= 1;
    DBUG_PRINT("error",("Error from init_ref_access"));
    DBUG_RETURN(1);
  }

  // Update table dependencies after assigning ref access fields
  update_depend_map();

  THD_STAGE_INFO(thd, stage_preparing);

  if (make_join_select(this, where_cond))
  {
    if (thd->is_error())
      DBUG_RETURN(1);

    zero_result_cause=
      "Impossible WHERE noticed after reading const tables";
    goto setup_subq_exit;
  }

  if (select_lex->query_result()->initialize_tables(this))
  {
    DBUG_PRINT("error",("Error: initialize_tables() failed"));
    DBUG_RETURN(1);				// error == -1
  }

  error= -1;					/* if goto err */

  if (optimize_distinct_group_order())
    DBUG_RETURN(true);

  if ((select_lex->active_options() & SELECT_NO_JOIN_CACHE) ||
      select_lex->ftfunc_list->elements)
    no_jbuf_after= 0;

  /* Perform FULLTEXT search before all regular searches */
  if (select_lex->has_ft_funcs() && optimize_fts_query())
    DBUG_RETURN(1);

  /*
    By setting child_subquery_can_materialize so late we gain the following:
    JOIN::compare_costs_of_subquery_strategies() can test this variable to
    know if we are have finished evaluating constant conditions, which itself
    helps determining fanouts.
  */
  child_subquery_can_materialize= true;

  /*
    It's necessary to check const part of HAVING cond as
    there is a chance that some cond parts may become
    const items after make_join_statisctics(for example
    when Item is a reference to const table field from
    outer join).
    This check is performed only for those conditions
    which do not use aggregate functions. In such case
    temporary table may not be used and const condition
    elements may be lost during further having
    condition transformation in JOIN::exec.
  */
  if (having_cond && const_table_map && !having_cond->with_sum_func)
  {
    having_cond->update_used_tables();
    if (remove_eq_conds(thd, having_cond, &having_cond,
                        &select_lex->having_value))
    {
      error= 1;
      DBUG_PRINT("error",("Error from remove_eq_conds"));
      DBUG_RETURN(1);
    }
    if (select_lex->having_value == Item::COND_FALSE)
    {
      having_cond= new Item_int((longlong) 0,1);
      zero_result_cause= "Impossible HAVING noticed after reading const tables";
      goto setup_subq_exit;
    }
  }

  /* Cache constant expressions in WHERE, HAVING, ON clauses. */
  if (!plan_is_const() && cache_const_exprs())
    DBUG_RETURN(1);

  // See if this subquery can be evaluated with subselect_indexsubquery_engine
  if (const int ret= replace_index_subquery())
  {
    set_plan_state(PLAN_READY);
    /*
      We leave optimize() because the rest of it is only about order/group
      which those subqueries don't have and about setting up plan which
      we're not going to use due to different execution method.
    */
    DBUG_RETURN(ret < 0);
  }

  {
    /*
      If the hint FORCE INDEX FOR ORDER BY/GROUP BY is used for the first
      table (it does not make sense for other tables) then we cannot do join
      buffering.
    */
    if (!plan_is_const())
    {
      const TABLE * const first= best_ref[const_tables]->table();
      if ((first->force_index_order && order) ||
          (first->force_index_group && group_list))
        no_jbuf_after= 0;
    }

    bool simple_sort= true;
    // Check whether join cache could be used
    for (uint i= const_tables; i < tables; i++)
    {
      JOIN_TAB *const tab= best_ref[i];
      if (!tab->position())
        continue;
      if (setup_join_buffering(tab, this, no_jbuf_after))
        DBUG_RETURN(true);
      if (tab->use_join_cache() != JOIN_CACHE::ALG_NONE)
        simple_sort= false;
      DBUG_ASSERT(tab->type() != JT_FT ||
                  tab->use_join_cache() == JOIN_CACHE::ALG_NONE);
    }
    if (!simple_sort)
    {
      /*
        A join buffer is used for this table. We here inform the optimizer
        that it should not rely on rows of the first non-const table being in
        order thanks to an index scan; indeed join buffering of the present
        table subsequently changes the order of rows.
      */
      simple_order= simple_group= false;
    }
  }

  if (!plan_is_const() && order)
  {
    /*
      Force using of tmp table if sorting by a SP or UDF function due to
      their expensive and probably non-deterministic nature.
    */
    for (ORDER *tmp_order= order; tmp_order ; tmp_order=tmp_order->next)
    {
      Item *item= *tmp_order->item;
      if (item->is_expensive())
      {
        /* Force tmp table without sort */
        simple_order= simple_group= false;
        break;
      }
    }
  }

  /*
    Check if we need to create a temporary table.
    This has to be done if all tables are not already read (const tables)
    and one of the following conditions holds:
    - We are using DISTINCT (simple distinct's have already been optimized away)
    - We are using an ORDER BY or GROUP BY on fields not in the first table
    - We are using different ORDER BY and GROUP BY orders
    - The user wants us to buffer the result.
    When the WITH ROLLUP modifier is present, we cannot skip temporary table
    creation for the DISTINCT clause just because there are only const tables.
  */
  need_tmp= ((!plan_is_const() &&
	     ((select_distinct || (order && !simple_order) ||
               (group_list && !simple_group)) ||
	      (group_list && order) ||
              (select_lex->active_options() & OPTION_BUFFER_RESULT))) ||
             (rollup.state != ROLLUP::STATE_NONE && select_distinct));

  DBUG_EXECUTE("info", TEST_join(this););

  if (!plan_is_const())
  {
    JOIN_TAB *tab= best_ref[const_tables];
    /*
      Because filesort always does a full table scan or a quick range scan
      we must add the removed reference to the select for the table.
      We only need to do this when we have a simple_order or simple_group
      as in other cases the join is done before the sort.
    */
    if ((order || group_list) &&
        tab->type() != JT_ALL &&
        tab->type() != JT_FT &&
        tab->type() != JT_REF_OR_NULL &&
        ((order && simple_order) || (group_list && simple_group)))
    {
      if (add_ref_to_table_cond(thd,tab)) {
        DBUG_RETURN(1);
      }
    }
    // Test if we can use an index instead of sorting
    test_skip_sort();
  }

  if (alloc_qep(tables))
    DBUG_RETURN(error= 1);                      /* purecov: inspected */

  if (make_join_readinfo(this, no_jbuf_after))
    DBUG_RETURN(1);                             /* purecov: inspected */

  if (make_tmp_tables_info())
    DBUG_RETURN(1);

  // At this stage, we have fully set QEP_TABs; JOIN_TABs are unaccessible,
  // pushed joins(see below) are still allowed to change the QEP_TABs

  /*
    Push joins to handlerton(s)

    The handlerton(s) will inspect the QEP through the
    AQP (Abstract Query Plan) and extract from it whatever
    it might implement of pushed execution.

    It is the responsibility of the handler:
     - to store any information it need for later
       execution of pushed queries.
     - to call appropriate AQP functions which modifies the
       QEP to use the special 'linked' read functions
       for those parts of the join which have been pushed.

    Currently pushed joins are only implemented by NDB.

    It only make sense to try pushing if > 1 non-const tables.
  */
  if (!plan_is_single_table() && !plan_is_const())
  {
    const AQP::Join_plan plan(this);
    if (ha_make_pushed_joins(thd, &plan))
      DBUG_RETURN(1);
  }

  // Update last_query_cost to reflect actual need of filesort.
  if (sort_cost > 0.0 && !explain_flags.any(ESP_USING_FILESORT))
  {
    best_read-= sort_cost;
    sort_cost= 0.0;
    if (thd->lex->is_single_level_stmt())
      thd->status_var.last_query_cost= best_read;
  }

  count_field_types(select_lex, &tmp_table_param, all_fields, false, false);
  // Make plan visible for EXPLAIN
  set_plan_state(PLAN_READY);

  DEBUG_SYNC(thd, "after_join_optimize");

  error= 0;
  DBUG_RETURN(0);

setup_subq_exit:

  DBUG_ASSERT(zero_result_cause != NULL);
  /*
    Even with zero matching rows, subqueries in the HAVING clause may
    need to be evaluated if there are aggregate functions in the
    query. If this JOIN is part of an outer query, subqueries in HAVING may
    be evaluated several times in total; so subquery materialization makes
    sense.
  */
  child_subquery_can_materialize= true;
  trace_steps.end();   // because all steps are done
  Opt_trace_object(trace, "empty_result")
    .add_alnum("cause", zero_result_cause);

  having_for_explain= having_cond;
  error= 0;

  if (!qep_tab && best_ref)
  {
    /*
      After creation of JOIN_TABs in make_join_plan(), we have shortcut due to
      some zero_result_cause. For simplification, if we have JOIN_TABs we
      want QEP_TABs too.
    */
    if (alloc_qep(tables))
      DBUG_RETURN(1);                           /* purecov: inspected */
    unplug_join_tabs();
  }

  set_plan_state(ZERO_RESULT);
  DBUG_RETURN(0);
}


/*
  Substitute all expressions in the WHERE condition and ORDER/GROUP lists
  that matches generated columns (GC) expressions with GC fields, if any.

  @details This function does 3 things:
  1) Creates list of all GC fields that are a part of a key and the GC
    expression is a function. All query tables are scanned. If there's no
    such fields, function exits.
  2) By means of Item::compile() WHERE clause is transformed.
    @see Item_func::gc_subst_transformer() for details.
  3) If there's ORDER/GROUP BY clauses, this function tries to substitute
    expressions in these lists with GC too. It removes from the list of
    indexed GC all elements which index blocked by hints. This is done to
    reduce amount of further work. Next it goes through ORDER/GROUP BY list
    and matches the expression in it against GC expressions in indexed GC
    list. When a match is found, the expression is replaced with a new
    Item_field for the matched GC field. Also, this new field is added to
    the hidden part of all_fields list.
*/

void JOIN::substitute_gc()
{
  List<Field> indexed_gc;
  Opt_trace_context * const trace= &thd->opt_trace;
  Opt_trace_object trace_wrapper(trace);
  Opt_trace_object subst_gc(trace, "substitute_generated_columns");

  // Collect all GCs that are a part of a key
  for (TABLE_LIST *tl= select_lex->leaf_tables;
       tl;
       tl= tl->next_leaf)
  {
    if (tl->table->s->keys == 0)
      continue;
    for (uint i= 0; i < tl->table->s->fields; i++)
    {
      Field *fld= tl->table->field[i];
      if (!fld->gcol_info || fld->part_of_key.is_clear_all() ||
           fld->gcol_info->expr_item->type() != Item::FUNC_ITEM)
        continue;
      // Don't check allowed keys here as conditions/group/order use
      // different keymaps for that
      indexed_gc.push_back(fld);
    }
  }
  // No GC in the tables used in the query
  if (indexed_gc.elements == 0)
    return;

  if (where_cond)
  {
    // Item_func::compile will dereference this pointer, provide valid value.
    uchar i, *dummy= &i;
    where_cond->compile(&Item::gc_subst_analyzer, &dummy,
                        &Item::gc_subst_transformer, (uchar*) &indexed_gc);
    subst_gc.add("resulting_condition", where_cond);
  }

  if (!(group_list || order))
    return;
  // Filter out GCs that do not have index usable for GROUP/ORDER
  Field *gc;
  List_iterator<Field> li(indexed_gc);

  while ((gc= li++))
  {
    Key_map tkm= gc->part_of_key;
    tkm.intersect(group_list ? gc->table->keys_in_use_for_group_by :
                  gc->table->keys_in_use_for_order_by);
    if (tkm.is_clear_all())
      li.remove();
  }
  if (!indexed_gc.elements)
    return;

  // Index could be used for ORDER only if there is no GROUP
  ORDER *list= group_list ? group_list : order;
  bool changed= false;
  for (ORDER *ord= list; ord; ord= ord->next)
  {
    li.rewind();
    if ((*ord->item)->type() != Item::FUNC_ITEM)
      continue;
    while ((gc= li++))
    {
      Item_func *tmp= pointer_cast<Item_func*>(*ord->item);
      Item_field *field;
      if ((field= get_gc_for_expr(&tmp, gc, gc->result_type())))
      {

        changed= true;
        /* Add new field to field list. */
        ord->item= select_lex->add_hidden_item(field);
        break;
      }
    }
  }
  if (changed)
  {
    // We added hidden fields to the all_fields list, count them.
    count_field_types(select_lex, &tmp_table_param, select_lex->all_fields,
                      false, false);
    if (trace->is_started())
    {
      String str;
      SELECT_LEX::print_order(&str, list,
                              enum_query_type(QT_TO_SYSTEM_CHARSET |
                                              QT_SHOW_SELECT_NUMBER |
                                              QT_NO_DEFAULT_DB));
      subst_gc.add_utf8(group_list ? "resulting_GROUP_BY" :
                          "resulting_ORDER_BY",
                        str.ptr(), str.length());
    }
  }
  return;
}


/**
   Sets the plan's state of the JOIN. This is always the final step of
   optimization; starting from this call, we expose the plan to other
   connections (via EXPLAIN CONNECTION) so the plan has to be final.
   QEP_TAB's quick_optim, condition_optim and keyread_optim are set here.
*/
void JOIN::set_plan_state(enum_plan_state plan_state_arg)
{
  // A plan should not change to another plan:
  DBUG_ASSERT(plan_state_arg == NO_PLAN || plan_state == NO_PLAN);
  if (plan_state == NO_PLAN && plan_state_arg != NO_PLAN)
  {
    if (qep_tab != NULL)
    {
      /*
        We want to cover primary tables, tmp tables (they may have a sort, so
        their "quick" and "condition" may change when execution runs the
        sort), and sj-mat inner tables. Note that make_tmp_tables_info() may
        have added a sort to the first non-const primary table, so it's
        important to do those assignments after make_tmp_tables_info().
      */
      for (uint i= const_tables; i < tables; ++i)
      {
        qep_tab[i].set_quick_optim();
        qep_tab[i].set_condition_optim();
        qep_tab[i].set_keyread_optim();
      }
    }
  }

  DEBUG_SYNC(thd, "before_set_plan");

  // If SQLCOM_END, no thread is explaining our statement anymore.
  const bool need_lock= thd->query_plan.get_command() != SQLCOM_END;

  if (need_lock)
    thd->lock_query_plan();
  plan_state= plan_state_arg;
  if (need_lock)
    thd->unlock_query_plan();
}


bool JOIN::alloc_qep(uint n)
{
  // Just to be sure that type plan_idx is wide enough:
  compile_time_assert(MAX_TABLES <= INT_MAX8);

  ASSERT_BEST_REF_IN_JOIN_ORDER(this);

  qep_tab= new(thd->mem_root) QEP_TAB[n];
  if (!qep_tab)
    return true;                                /* purecov: inspected */
  for (uint i= 0; i < n; ++i)
    qep_tab[i].init(best_ref[i]);
  return false;
}


void QEP_TAB::init(JOIN_TAB *jt)
{
  jt->share_qs(this);
  set_table(table()); // to update table()->reginfo.qep_tab
  table_ref= jt->table_ref;
}


/// @returns semijoin strategy for this table.
uint QEP_TAB::get_sj_strategy() const
{
  if (first_sj_inner() == NO_PLAN_IDX)
    return SJ_OPT_NONE;
  const uint s= join()->qep_tab[first_sj_inner()].position()->sj_strategy;
  DBUG_ASSERT(s != SJ_OPT_NONE);
  return s;
}

/**
  Return the index used for a table in a QEP

  The various access methods have different places where the index/key
  number is stored, so this function is needed to return the correct value.

  @returns index number, or MAX_KEY if not applicable.

  JT_SYSTEM and JT_ALL does not use an index, and will always return MAX_KEY.

  JT_INDEX_MERGE supports more than one index. Hence MAX_KEY is returned and
  a further inspection is needed.
*/
uint QEP_TAB::effective_index() const
{
  switch (type())
  {
  case JT_SYSTEM:
    DBUG_ASSERT(ref().key == -1);
    return MAX_KEY;

  case JT_CONST:
  case JT_EQ_REF:
  case JT_REF_OR_NULL:
  case JT_REF:
    DBUG_ASSERT(ref().key != -1);
    return uint(ref().key);

  case JT_INDEX_SCAN:
  case JT_FT:
    return index();

  case JT_INDEX_MERGE:
    DBUG_ASSERT(quick()->index == MAX_KEY);
    return MAX_KEY;

  case JT_RANGE:
    return quick()->index;

  case JT_ALL:
  default:
    // @todo Check why JT_UNKNOWN is a valid value here.
    DBUG_ASSERT(type() == JT_ALL || type() == JT_UNKNOWN);
    return MAX_KEY;
  }
}

uint JOIN_TAB::get_sj_strategy() const
{
  if (first_sj_inner() == NO_PLAN_IDX)
    return SJ_OPT_NONE;
  ASSERT_BEST_REF_IN_JOIN_ORDER(join());
  JOIN_TAB *tab= join()->best_ref[first_sj_inner()];
  uint s= tab->position()->sj_strategy;
  DBUG_ASSERT(s != SJ_OPT_NONE);
  return s;
}


int JOIN::replace_index_subquery()
{
  DBUG_ENTER("replace_index_subquery");
  ASSERT_BEST_REF_IN_JOIN_ORDER(this);

  if (group_list ||
      !(unit->item && unit->item->substype() == Item_subselect::IN_SUBS) ||
      primary_tables != 1 || !where_cond ||
      unit->is_union())
    DBUG_RETURN(0);

  // Guaranteed by remove_redundant_subquery_clauses():
  DBUG_ASSERT(order == NULL && !select_distinct);

  subselect_engine *engine= NULL;
  Item_in_subselect * const in_subs=
    static_cast<Item_in_subselect *>(unit->item);
  enum join_type type= JT_UNKNOWN;

  JOIN_TAB *const first_join_tab= best_ref[0];

  if (in_subs->exec_method == Item_exists_subselect::EXEC_MATERIALIZATION)
  {
    // We cannot have two engines at the same time
  }
  else if (having_cond == NULL)
  {
    if (first_join_tab->type() == JT_EQ_REF &&
        first_join_tab->ref().items[0]->item_name.ptr() == in_left_expr_name)
    {
      type= JT_UNIQUE_SUBQUERY;
      /*
        This uses test_if_ref(), which needs access to JOIN_TAB::join_cond() so
        it must be done before we get rid of JOIN_TAB.
      */
      remove_subq_pushed_predicates();
    }
    else if (first_join_tab->type() == JT_REF &&
             first_join_tab->ref().items[0]->item_name.ptr() == in_left_expr_name)
    {
      type= JT_INDEX_SUBQUERY;
      remove_subq_pushed_predicates();
    }
  }
  else if (first_join_tab->type() == JT_REF_OR_NULL &&
           first_join_tab->ref().items[0]->item_name.ptr() == in_left_expr_name &&
           having_cond->item_name.ptr() == in_having_cond)
  {
    type= JT_INDEX_SUBQUERY;
    where_cond= remove_additional_cond(where_cond);
  }

  if (type == JT_UNKNOWN)
    DBUG_RETURN(0);

  if (alloc_qep(tables))
    DBUG_RETURN(-1);                            /* purecov: inspected */
  unplug_join_tabs();

  error= 0;
  QEP_TAB *const first_qep_tab= &qep_tab[0];

  if (first_qep_tab->table()->covering_keys.is_set(first_qep_tab->ref().key))
  {
    DBUG_ASSERT(!first_qep_tab->table()->no_keyread);
    first_qep_tab->table()->set_keyread(true);
  }
  // execution uses where_cond:
  first_qep_tab->set_condition(where_cond);

  engine=
    new subselect_indexsubquery_engine(thd, first_qep_tab, unit->item,
                                       where_cond,
                                       having_cond,
                                       // check_null
                                       first_qep_tab->type() == JT_REF_OR_NULL,
                                       // unique
                                       type == JT_UNIQUE_SUBQUERY);
  /**
     @todo If having_cond!=NULL we pass unique=false. But for this query:
     (oe1, oe2) IN (SELECT primary_key, non_key_maybe_null_field FROM tbl)
     we could use "unique=true" for the first index component and let
     Item_is_not_null_test(non_key_maybe_null_field) handle the second.
  */

  first_qep_tab->set_type(type);

  if (!unit->item->change_engine(engine))
    DBUG_RETURN(1);
  else // error:
    DBUG_RETURN(-1);                            /* purecov: inspected */
}


bool JOIN::optimize_distinct_group_order()
{
  DBUG_ENTER("optimize_distinct_group_order");
  ASSERT_BEST_REF_IN_JOIN_ORDER(this);

  /* Optimize distinct away if possible */
  {
    ORDER *org_order= order;
    order= ORDER_with_src(remove_const(order, where_cond, 1, &simple_order,
                                       "ORDER BY"),
                          order.src);
    if (thd->is_error())
    {
      error= 1;
      DBUG_PRINT("error",("Error from remove_const"));
      DBUG_RETURN(true);
    }

    /*
      If we are using ORDER BY NULL or ORDER BY const_expression,
      return result in any order (even if we are using a GROUP BY)
    */
    if (!order && org_order)
      skip_sort_order= 1;
  }
  /*
     Check if we can optimize away GROUP BY/DISTINCT.
     We can do that if there are no aggregate functions, the
     fields in DISTINCT clause (if present) and/or columns in GROUP BY
     (if present) contain direct references to all key parts of
     an unique index (in whatever order) and if the key parts of the
     unique index cannot contain NULLs.
     Note that the unique keys for DISTINCT and GROUP BY should not
     be the same (as long as they are unique).

     The FROM clause must contain a single non-constant table.

     @todo Apart from the LIS test, every condition depends only on facts
     which can be known in SELECT_LEX::prepare(), possibly this block should
     move there.
  */

  JOIN_TAB *const tab= best_ref[const_tables];

  if (plan_is_single_table() &&
      (group_list || select_distinct) &&
      !tmp_table_param.sum_func_count &&
      (!tab->quick() ||
       tab->quick()->get_type() !=
       QUICK_SELECT_I::QS_TYPE_GROUP_MIN_MAX))
  {
    if (group_list && rollup.state == ROLLUP::STATE_NONE &&
       list_contains_unique_index(tab,
                                 find_field_in_order_list,
                                 (void *) group_list))
    {
      /*
        We have found that grouping can be removed since groups correspond to
        only one row anyway, but we still have to guarantee correct result
        order. The line below effectively rewrites the query from GROUP BY
        <fields> to ORDER BY <fields>. There are three exceptions:
        - if skip_sort_order is set (see above), then we can simply skip
          GROUP BY;
        - if IN(subquery), likewise (see remove_redundant_subquery_clauses())
        - we can only rewrite ORDER BY if the ORDER BY fields are 'compatible'
          with the GROUP BY ones, i.e. either one is a prefix of another.
          We only check if the ORDER BY is a prefix of GROUP BY. In this case
          test_if_subpart() copies the ASC/DESC attributes from the original
          ORDER BY fields.
          If GROUP BY is a prefix of ORDER BY, then it is safe to leave
          'order' as is.
       */
      if (!order || test_if_subpart(group_list, order))
        order= (skip_sort_order ||
                (unit->item && unit->item->substype() ==
                 Item_subselect::IN_SUBS)) ? NULL : group_list;

      /*
        If we have an IGNORE INDEX FOR GROUP BY(fields) clause, this must be 
        rewritten to IGNORE INDEX FOR ORDER BY(fields).
      */
      best_ref[0]->table()->keys_in_use_for_order_by=
        best_ref[0]->table()->keys_in_use_for_group_by;
      group_list= 0;
      grouped= false;
    }
    if (select_distinct &&
       list_contains_unique_index(tab,
                                 find_field_in_item_list,
                                 (void *) &fields_list))
    {
      select_distinct= 0;
    }
  }
  if (!(group_list || tmp_table_param.sum_func_count) &&
      select_distinct &&
      plan_is_single_table() &&
      rollup.state == ROLLUP::STATE_NONE)
  {
    /*
      We are only using one table. In this case we change DISTINCT to a
      GROUP BY query if:
      - The GROUP BY can be done through indexes (no sort) and the ORDER
        BY only uses selected fields.
	(In this case we can later optimize away GROUP BY and ORDER BY)
      - We are scanning the whole table without LIMIT
        This can happen if:
        - We are using CALC_FOUND_ROWS
        - We are using an ORDER BY that can't be optimized away.

      We don't want to use this optimization when we are using LIMIT
      because in this case we can just create a temporary table that
      holds LIMIT rows and stop when this table is full.
    */
    if (order)
    {
      skip_sort_order=
        test_if_skip_sort_order(tab, order, m_select_limit,
                                true,           // no_changes
                                &tab->table()->keys_in_use_for_order_by,
                                "ORDER BY");
      count_field_types(select_lex, &tmp_table_param, all_fields, false, false);
    }
    ORDER *o;
    bool all_order_fields_used;
    if ((o= create_distinct_group(thd, ref_ptrs,
                                  order, fields_list, all_fields,
				  &all_order_fields_used)))
    {
      group_list= ORDER_with_src(o, ESC_DISTINCT);
      const bool skip_group=
        skip_sort_order &&
        test_if_skip_sort_order(tab, group_list, m_select_limit,
                                true,         // no_changes
                                &tab->table()->keys_in_use_for_group_by,
                                "GROUP BY");
      count_field_types(select_lex, &tmp_table_param, all_fields, false, false);
      if ((skip_group && all_order_fields_used) ||
	  m_select_limit == HA_POS_ERROR ||
	  (order && !skip_sort_order))
      {
	/*  Change DISTINCT to GROUP BY */
	select_distinct= 0;
	no_order= !order;
	if (all_order_fields_used)
	{
	  if (order && skip_sort_order)
	  {
	    /*
	      Force MySQL to read the table in sorted order to get result in
	      ORDER BY order.
	    */
	    tmp_table_param.quick_group=0;
	  }
	  order=0;
        }
        grouped= true;                    // For end_write_group
      }
      else
	group_list= 0;
    }
    else if (thd->is_fatal_error)         // End of memory
      DBUG_RETURN(true);
  }
  simple_group= 0;
  {
    ORDER *old_group_list= group_list;
    group_list= ORDER_with_src(remove_const(group_list, where_cond,
                                            rollup.state == ROLLUP::STATE_NONE,
                                            &simple_group, "GROUP BY"),
                               group_list.src);

    if (thd->is_error())
    {
      error= 1;
      DBUG_PRINT("error",("Error from remove_const"));
      DBUG_RETURN(true);
    }
    if (old_group_list && !group_list)
      select_distinct= 0;
  }
  if (!group_list && grouped)
  {
    order=0;					// The output has only one row
    simple_order=1;
    select_distinct= 0;                       // No need in distinct for 1 row
    group_optimized_away= 1;
  }

  calc_group_buffer(this, group_list);
  send_group_parts= tmp_table_param.group_parts; /* Save org parts */

  if (test_if_subpart(group_list, order) ||
      (!group_list && tmp_table_param.sum_func_count))
  {
    order=0;
    if (is_indexed_agg_distinct(this, NULL))
      sort_and_group= 0;
  }

  DBUG_RETURN(false);
}


void JOIN::test_skip_sort()
{
  ASSERT_BEST_REF_IN_JOIN_ORDER(this);
  JOIN_TAB *const tab= best_ref[const_tables];

  DBUG_ASSERT(ordered_index_usage == ordered_index_void);

  if (group_list)   // GROUP BY honoured first
                    // (DISTINCT was rewritten to GROUP BY if skippable)
  {
    /*
      When there is SQL_BIG_RESULT do not sort using index for GROUP BY,
      and thus force sorting on disk unless a group min-max optimization
      is going to be used as it is applied now only for one table queries
      with covering indexes.
    */
    if (!(select_lex->active_options() & SELECT_BIG_RESULT) ||
        (tab->quick() &&
         tab->quick()->get_type() ==
           QUICK_SELECT_I::QS_TYPE_GROUP_MIN_MAX))
    {
      if (simple_group &&              // GROUP BY is possibly skippable
          !select_distinct)            // .. if not preceded by a DISTINCT
      {
        /*
          Calculate a possible 'limit' of table rows for 'GROUP BY':
          A specified 'LIMIT' is relative to the final resultset.
          'need_tmp' implies that there will be more postprocessing 
          so the specified 'limit' should not be enforced yet.
         */
        const ha_rows limit = need_tmp ? HA_POS_ERROR : m_select_limit;

        if (test_if_skip_sort_order(tab, group_list, limit, false, 
                                    &tab->table()->keys_in_use_for_group_by,
                                    "GROUP BY"))
        {
          ordered_index_usage= ordered_index_group_by;
        }
      }

      /*
        If we are going to use semi-join LooseScan, it will depend
        on the selected index scan to be used.  If index is not used
        for the GROUP BY, we risk that sorting is put on the LooseScan
        table.  In order to avoid this, force use of temporary table.
        TODO: Explain the quick_group part of the test below.
       */
      if ((ordered_index_usage != ordered_index_group_by) &&
          (tmp_table_param.quick_group ||
           (tab->emb_sj_nest &&
            tab->position()->sj_strategy == SJ_OPT_LOOSE_SCAN)))
      {
        need_tmp= true;
        simple_order= simple_group= false; // Force tmp table without sort
      }
    }
  }
  else if (order &&                      // ORDER BY wo/ preceding GROUP BY
           (simple_order || skip_sort_order)) // which is possibly skippable
  {
    if (test_if_skip_sort_order(tab, order, m_select_limit, false,
                                &tab->table()->keys_in_use_for_order_by,
                                "ORDER BY"))
    {
      ordered_index_usage= ordered_index_order_by;
    }
  }
}


/**
  Test if ORDER BY is a single MATCH function(ORDER BY MATCH)
  and sort order is descending.

  @param order                 pointer to ORDER struct.

  @retval
    Pointer to MATCH function if order is 'ORDER BY MATCH() DESC'
  @retval    
    NULL otherwise
*/

static Item_func_match *test_if_ft_index_order(ORDER *order)
{
  if (order && order->next == NULL &&
      order->direction == ORDER::ORDER_DESC &&
      (*order->item)->type() == Item::FUNC_ITEM &&
      ((Item_func*) (*order->item))->functype() == Item_func::FT_FUNC)   
    return static_cast<Item_func_match*> (*order->item)->get_master();

  return NULL;
}


/**
  Test if one can use the key to resolve ordering. 

  @param order               Sort order
  @param table               Table to sort
  @param idx                 Index to check
  @param[out] used_key_parts NULL by default, otherwise return value for
                             used key parts.

  @note
    used_key_parts is set to correct key parts used if return value != 0
    (On other cases, used_key_part may be changed)
    Note that the value may actually be greater than the number of index 
    key parts. This can happen for storage engines that have the primary 
    key parts as a suffix for every secondary key.

  @retval
    1   key is ok.
  @retval
    0   Key can't be used
  @retval
    -1   Reverse key can be used
*/

int test_if_order_by_key(ORDER *order, TABLE *table, uint idx,
                         uint *used_key_parts)
{
  KEY_PART_INFO *key_part,*key_part_end;
  key_part=table->key_info[idx].key_part;
  key_part_end=key_part+table->key_info[idx].user_defined_key_parts;
  key_part_map const_key_parts=table->const_key_parts[idx];
  int reverse=0;
  uint key_parts;
  my_bool on_pk_suffix= FALSE;
  DBUG_ENTER("test_if_order_by_key");

  for (; order ; order=order->next, const_key_parts>>=1)
  {

    /*
      Since only fields can be indexed, ORDER BY <something> that is
      not a field cannot be resolved by using an index.
    */
    Item *real_itm= (*order->item)->real_item();
    if (real_itm->type() != Item::FIELD_ITEM)
      DBUG_RETURN(0);

    Field *field= static_cast<Item_field*>(real_itm)->field;
    int flag;

    /*
      Skip key parts that are constants in the WHERE clause.
      These are already skipped in the ORDER BY by const_expression_in_where()
    */
    for (; const_key_parts & 1 ; const_key_parts>>= 1)
      key_part++; 

    if (key_part == key_part_end)
    {
      /* 
        We are at the end of the key. Check if the engine has the primary
        key as a suffix to the secondary keys. If it has continue to check
        the primary key as a suffix.
      */
      if (!on_pk_suffix &&
          (table->file->ha_table_flags() & HA_PRIMARY_KEY_IN_READ_INDEX) &&
          table->s->primary_key != MAX_KEY &&
          table->s->primary_key != idx)
      {
        on_pk_suffix= TRUE;
        key_part= table->key_info[table->s->primary_key].key_part;
        key_part_end=key_part +
          table->key_info[table->s->primary_key].user_defined_key_parts;
        const_key_parts=table->const_key_parts[table->s->primary_key];

        for (; const_key_parts & 1 ; const_key_parts>>= 1)
          key_part++; 
        /*
         The primary and secondary key parts were all const (i.e. there's
         one row).  The sorting doesn't matter.
        */
        if (key_part == key_part_end && reverse == 0)
        {
          key_parts= 0;
          reverse= 1;
          goto ok;
        }
      }
      else
        DBUG_RETURN(0);
    }

    if (key_part->field != field || !field->part_of_sortkey.is_set(idx))
      DBUG_RETURN(0);

    const ORDER::enum_order keypart_order= 
      (key_part->key_part_flag & HA_REVERSE_SORT) ? 
      ORDER::ORDER_DESC : ORDER::ORDER_ASC;
    /* set flag to 1 if we can use read-next on key, else to -1 */
    flag= (order->direction == keypart_order) ? 1 : -1;
    if (reverse && flag != reverse)
      DBUG_RETURN(0);
    reverse=flag;				// Remember if reverse
    key_part++;
  }
  if (on_pk_suffix)
  {
    uint used_key_parts_secondary= table->key_info[idx].user_defined_key_parts;
    uint used_key_parts_pk=
      (uint) (key_part - table->key_info[table->s->primary_key].key_part);
    key_parts= used_key_parts_pk + used_key_parts_secondary;

    if (reverse == -1 &&
        (!(table->file->index_flags(idx, used_key_parts_secondary - 1, 1) &
           HA_READ_PREV) ||
         !(table->file->index_flags(table->s->primary_key,
                                    used_key_parts_pk - 1, 1) & HA_READ_PREV)))
      reverse= 0;                               // Index can't be used
  }
  else
  {
    key_parts= (uint) (key_part - table->key_info[idx].key_part);
    if (reverse == -1 && 
        !(table->file->index_flags(idx, key_parts-1, 1) & HA_READ_PREV))
      reverse= 0;                               // Index can't be used
  }
ok:
  if (used_key_parts != NULL)
    *used_key_parts= key_parts;
  DBUG_RETURN(reverse);
}


/**
  Find shortest key suitable for full table scan.

  @param table                 Table to scan
  @param usable_keys           Allowed keys

  @note
     As far as 
     1) clustered primary key entry data set is a set of all record
        fields (key fields and not key fields) and
     2) secondary index entry data is a union of its key fields and
        primary key fields (at least InnoDB and its derivatives don't
        duplicate primary key fields there, even if the primary and
        the secondary keys have a common subset of key fields),
     then secondary index entry data is always a subset of primary key entry.
     Unfortunately, key_info[nr].key_length doesn't show the length
     of key/pointer pair but a sum of key field lengths only, thus
     we can't estimate index IO volume comparing only this key_length
     value of secondary keys and clustered PK.
     So, try secondary keys first, and choose PK only if there are no
     usable secondary covering keys or found best secondary key include
     all table fields (i.e. same as PK):

  @return
    MAX_KEY     no suitable key found
    key index   otherwise
*/

uint find_shortest_key(TABLE *table, const Key_map *usable_keys)
{
  uint best= MAX_KEY;
  uint usable_clustered_pk= (table->file->primary_key_is_clustered() &&
                             table->s->primary_key != MAX_KEY &&
                             usable_keys->is_set(table->s->primary_key)) ?
                            table->s->primary_key : MAX_KEY;
  if (!usable_keys->is_clear_all())
  {
    uint min_length= (uint) ~0;
    for (uint nr=0; nr < table->s->keys ; nr++)
    {
      if (nr == usable_clustered_pk)
        continue;
      if (usable_keys->is_set(nr))
      {
        /*
          Can not do full index scan on rtree index because it is not
          supported by Innodb, probably not supported by others either.
         */
        const KEY &key_ref= table->key_info[nr];
        if (key_ref.key_length < min_length &&
            !(key_ref.flags & HA_SPATIAL))
        {
          min_length=key_ref.key_length;
          best=nr;
        }
      }
    }
  }
  if (usable_clustered_pk != MAX_KEY)
  {
    /*
     If the primary key is clustered and found shorter key covers all table
     fields then primary key scan normally would be faster because amount of
     data to scan is the same but PK is clustered.
     It's safe to compare key parts with table fields since duplicate key
     parts aren't allowed.
     */
    if (best == MAX_KEY ||
        table->key_info[best].user_defined_key_parts >= table->s->fields)
      best= usable_clustered_pk;
  }
  return best;
}

/**
  Test if a second key is the subkey of the first one.

  @param key_part              First key parts
  @param ref_key_part          Second key parts
  @param ref_key_part_end      Last+1 part of the second key

  @note
    Second key MUST be shorter than the first one.

  @retval
    1	is a subkey
  @retval
    0	no sub key
*/

inline bool 
is_subkey(KEY_PART_INFO *key_part, KEY_PART_INFO *ref_key_part,
	  KEY_PART_INFO *ref_key_part_end)
{
  for (; ref_key_part < ref_key_part_end; key_part++, ref_key_part++)
    if (!key_part->field->eq(ref_key_part->field))
      return 0;
  return 1;
}


/**
  Test if REF_OR_NULL optimization will be used if the specified
  ref_key is used for REF-access to 'tab'

  @retval
    true	JT_REF_OR_NULL will be used
  @retval
    false	no JT_REF_OR_NULL access
*/

static bool
is_ref_or_null_optimized(const JOIN_TAB *tab, uint ref_key)
{
  if (tab->keyuse())
  {
    const Key_use *keyuse= tab->keyuse();
    while (keyuse->key != ref_key && keyuse->table_ref == tab->table_ref)
      keyuse++;

    const table_map const_tables= tab->join()->const_table_map;
    while (keyuse->key == ref_key && keyuse->table_ref == tab->table_ref)
    {
      if (!(keyuse->used_tables & ~const_tables))
      {
        if (keyuse->optimize & KEY_OPTIMIZE_REF_OR_NULL)
          return true;
      }
      keyuse++;
    }
  }
  return false;
}


/**
  Test if we can use one of the 'usable_keys' instead of 'ref' key
  for sorting.

  @param ref			Number of key, used for WHERE clause
  @param usable_keys		Keys for testing

  @return
    - MAX_KEY			If we can't use other key
    - the number of found key	Otherwise
*/

static uint
test_if_subkey(ORDER *order, JOIN_TAB *tab, uint ref, uint ref_key_parts,
	       const Key_map *usable_keys)
{
  uint nr;
  uint min_length= (uint) ~0;
  uint best= MAX_KEY;
  TABLE *table= tab->table();
  KEY_PART_INFO *ref_key_part= table->key_info[ref].key_part;
  KEY_PART_INFO *ref_key_part_end= ref_key_part + ref_key_parts;

  for (nr= 0 ; nr < table->s->keys ; nr++)
  {
    if (usable_keys->is_set(nr) &&
	table->key_info[nr].key_length < min_length &&
	table->key_info[nr].user_defined_key_parts >= ref_key_parts &&
	is_subkey(table->key_info[nr].key_part, ref_key_part,
		  ref_key_part_end) &&
        !is_ref_or_null_optimized(tab, nr) &&
	test_if_order_by_key(order, table, nr))
    {
      min_length= table->key_info[nr].key_length;
      best= nr;
    }
  }
  return best;
}


/**
  It is not obvious to see that test_if_skip_sort_order() never changes the
  plan if no_changes is true. So we double-check: creating an instance of this
  class saves some important access-path-related information of the current
  table; when the instance is destroyed, the latest access-path information is
  compared with saved data.
*/

class Plan_change_watchdog
{
#ifndef DBUG_OFF
public:
  /**
    @param tab_arg     table whose access path is being determined
    @param no_changes_arg whether a change to the access path is allowed
  */
  Plan_change_watchdog(const JOIN_TAB *tab_arg, const bool no_changes_arg)
  {
    // Only to keep gcc 4.1.2-44 silent about uninitialized variables
    quick= NULL;
    quick_index= 0;
    if (no_changes_arg)
    {
      tab= tab_arg;
      type= tab->type();
      if ((quick= tab->quick()))
        quick_index= quick->index;
      use_quick= tab->use_quick;
      ref_key= tab->ref().key;
      ref_key_parts= tab->ref().key_parts;
      index= tab->index();
    }
    else
    {
      tab= NULL;
      // Only to keep gcc 4.1.2-44 silent about uninitialized variables
      type= JT_UNKNOWN;
      quick= NULL;
      ref_key= ref_key_parts= index= 0;
      use_quick= QS_NONE;
    }
  }
  ~Plan_change_watchdog()
  {
    if (tab == NULL)
      return;
    // changes are not allowed, we verify:
    DBUG_ASSERT(tab->type() == type);
    DBUG_ASSERT(tab->quick() == quick);
    DBUG_ASSERT((quick == NULL) || tab->quick()->index == quick_index);
    DBUG_ASSERT(tab->use_quick == use_quick);
    DBUG_ASSERT(tab->ref().key == ref_key);
    DBUG_ASSERT(tab->ref().key_parts == ref_key_parts);
    DBUG_ASSERT(tab->index() == index);
  }
private:
  const JOIN_TAB *tab;            ///< table, or NULL if changes are allowed
  enum join_type type;            ///< copy of tab->type()
  // "Range / index merge" info
  const QUICK_SELECT_I *quick;    ///< copy of tab->select->quick
  uint quick_index;               ///< copy of tab->select->quick->index
  enum quick_type use_quick;      ///< copy of tab->use_quick
  // "ref access" info
  int ref_key;                    ///< copy of tab->ref().key
  uint ref_key_parts;/// copy of tab->ref().key_parts
  // Other index-related info
  uint index;                     ///< copy of tab->index
#else // in non-debug build, empty class
public:
  Plan_change_watchdog(const JOIN_TAB *tab_arg, const bool no_changes_arg) {}
#endif
};


/**
  Test if we can skip ordering by using an index.

  If the current plan is to use an index that provides ordering, the
  plan will not be changed. Otherwise, if an index can be used, the
  JOIN_TAB / tab->select struct is changed to use the index.

  The index must cover all fields in @<order@>, or it will not be considered.

  @param tab           NULL or JOIN_TAB of the accessed table
  @param order         Linked list of ORDER BY arguments
  @param select_limit  LIMIT value, or HA_POS_ERROR if no limit
  @param no_changes    No changes will be made to the query plan.
  @param map           Key_map of applicable indexes.
  @param clause_type   "ORDER BY" etc for printing in optimizer trace

  @todo
    - sergeyp: Results of all index merge selects actually are ordered 
    by clustered PK values.

  @note
  This function may change tmp_table_param.precomputed_group_by. This
  affects how create_tmp_table() treats aggregation functions, so
  count_field_types() must be called again to make sure this is taken
  into consideration.

  @retval
    0    We have to use filesort to do the sorting
  @retval
    1    We can use an index.
*/

static bool
test_if_skip_sort_order(JOIN_TAB *tab, ORDER *order, ha_rows select_limit,
                        const bool no_changes, const Key_map *map,
                        const char *clause_type)
{
  int ref_key;
  uint ref_key_parts= 0;
  int order_direction= 0;
  uint used_key_parts;
  TABLE *const table= tab->table();
  JOIN *const join= tab->join();
  THD *const thd= join->thd;
  QUICK_SELECT_I *const save_quick= tab->quick();
  int best_key= -1;
  bool set_up_ref_access_to_key= false;
  bool can_skip_sorting= false;                  // used as return value
  int changed_key= -1;
  DBUG_ENTER("test_if_skip_sort_order");

  /* Check that we are always called with first non-const table */
  DBUG_ASSERT((uint)tab->idx() == join->const_tables);

  Plan_change_watchdog watchdog(tab, no_changes);

  /* Sorting a single row can always be skipped */
  if (tab->type() == JT_EQ_REF ||
      tab->type() == JT_CONST  ||
      tab->type() == JT_SYSTEM)
  {
    DBUG_RETURN(1);
  }

  /*
    Check if FT index can be used to retrieve result in the required order.
    It is possible if ordering is on the first non-constant table.
  */
  if (join->order && join->simple_order)
  {
    /*
      Check if ORDER is DESC, ORDER BY is a single MATCH function.
    */
    Item_func_match *ft_func= test_if_ft_index_order(order);
    /*
      Two possible cases when we can skip sort order:
      1. FT_SORTED must be set(Natural mode, no ORDER BY).
      2. If FT_SORTED flag is not set then
      the engine should support deferred sorting. Deferred sorting means
      that sorting is postponed utill the start of index reading(InnoDB).
      In this case we set FT_SORTED flag here to let the engine know that
      internal sorting is needed.
    */
    if (ft_func && ft_func->ft_handler && ft_func->ordered_result())
    {
      /*
        FT index scan is used, so the only additional requirement is
        that ORDER BY MATCH function is the same as the function that
        is used for FT index.
      */
      if (tab->type() == JT_FT &&
          ft_func->eq(tab->position()->key->val, true))
      {
        ft_func->set_hints(join, FT_SORTED, select_limit, false);
        DBUG_RETURN(true);
      }
      /*
        No index is used, it's possible to use FT index for ORDER BY if
        LIMIT is present and does not exceed count of the records in FT index
        and there is no WHERE condition since a condition may potentially
        require more rows to be fetch from FT index.
      */
      else if (!tab->condition() &&
               select_limit != HA_POS_ERROR &&
               select_limit <= ft_func->get_count())
      {
        /* test_if_ft_index_order() always returns master MATCH function. */
        DBUG_ASSERT(!ft_func->master);
        /* ref is not set since there is no WHERE condition */
        DBUG_ASSERT(tab->ref().key == -1);

        /*Make EXPLAIN happy */
        tab->set_type(JT_FT);
        tab->ref().key= ft_func->key;
        tab->ref().key_parts= 0;
        tab->set_index(ft_func->key);
        tab->set_ft_func(ft_func);

        /* Setup FT handler */
        ft_func->set_hints(join, FT_SORTED, select_limit, true);
        ft_func->join_key= true;
        table->file->ft_handler= ft_func->ft_handler;
        DBUG_RETURN(true);
      }
    }
  }
  
  /*
    Keys disabled by ALTER TABLE ... DISABLE KEYS should have already
    been taken into account.
  */
  Key_map usable_keys= *map;

  for (ORDER *tmp_order=order; tmp_order ; tmp_order=tmp_order->next)
  {
    Item *item= (*tmp_order->item)->real_item();
    if (item->type() != Item::FIELD_ITEM)
    {
      usable_keys.clear_all();
      DBUG_RETURN(0);
    }
    usable_keys.intersect(((Item_field*) item)->field->part_of_sortkey);
    if (usable_keys.is_clear_all())
      DBUG_RETURN(0);					// No usable keys
  }
  if (tab->type() == JT_REF_OR_NULL || tab->type() == JT_FT)
    DBUG_RETURN(0);

  ref_key= -1;
  /* Test if constant range in WHERE */
  if (tab->type() == JT_REF)
  {
    DBUG_ASSERT(tab->ref().key >= 0 && tab->ref().key_parts);
    ref_key=	   tab->ref().key;
    ref_key_parts= tab->ref().key_parts;
  }
  else if (tab->type() == JT_RANGE || tab->type() == JT_INDEX_MERGE)
  {
    // Range found by opt_range
    int quick_type= tab->quick()->get_type();
    /* 
      assume results are not ordered when index merge is used 
      TODO: sergeyp: Results of all index merge selects actually are ordered 
      by clustered PK values.
    */
  
    if (quick_type == QUICK_SELECT_I::QS_TYPE_INDEX_MERGE || 
        quick_type == QUICK_SELECT_I::QS_TYPE_ROR_UNION || 
        quick_type == QUICK_SELECT_I::QS_TYPE_ROR_INTERSECT)
      DBUG_RETURN(0);
    ref_key=	   tab->quick()->index;
    ref_key_parts= tab->quick()->used_key_parts;
  }
  else if (tab->type() == JT_INDEX_SCAN)
  {
    // The optimizer has decided to use an index scan.
    ref_key=       tab->index();
    ref_key_parts= actual_key_parts(&table->key_info[tab->index()]);
  }

  Opt_trace_context * const trace= &thd->opt_trace;
  Opt_trace_object trace_wrapper(trace);
  Opt_trace_object
    trace_skip_sort_order(trace, "reconsidering_access_paths_for_index_ordering");
  trace_skip_sort_order.add_alnum("clause", clause_type);

  if (ref_key >= 0)
  {
    /*
      We come here when ref/index scan/range scan access has been set
      up for this table. Do not change access method if ordering is
      provided already.
    */
    if (!usable_keys.is_set(ref_key))
    {
      /*
        We come here when ref_key is not among usable_keys, try to find a
        usable prefix key of that key.
      */
      uint new_ref_key;
      /*
	If using index only read, only consider other possible index only
	keys
      */
      if (table->covering_keys.is_set(ref_key))
	usable_keys.intersect(table->covering_keys);

      if ((new_ref_key= test_if_subkey(order, tab, ref_key, ref_key_parts,
				       &usable_keys)) < MAX_KEY)
      {
	/* Found key that can be used to retrieve data in sorted order */
	if (tab->ref().key >= 0)
        {
          /*
            We'll use ref access method on key new_ref_key. The actual change
            is done further down in this function where we update the plan.
          */
          set_up_ref_access_to_key= true;
        }
	else if (!no_changes)
	{
          /*
            The range optimizer constructed QUICK_RANGE for ref_key, and
            we want to use instead new_ref_key as the index. We can't
            just change the index of the quick select, because this may
            result in an incosistent QUICK_SELECT object. Below we
            create a new QUICK_SELECT from scratch so that all its
            parameres are set correctly by the range optimizer.

            Note that the range optimizer is NOT called if
            no_changes==true. This reason is that the range optimizer
            cannot find a QUICK that can return ordered result unless
            index access (ref or index scan) is also able to do so
            (which test_if_order_by_key () will tell).
            Admittedly, range access may be much more efficient than
            e.g. index scan, but the only thing that matters when
            no_change==true is the answer to the question: "Is it
            possible to avoid sorting if an index is used to access
            this table?". The answer does not depend on the outcome of
            the range optimizer.
          */
          Key_map new_ref_key_map;  // Force the creation of quick select
          new_ref_key_map.set_bit(new_ref_key); // only for new_ref_key.

          Opt_trace_object
            trace_recest(trace, "rows_estimation");
          trace_recest.add_utf8_table(tab->table_ref).
          add_utf8("index", table->key_info[new_ref_key].name);
          QUICK_SELECT_I *qck;
          const bool no_quick=
            test_quick_select(thd, new_ref_key_map,
                              0,       // empty table_map
                              join->calc_found_rows ?
                                HA_POS_ERROR :
                                join->unit->select_limit_cnt,
                              false,   // don't force quick range
                              order->direction, tab,
                              // we are after make_join_select():
                              tab->condition(), &tab->needed_reg,
                              &qck) <= 0;
          DBUG_ASSERT(tab->quick() == save_quick);
          tab->set_quick(qck);
          if (no_quick)
          {
            can_skip_sorting= false;
            goto fix_ICP;
          }
	}
        ref_key= new_ref_key;
        changed_key= new_ref_key;
      }
    }
    /* Check if we get the rows in requested sorted order by using the key */
    if (usable_keys.is_set(ref_key) &&
        (order_direction= test_if_order_by_key(order,table,ref_key,
					       &used_key_parts)))
      goto check_reverse_order;
  }
  {
    /*
      There is no ref/index scan/range scan access set up for this
      table, or it does not provide the requested ordering. Do a
      cost-based search on all keys.
    */
    uint best_key_parts= 0;
    uint saved_best_key_parts= 0;
    int best_key_direction= 0;
    ha_rows table_records= table->file->stats.records;

    /*
      If an index scan that cannot provide ordering has been selected
      then do not use the index scan key as starting hint to
      test_if_cheaper_ordering()
    */
    const int ref_key_hint= (order_direction == 0 &&
                             tab->type() == JT_INDEX_SCAN) ? -1 : ref_key;

    test_if_cheaper_ordering(tab, order, table, usable_keys,
                             ref_key_hint,
                             select_limit,
                             &best_key, &best_key_direction,
                             &select_limit, &best_key_parts,
                             &saved_best_key_parts);

    if (best_key < 0)
    {
      // No usable key has been found
      can_skip_sorting= false;
      goto fix_ICP;
    }

    /*
      Does the query have a "FORCE INDEX [FOR GROUP BY] (idx)" (if
      clause is group by) or a "FORCE INDEX [FOR ORDER BY] (idx)" (if
      clause is order by)?
    */
    const bool is_group_by= join && join->grouped && order == join->group_list;
    const bool is_force_index= table->force_index ||
      (is_group_by ? table->force_index_group : table->force_index_order);

    /*
      filesort() and join cache are usually faster than reading in
      index order and not using join cache. Don't use index scan
      unless:
       - the user specified FORCE INDEX [FOR {GROUP|ORDER} BY] (have to assume
         the user knows what's best)
       - the chosen index is clustered primary key (table scan is not cheaper)
    */
    if (!is_force_index &&
        (select_limit >= table_records) &&
        (tab->type() == JT_ALL &&
         join->primary_tables > join->const_tables + 1) &&
         ((unsigned) best_key != table->s->primary_key ||
          !table->file->primary_key_is_clustered()))
    {
      can_skip_sorting= false;
      goto fix_ICP;
    }

    if (table->quick_keys.is_set(best_key) &&
        !tab->quick_order_tested.is_set(best_key) &&
        best_key != ref_key)
    {
      tab->quick_order_tested.set_bit(best_key);
      Opt_trace_object
        trace_recest(trace, "rows_estimation");
      trace_recest.add_utf8_table(tab->table_ref).
        add_utf8("index", table->key_info[best_key].name);

      Key_map keys_to_use;           // Force the creation of quick select
      keys_to_use.set_bit(best_key); // only best_key.
      QUICK_SELECT_I *qck;
      test_quick_select(thd,
                        keys_to_use,
                        0,        // empty table_map
                        join->calc_found_rows ?
                        HA_POS_ERROR :
                        join->unit->select_limit_cnt,
                        true,     // force quick range
                        order->direction, tab, tab->condition(),
                        &tab->needed_reg, &qck);
      /*
        If tab->quick() pointed to another quick than save_quick, we would
        lose access to it and leak memory.
      */
      DBUG_ASSERT(tab->quick() == save_quick || tab->quick() == NULL);
      tab->set_quick(qck);
    }
    order_direction= best_key_direction;
    /*
      saved_best_key_parts is actual number of used keyparts found by the
      test_if_order_by_key function. It could differ from keyinfo->key_parts,
      thus we have to restore it in case of desc order as it affects
      QUICK_SELECT_DESC behaviour.
    */
    used_key_parts= (order_direction == -1) ?
      saved_best_key_parts :  best_key_parts;
    changed_key= best_key;
    // We will use index scan or range scan:
    set_up_ref_access_to_key= false;
  }

check_reverse_order:                  
  DBUG_ASSERT(order_direction != 0);

  if (order_direction == -1)		// If ORDER BY ... DESC
  {
    if (tab->quick())
    {
      /*
	Don't reverse the sort order, if it's already done.
        (In some cases test_if_order_by_key() can be called multiple times
      */
      if (tab->quick()->reverse_sorted())
      {
        can_skip_sorting= true;
        goto fix_ICP;
      }

      if (tab->quick()->reverse_sort_possible())
        can_skip_sorting= true;
      else
      {
        can_skip_sorting= false;
        goto fix_ICP;
      }
    }
    else
    {
      // Other index access (ref or scan) poses no problem
      can_skip_sorting= true;
    }
  }
  else
  {
    // ORDER BY ASC poses no problem
    can_skip_sorting= true;
  }

  DBUG_ASSERT(can_skip_sorting);

  /*
    Update query plan with access pattern for doing 
    ordered access according to what we have decided
    above.
  */
  if (!no_changes) // We are allowed to update QEP
  {
    if (set_up_ref_access_to_key)
    {
      /*
        We'll use ref access method on key changed_key. In general case 
        the index search tuple for changed_ref_key will be different (e.g.
        when one index is defined as (part1, part2, ...) and another as
        (part1, part2(N), ...) and the WHERE clause contains 
        "part1 = const1 AND part2=const2". 
        So we build tab->ref() from scratch here.
      */
      Key_use *keyuse= tab->keyuse();
      while (keyuse->key != (uint)changed_key &&
             keyuse->table_ref == tab->table_ref)
        keyuse++;

      if (create_ref_for_key(join, tab, keyuse, tab->prefix_tables()))
      {
        can_skip_sorting= false;
        goto fix_ICP;
      }

      DBUG_ASSERT(tab->type() != JT_REF_OR_NULL && tab->type() != JT_FT);

      // Changing the key makes filter_effect obsolete
      tab->position()->filter_effect= COND_FILTER_STALE;
    }
    else if (best_key >= 0)
    {
      /*
        If ref_key used index tree reading only ('Using index' in EXPLAIN),
        and best_key doesn't, then revert the decision.
      */
      if(!table->covering_keys.is_set(best_key))
        table->set_keyread(false);
      if (!tab->quick() || tab->quick() == save_quick) // created no QUICK
      {
        // Avoid memory leak:
        DBUG_ASSERT(tab->quick() == save_quick || tab->quick() == NULL);
        tab->set_quick(NULL);
        tab->set_index(best_key);
        tab->reversed_access= order_direction < 0;
        tab->set_type(JT_INDEX_SCAN);       // Read with index_first(), index_next()
        /*
          There is a bug. When we change here, e.g. from group_min_max to
          index scan: loose index scan expected to read a small number of rows
          (jumping through the index), this small number was in
          position()->rows_fetched; index scan will read much more, so
          rows_fetched should be updated. So should the filtering effect.
          It is visible in main.distinct in trunk:
          explain SELECT distinct a from t3 order by a desc limit 2;
          id	select_type	table	partitions	type	possible_keys	key	key_len	ref	rows	filtered	Extra
          1	SIMPLE	t3	NULL	index	a	a	5	NULL	40	25.00	Using index
          "rows=40" should be ~200 i.e. # of records in table. Filter should be
          100.00 (no WHERE).
        */
        table->file->ha_index_or_rnd_end();
        if (thd->lex->is_explain())
        {
          /*
            @todo this neutralizes add_ref_to_table_cond(); as a result
            EXPLAIN shows no "using where" though real SELECT has one.
          */
          tab->ref().key= -1;
          tab->ref().key_parts= 0;
        }
        tab->position()->filter_effect= COND_FILTER_STALE;
      }
      else if (tab->type() != JT_ALL)
      {
        /*
          We're about to use a quick access to the table.
          We need to change the access method so as the quick access
          method is actually used.
        */
        DBUG_ASSERT(tab->quick());
        DBUG_ASSERT(tab->quick()->index==(uint)best_key);
        tab->set_type(calc_join_type(tab->quick()->get_type()));
        tab->use_quick=QS_RANGE;
        tab->ref().key= -1;
        tab->ref().key_parts=0;		// Don't use ref key.
        if (tab->quick()->is_loose_index_scan())
          join->tmp_table_param.precomputed_group_by= TRUE;
        tab->position()->filter_effect= COND_FILTER_STALE;
      }
    } // best_key >= 0

    if (order_direction == -1)		// If ORDER BY ... DESC
    {
      if (tab->quick())
      {
        /* ORDER BY range_key DESC */
        QUICK_SELECT_I *tmp= tab->quick()->make_reverse(used_key_parts);
        if (!tmp)
        {
          /* purecov: begin inspected */
          can_skip_sorting= false;      // Reverse sort failed -> filesort
          goto fix_ICP;
          /* purecov: end */
        }
        if (tab->quick() != tmp && tab->quick() != save_quick)
          delete tab->quick();
        tab->set_quick(tmp);
        tab->set_type(calc_join_type(tmp->get_type()));
        tab->position()->filter_effect= COND_FILTER_STALE;
      }
      else if ((tab->type() == JT_REF || tab->type() == JT_INDEX_SCAN) &&
               tab->ref().key_parts <= used_key_parts)
      {
        /*
          SELECT * FROM t1 WHERE a=1 ORDER BY a DESC,b DESC

          Use a traversal function that starts by reading the last row
          with key part (A) and then traverse the index backwards.
        */
        tab->reversed_access= true;

        /*
          The current implementation of join_read_prev_same() does not
          work well in combination with ICP and can lead to increased
          execution time. Setting changed_key to the current key
          (based on that we change the access order for the key) will
          ensure that a pushed index condition will be cancelled.
        */
        changed_key= tab->ref().key;
      }
    }
    else if (tab->quick())
      tab->quick()->need_sorted_output();

  } // QEP has been modified

fix_ICP:
  /*
    Cleanup:
    We may have both a 'tab->quick()' and 'save_quick' (original)
    at this point. Delete the one that we won't use.
  */
  if (can_skip_sorting && !no_changes)
  {
    if (tab->type() == JT_INDEX_SCAN &&
        select_limit < table->file->stats.records)
    {
      tab->position()->rows_fetched= select_limit;
      tab->position()->filter_effect= COND_FILTER_STALE_NO_CONST;
    }

    // Keep current (ordered) tab->quick()
    if (save_quick != tab->quick())
      delete save_quick;
  }
  else
  {
    // Restore original save_quick
    if (tab->quick() != save_quick)
    {
      delete tab->quick();
      tab->set_quick(save_quick);
    }
  }

  Opt_trace_object
    trace_change_index(trace, "index_order_summary");
  trace_change_index.add_utf8_table(tab->table_ref)
    .add("index_provides_order", can_skip_sorting)
    .add_alnum("order_direction", order_direction == 1 ? "asc" :
               ((order_direction == -1) ? "desc" :
                "undefined"));

  if (changed_key >= 0)
  {
    // switching to another index
    // Should be no pushed conditions at this point
    DBUG_ASSERT(!table->file->pushed_idx_cond);
    if (unlikely(trace->is_started()))
    {
      trace_change_index.add_utf8("index", table->key_info[changed_key].name);
      trace_change_index.add("plan_changed", !no_changes);
      if (!no_changes)
        trace_change_index.add_alnum("access_type", join_type_str[tab->type()]);
    }
  }
  else if (unlikely(trace->is_started()))
  {
    trace_change_index.add_utf8("index",
                                ref_key >= 0 ?
                                table->key_info[ref_key].name : "unknown");
    trace_change_index.add("plan_changed", false);
  }
  DBUG_RETURN(can_skip_sorting);
}


/**
  Prune partitions for all tables of a join (query block).

  Requires that tables have been locked.

  @returns false if success, true if error
*/

bool JOIN::prune_table_partitions()
{
  DBUG_ASSERT(select_lex->partitioned_table_count);

  for (TABLE_LIST *tbl= select_lex->leaf_tables; tbl; tbl= tbl->next_leaf)
  {
    /* 
      If tbl->embedding!=NULL that means that this table is in the inner
      part of the nested outer join, and we can't do partition pruning
      (TODO: check if this limitation can be lifted. 
             This also excludes semi-joins.  Is that intentional?)
      This will try to prune non-static conditions, which can
      be used after the tables are locked.
    */
    if (!tbl->embedding)
    {
      Item *prune_cond= tbl->join_cond_optim() ?
                        tbl->join_cond_optim() : where_cond;
      if (prune_partitions(thd, tbl->table, prune_cond))
        return true;
    }
  }

  return false;
}


/**
  A helper function to check whether it's better to use range than ref.

  @details
  Heuristic: Switch from 'ref' to 'range' access if 'range'
  access can utilize more keyparts than 'ref' access. Conditions
  for doing switching:

  1) Range access is possible
  2) 'ref' access and 'range' access uses the same index
  3) Used parts of key shouldn't have nullable parts, i.e we're
     going to use 'ref' access, not ref_or_null.
  4) 'ref' access depends on a constant, not a value read from a
     table earlier in the join sequence.

     Rationale: if 'ref' depends on a value from another table,
     the join condition is not used to limit the rows read by
     'range' access (that would require dynamic range - 'Range
     checked for each record'). In other words, if 'ref' depends
     on a value from another table, we have a query with
     conditions of the form

      this_table.idx_col1 = other_table.col AND   <<- used by 'ref'
      this_table.idx_col1 OP @<const@> AND        <<- used by 'range'
      this_table.idx_col2 OP @<const@> AND ...    <<- used by 'range'

     and an index on (idx_col1,idx_col2,...). But the fact that
     'range' access uses more keyparts does not mean that it is
     more selective than 'ref' access because these access types
     utilize different parts of the query condition. We
     therefore trust the cost based choice made by
     best_access_path() instead of forcing a heuristic choice
     here.
  5) 'range' access uses more keyparts than 'ref' access

  @param tab JOIN_TAB to check

  @return true   Range is better than ref
  @return false  Ref is better or switch isn't possible

  @todo: This decision should rather be made in best_access_path()
*/

static bool can_switch_from_ref_to_range(JOIN_TAB *tab)
{
  if (tab->quick() &&                                           // 1)
      tab->position()->key->key == tab->quick()->index)           // 2)
  {
    uint keyparts= 0, length= 0;
    table_map dep_map= 0;
    bool maybe_null= false;

    calc_length_and_keyparts(tab->position()->key, tab,
                             tab->position()->key->key,
                             tab->prefix_tables(), NULL, &length, &keyparts,
                             &dep_map, &maybe_null);
    if (!maybe_null &&                                        // 3)
        !dep_map &&                                           // 4)
        length < tab->quick()->max_used_key_length)             // 5)
      return true;
  }
  return false;
}


/**
 An utility function - apply heuristics and optimize access methods to tables.
 Currently this function can change REF to RANGE and ALL to INDEX scan if
 latter is considered to be better (not cost-based) than the former.
 @note Side effect - this function could set 'Impossible WHERE' zero
 result.
*/

void JOIN::adjust_access_methods()
{
  ASSERT_BEST_REF_IN_JOIN_ORDER(this);
  for (uint i= const_tables; i < tables; i++)
  {
    JOIN_TAB *const tab= best_ref[i];
    TABLE_LIST *const tl= tab->table_ref;

    if (tab->type() == JT_ALL)
    {
      /*
       It's possible to speedup query by switching from full table scan to
       the scan of covering index, due to less data being read.
       Prerequisites for this are:
       1) Keyread (i.e index only scan) is allowed (table isn't updated/deleted
         from)
       2) Covering indexes are available
       3) This isn't a derived table/materialized view
      */
      if (!tab->table()->no_keyread &&                                //  1
          !tab->table()->covering_keys.is_clear_all() &&              //  2
          !tl->uses_materialization())                                //  3
      {
        /*
        It has turned out that the change commented out below, while speeding
        things up for disk-bound loads, slows them down for cases when the data
        is in disk cache (see BUG#35850):
        //  See bug #26447: "Using the clustered index for a table scan
        //  is always faster than using a secondary index".
        if (table->s->primary_key != MAX_KEY &&
            table->file->primary_key_is_clustered())
          tab->index= table->s->primary_key;
        else
          tab->index=find_shortest_key(table, & table->covering_keys);
        */
        if (tab->position()->sj_strategy != SJ_OPT_LOOSE_SCAN)
          tab->set_index(find_shortest_key(tab->table(), &tab->table()->covering_keys));
        tab->set_type(JT_INDEX_SCAN);      // Read with index_first / index_next
        // From table scan to index scan, thus filter effect needs no recalc.
      }
    }
    else if (tab->type() == JT_REF)
    {
      if (can_switch_from_ref_to_range(tab))
      {
        tab->set_type(JT_RANGE);

        Opt_trace_context * const trace= &thd->opt_trace;
        Opt_trace_object wrapper(trace);
        Opt_trace_object (trace, "access_type_changed").
          add_utf8_table(tl).
          add_utf8("index",
                   tab->table()->key_info[tab->position()->key->key].name).
          add_alnum("old_type", "ref").
          add_alnum("new_type", join_type_str[tab->type()]).
          add_alnum("cause", "uses_more_keyparts");

        tab->use_quick= QS_RANGE;
        tab->position()->filter_effect= COND_FILTER_STALE;
      }
      else
      {
        // Cleanup quick, REF/REF_OR_NULL/EQ_REF, will be clarified later
        delete tab->quick();
        tab->set_quick(NULL);
      }
    }
    // Ensure AM consistency
    DBUG_ASSERT(!(tab->quick() && (tab->type() == JT_REF || tab->type() == JT_ALL)));
    DBUG_ASSERT((tab->type() != JT_RANGE && tab->type() != JT_INDEX_MERGE) ||
                tab->quick());
    if (!tab->const_keys.is_clear_all() &&
        tab->table()->reginfo.impossible_range &&
        ((i == const_tables && tab->type() == JT_REF) ||
         ((tab->type() == JT_ALL || tab->type() == JT_RANGE ||
           tab->type() == JT_INDEX_MERGE || tab->type() == JT_INDEX_SCAN) &&
           tab->use_quick != QS_RANGE)) &&
        !tab->table_ref->is_inner_table_of_outer_join())
      zero_result_cause=
        "Impossible WHERE noticed after reading const tables";
  }
}


static JOIN_TAB *alloc_jtab_array(THD *thd, uint table_count)
{
  JOIN_TAB *t= new (thd->mem_root) JOIN_TAB[table_count];
  if (!t)
    return NULL;                                /* purecov: inspected */

  QEP_shared *qs= new (thd->mem_root) QEP_shared[table_count];
  if (!qs)
    return NULL;                                /* purecov: inspected */

  for (uint i= 0; i < table_count; ++i)
    t[i].set_qs(qs++);

  return t;
}


/**
  Set up JOIN_TAB structs according to the picked join order in best_positions.
  This allocates execution structures so may be called only after we have the
  very final plan. It must be called after
  Optimize_table_order::fix_semijoin_strategies().

  @return False if success, True if error

  @details
    - create join->join_tab array and copy from existing JOIN_TABs in join order
    - create helper structs for materialized semi-join handling
    - finalize semi-join strategy choices
    - Number of intermediate tables "tmp_tables" is calculated.
    - "tables" and "primary_tables" are recalculated.
    - for full and index scans info of estimated # of records is updated.
    - in a helper function:
      - all heuristics are applied and the final access method type is picked
        for each join_tab (only test_if_skip_sortorder() could override it)
      - AM consistency is ensured (e.g only range and index merge are allowed
        to have quick select set).
      - if "Impossible WHERE" is detected - appropriate zero_result_cause is
        set.

   Notice that intermediate tables will not have a POSITION reference; and they
   will not have a TABLE reference before the final stages of code generation.

   @todo the block which sets tab->type should move to adjust_access_methods
   for unification.
*/

bool JOIN::get_best_combination()
{
  DBUG_ENTER("JOIN::get_best_combination");

  // At this point "tables" and "primary"tables" represent the same:
  DBUG_ASSERT(tables == primary_tables);

  /*
    Allocate additional space for tmp tables.
    Number of plan nodes:
      # of regular input tables (including semi-joined ones) +
      # of semi-join nests for materialization +
      1? + // For GROUP BY
      1? + // For DISTINCT
      1? + // For aggregation functions aggregated in outer query
           // when used with distinct
      1? + // For ORDER BY
      1?   // buffer result
    Up to 2 tmp tables are actually used, but it's hard to tell exact number
    at this stage.
  */
  uint num_tmp_tables= (group_list ? 1 : 0) +
                       (select_distinct ?
                        (tmp_table_param.outer_sum_func_count ? 2 : 1) : 0) +
                       (order ? 1 : 0) +
                       (select_lex->active_options() &
                        (SELECT_BIG_RESULT | OPTION_BUFFER_RESULT) ? 1 : 0);
  if (num_tmp_tables > 2)
    num_tmp_tables= 2;

  /*
    Rearrange queries with materialized semi-join nests so that the semi-join
    nest is replaced with a reference to a materialized temporary table and all
    materialized subquery tables are placed after the intermediate tables.
    After the following loop, "inner_target" is the position of the first
    subquery table (if any). "outer_target" is the position of first outer
    table, and will later be used to track the position of any materialized
    temporary tables.
  */
  const bool has_semijoin= !select_lex->sj_nests.is_empty();
  uint outer_target= 0;                   
  uint inner_target= primary_tables + num_tmp_tables;
  uint sjm_nests= 0;

  if (has_semijoin)
  {
    for (uint tableno= 0; tableno < primary_tables; )
    {
      if (sj_is_materialize_strategy(best_positions[tableno].sj_strategy))
      {
        sjm_nests++;
        inner_target-= (best_positions[tableno].n_sj_tables - 1);
        tableno+= best_positions[tableno].n_sj_tables;
      }
      else
        tableno++;
    }
  }

  JOIN_TAB *tmp_join_tabs= NULL;
  if (sjm_nests + num_tmp_tables)
  {
    // join_tab array only has "primary_tables" tables. We need those more:
    if (!(tmp_join_tabs= alloc_jtab_array(thd, sjm_nests + num_tmp_tables)))
      DBUG_RETURN(true);                        /* purecov: inspected */
  }

  // To check that we fill the array correctly: fill it with zeros first
  memset(best_ref, 0, sizeof(JOIN_TAB*) * (primary_tables + sjm_nests +
                                           num_tmp_tables));

  int sjm_index= tables;  // Number assigned to materialized temporary table
  int remaining_sjm_inner= 0;
  bool err= false;
  for (uint tableno= 0; tableno < tables; tableno++)
  {
    POSITION *const pos= best_positions + tableno;
    if (has_semijoin && sj_is_materialize_strategy(pos->sj_strategy))
    {
      DBUG_ASSERT(outer_target < inner_target);

      TABLE_LIST *const sj_nest= pos->table->emb_sj_nest;

      // Handle this many inner tables of materialized semi-join
      remaining_sjm_inner= pos->n_sj_tables;

      /*
        If we fail in some allocation below, we cannot bail out immediately;
        that would put us in a difficult situation to clean up; imagine we
        have planned this layout:
          outer1 - sj_mat_tmp1 - outer2 - sj_mat_tmp2 - outer3
        We have successfully filled a JOIN_TAB for sj_mat_tmp1, and are
        failing to fill a JOIN_TAB for sj_mat_tmp2 (OOM). So we want to quit
        this function, which will lead to cleanup functions.
        But sj_mat_tmp1 is in this->best_ref only, outer3 is in this->join_tab
        only: what is the array to traverse for cleaning up? What is the
        number of tables to loop over?
        So: if we fail in the present loop, we record the error but continue
        filling best_ref; when it's fully filled, bail out, because then
        best_ref can be used as reliable array for cleaning up.
      */
      JOIN_TAB *const tab= tmp_join_tabs++;
      best_ref[outer_target]= tab;
      tab->set_join(this);
      tab->set_idx(outer_target);

      /*
        Up to this point there cannot be a failure. JOIN_TAB has been filled
        enough to be clean-able.
      */

      Semijoin_mat_exec *const sjm_exec=
        new (thd->mem_root)
        Semijoin_mat_exec(sj_nest,
                          (pos->sj_strategy == SJ_OPT_MATERIALIZE_SCAN),
                          remaining_sjm_inner, outer_target, inner_target);

      tab->set_sj_mat_exec(sjm_exec);

      if (!sjm_exec ||
          setup_semijoin_materialized_table(tab, sjm_index,
                                            pos, best_positions + sjm_index))
        err= true;                              /* purecov: inspected */

      outer_target++;
      sjm_index++;
    }
    /*
      Locate join_tab target for the table we are considering.
      (remaining_sjm_inner becomes negative for non-SJM tables, this can be
       safely ignored).
    */
    const uint target=
      (remaining_sjm_inner--) > 0 ? inner_target++ : outer_target++;
    JOIN_TAB *const tab= pos->table;

    best_ref[target]= tab;
    tab->set_idx(target);
    tab->set_position(pos);
    TABLE *const table= tab->table();
    if (tab->type() != JT_CONST && tab->type() != JT_SYSTEM)
    {
      if (pos->sj_strategy == SJ_OPT_LOOSE_SCAN && tab->quick() &&
          tab->quick()->index != pos->loosescan_key)
      {
        /*
          We must use the duplicate-eliminating index, so this QUICK is not
          an option.
        */
        delete tab->quick();
        tab->set_quick(NULL);
      }
      if (!pos->key)
      {
        if (tab->quick())
          tab->set_type(calc_join_type(tab->quick()->get_type()));
        else
          tab->set_type(JT_ALL);
      }
      else
        // REF or RANGE, clarify later when prefix tables are set for JOIN_TABs
        tab->set_type(JT_REF);
    }
    DBUG_ASSERT(tab->type() != JT_UNKNOWN);

    DBUG_ASSERT(table->reginfo.join_tab == tab);
    if (!tab->join_cond())
      table->reginfo.not_exists_optimize= false;     // Only with LEFT JOIN
    map2table[tab->table_ref->tableno()]= tab;
  }

  // Count the materialized semi-join tables as regular input tables
  tables+= sjm_nests + num_tmp_tables;
  // Set the number of non-materialized tables:
  primary_tables= outer_target;

  /*
    Between the last outer table or sj-mat tmp table, and the first sj-mat
    inner table, there may be 2 slots for sort/group/etc tmp tables:
  */
  for (uint i= 0; i < num_tmp_tables; ++i)
  {
    const uint idx= outer_target + i;
    tmp_join_tabs->set_join(this);
    tmp_join_tabs->set_idx(idx);
    DBUG_ASSERT(best_ref[idx] == NULL); // verify that not overwriting
    best_ref[idx]= tmp_join_tabs++;
    /*
      note that set_table() cannot be called yet. We may not even use this
      JOIN_TAB in the end, it's dummy at the moment. Which can be tested with
      "position()!=NULL".
    */
  }

  // make array unreachable: should walk JOIN_TABs by best_ref now
  join_tab= NULL;

  if (err)
    DBUG_RETURN(true);                          /* purecov: inspected */

  if (has_semijoin)
  {
    set_semijoin_info();

    // Update equalities and keyuses after having added SJ materialization
    if (update_equalities_for_sjm())
      DBUG_RETURN(true);
  }
  if (!plan_is_const())
  {
    // Assign map of "available" tables to all tables belonging to query block
    set_prefix_tables();
    adjust_access_methods();
  }
  // Calculate outer join info
  if (select_lex->outer_join)
    make_outerjoin_info();

  // sjm is no longer needed, trash it. To reuse it, reset its members!
  List_iterator<TABLE_LIST> sj_list_it(select_lex->sj_nests);
  TABLE_LIST *sj_nest;
  while ((sj_nest= sj_list_it++))
    TRASH(&sj_nest->nested_join->sjm, sizeof(sj_nest->nested_join->sjm));

  DBUG_RETURN(false);
}


/* 
  Revise usage of join buffer for the specified table and the whole nest   

  SYNOPSIS
    revise_cache_usage()
      tab    join table for which join buffer usage is to be revised  

  DESCRIPTION
    The function revise the decision to use a join buffer for the table 'tab'.
    If this table happened to be among the inner tables of a nested outer join/
    semi-join the functions denies usage of join buffers for all of them

  RETURN
    none    
*/

static
void revise_cache_usage(JOIN_TAB *join_tab)
{
  plan_idx first_inner= join_tab->first_inner();
  JOIN *const join= join_tab->join();
  if (first_inner != NO_PLAN_IDX)
  {
    plan_idx end_tab= join_tab->idx();
    for (first_inner= join_tab->first_inner();
         first_inner != NO_PLAN_IDX;
         first_inner= join->best_ref[first_inner]->first_upper())
    {
      for (plan_idx i= end_tab-1; i >= first_inner; --i)
        join->best_ref[i]->set_use_join_cache(JOIN_CACHE::ALG_NONE);
      end_tab= first_inner;
    }
  }
  else if (join_tab->get_sj_strategy() == SJ_OPT_FIRST_MATCH)
  {
    plan_idx first_sj_inner= join_tab->first_sj_inner();
    for (plan_idx i= join_tab->idx()-1; i >= first_sj_inner; --i)
    {
      JOIN_TAB *tab= join->best_ref[i];
      if (tab->first_sj_inner() == first_sj_inner)
        tab->set_use_join_cache(JOIN_CACHE::ALG_NONE);
    }
  }
  else
    join_tab->set_use_join_cache(JOIN_CACHE::ALG_NONE);
  DBUG_ASSERT(join->qep_tab == NULL);
}


/**
  Set up join buffering for a specified table, if possible.

  @param tab             joined table to check join buffer usage for
  @param join            join for which the check is performed
  @param no_jbuf_after   don't use join buffering after table with this number

  @return false if successful, true if error.
          Currently, allocation errors for join cache objects are ignored,
          and regular execution is chosen silently.

  @details
    The function finds out whether the table 'tab' can be joined using a join
    buffer. This check is performed after the best execution plan for 'join'
    has been chosen. If the function decides that a join buffer can be employed
    then it selects the most appropriate join cache type, which later will
    be instantiated by init_join_cache().
    If it has already been decided to not use join buffering for this table,
    no action is taken.

    Often it is already decided that join buffering will be used earlier in
    the optimization process, and this will also ensure that the most correct
    cost for the operation is calculated, and hence the probability of
    choosing an optimal join plan is higher. However, some join buffering
    decisions cannot currently be taken before this stage, hence we need this
    function to decide the most accurate join buffering strategy.

    @todo Long-term it is the goal that join buffering strategy is decided
    when the plan is selected.

    The result of the check and the type of the join buffer to be used
    depend on:
      - the access method to access rows of the joined table
      - whether the join table is an inner table of an outer join or semi-join
      - the optimizer_switch settings for join buffering
      - the join 'options'.
    In any case join buffer is not used if the number of the joined table is
    greater than 'no_jbuf_after'. 

    If block_nested_loop is turned on, and if all other criteria for using
    join buffering is fulfilled (see below), then join buffer is used 
    for any join operation (inner join, outer join, semi-join) with 'JT_ALL' 
    access method.  In that case, a JOIN_CACHE_BNL type is always employed.

    If an index is used to access rows of the joined table and batched_key_access
    is on, then a JOIN_CACHE_BKA type is employed. (Unless debug flag,
    test_bka unique, is set, then a JOIN_CACHE_BKA_UNIQUE type is employed
    instead.) 

    If the function decides that a join buffer can be used to join the table
    'tab' then it sets @c tab->use_join_cache to reflect the chosen algorithm.
 
  @note
    For a nested outer join/semi-join, currently, we either use join buffers for
    all inner tables or for none of them. 
   
  @todo
    Support BKA inside SJ-Materialization nests. When doing this, we'll need
    to only store sj-inner tables in the join buffer.
    @verbatim
        JOIN_TAB *first_tab= join->join_tab+join->const_tables;
        uint n_tables= i-join->const_tables;
        / *
          We normally put all preceding tables into the join buffer, except
          for the constant tables.
          If we're inside a semi-join materialization nest, e.g.

             outer_tbl1  outer_tbl2  ( inner_tbl1, inner_tbl2 ) ...
                                                       ^-- we're here

          then we need to put into the join buffer only the tables from
          within the nest.
        * /
        if (i >= first_sjm_table && i < last_sjm_table)
        {
          n_tables= i - first_sjm_table; // will be >0 if we got here
          first_tab= join->join_tab + first_sjm_table;
        }
    @endverbatim
*/

static bool setup_join_buffering(JOIN_TAB *tab, JOIN *join, uint no_jbuf_after)
{
  ASSERT_BEST_REF_IN_JOIN_ORDER(join);
  Cost_estimate cost;
  ha_rows rows;
  uint bufsz= 4096;
  uint join_cache_flags= HA_MRR_NO_NULL_ENDPOINTS;
  const bool bnl_on= hint_table_state(join->thd, tab->table_ref->table,
                                      BNL_HINT_ENUM, OPTIMIZER_SWITCH_BNL);
  const bool bka_on= hint_table_state(join->thd, tab->table_ref->table,
                                      BKA_HINT_ENUM, OPTIMIZER_SWITCH_BKA);

  const uint tableno= tab->idx();
  const uint tab_sj_strategy= tab->get_sj_strategy();
  bool use_bka_unique= false;
  DBUG_EXECUTE_IF("test_bka_unique", use_bka_unique= true;);

  // Set preliminary join cache setting based on decision from greedy search
  tab->set_use_join_cache(tab->position()->use_join_buffer ?
                          JOIN_CACHE::ALG_BNL : JOIN_CACHE::ALG_NONE);

  if (!(bnl_on || bka_on) || tableno == join->const_tables)
  {
    DBUG_ASSERT(tab->use_join_cache() == JOIN_CACHE::ALG_NONE);
    return false;
  }
  /* 
    psergey-todo: why the below when execution code seems to handle the
    "range checked for each record" case?
  */
  if (tab->use_quick == QS_DYNAMIC_RANGE)
    goto no_join_cache;

  /* No join buffering if prevented by no_jbuf_after */
  if (tableno > no_jbuf_after)
    goto no_join_cache;

  /*
    An inner table of an outer join nest must not use join buffering if
    the first inner table of that outer join nest does not use join buffering.
    This condition is not handled by earlier optimizer stages.
  */
  if (tab->first_inner() != NO_PLAN_IDX &&
      tab->first_inner() != tab->idx() &&
      !join->best_ref[tab->first_inner()]->use_join_cache())
    goto no_join_cache;
  /*
    The first inner table of an outer join nest must not use join buffering
    if the tables in the embedding outer join nest do not use join buffering.
    This condition is not handled by earlier optimizer stages.
  */
  if (tab->first_upper() != NO_PLAN_IDX &&
      !join->best_ref[tab->first_upper()]->use_join_cache())
    goto no_join_cache;

  switch (tab_sj_strategy)
  {
  case SJ_OPT_FIRST_MATCH:
    /*
      Use join cache with FirstMatch semi-join strategy only when semi-join
      contains only one table.
    */
    if (!tab->is_single_inner_of_semi_join())
    {
      DBUG_ASSERT(tab->use_join_cache() == JOIN_CACHE::ALG_NONE);
      goto no_join_cache;
    }
    break;

  case SJ_OPT_LOOSE_SCAN:
    /* No join buffering if this semijoin nest is handled by loosescan */
    DBUG_ASSERT(tab->use_join_cache() == JOIN_CACHE::ALG_NONE);
    goto no_join_cache;

  case SJ_OPT_MATERIALIZE_LOOKUP:
  case SJ_OPT_MATERIALIZE_SCAN:
    /*
      The Materialize strategies reuse the join_tab belonging to the
      first table that was materialized. Neither table can use join buffering:
      - The first table in a join never uses join buffering.
      - The join_tab used for looking up a row in the materialized table, or
        scanning the rows of a materialized table, cannot use join buffering.
      We allow join buffering for the remaining tables of the materialized
      semi-join nest.
    */
    if (tab->first_sj_inner() == tab->idx())
    {
      DBUG_ASSERT(tab->use_join_cache() == JOIN_CACHE::ALG_NONE);
      goto no_join_cache;
    }
    break;

  case SJ_OPT_DUPS_WEEDOUT:
    // This strategy allows the same join buffering as a regular join would.
  case SJ_OPT_NONE:
    break;
  }

  /*
    The following code prevents use of join buffering when there is an
    outer join operation and first match semi-join strategy is used, because:

    Outer join needs a "match flag" to track that a row should be
    NULL-complemented, such flag being attached to first inner table's cache
    (tracks whether the cached row from outer table got a match, in which case
    no NULL-complemented row is needed).

    FirstMatch also needs a "match flag", such flag is attached to sj inner
    table's cache (tracks whether the cached row from outer table already got
    a first match in the sj-inner table, in which case we don't need to join
    this cached row again)
     - but a row in a cache has only one "match flag"
     - so if "sj inner table"=="first inner", there is a problem. 
  */
  if (tab_sj_strategy == SJ_OPT_FIRST_MATCH &&
      tab->is_inner_table_of_outer_join())
    goto no_join_cache;

  switch (tab->type()) {
  case JT_ALL:
  case JT_INDEX_SCAN:
  case JT_RANGE:
  case JT_INDEX_MERGE:
    if (!bnl_on)
    {
      DBUG_ASSERT(tab->use_join_cache() == JOIN_CACHE::ALG_NONE);
      goto no_join_cache;
    }

    tab->set_use_join_cache(JOIN_CACHE::ALG_BNL);
    return false;
  case JT_SYSTEM:
  case JT_CONST:
  case JT_REF:
  case JT_EQ_REF:
    if (!bka_on)
    {
      DBUG_ASSERT(tab->use_join_cache() == JOIN_CACHE::ALG_NONE);
      goto no_join_cache;
    }

    /*
      Disable BKA for materializable derived tables/views as they aren't
      instantiated yet.
    */
    if (tab->table_ref->uses_materialization())
      goto no_join_cache;

    /*
      Can't use BKA for subquery if dealing with a subquery that can
      turn a ref access into a "full scan on NULL key" table scan.

      @see Item_in_optimizer::val_int()
      @see subselect_single_select_engine::exec()
      @see TABLE_REF::cond_guards
      @see push_index_cond()

      @todo: This choice to not use BKA should be done before making
      cost estimates, e.g. in set_join_buffer_properties(). That
      happens before cond guards are set up, so instead of doing the
      check below, BKA should be disabled if
       - We are in an IN subquery, and
       - The IN predicate is not a top_level_item, and
       - The left_expr of the IN predicate may contain NULL values 
         (left_expr->maybe_null)
    */
    if (tab->has_guarded_conds())
      goto no_join_cache;

    if (tab->table()->covering_keys.is_set(tab->ref().key))
      join_cache_flags|= HA_MRR_INDEX_ONLY;
    rows= tab->table()->file->multi_range_read_info(tab->ref().key, 10, 20,
                                                  &bufsz,
                                                  &join_cache_flags, &cost);
    /*
      Cannot use BKA/BKA_UNIQUE if
      1. MRR scan cannot be performed, or
      2. MRR default implementation is used
      Cannot use BKA if
      3. HA_MRR_NO_ASSOCIATION flag is set
    */
    if ((rows == HA_POS_ERROR) ||                               // 1
        (join_cache_flags & HA_MRR_USE_DEFAULT_IMPL) ||    // 2
        ((join_cache_flags & HA_MRR_NO_ASSOCIATION) &&     // 3
         !use_bka_unique))
      goto no_join_cache;

    if (use_bka_unique)
      tab->set_use_join_cache(JOIN_CACHE::ALG_BKA_UNIQUE);
    else
      tab->set_use_join_cache(JOIN_CACHE::ALG_BKA);

    tab->join_cache_flags= join_cache_flags;
    return false;
  default : ;
  }

no_join_cache:
  if (bnl_on || bka_on)
    revise_cache_usage(tab);
  tab->set_use_join_cache(JOIN_CACHE::ALG_NONE);
  return false;
}


/*****************************************************************************
  Make some simple condition optimization:
  If there is a test 'field = const' change all refs to 'field' to 'const'
  Remove all dummy tests 'item = item', 'const op const'.
  Remove all 'item is NULL', when item can never be null!
  item->marker should be 0 for all items on entry
  Return in cond_value FALSE if condition is impossible (1 = 2)
*****************************************************************************/

class COND_CMP :public ilink<COND_CMP> {
public:
  static void *operator new(size_t size)
  {
    return sql_alloc(size);
  }
  static void operator delete(void *ptr __attribute__((unused)),
                              size_t size __attribute__((unused)))
  { TRASH(ptr, size); }

  Item *and_level;
  Item_func *cmp_func;
  COND_CMP(Item *a,Item_func *b) :and_level(a),cmp_func(b) {}
};


/**
  Find the multiple equality predicate containing a field.

  The function retrieves the multiple equalities accessed through
  the cond_equal structure from current level and up looking for
  an equality containing a field. It stops retrieval as soon as the equality
  is found and set up inherited_fl to TRUE if it's found on upper levels.

  @param cond_equal          multiple equalities to search in
  @param item_field          field to look for
  @param[out] inherited_fl   set up to TRUE if multiple equality is found
                             on upper levels (not on current level of
                             cond_equal)

  @return
    - Item_equal for the found multiple equality predicate if a success;
    - NULL otherwise.
*/

static Item_equal *find_item_equal(COND_EQUAL *cond_equal,
                                   Item_field *item_field,
                                   bool *inherited_fl)
{
  Item_equal *item= 0;
  bool in_upper_level= FALSE;
  while (cond_equal)
  {
    List_iterator_fast<Item_equal> li(cond_equal->current_level);
    while ((item= li++))
    {
      if (item->contains(item_field->field))
        goto finish;
    }
    in_upper_level= TRUE;
    cond_equal= cond_equal->upper_levels;
  }
  in_upper_level= FALSE;
finish:
  *inherited_fl= in_upper_level;
  return item;
}


/**
  Get the best field substitution for a given field.

  If the field is member of a multiple equality, look up that equality
  and return the most appropriate field. Usually this is the equivalenced
  field belonging to the outer-most table in the join order, but
  @see Item_field::get_subst_item() for details.
  Otherwise, return the same field.

  @param item_field The field that we are seeking a substitution for.
  @param cond_equal multiple equalities to search in

  @return The substituted field.
*/

Item_field *get_best_field(Item_field *item_field, COND_EQUAL *cond_equal)
{
  bool dummy;
  Item_equal *item_eq= find_item_equal(cond_equal, item_field, &dummy);
  if (!item_eq)
    return item_field;

  return item_eq->get_subst_item(item_field);
}


/**
  Check whether an equality can be used to build multiple equalities.

    This function first checks whether the equality (left_item=right_item)
    is a simple equality i.e. one that equates a field with another field
    or a constant (field=field_item or field=const_item).
    If this is the case the function looks for a multiple equality
    in the lists referenced directly or indirectly by cond_equal inferring
    the given simple equality. If it doesn't find any, it builds a multiple
    equality that covers the predicate, i.e. the predicate can be inferred
    from this multiple equality.
    The built multiple equality could be obtained in such a way:
    create a binary  multiple equality equivalent to the predicate, then
    merge it, if possible, with one of old multiple equalities.
    This guarantees that the set of multiple equalities covering equality
    predicates will be minimal.

  EXAMPLE:
    For the where condition
    @code
      WHERE a=b AND b=c AND
            (b=2 OR f=e)
    @endcode
    the check_equality will be called for the following equality
    predicates a=b, b=c, b=2 and f=e.
    - For a=b it will be called with *cond_equal=(0,[]) and will transform
      *cond_equal into (0,[Item_equal(a,b)]). 
    - For b=c it will be called with *cond_equal=(0,[Item_equal(a,b)])
      and will transform *cond_equal into CE=(0,[Item_equal(a,b,c)]).
    - For b=2 it will be called with *cond_equal=(ptr(CE),[])
      and will transform *cond_equal into (ptr(CE),[Item_equal(2,a,b,c)]).
    - For f=e it will be called with *cond_equal=(ptr(CE), [])
      and will transform *cond_equal into (ptr(CE),[Item_equal(f,e)]).

  @note
    Now only fields that have the same type definitions (verified by
    the Field::eq_def method) are placed to the same multiple equalities.
    Because of this some equality predicates are not eliminated and
    can be used in the constant propagation procedure.
    We could weaken the equality test as soon as at least one of the
    equal fields is to be equal to a constant. It would require a
    more complicated implementation: we would have to store, in
    general case, its own constant for each fields from the multiple
    equality. But at the same time it would allow us to get rid
    of constant propagation completely: it would be done by the call
    to build_equal_items_for_cond.

    The implementation does not follow exactly the above rules to
    build a new multiple equality for the equality predicate.
    If it processes the equality of the form field1=field2, it
    looks for multiple equalities me1 containing field1 and me2 containing
    field2. If only one of them is found the function expands it with
    the lacking field. If multiple equalities for both fields are
    found they are merged. If both searches fail a new multiple equality
    containing just field1 and field2 is added to the existing
    multiple equalities.
    If the function processes the predicate of the form field1=const,
    it looks for a multiple equality containing field1. If found, the 
    function checks the constant of the multiple equality. If the value
    is unknown, it is setup to const. Otherwise the value is compared with
    const and the evaluation of the equality predicate is performed.
    When expanding/merging equality predicates from the upper levels
    the function first copies them for the current level. It looks
    acceptable, as this happens rarely. The implementation without
    copying would be much more complicated.

  @param thd         Thread handler
  @param left_item   left term of the equality to be checked
  @param right_item  right term of the equality to be checked
  @param item        equality item if the equality originates from a condition
                     predicate, 0 if the equality is the result of row
                     elimination
  @param cond_equal  multiple equalities that must hold together with the
                     equality
  @param[out] simple_equality
                     true  if the predicate is a simple equality predicate
                           to be used for building multiple equalities
                     false otherwise

  @returns false if success, true if error
*/

static bool check_simple_equality(THD *thd,
                                  Item *left_item, Item *right_item,
                                  Item *item, COND_EQUAL *cond_equal,
                                  bool *simple_equality)
{
  *simple_equality= false;

  if (left_item->type() == Item::REF_ITEM &&
      down_cast<Item_ref *>(left_item)->ref_type() == Item_ref::VIEW_REF)
  {
    if (down_cast<Item_ref *>(left_item)->depended_from)
      return false;
    left_item= left_item->real_item();
  }
  if (right_item->type() == Item::REF_ITEM &&
      down_cast<Item_ref *>(right_item)->ref_type() == Item_ref::VIEW_REF)
  {
    if (down_cast<Item_ref *>(right_item)->depended_from)
      return false;
    right_item= right_item->real_item();
  }
  Item_field *left_item_field, *right_item_field;

  if (left_item->type() == Item::FIELD_ITEM &&
      right_item->type() == Item::FIELD_ITEM &&
      (left_item_field= down_cast<Item_field *>(left_item)) &&
      (right_item_field= down_cast<Item_field *>(right_item)) &&
      !left_item_field->depended_from &&
      !right_item_field->depended_from)
  {
    /* The predicate the form field1=field2 is processed */

    Field *const left_field= left_item_field->field;
    Field *const right_field= right_item_field->field;

    if (!left_field->eq_def(right_field))
      return false;

    /* Search for multiple equalities containing field1 and/or field2 */
    bool left_copyfl, right_copyfl;
    Item_equal *left_item_equal=
               find_item_equal(cond_equal, left_item_field, &left_copyfl);
    Item_equal *right_item_equal= 
               find_item_equal(cond_equal, right_item_field, &right_copyfl);

    /* As (NULL=NULL) != TRUE we can't just remove the predicate f=f */
    if (left_field->eq(right_field)) /* f = f */
    {
      *simple_equality= !(left_field->maybe_null() && !left_item_equal);
      return false;
    }

    if (left_item_equal && left_item_equal == right_item_equal)
    {
      /* 
        The equality predicate is inference of one of the existing
        multiple equalities, i.e the condition is already covered
        by upper level equalities
      */
       *simple_equality= true;
       return false;
    }

    /* Copy the found multiple equalities at the current level if needed */
    if (left_copyfl)
    {
      /* left_item_equal of an upper level contains left_item */
      left_item_equal= new Item_equal(left_item_equal);
      if (left_item_equal == NULL)
        return true;
      cond_equal->current_level.push_back(left_item_equal);
    }
    if (right_copyfl)
    {
      /* right_item_equal of an upper level contains right_item */
      right_item_equal= new Item_equal(right_item_equal);
      if (right_item_equal == NULL)
        return true;
      cond_equal->current_level.push_back(right_item_equal);
    }

    if (left_item_equal)
    { 
      /* left item was found in the current or one of the upper levels */
      if (! right_item_equal)
        left_item_equal->add(down_cast<Item_field *>(right_item));
      else
      {
        /* Merge two multiple equalities forming a new one */
        if (left_item_equal->merge(thd, right_item_equal))
          return true;
        /* Remove the merged multiple equality from the list */
        List_iterator<Item_equal> li(cond_equal->current_level);
        while ((li++) != right_item_equal) ;
        li.remove();
      }
    }
    else
    { 
      /* left item was not found neither the current nor in upper levels  */
      if (right_item_equal)
      {
        right_item_equal->add(down_cast<Item_field *>(left_item));
      }
      else 
      {
        /* None of the fields was found in multiple equalities */
        Item_equal *item_equal=
          new Item_equal(down_cast<Item_field *>(left_item),
                         down_cast<Item_field *>(right_item));
        if (item_equal == NULL)
          return true;
        cond_equal->current_level.push_back(item_equal);
      }
    }
    *simple_equality= true;
    return false;
  }

  {
    /* The predicate of the form field=const/const=field is processed */
    Item *const_item= 0;
    Item_field *field_item= 0;
    if (left_item->type() == Item::FIELD_ITEM &&
        (field_item= down_cast<Item_field *>(left_item)) &&
        field_item->depended_from == NULL &&
        right_item->const_item())
    {
      const_item= right_item;
    }
    else if (right_item->type() == Item::FIELD_ITEM &&
             (field_item= down_cast<Item_field *>(right_item)) &&
             field_item->depended_from == NULL &&
             left_item->const_item())
    {
      const_item= left_item;
    }

    if (const_item &&
        field_item->result_type() == const_item->result_type())
    {
      if (field_item->result_type() == STRING_RESULT)
      {
        const CHARSET_INFO *cs= field_item->field->charset();
        if (!item)
        {
          Item_func_eq *const eq_item= new Item_func_eq(left_item, right_item);
          if (eq_item == NULL || eq_item->set_cmp_func())
            return true;
          eq_item->quick_fix_field();
          item= eq_item;
        }  
        if ((cs != down_cast<Item_func *>(item)->compare_collation()) ||
            !cs->coll->propagate(cs, 0, 0))
          return false;
      }

      bool copyfl;
      Item_equal *item_equal= find_item_equal(cond_equal, field_item, &copyfl);
      if (copyfl)
      {
        item_equal= new Item_equal(item_equal);
        if (item_equal == NULL)
          return true;
        cond_equal->current_level.push_back(item_equal);
      }
      if (item_equal)
      {
        /* 
          The flag cond_false will be set to 1 after this, if item_equal
          already contains a constant and its value is  not equal to
          the value of const_item.
        */
        if (item_equal->add(thd, const_item, field_item))
          return true;
      }
      else
      {
        item_equal= new Item_equal(const_item, field_item);
        if (item_equal == NULL)
          return true;
        cond_equal->current_level.push_back(item_equal);
      }
      *simple_equality= true;
      return false;
    }
  }
  return false;
}


/**
  Convert row equalities into a conjunction of regular equalities.

    The function converts a row equality of the form (E1,...,En)=(E'1,...,E'n)
    into a list of equalities E1=E'1,...,En=E'n. For each of these equalities
    Ei=E'i the function checks whether it is a simple equality or a row
    equality. If it is a simple equality it is used to expand multiple
    equalities of cond_equal. If it is a row equality it converted to a
    sequence of equalities between row elements. If Ei=E'i is neither a
    simple equality nor a row equality the item for this predicate is added
    to eq_list.

  @param thd        thread handle
  @param left_row   left term of the row equality to be processed
  @param right_row  right term of the row equality to be processed
  @param cond_equal multiple equalities that must hold together with the
                    predicate
  @param eq_list    results of conversions of row equalities that are not
                    simple enough to form multiple equalities
  @param[out] simple_equality
                    true if the row equality is composed of only
                    simple equalities.

  @returns false if conversion succeeded, true if any error.
*/
 
static bool check_row_equality(THD *thd, Item *left_row, Item_row *right_row,
                               COND_EQUAL *cond_equal, List<Item>* eq_list,
                               bool *simple_equality)
{ 
  *simple_equality= false;
  uint n= left_row->cols();
  for (uint i= 0 ; i < n; i++)
  {
    bool is_converted;
    Item *left_item= left_row->element_index(i);
    Item *right_item= right_row->element_index(i);
    if (left_item->type() == Item::ROW_ITEM &&
        right_item->type() == Item::ROW_ITEM)
    {
      if (check_row_equality(thd,
                             down_cast<Item_row *>(left_item),
                             down_cast<Item_row *>(right_item),
                             cond_equal, eq_list, &is_converted))
        return true;
      if (!is_converted)
        thd->lex->current_select()->cond_count++;      
    }
    else
    { 
      if (check_simple_equality(thd, left_item, right_item, 0, cond_equal,
                                &is_converted))
        return true;
      thd->lex->current_select()->cond_count++;
    }

    if (!is_converted)
    {
      Item_func_eq *const eq_item= new Item_func_eq(left_item, right_item);
      if (eq_item == NULL)
        return true;
      if (eq_item->set_cmp_func())
      {
        // Failed to create cmp func -> not only simple equalitities
        return true;
      }
      eq_item->quick_fix_field();
      eq_list->push_back(eq_item);
    }
  }
  *simple_equality= true;
  return false;
}


/**
  Eliminate row equalities and form multiple equalities predicates.

    This function checks whether the item is a simple equality
    i.e. the one that equates a field with another field or a constant
    (field=field_item or field=constant_item), or, a row equality.
    For a simple equality the function looks for a multiple equality
    in the lists referenced directly or indirectly by cond_equal inferring
    the given simple equality. If it doesn't find any, it builds/expands
    multiple equality that covers the predicate.
    Row equalities are eliminated substituted for conjunctive regular
    equalities which are treated in the same way as original equality
    predicates.

  @param thd        thread handle
  @param item       predicate to process
  @param cond_equal multiple equalities that must hold together with the
                    predicate
  @param eq_list    results of conversions of row equalities that are not
                    simple enough to form multiple equalities
  @param[out] equality
                    true if re-writing rules have been applied
                    false otherwise, i.e.
                      if the predicate is not an equality, or
                      if the equality is neither a simple nor a row equality

  @returns false if success, true if error

  @note If the equality was created by IN->EXISTS, it may be removed later by
  subquery materialization. So we don't mix this possibly temporary equality
  with others; if we let it go into a multiple-equality (Item_equal), then we
  could not remove it later. There is however an exception: if the outer
  expression is a constant, it is safe to leave the equality even in
  materialization; all it can do is preventing NULL/FALSE distinction but if
  such distinction mattered the equality would be in a triggered condition so
  we would not come to this function. And injecting constants is good because
  it makes the materialized table smaller.
*/

static bool check_equality(THD *thd, Item *item, COND_EQUAL *cond_equal,
                           List<Item> *eq_list, bool *equality)
{
  *equality= false;
  Item_func *item_func;
  if (item->type() == Item::FUNC_ITEM &&
      (item_func= down_cast<Item_func *>(item))->functype() ==
      Item_func::EQ_FUNC)
  {
    Item *left_item= item_func->arguments()[0];
    Item *right_item= item_func->arguments()[1];

    if (item->created_by_in2exists() && !left_item->const_item())
      return false;                             // See note above

    if (left_item->type() == Item::ROW_ITEM &&
        right_item->type() == Item::ROW_ITEM)
    {
      thd->lex->current_select()->cond_count--;
      return check_row_equality(thd,
                                down_cast<Item_row *>(left_item),
                                down_cast<Item_row *>(right_item),
                                cond_equal, eq_list, equality);
    }
    else
      return check_simple_equality(thd, left_item, right_item, item, cond_equal,
                                   equality);
  }

  return false;
}

                          
/**
  Replace all equality predicates in a condition by multiple equality items.

    At each 'and' level the function detects items for equality predicates
    and replaces them by a set of multiple equality items of class Item_equal,
    taking into account inherited equalities from upper levels. 
    If an equality predicate is used not in a conjunction it's just
    replaced by a multiple equality predicate.
    For each 'and' level the function set a pointer to the inherited
    multiple equalities in the cond_equal field of the associated
    object of the type Item_cond_and.   
    The function also traverses the cond tree and for each field reference
    sets a pointer to the multiple equality item containing the field, if there
    is any. If this multiple equality equates fields to a constant the
    function replaces the field reference by the constant in the cases 
    when the field is not of a string type or when the field reference is
    just an argument of a comparison predicate.
    The function also determines the maximum number of members in 
    equality lists of each Item_cond_and object assigning it to
    thd->lex->current_select()->max_equal_elems.

  @note
    Multiple equality predicate =(f1,..fn) is equivalent to the conjuction of
    f1=f2, .., fn-1=fn. It substitutes any inference from these
    equality predicates that is equivalent to the conjunction.
    Thus, =(a1,a2,a3) can substitute for ((a1=a3) AND (a2=a3) AND (a2=a1)) as
    it is equivalent to ((a1=a2) AND (a2=a3)).
    The function always makes a substitution of all equality predicates occured
    in a conjunction for a minimal set of multiple equality predicates.
    This set can be considered as a canonical representation of the
    sub-conjunction of the equality predicates.
    E.g. (t1.a=t2.b AND t2.b>5 AND t1.a=t3.c) is replaced by 
    (=(t1.a,t2.b,t3.c) AND t2.b>5), not by
    (=(t1.a,t2.b) AND =(t1.a,t3.c) AND t2.b>5);
    while (t1.a=t2.b AND t2.b>5 AND t3.c=t4.d) is replaced by
    (=(t1.a,t2.b) AND =(t3.c=t4.d) AND t2.b>5),
    but if additionally =(t4.d,t2.b) is inherited, it
    will be replaced by (=(t1.a,t2.b,t3.c,t4.d) AND t2.b>5)

    The function performs the substitution in a recursive descent of
    the condition tree, passing to the next AND level a chain of multiple
    equality predicates which have been built at the upper levels.
    The Item_equal items built at the level are attached to other 
    non-equality conjuncts as a sublist. The pointer to the inherited
    multiple equalities is saved in the and condition object (Item_cond_and).
    This chain allows us for any field reference occurence to easily find a
    multiple equality that must be held for this occurence.
    For each AND level we do the following:
    - scan it for all equality predicate (=) items
    - join them into disjoint Item_equal() groups
    - process the included OR conditions recursively to do the same for 
      lower AND levels. 

    We need to do things in this order as lower AND levels need to know about
    all possible Item_equal objects in upper levels.

  @param thd          thread handle
  @param cond         condition(expression) where to make replacement
  @param[out] retcond returned condition
  @param inherited    path to all inherited multiple equality items
  @param do_inherit   whether or not to inherit equalities from other parts
                      of the condition

  @returns false if success, true if error
*/

static bool build_equal_items_for_cond(THD *thd, Item *cond, Item **retcond,
                                       COND_EQUAL *inherited, bool do_inherit)
{
  Item_equal *item_equal;
  COND_EQUAL cond_equal;
  cond_equal.upper_levels= inherited;

  const enum Item::Type cond_type= cond->type();
  if (cond_type == Item::COND_ITEM)
  {
    List<Item> eq_list;
    Item_cond *const item_cond= down_cast<Item_cond *>(cond);
    const bool and_level= item_cond->functype() == Item_func::COND_AND_FUNC;
    List<Item> *args= item_cond->argument_list();
    
    List_iterator<Item> li(*args);
    Item *item;

    if (and_level)
    {
      /*
         Retrieve all conjuncts of this level detecting the equality
         that are subject to substitution by multiple equality items and
         removing each such predicate from the conjunction after having 
         found/created a multiple equality whose inference the predicate is.
     */      
      while ((item= li++))
      {
        /*
          PS/SP note: we can safely remove a node from AND-OR
          structure here because it's restored before each
          re-execution of any prepared statement/stored procedure.
        */
        bool equality;
        if (check_equality(thd, item, &cond_equal, &eq_list, &equality))
          return true;
        if (equality)
          li.remove();
      }

      /*
        Check if we eliminated all the predicates of the level, e.g.
        (a=a AND b=b AND a=a).
      */
      if (!args->elements && 
          !cond_equal.current_level.elements && 
          !eq_list.elements)
      {
        *retcond= new Item_int((longlong) 1, 1);
        return *retcond == NULL;
      }

      List_iterator_fast<Item_equal> it(cond_equal.current_level);
      while ((item_equal= it++))
      {
        item_equal->fix_length_and_dec();
        item_equal->update_used_tables();
        set_if_bigger(thd->lex->current_select()->max_equal_elems,
                      item_equal->members());  
      }

      Item_cond_and *const item_cond_and= down_cast<Item_cond_and *>(cond);
      item_cond_and->cond_equal= cond_equal;
      inherited= &item_cond_and->cond_equal;
    }
    /*
       Make replacement of equality predicates for lower levels
       of the condition expression.
    */
    li.rewind();
    while ((item= li++))
    { 
      Item *new_item;
      if (build_equal_items_for_cond(thd, item, &new_item, inherited,
                                     do_inherit))
        return true;
      if (new_item != item)
      {
        /* This replacement happens only for standalone equalities */
        /*
          This is ok with PS/SP as the replacement is done for
          arguments of an AND/OR item, which are restored for each
          execution of PS/SP.
        */
        li.replace(new_item);
      }
    }
    if (and_level)
    {
      args->concat(&eq_list);
      args->concat((List<Item> *)&cond_equal.current_level);
    }
  }
  else if (cond->type() == Item::FUNC_ITEM)
  {
    List<Item> eq_list;
    /*
      If an equality predicate forms the whole and level,
      we call it standalone equality and it's processed here.
      E.g. in the following where condition
      WHERE a=5 AND (b=5 or a=c)
      (b=5) and (a=c) are standalone equalities.
      In general we can't leave alone standalone eqalities:
      for WHERE a=b AND c=d AND (b=c OR d=5)
      b=c is replaced by =(a,b,c,d).  
     */
    bool equality;
    if (check_equality(thd, cond, &cond_equal, &eq_list, &equality))
      return true;
    if (equality)
    {
      int n= cond_equal.current_level.elements + eq_list.elements;
      if (n == 0)
      {
        *retcond= new Item_int((longlong) 1,1);
        return *retcond == NULL;
      }
      else if (n == 1)
      {
        if ((item_equal= cond_equal.current_level.pop()))
        {
          item_equal->fix_length_and_dec();
          item_equal->update_used_tables();
          set_if_bigger(thd->lex->current_select()->max_equal_elems,
                        item_equal->members());  
          *retcond= item_equal;
          return false;
	}

        *retcond= eq_list.pop();
        return false;
      }
      else
      {
        /* 
          Here a new AND level must be created. It can happen only
          when a row equality is processed as a standalone predicate.
	*/
        Item_cond_and *and_cond= new Item_cond_and(eq_list);
        if (and_cond == NULL)
          return true;

        and_cond->quick_fix_field();
        List<Item> *args= and_cond->argument_list();
        List_iterator_fast<Item_equal> it(cond_equal.current_level);
        while ((item_equal= it++))
        {
          item_equal->fix_length_and_dec();
          item_equal->update_used_tables();
          set_if_bigger(thd->lex->current_select()->max_equal_elems,
                        item_equal->members());  
        }
        and_cond->cond_equal= cond_equal;
        args->concat((List<Item> *)&cond_equal.current_level);
        
        *retcond= and_cond;
        return false;
      }
    }

    if (do_inherit)
    {
      /*
        For each field reference in cond, not from equal item predicates,
        set a pointer to the multiple equality it belongs to (if there is any)
        as soon the field is not of a string type or the field reference is
        an argument of a comparison predicate.
      */
      uchar *is_subst_valid= (uchar *) 1;
      cond= cond->compile(&Item::subst_argument_checker,
                          &is_subst_valid,
                          &Item::equal_fields_propagator,
                          (uchar *) inherited);
      if (cond == NULL)
        return true;
    }
    cond->update_used_tables();
  }
  *retcond= cond;
  return false;
}


/**
  Build multiple equalities for a WHERE condition and all join conditions that
  inherit these multiple equalities.

    The function first applies the build_equal_items_for_cond function
    to build all multiple equalities for condition cond utilizing equalities
    referred through the parameter inherited. The extended set of
    equalities is returned in the structure referred by the cond_equal_ref
    parameter. After this the function calls itself recursively for
    all join conditions whose direct references can be found in join_list
    and who inherit directly the multiple equalities just having built.

  @note
    The join condition used in an outer join operation inherits all equalities
    from the join condition of the embedding join, if there is any, or
    otherwise - from the where condition.
    This fact is not obvious, but presumably can be proved.
    Consider the following query:
    @code
      SELECT * FROM (t1,t2) LEFT JOIN (t3,t4) ON t1.a=t3.a AND t2.a=t4.a
        WHERE t1.a=t2.a;
    @endcode
    If the join condition in the query inherits =(t1.a,t2.a), then we
    can build the multiple equality =(t1.a,t2.a,t3.a,t4.a) that infers
    the equality t3.a=t4.a. Although the join condition
    t1.a=t3.a AND t2.a=t4.a AND t3.a=t4.a is not equivalent to the one
    in the query the latter can be replaced by the former: the new query
    will return the same result set as the original one.

    Interesting that multiple equality =(t1.a,t2.a,t3.a,t4.a) allows us
    to use t1.a=t3.a AND t3.a=t4.a under the join condition:
    @code
      SELECT * FROM (t1,t2) LEFT JOIN (t3,t4) ON t1.a=t3.a AND t3.a=t4.a
        WHERE t1.a=t2.a
    @endcode
    This query equivalent to:
    @code
      SELECT * FROM (t1 LEFT JOIN (t3,t4) ON t1.a=t3.a AND t3.a=t4.a),t2
        WHERE t1.a=t2.a
    @endcode
    Similarly the original query can be rewritten to the query:
    @code
      SELECT * FROM (t1,t2) LEFT JOIN (t3,t4) ON t2.a=t4.a AND t3.a=t4.a
        WHERE t1.a=t2.a
    @endcode
    that is equivalent to:   
    @code
      SELECT * FROM (t2 LEFT JOIN (t3,t4)ON t2.a=t4.a AND t3.a=t4.a), t1
        WHERE t1.a=t2.a
    @endcode
    Thus, applying equalities from the where condition we basically
    can get more freedom in performing join operations.
    Although we don't use this property now, it probably makes sense to use
    it in the future.

  @param thd		     Thread handler
  @param cond                condition to build the multiple equalities for
  @param[out] retcond        Returned condition
  @param inherited           path to all inherited multiple equality items
  @param do_inherit          whether or not to inherit equalities from other
                             parts of the condition
  @param join_list           list of join tables that the condition refers to
  @param[out] cond_equal_ref pointer to the structure to place built
                             equalities in

  @returns false if success, true if error
*/
   
bool build_equal_items(THD *thd, Item *cond, Item **retcond,
                       COND_EQUAL *inherited, bool do_inherit,
                       List<TABLE_LIST> *join_list,
                       COND_EQUAL **cond_equal_ref)
{
  COND_EQUAL *cond_equal= 0;

  if (cond) 
  {
    if (build_equal_items_for_cond(thd, cond, &cond, inherited, do_inherit))
      return true;
    cond->update_used_tables();
    const enum Item::Type cond_type= cond->type();
    if (cond_type == Item::COND_ITEM &&
        down_cast<Item_cond *>(cond)->functype() == Item_func::COND_AND_FUNC)
      cond_equal= &down_cast<Item_cond_and *>(cond)->cond_equal;
    else if (cond_type == Item::FUNC_ITEM &&
         down_cast<Item_func *>(cond)->functype() == Item_func::MULT_EQUAL_FUNC)
    {
      cond_equal= new COND_EQUAL;
      if (cond_equal == NULL)
        return true;
      cond_equal->current_level.push_back(down_cast<Item_equal *>(cond));
    }
  }
  if (cond_equal)
  {
    cond_equal->upper_levels= inherited;
    inherited= cond_equal;
  }
  *cond_equal_ref= cond_equal;

  if (join_list)
  {
    TABLE_LIST *table;
    List_iterator<TABLE_LIST> li(*join_list);

    while ((table= li++))
    {
      if (table->join_cond_optim())
      {
        List<TABLE_LIST> *nested_join_list= table->nested_join ?
          &table->nested_join->join_list : NULL;
        Item *join_cond;
        if (build_equal_items(thd, table->join_cond_optim(), &join_cond,
                              inherited, do_inherit,
                              nested_join_list, &table->cond_equal))
          return true;
        table->set_join_cond_optim(join_cond);
      }
    }
  }

  *retcond= cond;
  return false;
}    


/**
  Compare field items by table order in the execution plan.

    field1 considered as better than field2 if the table containing
    field1 is accessed earlier than the table containing field2.   
    The function finds out what of two fields is better according
    this criteria.

  @param field1          first field item to compare
  @param field2          second field item to compare
  @param table_join_idx  index to tables determining table order

  @retval
   -1  if field1 is better than field2
  @retval
    1  if field2 is better than field1
  @retval
    0  otherwise
*/

static int compare_fields_by_table_order(Item_field *field1,
                                  Item_field *field2,
                                  void *table_join_idx)
{
  int cmp= 0;
  bool outer_ref= 0;
  if (field1->used_tables() & OUTER_REF_TABLE_BIT)
  {  
    outer_ref= 1;
    cmp= -1;
  }
  if (field2->used_tables() & OUTER_REF_TABLE_BIT)
  {
    outer_ref= 1;
    cmp++;
  }
  if (outer_ref)
    return cmp;
  JOIN_TAB **idx= (JOIN_TAB **) table_join_idx;

  /*
    idx is NULL if this function was not called from JOIN::optimize()
    but from e.g. mysql_delete() or mysql_update(). In these cases
    there is only one table and both fields belong to it. Example
    condition where this is the case: t1.fld1=t1.fld2
  */
  if (!idx)
    return 0;

  // Locate JOIN_TABs thanks to table_join_idx, then compare their index.
  cmp= idx[field1->table_ref->tableno()]->idx() -
       idx[field2->table_ref->tableno()]->idx();
  return cmp < 0 ? -1 : (cmp ? 1 : 0);
}


/**
  Generate minimal set of simple equalities equivalent to a multiple equality.

    The function retrieves the fields of the multiple equality item
    item_equal and  for each field f:
    - if item_equal contains const it generates the equality f=const_item;
    - otherwise, if f is not the first field, generates the equality
      f=item_equal->get_first().
    All generated equality are added to the cond conjunction.

  @param cond            condition to add the generated equality to
  @param upper_levels    structure to access multiple equality of upper levels
  @param item_equal      multiple equality to generate simple equality from

  @note
    Before generating an equality function checks that it has not
    been generated for multiple equalities of the upper levels.
    E.g. for the following where condition
    WHERE a=5 AND ((a=b AND b=c) OR  c>4)
    the upper level AND condition will contain =(5,a),
    while the lower level AND condition will contain =(5,a,b,c).
    When splitting =(5,a,b,c) into a separate equality predicates
    we should omit 5=a, as we have it already in the upper level.
    The following where condition gives us a more complicated case:
    WHERE t1.a=t2.b AND t3.c=t4.d AND (t2.b=t3.c OR t4.e>5 ...) AND ...
    Given the tables are accessed in the order t1->t2->t3->t4 for
    the selected query execution plan the lower level multiple
    equality =(t1.a,t2.b,t3.c,t4.d) formally  should be converted to
    t1.a=t2.b AND t1.a=t3.c AND t1.a=t4.d. But t1.a=t2.a will be
    generated for the upper level. Also t3.c=t4.d will be generated there.
    So only t1.a=t3.c should be left in the lower level.
    If cond is equal to 0, then not more then one equality is generated
    and a pointer to it is returned as the result of the function.

  @return
    - The condition with generated simple equalities or
    a pointer to the simple generated equality, if success.
    - 0, otherwise.
*/

static Item *eliminate_item_equal(Item *cond, COND_EQUAL *upper_levels,
                                  Item_equal *item_equal)
{
  List<Item> eq_list;
  Item_func_eq *eq_item= NULL;
  if (((Item *) item_equal)->const_item() && !item_equal->val_int())
    return new Item_int((longlong) 0,1); 
  Item *const item_const= item_equal->get_const();
  Item_equal_iterator it(*item_equal);
  if (!item_const)
  {
    /*
      If there is a const item, match all field items with the const item,
      otherwise match the second and subsequent field items with the first one:
    */
    it++;
  }
  Item_field *item_field; // Field to generate equality for.
  while ((item_field= it++))
  {
    /*
      Generate an equality of the form:
      item_field = some previous field in item_equal's list.

      First see if we really need to generate it:
    */
    Item_equal *const upper= item_field->find_item_equal(upper_levels);
    if (upper) // item_field is in this upper equality
    {
      if (item_const && upper->get_const())
        continue; // Const at both levels, no need to generate at current level
      /*
        If the upper-level multiple equality contains this item, there is no
        need to generate the equality, unless item_field belongs to a
        semi-join nest that is used for Materialization, and refers to tables
        that are outside of the materialized semi-join nest,
        As noted in Item_equal::get_subst_item(), subquery materialization
        does not have this problem.
      */
      JOIN_TAB *const tab= item_field->field->table->reginfo.join_tab;

      if (!(tab && sj_is_materialize_strategy(tab->get_sj_strategy())))
      {
        Item_field *item_match;
        Item_equal_iterator li(*item_equal);
        while ((item_match= li++) != item_field)
        {
          if (item_match->find_item_equal(upper_levels) == upper)
            break; // (item_match, item_field) is also in upper level equality
        }
        if (item_match != item_field)
          continue;
      }
    } // ... if (upper).

    /*
      item_field should be compared with the head of the multiple equality
      list.
      item_field may refer to a table that is within a semijoin materialization
      nest. In that case, the order of the join_tab entries may look like:

        ot1 ot2 <subquery> ot5 SJM(it3 it4)

      If we have a multiple equality

        (ot1.c1, ot2.c2, <subquery>.c it3.c3, it4.c4, ot5.c5),

      we should generate the following equalities:
        1. ot1.c1 = ot2.c2
        2. ot1.c1 = <subquery>.c
        3. it3.c3 = it4.c4
        4. ot1.c1 = ot5.c5

      Equalities 1) and 4) are regular equalities between two outer tables.
      Equality 2) is an equality that matches the outer query with a
      materialized temporary table. It is either performed as a lookup
      into the materialized table (SJM-lookup), or as a condition on the
      outer table (SJM-scan).
      Equality 3) is evaluated during semijoin materialization.

      If there is a const item, match against this one.
      Otherwise, match against the first field item in the multiple equality,
      unless the item is within a materialized semijoin nest, in case it will
      be matched against the first item within the SJM nest.
      @see JOIN::set_prefix_tables()
      @see Item_equal::get_subst_item()
    */

    Item *const head=
      item_const ? item_const : item_equal->get_subst_item(item_field);
    if (head == item_field)
      continue;

    // we have a pair, can generate 'item_field=head'
    if (eq_item)
      eq_list.push_back(eq_item);

    eq_item= new Item_func_eq(item_field, head);
    if (!eq_item || eq_item->set_cmp_func())
      return NULL;
    eq_item->quick_fix_field();
  } // ... while ((item_field= it++))

  if (!cond && !eq_list.head())
  {
    if (!eq_item)
      return new Item_int((longlong) 1,1);
    return eq_item;
  }

  if (eq_item)
    eq_list.push_back(eq_item);
  if (!cond)
    cond= new Item_cond_and(eq_list);
  else
  {
    DBUG_ASSERT(cond->type() == Item::COND_ITEM);
    if (eq_list.elements)
      ((Item_cond *) cond)->add_at_head(&eq_list);
  }

  cond->quick_fix_field();
  cond->update_used_tables();
   
  return cond;
}


/**
  Substitute every field reference in a condition by the best equal field
  and eliminate all multiple equality predicates.

    The function retrieves the cond condition and for each encountered
    multiple equality predicate it sorts the field references in it
    according to the order of tables specified by the table_join_idx
    parameter. Then it eliminates the multiple equality predicate it
    replacing it by the conjunction of simple equality predicates 
    equating every field from the multiple equality to the first
    field in it, or to the constant, if there is any.
    After this the function retrieves all other conjuncted
    predicates substitute every field reference by the field reference
    to the first equal field or equal constant if there are any.

  @param cond            condition to process
  @param cond_equal      multiple equalities to take into consideration
  @param table_join_idx  index to tables determining field preference

  @note
    At the first glance full sort of fields in multiple equality
    seems to be an overkill. Yet it's not the case due to possible
    new fields in multiple equality item of lower levels. We want
    the order in them to comply with the order of upper levels.

  @return
    The transformed condition, or NULL in case of error
*/

Item* substitute_for_best_equal_field(Item *cond,
                                      COND_EQUAL *cond_equal,
                                      void *table_join_idx)
{
  Item_equal *item_equal;

  if (cond->type() == Item::COND_ITEM)
  {
    List<Item> *cond_list= ((Item_cond*) cond)->argument_list();

    bool and_level= ((Item_cond*) cond)->functype() ==
                      Item_func::COND_AND_FUNC;
    if (and_level)
    {
      cond_equal= &((Item_cond_and *) cond)->cond_equal;
      cond_list->disjoin((List<Item> *) &cond_equal->current_level);

      List_iterator_fast<Item_equal> it(cond_equal->current_level);      
      while ((item_equal= it++))
      {
        item_equal->sort(&compare_fields_by_table_order, table_join_idx);
      }
    }
    
    List_iterator<Item> li(*cond_list);
    Item *item;
    while ((item= li++))
    {
      Item *new_item= substitute_for_best_equal_field(item, cond_equal,
                                                      table_join_idx);
      if (new_item == NULL)
        return NULL;
      /*
        This works OK with PS/SP re-execution as changes are made to
        the arguments of AND/OR items only
      */
      if (new_item != item)
        li.replace(new_item);
    }

    if (and_level)
    {
      List_iterator_fast<Item_equal> it(cond_equal->current_level);
      while ((item_equal= it++))
      {
        cond= eliminate_item_equal(cond, cond_equal->upper_levels, item_equal);
        if (cond == NULL)
          return NULL;
        // This occurs when eliminate_item_equal() founds that cond is
        // always false and substitutes it with Item_int 0.
        // Due to this, value of item_equal will be 0, so just return it.
        if (cond->type() != Item::COND_ITEM)
          break;
      }
    }
    if (cond->type() == Item::COND_ITEM &&
        !((Item_cond*)cond)->argument_list()->elements)
      cond= new Item_int((int32)cond->val_bool());

  }
  else if (cond->type() == Item::FUNC_ITEM && 
           ((Item_cond*) cond)->functype() == Item_func::MULT_EQUAL_FUNC)
  {
    item_equal= (Item_equal *) cond;
    item_equal->sort(&compare_fields_by_table_order, table_join_idx);
    if (cond_equal && cond_equal->current_level.head() == item_equal)
      cond_equal= cond_equal->upper_levels;
    return eliminate_item_equal(0, cond_equal, item_equal);
  }
  else
    cond->transform(&Item::replace_equal_field, 0);
  return cond;
}


/**
  change field = field to field = const for each found field = const in the
  and_level

  @param thd      Thread handler
  @param save_list
  @param and_father
  @param cond       Condition where fields are replaced with constant values
  @param field      The field that will be substituted
  @param value      The substitution value

  @returns false if success, true if error
*/

static bool
change_cond_ref_to_const(THD *thd, I_List<COND_CMP> *save_list,
                         Item *and_father, Item *cond,
                         Item *field, Item *value)
{
  if (cond->type() == Item::COND_ITEM)
  {
    Item_cond *const item_cond= down_cast<Item_cond *>(cond);
    bool and_level= item_cond->functype() == Item_func::COND_AND_FUNC;
    List_iterator<Item> li(*item_cond->argument_list());
    Item *item;
    while ((item=li++))
    {
      if (change_cond_ref_to_const(thd, save_list,
                                   and_level ? cond : item,
                                   item, field, value))
        return true;
    }
    return false;
  }
  if (cond->eq_cmp_result() == Item::COND_OK)
    return false;                // Not a boolean function

  Item_bool_func2 *func= down_cast<Item_bool_func2 *>(cond);
  Item **args= func->arguments();
  Item *left_item=  args[0];
  Item *right_item= args[1];
  Item_func::Functype functype= func->functype();

  if (right_item->eq(field,0) && left_item != value &&
      right_item->cmp_context == field->cmp_context &&
      (left_item->result_type() != STRING_RESULT ||
       value->result_type() != STRING_RESULT ||
       left_item->collation.collation == value->collation.collation))
  {
    Item *const clone= value->clone_item();
    if (thd->is_error())
      return true;

    if (clone == NULL)
      return false;

    clone->collation.set(right_item->collation);
    thd->change_item_tree(args + 1, clone);
    func->update_used_tables();
    if ((functype == Item_func::EQ_FUNC ||
         functype == Item_func::EQUAL_FUNC) &&
        and_father != cond && !left_item->const_item())
    {
      cond->marker=1;
      COND_CMP *const cond_cmp= new COND_CMP(and_father,func);
      if (cond_cmp == NULL)
        return true;

      save_list->push_back(cond_cmp);

    }
    if (func->set_cmp_func())
      return true;
  }
  else if (left_item->eq(field,0) && right_item != value &&
           left_item->cmp_context == field->cmp_context &&
           (right_item->result_type() != STRING_RESULT ||
            value->result_type() != STRING_RESULT ||
            right_item->collation.collation == value->collation.collation))
  {
    Item *const clone= value->clone_item();
    if (thd->is_error())
      return true;

    if (clone == NULL)
      return false;

    clone->collation.set(left_item->collation);
    thd->change_item_tree(args, clone);
    value= clone;
    func->update_used_tables();
    if ((functype == Item_func::EQ_FUNC ||
         functype == Item_func::EQUAL_FUNC) &&
        and_father != cond && !right_item->const_item())
    {
      args[0]= args[1];                       // For easy check
      thd->change_item_tree(args + 1, value);
      cond->marker=1;
      COND_CMP *const cond_cmp= new COND_CMP(and_father,func);
      if (cond_cmp == NULL)
        return true;

      save_list->push_back(cond_cmp);
    }
    if (func->set_cmp_func())
      return true;
  }
  return false;
}

/**
  Propagate constant values in a condition

  @param thd        Thread handler
  @param save_list
  @param and_father
  @param cond       Condition for which constant values are propagated

  @returns false if success, true if error
*/
static bool
propagate_cond_constants(THD *thd, I_List<COND_CMP> *save_list,
                         Item *and_father, Item *cond)
{
  if (cond->type() == Item::COND_ITEM)
  {
    Item_cond *const item_cond= down_cast<Item_cond *>(cond);
    bool and_level= item_cond->functype() == Item_func::COND_AND_FUNC;
    List_iterator_fast<Item> li(*item_cond->argument_list());
    Item *item;
    I_List<COND_CMP> save;
    while ((item=li++))
    {
      if (propagate_cond_constants(thd, &save, and_level ? cond : item, item))
        return true;
    }
    if (and_level)
    {						// Handle other found items
      I_List_iterator<COND_CMP> cond_itr(save);
      COND_CMP *cond_cmp;
      while ((cond_cmp= cond_itr++))
      {
        Item **args= cond_cmp->cmp_func->arguments();
        if (!args[0]->const_item() &&
            change_cond_ref_to_const(thd, &save, cond_cmp->and_level,
                                     cond_cmp->and_level, args[0], args[1]))
          return true;
      }
    }
  }
  else if (and_father != cond && !cond->marker)		// In a AND group
  {
    Item_func *func;
    if (cond->type() == Item::FUNC_ITEM &&
        (func= down_cast<Item_func *>(cond)) &&
	(func->functype() == Item_func::EQ_FUNC ||
	 func->functype() == Item_func::EQUAL_FUNC))
    {
      Item **args= func->arguments();
      bool left_const= args[0]->const_item();
      bool right_const= args[1]->const_item();
      if (!(left_const && right_const) &&
          args[0]->result_type() == args[1]->result_type())
      {
	if (right_const)
	{
          if (resolve_const_item(thd, &args[1], args[0]))
            return true;
	  func->update_used_tables();
          if (change_cond_ref_to_const(thd, save_list, and_father, and_father,
                                       args[0], args[1]))
            return true;
	}
	else if (left_const)
	{
          if (resolve_const_item(thd, &args[0], args[1]))
            return true;
	  func->update_used_tables();
          if (change_cond_ref_to_const(thd, save_list, and_father, and_father,
                                       args[1], args[0]))
            return true;
	}
      }
    }
  }

  return false;
}


/**
  Assign each nested join structure a bit in nested_join_map.

  @param join_list     List of tables
  @param first_unused  Number of first unused bit in nested_join_map before the
                       call

  @note
    This function is called after simplify_joins(), when there are no
    redundant nested joins.
    We cannot have more nested joins in a query block than there are tables,
    so as long as the number of bits in nested_join_map is not less than the
    maximum number of tables in a query block, nested_join_map can never
    overflow.

  @return
    First unused bit in nested_join_map after the call.
*/

uint build_bitmap_for_nested_joins(List<TABLE_LIST> *join_list,
                                   uint first_unused)
{
  List_iterator<TABLE_LIST> li(*join_list);
  TABLE_LIST *table;
  DBUG_ENTER("build_bitmap_for_nested_joins");
  while ((table= li++))
  {
    NESTED_JOIN *nested_join;
    if ((nested_join= table->nested_join))
    {
      // We should have either a join condition or a semi-join condition
      DBUG_ASSERT((table->join_cond() == NULL) == (table->sj_cond() != NULL));

      nested_join->nj_map= 0;
      nested_join->nj_total= 0;
      /*
        We only record nested join information for outer join nests.
        Tables belonging in semi-join nests are recorded in the
        embedding outer join nest, if one exists.
      */
      if (table->join_cond())
      {
        DBUG_ASSERT(first_unused < sizeof(nested_join_map)*8);
        nested_join->nj_map= (nested_join_map) 1 << first_unused++;
        nested_join->nj_total= nested_join->join_list.elements;
      }
      else if (table->sj_cond())
      {
        NESTED_JOIN *const outer_nest=
          table->embedding ? table->embedding->nested_join : NULL;
        /*
          The semi-join nest has already been counted into the table count
          for the outer join nest as one table, so subtract 1 from the
          table count.
        */
        if (outer_nest)
          outer_nest->nj_total+= (nested_join->join_list.elements - 1);
      }
      else
        DBUG_ASSERT(false);

      first_unused= build_bitmap_for_nested_joins(&nested_join->join_list,
                                                  first_unused);
    }
  }
  DBUG_RETURN(first_unused);
}


/** Update the dependency map for the tables. */

void JOIN::update_depend_map()
{
  ASSERT_BEST_REF_IN_JOIN_ORDER(this);
  for (uint tableno = 0; tableno < tables; tableno++)
  {
    JOIN_TAB *const tab= best_ref[tableno];
    TABLE_REF *const ref= &tab->ref();
    table_map depend_map= 0;
    Item **item= ref->items;
    for (uint i = 0; i < ref->key_parts; i++, item++)
      depend_map|= (*item)->used_tables();
    depend_map&= ~PSEUDO_TABLE_BITS;
    ref->depend_map= depend_map;
    for (JOIN_TAB **tab2= map2table; depend_map; tab2++, depend_map >>= 1)
    {
      if (depend_map & 1)
	ref->depend_map|= (*tab2)->ref().depend_map;
    }
  }
}


/** Update the dependency map for the sort order. */

void JOIN::update_depend_map(ORDER *order)
{
  for (; order ; order=order->next)
  {
    table_map depend_map;
    order->item[0]->update_used_tables();
    order->depend_map=depend_map=order->item[0]->used_tables();
    order->used= 0;
    // Not item_sum(), RAND() and no reference to table outside of sub select
    if (!(order->depend_map & (OUTER_REF_TABLE_BIT | RAND_TABLE_BIT))
        && !order->item[0]->with_sum_func)
    {
      for (JOIN_TAB **tab= map2table; depend_map; tab++, depend_map >>= 1)
      {
	if (depend_map & 1)
	  order->depend_map|=(*tab)->ref().depend_map;
      }
    }
  }
}


/**
  Update equalities and keyuse references after semi-join materialization
  strategy is chosen.

  @details
    For each multiple equality that contains a field that is selected
    from a subquery, and that subquery is executed using a semi-join
    materialization strategy, add the corresponding column in the materialized
    temporary table to the equality.
    For each injected semi-join equality that is not converted to
    multiple equality, replace the reference to the expression selected
    from the subquery with the corresponding column in the temporary table.

    This is needed to properly reflect the equalities that involve injected
    semi-join equalities when materialization strategy is chosen.
    @see eliminate_item_equal() for how these equalities are used to generate
    correct equality predicates.

    The MaterializeScan semi-join strategy requires some additional processing:
    All primary tables after the materialized temporary table must be inspected
    for keyuse objects that point to expressions from the subquery tables.
    These references must be replaced with references to corresponding columns
    in the materialized temporary table instead. Those primary tables using
    ref access will thus be made to depend on the materialized temporary table
    instead of the subquery tables.

    Only the injected semi-join equalities need this treatment, other predicates
    will be handled correctly by the regular item substitution process.

  @return False if success, true if error
*/

bool JOIN::update_equalities_for_sjm()
{
  ASSERT_BEST_REF_IN_JOIN_ORDER(this);
  List_iterator<Semijoin_mat_exec> it(sjm_exec_list);
  Semijoin_mat_exec *sjm_exec;
  while ((sjm_exec= it++))
  {
    TABLE_LIST *const sj_nest= sjm_exec->sj_nest;

    DBUG_ASSERT(!sj_nest->outer_join_nest());
    /*
      A materialized semi-join nest cannot actually be an inner part of an
      outer join yet, this is just a preparatory step,
      ie sj_nest->outer_join_nest() is always NULL here.
      @todo: Enable outer joining here later.
    */
    Item *cond= sj_nest->outer_join_nest() ?
      sj_nest->outer_join_nest()->join_cond_optim() : where_cond;
    if (!cond)
      continue;

    uchar *dummy= NULL;
    cond= cond->compile(&Item::equality_substitution_analyzer, &dummy,
                        &Item::equality_substitution_transformer,
                        (uchar *)sj_nest);
    if (cond == NULL)
      return true;

    cond->update_used_tables();

    // Loop over all primary tables that follow the materialized table
    for (uint j= sjm_exec->mat_table_index + 1; j < primary_tables; j++)
    {
      JOIN_TAB *const tab= best_ref[j];
      for (Key_use *keyuse= tab->position()->key;
           keyuse && keyuse->table_ref == tab->table_ref &&
           keyuse->key == tab->position()->key->key;
           keyuse++)
      {
        List_iterator<Item> it(sj_nest->nested_join->sj_inner_exprs);
        Item *old;
        uint fieldno= 0;
        while ((old= it++))
        {
          if (old->real_item()->eq(keyuse->val, false))
          {
            /*
              Replace the expression selected from the subquery with the
              corresponding column of the materialized temporary table.
            */
            keyuse->val= sj_nest->nested_join->sjm.mat_fields[fieldno];
            keyuse->used_tables= keyuse->val->used_tables();
            break;
          }
          fieldno++;
        }
      }
    }
  }

  return false;
}


/**
  Assign set of available (prefix) tables to all tables in query block.
  Also set added tables, ie the tables added in each JOIN_TAB compared to the
  previous JOIN_TAB.
  This function must be called for every query block after the table order
  has been determined.
*/

void JOIN::set_prefix_tables()
{
  ASSERT_BEST_REF_IN_JOIN_ORDER(this);
  DBUG_ASSERT(!plan_is_const());
  /*
    The const tables are available together with the first non-const table in
    the join order.
  */
  table_map const initial_tables_map= const_table_map |
    (allow_outer_refs ? OUTER_REF_TABLE_BIT : 0);

  table_map current_tables_map= initial_tables_map;
  table_map prev_tables_map= (table_map) 0;
  table_map saved_tables_map= (table_map) 0;

  JOIN_TAB *last_non_sjm_tab= NULL; // Track the last non-sjm table

  for (uint i= const_tables; i < tables; i++)
  {
    JOIN_TAB *const tab= best_ref[i];
    if (!tab->table())
      continue;
    /* 
      Tables that are within SJ-Materialization nests cannot have their
      conditions referring to preceding non-const tables.
       - If we're looking at the first SJM table, reset current_tables_map
         to refer to only allowed tables
      @see Item_equal::get_subst_item()
      @see eliminate_item_equal()
    */
    if (sj_is_materialize_strategy(tab->get_sj_strategy()))
    {
      const table_map sjm_inner_tables= tab->emb_sj_nest->sj_inner_tables;
      if (!(sjm_inner_tables & current_tables_map))
      {
        saved_tables_map= current_tables_map;
        current_tables_map= initial_tables_map;
        prev_tables_map= (table_map) 0;
      }

      current_tables_map|= tab->table_ref->map();
      tab->set_prefix_tables(current_tables_map, prev_tables_map);
      prev_tables_map= current_tables_map;

      if (!(sjm_inner_tables & ~current_tables_map))
      {
        // At the end of a semi-join materialization nest, restore previous map
        current_tables_map= saved_tables_map;
        prev_tables_map= last_non_sjm_tab ?
                         last_non_sjm_tab->prefix_tables() : (table_map) 0;
      }
    }
    else
    {
      last_non_sjm_tab= tab;
      current_tables_map|= tab->table_ref->map();
      tab->set_prefix_tables(current_tables_map, prev_tables_map);
      prev_tables_map= current_tables_map;
    }
  }
  /*
    Random expressions must be added to the last table's condition.
    It solves problem with queries like SELECT * FROM t1 WHERE rand() > 0.5
  */
  if (last_non_sjm_tab != NULL)
    last_non_sjm_tab->add_prefix_tables(RAND_TABLE_BIT);
}


/**
  Calculate best possible join order and initialize the join structure.

  @return true if success, false if error.

  The JOIN object is populated with statistics about the query,
  and a plan with table order and access method selection is made.

  The list of tables to be optimized is taken from select_lex->leaf_tables.
  JOIN::where_cond is also used in the optimization.
  As a side-effect, JOIN::keyuse_array is populated with key_use information.  

  Here is an overview of the logic of this function:

  - Initialize JOIN data structures and setup basic dependencies between tables.

  - Update dependencies based on join information.

  - Make key descriptions (update_ref_and_keys()).

  - Pull out semi-join tables based on table dependencies.

  - Extract tables with zero or one rows as const tables.

  - Read contents of const tables, substitute columns from these tables with
    actual data. Also keep track of empty tables vs. one-row tables. 

  - After const table extraction based on row count, more tables may
    have become functionally dependent. Extract these as const tables.

  - Add new sargable predicates based on retrieved const values.

  - Calculate number of rows to be retrieved from each table.

  - Calculate cost of potential semi-join materializations.

  - Calculate best possible join order based on available statistics.

  - Fill in remaining information for the generated join order.
*/

bool JOIN::make_join_plan()
{
  DBUG_ENTER("JOIN::make_join_plan");

  SARGABLE_PARAM *sargables= NULL;

  Opt_trace_context * const trace= &thd->opt_trace;

  if (init_planner_arrays())           // Create and initialize the arrays
    DBUG_RETURN(true);

  // Outer join dependencies were initialized above, now complete the analysis.
  if (select_lex->outer_join)
    propagate_dependencies();

  if (unlikely(trace->is_started()))
    trace_table_dependencies(trace, join_tab, primary_tables);

  // Build the key access information, which is the basis for ref access.
  if (where_cond || select_lex->outer_join)
  {
    if (update_ref_and_keys(thd, &keyuse_array, join_tab, tables, where_cond,
                            cond_equal, ~select_lex->outer_join, select_lex,
                            &sargables))
      DBUG_RETURN(true);
  }

  /*
    Pull out semi-join tables based on dependencies. Dependencies are valid
    throughout the lifetime of a query, so this operation can be performed
    on the first optimization only.
  */
  if (!select_lex->sj_pullout_done && select_lex->sj_nests.elements &&
      pull_out_semijoin_tables(this))
    DBUG_RETURN(true);

  select_lex->sj_pullout_done= true;
  const uint sj_nests= select_lex->sj_nests.elements; // Changed by pull-out

  if (!(select_lex->active_options() & OPTION_NO_CONST_TABLES))
  {
    // Detect tables that are const (0 or 1 row) and read their contents. 
    if (extract_const_tables())
      DBUG_RETURN(true);

    // Detect tables that are functionally dependent on const values.
    if (extract_func_dependent_tables())
      DBUG_RETURN(true);
  }
  // Possibly able to create more sargable predicates from const rows.
  if (const_tables && sargables)
    update_sargable_from_const(sargables);

  // Make a first estimate of the fanout for each table in the query block.
  if (estimate_rowcount())
    DBUG_RETURN(true);

  if (sj_nests)
  {
    set_semijoin_embedding();
    select_lex->update_semijoin_strategies(thd);
  }

  if (!plan_is_const())
    optimize_keyuse();

  allow_outer_refs= true;

  if (sj_nests && optimize_semijoin_nests_for_materialization(this))
    DBUG_RETURN(true);

  // Choose the table order based on analysis done so far.
  if (Optimize_table_order(thd, this, NULL).choose_table_order())
    DBUG_RETURN(true);

  DBUG_EXECUTE_IF("bug13820776_1", thd->killed= THD::KILL_QUERY;);
  if (thd->killed || thd->is_error())
    DBUG_RETURN(true);

  // If this is a subquery, decide between In-to-exists and materialization
  if (unit->item && decide_subquery_strategy())
    DBUG_RETURN(true);

  refine_best_rowcount();

  if (!(thd->variables.option_bits & OPTION_BIG_SELECTS) &&
      best_read > (double) thd->variables.max_join_size &&
      !thd->lex->is_explain())
  {						/* purecov: inspected */
    my_error(ER_TOO_BIG_SELECT, MYF(0));
    error= -1;
    DBUG_RETURN(1);
  }

  positions= NULL;  // But keep best_positions for get_best_combination

  /*
    Store the cost of this query into a user variable
    Don't update last_query_cost for statements that are not "flat joins" :
    i.e. they have subqueries, unions or call stored procedures.
    TODO: calculate a correct cost for a query with subqueries and UNIONs.
  */
  if (thd->lex->is_single_level_stmt())
    thd->status_var.last_query_cost= best_read;

  // Generate an execution plan from the found optimal join order.
  if (get_best_combination())
    DBUG_RETURN(true);

  // Cleanup after update_ref_and_keys has added keys for derived tables.
  if (select_lex->materialized_derived_table_count)
    drop_unused_derived_keys();

  // No need for this struct after new JOIN_TAB array is set up.
  best_positions= NULL;

  // Some called function may still set error status unnoticed
  if (thd->is_error())
    DBUG_RETURN(true);

  // There is at least one empty const table
  if (const_table_map != found_const_table_map)
    zero_result_cause= "no matching row in const table";

  DBUG_RETURN(false);
}


/**
  Initialize scratch arrays for the join order optimization

  @returns false if success, true if error

  @note If something fails during initialization, JOIN::cleanup()
        will free anything that has been partially allocated and set up.
        Arrays are created in the execution mem_root, so they will be
        deleted automatically when the mem_root is re-initialized.
*/

bool JOIN::init_planner_arrays()
{
  // Up to one extra slot per semi-join nest is needed (if materialized)
  const uint sj_nests= select_lex->sj_nests.elements;
  const uint table_count= select_lex->leaf_table_count;

  DBUG_ASSERT(primary_tables == 0 && tables == 0);

  if (!(join_tab= alloc_jtab_array(thd, table_count)))
    return true;

  /*
    We add 2 cells:
    - because planning stage uses 0-termination so needs +1
    - because after get_best_combination, we don't use 0-termination but
    need +2, to host at most 2 tmp sort/group/distinct tables.
  */
  if (!(best_ref= (JOIN_TAB **) thd->alloc(sizeof(JOIN_TAB *) *
                                           (table_count + sj_nests + 2))))
    return true;

  // sort/group tmp tables have no map
  if (!(map2table= (JOIN_TAB **) thd->alloc(sizeof(JOIN_TAB *) *
                                           (table_count + sj_nests))))
    return true;

  if (!(positions= new (thd->mem_root) POSITION[table_count]))
    return true;

  if (!(best_positions= new (thd->mem_root) POSITION[table_count+sj_nests]))
    return true;

  /*
    Initialize data structures for tables to be joined.
    Initialize dependencies between tables.
  */
  JOIN_TAB **best_ref_p= best_ref;
  TABLE_LIST *tl= select_lex->leaf_tables;

  for (JOIN_TAB *tab= join_tab;
       tl;
       tab++, tl= tl->next_leaf, best_ref_p++)
  {
    *best_ref_p= tab;
    TABLE *const table= tl->table;
    tab->table_ref= tl;
    tab->set_table(table);
    const int err= tl->fetch_number_of_rows();

    // Initialize the cost model for the table
    table->init_cost_model(cost_model());

    DBUG_EXECUTE_IF("bug11747970_raise_error",
                    {
                      if (!err)
                      {
                        my_error(ER_UNKNOWN_ERROR, MYF(0));
                        return true;
                      }
                    });

    if (err)
    {
      table->file->print_error(err, MYF(0));
      return true;
    }
    table->quick_keys.clear_all();
    table->possible_quick_keys.clear_all();
    table->reginfo.not_exists_optimize= false;
    memset(table->const_key_parts, 0, sizeof(key_part_map)*table->s->keys);
    all_table_map|= tl->map();
    tab->set_join(this);

    tab->dependent= tl->dep_tables;  // Initialize table dependencies
    if (tl->schema_table)
      table->file->stats.records= 2;
    table->quick_condition_rows= table->file->stats.records;

    tab->init_join_cond_ref(tl);

    if (tl->outer_join_nest())
    {
      // tab belongs to a nested join, maybe to several embedding joins
      tab->embedding_map= 0;
      for (TABLE_LIST *embedding= tl->embedding;
           embedding;
           embedding= embedding->embedding)
      {
        NESTED_JOIN *const nested_join= embedding->nested_join;
        tab->embedding_map|= nested_join->nj_map;
        tab->dependent|= embedding->dep_tables;
      }
    }
    else if (tab->join_cond())
    {
      // tab is the only inner table of an outer join
      tab->embedding_map= 0;
      for (TABLE_LIST *embedding= tl->embedding;
           embedding;
           embedding= embedding->embedding)
        tab->embedding_map|= embedding->nested_join->nj_map;
    }
    tables++;                     // Count number of initialized tables
  }

  primary_tables= tables;
  *best_ref_p= NULL;              // Last element of array must be NULL

  return false;
}


/** 
  Propagate dependencies between tables due to outer join relations.

  @returns false if success, true if error

  Build transitive closure for relation 'to be dependent on'.
  This will speed up the plan search for many cases with outer joins,
  as well as allow us to catch illegal cross references.
  Warshall's algorithm is used to build the transitive closure.
  As we may restart the outer loop upto 'table_count' times, the
  complexity of the algorithm is O((number of tables)^3).
  However, most of the iterations will be shortcircuited when
  there are no dependencies to propagate.
*/

bool JOIN::propagate_dependencies()
{
  for (uint i= 0; i < tables; i++)
  {
    if (!join_tab[i].dependent)
      continue;

    // Add my dependencies to other tables depending on me
    uint j;
    JOIN_TAB *tab;
    for (j= 0, tab= join_tab; j < tables; j++, tab++)
    {
      if (tab->dependent & join_tab[i].table_ref->map())
      {
        const table_map was_dependent= tab->dependent;
        tab->dependent|= join_tab[i].dependent;
        /*
          If we change dependencies for a table we already have
          processed: Redo dependency propagation from this table.
        */
        if (i > j && tab->dependent != was_dependent)
        {
          i= j-1;
          break;
        }
      }
    }
  }

  JOIN_TAB *const tab_end= join_tab + tables;
  for (JOIN_TAB *tab= join_tab; tab < tab_end; tab++)
  {
    /*
      Catch illegal cross references for outer joins.
      This could happen before WL#2486 was implemented in 5.0, but should no
      longer be possible.
      Thus, an assert has been added should this happen again.
      @todo Remove the error check below.
    */
    DBUG_ASSERT(!(tab->dependent & tab->table_ref->map()));

    if (tab->dependent & tab->table_ref->map())
    {
      tables= 0;               // Don't use join->table
      primary_tables= 0;
      my_error(ER_WRONG_OUTER_JOIN, MYF(0));
      return true;
    }

    tab->key_dependent= tab->dependent;
  }

  return false;
}


/**
  Extract const tables based on row counts.

  @returns false if success, true if error

  This extraction must be done for each execution.
  Tables containing exactly zero or one rows are marked as const, but
  notice the additional constraints checked below.
  Tables that are extracted have their rows read before actual execution
  starts and are placed in the beginning of the join_tab array.
  Thus, they do not take part in join order optimization process,
  which can significantly reduce the optimization time.
  The data read from these tables can also be regarded as "constant"
  throughout query execution, hence the column values can be used for
  additional constant propagation and extraction of const tables based
  on eq-ref properties.

  The tables are given the type JT_SYSTEM.
*/

bool JOIN::extract_const_tables()
{
  enum enum_const_table_extraction
  {
     extract_no_table=    0,
     extract_empty_table= 1,
     extract_const_table= 2
  };

  JOIN_TAB *const tab_end= join_tab + tables;
  for (JOIN_TAB *tab= join_tab; tab < tab_end; tab++)
  {
    TABLE      *const table= tab->table();
    TABLE_LIST *const tl= tab->table_ref;
    enum enum_const_table_extraction extract_method= extract_const_table;

    const bool all_partitions_pruned_away= table->all_partitions_pruned_away;

    if (tl->outer_join_nest())
    {
      /*
        Table belongs to a nested join, no candidate for const table extraction.
      */
      extract_method= extract_no_table;
    }
    else if (tl->embedding && tl->embedding->sj_cond())
    {
      /*
        Table belongs to a semi-join.
        We do not currently pull out const tables from semi-join nests.
      */
      extract_method= extract_no_table;
    }
    else if (tab->join_cond())
    {
      // tab is the only inner table of an outer join, extract empty tables
      extract_method= extract_empty_table;
    }
    switch (extract_method)
    {
    case extract_no_table:
      break;

    case extract_empty_table:
      // Extract tables with zero rows, but only if statistics are exact
      if ((table->file->stats.records == 0 ||
           all_partitions_pruned_away) &&
          (table->file->ha_table_flags() & HA_STATS_RECORDS_IS_EXACT))
        mark_const_table(tab, NULL);
      break;

    case extract_const_table:
      /*
        Extract tables with zero or one rows, but do not extract tables that
         1. are dependent upon other tables, or
         2. have no exact statistics, or
         3. are full-text searched
      */ 
      if ((table->s->system ||
           table->file->stats.records <= 1 ||
           all_partitions_pruned_away) &&
          !tab->dependent &&                                             // 1
          (table->file->ha_table_flags() & HA_STATS_RECORDS_IS_EXACT) && // 2
          !table->fulltext_searched)                                     // 3
        mark_const_table(tab, NULL);
      break;
    }
  }

  // Read const tables (tables matching no more than 1 rows)
  if (!const_tables)
    return false;

  for (POSITION *p_pos= positions, *p_end= p_pos + const_tables;
       p_pos < p_end;
       p_pos++)
  {
    JOIN_TAB *const tab= p_pos->table;
    const int status= join_read_const_table(tab, p_pos);
    if (status > 0)
      return true;
    else if (status == 0)
    {
      found_const_table_map|= tab->table_ref->map();
      tab->table_ref->optimized_away= true;
    }
  }

  return false;
}

/**
  Extract const tables based on functional dependencies.

  @returns false if success, true if error

  This extraction must be done for each execution.

  Mark as const the tables that
   - are functionally dependent on constant values, or
   - are inner tables of an outer join and contain exactly zero or one rows

  Tables that are extracted have their rows read before actual execution
  starts and are placed in the beginning of the join_tab array, just as
  described for JOIN::extract_const_tables().

  The tables are given the type JT_CONST.
*/

bool JOIN::extract_func_dependent_tables()
{
  // loop until no more const tables are found
  bool ref_changed;
  table_map found_ref;
  do
  {
  more_const_tables_found:
    ref_changed = false;
    found_ref= 0;

    // Loop over all tables that are not already determined to be const
    for (JOIN_TAB **pos= best_ref + const_tables; *pos; pos++)
    {
      JOIN_TAB *const tab= *pos;
      TABLE *const table= tab->table();
      TABLE_LIST *const tl= tab->table_ref;
      /* 
        If equi-join condition by a key is null rejecting and after a
        substitution of a const table the key value happens to be null
        then we can state that there are no matches for this equi-join.
      */
      Key_use *keyuse= tab->keyuse();
      if (keyuse && tab->join_cond() && !tab->embedding_map)
      {
        /* 
          When performing an outer join operation if there are no matching rows
          for the single row of the outer table all the inner tables are to be
          null complemented and thus considered as constant tables.
          Here we apply this consideration to the case of outer join operations 
          with a single inner table only because the case with nested tables
          would require a more thorough analysis.
          TODO. Apply single row substitution to null complemented inner tables
          for nested outer join operations. 
	*/              
        while (keyuse->table_ref == tl)
        {
          if (!(keyuse->val->used_tables() & ~const_table_map) &&
              keyuse->val->is_null() && keyuse->null_rejecting)
          {
            mark_as_null_row(table);
            found_const_table_map|= tl->map();
            mark_const_table(tab, keyuse);
            goto more_const_tables_found;
           }
	  keyuse++;
        }
      }

      if (tab->dependent)              // If dependent on some table
      {
        // All dependent tables must be const
        if (tab->dependent & ~const_table_map)
          continue;
        /*
          Mark a dependent table as constant if
           1. it has exactly zero or one rows (it is a system table), and
           2. it is not within a nested outer join, and
           3. it does not have an expensive outer join condition.
              This is because we have to determine whether an outer-joined table
              has a real row or a null-extended row in the optimizer phase.
              We have no possibility to evaluate its join condition at
              execution time, when it is marked as a system table.
        */
	if (table->file->stats.records <= 1L &&                            // 1
            (table->file->ha_table_flags() & HA_STATS_RECORDS_IS_EXACT) && // 1
            !tl->outer_join_nest() &&                                      // 2
            !(tab->join_cond() && tab->join_cond()->is_expensive()))   // 3
	{                              // system table
          mark_const_table(tab, NULL);
          const int status=
            join_read_const_table(tab, positions + const_tables - 1);
          if (status > 0)
            return true;
          else if (status == 0)
            found_const_table_map|= tl->map();
          continue;
        }
      }

      // Check if table can be read by key or table only uses const refs

      if ((keyuse= tab->keyuse()))
      {
        while (keyuse->table_ref == tl)
        {
          Key_use *const start_keyuse= keyuse;
          const uint key= keyuse->key;
          tab->keys().set_bit(key);               // QQ: remove this ?

          table_map refs= 0;
          Key_map const_ref, eq_part;
          do
          {
            if (keyuse->val->type() != Item::NULL_ITEM && !keyuse->optimize)
            {
              if (!((~found_const_table_map) & keyuse->used_tables))
                const_ref.set_bit(keyuse->keypart);
              else
                refs|= keyuse->used_tables;
              eq_part.set_bit(keyuse->keypart);
            }
            keyuse++;
          } while (keyuse->table_ref == tl && keyuse->key == key);

          /*
            Extract const tables with proper key dependencies.
            Exclude tables that
             1. are full-text searched, or
             2. are part of nested outer join, or
             3. are part of semi-join, or
             4. have an expensive outer join condition.
             5. are blocked by handler for const table optimize.
          */
          if (eq_part.is_prefix(table->key_info[key].user_defined_key_parts) &&
              !table->fulltext_searched &&                           // 1
              !tl->outer_join_nest() &&                              // 2
              !(tl->embedding && tl->embedding->sj_cond()) &&        // 3
              !(tab->join_cond() && tab->join_cond()->is_expensive()) &&// 4
              !(table->file->ha_table_flags() & HA_BLOCK_CONST_TABLE))  // 5
          {
            if (table->key_info[key].flags & HA_NOSAME)
            {
              if (const_ref == eq_part)
              {                        // Found everything for ref.
                ref_changed = true;
                mark_const_table(tab, start_keyuse);
                if (create_ref_for_key(this, tab, start_keyuse,
                                       found_const_table_map))
                  return true;
                const int status=
                  join_read_const_table(tab, positions + const_tables - 1);
                if (status > 0)
                  return true;
                else if (status == 0)
                  found_const_table_map|= tl->map();
                break;
              }
              else
                found_ref|= refs;       // Table is const if all refs are const
            }
            else if (const_ref == eq_part)
              tab->const_keys.set_bit(key);
          }
	}
      }
    }
  } while ((const_table_map & found_ref) && ref_changed);

  return false;
}

/**
  Update info on indexes that can be used for search lookups as
  reading const tables may has added new sargable predicates.
*/

void JOIN::update_sargable_from_const(SARGABLE_PARAM *sargables)
{
  for ( ; sargables->field; sargables++)
  {
    Field *const field= sargables->field;
    JOIN_TAB *const tab= field->table->reginfo.join_tab;
    Key_map possible_keys= field->key_start;
    possible_keys.intersect(field->table->keys_in_use_for_query);
    bool is_const= true;
    for (uint j= 0; j < sargables->num_values; j++)
      is_const&= sargables->arg_value[j]->const_item();
    if (is_const)
    {
      tab->const_keys.merge(possible_keys);
      tab->keys().merge(possible_keys);
    }
  }
}


/**
  Estimate the number of matched rows for each joined table.
  Set up range scan for tables that have proper predicates.

  @returns false if success, true if error
*/

bool JOIN::estimate_rowcount()
{
  Opt_trace_context *const trace= &thd->opt_trace;
  Opt_trace_object trace_wrapper(trace);
  Opt_trace_array trace_records(trace, "rows_estimation");

  JOIN_TAB *const tab_end= join_tab + tables;
  for (JOIN_TAB *tab= join_tab; tab < tab_end; tab++)
  {
    const Cost_model_table *const cost_model= tab->table()->cost_model();
    Opt_trace_object trace_table(trace);
    trace_table.add_utf8_table(tab->table_ref);
    if (tab->type() == JT_SYSTEM || tab->type() == JT_CONST)
    {
      trace_table.add("rows", 1).add("cost", 1)
        .add_alnum("table_type", (tab->type() == JT_SYSTEM) ? "system": "const")
        .add("empty", static_cast<bool>(tab->table()->null_row));

      // Only one matching row and one block to read
      tab->set_records(tab->found_records= 1);
      tab->worst_seeks= cost_model->page_read_cost(1.0);
      tab->read_time= static_cast<ha_rows>(tab->worst_seeks);
      continue;
    }
    // Approximate number of found rows and cost to read them
    tab->set_records(tab->found_records= tab->table()->file->stats.records);
    const Cost_estimate table_scan_time= tab->table()->file->table_scan_cost();
    tab->read_time= static_cast<ha_rows>(table_scan_time.total_cost());

    /*
      Set a max value for the cost of seek operations we can expect
      when using key lookup. This can't be too high as otherwise we
      are likely to use table scan.
    */
    tab->worst_seeks=
      min(cost_model->page_read_cost((double) tab->found_records / 10),
          (double) tab->read_time * 3);
    const double min_worst_seek= cost_model->page_read_cost(2.0);
    if (tab->worst_seeks < min_worst_seek)      // Fix for small tables
      tab->worst_seeks= min_worst_seek;

    /*
      Add to tab->const_keys those indexes for which all group fields or
      all select distinct fields participate in one index.
    */
    add_group_and_distinct_keys(this, tab);

    /*
      Perform range analysis if there are keys it could use (1).
      Don't do range analysis if on the inner side of an outer join (2).
      Do range analysis if on the inner side of a semi-join (3).
    */
    TABLE_LIST *const tl= tab->table_ref;
    if (!tab->const_keys.is_clear_all() &&                        // (1)
        (!tl->embedding ||                                        // (2)
         (tl->embedding && tl->embedding->sj_cond())))            // (3)
    {
      /*
        This call fills tab->quick() with the best QUICK access method
        possible for this table, and only if it's better than table scan.
        It also fills tab->needed_reg.
      */
      ha_rows records= get_quick_record_count(thd, tab, row_limit);

      if (records == 0 && thd->is_error())
        return true;

      /*
        Check for "impossible range", but make sure that we do not attempt
        to mark semi-joined tables as "const" (only semi-joined tables that
        are functionally dependent can be marked "const", and subsequently
        pulled out of their semi-join nests).
      */
      if (records == 0 &&
          tab->table()->reginfo.impossible_range &&
          (!(tl->embedding && tl->embedding->sj_cond())))
      {
        /*
          Impossible WHERE condition or join condition
          In case of join cond, mark that one empty NULL row is matched.
          In case of WHERE, don't set found_const_table_map to get the
          caller to abort with a zero row result.
        */
        mark_const_table(tab, NULL);
        tab->set_type(JT_CONST);  // Override setting made in mark_const_table()
        if (tab->join_cond())
        {
          // Generate an empty row
          trace_table.add("returning_empty_null_row", true).
            add_alnum("cause", "impossible_on_condition");
          found_const_table_map|= tl->map();
          mark_as_null_row(tab->table());  // All fields are NULL
        }
        else
        {
          trace_table.add("rows", 0).
            add_alnum("cause", "impossible_where_condition");
        }
      }
      if (records != HA_POS_ERROR)
      {
        tab->found_records= records;
        tab->read_time= (ha_rows) (tab->quick() ?
                                   tab->quick()->cost_est.total_cost() : 0.0);
      }
    }
    else
    {
      Opt_trace_object(trace, "table_scan").
        add("rows", tab->found_records).
        add("cost", tab->read_time);
    }
  }

  return false;
}


/**
  Set semi-join embedding join nest pointers.

  Set pointer to embedding semi-join nest for all semi-joined tables.
  Note that this must be done for every table inside all semi-join nests,
  even for tables within outer join nests embedded in semi-join nests.
  A table can never be part of multiple semi-join nests, hence no
  ambiguities can ever occur.
  Note also that the pointer is not set for TABLE_LIST objects that
  are outer join nests within semi-join nests.
*/

void JOIN::set_semijoin_embedding()
{
  DBUG_ASSERT(!select_lex->sj_nests.is_empty());

  JOIN_TAB *const tab_end= join_tab + primary_tables;

  for (JOIN_TAB *tab= join_tab; tab < tab_end; tab++)
  {
    for (TABLE_LIST *tl= tab->table_ref; tl->embedding; tl= tl->embedding)
    {
      if (tl->embedding->sj_cond())
      {
        tab->emb_sj_nest= tl->embedding;
        break;
      }
    }
  }
}


/**
  @brief Check if semijoin's compared types allow materialization.

  @param[inout] sj_nest Semi-join nest containing information about correlated
         expressions. Set nested_join->sjm.scan_allowed to TRUE if
         MaterializeScan strategy allowed. Set nested_join->sjm.lookup_allowed
         to TRUE if MaterializeLookup strategy allowed

  @details
    This is a temporary fix for BUG#36752.
    
    There are two subquery materialization strategies for semijoin:

    1. Materialize and do index lookups in the materialized table. See 
       BUG#36752 for description of restrictions we need to put on the
       compared expressions.

       In addition, since indexes are not supported for BLOB columns,
       this strategy can not be used if any of the columns in the
       materialized table will be BLOB/GEOMETRY columns.  (Note that
       also columns for non-BLOB values that may be greater in size
       than CONVERT_IF_BIGGER_TO_BLOB, will be represented as BLOB
       columns.)

    2. Materialize and then do a full scan of the materialized table.
       The same criteria as for MaterializeLookup are applied, except that
       BLOB/GEOMETRY columns are allowed.
*/

static 
void semijoin_types_allow_materialization(TABLE_LIST *sj_nest)
{
  DBUG_ENTER("semijoin_types_allow_materialization");

  DBUG_ASSERT(sj_nest->nested_join->sj_outer_exprs.elements ==
              sj_nest->nested_join->sj_inner_exprs.elements);

  if (sj_nest->nested_join->sj_outer_exprs.elements > MAX_REF_PARTS)
  {
    sj_nest->nested_join->sjm.scan_allowed= false;
    sj_nest->nested_join->sjm.lookup_allowed= false;
    DBUG_VOID_RETURN;
  }

  List_iterator<Item> it1(sj_nest->nested_join->sj_outer_exprs);
  List_iterator<Item> it2(sj_nest->nested_join->sj_inner_exprs);

  sj_nest->nested_join->sjm.scan_allowed= true; 
  sj_nest->nested_join->sjm.lookup_allowed= true;

  bool blobs_involved= false;
  Item *outer, *inner;
  uint total_lookup_index_length= 0;
  uint max_key_length;
  uint max_key_part_length;
  /*
    Maximum lengths for keys and key parts that are supported by
    the temporary table storage engine(s).
  */
  get_max_key_and_part_length(&max_key_length,
                              &max_key_part_length);
  while (outer= it1++, inner= it2++)
  {
    DBUG_ASSERT(outer->real_item() && inner->real_item());
    if (!types_allow_materialization(outer, inner))
    {
      sj_nest->nested_join->sjm.scan_allowed= false; 
      sj_nest->nested_join->sjm.lookup_allowed= false;
      DBUG_VOID_RETURN;
    }
    blobs_involved|= inner->is_blob_field();

    // Calculate the index length of materialized table
    const uint lookup_index_length= get_key_length_tmp_table(inner);
    if (lookup_index_length > max_key_part_length)
      sj_nest->nested_join->sjm.lookup_allowed= false;
    total_lookup_index_length+= lookup_index_length ; 
  }
  if (total_lookup_index_length > max_key_length)
    sj_nest->nested_join->sjm.lookup_allowed= false;

  if (blobs_involved)
    sj_nest->nested_join->sjm.lookup_allowed= false;

  if (sj_nest->embedding)
  {
    DBUG_ASSERT(sj_nest->embedding->join_cond_optim());
    /*
      There are two issues that prevent materialization strategy from being
      used when a semi-join nest is on the inner side of an outer join:
      1. If the semi-join contains dependencies to outer tables,
         materialize-scan strategy cannot be used.
      2. Make sure that executor is able to evaluate triggered conditions
         for semi-join materialized tables. It should be correct, but needs
         verification.
         TODO: Remove this limitation!
      Handle this by disabling materialization strategies:
    */
    sj_nest->nested_join->sjm.scan_allowed= false;
    sj_nest->nested_join->sjm.lookup_allowed= false;
    DBUG_VOID_RETURN;
  }

  DBUG_PRINT("info",("semijoin_types_allow_materialization: ok, allowed"));

  DBUG_VOID_RETURN;
}


/*****************************************************************************
  Create JOIN_TABS, make a guess about the table types,
  Approximate how many records will be used in each table
*****************************************************************************/

/**
  Returns estimated number of rows that could be fetched by given
  access method.

  The function calls the range optimizer to estimate the cost of the
  cheapest QUICK_* index access method to scan one or several of the
  'keys' using the conditions 'select->cond'. The range optimizer
  compares several different types of 'quick select' methods (range
  scan, index merge, loose index scan) and selects the cheapest one.

  If the best index access method is cheaper than a table- and an index
  scan, then the range optimizer also constructs the corresponding
  QUICK_* object and assigns it to select->quick. In most cases this
  is the QUICK_* object used at later (optimization and execution)
  phases.

  @param thd    Session that runs the query.
  @param tab    JOIN_TAB of source table.
  @param limit  maximum number of rows to select.

  @note
    In case of valid range, a QUICK_SELECT_I object will be constructed and
    saved in select->quick.

  @return Estimated number of result rows selected from 'tab'.

  @retval HA_POS_ERROR For derived tables/views or if an error occur.
  @retval 0            If impossible query (i.e. certainly no rows will be
                       selected.)
*/
static ha_rows get_quick_record_count(THD *thd, JOIN_TAB *tab, ha_rows limit)
{
  DBUG_ENTER("get_quick_record_count");
  uchar buff[STACK_BUFF_ALLOC];
  if (check_stack_overrun(thd, STACK_MIN_SIZE, buff))
    DBUG_RETURN(0);                           // Fatal error flag is set

  TABLE_LIST *const tl= tab->table_ref;

  // Derived tables aren't filled yet, so no stats are available.
  if (!tl->uses_materialization())
  {
    QUICK_SELECT_I *qck;
    int error= test_quick_select(thd,
                                 tab->const_keys,
                                 0,      //empty table_map
                                 limit,
                                 false,  //don't force quick range
                                 ORDER::ORDER_NOT_RELEVANT, tab,
                                 tab->join_cond() ? tab->join_cond() :
                                 tab->join()->where_cond,
                                 &tab->needed_reg, &qck);
    tab->set_quick(qck);

    if (error == 1)
      DBUG_RETURN(qck->records);
    if (error == -1)
    {
      tl->table->reginfo.impossible_range=1;
      DBUG_RETURN(0);
    }
    DBUG_PRINT("warning",("Couldn't use record count on const keypart"));
  }
  else if (tl->materializable_is_const())
  {
    DBUG_RETURN(tl->derived_unit()->query_result()->estimated_rowcount);
  }
  DBUG_RETURN(HA_POS_ERROR);
}

/*
  Get estimated record length for semi-join materialization temptable
  
  SYNOPSIS
    get_tmp_table_rec_length()
      items  IN subquery's select list.

  DESCRIPTION
    Calculate estimated record length for semi-join materialization
    temptable. It's an estimate because we don't follow every bit of
    create_tmp_table()'s logic. This isn't necessary as the return value of
    this function is used only for cost calculations.

  RETURN
    Length of the temptable record, in bytes
*/

static uint get_tmp_table_rec_length(List<Item> &items)
{
  uint len= 0;
  Item *item;
  List_iterator<Item> it(items);
  while ((item= it++))
  {
    switch (item->result_type()) {
    case REAL_RESULT:
      len += sizeof(double);
      break;
    case INT_RESULT:
      if (item->max_length >= (MY_INT32_NUM_DECIMAL_DIGITS - 1))
        len += 8;
      else
        len += 4;
      break;
    case STRING_RESULT:
      /* DATE/TIME and GEOMETRY fields have STRING_RESULT result type.  */
      if (item->is_temporal() || item->field_type() == MYSQL_TYPE_GEOMETRY)
        len += 8;
      else
        len += item->max_length;
      break;
    case DECIMAL_RESULT:
      len += 10;
      break;
    case ROW_RESULT:
    default:
      DBUG_ASSERT(0); /* purecov: deadcode */
      break;
    }
  }
  return len;
}


/**
   Writes to the optimizer trace information about dependencies between
   tables.
   @param trace  optimizer trace
   @param join_tabs  all JOIN_TABs of the join
   @param table_count how many JOIN_TABs in the 'join_tabs' array
*/
static void trace_table_dependencies(Opt_trace_context * trace,
                                     JOIN_TAB *join_tabs,
                                     uint table_count)
{
  Opt_trace_object trace_wrapper(trace);
  Opt_trace_array trace_dep(trace, "table_dependencies");
  for (uint i= 0 ; i < table_count ; i++)
  {
    TABLE_LIST *table_ref= join_tabs[i].table_ref;
    Opt_trace_object trace_one_table(trace);
    trace_one_table.add_utf8_table(table_ref).
      add("row_may_be_null", table_ref->table->is_nullable());
    const table_map map= table_ref->map();
    DBUG_ASSERT(map < (1ULL << table_count));
    for (uint j= 0; j < table_count; j++)
    {
      if (map & (1ULL << j))
      {
        trace_one_table.add("map_bit", j);
        break;
      }
    }
    Opt_trace_array depends_on(trace, "depends_on_map_bits");
    // RAND_TABLE_BIT may be in join_tabs[i].dependent, so we test all 64 bits
    compile_time_assert(sizeof(table_ref->map()) <= 64);
    for (uint j= 0; j < 64; j++)
    {
      if (join_tabs[i].dependent & (1ULL << j))
        depends_on.add(j);
    }
  }
}


/**
  Add to join_tab[i]->condition() "table.field IS NOT NULL" conditions
  we've inferred from ref/eq_ref access performed.

    This function is a part of "Early NULL-values filtering for ref access"
    optimization.

    Example of this optimization:
    For query SELECT * FROM t1,t2 WHERE t2.key=t1.field @n
    and plan " any-access(t1), ref(t2.key=t1.field) " @n
    add "t1.field IS NOT NULL" to t1's table condition. @n

    Description of the optimization:
    
      We look through equalities choosen to perform ref/eq_ref access,
      pick equalities that have form "tbl.part_of_key = othertbl.field"
      (where othertbl is a non-const table and othertbl.field may be NULL)
      and add them to conditions on correspoding tables (othertbl in this
      example).

      Exception from that is the case when referred_tab->join != join.
      I.e. don't add NOT NULL constraints from any embedded subquery.
      Consider this query:
      @code
      SELECT A.f2 FROM t1 LEFT JOIN t2 A ON A.f2 = f1
      WHERE A.f3=(SELECT MIN(f3) FROM  t2 C WHERE A.f4 = C.f4) OR A.f3 IS NULL;
      @endcode
      Here condition A.f3 IS NOT NULL is going to be added to the WHERE
      condition of the embedding query.
      Another example:
      SELECT * FROM t10, t11 WHERE (t10.a < 10 OR t10.a IS NULL)
      AND t11.b <=> t10.b AND (t11.a = (SELECT MAX(a) FROM t12
      WHERE t12.b = t10.a ));
      Here condition t10.a IS NOT NULL is going to be added.
      In both cases addition of NOT NULL condition will erroneously reject
      some rows of the result set.
      referred_tab->join != join constraint would disallow such additions.

      This optimization doesn't affect the choices that ref, range, or join
      optimizer make. This was intentional because this was added after 4.1
      was GA.
      
    Implementation overview
      1. update_ref_and_keys() accumulates info about null-rejecting
         predicates in in Key_field::null_rejecting
      1.1 add_key_part saves these to Key_use.
      2. create_ref_for_key copies them to TABLE_REF.
      3. add_not_null_conds adds "x IS NOT NULL" to join_tab->m_condition of
         appropiate JOIN_TAB members.
*/

static void add_not_null_conds(JOIN *join)
{
  DBUG_ENTER("add_not_null_conds");
  ASSERT_BEST_REF_IN_JOIN_ORDER(join);
  for (uint i=join->const_tables ; i < join->tables ; i++)
  {
    JOIN_TAB *const tab= join->best_ref[i];
    if ((tab->type() == JT_REF || tab->type() == JT_EQ_REF || 
         tab->type() == JT_REF_OR_NULL) &&
        !tab->table()->is_nullable())
    {
      for (uint keypart= 0; keypart < tab->ref().key_parts; keypart++)
      {
        if (tab->ref().null_rejecting & ((key_part_map)1 << keypart))
        {
          Item *item= tab->ref().items[keypart];
          Item *notnull;
          Item *real= item->real_item();
          DBUG_ASSERT(real->type() == Item::FIELD_ITEM);
          Item_field *not_null_item= (Item_field*)real;
          JOIN_TAB *referred_tab= not_null_item->field->table->reginfo.join_tab;
          /*
            For UPDATE queries such as:
            UPDATE t1 SET t1.f2=(SELECT MAX(t2.f4) FROM t2 WHERE t2.f3=t1.f1);
            not_null_item is the t1.f1, but it's referred_tab is 0.
          */
          if (!referred_tab || referred_tab->join() != join)
            continue;
          if (!(notnull= new Item_func_isnotnull(not_null_item)))
            DBUG_VOID_RETURN;
          /*
            We need to do full fix_fields() call here in order to have correct
            notnull->const_item(). This is needed e.g. by test_quick_select 
            when it is called from make_join_select after this function is 
            called.
          */
          if (notnull->fix_fields(join->thd, &notnull))
            DBUG_VOID_RETURN;
          DBUG_EXECUTE("where",print_where(notnull,
                                           referred_tab->table()->alias,
                                           QT_ORDINARY););
          referred_tab->and_with_condition(notnull);
        }
      }
    }
  }
  DBUG_VOID_RETURN;
}


/* 
  Check if given expression uses only table fields covered by the given index

  SYNOPSIS
    uses_index_fields_only()
      item           Expression to check
      tbl            The table having the index
      keyno          The index number
      other_tbls_ok  TRUE <=> Fields of other non-const tables are allowed

  DESCRIPTION
    Check if given expression only uses fields covered by index #keyno in the
    table tbl. The expression can use any fields in any other tables.
    
    The expression is guaranteed not to be AND or OR - those constructs are 
    handled outside of this function.

  RETURN
    TRUE   Yes
    FALSE  No
*/

bool uses_index_fields_only(Item *item, TABLE *tbl, uint keyno, 
                            bool other_tbls_ok)
{
  if (item->const_item())
  {
    /*
      const_item() might not return correct value if the item tree
      contains a subquery. If this is the case we do not include this
      part of the condition.
    */
    return !item->has_subquery();
  }

  const Item::Type item_type= item->type();

  switch (item_type) {
  case Item::FUNC_ITEM:
    {
      Item_func *item_func= (Item_func*)item;
      const Item_func::Functype func_type= item_func->functype();

      /*
        Avoid some function types from being pushed down to storage engine:
        - Don't push down the triggered conditions. Nested outer joins
          execution code may need to evaluate a condition several times
          (both triggered and untriggered).
          TODO: Consider cloning the triggered condition and using the
                copies for: 
                 1. push the first copy down, to have most restrictive
                    index condition possible.
                 2. Put the second copy into tab->m_condition.
        - Stored functions contain a statement that might start new operations
          against the storage engine. This does not work against all storage
          engines.
      */
      if (func_type == Item_func::TRIG_COND_FUNC ||
          func_type == Item_func::FUNC_SP)
        return false;

      /* This is a function, apply condition recursively to arguments */
      if (item_func->argument_count() > 0)
      {        
        Item **item_end= (item_func->arguments()) + item_func->argument_count();
        for (Item **child= item_func->arguments(); child != item_end; child++)
        {
          if (!uses_index_fields_only(*child, tbl, keyno, other_tbls_ok))
            return FALSE;
        }
      }
      return TRUE;
    }
  case Item::COND_ITEM:
    {
      /*
        This is a AND/OR condition. Regular AND/OR clauses are handled by
        make_cond_for_index() which will chop off the part that can be
        checked with index. This code is for handling non-top-level AND/ORs,
        e.g. func(x AND y).
      */
      List_iterator<Item> li(*((Item_cond*)item)->argument_list());
      Item *item;
      while ((item=li++))
      {
        if (!uses_index_fields_only(item, tbl, keyno, other_tbls_ok))
          return FALSE;
      }
      return TRUE;
    }
  case Item::FIELD_ITEM:
    {
      Item_field *item_field= (Item_field*)item;
      if (item_field->field->table != tbl) 
        return other_tbls_ok;
      /*
        The below is probably a repetition - the first part checks the
        other two, but let's play it safe:
      */
      return item_field->field->part_of_key.is_set(keyno) &&
             item_field->field->type() != MYSQL_TYPE_GEOMETRY &&
             item_field->field->type() != MYSQL_TYPE_BLOB;
    }
  case Item::REF_ITEM:
    return uses_index_fields_only(item->real_item(), tbl, keyno,
                                  other_tbls_ok);
  default:
    return FALSE; /* Play it safe, don't push unknown non-const items */
  }
}


/**
  Optimize semi-join nests that could be run with sj-materialization

  @param join           The join to optimize semi-join nests for

  @details
    Optimize each of the semi-join nests that can be run with
    materialization. For each of the nests, we
     - Generate the best join order for this "sub-join" and remember it;
     - Remember the sub-join execution cost (it's part of materialization
       cost);
     - Calculate other costs that will be incurred if we decide 
       to use materialization strategy for this semi-join nest.

    All obtained information is saved and will be used by the main join
    optimization pass.

  @return false if successful, true if error
*/

static bool optimize_semijoin_nests_for_materialization(JOIN *join)
{
  DBUG_ENTER("optimize_semijoin_nests_for_materialization");
  List_iterator<TABLE_LIST> sj_list_it(join->select_lex->sj_nests);
  TABLE_LIST *sj_nest;
  Opt_trace_context * const trace= &join->thd->opt_trace;

  while ((sj_nest= sj_list_it++))
  {
    /* As a precaution, reset pointers that were used in prior execution */
    sj_nest->nested_join->sjm.positions= NULL;

    /* Calculate the cost of materialization if materialization is allowed. */
    if (sj_nest->nested_join->sj_enabled_strategies &
        OPTIMIZER_SWITCH_MATERIALIZATION)
    {
      /* A semi-join nest should not contain tables marked as const */
      DBUG_ASSERT(!(sj_nest->sj_inner_tables & join->const_table_map));

      Opt_trace_object trace_wrapper(trace);
      Opt_trace_object
        trace_sjmat(trace, "execution_plan_for_potential_materialization");
      Opt_trace_array trace_sjmat_steps(trace, "steps");
      /*
        Try semijoin materialization if the semijoin is classified as
        non-trivially-correlated.
      */ 
      if (sj_nest->nested_join->sj_corr_tables)
        continue;
      /*
        Check whether data types allow execution with materialization.
      */
      semijoin_types_allow_materialization(sj_nest);

      if (!sj_nest->nested_join->sjm.scan_allowed &&
          !sj_nest->nested_join->sjm.lookup_allowed)
        continue;

      if (Optimize_table_order(join->thd, join, sj_nest).choose_table_order())
        DBUG_RETURN(true);
      const uint n_tables= my_count_bits(sj_nest->sj_inner_tables);
      calculate_materialization_costs(join, sj_nest, n_tables,
                                      &sj_nest->nested_join->sjm);
      /*
        Cost data is in sj_nest->nested_join->sjm. We also need to save the
        plan:
      */
      if (!(sj_nest->nested_join->sjm.positions=
            (st_position*)join->thd->alloc(sizeof(st_position)*n_tables)))
        DBUG_RETURN(true);
      memcpy(sj_nest->nested_join->sjm.positions,
             join->best_positions + join->const_tables,
             sizeof(st_position) * n_tables);
    }
  }
  DBUG_RETURN(false);
}


/*
  Check if table's Key_use elements have an eq_ref(outer_tables) candidate

  SYNOPSIS
    find_eq_ref_candidate()
      tl                Table to be checked
      sj_inner_tables   Bitmap of inner tables. eq_ref(inner_table) doesn't
                        count.

  DESCRIPTION
    Check if table's Key_use elements have an eq_ref(outer_tables) candidate

  TODO
    Check again if it is feasible to factor common parts with constant table
    search

  RETURN
    TRUE  - There exists an eq_ref(outer-tables) candidate
    FALSE - Otherwise
*/

static bool find_eq_ref_candidate(TABLE_LIST *tl, table_map sj_inner_tables)
{
  Key_use *keyuse= tl->table->reginfo.join_tab->keyuse();

  if (keyuse)
  {
    while (1) /* For each key */
    {
      const uint key= keyuse->key;
      KEY *const keyinfo= tl->table->key_info + key;
      key_part_map bound_parts= 0;
      if ((keyinfo->flags & (HA_NOSAME)) == HA_NOSAME)
      {
        do  /* For all equalities on all key parts */
        {
          /* Check if this is "t.keypart = expr(outer_tables) */
          if (!(keyuse->used_tables & sj_inner_tables) &&
              !(keyuse->optimize & KEY_OPTIMIZE_REF_OR_NULL))
          {
            bound_parts|= (key_part_map)1 << keyuse->keypart;
          }
          keyuse++;
        } while (keyuse->key == key && keyuse->table_ref == tl);

        if (bound_parts == LOWER_BITS(uint, keyinfo->user_defined_key_parts))
          return true;
        if (keyuse->table_ref != tl)
          return false;
      }
      else
      {
        do
        {
          keyuse++;
          if (keyuse->table_ref != tl)
            return false;
        }
        while (keyuse->key == key);
      }
    }
  }
  return false;
}


/**
  Pull tables out of semi-join nests based on functional dependencies

  @param join  The join where to do the semi-join table pullout

  @return False if successful, true if error (Out of memory)

  @details
    Pull tables out of semi-join nests based on functional dependencies,
    ie. if a table is accessed via eq_ref(outer_tables).
    The function may be called several times, the caller is responsible
    for setting up proper key information that this function acts upon.

    PRECONDITIONS
    When this function is called, the join may have several semi-join nests
    but it is guaranteed that one semi-join nest does not contain another.
    For functionally dependent tables to be pulled out, key information must
    have been calculated (see update_ref_and_keys()).

    POSTCONDITIONS
     * Tables that were pulled out are removed from the semi-join nest they
       belonged to and added to the parent join nest.
     * For these tables, the used_tables and not_null_tables fields of
       the semi-join nest they belonged to will be adjusted.
       The semi-join nest is also marked as correlated, and
       sj_corr_tables and sj_depends_on are adjusted if necessary.
     * Semi-join nests' sj_inner_tables is set equal to used_tables
    
    NOTE
    Table pullout may make uncorrelated subquery correlated. Consider this
    example:
    
     ... WHERE oe IN (SELECT it1.primary_key WHERE p(it1, it2) ... ) 
    
    here table it1 can be pulled out (we have it1.primary_key=oe which gives
    us functional dependency). Once it1 is pulled out, all references to it1
    from p(it1, it2) become references to outside of the subquery and thus
    make the subquery (i.e. its semi-join nest) correlated.
    Making the subquery (i.e. its semi-join nest) correlated prevents us from
    using Materialization or LooseScan to execute it. 
*/

static bool pull_out_semijoin_tables(JOIN *join)
{
  TABLE_LIST *sj_nest;
  DBUG_ENTER("pull_out_semijoin_tables");

  DBUG_ASSERT(!join->select_lex->sj_nests.is_empty());

  List_iterator<TABLE_LIST> sj_list_it(join->select_lex->sj_nests);
  Opt_trace_context * const trace= &join->thd->opt_trace;
  Opt_trace_object trace_wrapper(trace);
  Opt_trace_array trace_pullout(trace, "pulled_out_semijoin_tables");

  /* Try pulling out tables from each semi-join nest */
  while ((sj_nest= sj_list_it++))
  {    
    table_map pulled_tables= 0;
    List_iterator<TABLE_LIST> child_li(sj_nest->nested_join->join_list);
    TABLE_LIST *tbl;
    /*
      Calculate set of tables within this semi-join nest that have
      other dependent tables
    */
    table_map dep_tables= 0;
    while ((tbl= child_li++))
    {
      TABLE *const table= tbl->table;
      if (table &&
         (table->reginfo.join_tab->dependent &
          sj_nest->nested_join->used_tables))
        dep_tables|= table->reginfo.join_tab->dependent;
    }
    /*
      Find which tables we can pull out based on key dependency data.
      Note that pulling one table out can allow us to pull out some
      other tables too.
    */
    bool pulled_a_table;
    do 
    {
      pulled_a_table= FALSE;
      child_li.rewind();
      while ((tbl= child_li++))
      {
        if (tbl->table &&
            !(pulled_tables & tbl->map()) &&
            !(dep_tables & tbl->map()))
        {
          if (find_eq_ref_candidate(tbl, 
                                    sj_nest->nested_join->used_tables & 
                                    ~pulled_tables))
          {
            pulled_a_table= TRUE;
            pulled_tables |= tbl->map();
            Opt_trace_object(trace).add_utf8_table(tbl).
              add("functionally_dependent", true);
            /*
              Pulling a table out of uncorrelated subquery in general makes
              it correlated. See the NOTE to this function. 
            */
            sj_nest->nested_join->sj_corr_tables|= tbl->map();
            sj_nest->nested_join->sj_depends_on|= tbl->map();
          }
        }
      }
    } while (pulled_a_table);
 
    child_li.rewind();
    /*
      Move the pulled out TABLE_LIST elements to the parents.
    */
    sj_nest->nested_join->used_tables&= ~pulled_tables;
    sj_nest->nested_join->not_null_tables&= ~pulled_tables;

    /* sj_inner_tables is a copy of nested_join->used_tables */
    sj_nest->sj_inner_tables= sj_nest->nested_join->used_tables;

    if (pulled_tables)
    {
      List<TABLE_LIST> *upper_join_list= (sj_nest->embedding != NULL) ?
          &sj_nest->embedding->nested_join->join_list : 
          &join->select_lex->top_join_list;

      Prepared_stmt_arena_holder ps_arena_holder(join->thd);

      while ((tbl= child_li++))
      {
        if (tbl->table &&
            !(sj_nest->nested_join->used_tables & tbl->map()))
        {
          /*
            Pull the table up in the same way as simplify_joins() does:
            update join_list and embedding pointers but keep next[_local]
            pointers.
          */
          child_li.remove();

          if (upper_join_list->push_back(tbl))
            DBUG_RETURN(TRUE);

          tbl->join_list= upper_join_list;
          tbl->embedding= sj_nest->embedding;
        }
      }

      /* Remove the sj-nest itself if we've removed everything from it */
      if (!sj_nest->nested_join->used_tables)
      {
        List_iterator<TABLE_LIST> li(*upper_join_list);
        /* Find the sj_nest in the list. */
        while (sj_nest != li++)
        {}
        li.remove();
        /* Also remove it from the list of SJ-nests: */
        sj_list_it.remove();
      }
    }
  }
  DBUG_RETURN(FALSE);
}


/**
  @defgroup RefOptimizerModule Ref Optimizer

  @{

  This module analyzes all equality predicates to determine the best
  independent ref/eq_ref/ref_or_null index access methods.

  The 'ref' optimizer determines the columns (and expressions over them) that
  reference columns in other tables via an equality, and analyzes which keys
  and key parts can be used for index lookup based on these references. The
  main outcomes of the 'ref' optimizer are:

  - A bi-directional graph of all equi-join conditions represented as an
    array of Key_use elements. This array is stored in JOIN::keyuse_array in
    table, key, keypart order. Each JOIN_TAB::keyuse points to the
    first Key_use element with the same table as JOIN_TAB::table.

  - The table dependencies needed by the optimizer to determine what
    tables must be before certain table so that they provide the
    necessary column bindings for the equality predicates.

  - Computed properties of the equality predicates such as null_rejecting
    and the result size of each separate condition.

  Updates in JOIN_TAB:
  - JOIN_TAB::keys       Bitmap of all used keys.
  - JOIN_TAB::const_keys Bitmap of all keys that may be used with quick_select.
  - JOIN_TAB::keyuse     Pointer to possible keys.
*/  

/**
  A Key_field is a descriptor of a predicate of the form (column @<op@> val).
  Currently 'op' is one of {'=', '<=>', 'IS [NOT] NULL', 'arg1 IN arg2'},
  and 'val' can be either another column or an expression (including constants).

  Key_field's are used to analyze columns that may potentially serve as
  parts of keys for index lookup. If 'field' is part of an index, then
  add_key_part() creates a corresponding Key_use object and inserts it
  into the JOIN::keyuse_array which is passed by update_ref_and_keys().

  The structure is used only during analysis of the candidate columns for
  index 'ref' access.
*/
struct Key_field {
  Key_field(Item_field *item_field, Item *val, uint level,
            uint optimize, bool eq_func,
            bool null_rejecting, bool *cond_guard, uint sj_pred_no)
  : item_field(item_field), val(val), level(level),
    optimize(optimize), eq_func(eq_func),
    null_rejecting(null_rejecting), cond_guard(cond_guard),
    sj_pred_no(sj_pred_no)
  {}
  Item_field    *item_field;           ///< Item representing the column
  Item          *val;                  ///< May be empty if diff constant
  uint          level;
  uint          optimize;              ///< KEY_OPTIMIZE_*
  bool          eq_func;
  /**
    If true, the condition this struct represents will not be satisfied
    when val IS NULL.
    @sa Key_use::null_rejecting .
  */
  bool          null_rejecting;
  bool          *cond_guard;                    ///< @sa Key_use::cond_guard
  uint          sj_pred_no;                     ///< @sa Key_use::sj_pred_no
};

/* Values in optimize */
#define KEY_OPTIMIZE_EXISTS		1
#define KEY_OPTIMIZE_REF_OR_NULL	2

/**
  Merge new key definitions to old ones, remove those not used in both.

  This is called for OR between different levels.

  To be able to do 'ref_or_null' we merge a comparison of a column
  and 'column IS NULL' to one test.  This is useful for sub select queries
  that are internally transformed to something like:.

  @code
  SELECT * FROM t1 WHERE t1.key=outer_ref_field or t1.key IS NULL 
  @endcode

  Key_field::null_rejecting is processed as follows: @n
  result has null_rejecting=true if it is set for both ORed references.
  for example:
  -   (t2.key = t1.field OR t2.key  =  t1.field) -> null_rejecting=true
  -   (t2.key = t1.field OR t2.key <=> t1.field) -> null_rejecting=false

  @todo
    The result of this is that we're missing some 'ref' accesses.
    OptimizerTeam: Fix this
*/

static Key_field *
merge_key_fields(Key_field *start, Key_field *new_fields, Key_field *end,
                 uint and_level)
{
  if (start == new_fields)
    return start;				// Impossible or
  if (new_fields == end)
    return start;				// No new fields, skip all

  Key_field *first_free=new_fields;

  /* Mark all found fields in old array */
  for (; new_fields != end ; new_fields++)
  {
    Field *const new_field= new_fields->item_field->field;

    for (Key_field *old=start ; old != first_free ; old++)
    {
      Field *const old_field= old->item_field->field;

      /*
        Check that the Field objects are the same, as we may have several
        Item_field objects pointing to the same Field:
      */
      if (old_field == new_field)
      {
        /*
          NOTE: below const_item() call really works as "!used_tables()", i.e.
          it can return FALSE where it is feasible to make it return TRUE.
          
          The cause is as follows: Some of the tables are already known to be
          const tables (the detection code is in JOIN::make_join_plan(),
          above the update_ref_and_keys() call), but we didn't propagate 
          information about this: TABLE::const_table is not set to TRUE, and
          Item::update_used_tables() hasn't been called for each item.
          The result of this is that we're missing some 'ref' accesses.
          TODO: OptimizerTeam: Fix this
        */
        if (!new_fields->val->const_item())
        {
          /*
            If the value matches, we can use the key reference.
            If not, we keep it until we have examined all new values
          */
          if (old->val->eq(new_fields->val, old_field->binary()))
          {
            old->level= and_level;
            old->optimize= ((old->optimize & new_fields->optimize &
                             KEY_OPTIMIZE_EXISTS) |
                            ((old->optimize | new_fields->optimize) &
                             KEY_OPTIMIZE_REF_OR_NULL));
            old->null_rejecting= (old->null_rejecting &&
                                  new_fields->null_rejecting);
          }
        }
        else if (old->eq_func && new_fields->eq_func &&
                 old->val->eq_by_collation(new_fields->val, 
                                           old_field->binary(),
                                           old_field->charset()))
        {
          old->level= and_level;
          old->optimize= ((old->optimize & new_fields->optimize &
                           KEY_OPTIMIZE_EXISTS) |
                          ((old->optimize | new_fields->optimize) &
                           KEY_OPTIMIZE_REF_OR_NULL));
          old->null_rejecting= (old->null_rejecting &&
                                new_fields->null_rejecting);
        }
        else if (old->eq_func && new_fields->eq_func &&
                 ((old->val->const_item() && old->val->is_null()) ||
                  new_fields->val->is_null()))
        {
          /* field = expression OR field IS NULL */
          old->level= and_level;
          old->optimize= KEY_OPTIMIZE_REF_OR_NULL;
          /*
            Remember the NOT NULL value unless the value does not depend
            on other tables.
          */
          if (!old->val->used_tables() && old->val->is_null())
            old->val= new_fields->val;
          /* The referred expression can be NULL: */ 
          old->null_rejecting= 0;
	}
	else
	{
	  /*
	    We are comparing two different const.  In this case we can't
	    use a key-lookup on this so it's better to remove the value
	    and let the range optimizer handle it
	  */
	  if (old == --first_free)		// If last item
	    break;
	  *old= *first_free;			// Remove old value
	  old--;				// Retry this value
	}
      }
    }
  }
  /* Remove all not used items */
  for (Key_field *old=start ; old != first_free ;)
  {
    if (old->level != and_level)
    {						// Not used in all levels
      if (old == --first_free)
        break;
      *old= *first_free;			// Remove old value
      continue;
    }
    old++;
  }
  return first_free;
}


/**
  Given a field, return its index in semi-join's select list, or UINT_MAX

  @param item_field Field to be looked up in select list

  @retval =UINT_MAX Field is not from a semijoin-transformed subquery
  @retval <UINT_MAX Index in select list of subquery

  @details
  Given a field, find its table; then see if the table is within a
  semi-join nest and if the field was in select list of the subquery
  (if subquery was part of a quantified comparison predicate), or
  the field was a result of subquery decorrelation.
  If it was, then return the field's index in the select list.
  The value is used by LooseScan strategy.
*/

static uint get_semi_join_select_list_index(Item_field *item_field)
{
  TABLE_LIST *emb_sj_nest= item_field->table_ref->embedding;
  if (emb_sj_nest && emb_sj_nest->sj_cond())
  {
    List<Item> &items= emb_sj_nest->nested_join->sj_inner_exprs;
    List_iterator<Item> it(items);
    for (uint i= 0; i < items.elements; i++)
    {
      Item *sel_item= it++;
      if (sel_item->type() == Item::FIELD_ITEM &&
          ((Item_field*)sel_item)->field->eq(item_field->field))
        return i;
    }
  }
  return UINT_MAX;
}

/**
   @brief 
   If EXPLAIN EXTENDED, add warning that an index cannot be used for
   ref access

   @details
   If EXPLAIN EXTENDED, add a warning for each index that cannot be
   used for ref access due to either type conversion or different
   collations on the field used for comparison

   Example type conversion (char compared to int):

   CREATE TABLE t1 (url char(1) PRIMARY KEY);
   SELECT * FROM t1 WHERE url=1;

   Example different collations (danish vs german2):

   CREATE TABLE t1 (url char(1) PRIMARY KEY) collate latin1_danish_ci;
   SELECT * FROM t1 WHERE url='1' collate latin1_german2_ci;

   @param thd                Thread for the connection that submitted the query
   @param field              Field used in comparison
   @param cant_use_index     Indexes that cannot be used for lookup
 */
static void
warn_index_not_applicable(THD *thd, const Field *field,
                          const Key_map cant_use_index)
{
  if (thd->lex->describe)
    for (uint j=0 ; j < field->table->s->keys ; j++)
      if (cant_use_index.is_set(j))
        push_warning_printf(thd,
                            Sql_condition::SL_WARNING,
                            ER_WARN_INDEX_NOT_APPLICABLE,
                            ER_THD(thd, ER_WARN_INDEX_NOT_APPLICABLE),
                            "ref",
                            field->table->key_info[j].name,
                            field->field_name);
}

/**
  Add a possible key to array of possible keys if it's usable as a key

  @param [in,out] key_fields Used as an input parameter in the sense that it is a
  pointer to a pointer to a memory area where an array of Key_field objects will
  stored. It is used as an out parameter in the sense that the pointer will be
  updated to point beyond the last Key_field written.

  @param and_level       And level, to be stored in Key_field
  @param cond            Condition predicate
  @param item_field      Field used in comparison
  @param eq_func         True if we used =, <=> or IS NULL
  @param value           Array of values used for comparison with field
  @param num_values      Number of elements in the array of values
  @param usable_tables   Tables which can be used for key optimization
  @param sargables       IN/OUT Array of found sargable candidates. Will be
                         ignored in case eq_func is true.
  
  @note
    If we are doing a NOT NULL comparison on a NOT NULL field in a outer join
    table, we store this to be able to do not exists optimization later.

  @return
    *key_fields is incremented if we stored a key in the array
*/

static void
add_key_field(Key_field **key_fields, uint and_level, Item_func *cond,
              Item_field *item_field, bool eq_func, Item **value,
              uint num_values, table_map usable_tables,
              SARGABLE_PARAM **sargables)
{
  DBUG_ASSERT(eq_func || sargables);

  Field *const field= item_field->field;
  TABLE_LIST *const tl= item_field->table_ref;

  DBUG_PRINT("info", ("add_key_field for field %s", field->field_name));
  uint exists_optimize= 0;
  if (!tl->derived_keys_ready && tl->uses_materialization() &&
      !tl->table->is_created() &&
      tl->update_derived_keys(field, value, num_values))
    return;
  if (!(field->flags & PART_KEY_FLAG))
  {
    // Don't remove column IS NULL on a LEFT JOIN table
    if (!eq_func || (*value)->type() != Item::NULL_ITEM ||
        !tl->table->is_nullable() || field->real_maybe_null())
      return;					// Not a key. Skip it
    exists_optimize= KEY_OPTIMIZE_EXISTS;
    DBUG_ASSERT(num_values == 1);
  }
  else
  {
    table_map used_tables= 0;
    bool optimizable= false;
    for (uint i=0; i<num_values; i++)
    {
      used_tables|=(value[i])->used_tables();
      if (!((value[i])->used_tables() & (tl->map() | RAND_TABLE_BIT)))
        optimizable= true;
    }
    if (!optimizable)
      return;
    if (!(usable_tables & tl->map()))
    {
      if (!eq_func || (*value)->type() != Item::NULL_ITEM ||
          !tl->table->is_nullable() || field->real_maybe_null())
        return; // Can't use left join optimize
      exists_optimize= KEY_OPTIMIZE_EXISTS;
    }
    else if (tl->table->reginfo.join_tab)
    {
      JOIN_TAB *stat= tl->table->reginfo.join_tab;
      Key_map possible_keys=field->key_start;
      possible_keys.intersect(tl->table->keys_in_use_for_query);
      stat[0].keys().merge(possible_keys);             // Add possible keys

      /*
        Save the following cases:
        Field op constant
        Field LIKE constant where constant doesn't start with a wildcard
        Field = field2 where field2 is in a different table
        Field op formula
        Field IS NULL
        Field IS NOT NULL
        Field BETWEEN ...
        Field IN ...
      */
      stat[0].key_dependent|=used_tables;

      bool is_const= true;
      for (uint i=0; i<num_values; i++)
      {
        if (!(is_const&= value[i]->const_item()))
          break;
      }
      if (is_const)
        stat[0].const_keys.merge(possible_keys);
      else if (!eq_func)
      {
        /* 
          Save info to be able check whether this predicate can be 
          considered as sargable for range analysis after reading const tables.
          We do not save info about equalities as update_const_equal_items
          will take care of updating info on keys from sargable equalities. 
        */
        DBUG_ASSERT(sargables);
        (*sargables)--;
        /*
          The sargables and key_fields arrays share the same memory
          buffer, and grow from opposite directions, so make sure they
          don't cross.
        */
        DBUG_ASSERT(*sargables > reinterpret_cast<SARGABLE_PARAM*>(*key_fields));
        (*sargables)->field= field;
        (*sargables)->arg_value= value;
        (*sargables)->num_values= num_values;
      }
      /*
        We can't always use indexes when comparing a string index to a
        number. cmp_type() is checked to allow compare of dates to numbers.
        eq_func is NEVER true when num_values > 1
       */
      if (!eq_func)
        return;

      /*
        Check if the field and value are comparable in the index.
        @todo: This code is almost identical to comparable_in_index()
        in opt_range.cc. Consider replacing the checks below with a
        function call to comparable_in_index()
      */
      if (field->result_type() == STRING_RESULT)
      {
        if ((*value)->result_type() != STRING_RESULT)
        {
          if (field->cmp_type() != (*value)->result_type())
          {
            warn_index_not_applicable(stat->join()->thd, field, possible_keys);
            return;
          }
        }
        else
        {
          /*
            Can't optimize datetime_column=indexed_varchar_column,
            also can't use indexes if the effective collation
            of the operation differ from the field collation.
            IndexedTimeComparedToDate: can't optimize
            'indexed_time = temporal_expr_with_date_part' because:
            - without index, a TIME column with value '48:00:00' is equal to a
            DATETIME column with value 'CURDATE() + 2 days'
            - with ref access into the TIME column, CURDATE() + 2 days becomes
            "00:00:00" (Field_timef::store_internal() simply extracts the time
            part from the datetime) which is a lookup key which does not match
            "48:00:00"; so ref access is not be able to give the same result
            as without index, so is disabled.
            On the other hand, we can optimize indexed_datetime = time
            because Field_temporal_with_date::store_time() will convert
            48:00:00 to CURDATE() + 2 days which is the correct lookup key.
          */
          if ((!field->is_temporal() && value[0]->is_temporal()) ||
              (field->cmp_type() == STRING_RESULT &&
               field->charset() != cond->compare_collation()) ||
              field_time_cmp_date(field, value[0]))
          {
            warn_index_not_applicable(stat->join()->thd, field, possible_keys);
            return;
          }
        }
      }

      /*
        We can't use indexes when comparing to a JSON value. For example,
        the string '{}' should compare equal to the JSON string "{}". If
        we use a string index to compare the two strings, we will be
        comparing '{}' and '"{}"', which don't compare equal.
      */
      if (value[0]->result_type() == STRING_RESULT &&
          value[0]->field_type() == MYSQL_TYPE_JSON)
      {
        warn_index_not_applicable(stat->join()->thd, field, possible_keys);
        return;
      }
    }
  }
  /*
    For the moment eq_func is always true. This slot is reserved for future
    extensions where we want to remembers other things than just eq comparisons
  */
  DBUG_ASSERT(eq_func);
  /*
    If the condition has form "tbl.keypart = othertbl.field" and 
    othertbl.field can be NULL, there will be no matches if othertbl.field 
    has NULL value.
    We use null_rejecting in add_not_null_conds() to add
    'othertbl.field IS NOT NULL' to tab->m_condition, if this is not an outer
    join. We also use it to shortcut reading "tbl" when othertbl.field is
    found to be a NULL value (in join_read_always_key() and BKA).
  */
  Item *const real= (*value)->real_item();
  const bool null_rejecting=
      ((cond->functype() == Item_func::EQ_FUNC) ||
       (cond->functype() == Item_func::MULT_EQUAL_FUNC)) &&
      (real->type() == Item::FIELD_ITEM) &&
      ((Item_field*)real)->field->maybe_null();

  /* Store possible eq field */
  new (*key_fields)
    Key_field(item_field, *value, and_level, exists_optimize, eq_func,
              null_rejecting, NULL,
              get_semi_join_select_list_index(item_field));
  (*key_fields)++;
  /*
    The sargables and key_fields arrays share the same memory buffer,
    and grow from opposite directions, so make sure they don't
    cross. But if sargables was NULL, eq_func had to be true and we
    don't write any sargables.
  */
  DBUG_ASSERT(sargables == NULL ||
              *key_fields < reinterpret_cast<Key_field*>(*sargables));
}

/**
  Add possible keys to array of possible keys originated from a simple
  predicate.

    @param  key_fields     Pointer to add key, if usable
    @param  and_level      And level, to be stored in Key_field
    @param  cond           Condition predicate
    @param  field_item     Field used in comparision
    @param  eq_func        True if we used =, <=> or IS NULL
    @param  val            Value used for comparison with field
                           Is NULL for BETWEEN and IN    
    @param  usable_tables  Tables which can be used for key optimization
    @param  sargables      IN/OUT Array of found sargable candidates

  @note
    If field items f1 and f2 belong to the same multiple equality and
    a key is added for f1, the the same key is added for f2.

  @returns
    *key_fields is incremented if we stored a key in the array
*/

static void
add_key_equal_fields(Key_field **key_fields, uint and_level,
                     Item_func *cond, Item_field *field_item,
                     bool eq_func, Item **val,
                     uint num_values, table_map usable_tables,
                     SARGABLE_PARAM **sargables)
{
  DBUG_ENTER("add_key_equal_fields");

  add_key_field(key_fields, and_level, cond, field_item,
                eq_func, val, num_values, usable_tables, sargables);
  Item_equal *item_equal= field_item->item_equal;
  if (item_equal)
  { 
    /*
      Add to the set of possible key values every substitution of
      the field for an equal field included into item_equal
    */
    Item_equal_iterator it(*item_equal);
    Item_field *item;
    while ((item= it++))
    {
      if (!field_item->field->eq(item->field))
        add_key_field(key_fields, and_level, cond, item,
                      eq_func, val, num_values, usable_tables,
                      sargables);
    }
  }
  DBUG_VOID_RETURN;
}


/**
  Check if an expression is a non-outer field.

  Checks if an expression is a field and belongs to the current select.

  @param   field  Item expression to check

  @return boolean
     @retval TRUE   the expression is a local field
     @retval FALSE  it's something else
*/

static bool
is_local_field (Item *field)
{
  return field->real_item()->type() == Item::FIELD_ITEM &&
    !(field->used_tables() & OUTER_REF_TABLE_BIT) &&
    !down_cast<Item_ident *>(field)->depended_from &&
    !down_cast<Item_ident *>(field->real_item())->depended_from;
}


/**
  Check if a row constructor expression is over columns in the same query block.

  @param item_row Row expression to check.

  @return boolean
  @retval true  The expression is a local column reference.
  @retval false It's something else.
*/
static bool is_row_of_local_columns(Item_row *item_row)
{
  for (uint i= 0; i < item_row->cols(); ++i)
    if (!is_local_field(item_row->element_index(i)))
      return false;
  return true;
}


/**
   The guts of the ref optimizer. This function, along with the other
   add_key_* functions, make up a recursive procedure that analyzes a
   condition expression (a tree of AND and OR predicates) and does
   many things.

   @param join The query block involving the condition.

   @param [in,out] key_fields Start of memory buffer, see below.
   @param [in,out] and_level Current 'and level', see below.
   @param cond The conditional expression to analyze.
   @param usable_tables Tables not in this bitmap will not be examined.
   @param [in,out] sargables End of memory buffer, see below.

   This documentation is the result of reverse engineering and may
   therefore not capture the full gist of the procedure, but it is
   known to do the following:

   - Populate a raw memory buffer from two directions at the same time. An
     'array' of Key_field objects fill the buffer from low to high addresses
     whilst an 'array' of SARGABLE_PARAM's fills the buffer from high to low
     addresses. At the first call to this function, it is assumed that
     key_fields points to the beginning of the buffer and sargables point to the
     end (except for a poor-mans 'null element' at the very end).

   - Update a number of properties in the JOIN_TAB's that can be used
     to find search keys (sargables).

     - JOIN_TAB::keys
     - JOIN_TAB::key_dependent
     - JOIN_TAB::const_keys (dictates if the range optimizer will be run
       later.)

   The Key_field objects are marked with something called an 'and_level', which
   does @b not correspond to their nesting depth within the expression tree. It
   is rather a tag to group conjunctions together. For instance, in the
   conditional expression

   @code
     a = 0 AND b = 0
   @endcode
   
   two Key_field's are produced, both having an and_level of 0.

   In an expression such as 

   @code
     a = 0 AND b = 0 OR a = 1
   @endcode

   three Key_field's are produced, the first two corresponding to 'a = 0' and
   'b = 0', respectively, both with and_level 0. The third one corresponds to
   'a = 1' and has an and_level of 1.

   A separate function, merge_key_fields() performs ref access validation on
   the Key_field array on the recursice ascent. If some Key_field's cannot be
   used for ref access, the key_fields pointer is rolled back. All other
   modifications to the query plan remain.
*/
static void
add_key_fields(JOIN *join, Key_field **key_fields, uint *and_level,
               Item *cond, table_map usable_tables,
               SARGABLE_PARAM **sargables)
{
  DBUG_ENTER("add_key_fields");
  if (cond->type() == Item_func::COND_ITEM)
  {
    List_iterator_fast<Item> li(*((Item_cond*) cond)->argument_list());
    Key_field *org_key_fields= *key_fields;

    if (((Item_cond*) cond)->functype() == Item_func::COND_AND_FUNC)
    {
      Item *item;
      while ((item=li++))
        add_key_fields(join, key_fields, and_level, item, usable_tables,
                       sargables);
      for (; org_key_fields != *key_fields ; org_key_fields++)
        org_key_fields->level= *and_level;
    }
    else
    {
      (*and_level)++;
      add_key_fields(join, key_fields, and_level, li++, usable_tables,
                     sargables);
      Item *item;
      while ((item=li++))
      {
        Key_field *start_key_fields= *key_fields;
        (*and_level)++;
        add_key_fields(join, key_fields, and_level, item, usable_tables,
                       sargables);
        *key_fields=merge_key_fields(org_key_fields,start_key_fields,
                                     *key_fields,++(*and_level));
      }
    }
    DBUG_VOID_RETURN;
  }

  /* 
    Subquery optimization: Conditions that are pushed down into subqueries
    are wrapped into Item_func_trig_cond. We process the wrapped condition
    but need to set cond_guard for Key_use elements generated from it.
  */
  {
    if (cond->type() == Item::FUNC_ITEM &&
        ((Item_func*)cond)->functype() == Item_func::TRIG_COND_FUNC)
    {
      Item *cond_arg= ((Item_func*)cond)->arguments()[0];
      if (!join->group_list && !join->order &&
          join->unit->item && 
          join->unit->item->substype() == Item_subselect::IN_SUBS &&
          !join->unit->is_union())
      {
        Key_field *save= *key_fields;
        add_key_fields(join, key_fields, and_level, cond_arg, usable_tables,
                       sargables);
        // Indicate that this ref access candidate is for subquery lookup:
        for (; save != *key_fields; save++)
          save->cond_guard= ((Item_func_trig_cond*)cond)->get_trig_var();
      }
      DBUG_VOID_RETURN;
    }
  }

  /* If item is of type 'field op field/constant' add it to key_fields */
  if (cond->type() != Item::FUNC_ITEM)
    DBUG_VOID_RETURN;
  Item_func *cond_func= (Item_func*) cond;
  switch (cond_func->select_optimize()) {
  case Item_func::OPTIMIZE_NONE:
    break;
  case Item_func::OPTIMIZE_KEY:
  {
    Item **values;
    /*
      Build list of possible keys for 'a BETWEEN low AND high'.
      It is handled similar to the equivalent condition 
      'a >= low AND a <= high':
    */
    if (cond_func->functype() == Item_func::BETWEEN)
    {
      Item_field *field_item;
      bool equal_func= FALSE;
      uint num_values= 2;
      values= cond_func->arguments();

      bool binary_cmp= (values[0]->real_item()->type() == Item::FIELD_ITEM)
            ? ((Item_field*)values[0]->real_item())->field->binary()
            : TRUE;

      /*
        Additional optimization: If 'low = high':
        Handle as if the condition was "t.key = low".
      */
      if (!((Item_func_between*)cond_func)->negated &&
          values[1]->eq(values[2], binary_cmp))
      {
        equal_func= TRUE;
        num_values= 1;
      }

      /*
        Append keys for 'field <cmp> value[]' if the
        condition is of the form::
        '<field> BETWEEN value[1] AND value[2]'
      */
      if (is_local_field (values[0]))
      {
        field_item= (Item_field *) (values[0]->real_item());
        add_key_equal_fields(key_fields, *and_level, cond_func,
                             field_item, equal_func, &values[1],
                             num_values, usable_tables, sargables);
      }
      /*
        Append keys for 'value[0] <cmp> field' if the
        condition is of the form:
        'value[0] BETWEEN field1 AND field2'
      */
      for (uint i= 1; i <= num_values; i++)
      {
        if (is_local_field (values[i]))
        {
          field_item= (Item_field *) (values[i]->real_item());
          add_key_equal_fields(key_fields, *and_level, cond_func,
                               field_item, equal_func, values,
                               1, usable_tables, sargables);
        }
      }
    } // if ( ... Item_func::BETWEEN)

    // The predicate is IN or !=
    else if (is_local_field (cond_func->key_item()) &&
            !(cond_func->used_tables() & OUTER_REF_TABLE_BIT))
    {
      values= cond_func->arguments()+1;
      if (cond_func->functype() == Item_func::NE_FUNC &&
        is_local_field (cond_func->arguments()[1]))
        values--;
      DBUG_ASSERT(cond_func->functype() != Item_func::IN_FUNC ||
                  cond_func->argument_count() != 2);
      add_key_equal_fields(key_fields, *and_level, cond_func,
                           (Item_field*) (cond_func->key_item()->real_item()),
                           0, values, 
                           cond_func->argument_count()-1,
                           usable_tables, sargables);
    }
    else if (cond_func->functype() == Item_func::IN_FUNC &&
             cond_func->key_item()->type() == Item::ROW_ITEM)
    {
      /*
        The condition is (column1, column2, ... ) IN ((const1_1, const1_2), ...)
        and there is an index on (column1, column2, ...)
        
        The code below makes sure that the row constructor on the lhs indeed
        contains only column references before calling add_key_field on them.
        
        We can't do a ref access on IN, yet here we are. Why? We need
        to run add_key_field() only because it verifies that there are
        only constant expressions in the rows on the IN's rhs, see
        comment above the call to add_key_field() below.

        Actually, We could in theory do a ref access if the IN rhs
        contained just a single row, but there is a hack in the parser
        causing such IN predicates be parsed as row equalities.
      */
      Item_row *lhs_row= static_cast<Item_row*>(cond_func->key_item());
      if (is_row_of_local_columns(lhs_row))
      {
        for (uint i= 0; i < lhs_row->cols(); ++i)
        {
          Item *const lhs_item= lhs_row->element_index(i)->real_item();
          DBUG_ASSERT(lhs_item->type() == Item::FIELD_ITEM);
          Item_field *const lhs_column= static_cast<Item_field*>(lhs_item);
          // j goes from 1 since arguments()[0] is the lhs of IN.
          for (uint j= 1; j < cond_func->argument_count(); ++j)
          {
            // Here we pick out the i:th column in the j:th row.
            Item *rhs_item= cond_func->arguments()[j];
            DBUG_ASSERT(rhs_item->type() == Item::ROW_ITEM);
            Item_row *rhs_row= static_cast<Item_row*>(rhs_item);
            DBUG_ASSERT(rhs_row->cols() == lhs_row->cols());
            Item **rhs_expr_ptr= rhs_row->addr(i);
            /*
              add_key_field() will write a Key_field on each call
              here, but we don't care, it will never be used. We only
              call it for the side effect: update JOIN_TAB::const_keys
              so the range optimizer can be invoked. We pass a
              scrap buffer and pointer here.
            */
            Key_field scrap_key_field= **key_fields;
            Key_field *scrap_key_field_ptr= &scrap_key_field;
            add_key_field(&scrap_key_field_ptr,
                          *and_level,
                          cond_func,
                          lhs_column,
                          true, // eq_func
                          rhs_expr_ptr,
                          1, // Number of expressions: one
                          usable_tables,
                          NULL); // sargables
            // The pointer is not supposed to increase by more than one.
            DBUG_ASSERT(scrap_key_field_ptr <= &scrap_key_field + 1);
          }
        }
      }
    }
    break;
  }
  case Item_func::OPTIMIZE_OP:
  {
    bool equal_func=(cond_func->functype() == Item_func::EQ_FUNC ||
		     cond_func->functype() == Item_func::EQUAL_FUNC);

    if (is_local_field (cond_func->arguments()[0]))
    {
      add_key_equal_fields(key_fields, *and_level, cond_func,
	                (Item_field*) (cond_func->arguments()[0])->real_item(),
		           equal_func,
                           cond_func->arguments()+1, 1, usable_tables,
                           sargables);
    }
    if (is_local_field (cond_func->arguments()[1]) &&
	cond_func->functype() != Item_func::LIKE_FUNC)
    {
      add_key_equal_fields(key_fields, *and_level, cond_func, 
                       (Item_field*) (cond_func->arguments()[1])->real_item(),
		           equal_func,
                           cond_func->arguments(),1,usable_tables,
                           sargables);
    }
    break;
  }
  case Item_func::OPTIMIZE_NULL:
    /* column_name IS [NOT] NULL */
    if (is_local_field (cond_func->arguments()[0]) &&
	!(cond_func->used_tables() & OUTER_REF_TABLE_BIT))
    {
      Item *tmp=new Item_null;
      if (unlikely(!tmp))                       // Should never be true
        DBUG_VOID_RETURN;
      add_key_equal_fields(key_fields, *and_level, cond_func,
		    (Item_field*) (cond_func->arguments()[0])->real_item(),
		    cond_func->functype() == Item_func::ISNULL_FUNC,
			   &tmp, 1, usable_tables, sargables);
    }
    break;
  case Item_func::OPTIMIZE_EQUAL:
    Item_equal *item_equal= (Item_equal *) cond;
    Item *const_item= item_equal->get_const();
    if (const_item)
    {
      /*
        For each field field1 from item_equal consider the equality 
        field1=const_item as a condition allowing an index access of the table
        with field1 by the keys value of field1.
      */   
      Item_equal_iterator it(*item_equal);
      Item_field *item;
      while ((item= it++))
      {
        add_key_field(key_fields, *and_level, cond_func, item,
                      TRUE, &const_item, 1, usable_tables, sargables);
      }
    }
    else 
    {
      /*
        Consider all pairs of different fields included into item_equal.
        For each of them (field1, field1) consider the equality 
        field1=field2 as a condition allowing an index access of the table
        with field1 by the keys value of field2.
      */   
      Item_equal_iterator outer_it(*item_equal);
      Item_equal_iterator inner_it(*item_equal);
      Item_field *outer;
      while ((outer= outer_it++))
      {
        Item_field *inner;
        while ((inner= inner_it++))
        {
          if (!outer->field->eq(inner->field))
            add_key_field(key_fields, *and_level, cond_func, outer,
                          true, (Item **) &inner, 1, usable_tables,
                          sargables);
        }
        inner_it.rewind();
      }
    }
    break;
  }
  DBUG_VOID_RETURN;
}


/*
  Add all keys with uses 'field' for some keypart
  If field->and_level != and_level then only mark key_part as const_part

  RETURN 
   0 - OK
   1 - Out of memory.
*/

static bool
add_key_part(Key_use_array *keyuse_array, Key_field *key_field)
{
  if (key_field->eq_func && !(key_field->optimize & KEY_OPTIMIZE_EXISTS))
  {
    Field *const field= key_field->item_field->field;
    TABLE_LIST *const tl= key_field->item_field->table_ref;
    TABLE *const table= tl->table;

    for (uint key=0 ; key < table->s->keys ; key++)
    {
      if (!(table->keys_in_use_for_query.is_set(key)))
	continue;
      if (table->key_info[key].flags & (HA_FULLTEXT | HA_SPATIAL))
	continue;    // ToDo: ft-keys in non-ft queries.   SerG

      uint key_parts= actual_key_parts(&table->key_info[key]);
      for (uint part=0 ; part <  key_parts ; part++)
      {
	if (field->eq(table->key_info[key].key_part[part].field))
	{
          const Key_use keyuse(tl,
                               key_field->val,
                               key_field->val->used_tables(),
                               key,
                               part,
                               key_field->optimize & KEY_OPTIMIZE_REF_OR_NULL,
                               (key_part_map) 1 << part,
                               ~(ha_rows) 0, // will be set in optimize_keyuse
                               key_field->null_rejecting,
                               key_field->cond_guard,
                               key_field->sj_pred_no);
          if (keyuse_array->push_back(keyuse))
            return true;              /* purecov: inspected */
	}
      }
    }
  }
  return false;
}


/**
   Function parses WHERE condition and add key_use for FT index
   into key_use array if suitable MATCH function is found.
   Condition should be a set of AND expression, OR is not supported.
   MATCH function should be a part of simple expression.
   Simple expression is MATCH only function or MATCH is a part of
   comparison expression ('>=' or '>' operations are supported).
   It also sets FT_HINTS values(op_type, op_value).

   @param keyuse_array      Key_use array
   @param stat              JOIN_TAB structure
   @param cond              WHERE condition
   @param usable_tables     usable tables
   @param simple_match_expr true if this is the first call false otherwise.
                            if MATCH function is found at first call it means
                            that MATCH is simple expression, otherwise, in case
                            of AND/OR condition this parameter will be false.
                     
   @retval
   true if FT key was added to Key_use array
   @retval
   false if no key was added to Key_use array

*/

static bool
add_ft_keys(Key_use_array *keyuse_array,
            JOIN_TAB *stat,Item *cond,table_map usable_tables,
            bool simple_match_expr)
{
  Item_func_match *cond_func=NULL;

  if (!cond)
    return FALSE;

  if (cond->type() == Item::FUNC_ITEM)
  {
    Item_func *func=(Item_func *)cond;
    Item_func::Functype functype=  func->functype();
    enum ft_operation op_type= FT_OP_NO;
    double op_value= 0.0;
    if (functype == Item_func::FT_FUNC)
    {
      cond_func= ((Item_func_match *) cond)->get_master();
      cond_func->set_hints_op(op_type, op_value);
    }
    else if (func->arg_count == 2)
    {
      Item *arg0=(func->arguments()[0]),
           *arg1=(func->arguments()[1]);
      if (arg1->const_item() &&
           arg0->type() == Item::FUNC_ITEM &&
           ((Item_func *) arg0)->functype() == Item_func::FT_FUNC &&
          ((functype == Item_func::GE_FUNC &&
            (op_value= arg1->val_real()) > 0) ||
           (functype == Item_func::GT_FUNC &&
            (op_value= arg1->val_real()) >=0)))
      {
        cond_func= ((Item_func_match *) arg0)->get_master();
        if (functype == Item_func::GE_FUNC)
          op_type= FT_OP_GE;
        else if (functype == Item_func::GT_FUNC)
          op_type= FT_OP_GT;
        cond_func->set_hints_op(op_type, op_value);
      }
      else if (arg0->const_item() &&
                arg1->type() == Item::FUNC_ITEM &&
                ((Item_func *) arg1)->functype() == Item_func::FT_FUNC &&
               ((functype == Item_func::LE_FUNC &&
                 (op_value= arg0->val_real()) > 0) ||
                (functype == Item_func::LT_FUNC &&
                 (op_value= arg0->val_real()) >=0)))
      {
        cond_func= ((Item_func_match *) arg1)->get_master();
        if (functype == Item_func::LE_FUNC)
          op_type= FT_OP_GE;
        else if (functype == Item_func::LT_FUNC)
          op_type= FT_OP_GT;
        cond_func->set_hints_op(op_type, op_value);
      }
    }
  }
  else if (cond->type() == Item::COND_ITEM)
  {
    List_iterator_fast<Item> li(*((Item_cond*) cond)->argument_list());

    if (((Item_cond*) cond)->functype() == Item_func::COND_AND_FUNC)
    {
      Item *item;
      while ((item=li++))
      {
        if (add_ft_keys(keyuse_array, stat, item, usable_tables, false))
          return TRUE;
      }
    }
  }

  if (!cond_func || cond_func->key == NO_SUCH_KEY ||
      !(usable_tables & cond_func->table_ref->map()))
    return FALSE;

  cond_func->set_simple_expression(simple_match_expr);

  const Key_use keyuse(cond_func->table_ref,
                       cond_func,
                       cond_func->key_item()->used_tables(),
                       cond_func->key,
                       FT_KEYPART,
                       0,             // optimize
                       0,             // keypart_map
                       ~(ha_rows)0,   // ref_table_rows
                       false,         // null_rejecting
                       NULL,          // cond_guard
                       UINT_MAX);     // sj_pred_no
  return keyuse_array->push_back(keyuse);
}


/**
  Compares two keyuse elements.

  @param a first Key_use element
  @param b second Key_use element

  Compare Key_use elements so that they are sorted as follows:
    -# By table.
    -# By key for each table.
    -# By keypart for each key.
    -# Const values.
    -# Ref_or_null.

  @retval  0 If a = b.
  @retval <0 If a < b.
  @retval >0 If a > b.
*/
static int sort_keyuse(Key_use *a, Key_use *b)
{
  int res;
  if (a->table_ref->tableno() != b->table_ref->tableno())
    return (int) (a->table_ref->tableno() - b->table_ref->tableno());
  if (a->key != b->key)
    return (int) (a->key - b->key);
  if (a->keypart != b->keypart)
    return (int) (a->keypart - b->keypart);
  // Place const values before other ones
  if ((res= MY_TEST((a->used_tables & ~OUTER_REF_TABLE_BIT)) -
       MY_TEST((b->used_tables & ~OUTER_REF_TABLE_BIT))))
    return res;
  /* Place rows that are not 'OPTIMIZE_REF_OR_NULL' first */
  return (int) ((a->optimize & KEY_OPTIMIZE_REF_OR_NULL) -
		(b->optimize & KEY_OPTIMIZE_REF_OR_NULL));
}


/*
  Add to Key_field array all 'ref' access candidates within nested join.

    This function populates Key_field array with entries generated from the 
    ON condition of the given nested join, and does the same for nested joins 
    contained within this nested join.

  @param[in]      nested_join_table   Nested join pseudo-table to process
  @param[in,out]  end                 End of the key field array
  @param[in,out]  and_level           And-level
  @param[in,out]  sargables           Array of found sargable candidates


  @note
    We can add accesses to the tables that are direct children of this nested 
    join (1), and are not inner tables w.r.t their neighbours (2).
    
    Example for #1 (outer brackets pair denotes nested join this function is 
    invoked for):
    @code
     ... LEFT JOIN (t1 LEFT JOIN (t2 ... ) ) ON cond
    @endcode
    Example for #2:
    @code
     ... LEFT JOIN (t1 LEFT JOIN t2 ) ON cond
    @endcode
    In examples 1-2 for condition cond, we can add 'ref' access candidates to 
    t1 only.
    Example #3:
    @code
     ... LEFT JOIN (t1, t2 LEFT JOIN t3 ON inner_cond) ON cond
    @endcode
    Here we can add 'ref' access candidates for t1 and t2, but not for t3.
*/

static void add_key_fields_for_nj(JOIN *join, TABLE_LIST *nested_join_table,
                                  Key_field **end, uint *and_level,
                                  SARGABLE_PARAM **sargables)
{
  List_iterator<TABLE_LIST> li(nested_join_table->nested_join->join_list);
  List_iterator<TABLE_LIST> li2(nested_join_table->nested_join->join_list);
  bool have_another = FALSE;
  table_map tables= 0;
  TABLE_LIST *table;
  DBUG_ASSERT(nested_join_table->nested_join);

  while ((table= li++) || (have_another && (li=li2, have_another=FALSE,
                                            (table= li++))))
  {
    if (table->nested_join)
    {
      if (!table->join_cond_optim())
      {
        /* It's a semi-join nest. Walk into it as if it wasn't a nest */
        have_another= TRUE;
        li2= li;
        li= List_iterator<TABLE_LIST>(table->nested_join->join_list); 
      }
      else
        add_key_fields_for_nj(join, table, end, and_level, sargables);
    }
    else
      if (!table->join_cond_optim())
        tables|= table->map();
  }
  if (nested_join_table->join_cond_optim())
    add_key_fields(join, end, and_level, nested_join_table->join_cond_optim(),
                   tables, sargables);
}


///  @} (end of group RefOptimizerModule)


/**
  Check for the presence of AGGFN(DISTINCT a) queries that may be subject
  to loose index scan.


  Check if the query is a subject to AGGFN(DISTINCT) using loose index scan
  (QUICK_GROUP_MIN_MAX_SELECT).
  Optionally (if out_args is supplied) will push the arguments of
  AGGFN(DISTINCT) to the list

  Check for every COUNT(DISTINCT), AVG(DISTINCT) or
  SUM(DISTINCT). These can be resolved by Loose Index Scan as long
  as all the aggregate distinct functions refer to the same
  fields. Thus:

  SELECT AGGFN(DISTINCT a, b), AGGFN(DISTINCT b, a)... => can use LIS
  SELECT AGGFN(DISTINCT a),    AGGFN(DISTINCT a)   ... => can use LIS
  SELECT AGGFN(DISTINCT a, b), AGGFN(DISTINCT a)   ... => cannot use LIS
  SELECT AGGFN(DISTINCT a),    AGGFN(DISTINCT b)   ... => cannot use LIS
  etc.

  @param      join       the join to check
  @param[out] out_args   Collect the arguments of the aggregate functions
                         to a list. We don't worry about duplicates as
                         these will be sorted out later in
                         get_best_group_min_max.

  @return                does the query qualify for indexed AGGFN(DISTINCT)
    @retval   true       it does
    @retval   false      AGGFN(DISTINCT) must apply distinct in it.
*/

bool
is_indexed_agg_distinct(JOIN *join, List<Item_field> *out_args)
{
  Item_sum **sum_item_ptr;
  bool result= false;
  Field_map first_aggdistinct_fields;

  if (join->primary_tables > 1 ||             /* reference more than 1 table */
      join->select_distinct ||                /* or a DISTINCT */
      join->select_lex->olap == ROLLUP_TYPE)  /* Check (B3) for ROLLUP */
    return false;

  if (join->make_sum_func_list(join->all_fields, join->fields_list, true))
    return false;

  for (sum_item_ptr= join->sum_funcs; *sum_item_ptr; sum_item_ptr++)
  {
    Item_sum *sum_item= *sum_item_ptr;
    Field_map cur_aggdistinct_fields;
    Item *expr;
    /* aggregate is not AGGFN(DISTINCT) or more than 1 argument to it */
    switch (sum_item->sum_func())
    {
      case Item_sum::MIN_FUNC:
      case Item_sum::MAX_FUNC:
        continue;
      case Item_sum::COUNT_DISTINCT_FUNC: 
        break;
      case Item_sum::AVG_DISTINCT_FUNC:
      case Item_sum::SUM_DISTINCT_FUNC:
        if (sum_item->get_arg_count() == 1) 
          break;
        /* fall through */
      default: return false;
    }

    for (uint i= 0; i < sum_item->get_arg_count(); i++)
    {
      expr= sum_item->get_arg(i);
      /* The AGGFN(DISTINCT) arg is not an attribute? */
      if (expr->real_item()->type() != Item::FIELD_ITEM)
        return false;

      Item_field* item= static_cast<Item_field*>(expr->real_item());
      if (out_args)
        out_args->push_back(item);

      cur_aggdistinct_fields.set_bit(item->field->field_index);
      result= true;
    }
    /*
      If there are multiple aggregate functions, make sure that they all
      refer to exactly the same set of columns.
    */
    if (first_aggdistinct_fields.is_clear_all())
      first_aggdistinct_fields.merge(cur_aggdistinct_fields);
    else if (first_aggdistinct_fields != cur_aggdistinct_fields)
      return false;
  }

  return result;
}


/**
  Print keys that were appended to join_tab->const_keys because they
  can be used for GROUP BY or DISTINCT to the optimizer trace.

  @param trace     The optimizer trace context we're adding info to
  @param join_tab  The table the indexes cover
  @param new_keys  The keys that are considered useful because they can
                   be used for GROUP BY or DISTINCT
  @param cause     Zero-terminated string with reason for adding indexes
                   to const_keys

  @see add_group_and_distinct_keys()
 */
static void trace_indexes_added_group_distinct(Opt_trace_context *trace,
                                               const JOIN_TAB *join_tab,
                                               const Key_map new_keys,
                                               const char* cause)
{
#ifdef OPTIMIZER_TRACE
  if (likely(!trace->is_started()))
    return;

  KEY *key_info= join_tab->table()->key_info;
  Key_map existing_keys= join_tab->const_keys;
  uint nbrkeys= join_tab->table()->s->keys;

  Opt_trace_object trace_summary(trace, "const_keys_added");
  {
    Opt_trace_array trace_key(trace,"keys");
    for (uint j= 0 ; j < nbrkeys ; j++)
      if (new_keys.is_set(j) && !existing_keys.is_set(j))
        trace_key.add_utf8(key_info[j].name);
  }
  trace_summary.add_alnum("cause", cause);
#endif
}


/**
  Discover the indexes that might be used for GROUP BY or DISTINCT queries.

  If the query has a GROUP BY clause, find all indexes that contain
  all GROUP BY fields, and add those indexes to join_tab->const_keys
  and join_tab->keys.

  If the query has a DISTINCT clause, find all indexes that contain
  all SELECT fields, and add those indexes to join_tab->const_keys and
  join_tab->keys. This allows later on such queries to be processed by
  a QUICK_GROUP_MIN_MAX_SELECT.

  Note that indexes that are not usable for resolving GROUP
  BY/DISTINCT may also be added in some corner cases. For example, an
  index covering 'a' and 'b' is not usable for the following query but
  is still added: "SELECT DISTINCT a+b FROM t1". This is not a big
  issue because a) although the optimizer will consider using the
  index, it will not chose it (so minor calculation cost added but not
  wrong result) and b) it applies only to corner cases.

  @param join
  @param join_tab

  @return
    None
*/

static void
add_group_and_distinct_keys(JOIN *join, JOIN_TAB *join_tab)
{
  DBUG_ASSERT(join_tab->const_keys.is_subset(join_tab->keys()));

  List<Item_field> indexed_fields;
  List_iterator<Item_field> indexed_fields_it(indexed_fields);
  ORDER      *cur_group;
  Item_field *cur_item;
  const char *cause;

  if (join->group_list)
  { /* Collect all query fields referenced in the GROUP clause. */
    for (cur_group= join->group_list; cur_group; cur_group= cur_group->next)
      (*cur_group->item)->walk(&Item::collect_item_field_processor,
                               Item::WALK_POSTFIX,
                               (uchar*) &indexed_fields);
    cause= "group_by";
  }
  else if (join->select_distinct)
  { /* Collect all query fields referenced in the SELECT clause. */
    List<Item> &select_items= join->fields_list;
    List_iterator<Item> select_items_it(select_items);
    Item *item;
    while ((item= select_items_it++))
      item->walk(&Item::collect_item_field_processor,
                 Item::WALK_POSTFIX,
                 (uchar*) &indexed_fields);
    cause= "distinct";
  }
  else if (join->tmp_table_param.sum_func_count &&
           is_indexed_agg_distinct(join, &indexed_fields))
  {
    /* 
      SELECT list with AGGFN(distinct col). The query qualifies for
      loose index scan, and is_indexed_agg_distinct() has already
      collected all referenced fields into indexed_fields.
    */
    join->sort_and_group= 1;
    cause= "indexed_distinct_aggregate";
  }
  else
    return;

  if (indexed_fields.elements == 0)
    return;

  Key_map possible_keys;
  possible_keys.set_all();

  /* Intersect the keys of all group fields. */
  while ((cur_item= indexed_fields_it++))
  {
    if (cur_item->used_tables() != join_tab->table_ref->map())
    {
      /*
        Doing GROUP BY or DISTINCT on a field in another table so no
        index in this table is usable
      */
      return;
    }
    else
      possible_keys.intersect(cur_item->field->part_of_key);
  }

  /*
    At this point, possible_keys has key bits set only for usable
    indexes because indexed_fields is non-empty and if any of the
    fields belong to a different table the function would exit in the
    loop above.
  */

  if (!possible_keys.is_clear_all() &&
      !possible_keys.is_subset(join_tab->const_keys))
  {
    trace_indexes_added_group_distinct(&join->thd->opt_trace, join_tab,
                                       possible_keys, cause);
    join_tab->const_keys.merge(possible_keys);
    join_tab->keys().merge(possible_keys);
  }

  DBUG_ASSERT(join_tab->const_keys.is_subset(join_tab->keys()));
}

/**
  Update keyuse array with all possible keys we can use to fetch rows.
  
  @param       thd 
  @param[out]  keyuse         Put here ordered array of Key_use structures
  @param       join_tab       Array in table number order
  @param       tables         Number of tables in join
  @param       cond           WHERE condition (note that the function analyzes
                              join_tab[i]->join_cond() too)
  @param       normal_tables  Tables not inner w.r.t some outer join (ones
                              for which we can make ref access based the WHERE
                              clause)
  @param       select_lex     current SELECT
  @param[out]  sargables      Array of found sargable candidates
      
   @retval
     0  OK
   @retval
     1  Out of memory.
*/

static bool
update_ref_and_keys(THD *thd, Key_use_array *keyuse,JOIN_TAB *join_tab,
                    uint tables, Item *cond, COND_EQUAL *cond_equal,
                    table_map normal_tables, SELECT_LEX *select_lex,
                    SARGABLE_PARAM **sargables)
{
  uint	and_level,i,found_eq_constant;
  Key_field *key_fields, *end, *field;
  size_t sz;
  uint m= max(select_lex->max_equal_elems, 1U);
  JOIN *const join= select_lex->join;
  /* 
    We use the same piece of memory to store both  Key_field 
    and SARGABLE_PARAM structure.
    Key_field values are placed at the beginning this memory
    while  SARGABLE_PARAM values are put at the end.
    All predicates that are used to fill arrays of Key_field
    and SARGABLE_PARAM structures have at most 2 arguments
    except BETWEEN predicates that have 3 arguments and 
    IN predicates.
    This any predicate if it's not BETWEEN/IN can be used 
    directly to fill at most 2 array elements, either of Key_field
    or SARGABLE_PARAM type. For a BETWEEN predicate 3 elements
    can be filled as this predicate is considered as
    saragable with respect to each of its argument.
    An IN predicate can require at most 1 element as currently
    it is considered as sargable only for its first argument.
    Multiple equality can add  elements that are filled after
    substitution of field arguments by equal fields. There
    can be not more than select_lex->max_equal_elems such 
    substitutions.
  */ 
  sz= max(sizeof(Key_field), sizeof(SARGABLE_PARAM)) *
    (((select_lex->cond_count + 1) * 2 +
      select_lex->between_count) * m + 1);
  if (!(key_fields=(Key_field*)	thd->alloc(sz)))
    return TRUE; /* purecov: inspected */
  and_level= 0;
  field= end= key_fields;
  *sargables= (SARGABLE_PARAM *) key_fields + 
    (sz - sizeof((*sargables)[0].field))/sizeof(SARGABLE_PARAM);
  /* set a barrier for the array of SARGABLE_PARAM */
  (*sargables)[0].field= 0; 

  if (cond)
  {
    add_key_fields(join, &end, &and_level, cond, normal_tables, sargables);
    for (Key_field *fld= field; fld != end ; fld++)
    {
      /* Mark that we can optimize LEFT JOIN */
      if (fld->val->type() == Item::NULL_ITEM &&
          !fld->item_field->field->real_maybe_null())
      {
        /*
          Example:
          SELECT * FROM t1 LEFT JOIN t2 ON t1.a=t2.a WHERE t2.a IS NULL;
          this just wants rows of t1 where t1.a does not exist in t2.
        */
        fld->item_field->field->table->reginfo.not_exists_optimize= true;
      }
    }
  }

  for (i=0 ; i < tables ; i++)
  {
    /*
      Block the creation of keys for inner tables of outer joins.
      Here only the outer joins that can not be converted to
      inner joins are left and all nests that can be eliminated
      are flattened.
      In the future when we introduce conditional accesses
      for inner tables in outer joins these keys will be taken
      into account as well.
    */ 
    if (join_tab[i].join_cond())
      add_key_fields(join, &end, &and_level, 
                     join_tab[i].join_cond(),
                     join_tab[i].table_ref->map(), sargables);
  }

  /* Process ON conditions for the nested joins */
  {
    List_iterator<TABLE_LIST> li(select_lex->top_join_list);
    TABLE_LIST *tl;
    while ((tl= li++))
    {
      if (tl->nested_join)
        add_key_fields_for_nj(join, tl, &end, &and_level, sargables);
    }
  }

  /* Generate keys descriptions for derived tables */
  if (select_lex->materialized_derived_table_count)
  {
    if (join->generate_derived_keys())
      return true;
  }
  /* fill keyuse with found key parts */
  for ( ; field != end ; field++)
  {
    if (add_key_part(keyuse,field))
      return true;
  }

  if (select_lex->ftfunc_list->elements)
  {
    if (add_ft_keys(keyuse, join_tab, cond, normal_tables, true))
      return true;
  }

  /*
    Sort the array of possible keys and remove the following key parts:
    - ref if there is a keypart which is a ref and a const.
      (e.g. if there is a key(a,b) and the clause is a=3 and b=7 and b=t2.d,
      then we skip the key part corresponding to b=t2.d)
    - keyparts without previous keyparts
      (e.g. if there is a key(a,b,c) but only b < 5 (or a=2 and c < 3) is
      used in the query, we drop the partial key parts from consideration).
    Special treatment for ft-keys.
  */
  if (!keyuse->empty())
  {
    Key_use *save_pos, *use;

    my_qsort(keyuse->begin(), keyuse->size(), keyuse->element_size(),
             reinterpret_cast<qsort_cmp>(sort_keyuse));

    const Key_use key_end(NULL, NULL, 0, 0, 0, 0, 0, 0, false, NULL, 0);
    if (keyuse->push_back(key_end)) // added for easy testing
      return TRUE;

    use= save_pos= keyuse->begin();
    const Key_use *prev= &key_end;
    found_eq_constant=0;
    for (i=0 ; i < keyuse->size()-1 ; i++,use++)
    {
      TABLE *const table= use->table_ref->table;
      if (!table->reginfo.join_tab)
      {
        /*
          Due to a bug in IN-to-EXISTS (grep for real_item() in
          item_subselect.cc for more info), an index over a field from an
          outer query might be considered here, which is incorrect. Their
          query has been fully optimized already so their reginfo.join_tab is
          NULL and we reject them.
        */
        continue;
      }
      if (!use->used_tables && use->optimize != KEY_OPTIMIZE_REF_OR_NULL)
        table->const_key_parts[use->key]|= use->keypart_map;
      if (use->keypart != FT_KEYPART)
      {
        if (use->key == prev->key && use->table_ref == prev->table_ref)
        {
          if (prev->keypart+1 < use->keypart ||
              (prev->keypart == use->keypart && found_eq_constant))
            continue; /* remove */
        }
        else if (use->keypart != 0) // First found must be 0
          continue;
      }

      *save_pos= *use;
      prev=use;
      found_eq_constant= !use->used_tables;
      /* Save ptr to first use */
      if (!table->reginfo.join_tab->keyuse())
        table->reginfo.join_tab->set_keyuse(save_pos);
      table->reginfo.join_tab->checked_keys.set_bit(use->key);
      save_pos++;
    }
    i= (uint) (save_pos - keyuse->begin());
    keyuse->at(i) = key_end;
    keyuse->chop(i);
  }
  print_keyuse_array(&thd->opt_trace, keyuse);

  return false;
}


/**
  Create a keyuse array for a table with a primary key.
  To be used when creating a materialized temporary table.

  @param thd         THD pointer, for memory allocation
  @param table       Table object representing table
  @param keyparts    Number of key parts in the primary key
  @param outer_exprs List of items used for key lookup

  @return Pointer to created keyuse array, or NULL if error
*/
Key_use_array *create_keyuse_for_table(THD *thd, TABLE *table, uint keyparts,
                                       Item_field **fields,
                                       List<Item> outer_exprs)
{
  void *mem= thd->alloc(sizeof(Key_use_array));
  if (!mem)
    return NULL;
  Key_use_array *keyuses= new (mem) Key_use_array(thd->mem_root);

  List_iterator<Item> outer_expr(outer_exprs);

  for (uint keypartno= 0; keypartno < keyparts; keypartno++)
  {
    Item *const item= outer_expr++;
    Key_field key_field(fields[keypartno], item, 0, 0, true,
                        // null_rejecting must be true for field items only,
                        // add_not_null_conds() is incapable of handling
                        // other item types.
                        (item->type() == Item::FIELD_ITEM),
                        NULL, UINT_MAX);
    if (add_key_part(keyuses, &key_field))
      return NULL;
  }
  const Key_use key_end(NULL, NULL, 0, 0, 0, 0, 0, 0, false, NULL, 0);
  if (keyuses->push_back(key_end)) // added for easy testing
    return NULL;

  return keyuses;
}


/**
  Move const tables first in the position array.

  Increment the number of const tables and set same basic properties for the
  const table.
  A const table looked up by a key has type JT_CONST.
  A const table with a single row has type JT_SYSTEM.

  @param tab    Table that is designated as a const table
  @param key    The key definition to use for this table (NULL if table scan)
*/

void JOIN::mark_const_table(JOIN_TAB *tab, Key_use *key)
{
  POSITION *const position= positions + const_tables;
  position->table= tab;
  position->key= key;
  position->rows_fetched= 1.0;               // This is a const table
  position->filter_effect= 1.0;
  position->prefix_rowcount= 1.0;
  position->read_cost= 0.0;
  position->ref_depend_map= 0;
  position->loosescan_key= MAX_KEY;    // Not a LooseScan
  position->sj_strategy= SJ_OPT_NONE;
  positions->use_join_buffer= false;

  // Move the const table as far down as possible in best_ref
  JOIN_TAB **pos= best_ref + const_tables + 1;
  for (JOIN_TAB *next= best_ref[const_tables]; next != tab; pos++)
  {
    JOIN_TAB *const tmp= pos[0];
    pos[0]= next;
    next= tmp;
  }
  best_ref[const_tables]= tab;

  tab->set_type(key ? JT_CONST : JT_SYSTEM);

  const_table_map|= tab->table_ref->map();

  const_tables++;
}


void JOIN::make_outerjoin_info()
{
  DBUG_ENTER("JOIN::make_outerjoin_info");

  DBUG_ASSERT(select_lex->outer_join);
  ASSERT_BEST_REF_IN_JOIN_ORDER(this);

  select_lex->reset_nj_counters();

  for (uint i= const_tables; i < tables; ++i)
  {
    JOIN_TAB *const tab= best_ref[i];
    TABLE *const table= tab->table();
    if (!table)
      continue;

    TABLE_LIST *const tbl= tab->table_ref;

    if (tbl->outer_join)
    {
      /* 
        Table tab is the only one inner table for outer join.
        (Like table t4 for the table reference t3 LEFT JOIN t4 ON t3.a=t4.a
        is in the query above.)
      */
      tab->set_last_inner(i);
      tab->set_first_inner(i);
      tab->init_join_cond_ref(tbl);
      tab->cond_equal= tbl->cond_equal;
      /*
        If this outer join nest is embedded in another join nest,
        link the join-tabs:
      */
      TABLE_LIST *const outer_join_nest= tbl->outer_join_nest();
      if (outer_join_nest)
        tab->set_first_upper(outer_join_nest->nested_join->first_nested);
    }    
    for (TABLE_LIST *embedding= tbl->embedding;
         embedding;
         embedding= embedding->embedding)
    {
      // Ignore join nests that are not outer join nests:
      if (!embedding->join_cond_optim())
        continue;
      NESTED_JOIN *const nested_join= embedding->nested_join;
      if (!nested_join->nj_counter)
      {
        /* 
          Table tab is the first inner table for nested_join.
          Save reference to it in the nested join structure.
        */ 
        nested_join->first_nested= i;
        tab->init_join_cond_ref(embedding);
        tab->cond_equal= tbl->cond_equal;

        TABLE_LIST *const outer_join_nest= embedding->outer_join_nest();
        if (outer_join_nest)
          tab->set_first_upper(outer_join_nest->nested_join->first_nested);
      }
      if (tab->first_inner() == NO_PLAN_IDX)
        tab->set_first_inner(nested_join->first_nested);
      if (++nested_join->nj_counter < nested_join->nj_total)
        break;
      // Table tab is the last inner table for nested join.
      best_ref[nested_join->first_nested]->set_last_inner(i);
    }
  }
  DBUG_VOID_RETURN;
}

/**
  Build a condition guarded by match variables for embedded outer joins.
  When generating a condition for a table as part of an outer join condition
  or the WHERE condition, the table in question may also be part of an
  embedded outer join. In such cases, the condition must be guarded by
  the match variable for this embedded outer join. Such embedded outer joins
  may also be recursively embedded in other joins.

  The function recursively adds guards for a condition ascending from tab
  to root_tab, which is the first inner table of an outer join,
  or NULL if the condition being handled is the WHERE clause.

  @param idx       index of the first inner table for the inner-most outer join
  @param cond      the predicate to be guarded (must be set)
  @param root_idx  index of the inner table to stop at
                   (is NO_PLAN_IDX if this is the WHERE clause)

  @return
    -  pointer to the guarded predicate, if success
    -  NULL if error
*/

static Item*
add_found_match_trig_cond(JOIN *join, plan_idx idx, Item *cond,
                          plan_idx root_idx)
{
  ASSERT_BEST_REF_IN_JOIN_ORDER(join);
  DBUG_ASSERT(cond);

  for ( ; idx != root_idx; idx= join->best_ref[idx]->first_upper())
  {
    if (!(cond= new Item_func_trig_cond(cond, NULL, join, idx,
                                        Item_func_trig_cond::FOUND_MATCH)))
      return NULL;

    cond->quick_fix_field();
    cond->update_used_tables();
  }

  return cond;
}


/**
  Attach outer join conditions to generated table conditions in an optimal way.

  @param last_tab - Last table that has been added to the current plan.
                    Pre-condition: If this is the last inner table of an outer
                    join operation, a join condition is attached to the first
                    inner table of that outer join operation.

  @return false if success, true if error.

  Outer join conditions are attached to individual tables, but we can analyze
  those conditions only when reaching the last inner table of an outer join
  operation. Notice also that a table can be last within several outer join
  nests, hence the outer for() loop of this function.

  Example:
    SELECT * FROM t1 LEFT JOIN (t2 LEFT JOIN t3 ON t2.a=t3.a) ON t1.a=t2.a

    Table t3 is last both in the join nest (t2 - t3) and in (t1 - (t2 - t3))
    Thus, join conditions for both join nests will be evaluated when reaching
    this table.

  For each outer join operation processed, the join condition is split
  optimally over the inner tables of the outer join. The split-out conditions
  are later referred to as table conditions (but note that several table
  conditions stemming from different join operations may be combined into
  a composite table condition).

  Example:
    Consider the above query once more.
    The predicate t1.a=t2.a can be evaluated when rows from t1 and t2 are ready,
    ie at table t2. The predicate t2.a=t3.a can be evaluated at table t3.

  Each non-constant split-out table condition is guarded by a match variable
  that enables it only when a matching row is found for all the embedded
  outer join operations.

  Each split-out table condition is guarded by a variable that turns the
  condition off just before a null-complemented row for the outer join
  operation is formed. Thus, the join condition will not be checked for
  the null-complemented row.
*/

bool JOIN::attach_join_conditions(plan_idx last_tab)
{
  DBUG_ENTER("JOIN::attach_join_conditions");
  ASSERT_BEST_REF_IN_JOIN_ORDER(this);

  for (plan_idx first_inner= best_ref[last_tab]->first_inner();
       first_inner != NO_PLAN_IDX &&
         best_ref[first_inner]->last_inner() == last_tab;
       first_inner= best_ref[first_inner]->first_upper())
  {
    /*
      Table last_tab is the last inner table of an outer join, locate
      the corresponding join condition from the first inner table of the
      same outer join:
    */
    Item *const join_cond= best_ref[first_inner]->join_cond();
    DBUG_ASSERT(join_cond);
    /*
      Add the constant part of the join condition to the first inner table
      of the outer join.
    */
    Item *cond= make_cond_for_table(thd, join_cond, const_table_map,
                                    (table_map) 0, false);
    if (cond)
    {
      cond= new Item_func_trig_cond(cond, NULL, this, first_inner,
                                    Item_func_trig_cond::IS_NOT_NULL_COMPL);
      if (!cond)
        DBUG_RETURN(true);
      if (cond->fix_fields(thd, NULL))
        DBUG_RETURN(true);

      if (best_ref[first_inner]->and_with_condition(cond))
        DBUG_RETURN(true);
    }
    /*
      Split the non-constant part of the join condition into parts that
      can be attached to the inner tables of the outer join.
    */
    for (plan_idx i= first_inner; i <= last_tab; ++i)
    {
      table_map prefix_tables= best_ref[i]->prefix_tables();
      table_map added_tables= best_ref[i]->added_tables();

      /*
        When handling the first inner table of an outer join, we may also
        reference all tables ahead of this table:
      */
      if (i == first_inner)
        added_tables= prefix_tables;
      /*
        We need RAND_TABLE_BIT on the last inner table, in case there is a
        non-deterministic function in the join condition.
        (RAND_TABLE_BIT is set for the last table of the join plan,
         but this is not sufficient for join conditions, which may have a
         last inner table that is ahead of the last table of the join plan).
      */
      if (i == last_tab)
      {
        prefix_tables|= RAND_TABLE_BIT;
        added_tables|= RAND_TABLE_BIT;
      }
      cond= make_cond_for_table(thd, join_cond, prefix_tables,
                                added_tables, false);
      if (cond == NULL)
        continue;
      /*
        If the table is part of an outer join that is embedded in the
        outer join currently being processed, wrap the condition in
        triggered conditions for match variables of such embedded outer joins.
      */
      if (!(cond= add_found_match_trig_cond(this, best_ref[i]->first_inner(),
                                            cond, first_inner)))
        DBUG_RETURN(true);

      // Add the guard turning the predicate off for the null-complemented row.
      cond= new Item_func_trig_cond(cond, NULL, this, first_inner,
                                    Item_func_trig_cond::IS_NOT_NULL_COMPL);
      if (!cond)
        DBUG_RETURN(true);
      if (cond->fix_fields(thd, NULL))
        DBUG_RETURN(true);

      // Add the generated condition to the existing table condition
      if (best_ref[i]->and_with_condition(cond))
        DBUG_RETURN(true);
    }
  }

  DBUG_RETURN(false);
}


/*****************************************************************************
  Remove calculation with tables that aren't yet read. Remove also tests
  against fields that are read through key where the table is not a
  outer join table.
  We can't remove tests that are made against columns which are stored
  in sorted order.
*****************************************************************************/

static Item *
part_of_refkey(TABLE *table, TABLE_REF *ref, Field *field)
{
  uint ref_parts= ref->key_parts;
  if (ref_parts)
  {
    if (ref->has_guarded_conds())
      return NULL;

    const KEY_PART_INFO *key_part= table->key_info[ref->key].key_part;

    for (uint part=0 ; part < ref_parts ; part++,key_part++)
      if (field->eq(key_part->field) &&
	  !(key_part->key_part_flag & HA_PART_KEY_SEG))
	return ref->items[part];
  }
  return NULL;
}


/**
  @return
    1 if right_item is used removable reference key on left_item

  @note see comments in make_cond_for_table_from_pred() about careful
  usage/modifications of test_if_ref().
*/

static bool test_if_ref(Item *root_cond, 
                        Item_field *left_item,Item *right_item)
{
  if (left_item->depended_from)
    return false; // don't even read join_tab of inner subquery!
  Field *field=left_item->field;
  JOIN_TAB *join_tab= field->table->reginfo.join_tab;
  if (join_tab)
    ASSERT_BEST_REF_IN_JOIN_ORDER(join_tab->join());
 // No need to change const test
  if (!field->table->const_table && join_tab &&
      (join_tab->first_inner() == NO_PLAN_IDX ||
       join_tab->join()->best_ref[join_tab->first_inner()]->join_cond() == root_cond) &&
      /* "ref_or_null" implements "x=y or x is null", not "x=y" */
      (join_tab->type() != JT_REF_OR_NULL))
  {
    Item *ref_item= part_of_refkey(field->table, &join_tab->ref(), field);
    if (ref_item && ref_item->eq(right_item,1))
    {
      right_item= right_item->real_item();
      if (right_item->type() == Item::FIELD_ITEM)
	return (field->eq_def(((Item_field *) right_item)->field));
      /* remove equalities injected by IN->EXISTS transformation */
      else if (right_item->type() == Item::CACHE_ITEM)
        return ((Item_cache *)right_item)->eq_def (field);
      if (right_item->const_item() && !(right_item->is_null()))
      {
        /*
          We can remove all fields except:
          1. String data types:
           - For BINARY/VARBINARY fields with equality against a
             string: Ref access can return more rows than match the
             string. The reason seems to be that the string constant
             is not "padded" to the full length of the field when
             setting up ref access. @todo Change how ref access for
             BINARY/VARBINARY fields are done so that only qualifying
             rows are returned from the storage engine.
          2. Float data type: Comparison of float can differ
           - When we search "WHERE field=value" using an index,
             the "value" side is converted from double to float by
             Field_float::store(), then two floats are compared.
           - When we search "WHERE field=value" without indexes,
             the "field" side is converted from float to double by
             Field_float::val_real(), then two doubles are compared.
          Note about string data types: All currently existing
          collations have "PAD SPACE" style. If we introduce "NO PAD"
          collations this function must return false for such
          collations, because trailing space compression for indexes
          makes the table value and the index value not equal to each
          other in "NO PAD" collations. As index lookup strips
          trailing spaces, it can return false candidates. Further
          comparison of the actual table values is required.
        */
        if (!((field->type() == MYSQL_TYPE_STRING ||                       // 1
               field->type() == MYSQL_TYPE_VARCHAR) && field->binary()) &&
            !(field->type() == MYSQL_TYPE_FLOAT && field->decimals() > 0)) // 2
        {
          return !right_item->save_in_field_no_warnings(field, true);
        }
      }
    }
  }
  return 0;					// keep test
}


/*
  Remove the predicates pushed down into the subquery

  DESCRIPTION
    Given that this join will be executed using (unique|index)_subquery,
    without "checking NULL", remove the predicates that were pushed down
    into the subquery.

    If the subquery compares scalar values, we can remove the condition that
    was wrapped into trig_cond (it will be checked when needed by the subquery
    engine)

    If the subquery compares row values, we need to keep the wrapped
    equalities in the WHERE clause: when the left (outer) tuple has both NULL
    and non-NULL values, we'll do a full table scan and will rely on the
    equalities corresponding to non-NULL parts of left tuple to filter out
    non-matching records.

    If '*where' is a triggered condition, or contains 'OR x IS NULL', or
    contains a condition coming from the original subquery's WHERE clause, or
    if there are more than one outer expressions, then WHERE is not of the
    simple form:
      outer_expr = inner_expr
    and thus this function does nothing.

    If the index is on prefix (=> test_if_ref() is false), then the equality
    is needed as post-filter, so this function does nothing.

    TODO: We can remove the equalities that will be guaranteed to be true by the
    fact that subquery engine will be using index lookup. This must be done only
    for cases where there are no conversion errors of significance, e.g. 257
    that is searched in a byte. But this requires homogenization of the return 
    codes of all Field*::store() methods.
*/
void JOIN::remove_subq_pushed_predicates()
{
  if (where_cond->type() != Item::FUNC_ITEM)
    return;
  Item_func *const func= static_cast<Item_func *>(where_cond);
  if (func->functype() == Item_func::EQ_FUNC &&
      func->arguments()[0]->type() == Item::REF_ITEM &&
      func->arguments()[1]->type() == Item::FIELD_ITEM &&
      test_if_ref(func,
                  static_cast<Item_field *>(func->arguments()[1]),
                  func->arguments()[0]))
  {
    where_cond= NULL;
    return;
  }
}


/**
  @brief
  Add keys to derived tables'/views' result tables in a list

  @details
  This function generates keys for all derived tables/views of the select_lex
  to which this join corresponds to with help of the TABLE_LIST:generate_keys
  function.

  @return FALSE all keys were successfully added.
  @return TRUE OOM error
*/

bool JOIN::generate_derived_keys()
{
  DBUG_ASSERT(select_lex->materialized_derived_table_count);

  for (TABLE_LIST *table= select_lex->leaf_tables;
       table;
       table= table->next_leaf)
  {
    table->derived_keys_ready= TRUE;
    /* Process tables that aren't materialized yet. */
    if (table->uses_materialization() && !table->table->is_created() &&
        table->generate_keys())
      return TRUE;
  }
  return FALSE;
}


/**
  @brief
  Drop unused keys for each materialized derived table/view

  @details
  For each materialized derived table/view, call TABLE::use_index to save one
  index chosen by the optimizer and ignore others. If no key is chosen, then all
  keys will be ignored.
*/

void JOIN::drop_unused_derived_keys()
{
  DBUG_ASSERT(select_lex->materialized_derived_table_count);
  ASSERT_BEST_REF_IN_JOIN_ORDER(this);

  for (uint i= 0 ; i < tables ; i++)
  {
    JOIN_TAB *tab= best_ref[i];
    TABLE *table= tab->table();
    /*
     Save chosen key description if:
     1) it's a materialized derived table
     2) it's not yet instantiated
     3) some keys are defined for it
    */
    if (table &&
        tab->table_ref->uses_materialization() &&               // (1)
        !table->is_created() &&                                 // (2)
        table->max_keys > 0)                                    // (3)
    {
      Key_use *keyuse= tab->position()->key;

      table->use_index(keyuse ? keyuse->key : -1);

      const bool key_is_const= keyuse && tab->const_keys.is_set(keyuse->key);
      tab->const_keys.clear_all();
      tab->keys().clear_all();

      if (!keyuse)
        continue;

      /*
        Update the selected "keyuse" to point to key number 0.
        Notice that unused keyuse entries still point to the deleted
        candidate keys. tab->keys (and tab->const_keys if the chosen key
        is constant) should reference key object no. 0 as well.
      */
      tab->keys().set_bit(0);
      if (key_is_const)
        tab->const_keys.set_bit(0);

      const uint oldkey= keyuse->key;
      for (; keyuse->table_ref == tab->table_ref && keyuse->key == oldkey;
           keyuse++)
        keyuse->key= 0;
    }
  }
}


/**
  Cache constant expressions in WHERE, HAVING, ON conditions.

  @return False if success, True if error

  @note This function is run after conditions have been pushed down to
        individual tables, so transformation is applied to JOIN_TAB::condition
        and not to the WHERE condition.
*/

bool JOIN::cache_const_exprs()
{
  /* No need in cache if all tables are constant. */
  DBUG_ASSERT(!plan_is_const());
  ASSERT_BEST_REF_IN_JOIN_ORDER(this);

  for (uint i= const_tables; i < tables; i++)
  {
    Item *condition= best_ref[i]->condition();
    if (condition == NULL)
      continue;
    Item *cache_item= NULL;
    Item **analyzer_arg= &cache_item;
    condition=
      condition->compile(&Item::cache_const_expr_analyzer,
                         (uchar **)&analyzer_arg,
                         &Item::cache_const_expr_transformer,
                         (uchar *)&cache_item);
    if (condition == NULL)
      return true;
    best_ref[i]->set_condition(condition);
  }
  if (having_cond)
  {
    Item *cache_item= NULL;
    Item **analyzer_arg= &cache_item;
    having_cond= having_cond->compile(&Item::cache_const_expr_analyzer,
                                      (uchar **)&analyzer_arg,
                                      &Item::cache_const_expr_transformer,
                                      (uchar *)&cache_item);
    if (having_cond == NULL)
      return true;
  }
  return false;
}


/**
  Extract a condition that can be checked after reading given table
  
  @param cond       Condition to analyze
  @param tables     Tables for which "current field values" are available
  @param used_table Table(s) that we are extracting the condition for (may 
                    also include PSEUDO_TABLE_BITS, and may be zero)
  @param exclude_expensive_cond  Do not push expensive conditions

  @retval <>NULL Generated condition
  @retval = NULL Already checked, OR error

  @details
    Extract the condition that can be checked after reading the table(s)
    specified in @c used_table, given that current-field values for tables
    specified in @c tables bitmap are available.
    If @c used_table is 0, extract conditions for all tables in @c tables.

    This function can be used to extract conditions relevant for a table
    in a join order. Together with its caller, it will ensure that all
    conditions are attached to the first table in the join order where all
    necessary fields are available, and it will also ensure that a given
    condition is attached to only one table.
    To accomplish this, first initialize @c tables to the empty
    set. Then, loop over all tables in the join order, set @c used_table to
    the bit representing the current table, accumulate @c used_table into the
    @c tables set, and call this function. To ensure correct handling of
    const expressions and outer references, add the const table map and
    OUTER_REF_TABLE_BIT to @c used_table for the first table. To ensure
    that random expressions are evaluated for the final table, add
    RAND_TABLE_BIT to @c used_table for the final table.

    The function assumes that constant, inexpensive parts of the condition
    have already been checked. Constant, expensive parts will be attached
    to the first table in the join order, provided that the above call
    sequence is followed.

    The call order will ensure that conditions covering tables in @c tables
    minus those in @c used_table, have already been checked.
        
    The function takes into account that some parts of the condition are
    guaranteed to be true by employed 'ref' access methods (the code that
    does this is located at the end, search down for "EQ_FUNC").

  @note
    make_cond_for_info_schema() uses an algorithm similar to
    make_cond_for_table().
*/

Item *
make_cond_for_table(THD *thd, Item *cond, table_map tables,
                    table_map used_table,
                    bool exclude_expensive_cond)
{
  return make_cond_for_table_from_pred(thd, cond, cond, tables, used_table,
                                       exclude_expensive_cond);
}

static Item *
make_cond_for_table_from_pred(THD *thd, Item *root_cond, Item *cond,
                              table_map tables, table_map used_table,
                              bool exclude_expensive_cond)
{
  /*
    Ignore this condition if
     1. We are extracting conditions for a specific table, and
     2. that table is not referenced by the condition, but not if
     3. this is a constant condition not checked at optimization time and
        this is the first table we are extracting conditions for.
       (Assuming that used_table == tables for the first table.)
  */
  if (used_table &&                                                 // 1
      !(cond->used_tables() & used_table) &&                        // 2
      !(cond->is_expensive() && used_table == tables))              // 3
    return NULL;

  if (cond->type() == Item::COND_ITEM)
  {
    if (((Item_cond*) cond)->functype() == Item_func::COND_AND_FUNC)
    {
      /* Create new top level AND item */
      Item_cond_and *new_cond= new Item_cond_and;
      if (!new_cond)
        return NULL;
      List_iterator<Item> li(*((Item_cond*) cond)->argument_list());
      Item *item;
      while ((item= li++))
      {
        Item *fix= make_cond_for_table_from_pred(thd, root_cond, item,
                                                 tables, used_table,
                                                 exclude_expensive_cond);
        if (fix)
          new_cond->argument_list()->push_back(fix);
      }
      switch (new_cond->argument_list()->elements) {
      case 0:
        return NULL;                          // Always true
      case 1:
        return new_cond->argument_list()->head();
      default:
        if (new_cond->fix_fields(thd, NULL))
          return NULL;
        return new_cond;
      }
    }
    else
    {                                         // Or list
      Item_cond_or *new_cond= new Item_cond_or;
      if (!new_cond)
        return NULL;
      List_iterator<Item> li(*((Item_cond*) cond)->argument_list());
      Item *item;
      while ((item= li++))
      {
        Item *fix= make_cond_for_table_from_pred(thd, root_cond, item,
                                                 tables, 0L,
                                                 exclude_expensive_cond);
	if (!fix)
          return NULL;                        // Always true
	new_cond->argument_list()->push_back(fix);
      }
      if (new_cond->fix_fields(thd, NULL))
        return NULL;
      return new_cond;
    }
  }

  /*
    Omit this condition if
     1. It has been marked as omittable before, or
     2. Some tables referred by the condition are not available, or
     3. We are extracting conditions for all tables, the condition is
        considered 'expensive', and we want to delay evaluation of such 
        conditions to the execution phase.
  */
  if (cond->marker == 3 ||                                             // 1
      (cond->used_tables() & ~tables) ||                               // 2
      (!used_table && exclude_expensive_cond && cond->is_expensive())) // 3
    return NULL;

  /*
    Extract this condition if
     1. It has already been marked as applicable, or
     2. It is not a <comparison predicate> (=, <, >, <=, >=, <=>)
  */
  if (cond->marker == 2 ||                                             // 1
      cond->eq_cmp_result() == Item::COND_OK)                          // 2
    return cond;

  /* 
    Remove equalities that are guaranteed to be true by use of 'ref' access
    method.
    Note that ref access implements "table1.field1 <=> table2.indexed_field2",
    i.e. if it passed a NULL field1, it will return NULL indexed_field2 if
    there are.
    Thus the equality "table1.field1 = table2.indexed_field2",
    is equivalent to "ref access AND table1.field1 IS NOT NULL"
    i.e. "ref access and proper setting/testing of ref->null_rejecting".
    Thus, we must be careful, that when we remove equalities below we also
    set ref->null_rejecting, and test it at execution; otherwise wrong NULL
    matches appear.
    So:
    - for the optimization phase, the code which is below, and the code in
    test_if_ref(), and in add_key_field(), must be kept in sync: if the
    applicability conditions in one place are relaxed, they should also be
    relaxed elsewhere.
    - for the execution phase, all possible execution methods must test
    ref->null_rejecting.
  */
  if (cond->type() == Item::FUNC_ITEM &&
      ((Item_func*) cond)->functype() == Item_func::EQ_FUNC)
  {
    Item *left_item= ((Item_func*) cond)->arguments()[0]->real_item();
    Item *right_item= ((Item_func*) cond)->arguments()[1]->real_item();
    if ((left_item->type() == Item::FIELD_ITEM &&
         test_if_ref(root_cond, (Item_field*) left_item, right_item)) ||
        (right_item->type() == Item::FIELD_ITEM &&
         test_if_ref(root_cond, (Item_field*) right_item, left_item)))
    {
      cond->marker= 3;                   // Condition can be omitted
      return NULL;
    }
  }
  cond->marker= 2;                      // Mark condition as applicable
  return cond;
}


/**
  Separates the predicates in a join condition and pushes them to the 
  join step where all involved tables are available in the join prefix.
  ON clauses from JOIN expressions are also pushed to the most appropriate step.

  @param join Join object where predicates are pushed.

  @param cond Pointer to condition which may contain an arbitrary number of
              predicates, combined using AND, OR and XOR items.
              If NULL, equivalent to a predicate that returns TRUE for all
              row combinations.


  @retval true  Found impossible WHERE clause, or out-of-memory
  @retval false Other
*/

static bool make_join_select(JOIN *join, Item *cond)
{
  THD *thd= join->thd;
  Opt_trace_context * const trace= &thd->opt_trace;
  DBUG_ENTER("make_join_select");
  ASSERT_BEST_REF_IN_JOIN_ORDER(join);

  // Add IS NOT NULL conditions to table conditions:
  add_not_null_conds(join);

  /*
    Extract constant conditions that are part of the WHERE clause.
    Constant parts of join conditions from outer joins are attached to
    the appropriate table condition in JOIN::attach_join_conditions().
  */
  if (cond)                /* Because of QUICK_GROUP_MIN_MAX_SELECT */
  {                        /* there may be a select without a cond. */    
    if (join->primary_tables > 1)
      cond->update_used_tables();    // Table number may have changed
    if (join->plan_is_const() &&
        join->select_lex->master_unit() ==
        thd->lex->unit)             // The outer-most query block
      join->const_table_map|= RAND_TABLE_BIT;
  }
  /*
    Extract conditions that depend on constant tables.
    The const part of the query's WHERE clause can be checked immediately
    and if it is not satisfied then the join has empty result
  */
  Item *const_cond= NULL;
  if (cond)
    const_cond= make_cond_for_table(thd, cond, join->const_table_map,
                                    (table_map) 0, true);

  // Add conditions added by add_not_null_conds()
  for (uint i= 0; i < join->const_tables; i++)
  {
    if (and_conditions(&const_cond, join->best_ref[i]->condition()))
      DBUG_RETURN(true);
  }
  DBUG_EXECUTE("where", print_where(const_cond, "constants", QT_ORDINARY););
  if (const_cond != NULL)
  {
    const bool const_cond_result= const_cond->val_int() != 0;
    if (thd->is_error())
      DBUG_RETURN(true);

    Opt_trace_object trace_const_cond(trace);
    trace_const_cond.add("condition_on_constant_tables", const_cond)
                    .add("condition_value", const_cond_result);
    if (!const_cond_result)
    {
      DBUG_PRINT("info",("Found impossible WHERE condition"));
      DBUG_RETURN(true);
    }
  }

  /*
    Extract remaining conditions from WHERE clause and join conditions,
    and attach them to the most appropriate table condition. This means that
    a condition will be evaluated as soon as all fields it depends on are
    available. For outer join conditions, the additional criterion is that
    we must have determined whether outer-joined rows are available, or
    have been NULL-extended, see JOIN::attach_join_conditions() for details.
  */
  {
    Opt_trace_object trace_wrapper(trace);
    Opt_trace_object
      trace_conditions(trace, "attaching_conditions_to_tables");
    trace_conditions.add("original_condition", cond);
    Opt_trace_array
      trace_attached_comp(trace, "attached_conditions_computation");

    for (uint i=join->const_tables ; i < join->tables ; i++)
    {
      JOIN_TAB *const tab= join->best_ref[i];

      if (!tab->position())
        continue;
      /*
        first_inner is the X in queries like:
        SELECT * FROM t1 LEFT OUTER JOIN (t2 JOIN t3) ON X
      */
      const plan_idx first_inner= tab->first_inner();
      const table_map used_tables= tab->prefix_tables();
      const table_map current_map= tab->added_tables();
      Item *tmp= NULL;

      if (cond)
        tmp= make_cond_for_table(thd, cond, used_tables, current_map, 0);
      /* Add conditions added by add_not_null_conds(). */
      if (tab->condition() && and_conditions(&tmp, tab->condition()))
        DBUG_RETURN(true);


      if (cond && !tmp && tab->quick())
      {						// Outer join
        DBUG_ASSERT(tab->type() == JT_RANGE || tab->type() == JT_INDEX_MERGE);
        /*
          Hack to handle the case where we only refer to a table
          in the ON part of an OUTER JOIN. In this case we want the code
          below to check if we should use 'quick' instead.
        */
        DBUG_PRINT("info", ("Item_int"));
        tmp= new Item_int((longlong) 1,1);	// Always true
      }
      if (tmp || !cond || tab->type() == JT_REF || tab->type() == JT_REF_OR_NULL ||
          tab->type() == JT_EQ_REF || first_inner != NO_PLAN_IDX)
      {
        DBUG_EXECUTE("where",print_where(tmp,tab->table()->alias, QT_ORDINARY););
        /*
          If tab is an inner table of an outer join operation,
          add a match guard to the pushed down predicate.
          The guard will turn the predicate on only after
          the first match for outer tables is encountered.
	*/        
        if (cond && tmp)
        {
          /*
            Because of QUICK_GROUP_MIN_MAX_SELECT there may be a select without
            a cond, so neutralize the hack above.
          */
          if (!(tmp= add_found_match_trig_cond(join, first_inner, tmp, NO_PLAN_IDX)))
            DBUG_RETURN(true);
          tab->set_condition(tmp);
          /* Push condition to storage engine if this is enabled
             and the condition is not guarded */
	  if (thd->optimizer_switch_flag(OPTIMIZER_SWITCH_ENGINE_CONDITION_PUSHDOWN) &&
              first_inner == NO_PLAN_IDX)
          {
            Item *push_cond=
              make_cond_for_table(thd, tmp, tab->table_ref->map(),
                                  tab->table_ref->map(), 0);
            if (push_cond)
            {
              /* Push condition to handler */
              if (!tab->table()->file->cond_push(push_cond))
                tab->table()->file->pushed_cond= push_cond;
            }
          }
        }
        else
        {
          tab->set_condition(NULL);
        }

        DBUG_EXECUTE("where",print_where(tmp,tab->table()->alias, QT_ORDINARY););

	if (tab->quick())
	{
          if (tab->needed_reg.is_clear_all() && tab->type() != JT_CONST)
          {
            /*
              We keep (for now) the QUICK AM calculated in
              get_quick_record_count().
            */
            DBUG_ASSERT(tab->quick()->is_valid());
	  }
	  else
          {
            delete tab->quick();
	    tab->set_quick(NULL);
          }
	}

        if ((tab->type() == JT_ALL || tab->type() == JT_RANGE ||
            tab->type() == JT_INDEX_MERGE || tab->type() == JT_INDEX_SCAN) &&
            tab->use_quick != QS_RANGE)
	{
          /*
            We plan to scan (table/index/range scan).
            Check again if we should use an index. We can use an index if:

            1a) There is a condition that range optimizer can work on, and
            1b) There are non-constant conditions on one or more keys, and
            1c) Some of the non-constant fields may have been read
                already. This may be the case if this is not the first
                table in the join OR this is a subselect with
                non-constant conditions referring to an outer table
                (dependent subquery)
                or,
            2a) There are conditions only relying on constants
            2b) This is the first non-constant table
            2c) There is a limit of rows to read that is lower than
                the fanout for this table, predicate filters included
                (i.e., the estimated number of rows that will be
                produced for this table per row combination of
                previous tables)
            2d) The query is NOT run with FOUND_ROWS() (because in that
                case we have to scan through all rows to count them anyway)
          */
          enum { DONT_RECHECK, NOT_FIRST_TABLE, LOW_LIMIT }
          recheck_reason= DONT_RECHECK;

          DBUG_ASSERT(tab->const_keys.is_subset(tab->keys()));

          const join_type orig_join_type= tab->type();
          const QUICK_SELECT_I *const orig_quick= tab->quick();

          if (cond &&                                                // 1a
              (tab->keys() != tab->const_keys) &&                      // 1b
              (i > 0 ||                                              // 1c
               (join->select_lex->master_unit()->item &&
                cond->used_tables() & OUTER_REF_TABLE_BIT)))
            recheck_reason= NOT_FIRST_TABLE;
          else if (!tab->const_keys.is_clear_all() &&                // 2a
                   i == join->const_tables &&                        // 2b
                   (join->unit->select_limit_cnt <
                    (tab->position()->rows_fetched *
                     tab->position()->filter_effect)) &&               // 2c
                   !join->calc_found_rows)                             // 2d
            recheck_reason= LOW_LIMIT;

          if (tab->position()->sj_strategy == SJ_OPT_LOOSE_SCAN)
          {
            /*
              Semijoin loose scan has settled for a certain index-based access
              method with suitable characteristics, don't substitute it.
            */
            recheck_reason= DONT_RECHECK;
          }

          if (recheck_reason != DONT_RECHECK)
          {
            Opt_trace_object trace_one_table(trace);
            trace_one_table.add_utf8_table(tab->table_ref);
            Opt_trace_object trace_table(trace, "rechecking_index_usage");
            if (recheck_reason == NOT_FIRST_TABLE)
              trace_table.add_alnum("recheck_reason", "not_first_table");
            else
              trace_table.add_alnum("recheck_reason", "low_limit").
                add("limit", join->unit->select_limit_cnt).
                add("row_estimate",
                    tab->position()->rows_fetched *
                    tab->position()->filter_effect);

            /* Join with outer join condition */
            Item *orig_cond= tab->condition();
            tab->and_with_condition(tab->join_cond());

            /*
              We can't call sel->cond->fix_fields,
              as it will break tab->join_cond() if it's AND condition
              (fix_fields currently removes extra AND/OR levels).
              Yet attributes of the just built condition are not needed.
              Thus we call sel->cond->quick_fix_field for safety.
            */
            if (tab->condition() && !tab->condition()->fixed)
              tab->condition()->quick_fix_field();

            Key_map usable_keys= tab->keys();
            ORDER::enum_order interesting_order= ORDER::ORDER_NOT_RELEVANT;

            if (recheck_reason == LOW_LIMIT)
            {
              int read_direction= 0;

              /*
                If the current plan is to use range, then check if the
                already selected index provides the order dictated by the
                ORDER BY clause.
              */
              if (tab->quick() && tab->quick()->index != MAX_KEY)
              {
                const uint ref_key= tab->quick()->index;

                read_direction= test_if_order_by_key(join->order,
                                                     tab->table(), ref_key);
                /*
                  If the index provides order there is no need to recheck
                  index usage; we already know from the former call to
                  test_quick_select() that a range scan on the chosen
                  index is cheapest. Note that previous calls to
                  test_quick_select() did not take order direction
                  (ASC/DESC) into account, so in case of DESC ordering
                  we still need to recheck.
                */
                if ((read_direction == 1) ||
                    (read_direction == -1 && tab->quick()->reverse_sorted()))
                {
                  recheck_reason= DONT_RECHECK;
                }
              }
              if (recheck_reason != DONT_RECHECK)
              {
                int best_key= -1;
                ha_rows select_limit= join->unit->select_limit_cnt;

                /* Use index specified in FORCE INDEX FOR ORDER BY, if any. */
                if (tab->table()->force_index)
                  usable_keys.intersect(tab->table()->keys_in_use_for_order_by);

                /* Do a cost based search on the indexes that give sort order */
                test_if_cheaper_ordering(tab, join->order, tab->table(),
                                         usable_keys, -1, select_limit,
                                         &best_key, &read_direction,
                                         &select_limit);
                if (best_key < 0)
                  recheck_reason= DONT_RECHECK; // No usable keys
                else
                {
                  // Only usable_key is the best_key chosen
                  usable_keys.clear_all();
                  usable_keys.set_bit(best_key);
                  interesting_order= (read_direction == -1 ? ORDER::ORDER_DESC :
                                      ORDER::ORDER_ASC);
                }
              }
            }

            bool search_if_impossible= recheck_reason != DONT_RECHECK;
            if (search_if_impossible)
            {
              if (tab->quick())
              {
                delete tab->quick();
                tab->set_type(JT_ALL);
              }
              QUICK_SELECT_I *qck;
              search_if_impossible=
                test_quick_select(thd, usable_keys,
                                  used_tables & ~tab->table_ref->map(),
                                  join->calc_found_rows ?
                                   HA_POS_ERROR :
                                   join->unit->select_limit_cnt,
                                  false,   // don't force quick range
                                  interesting_order, tab,
                                  tab->condition(),
                                  &tab->needed_reg, &qck) < 0;
              tab->set_quick(qck);
            }
            tab->set_condition(orig_cond);
            if (search_if_impossible)
            {
              /*
                Before reporting "Impossible WHERE" for the whole query
                we have to check isn't it only "impossible ON" instead
              */
              if (!tab->join_cond())
                DBUG_RETURN(1);  // No ON, so it's really "impossible WHERE"
              Opt_trace_object trace_without_on(trace, "without_ON_clause");
              if (tab->quick())
              {
                delete tab->quick();
                tab->set_type(JT_ALL);
              }
              QUICK_SELECT_I *qck;
              const bool impossible_where=
                test_quick_select(thd, tab->keys(),
                                  used_tables & ~tab->table_ref->map(),
                                  join->calc_found_rows ?
                                   HA_POS_ERROR :
                                   join->unit->select_limit_cnt,
                                  false,   //don't force quick range
                                  ORDER::ORDER_NOT_RELEVANT, tab,
                                  tab->condition(), &tab->needed_reg,
                                  &qck) < 0;
              tab->set_quick(qck);
              if (impossible_where)
                DBUG_RETURN(1);			// Impossible WHERE
            }

            /*
              Access method changed. This is after deciding join order
              and access method for all other tables so the info
              updated below will not have any effect on the execution
              plan.
            */
            if (tab->quick())
              tab->set_type(calc_join_type(tab->quick()->get_type()));

          } // end of "if (recheck_reason != DONT_RECHECK)"

          if (!tab->table()->quick_keys.is_subset(tab->checked_keys) ||
              !tab->needed_reg.is_subset(tab->checked_keys))
          {
            tab->keys().merge(tab->table()->quick_keys);
            tab->keys().merge(tab->needed_reg);

            /*
              The logic below for assigning tab->use_quick is strange.
              It bases the decision of which access method to use
              (dynamic range, range, scan) based on seemingly
              unrelated information like the presense of another index
              with too bad selectivity to be used.

              Consider the following scenario:

              The join optimizer has decided to use join order
              (t1,t2), and 'tab' is currently t2. Further, assume that
              there is a join condition between t1 and t2 using some
              range operator (e.g. "t1.x < t2.y").

              It has been decided that a table scan is best for t2.
              make_join_select() then reran the range optimizer a few
              lines up because there is an index 't2.good_idx'
              covering the t2.y column. If 'good_idx' is the only
              index in t2, the decision below will be to use dynamic
              range. However, if t2 also has another index 't2.other'
              which the range access method can be used on but
              selectivity is bad (#rows estimate is high), then table
              scan is chosen instead.

              Thus, the choice of DYNAMIC RANGE vs SCAN depends on the
              presense of an index that has so bad selectivity that it
              will not be used anyway.
            */
            if (!tab->needed_reg.is_clear_all() &&
                (tab->table()->quick_keys.is_clear_all() ||
                 (tab->quick() &&
                  (tab->quick()->records >= 100L))))
            {
              tab->use_quick= QS_DYNAMIC_RANGE;
              tab->set_type(JT_ALL);
            }
            else
              tab->use_quick= QS_RANGE;
          }

          if (tab->type() != orig_join_type ||
              tab->quick() != orig_quick)       // Access method changed
            tab->position()->filter_effect= COND_FILTER_STALE;

	}
      }

      if (join->attach_join_conditions(i))
        DBUG_RETURN(true);
    }
    trace_attached_comp.end();

    /*
      In outer joins the loop above, in iteration for table #i, may push
      conditions to a table before #i. Thus, the processing below has to be in
      a separate loop:
    */
    Opt_trace_array trace_attached_summary(trace,
                                           "attached_conditions_summary");
    for (uint i= join->const_tables ; i < join->tables ; i++)
    {
      JOIN_TAB * const tab= join->best_ref[i];
      if (!tab->table())
        continue;
      Item * const cond= tab->condition();
      Opt_trace_object trace_one_table(trace);
      trace_one_table.add_utf8_table(tab->table_ref).
        add("attached", cond);
      if (cond &&
          cond->has_subquery() /* traverse only if needed */ )
      {
        /*
          Why we pass walk_subquery=false: imagine
          WHERE t1.col IN (SELECT * FROM t2
                             WHERE t2.col IN (SELECT * FROM t3)
          and tab==t1. The grandchild subquery (SELECT * FROM t3) should not
          be marked as "in condition of t1" but as "in condition of t2", for
          correct calculation of the number of its executions.
        */
        std::pair<SELECT_LEX *, int> pair_object(join->select_lex, i);
        cond->walk(&Item::inform_item_in_cond_of_tab,
                   Item::WALK_POSTFIX,
                   pointer_cast<uchar * const>(&pair_object));
      }

    }
  }
  DBUG_RETURN(0);
}


/**
  Remove the following expressions from ORDER BY and GROUP BY:
  Constant expressions @n
  Expression that only uses tables that are of type EQ_REF and the reference
  is in the ORDER list or if all refereed tables are of the above type.

  In the following, the X field can be removed:
  @code
  SELECT * FROM t1,t2 WHERE t1.a=t2.a ORDER BY t1.a,t2.X
  SELECT * FROM t1,t2,t3 WHERE t1.a=t2.a AND t2.b=t3.b ORDER BY t1.a,t3.X
  @endcode

  These can't be optimized:
  @code
  SELECT * FROM t1,t2 WHERE t1.a=t2.a ORDER BY t2.X,t1.a
  SELECT * FROM t1,t2 WHERE t1.a=t2.a AND t1.b=t2.b ORDER BY t1.a,t2.c
  SELECT * FROM t1,t2 WHERE t1.a=t2.a ORDER BY t2.b,t1.a
  @endcode

  @param  join         join object
  @param  start_order  clause being analyzed (ORDER BY, GROUP BY...)
  @param  tab          table
  @param  cached_eq_ref_tables  bitmap: bit Z is set if the table of map Z
  was already the subject of an eq_ref_table() call for the same clause; then
  the return value of this previous call can be found at bit Z of
  'eq_ref_tables'
  @param  eq_ref_tables see above.
*/

static bool
eq_ref_table(JOIN *join, ORDER *start_order, JOIN_TAB *tab,
             table_map *cached_eq_ref_tables, table_map *eq_ref_tables)
{
  /* We can skip const tables only if not an outer table */
  if (tab->type() == JT_CONST && tab->first_inner() == NO_PLAN_IDX)
    return true;
  if (tab->type() != JT_EQ_REF || tab->table()->is_nullable())
    return false;

  const table_map map= tab->table_ref->map();
  uint found= 0;

  for (Item **ref_item= tab->ref().items, **end= ref_item + tab->ref().key_parts ;
       ref_item != end ; ref_item++)
  {
    if (! (*ref_item)->const_item())
    {						// Not a const ref
      ORDER *order;
      for (order=start_order ; order ; order=order->next)
      {
	if ((*ref_item)->eq(order->item[0],0))
	  break;
      }
      if (order)
      {
        if (!(order->used & map))
        {
          found++;
          order->used|= map;
        }
	continue;				// Used in ORDER BY
      }
      if (!only_eq_ref_tables(join, start_order, (*ref_item)->used_tables(),
                              cached_eq_ref_tables, eq_ref_tables))
        return false;
    }
  }
  /* Check that there was no reference to table before sort order */
  for (; found && start_order ; start_order=start_order->next)
  {
    if (start_order->used & map)
    {
      found--;
      continue;
    }
    if (start_order->depend_map & map)
      return false;
  }
  return true;
}


/// @see eq_ref_table()
static bool
only_eq_ref_tables(JOIN *join, ORDER *order, table_map tables,
                   table_map *cached_eq_ref_tables, table_map *eq_ref_tables)
{
  tables&= ~PSEUDO_TABLE_BITS;
  for (JOIN_TAB **tab=join->map2table ; tables ; tab++, tables>>=1)
  {
    if (tables & 1)
    {
      const table_map map= (*tab)->table_ref->map();
      bool is_eq_ref;
      if (*cached_eq_ref_tables & map) // then there exists a cached bit
        is_eq_ref= *eq_ref_tables & map;
      else
      {
        is_eq_ref= eq_ref_table(join, order, *tab,
                                cached_eq_ref_tables, eq_ref_tables);
        if (is_eq_ref)
          *eq_ref_tables|= map;
        else
          *eq_ref_tables&= ~map;
        *cached_eq_ref_tables|= map; // now there exists a cached bit
      }
      if (!is_eq_ref)
        return false;
    }
  }
  return true;
}


/**
  Check if an expression in ORDER BY or GROUP BY is a duplicate of a
  preceding expression.

  @param  first_order   the first expression in the ORDER BY or
                        GROUP BY clause
  @param  possible_dup  the expression that might be a duplicate of
                        another expression preceding it the ORDER BY
                        or GROUP BY clause

  @returns true if possible_dup is a duplicate, false otherwise
*/
static bool duplicate_order(const ORDER *first_order, 
                            const ORDER *possible_dup)
{
  const ORDER *order;
  for (order=first_order; order ; order=order->next)
  {
    if (order == possible_dup)
    {
      // all expressions preceding possible_dup have been checked.
      return false;
    }
    else 
    {
      const Item *it1= order->item[0]->real_item();
      const Item *it2= possible_dup->item[0]->real_item();

      if (it1->eq(it2, 0))
        return true;
    }
  }
  return false;
}

/**
  Remove all constants and check if ORDER only contains simple
  expressions.

  simple_order is set to 1 if sort_order only uses fields from head table
  and the head table is not a LEFT JOIN table.

  @param first_order            List of SORT or GROUP order
  @param cond                   WHERE statement
  @param change_list            Set to 1 if we should remove things from list.
                                If this is not set, then only simple_order is
                                calculated.
  @param simple_order           Set to 1 if we are only using simple expressions
  @param clause_type            "ORDER BY" etc for printing in optimizer trace

  @return
    Returns new sort order
*/

ORDER *JOIN::remove_const(ORDER *first_order, Item *cond, bool change_list,
                          bool *simple_order, const char *clause_type)
{
  ASSERT_BEST_REF_IN_JOIN_ORDER(this);

  if (plan_is_const())
    return change_list ? 0 : first_order;		// No need to sort

  Opt_trace_context * const trace= &thd->opt_trace;
  Opt_trace_disable_I_S trace_disabled(trace, first_order == NULL);
  Opt_trace_object trace_wrapper(trace);
  Opt_trace_object trace_simpl(trace, "clause_processing");
  if (trace->is_started())
  {
    trace_simpl.add_alnum("clause", clause_type);
    String str;
    SELECT_LEX::print_order(&str, first_order,
                            enum_query_type(QT_TO_SYSTEM_CHARSET |
                                            QT_SHOW_SELECT_NUMBER |
                                            QT_NO_DEFAULT_DB));
    trace_simpl.add_utf8("original_clause", str.ptr(), str.length());
  }
  Opt_trace_array trace_each_item(trace, "items");

  ORDER *order,**prev_ptr;
  JOIN_TAB *const first_tab= best_ref[const_tables];
  table_map first_table= first_tab->table_ref->map();
  table_map not_const_tables= ~const_table_map;
  table_map ref;
  // Caches to avoid repeating eq_ref_table() calls, @see eq_ref_table()
  table_map eq_ref_tables= 0, cached_eq_ref_tables= 0;
  DBUG_ENTER("JOIN::remove_const");

  prev_ptr= &first_order;
  *simple_order= !first_tab->join_cond();

  /* NOTE: A variable of not_const_tables ^ first_table; breaks gcc 2.7 */

  update_depend_map(first_order);
  for (order=first_order; order ; order=order->next)
  {
    Opt_trace_object trace_one_item(trace);
    trace_one_item.add("item", order->item[0]);
    table_map order_tables=order->item[0]->used_tables();
    if (order->item[0]->with_sum_func ||
        /*
          If the outer table of an outer join is const (either by itself or
          after applying WHERE condition), grouping on a field from such a
          table will be optimized away and filesort without temporary table
          will be used unless we prevent that now. Filesort is not fit to
          handle joins and the join condition is not applied. We can't detect
          the case without an expensive test, however, so we force temporary
          table for all queries containing more than one table, ROLLUP, and an
          outer join.
         */
        (primary_tables > 1 &&
         rollup.state == ROLLUP::STATE_INITED &&
         select_lex->outer_join))
      *simple_order= 0;                // Must do a temp table to sort
    else if (!(order_tables & not_const_tables))
    {
      if (order->item[0]->has_subquery())
      {
        if (!thd->lex->is_explain())
        {
          Opt_trace_array trace_subselect(trace, "subselect_evaluation");
          order->item[0]->val_str(&order->item[0]->str_value);
        }
        order->item[0]->mark_subqueries_optimized_away();
      }
      trace_one_item.add("uses_only_constant_tables", true);
      continue;                        // skip const item
    }
    else if (duplicate_order(first_order, order))
    {
      /* 
        If 'order' is a duplicate of an expression earlier in the
        ORDER/GROUP BY sequence, it can be removed from the ORDER BY
        or GROUP BY clause.
      */
      trace_one_item.add("duplicate_item", true);
      continue;
    }
    else if (order->in_field_list && order->item[0]->has_subquery())
      /*
        If the order item is a subquery that is also in the field
        list, a temp table should be used to avoid evaluating the
        subquery for each row both when a) creating a sort index and
        b) getting the value.
          Example: "SELECT (SELECT ... ) as a ... GROUP BY a;"
       */
      *simple_order= false;
    else
    {
      if (order_tables & (RAND_TABLE_BIT | OUTER_REF_TABLE_BIT))
	*simple_order=0;
      else
      {
	if (cond && const_expression_in_where(cond,order->item[0]))
	{
          trace_one_item.add("equals_constant_in_where", true);
	  continue;
	}
	if ((ref=order_tables & (not_const_tables ^ first_table)))
	{
	  if (!(order_tables & first_table) &&
              only_eq_ref_tables(this, first_order, ref,
                                 &cached_eq_ref_tables, &eq_ref_tables))
	  {
            trace_one_item.add("eq_ref_to_preceding_items", true);
	    continue;
	  }
	  *simple_order=0;			// Must do a temp table to sort
	}
      }
    }
    if (change_list)
      *prev_ptr= order;				// use this entry
    prev_ptr= &order->next;
  }
  if (change_list)
    *prev_ptr=0;
  if (prev_ptr == &first_order)			// Nothing to sort/group
    *simple_order=1;
  DBUG_PRINT("exit",("simple_order: %d",(int) *simple_order));

  trace_each_item.end();
  trace_simpl.add("resulting_clause_is_simple", *simple_order);
  if (trace->is_started() && change_list)
  {
    String str;
    SELECT_LEX::print_order(&str, first_order,
                            enum_query_type(QT_TO_SYSTEM_CHARSET |
                                            QT_SHOW_SELECT_NUMBER |
                                            QT_NO_DEFAULT_DB));
    trace_simpl.add_utf8("resulting_clause", str.ptr(), str.length());
  }

  DBUG_RETURN(first_order);
}


/**
  Optimize conditions by 

     a) applying transitivity to build multiple equality predicates
        (MEP): if x=y and y=z the MEP x=y=z is built. 
     b) apply constants where possible. If the value of x is known to be
        42, x is replaced with a constant of value 42. By transitivity, this
        also applies to MEPs, so the MEP in a) will become 42=x=y=z.
<<<<<<< HEAD
     c) remove conditions that are impossible or always true
  
  @param[out] conds        conditions to optimize
  @param      join_list    list of join tables to which the condition
                           refers to
  @param[out] cond_value   Not changed if conds was empty 
                           COND_TRUE if conds is always true
                           COND_FALSE if conds is impossible
                           COND_OK otherwise

  @return optimized conditions
=======
     c) remove conditions that are always false or always true

  @param thd              Thread handler
  @param[in,out] cond     WHERE or HAVING condition to optimize
  @param[out] cond_equal  The built multiple equalities
  @param join_list        list of join operations with join conditions
                          = NULL: Called for HAVING condition
  @param[out] cond_value  Not changed if cond was empty
                            COND_TRUE if cond is always true
                            COND_FALSE if cond is impossible
                            COND_OK otherwise

  @returns false if success, true if error
>>>>>>> c44f992c
*/

bool optimize_cond(THD *thd, Item **cond, COND_EQUAL **cond_equal,
                   List<TABLE_LIST> *join_list,
                   Item::cond_result *cond_value)
{
  Opt_trace_context * const trace= &thd->opt_trace;
  DBUG_ENTER("optimize_cond");

  Opt_trace_object trace_wrapper(trace);
  Opt_trace_object trace_cond(trace, "condition_processing");
  trace_cond.add_alnum("condition", join_list ? "WHERE" : "HAVING");
  trace_cond.add("original_condition", *cond);
  Opt_trace_array trace_steps(trace, "steps");

  /*
    Enter this function
    a) For a WHERE condition or a query having outer join.
    b) For a HAVING condition.
  */
  DBUG_ASSERT(*cond || join_list);

  /*
    Build all multiple equality predicates and eliminate equality
    predicates that can be inferred from these multiple equalities.
    For each reference of a field included into a multiple equality
    that occurs in a function set a pointer to the multiple equality
    predicate. Substitute a constant instead of this field if the
    multiple equality contains a constant.
    This is performed for the WHERE condition and any join conditions, but
    not for the HAVING condition.
  */
  if (join_list)
  {
    Opt_trace_object step_wrapper(trace);
    step_wrapper.add_alnum("transformation", "equality_propagation");
    {
      Opt_trace_disable_I_S
        disable_trace_wrapper(trace, !(*cond && (*cond)->has_subquery()));
      Opt_trace_array
        trace_subselect(trace, "subselect_evaluation");
      if (build_equal_items(thd, *cond, cond, NULL, true,
                            join_list, cond_equal))
        DBUG_RETURN(true);
    }
    step_wrapper.add("resulting_condition", *cond);
  }
  /* change field = field to field = const for each found field = const */
  if (*cond)
  {
    Opt_trace_object step_wrapper(trace);
    step_wrapper.add_alnum("transformation", "constant_propagation");
    {
      Opt_trace_disable_I_S
        disable_trace_wrapper(trace, !(*cond)->has_subquery());
      Opt_trace_array trace_subselect(trace, "subselect_evaluation");
      if (propagate_cond_constants(thd, NULL, *cond, *cond))
        DBUG_RETURN(true);
    }
    step_wrapper.add("resulting_condition", *cond);
  }

  /*
    Remove all instances of item == item
    Remove all and-levels where CONST item != CONST item
  */
  DBUG_EXECUTE("where",print_where(*cond,"after const change", QT_ORDINARY););
  if (*cond)
  {
    Opt_trace_object step_wrapper(trace);
    step_wrapper.add_alnum("transformation", "trivial_condition_removal");
    {
      Opt_trace_disable_I_S
        disable_trace_wrapper(trace, !(*cond)->has_subquery());
      Opt_trace_array trace_subselect(trace, "subselect_evaluation");
      if (remove_eq_conds(thd, *cond, cond, cond_value))
        DBUG_RETURN(true);
    }
    step_wrapper.add("resulting_condition", *cond);
  }
  DBUG_ASSERT(!thd->is_error());
  if (thd->is_error())
    DBUG_RETURN(true);
  DBUG_RETURN(false);
}


/**
  Handle the recursive job for remove_eq_conds()

  @param thd             Thread handler
  @param cond            the condition to handle.
  @param[out] retcond    Modified condition after removal
  @param[out] cond_value the resulting value of the condition

  @see remove_eq_conds() for more details on argument

  @returns false if success, true if error
*/

static bool internal_remove_eq_conds(THD *thd, Item *cond,
                                     Item **retcond,
                                     Item::cond_result *cond_value)
{
  if (cond->type() == Item::COND_ITEM)
  {
    Item_cond *const item_cond= down_cast<Item_cond *>(cond);
    const bool and_level= item_cond->functype() == Item_func::COND_AND_FUNC;
    List_iterator<Item> li(*item_cond->argument_list());
    bool should_fix_fields= false;

    *cond_value=Item::COND_UNDEF;
    Item *item;
    while ((item=li++))
    {
      Item *new_item;
      Item::cond_result tmp_cond_value;
      if (internal_remove_eq_conds(thd, item, &new_item, &tmp_cond_value))
        return true;

      if (new_item == NULL)
        li.remove();
      else if (item != new_item)
      {
        (void) li.replace(new_item);
        should_fix_fields= true;
      }
      if (*cond_value == Item::COND_UNDEF)
         *cond_value= tmp_cond_value;
      switch (tmp_cond_value)
      {
      case Item::COND_OK:                       // Not TRUE or FALSE
        if (and_level || *cond_value == Item::COND_FALSE)
          *cond_value= tmp_cond_value;
        break;
      case Item::COND_FALSE:
        if (and_level)                          // Always false
        {
          *cond_value= tmp_cond_value;
          *retcond= NULL;
          return false;
        }
        break;
      case Item::COND_TRUE:
        if (!and_level)                         // Always true
        {
          *cond_value= tmp_cond_value;
          *retcond= NULL;
          return false;
        }
        break;
      case Item::COND_UNDEF:			// Impossible
        DBUG_ASSERT(false);                     /* purecov: deadcode */
      }
    }
    if (should_fix_fields)
      item_cond->update_used_tables();

    if (item_cond->argument_list()->elements == 0 ||
        *cond_value != Item::COND_OK)
    {
      *retcond= NULL;
      return false;
    }
    if (item_cond->argument_list()->elements == 1)
    {
      /*
        BUG#11765699:
        We're dealing with an AND or OR item that has only one
        argument. However, it is not an option to empty the list
        because:

         - this function is called for either JOIN::conds or
           JOIN::having, but these point to the same condition as
           SELECT_LEX::where and SELECT_LEX::having do.

         - The return value of remove_eq_conds() is assigned to
           JOIN::conds and JOIN::having, so emptying the list and
           returning the only remaining item "replaces" the AND or OR
           with item for the variables in JOIN. However, the return
           value is not assigned to the SELECT_LEX counterparts. Thus,
           if argument_list is emptied, SELECT_LEX forgets the item in
           argument_list()->head().

        item is therefore returned, but argument_list is not emptied.
      */
      item= item_cond->argument_list()->head();
      /*
        Consider reenabling the line below when the optimizer has been
        split into properly separated phases.
 
        item_cond->argument_list()->empty();
      */
      *retcond= item;
      return false;
    }
  }
  else if (cond->type() == Item::FUNC_ITEM &&
           down_cast<Item_func *>(cond)->functype() == Item_func::ISNULL_FUNC)
  {
    Item_func_isnull *const func= down_cast<Item_func_isnull *>(cond);
    Item **args= func->arguments();
    if (args[0]->type() == Item::FIELD_ITEM)
    {
      Field *const field= down_cast<Item_field *>(args[0])->field;
      /* fix to replace 'NULL' dates with '0' (shreeve@uci.edu) */
      /*
        See BUG#12594011
        Documentation says that
        SELECT datetime_notnull d FROM t1 WHERE d IS NULL
        shall return rows where d=='0000-00-00'

        Thus, for DATE and DATETIME columns defined as NOT NULL,
        "date_notnull IS NULL" has to be modified to
        "date_notnull IS NULL OR date_notnull == 0" (if outer join)
        "date_notnull == 0"                         (otherwise)

      */
      if (((field->type() == MYSQL_TYPE_DATE) ||
           (field->type() == MYSQL_TYPE_DATETIME)) &&
          (field->flags & NOT_NULL_FLAG))
      {
        Item *item0= new(thd->mem_root) Item_int((longlong)0, 1);
        if (item0 == NULL)
          return true;
        Item *eq_cond= new(thd->mem_root) Item_func_eq(args[0], item0);
        if (eq_cond == NULL)
          return true;

        if (args[0]->is_outer_field())
        {
          // outer join: transform "col IS NULL" to "col IS NULL or col=0"
          Item *or_cond= new(thd->mem_root) Item_cond_or(eq_cond, cond);
          if (or_cond == NULL)
            return true;
          cond= or_cond;
        }
        else
        {
          // not outer join: transform "col IS NULL" to "col=0"
          cond= eq_cond;
        }

        if (cond->fix_fields(thd, &cond))
          return true;
      }
    }
    if (cond->const_item())
    {
      bool value;
      if (eval_const_cond(thd, cond, &value))
        return true;
      *cond_value= value ? Item::COND_TRUE : Item::COND_FALSE;
      *retcond= NULL;
      return false;
    }
  }
  else if (cond->const_item() && !cond->is_expensive())
  {
    bool value;
    if (eval_const_cond(thd, cond, &value))
      return true;
    *cond_value= value ? Item::COND_TRUE : Item::COND_FALSE;
    *retcond= NULL;
    return false;
  }
  else
  {                                             // boolan compare function
    *cond_value= cond->eq_cmp_result();
    if (*cond_value == Item::COND_OK)
    {
      *retcond= cond;
      return false;
    }
    Item *left_item= down_cast<Item_func *>(cond)->arguments()[0];
    Item *right_item= down_cast<Item_func *>(cond)->arguments()[1];
    if (left_item->eq(right_item,1))
    {
      if (!left_item->maybe_null ||
          down_cast<Item_func *>(cond)->functype() == Item_func::EQUAL_FUNC)
      {
        *retcond= NULL;
        return false;                           // Compare of identical items
      }
    }
  }
  *cond_value= Item::COND_OK;
  *retcond= cond;                               // Point at next and level
  return false;
}


/**
  Remove const and eq items. Return new item, or NULL if no condition

  @param      thd        thread handler
  @param      cond       the condition to handle
  @param[out] retcond    condition after const removal
  @param[out] cond_value resulting value of the condition
              =COND_OK    condition must be evaluated (e.g field = constant)
              =COND_TRUE  always true                 (e.g 1 = 1)
              =COND_FALSE always false                (e.g 1 = 2)

  @note calls internal_remove_eq_conds() to check the complete tree.

  @returns false if success, true if error
*/

bool remove_eq_conds(THD *thd, Item *cond, Item **retcond,
                     Item::cond_result *cond_value)
{
  if (cond->type() == Item::FUNC_ITEM &&
      down_cast<Item_func *>(cond)->functype() == Item_func::ISNULL_FUNC)
  {
    /*
      Handles this special case for some ODBC applications:
      The are requesting the row that was just updated with a auto_increment
      value with this construct:

      SELECT * from table_name where auto_increment_column IS NULL
      This will be changed to:
      SELECT * from table_name where auto_increment_column = LAST_INSERT_ID
    */

    Item_func_isnull *const func= down_cast<Item_func_isnull *>(cond);
    Item **args= func->arguments();
    if (args[0]->type() == Item::FIELD_ITEM)
    {
      Field *const field= down_cast<Item_field *>(args[0])->field;
      if ((field->flags & AUTO_INCREMENT_FLAG) &&
          !field->table->is_nullable() &&
	  (thd->variables.option_bits & OPTION_AUTO_IS_NULL) &&
	  (thd->first_successful_insert_id_in_prev_stmt > 0 &&
           thd->substitute_null_with_insert_id))
      {
<<<<<<< HEAD
	query_cache.abort(thd, &thd->query_cache_tls);
	Item *new_cond;
	if ((new_cond= new Item_func_eq(args[0],
					new Item_int(NAME_STRING("last_insert_id()"),
                                                     thd->read_first_successful_insert_id_in_prev_stmt(),
                                                     MY_INT64_NUM_DECIMAL_DIGITS))))
	{
	  cond=new_cond;
          /*
            Item_func_eq can't be fixed after creation so we do not check
            cond->fixed, also it do not need tables so we use 0 as second
            argument.
          */
	  cond->fix_fields(thd, &cond);
	}
=======
        query_cache.abort(&thd->query_cache_tls);

        cond= new Item_func_eq(
                args[0],
                new Item_int(NAME_STRING("last_insert_id()"),
                            thd->read_first_successful_insert_id_in_prev_stmt(),
                             MY_INT64_NUM_DECIMAL_DIGITS));
        if (cond == NULL)
          return true;

        if (cond->fix_fields(thd, &cond))
          return true;

>>>>>>> c44f992c
        /*
          IS NULL should be mapped to LAST_INSERT_ID only for first row, so
          clear for next row
        */
        thd->substitute_null_with_insert_id= FALSE;

        *cond_value= Item::COND_OK;
        *retcond= cond;
        return false;
      }
    }
  }
  return internal_remove_eq_conds(thd, cond, retcond, cond_value);
}


/**
  Check if GROUP BY/DISTINCT can be optimized away because the set is
  already known to be distinct.

  Used in removing the GROUP BY/DISTINCT of the following types of
  statements:
  @code
    SELECT [DISTINCT] <unique_key_cols>... FROM <single_table_ref>
      [GROUP BY <unique_key_cols>,...]
  @endcode

    If (a,b,c is distinct)
    then <any combination of a,b,c>,{whatever} is also distinct

    This function checks if all the key parts of any of the unique keys
    of the table are referenced by a list : either the select list
    through find_field_in_item_list or GROUP BY list through
    find_field_in_order_list.
    If the above holds and the key parts cannot contain NULLs then we 
    can safely remove the GROUP BY/DISTINCT,
    as no result set can be more distinct than an unique key.

  @param tab                  The join table to operate on.
  @param find_func            function to iterate over the list and search
                              for a field

  @retval
    1                    found
  @retval
    0                    not found.

  @note
    The function assumes that make_outerjoin_info() has been called in
    order for the check for outer tables to work.
*/

static bool
list_contains_unique_index(JOIN_TAB *tab,
                          bool (*find_func) (Field *, void *), void *data)
{
  TABLE *table= tab->table();

  if (tab->is_inner_table_of_outer_join())
    return 0;
  for (uint keynr= 0; keynr < table->s->keys; keynr++)
  {
    if (keynr == table->s->primary_key ||
         (table->key_info[keynr].flags & HA_NOSAME))
    {
      KEY *keyinfo= table->key_info + keynr;
      KEY_PART_INFO *key_part, *key_part_end;

      for (key_part=keyinfo->key_part,
           key_part_end=key_part+ keyinfo->user_defined_key_parts;
           key_part < key_part_end;
           key_part++)
      {
        if (key_part->field->real_maybe_null() || 
            !find_func(key_part->field, data))
          break;
      }
      if (key_part == key_part_end)
        return 1;
    }
  }
  return 0;
}


/**
  Helper function for list_contains_unique_index.
  Find a field reference in a list of ORDER structures.
  Finds a direct reference of the Field in the list.

  @param field                The field to search for.
  @param data                 ORDER *.The list to search in

  @retval
    1                    found
  @retval
    0                    not found.
*/

static bool
find_field_in_order_list (Field *field, void *data)
{
  ORDER *group= (ORDER *) data;
  bool part_found= 0;
  for (ORDER *tmp_group= group; tmp_group; tmp_group=tmp_group->next)
  {
    Item *item= (*tmp_group->item)->real_item();
    if (item->type() == Item::FIELD_ITEM &&
        ((Item_field*) item)->field->eq(field))
    {
      part_found= 1;
      break;
    }
  }
  return part_found;
}


/**
  Helper function for list_contains_unique_index.
  Find a field reference in a dynamic list of Items.
  Finds a direct reference of the Field in the list.

  @param[in] field             The field to search for.
  @param[in] data              List<Item> *.The list to search in

  @retval
    1                    found
  @retval
    0                    not found.
*/

static bool
find_field_in_item_list (Field *field, void *data)
{
  List<Item> *fields= (List<Item> *) data;
  bool part_found= 0;
  List_iterator<Item> li(*fields);
  Item *item;

  while ((item= li++))
  {
    if (item->type() == Item::FIELD_ITEM &&
        ((Item_field*) item)->field->eq(field))
    {
      part_found= 1;
      break;
    }
  }
  return part_found;
}


/**
  Create a group by that consist of all non const fields.

  Try to use the fields in the order given by 'order' to allow one to
  optimize away 'order by'.
*/

static ORDER *
create_distinct_group(THD *thd, Ref_ptr_array ref_pointer_array,
                      ORDER *order_list, List<Item> &fields,
                      List<Item> &all_fields,
		      bool *all_order_by_fields_used)
{
  List_iterator<Item> li(fields);
  Item *item;
  ORDER *order,*group,**prev;

  *all_order_by_fields_used= 1;
  while ((item=li++))
    item->marker=0;			/* Marker that field is not used */

  prev= &group;  group=0;
  for (order=order_list ; order; order=order->next)
  {
    if (order->in_field_list)
    {
      ORDER *ord=(ORDER*) thd->memdup((char*) order,sizeof(ORDER));
      if (!ord)
	return 0;
      *prev=ord;
      prev= &ord->next;
      (*ord->item)->marker=1;
    }
    else
      *all_order_by_fields_used= 0;
  }

  li.rewind();
  while ((item=li++))
  {
    if (!item->const_item() && !item->with_sum_func && !item->marker)
    {
      /* 
        Don't put duplicate columns from the SELECT list into the 
        GROUP BY list.
      */
      ORDER *ord_iter;
      for (ord_iter= group; ord_iter; ord_iter= ord_iter->next)
        if ((*ord_iter->item)->eq(item, 1))
          goto next_item;
      
      ORDER *ord=(ORDER*) thd->mem_calloc(sizeof(ORDER));
      if (!ord)
	return 0;

      if (item->type() == Item::FIELD_ITEM &&
          item->field_type() == MYSQL_TYPE_BIT)
      {
        /*
          Because HEAP tables can't index BIT fields we need to use an
          additional hidden field for grouping because later it will be
          converted to a LONG field. Original field will remain of the
          BIT type and will be returned to a client.
          @note setup_ref_array() needs to account for the extra space.
        */
        Item_field *new_item= new Item_field(thd, (Item_field*)item);
        ord->item= thd->lex->current_select()->add_hidden_item(new_item);
      }
      else
      {
        /*
          We have here only field_list (not all_field_list), so we can use
          simple indexing of ref_pointer_array (order in the array and in the
          list are same)
        */
        ord->item= &ref_pointer_array[0];
      }
      ord->direction= ORDER::ORDER_ASC;
      *prev=ord;
      prev= &ord->next;
    }
next_item:
    ref_pointer_array.pop_front();
  }
  *prev=0;
  return group;
}


/**
  Return table number if there is only one table in sort order
  and group and order is compatible, else return 0.
*/

static TABLE *
get_sort_by_table(ORDER *a,ORDER *b,TABLE_LIST *tables)
{
  table_map map= (table_map) 0;
  DBUG_ENTER("get_sort_by_table");

  if (!a)
    a=b;					// Only one need to be given
  else if (!b)
    b=a;

  for (; a && b; a=a->next,b=b->next)
  {
    if (!(*a->item)->eq(*b->item,1))
      DBUG_RETURN(0);
    map|=a->item[0]->used_tables();
  }
  if (!map || (map & (RAND_TABLE_BIT | OUTER_REF_TABLE_BIT)))
    DBUG_RETURN(0);

  for (; !(map & tables->map()); tables= tables->next_leaf) ;
  if (map != tables->map())
    DBUG_RETURN(0);				// More than one table
  DBUG_PRINT("exit",("sort by table: %d",tables->tableno()));
  DBUG_RETURN(tables->table);
}


/**
  Create a condition for a const reference for a table.

  @param thd      THD pointer
  @param join_tab pointer to the table

  @return A pointer to the created condition for the const reference.
  @retval !NULL if the condition was created successfully
  @retval NULL if an error has occured
*/

static Item_cond_and *create_cond_for_const_ref(THD *thd, JOIN_TAB *join_tab)
{
  DBUG_ENTER("create_cond_for_const_ref");
  DBUG_ASSERT(join_tab->ref().key_parts);

  TABLE *table= join_tab->table();
  Item_cond_and *cond= new Item_cond_and();
  if (!cond)
    DBUG_RETURN(NULL);

  for (uint i=0 ; i < join_tab->ref().key_parts ; i++)
  {
    Field *field= table->field[table->key_info[join_tab->ref().key].key_part[i].
                               fieldnr-1];
    Item *value= join_tab->ref().items[i];
    Item *item= new Item_field(field);
    if (!item)
      DBUG_RETURN(NULL);
    item= join_tab->ref().null_rejecting & ((key_part_map)1 << i) ?
            (Item *)new Item_func_eq(item, value) :
            (Item *)new Item_func_equal(item, value);
    if (!item)
      DBUG_RETURN(NULL);
    if (cond->add(item))
      DBUG_RETURN(NULL);
  }
  cond->fix_fields(thd, (Item**)&cond);

  DBUG_RETURN(cond);
}

/**
  Create a condition for a const reference and add this to the
  currenct select for the table.
*/

static bool add_ref_to_table_cond(THD *thd, JOIN_TAB *join_tab)
{
  DBUG_ENTER("add_ref_to_table_cond");
  if (!join_tab->ref().key_parts)
    DBUG_RETURN(FALSE);

  int error= 0;

  /* Create a condition representing the const reference. */
  Item_cond_and *cond= create_cond_for_const_ref(thd, join_tab);
  if (!cond)
    DBUG_RETURN(TRUE);

  /* Add this condition to the existing select condtion */
  if (join_tab->condition())
  {
    error=(int) cond->add(join_tab->condition());
    cond->update_used_tables();
  }
  join_tab->set_condition(cond);
  Opt_trace_object(&thd->opt_trace).add("added_back_ref_condition", cond);

  DBUG_RETURN(error ? TRUE : FALSE);
}


/**
  Remove additional condition inserted by IN/ALL/ANY transformation.

  @param conds   condition for processing

  @return
    new conditions

  @note that this function has Bug#13915291.
*/

static Item *remove_additional_cond(Item* conds)
{
  // Because it uses in_additional_cond it applies only to the scalar case.
  if (conds->item_name.ptr() == in_additional_cond)
    return 0;
  if (conds->type() == Item::COND_ITEM)
  {
    Item_cond *cnd= (Item_cond*) conds;
    List_iterator<Item> li(*(cnd->argument_list()));
    Item *item;
    while ((item= li++))
    {
      if (item->item_name.ptr() == in_additional_cond)
      {
	li.remove();
	if (cnd->argument_list()->elements == 1)
	  return cnd->argument_list()->head();
	return conds;
      }
    }
  }
  return conds;
}


/**
  Update some values in keyuse for faster choose_table_order() loop.

  @todo Check if this is the real meaning of ref_table_rows.
*/

void JOIN::optimize_keyuse()
{
  for (size_t ix= 0; ix < keyuse_array.size(); ++ix)
  {
    Key_use *keyuse= &keyuse_array.at(ix);
    table_map map;
    /*
      If we find a ref, assume this table matches a proportional
      part of this table.
      For example 100 records matching a table with 5000 records
      gives 5000/100 = 50 records per key
      Constant tables are ignored.
      To avoid bad matches, we don't make ref_table_rows less than 100.
    */
    keyuse->ref_table_rows= ~(ha_rows) 0;	// If no ref
    if (keyuse->used_tables &
	(map= (keyuse->used_tables & ~const_table_map & ~OUTER_REF_TABLE_BIT)))
    {
      uint tableno;
      for (tableno= 0; ! (map & 1) ; map>>=1, tableno++)
      {}
      if (map == 1)			// Only one table
      {
	TABLE *tmp_table= join_tab[tableno].table();

	keyuse->ref_table_rows= max<ha_rows>(tmp_table->file->stats.records, 100);
      }
    }
    /*
      Outer reference (external field) is constant for single executing
      of subquery
    */
    if (keyuse->used_tables == OUTER_REF_TABLE_BIT)
      keyuse->ref_table_rows= 1;
  }
}

/**
  Function sets FT hints, initializes FT handlers
  and checks if FT index can be used as covered.
*/

bool JOIN::optimize_fts_query()
{
  ASSERT_BEST_REF_IN_JOIN_ORDER(this);

  DBUG_ASSERT(select_lex->has_ft_funcs());

  for (uint i= const_tables; i < tables; i++)
  {
    JOIN_TAB *tab= best_ref[i];
    if (tab->type() != JT_FT)
      continue;

    Item_func_match *ifm;
    Item_func_match* ft_func=
      static_cast<Item_func_match*>(tab->position()->key->val);
    List_iterator<Item_func_match> li(*(select_lex->ftfunc_list));

    while ((ifm= li++))
    {
      if (!(ifm->used_tables() & tab->table_ref->map()) || ifm->master)
        continue;

      if (ifm != ft_func)
      {
        if (ifm->can_skip_ranking())
          ifm->set_hints(this, FT_NO_RANKING, HA_POS_ERROR, false);
      }
    }

    /* 
      Check if internal sorting is needed. FT_SORTED flag is set
      if no ORDER BY clause or ORDER BY MATCH function is the same
      as the function that is used for FT index and FT table is
      the first non-constant table in the JOIN.
    */
    if (i == const_tables &&
        !(ft_func->get_hints()->get_flags() & FT_BOOL) &&
        (!order || ft_func == test_if_ft_index_order(order)))
      ft_func->set_hints(this, FT_SORTED, m_select_limit, false);

    /* 
      Check if ranking is not needed. FT_NO_RANKING flag is set if
      MATCH function is used only in WHERE condition and  MATCH
      function is not part of an expression.
    */
    if (ft_func->can_skip_ranking())
      ft_func->set_hints(this, FT_NO_RANKING,
                         !order ? m_select_limit : HA_POS_ERROR, false);
  }

  return init_ftfuncs(thd, select_lex);
}


/**
  Check if FTS index only access is possible.

  @param tab  pointer to JOIN_TAB structure.

  @return  TRUE if index only access is possible,
           FALSE otherwise.
*/

bool JOIN::fts_index_access(JOIN_TAB *tab)
{
  DBUG_ASSERT(tab->type() == JT_FT);
  TABLE *table= tab->table();

  if ((table->file->ha_table_flags() & HA_CAN_FULLTEXT_EXT) == 0)
    return false; // Optimizations requires extended FTS support by table engine

  /*
    This optimization does not work with filesort nor GROUP BY
  */
  if (grouped || (order && ordered_index_usage != ordered_index_order_by))
    return false;

  /*
    Check whether the FTS result is covering.  If only document id
    and rank is needed, there is no need to access table rows.
  */
  for (uint i= bitmap_get_first_set(table->read_set);
       i < table->s->fields;
       i= bitmap_get_next_set(table->read_set, i))
  {
    if (table->field[i] != table->fts_doc_id_field ||
        !tab->ft_func()->docid_in_result())
    return false;
  }

  return true;
}


/**
   For {semijoin,subquery} materialization: calculates various cost
   information, based on a plan in join->best_positions covering the
   to-be-materialized query block and only this.

   @param join     JOIN where plan can be found
   @param sj_nest  sj materialization nest (NULL if subquery materialization)
   @param n_tables number of to-be-materialized tables
   @param[out] sjm where computed costs will be stored

   @note that this function modifies join->map2table, which has to be filled
   correctly later.
*/
static void calculate_materialization_costs(JOIN *join,
                                            TABLE_LIST *sj_nest,
                                            uint n_tables,
                                            Semijoin_mat_optimize *sjm)
{
  double mat_cost;             // Estimated cost of materialization
  double mat_rowcount;         // Estimated row count before duplicate removal
  double distinct_rowcount;    // Estimated rowcount after duplicate removal
  List<Item> *inner_expr_list;

  if (sj_nest)
  {
    /*
      get_partial_join_cost() assumes a regular join, which is correct when
      we optimize a sj-materialization nest (always executed as regular
      join).
    */
    get_partial_join_cost(join, n_tables, &mat_cost, &mat_rowcount);
    n_tables+= join->const_tables;
    inner_expr_list= &sj_nest->nested_join->sj_inner_exprs;
  }
  else
  {
    mat_cost= join->best_read;
    mat_rowcount= static_cast<double>(join->best_rowcount);
    inner_expr_list= &join->select_lex->item_list;
  }

  /*
    Adjust output cardinality estimates. If the subquery has form

    ... oe IN (SELECT t1.colX, t2.colY, func(X,Y,Z) )

    then the number of distinct output record combinations has an
    upper bound of product of number of records matching the tables
    that are used by the SELECT clause.
    TODO:
    We can get a more precise estimate if we
     - use rec_per_key cardinality estimates. For simple cases like
     "oe IN (SELECT t.key ...)" it is trivial.
     - Functional dependencies between the tables in the semi-join
     nest (the payoff is probably less here?)
  */
  {
    for (uint i=0 ; i < n_tables ; i++)
    {
      JOIN_TAB * const tab= join->best_positions[i].table;
      join->map2table[tab->table_ref->tableno()]= tab;
    }
    List_iterator<Item> it(*inner_expr_list);
    Item *item;
    table_map map= 0;
    while ((item= it++))
      map|= item->used_tables();
    map&= ~PSEUDO_TABLE_BITS;
    Table_map_iterator tm_it(map);
    int tableno;
    double rows= 1.0;
    while ((tableno = tm_it.next_bit()) != Table_map_iterator::BITMAP_END)
      rows*= join->map2table[tableno]->table()->quick_condition_rows;
    distinct_rowcount= min(mat_rowcount, rows);
  }
  /*
    Calculate temporary table parameters and usage costs
  */
  const uint rowlen= get_tmp_table_rec_length(*inner_expr_list);

  const Cost_model_server *cost_model= join->cost_model();

  Cost_model_server::enum_tmptable_type tmp_table_type;
  if (rowlen * distinct_rowcount < join->thd->variables.max_heap_table_size)
    tmp_table_type= Cost_model_server::MEMORY_TMPTABLE;
  else
    tmp_table_type= Cost_model_server::DISK_TMPTABLE;
  
  /*
    Let materialization cost include the cost to create the temporary
    table and write the rows into it:
  */
  mat_cost+= cost_model->tmptable_create_cost(tmp_table_type);
  mat_cost+= cost_model->tmptable_readwrite_cost(tmp_table_type, mat_rowcount,
                                                 0.0);
  
  sjm->materialization_cost.reset();
  sjm->materialization_cost.add_io(mat_cost);

  sjm->expected_rowcount= distinct_rowcount;

  /*
    Set the cost to do a full scan of the temptable (will need this to
    consider doing sjm-scan):
  */
  sjm->scan_cost.reset();
  if (distinct_rowcount > 0.0)
  {
    const double scan_cost=
      cost_model->tmptable_readwrite_cost(tmp_table_type,
                                          0.0, distinct_rowcount);
    sjm->scan_cost.add_io(scan_cost);
  }

  // The cost to lookup a row in temp. table
  const double row_cost= cost_model->tmptable_readwrite_cost(tmp_table_type,
                                                             0.0, 1.0);
  sjm->lookup_cost.reset();
  sjm->lookup_cost.add_io(row_cost);
}


/**
   Decides between EXISTS and materialization; performs last steps to set up
   the chosen strategy.
   @returns 'false' if no error

   @note If UNION this is called on each contained JOIN.

 */
bool JOIN::decide_subquery_strategy()
{
  DBUG_ASSERT(unit->item);

  switch (unit->item->substype())
  {
  case Item_subselect::IN_SUBS:
  case Item_subselect::ALL_SUBS:
  case Item_subselect::ANY_SUBS:
    // All of those are children of Item_in_subselect and may use EXISTS
    break;
  default:
    return false;
  }

  Item_in_subselect * const in_pred=
    static_cast<Item_in_subselect *>(unit->item);

  Item_exists_subselect::enum_exec_method chosen_method= in_pred->exec_method;
  // Materialization does not allow UNION so this can't happen:
  DBUG_ASSERT(chosen_method != Item_exists_subselect::EXEC_MATERIALIZATION);

  if ((chosen_method == Item_exists_subselect::EXEC_EXISTS_OR_MAT) &&
      compare_costs_of_subquery_strategies(&chosen_method))
    return true;

  switch (chosen_method)
  {
  case Item_exists_subselect::EXEC_EXISTS:
    return in_pred->finalize_exists_transform(select_lex);
  case Item_exists_subselect::EXEC_MATERIALIZATION:
    return in_pred->finalize_materialization_transform(this);
  default:
    DBUG_ASSERT(false);
    return true;
  }
}


/**
   Tells what is the cheapest between IN->EXISTS and subquery materialization,
   in terms of cost, for the subquery's JOIN.
   Input:
   - join->{best_positions,best_read,best_rowcount} must contain the
   execution plan of EXISTS (where 'join' is the subquery's JOIN)
   - join2->{best_positions,best_read,best_rowcount} must be correctly set
   (where 'join2' is the parent join, the grandparent join, etc).
   Output:
   join->{best_positions,best_read,best_rowcount} contain the cheapest
   execution plan (where 'join' is the subquery's JOIN).

   This plan choice has to happen before calling functions which set up
   execution structures, like JOIN::get_best_combination().

   @param[out] method  chosen method (EXISTS or materialization) will be put
                       here.
   @returns false if success
*/
bool JOIN::compare_costs_of_subquery_strategies(
               Item_exists_subselect::enum_exec_method *method)
{
  *method= Item_exists_subselect::EXEC_EXISTS;

  Item_exists_subselect::enum_exec_method allowed_strategies=
    select_lex->subquery_strategy(thd);

  if (allowed_strategies == Item_exists_subselect::EXEC_EXISTS)
    return false;

  DBUG_ASSERT(allowed_strategies == Item_exists_subselect::EXEC_EXISTS_OR_MAT ||
              allowed_strategies == Item_exists_subselect::EXEC_MATERIALIZATION);

  const JOIN *parent_join= unit->outer_select()->join;
  if (!parent_join || !parent_join->child_subquery_can_materialize)
    return false;

  Item_in_subselect * const in_pred=
    static_cast<Item_in_subselect *>(unit->item);

  /*
    Testing subquery_allows_etc() at each optimization is necessary as each
    execution of a prepared statement may use a different type of parameter.
  */
  if (!subquery_allows_materialization(in_pred, thd, select_lex,
                                       select_lex->outer_select()))
    return false;

  Opt_trace_context * const trace= &thd->opt_trace;
  Opt_trace_object trace_wrapper(trace);
  Opt_trace_object
    trace_subqmat(trace, "execution_plan_for_potential_materialization");
  const double saved_best_read= best_read;
  const ha_rows saved_best_rowcount= best_rowcount;
  POSITION * const saved_best_pos= best_positions;

  if (in_pred->in2exists_added_to_where())
  {
    Opt_trace_array trace_subqmat_steps(trace, "steps");

    // Up to one extra slot per semi-join nest is needed (if materialized)
    const uint sj_nests= select_lex->sj_nests.elements;

    if (!(best_positions= new (thd->mem_root) POSITION[tables + sj_nests]))
      return true;

    // Compute plans which do not use outer references

    DBUG_ASSERT(allow_outer_refs);
    allow_outer_refs= false;

    if (optimize_semijoin_nests_for_materialization(this))
      return true;

    if (Optimize_table_order(thd, this, NULL).choose_table_order())
      return true;
  }
  else
  {
    /*
      If IN->EXISTS didn't add any condition to WHERE (only to HAVING, which
      can happen if subquery has aggregates) then the plan for materialization
      will be the same as for EXISTS - don't compute it again.
    */
    trace_subqmat.add("surely_same_plan_as_EXISTS", true).
      add_alnum("cause", "EXISTS_did_not_change_WHERE");
  }

  Semijoin_mat_optimize sjm;
  calculate_materialization_costs(this, NULL, primary_tables, &sjm);

  /*
    The number of evaluations of the subquery influences costs, we need to
    compute it.
  */
  Opt_trace_object trace_subq_mat_decision(trace, "subq_mat_decision");
  Opt_trace_array trace_parents(trace, "parent_fanouts");
  const Item_subselect *subs= in_pred;
  double subq_executions= 1.0;
  for(;;)
  {
    Opt_trace_object trace_parent(trace);
    trace_parent.add_select_number(parent_join->select_lex->select_number);
    double parent_fanout;
    if (// safety, not sure needed
        parent_join->plan_is_const() ||
        // if subq is in condition on constant table:
        !parent_join->child_subquery_can_materialize)
    {
      parent_fanout= 1.0;
      trace_parent.add("subq_attached_to_const_table", true);
    }
    else
    {
      if (subs->in_cond_of_tab != NO_PLAN_IDX)
      {
        /*
          Subquery is attached to a certain 'pos', pos[-1].prefix_rowcount
          is the number of times we'll start a loop accessing 'pos'; each such
          loop will read pos->rows_fetched rows of 'pos', so subquery will
          be evaluated pos[-1].prefix_rowcount * pos->rows_fetched times.
          Exceptions:
          - if 'pos' is first, use 1.0 instead of pos[-1].prefix_rowcount
          - if 'pos' is first of a sj-materialization nest, same.

          If in a sj-materialization nest, pos->rows_fetched and
          pos[-1].prefix_rowcount are of the "nest materialization" plan
          (copied back in fix_semijoin_strategies()), which is
          appropriate as it corresponds to evaluations of our subquery.

          pos->prefix_rowcount is not suitable because if we have:
          select ... from ot1 where ot1.col in
            (select it1.col1 from it1 where it1.col2 not in (subq));
          and subq does subq-mat, and plan is ot1 - it1+firstmatch(ot1),
          then:
          - t1.prefix_rowcount==1 (due to firstmatch)
          - subq is attached to it1, and is evaluated for each row read from
            t1, potentially way more than 1.
       */
        const uint idx= subs->in_cond_of_tab;
        DBUG_ASSERT((int)idx >= 0 && idx < parent_join->tables);
        trace_parent.add("subq_attached_to_table", true);
        QEP_TAB *const parent_tab= &parent_join->qep_tab[idx];
        trace_parent.add_utf8_table(parent_tab->table_ref);
        parent_fanout= parent_tab->position()->rows_fetched;
        if ((idx > parent_join->const_tables) &&
            !sj_is_materialize_strategy(parent_tab->position()->sj_strategy))
          parent_fanout*=
            parent_tab[-1].position()->prefix_rowcount;
      }
      else
      {
        /*
          Subquery is SELECT list, GROUP BY, ORDER BY, HAVING: it is evaluated
          at the end of the parent join's execution.
          It can be evaluated once per row-before-grouping:
          SELECT SUM(t1.col IN (subq)) FROM t1 GROUP BY expr;
          or once per row-after-grouping:
          SELECT SUM(t1.col) AS s FROM t1 GROUP BY expr HAVING s IN (subq),
          SELECT SUM(t1.col) IN (subq) FROM t1 GROUP BY expr
          It's hard to tell. We simply assume 'once per
          row-before-grouping'.

          Another approximation:
          SELECT ... HAVING x IN (subq) LIMIT 1
          best_rowcount=1 due to LIMIT, though HAVING (and thus the subquery)
          may be evaluated many times before HAVING becomes true and the limit
          is reached.
        */
        trace_parent.add("subq_attached_to_join_result", true);
        parent_fanout= static_cast<double>(parent_join->best_rowcount);
      }
    }
    subq_executions*= parent_fanout;
    trace_parent.add("fanout", parent_fanout);
    const bool cacheable= parent_join->select_lex->is_cacheable();
    trace_parent.add("cacheable", cacheable);
    if (cacheable)
    {
      // Parent executed only once
      break;
    }
    /*
      Parent query is executed once per outer row => go up to find number of
      outer rows. Example:
      SELECT ... IN(subq-with-in2exists WHERE ... IN (subq-with-mat))
    */
    if (!(subs= parent_join->unit->item))
    {
      // derived table, materialized only once
      break;
    }
    parent_join= parent_join->unit->outer_select()->join;
    if (!parent_join)
    {
      /*
        May be single-table UPDATE/DELETE, has no join.
        @todo  we should find how many rows it plans to UPDATE/DELETE, taking
        inspiration in Explain_table::explain_rows_and_filtered().
        This is not a priority as it applies only to
        UPDATE - child(non-mat-subq) - grandchild(may-be-mat-subq).
        And it will autosolve the day UPDATE gets a JOIN.
      */
      break;
    }
  }  // for(;;)
  trace_parents.end();

  const double cost_exists= subq_executions * saved_best_read;
  const double cost_mat_table= sjm.materialization_cost.total_cost();
  const double cost_mat= cost_mat_table + subq_executions *
    sjm.lookup_cost.total_cost();
  const bool mat_chosen=
    (allowed_strategies == Item_exists_subselect::EXEC_EXISTS_OR_MAT) ?
    (cost_mat < cost_exists) : true;
  trace_subq_mat_decision
    .add("cost_to_create_and_fill_materialized_table",
         cost_mat_table)
    .add("cost_of_one_EXISTS", saved_best_read)
    .add("number_of_subquery_evaluations", subq_executions)
    .add("cost_of_materialization", cost_mat)
    .add("cost_of_EXISTS", cost_exists)
    .add("chosen", mat_chosen);
  if (mat_chosen)
    *method= Item_exists_subselect::EXEC_MATERIALIZATION;
  else
  {
    best_read= saved_best_read;
    best_rowcount= saved_best_rowcount;
    best_positions= saved_best_pos;
    /*
      Don't restore JOIN::positions or best_ref, they're not used
      afterwards. best_positions is (like: by get_sj_strategy()).
    */
  }
  return false;
}


/**
  Optimize rollup specification.

  Allocate objects needed for rollup processing.

  @returns false if success, true if error.
*/

bool JOIN::optimize_rollup()
{
  tmp_table_param.quick_group= 0;	// Can't create groups in tmp table
  rollup.state= ROLLUP::STATE_INITED;

  /*
    Create pointers to the different sum function groups
    These are updated by rollup_make_fields()
  */
  tmp_table_param.group_parts= send_group_parts;

  Item_null_result **null_items=
    static_cast<Item_null_result**>(thd->alloc(sizeof(Item*)*send_group_parts));

  rollup.null_items= Item_null_array(null_items, send_group_parts);
  rollup.ref_pointer_arrays=
    static_cast<Ref_ptr_array*>
    (thd->alloc((sizeof(Ref_ptr_array) +
                 all_fields.elements * sizeof(Item*)) * send_group_parts));
  rollup.fields=
    static_cast<List<Item>*>(thd->alloc(sizeof(List<Item>) * send_group_parts));

  if (!null_items || !rollup.ref_pointer_arrays || !rollup.fields)
    return true;

  Item **ref_array= (Item**) (rollup.ref_pointer_arrays+send_group_parts);

  /*
    Prepare space for field list for the different levels
    These will be filled up in rollup_make_fields()
  */
  ORDER *group= group_list;
  for (uint i= 0; i < send_group_parts; i++, group= group->next)
  {
    rollup.null_items[i]=
      new (thd->mem_root) Item_null_result((*group->item)->field_type(),
                                           (*group->item)->result_type());
    if (rollup.null_items[i] == NULL)
      return true;           /* purecov: inspected */
    List<Item> *rollup_fields= &rollup.fields[i];
    rollup_fields->empty();
    rollup.ref_pointer_arrays[i]= Ref_ptr_array(ref_array, all_fields.elements);
    ref_array+= all_fields.elements;
  }
  for (uint i= 0; i < send_group_parts; i++)
  {
    for (uint j= 0; j < fields_list.elements; j++)
      rollup.fields[i].push_back(rollup.null_items[i]);
  }
  return false;
}


/**
  Refine the best_rowcount estimation based on what happens after tables
  have been joined: LIMIT and type of result sink.
 */
void JOIN::refine_best_rowcount()
{
  // If plan is const, 0 or 1 rows should be returned
  DBUG_ASSERT(!plan_is_const() || best_rowcount <= 1);

  if (plan_is_const())
    return;

  /*
    If a derived table, or a member of a UNION which itself forms a derived
    table:
    setting estimate to 0 or 1 row would mark the derived table as const.
    The row count is bumped to the nearest higher value, so that the
    query block will not be evaluated during optimization.
  */
  if (best_rowcount <= 1 &&
      select_lex->master_unit()->first_select()->linkage ==
      DERIVED_TABLE_TYPE)
    best_rowcount= 2;

  /*
    There will be no more rows than defined in the LIMIT clause. Use it
    as an estimate. If LIMIT 1 is specified, the query block will be
    considered "const", with actual row count 0 or 1.
  */
  set_if_smaller(best_rowcount, unit->select_limit_cnt);
}

/**
  @} (end of group Query_Optimizer)
*/

/**
  This function is used to get the key length of Item object on
  which one tmp field will be created during create_tmp_table.
  This function references KEY_PART_INFO::init_from_field().

  @param item  A inner item of outer join

  @return  The length of a item to be as a key of a temp table
*/

static uint32 get_key_length_tmp_table(Item *item)
{
  uint32 len= 0;

  item= item->real_item();
  if (item->type() == Item::FIELD_ITEM)
    len= ((Item_field *)item)->field->key_length();
  else
    len= item->max_length;

  if (item->maybe_null)
    len+= HA_KEY_NULL_LENGTH;

  // references KEY_PART_INFO::init_from_field()
  enum_field_types type= item->field_type();
  if (type == MYSQL_TYPE_BLOB ||
      type == MYSQL_TYPE_VARCHAR ||
      type == MYSQL_TYPE_GEOMETRY)
    len+= HA_KEY_BLOB_LENGTH;

  return len;
}
<|MERGE_RESOLUTION|>--- conflicted
+++ resolved
@@ -9823,19 +9823,6 @@
      b) apply constants where possible. If the value of x is known to be
         42, x is replaced with a constant of value 42. By transitivity, this
         also applies to MEPs, so the MEP in a) will become 42=x=y=z.
-<<<<<<< HEAD
-     c) remove conditions that are impossible or always true
-  
-  @param[out] conds        conditions to optimize
-  @param      join_list    list of join tables to which the condition
-                           refers to
-  @param[out] cond_value   Not changed if conds was empty 
-                           COND_TRUE if conds is always true
-                           COND_FALSE if conds is impossible
-                           COND_OK otherwise
-
-  @return optimized conditions
-=======
      c) remove conditions that are always false or always true
 
   @param thd              Thread handler
@@ -9849,7 +9836,6 @@
                             COND_OK otherwise
 
   @returns false if success, true if error
->>>>>>> c44f992c
 */
 
 bool optimize_cond(THD *thd, Item **cond, COND_EQUAL **cond_equal,
@@ -10185,24 +10171,7 @@
 	  (thd->first_successful_insert_id_in_prev_stmt > 0 &&
            thd->substitute_null_with_insert_id))
       {
-<<<<<<< HEAD
 	query_cache.abort(thd, &thd->query_cache_tls);
-	Item *new_cond;
-	if ((new_cond= new Item_func_eq(args[0],
-					new Item_int(NAME_STRING("last_insert_id()"),
-                                                     thd->read_first_successful_insert_id_in_prev_stmt(),
-                                                     MY_INT64_NUM_DECIMAL_DIGITS))))
-	{
-	  cond=new_cond;
-          /*
-            Item_func_eq can't be fixed after creation so we do not check
-            cond->fixed, also it do not need tables so we use 0 as second
-            argument.
-          */
-	  cond->fix_fields(thd, &cond);
-	}
-=======
-        query_cache.abort(&thd->query_cache_tls);
 
         cond= new Item_func_eq(
                 args[0],
@@ -10215,7 +10184,6 @@
         if (cond->fix_fields(thd, &cond))
           return true;
 
->>>>>>> c44f992c
         /*
           IS NULL should be mapped to LAST_INSERT_ID only for first row, so
           clear for next row
