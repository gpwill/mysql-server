<<<<<<< HEAD
/* Copyright (c) 2000, 2021, Oracle and/or its affiliates.
=======
/* Copyright (c) 2000, 2021, Oracle and/or its affiliates. All rights reserved.
>>>>>>> a61421fa

   This program is free software; you can redistribute it and/or modify
   it under the terms of the GNU General Public License, version 2.0,
   as published by the Free Software Foundation.

   This program is also distributed with certain software (including
   but not limited to OpenSSL) that is licensed under separate terms,
   as designated in a particular file or component or in included license
   documentation.  The authors of MySQL hereby grant you an additional
   permission to link the program and your derivative works with the
   separately licensed software that they have included with MySQL.

   This program is distributed in the hope that it will be useful,
   but WITHOUT ANY WARRANTY; without even the implied warranty of
   MERCHANTABILITY or FITNESS FOR A PARTICULAR PURPOSE.  See the
   GNU General Public License, version 2.0, for more details.

   You should have received a copy of the GNU General Public License
   along with this program; if not, write to the Free Software
   Foundation, Inc., 51 Franklin St, Fifth Floor, Boston, MA 02110-1301  USA */


/* Function with list databases, tables or fields */

#include "sql_show.h"

#include "mutex_lock.h"                     // Mutex_lock
#include "my_dir.h"                         // MY_DIR
#include "prealloced_array.h"               // Prealloced_array
#include "template_utils.h"                 // delete_container_pointers
#include "auth_common.h"                    // check_grant_db
#include "datadict.h"                       // dd_frm_type
#include "debug_sync.h"                     // DEBUG_SYNC
#include "field.h"                          // Field
#include "filesort.h"                       // filesort_free_buffers
#include "item.h"                           // Item_empty_string
#include "item_cmpfunc.h"                   // Item_cond
#include "log.h"                            // sql_print_warning
#include "mysqld_thd_manager.h"             // Global_THD_manager
#include "opt_trace.h"                      // fill_optimizer_trace_info
#include "protocol.h"                       // Protocol
#include "sp.h"                             // MYSQL_PROC_FIELD_DB
#include "sp_head.h"                        // sp_head
#include "sql_audit.h"                      // audit_global_variable_get
#include "sql_base.h"                       // close_thread_tables
#include "sql_class.h"                      // THD
#include "sql_db.h"                         // check_db_dir_existence
#include "sql_optimizer.h"                  // JOIN
#include "sql_parse.h"                      // command_name
#include "sql_plugin.h"                     // PLUGIN_IS_DELTED
#include "sql_table.h"                      // filename_to_tablename
#include "sql_time.h"                       // interval_type_to_name
#include "sql_tmp_table.h"                  // create_tmp_table
#include "sql_view.h"                       // open_and_read_view
#include "table_trigger_dispatcher.h"       // Table_trigger_dispatcher
#include "trigger.h"                        // Trigger
#include "trigger_chain.h"                  // Trigger_chain
#include "trigger_loader.h"                 // Trigger_loader
#include "tztime.h"                         // Time_zone

#ifndef EMBEDDED_LIBRARY
#include "events.h"                         // Events
#include "event_data_objects.h"             // Event_timed
#include "event_parse_data.h"               // Event_parse_data
#endif

#include "partition_info.h"                 // partition_info
#include "partitioning/partition_handler.h" // Partition_handler

#include "pfs_file_provider.h"
#include "mysql/psi/mysql_file.h"
#ifndef EMBEDDED_LIBRARY
#include "srv_session.h"
#endif

#include <algorithm>
#include <functional>
using std::max;
using std::min;

#define STR_OR_NIL(S) ((S) ? (S) : "<nil>")

enum enum_i_s_events_fields
{
  ISE_EVENT_CATALOG= 0,
  ISE_EVENT_SCHEMA,
  ISE_EVENT_NAME,
  ISE_DEFINER,
  ISE_TIME_ZONE,
  ISE_EVENT_BODY,
  ISE_EVENT_DEFINITION,
  ISE_EVENT_TYPE,
  ISE_EXECUTE_AT,
  ISE_INTERVAL_VALUE,
  ISE_INTERVAL_FIELD,
  ISE_SQL_MODE,
  ISE_STARTS,
  ISE_ENDS,
  ISE_STATUS,
  ISE_ON_COMPLETION,
  ISE_CREATED,
  ISE_LAST_ALTERED,
  ISE_LAST_EXECUTED,
  ISE_EVENT_COMMENT,
  ISE_ORIGINATOR,
  ISE_CLIENT_CS,
  ISE_CONNECTION_CL,
  ISE_DB_CL
};


static const LEX_STRING trg_action_time_type_names[]=
{
  { C_STRING_WITH_LEN("BEFORE") },
  { C_STRING_WITH_LEN("AFTER") }
};

static const LEX_STRING trg_event_type_names[]=
{
  { C_STRING_WITH_LEN("INSERT") },
  { C_STRING_WITH_LEN("UPDATE") },
  { C_STRING_WITH_LEN("DELETE") }
};

#ifndef NO_EMBEDDED_ACCESS_CHECKS
static const char *grant_names[]={
  "select","insert","update","delete","create","drop","reload","shutdown",
  "process","file","grant","references","index","alter"};

static TYPELIB grant_types = { sizeof(grant_names)/sizeof(char **),
                               "grant_types",
                               grant_names, NULL};
#endif

static void store_key_options(THD *thd, String *packet, TABLE *table,
                              KEY *key_info);

static void get_cs_converted_string_value(THD *thd,
                                          String *input_str,
                                          String *output_str,
                                          const CHARSET_INFO *cs,
                                          bool use_hex);

static void
append_algorithm(TABLE_LIST *table, String *buff);

static Item * make_cond_for_info_schema(Item *cond, TABLE_LIST *table);

/***************************************************************************
** List all table types supported
***************************************************************************/

static size_t make_version_string(char *buf, size_t buf_length, uint version)
{
  return my_snprintf(buf, buf_length, "%d.%d", version>>8,version&0xff);
}

static my_bool show_plugins(THD *thd, plugin_ref plugin,
                            void *arg)
{
  TABLE *table= (TABLE*) arg;
  struct st_mysql_plugin *plug= plugin_decl(plugin);
  struct st_plugin_dl *plugin_dl= plugin_dlib(plugin);
  CHARSET_INFO *cs= system_charset_info;
  char version_buf[20];

  restore_record(table, s->default_values);

  table->field[0]->store(plugin_name(plugin)->str,
                         plugin_name(plugin)->length, cs);

  table->field[1]->store(version_buf,
        make_version_string(version_buf, sizeof(version_buf), plug->version),
        cs);


  switch (plugin_state(plugin)) {
  /* case PLUGIN_IS_FREED: does not happen */
  case PLUGIN_IS_DELETED:
    table->field[2]->store(STRING_WITH_LEN("DELETED"), cs);
    break;
  case PLUGIN_IS_UNINITIALIZED:
    table->field[2]->store(STRING_WITH_LEN("INACTIVE"), cs);
    break;
  case PLUGIN_IS_READY:
    table->field[2]->store(STRING_WITH_LEN("ACTIVE"), cs);
    break;
  case PLUGIN_IS_DISABLED:
    table->field[2]->store(STRING_WITH_LEN("DISABLED"), cs);
    break;
  default:
    assert(0);
  }

  table->field[3]->store(plugin_type_names[plug->type].str,
                         plugin_type_names[plug->type].length,
                         cs);
  table->field[4]->store(version_buf,
        make_version_string(version_buf, sizeof(version_buf),
                            *(uint *)plug->info), cs);

  if (plugin_dl)
  {
    table->field[5]->store(plugin_dl->dl.str, plugin_dl->dl.length, cs);
    table->field[5]->set_notnull();
    table->field[6]->store(version_buf,
          make_version_string(version_buf, sizeof(version_buf),
                              plugin_dl->version),
          cs);
    table->field[6]->set_notnull();
  }
  else
  {
    table->field[5]->set_null();
    table->field[6]->set_null();
  }


  if (plug->author)
  {
    table->field[7]->store(plug->author, strlen(plug->author), cs);
    table->field[7]->set_notnull();
  }
  else
    table->field[7]->set_null();

  if (plug->descr)
  {
    table->field[8]->store(plug->descr, strlen(plug->descr), cs);
    table->field[8]->set_notnull();
  }
  else
    table->field[8]->set_null();

  switch (plug->license) {
  case PLUGIN_LICENSE_GPL:
    table->field[9]->store(PLUGIN_LICENSE_GPL_STRING, 
                           strlen(PLUGIN_LICENSE_GPL_STRING), cs);
    break;
  case PLUGIN_LICENSE_BSD:
    table->field[9]->store(PLUGIN_LICENSE_BSD_STRING, 
                           strlen(PLUGIN_LICENSE_BSD_STRING), cs);
    break;
  default:
    table->field[9]->store(PLUGIN_LICENSE_PROPRIETARY_STRING, 
                           strlen(PLUGIN_LICENSE_PROPRIETARY_STRING), cs);
    break;
  }
  table->field[9]->set_notnull();

  table->field[10]->store(
    global_plugin_typelib_names[plugin_load_option(plugin)],
    strlen(global_plugin_typelib_names[plugin_load_option(plugin)]),
    cs);

  return schema_table_store_record(thd, table);
}


int fill_plugins(THD *thd, TABLE_LIST *tables, Item *cond)
{
  DBUG_ENTER("fill_plugins");

  if (plugin_foreach_with_mask(thd, show_plugins, MYSQL_ANY_PLUGIN,
                               ~PLUGIN_IS_FREED, tables->table))
    DBUG_RETURN(1);

  DBUG_RETURN(0);
}


/***************************************************************************
 List all privileges supported
***************************************************************************/

struct show_privileges_st {
  const char *privilege;
  const char *context;
  const char *comment;
};

static struct show_privileges_st sys_privileges[]=
{
  {"Alter", "Tables",  "To alter the table"},
  {"Alter routine", "Functions,Procedures",  "To alter or drop stored functions/procedures"},
  {"Create", "Databases,Tables,Indexes",  "To create new databases and tables"},
  {"Create routine","Databases","To use CREATE FUNCTION/PROCEDURE"},
  {"Create temporary tables","Databases","To use CREATE TEMPORARY TABLE"},
  {"Create view", "Tables",  "To create new views"},
  {"Create user", "Server Admin",  "To create new users"},
  {"Delete", "Tables",  "To delete existing rows"},
  {"Drop", "Databases,Tables", "To drop databases, tables, and views"},
#ifndef EMBEDDED_LIBRARY
  {"Event","Server Admin","To create, alter, drop and execute events"},
#endif
  {"Execute", "Functions,Procedures", "To execute stored routines"},
  {"File", "File access on server",   "To read and write files on the server"},
  {"Grant option",  "Databases,Tables,Functions,Procedures", "To give to other users those privileges you possess"},
  {"Index", "Tables",  "To create or drop indexes"},
  {"Insert", "Tables",  "To insert data into tables"},
  {"Lock tables","Databases","To use LOCK TABLES (together with SELECT privilege)"},
  {"Process", "Server Admin", "To view the plain text of currently executing queries"},
  {"Proxy", "Server Admin", "To make proxy user possible"},
  {"References", "Databases,Tables", "To have references on tables"},
  {"Reload", "Server Admin", "To reload or refresh tables, logs and privileges"},
  {"Replication client","Server Admin","To ask where the slave or master servers are"},
  {"Replication slave","Server Admin","To read binary log events from the master"},
  {"Select", "Tables",  "To retrieve rows from table"},
  {"Show databases","Server Admin","To see all databases with SHOW DATABASES"},
  {"Show view","Tables","To see views with SHOW CREATE VIEW"},
  {"Shutdown","Server Admin", "To shut down the server"},
  {"Super","Server Admin","To use KILL thread, SET GLOBAL, CHANGE MASTER, etc."},
  {"Trigger","Tables", "To use triggers"},
  {"Create tablespace", "Server Admin", "To create/alter/drop tablespaces"},
  {"Update", "Tables",  "To update existing rows"},
  {"Usage","Server Admin","No privileges - allow connect only"},
  {NullS, NullS, NullS}
};

bool mysqld_show_privileges(THD *thd)
{
  List<Item> field_list;
  Protocol *protocol= thd->get_protocol();
  DBUG_ENTER("mysqld_show_privileges");

  field_list.push_back(new Item_empty_string("Privilege",10));
  field_list.push_back(new Item_empty_string("Context",15));
  field_list.push_back(new Item_empty_string("Comment",NAME_CHAR_LEN));

  if (thd->send_result_metadata(&field_list,
                                Protocol::SEND_NUM_ROWS | Protocol::SEND_EOF))
    DBUG_RETURN(TRUE);

  show_privileges_st *privilege= sys_privileges;
  for (privilege= sys_privileges; privilege->privilege ; privilege++)
  {
    protocol->start_row();
    protocol->store(privilege->privilege, system_charset_info);
    protocol->store(privilege->context, system_charset_info);
    protocol->store(privilege->comment, system_charset_info);
    if (protocol->end_row())
      DBUG_RETURN(TRUE);
  }
  my_eof(thd);
  DBUG_RETURN(FALSE);
}


/** Hash of LEX_STRINGs used to search for ignored db directories. */
static HASH ignore_db_dirs_hash;

/** 
  An array of LEX_STRING pointers to collect the options at 
  option parsing time.
*/
typedef Prealloced_array<LEX_STRING *, 16> Ignore_db_dirs_array;
static Ignore_db_dirs_array *ignore_db_dirs_array;

/**
  A value for the read only system variable to show a list of
  ignored directories.
*/
char *opt_ignore_db_dirs= NULL;


/**
  Sets up the data structures for collection of directories at option
  processing time.
  We need to collect the directories in an array first, because
  we need the character sets initialized before setting up the hash.
*/

void ignore_db_dirs_init()
{
  ignore_db_dirs_array= new Ignore_db_dirs_array(key_memory_ignored_db);
}


/**
  Retrieves the key (the string itself) from the LEX_STRING hash members.

  Needed by hash_init().

  @param     data         the data element from the hash
  @param out len_ret      Placeholder to return the length of the key
  @param                  unused
  @return                 a pointer to the key
*/

static uchar *
db_dirs_hash_get_key(const uchar *data, size_t *len_ret,
                     my_bool MY_ATTRIBUTE((unused)))
{
  LEX_STRING *e= (LEX_STRING *) data;

  *len_ret= e->length;
  return (uchar *) e->str;
}


/**
  Wrap a directory name into a LEX_STRING and push it to the array.

  Called at option processing time for each --ignore-db-dir option.

  @param    path  the name of the directory to push
  @return state
  @retval TRUE  failed
  @retval FALSE success
*/

bool
push_ignored_db_dir(char *path)
{
  LEX_STRING *new_elt;
  char *new_elt_buffer;
  size_t path_len= strlen(path);

  if (!path_len || path_len >= FN_REFLEN)
    return true;

  // No need to normalize, it's only a directory name, not a path.
  if (!my_multi_malloc(key_memory_ignored_db,
                       0,
                       &new_elt, sizeof(LEX_STRING),
                       &new_elt_buffer, path_len + 1,
                       NullS))
    return true;
  new_elt->str= new_elt_buffer;
  memcpy(new_elt_buffer, path, path_len);
  new_elt_buffer[path_len]= 0;
  new_elt->length= path_len;
  return ignore_db_dirs_array->push_back(new_elt);
}


/**
  Clean up the directory ignore options accumulated so far.

  Called at option processing time for each --ignore-db-dir option
  with an empty argument.
*/

void
ignore_db_dirs_reset()
{
  my_free_container_pointers(*ignore_db_dirs_array);
}


/**
  Free the directory ignore option variables.

  Called at server shutdown.
*/

void
ignore_db_dirs_free()
{
  if (opt_ignore_db_dirs)
  {
    my_free(opt_ignore_db_dirs);
    opt_ignore_db_dirs= NULL;
  }
  ignore_db_dirs_reset();
  delete ignore_db_dirs_array;
  my_hash_free(&ignore_db_dirs_hash);
}


/**
  Initialize the ignore db directories hash and status variable from
  the options collected in the array.

  Called when option processing is over and the server's in-memory 
  structures are fully initialized.

  @return state
  @retval TRUE  failed
  @retval FALSE success
*/

bool
ignore_db_dirs_process_additions()
{
  size_t len;
  char *ptr;

  assert(opt_ignore_db_dirs == NULL);

  if (my_hash_init(&ignore_db_dirs_hash, 
                   lower_case_table_names ?
                     character_set_filesystem : &my_charset_bin,
                   0, 0, 0, db_dirs_hash_get_key,
                   my_free,
                   HASH_UNIQUE,
                   key_memory_ignored_db))
    return true;

  /* len starts from 1 because of the terminating zero. */
  len= 1;
  LEX_STRING **iter;
  for (iter= ignore_db_dirs_array->begin();
       iter != ignore_db_dirs_array->end(); ++iter)
  {
    len+= (*iter)->length + 1;                      // +1 for the comma
  }

  /* No delimiter for the last directory. */
  if (len > 1)
    len--;

  /* +1 the terminating zero */
  ptr= opt_ignore_db_dirs= (char *) my_malloc(key_memory_ignored_db,
                                              len + 1, MYF(0));
  if (!ptr)
    return true;

  /* Make sure we have an empty string to start with. */
  *ptr= 0;

  for (iter= ignore_db_dirs_array->begin();
       iter != ignore_db_dirs_array->end(); ++iter)
  {
    LEX_STRING *dir= *iter;
    if (my_hash_insert(&ignore_db_dirs_hash, (uchar *)dir))
    {
      /* ignore duplicates from the config file */
      if (my_hash_search(&ignore_db_dirs_hash, (uchar *)dir->str, dir->length))
      {
        sql_print_warning("Duplicate ignore-db-dir directory name '%.*s' "
                          "found in the config file(s). Ignoring the duplicate.",
                          (int) dir->length, dir->str);
        /*
          Free the excess element since the array will just be reset at
          the end of the function, not destructed.
        */
        my_free(dir);
        (*iter)= NULL;
        continue;
      }
      return true;
    }
    ptr= my_stpnmov(ptr, dir->str, dir->length);
    /* It's safe to always do, since the last one will be repalced with a 0 */
    *ptr++ = ',';

    /*
      Set the transferred array element to NULL to avoid double free
      in case of error.
    */
    (*iter)= NULL;
  }

  /* get back to the last comma, if there is one */
  if (ptr > opt_ignore_db_dirs)
  {
    ptr--;
    assert(*ptr == ',');
  }
  /* make sure the string is terminated */
  assert(ptr - opt_ignore_db_dirs <= (ptrdiff_t) len);
  *ptr= 0;

  /* 
    It's OK to empty the array here as the allocated elements are
    referenced through the hash now.
  */
  ignore_db_dirs_array->clear();

  return false;
}


/**
  Check if a directory name is in the hash of ignored directories.

  @return search result
  @retval TRUE  found
  @retval FALSE not found
*/

bool
is_in_ignore_db_dirs_list(const char *directory)
{
  return ignore_db_dirs_hash.records &&
    NULL != my_hash_search(&ignore_db_dirs_hash, (const uchar *) directory, 
                           strlen(directory));
}


/*
  find_files() - find files in a given directory.

  SYNOPSIS
    find_files()
    thd                 thread handler
    files               put found files in this list
    db                  database name to set in TABLE_LIST structure
    path                path to database
    wild                filter for found files
    dir                 read databases in path if TRUE, read .frm files in
                        database otherwise

  RETURN
    FIND_FILES_OK       success
    FIND_FILES_OOM      out of memory error
    FIND_FILES_DIR      no such directory, or directory can't be read
*/


find_files_result
find_files(THD *thd, List<LEX_STRING> *files, const char *db,
           const char *path, const char *wild, bool dir, MEM_ROOT *tmp_mem_root)
{
  uint i;
  MY_DIR *dirp;
  MEM_ROOT **root_ptr= NULL, *old_root= NULL;
#ifndef NO_EMBEDDED_ACCESS_CHECKS
  uint col_access=thd->col_access;
#endif
  size_t wild_length= 0;
  TABLE_LIST table_list;
  DBUG_ENTER("find_files");

  if (wild)
  {
    if (!wild[0])
      wild= 0;
    else
      wild_length= strlen(wild);
  }



  if (!(dirp = my_dir(path,MYF(dir ? MY_WANT_STAT : 0))))
  {
    if (my_errno() == ENOENT)
      my_error(ER_BAD_DB_ERROR, MYF(0), db);
    else
    {
      char errbuf[MYSYS_STRERROR_SIZE];
      my_error(ER_CANT_READ_DIR, MYF(0), path,
               my_errno(), my_strerror(errbuf, sizeof(errbuf), my_errno()));
    }
    DBUG_RETURN(FIND_FILES_DIR);
  }

  if (tmp_mem_root)
  {
    root_ptr= my_thread_get_THR_MALLOC();
    old_root= *root_ptr;
    *root_ptr= tmp_mem_root;
  }

  for (i=0 ; i < dirp->number_off_files  ; i++)
  {
    char uname[NAME_LEN + 1];                   /* Unencoded name */
    FILEINFO *file;
    LEX_STRING *file_name= 0;
    size_t file_name_len;
    char *ext;

    file=dirp->dir_entry+i;
    if (dir)
    {                                           /* Return databases */
      /*
        Ignore all the directories having names that start with a  dot (.).
        This covers '.' and '..' and other cases like e.g. '.mysqlgui'.
        Note that since 5.1 database directory names can't start with a
        dot (.) thanks to table name encoding.
      */
      if (file->name[0]  == '.')
        continue;
      if (!MY_S_ISDIR(file->mystat->st_mode))
        continue;

      if (is_in_ignore_db_dirs_list(file->name))
        continue;

    }
    else
    {
        // Return only .frm files which aren't temp files.
      if (my_strcasecmp(system_charset_info, ext=fn_rext(file->name),reg_ext) ||
          is_prefix(file->name, tmp_file_prefix))
        continue;
      *ext=0;
    }

    file_name_len= filename_to_tablename(file->name, uname, sizeof(uname));

    if (wild)
    {
      if (lower_case_table_names)
      {
        if (my_wildcmp(files_charset_info,
                       uname, uname + file_name_len,
                       wild, wild + wild_length,
                       wild_prefix, wild_one,wild_many))
          continue;
      }
      else if (wild_compare(uname, wild, 0))
        continue;
    }

#ifndef NO_EMBEDDED_ACCESS_CHECKS
    char tname[NAME_LEN + 1];
    /* Don't show tables where we don't have any privileges */
    if (db && !(col_access & TABLE_ACLS))
    {
      table_list.db= (char*) db;
      table_list.db_length= strlen(db);
      table_list.table_name_length= file_name_len;
      if (lower_case_table_names == 2)
      {
        strcpy(tname, uname);
        my_casedn_str(files_charset_info, tname);
        table_list.table_name= tname;
      }
      else
        table_list.table_name= uname;
      table_list.grant.privilege=col_access;
      if (check_grant(thd, TABLE_ACLS, &table_list, TRUE, 1, TRUE))
        continue;
    }
#endif
    if (!(file_name= tmp_mem_root ?
                     make_lex_string_root(tmp_mem_root, file_name, uname,
                                          file_name_len, TRUE) :
                     thd->make_lex_string(file_name, uname,
                                          file_name_len, TRUE)) ||
        files->push_back(file_name))
    {
      my_dirend(dirp);
      DBUG_RETURN(FIND_FILES_OOM);
    }
  }
  DBUG_PRINT("info",("found: %d files", files->elements));
  my_dirend(dirp);

  (void) ha_find_files(thd, db, path, wild, dir, files);

  if (tmp_mem_root)
    *root_ptr= old_root;

  DBUG_RETURN(FIND_FILES_OK);
}


/**
   An Internal_error_handler that suppresses errors regarding views'
   underlying tables that occur during privilege checking within SHOW CREATE
   VIEW commands. This happens in the cases when

   - A view's underlying table (e.g. referenced in its SELECT list) does not
     exist or columns of underlying table are altered. There should not be an
     error as no attempt was made to access it per se.

   - Access is denied for some table, column, function or stored procedure
     such as mentioned above. This error gets raised automatically, since we
     can't untangle its access checking from that of the view itself.
 */
class Show_create_error_handler : public Internal_error_handler
{
  TABLE_LIST *m_top_view;
  bool m_handling;
  Security_context *m_sctx;

  char m_view_access_denied_message[MYSQL_ERRMSG_SIZE];
  const char *m_view_access_denied_message_ptr;

public:

  /**
     Creates a new Show_create_error_handler for the particular security
     context and view.

     @thd Thread context, used for security context information if needed.
     @top_view The view. We do not verify at this point that top_view is in
     fact a view since, alas, these things do not stay constant.
  */
  explicit Show_create_error_handler(THD *thd, TABLE_LIST *top_view) :
    m_top_view(top_view), m_handling(false),
    m_view_access_denied_message_ptr(NULL)
  {
    m_sctx = MY_TEST(m_top_view->security_ctx) ?
      m_top_view->security_ctx : thd->security_context();
  }

private:
  /**
     Lazy instantiation of 'view access denied' message. The purpose of the
     Show_create_error_handler is to hide details of underlying tables for
     which we have no privileges behind ER_VIEW_INVALID messages. But this
     obviously does not apply if we lack privileges on the view itself.
     Unfortunately the information about for which table privilege checking
     failed is not available at this point. The only way for us to check is by
     reconstructing the actual error message and see if it's the same.
  */
  const char* get_view_access_denied_message()
  {
    if (!m_view_access_denied_message_ptr)
    {
      m_view_access_denied_message_ptr= m_view_access_denied_message;
      my_snprintf(m_view_access_denied_message, MYSQL_ERRMSG_SIZE,
                  ER(ER_TABLEACCESS_DENIED_ERROR), "SHOW VIEW",
                  m_sctx->priv_user().str,
                  m_sctx->host_or_ip().str, m_top_view->get_table_name());
    }
    return m_view_access_denied_message_ptr;
  }

public:
  virtual bool handle_condition(THD *thd,
                                uint sql_errno,
                                const char *sqlstate,
                                Sql_condition::enum_severity_level *level,
                                const char *msg)
  {
    /*
       The handler does not handle the errors raised by itself.
       At this point we know if top_view is really a view.
    */
    if (m_handling || !m_top_view->is_view())
      return false;

    m_handling= true;

    bool is_handled;

    switch (sql_errno)
    {
    case ER_TABLEACCESS_DENIED_ERROR:
      if (!strcmp(get_view_access_denied_message(), msg))
      {
        /* Access to top view is not granted, don't interfere. */
        is_handled= false;
        break;
      }
      // Fall through
    case ER_COLUMNACCESS_DENIED_ERROR:
    // ER_VIEW_NO_EXPLAIN cannot happen here.
    case ER_PROCACCESS_DENIED_ERROR:
      is_handled= true;
      break;

    case ER_BAD_FIELD_ERROR:
      /*
        Established behavior: warn if column of underlying table is altered.
      */
    case ER_NO_SUCH_TABLE:
      /* Established behavior: warn if underlying tables are missing. */
    case ER_SP_DOES_NOT_EXIST:
      /* Established behavior: warn if underlying functions are missing. */
      push_warning_printf(thd, Sql_condition::SL_WARNING,
                          ER_VIEW_INVALID,
                          ER(ER_VIEW_INVALID),
                          m_top_view->get_db_name(),
                          m_top_view->get_table_name());
      is_handled= true;
      break;
    default:
      is_handled= false;
    }

    m_handling= false;
    return is_handled;
  }
};


class Silence_deprecation_warnings : public Internal_error_handler
{
public:
  virtual bool handle_condition(THD *thd,
                                uint sql_errno,
                                const char* sqlstate,
                                Sql_condition::enum_severity_level *level,
                                const char* msg)
  {
    if (sql_errno == ER_WARN_DEPRECATED_SYNTAX)
      return true;

    return false;
  }
};


bool
mysqld_show_create(THD *thd, TABLE_LIST *table_list)
{
  Protocol *protocol= thd->get_protocol();
  char buff[2048];
  String buffer(buff, sizeof(buff), system_charset_info);
  List<Item> field_list;
  bool error= TRUE;
  DBUG_ENTER("mysqld_show_create");
  DBUG_PRINT("enter",("db: %s  table: %s",table_list->db,
                      table_list->table_name));

  /*
    Metadata locks taken during SHOW CREATE should be released when
    the statmement completes as it is an information statement.
  */
  MDL_savepoint mdl_savepoint= thd->mdl_context.mdl_savepoint();

  /* We want to preserve the tree for views. */
  thd->lex->context_analysis_only|= CONTEXT_ANALYSIS_ONLY_VIEW;

  {
    /*
      If there is an error during processing of an underlying view, an
      error message is wanted, but it has to be converted to a warning,
      so that execution can continue.
      This is handled by the Show_create_error_handler class.

      Use open_tables() instead of open_tables_for_query(). If an error occurs,
      this will ensure that tables are not closed on error, but remain open
      for the rest of the processing of the SHOW statement.
    */
    Show_create_error_handler view_error_suppressor(thd, table_list);
    thd->push_internal_handler(&view_error_suppressor);

    /*
      Filter out deprecation warnings caused by deprecation of
      the partition engine. The presence of these depend on TDC
      cache behavior. Instead, push a warning later to get
      deterministic and repeatable behavior.
    */
    Silence_deprecation_warnings deprecation_silencer;
    thd->push_internal_handler(&deprecation_silencer);

    uint counter;
    bool open_error= open_tables(thd, &table_list, &counter,
                                 MYSQL_OPEN_FORCE_SHARED_HIGH_PRIO_MDL);
    if (!open_error && table_list->is_view_or_derived())
    {
      /*
        Prepare result table for view so that we can read the column list.
        Notice that Show_create_error_handler remains active, so that any
        errors due to missing underlying objects are converted to warnings.
      */
      open_error= table_list->resolve_derived(thd, true);
    }
    thd->pop_internal_handler();
    thd->pop_internal_handler();
    if (open_error && (thd->killed || thd->is_error()))
      goto exit;
  }

  /* TODO: add environment variables show when it become possible */
  if (thd->lex->only_view && !table_list->is_view())
  {
    my_error(ER_WRONG_OBJECT, MYF(0),
             table_list->db, table_list->table_name, "VIEW");
    goto exit;
  }

  buffer.length(0);

  if (table_list->is_view())
    buffer.set_charset(table_list->view_creation_ctx->get_client_cs());

  /*
    Push deprecation warnings for non-natively partitioned tables. Done here
    instead of in open_binary_frm (silenced by error handler) to get
    predictable and repeatable results without having to flush tables.
  */
  if (!table_list->is_view() && table_list->table->s->db_type() &&
      is_ha_partition_handlerton(table_list->table->s->db_type()))
    push_warning_printf(thd, Sql_condition::SL_WARNING,
                        ER_WARN_DEPRECATED_SYNTAX,
                        ER_THD(thd,
                               ER_PARTITION_ENGINE_DEPRECATED_FOR_TABLE),
                        table_list->db, table_list->table_name);

  if ((table_list->is_view() ?
       view_store_create_info(thd, table_list, &buffer) :
       store_create_info(thd, table_list, &buffer, NULL,
                         FALSE /* show_database */)))
    goto exit;

  if (table_list->is_view())
  {
    field_list.push_back(new Item_empty_string("View",NAME_CHAR_LEN));
    field_list.push_back(new Item_empty_string("Create View",
                                               max<uint>(buffer.length(), 1024U)));
    field_list.push_back(new Item_empty_string("character_set_client",
                                               MY_CS_NAME_SIZE));
    field_list.push_back(new Item_empty_string("collation_connection",
                                               MY_CS_NAME_SIZE));
  }
  else
  {
    field_list.push_back(new Item_empty_string("Table",NAME_CHAR_LEN));
    // 1024 is for not to confuse old clients
    field_list.push_back(new Item_empty_string("Create Table",
                                               max<size_t>(buffer.length(), 1024U)));
  }

  if (thd->send_result_metadata(&field_list,
                                Protocol::SEND_NUM_ROWS | Protocol::SEND_EOF))
    goto exit;

  protocol->start_row();
  if (table_list->is_view())
    protocol->store(table_list->view_name.str, system_charset_info);
  else
  {
    if (table_list->schema_table)
      protocol->store(table_list->schema_table->table_name,
                      system_charset_info);
    else
      protocol->store(table_list->table->alias, system_charset_info);
  }

  if (table_list->is_view())
  {
    protocol->store(buffer.ptr(), buffer.length(),
                    table_list->view_creation_ctx->get_client_cs());

    protocol->store(table_list->view_creation_ctx->get_client_cs()->csname,
                    system_charset_info);

    protocol->store(table_list->view_creation_ctx->get_connection_cl()->name,
                    system_charset_info);
  }
  else
    protocol->store(buffer.ptr(), buffer.length(), buffer.charset());

  if (protocol->end_row())
    goto exit;

  error= FALSE;
  my_eof(thd);

exit:
  close_thread_tables(thd);
  /* Release any metadata locks taken during SHOW CREATE. */
  thd->mdl_context.rollback_to_savepoint(mdl_savepoint);
  DBUG_RETURN(error);
}

bool mysqld_show_create_db(THD *thd, char *dbname,
                           HA_CREATE_INFO *create_info)
{
  char buff[2048], orig_dbname[NAME_LEN];
  String buffer(buff, sizeof(buff), system_charset_info);
#ifndef NO_EMBEDDED_ACCESS_CHECKS
  Security_context *sctx= thd->security_context();
  uint db_access;
#endif
  HA_CREATE_INFO create;
  uint create_options = create_info ? create_info->options : 0;
  Protocol *protocol=thd->get_protocol();
  DBUG_ENTER("mysql_show_create_db");

  strcpy(orig_dbname, dbname);
  if (lower_case_table_names && dbname != any_db)
    my_casedn_str(files_charset_info, dbname);

#ifndef NO_EMBEDDED_ACCESS_CHECKS
  if (sctx->check_access(DB_ACLS))
    db_access=DB_ACLS;
  else
    db_access= (acl_get(sctx->host().str, sctx->ip().str,
                        sctx->priv_user().str, dbname, 0) |
                sctx->master_access());
  if (!(db_access & DB_ACLS) && check_grant_db(thd,dbname))
  {
    my_error(ER_DBACCESS_DENIED_ERROR, MYF(0),
             sctx->priv_user().str, sctx->host_or_ip().str, dbname);
    query_logger.general_log_print(thd,COM_INIT_DB,ER(ER_DBACCESS_DENIED_ERROR),
                                   sctx->priv_user().str,
                                   sctx->host_or_ip().str, dbname);
    DBUG_RETURN(TRUE);
  }
#endif
  if (is_infoschema_db(dbname))
  {
    dbname= INFORMATION_SCHEMA_NAME.str;
    create.default_table_charset= system_charset_info;
  }
  else
  {
    if (check_db_dir_existence(dbname))
    {
      my_error(ER_BAD_DB_ERROR, MYF(0), dbname);
      DBUG_RETURN(TRUE);
    }

    load_db_opt_by_name(thd, dbname, &create);
  }
  List<Item> field_list;
  field_list.push_back(new Item_empty_string("Database",NAME_CHAR_LEN));
  field_list.push_back(new Item_empty_string("Create Database",1024));

  if (thd->send_result_metadata(&field_list,
                                Protocol::SEND_NUM_ROWS | Protocol::SEND_EOF))
    DBUG_RETURN(TRUE);

  protocol->start_row();
  protocol->store(orig_dbname, strlen(orig_dbname), system_charset_info);
  buffer.length(0);
  buffer.append(STRING_WITH_LEN("CREATE DATABASE "));
  if (create_options & HA_LEX_CREATE_IF_NOT_EXISTS)
    buffer.append(STRING_WITH_LEN("/*!32312 IF NOT EXISTS*/ "));
  append_identifier(thd, &buffer, orig_dbname, strlen(orig_dbname));

  if (create.default_table_charset)
  {
    buffer.append(STRING_WITH_LEN(" /*!40100"));
    buffer.append(STRING_WITH_LEN(" DEFAULT CHARACTER SET "));
    buffer.append(create.default_table_charset->csname);
    if (!(create.default_table_charset->state & MY_CS_PRIMARY))
    {
      buffer.append(STRING_WITH_LEN(" COLLATE "));
      buffer.append(create.default_table_charset->name);
    }
    buffer.append(STRING_WITH_LEN(" */"));
  }
  protocol->store(buffer.ptr(), buffer.length(), buffer.charset());

  if (protocol->end_row())
    DBUG_RETURN(TRUE);
  my_eof(thd);
  DBUG_RETURN(FALSE);
}



/****************************************************************************
  Return only fields for API mysql_list_fields
  Use "show table wildcard" in mysql instead of this
****************************************************************************/

void
mysqld_list_fields(THD *thd, TABLE_LIST *table_list, const char *wild)
{
  DBUG_ENTER("mysqld_list_fields");
  DBUG_PRINT("enter",("table: %s",table_list->table_name));

  if (open_tables_for_query(thd, table_list,
                            MYSQL_OPEN_FORCE_SHARED_HIGH_PRIO_MDL))
    DBUG_VOID_RETURN;

  if (table_list->is_view_or_derived())
  {
    // Setup materialized result table so that we can read the column list
    if (table_list->resolve_derived(thd, false))
      DBUG_VOID_RETURN;                /* purecov: inspected */
    if (table_list->setup_materialized_derived(thd))
      DBUG_VOID_RETURN;                /* purecov: inspected */
  }
  TABLE *table= table_list->table;

  List<Item> field_list;

  Field **ptr,*field;
  for (ptr=table->field ; (field= *ptr); ptr++)
  {
    if (!wild || !wild[0] || 
        !wild_case_compare(system_charset_info, field->field_name,wild))
    {
      if (table_list->is_view())
        field_list.push_back(new Item_ident_for_show(field,
                                                     table_list->view_db.str,
                                                     table_list->view_name.str));
      else
        field_list.push_back(new Item_field(field));
    }
  }
  restore_record(table, s->default_values);              // Get empty record
  table->use_all_columns();
  if (thd->send_result_metadata(&field_list, Protocol::SEND_DEFAULTS))
    DBUG_VOID_RETURN;
  my_eof(thd);
  DBUG_VOID_RETURN;
}

/*
  Go through all character combinations and ensure that sql_lex.cc can
  parse it as an identifier.

  SYNOPSIS
  require_quotes()
  name			attribute name
  name_length		length of name

  RETURN
    #	Pointer to conflicting character
    0	No conflicting character
*/

static const char *require_quotes(const char *name, size_t name_length)
{
  bool pure_digit= TRUE;
  const char *end= name + name_length;

  for (; name < end ; name++)
  {
    uchar chr= (uchar) *name;
    uint length= my_mbcharlen(system_charset_info, chr);
    if (length == 0 || (length == 1 && !system_charset_info->ident_map[chr]))
      return name;
    if (length == 1 && (chr < '0' || chr > '9'))
      pure_digit= FALSE;
  }
  if (pure_digit)
    return name;
  return 0;
}


/**
  Convert and quote the given identifier if needed and append it to the
  target string. If the given identifier is empty, it will be quoted.

  @thd                         thread handler
  @packet                      target string
  @name                        the identifier to be appended
  @length                      length of the appending identifier
  @param from_cs               Charset information about the input string
  @param to_cs                 Charset information about the target string
*/

void
append_identifier(THD *thd, String *packet, const char *name, size_t length,
                  const CHARSET_INFO *from_cs, const CHARSET_INFO *to_cs)
{
  const char *name_end;
  char quote_char;
  int q;

  const CHARSET_INFO *cs_info= system_charset_info;
  const char *to_name= name;
  size_t to_length= length;
  String to_string(name,length, from_cs);

  if (from_cs != NULL && to_cs != NULL && from_cs != to_cs)
    thd->convert_string(&to_string, from_cs, to_cs);

  if (to_cs != NULL)
  {
    to_name= to_string.c_ptr();
    to_length= to_string.length();
    cs_info= to_cs;
  }

  q= thd != NULL ? get_quote_char_for_identifier(thd, to_name, to_length) :
                   '`';

  if (q == EOF)
  {
    packet->append(to_name, to_length, packet->charset());
    return;
  }

  /*
    The identifier must be quoted as it includes a quote character or
   it's a keyword
  */

  (void) packet->reserve(to_length*2 + 2);
  quote_char= (char) q;
  packet->append(&quote_char, 1, system_charset_info);

  for (name_end= to_name+to_length ; to_name < name_end ; to_name+= to_length)
  {
    uchar chr= static_cast<uchar>(*to_name);
    to_length= my_mbcharlen(cs_info, chr);
    /*
      my_mbcharlen can return 0 on a wrong multibyte
      sequence. It is possible when upgrading from 4.0,
      and identifier contains some accented characters.
      The manual says it does not work. So we'll just
      change length to 1 not to hang in the endless loop.
    */
    if (!to_length)
      to_length= 1;
    if (to_length == 1 && chr == static_cast<uchar>(quote_char))
      packet->append(&quote_char, 1, system_charset_info);
    packet->append(to_name, to_length, system_charset_info);
  }
  packet->append(&quote_char, 1, system_charset_info);
}

/*
  Get the quote character for displaying an identifier.

  SYNOPSIS
    get_quote_char_for_identifier()
    thd		Thread handler
    name	name to quote
    length	length of name

  IMPLEMENTATION
    Force quoting in the following cases:
      - name is empty (for one, it is possible when we use this function for
        quoting user and host names for DEFINER clause);
      - name is a keyword;
      - name includes a special character;
    Otherwise identifier is quoted only if the option OPTION_QUOTE_SHOW_CREATE
    is set.

  RETURN
    EOF	  No quote character is needed
    #	  Quote character
*/

int get_quote_char_for_identifier(THD *thd, const char *name, size_t length)
{
  if (length &&
      !is_keyword(name,length) &&
      !require_quotes(name, length) &&
      !(thd->variables.option_bits & OPTION_QUOTE_SHOW_CREATE))
    return EOF;
  if (thd->variables.sql_mode & MODE_ANSI_QUOTES)
    return '"';
  return '`';
}


/* Append directory name (if exists) to CREATE INFO */

static void append_directory(THD *thd, String *packet, const char *dir_type,
			     const char *filename)
{
  if (filename && !(thd->variables.sql_mode & MODE_NO_DIR_IN_CREATE))
  {
    size_t length= dirname_length(filename);
    packet->append(' ');
    packet->append(dir_type);
    packet->append(STRING_WITH_LEN(" DIRECTORY='"));
#ifdef _WIN32
    /* Convert \ to / to be able to create table on unix */
    char *winfilename= (char*) thd->memdup(filename, length);
    char *pos, *end;
    for (pos= winfilename, end= pos+length ; pos < end ; pos++)
    {
      if (*pos == '\\')
        *pos = '/';
    }
    filename= winfilename;
#endif
    packet->append(filename, length);
    packet->append('\'');
  }
}


#define LIST_PROCESS_HOST_LEN 64

/**
  Print "ON UPDATE" clause of a field into a string.

  @param timestamp_field   Pointer to timestamp field of a table.
  @param field             The field to generate ON UPDATE clause for.
  @bool  lcase             Whether to print in lower case.
  @return                  false on success, true on error.
*/
static bool print_on_update_clause(Field *field, String *val, bool lcase)
{
  assert(val->charset()->mbminlen == 1);
  val->length(0);
  if (field->has_update_default_function())
  {
    if (lcase)
      val->copy(STRING_WITH_LEN("on update "), val->charset());
    else
      val->copy(STRING_WITH_LEN("ON UPDATE "), val->charset());
    val->append(STRING_WITH_LEN("CURRENT_TIMESTAMP"));
    if (field->decimals() > 0)
      val->append_parenthesized(field->decimals());
    return true;
  }
  return false;
}


static bool print_default_clause(THD *thd, Field *field, String *def_value,
                                 bool quoted)
{
  enum enum_field_types field_type= field->type();

  const bool has_now_default= field->has_insert_default_function();
  const bool has_default=
    (field_type != FIELD_TYPE_BLOB &&
     !(field->flags & NO_DEFAULT_VALUE_FLAG) &&
     field->unireg_check != Field::NEXT_NUMBER &&
     !((thd->variables.sql_mode & (MODE_MYSQL323 | MODE_MYSQL40))
       && has_now_default));

  if (field->gcol_info)
    return false;

  def_value->length(0);
  if (has_default)
  {
    if (has_now_default)
      /*
        We are using CURRENT_TIMESTAMP instead of NOW because it is the SQL
        standard.
      */
    {
      def_value->append(STRING_WITH_LEN("CURRENT_TIMESTAMP"));
      if (field->decimals() > 0)
        def_value->append_parenthesized(field->decimals());
    }
    else if (!field->is_null())
    {                                             // Not null by default
      char tmp[MAX_FIELD_WIDTH];
      String type(tmp, sizeof(tmp), field->charset());
      if (field_type == MYSQL_TYPE_BIT)
      {
        longlong dec= field->val_int();
        char *ptr= longlong2str(dec, tmp + 2, 2);
        uint32 length= (uint32) (ptr - tmp);
        tmp[0]= 'b';
        tmp[1]= '\'';        
        tmp[length]= '\'';
        type.length(length + 1);
        quoted= 0;
      }
      else
        field->val_str(&type);
      if (type.length())
      {
        String def_val;
        uint dummy_errors;
        /* convert to system_charset_info == utf8 */
        def_val.copy(type.ptr(), type.length(), field->charset(),
                     system_charset_info, &dummy_errors);
        if (quoted)
          append_unescaped(def_value, def_val.ptr(), def_val.length());
        else
          def_value->append(def_val.ptr(), def_val.length());
      }
      else if (quoted)
        def_value->append(STRING_WITH_LEN("''"));
    }
    else if (field->maybe_null() && quoted)
      def_value->append(STRING_WITH_LEN("NULL"));    // Null as default
    else
      return 0;

  }
  return has_default;
}


/*
  Build a CREATE TABLE statement for a table.

  SYNOPSIS
    store_create_info()
    thd               The thread
    table_list        A list containing one table to write statement
                      for.
    packet            Pointer to a string where statement will be
                      written.
    create_info_arg   Pointer to create information that can be used
                      to tailor the format of the statement.  Can be
                      NULL, in which case only SQL_MODE is considered
                      when building the statement.
    show_database     If true, then print the database before the table
                      name. The database name is only printed in the event
                      that it is different from the current database.
                      If false, then do not print the database before
                      the table name.
  
  NOTE
    Currently always return 0, but might return error code in the
    future.
    
  RETURN
    0       OK
 */

int store_create_info(THD *thd, TABLE_LIST *table_list, String *packet,
                      HA_CREATE_INFO *create_info_arg, bool show_database)
{
  List<Item> field_list;
  char tmp[MAX_FIELD_WIDTH], *for_str, buff[128], def_value_buf[MAX_FIELD_WIDTH];
  const char *alias;
  String type(tmp, sizeof(tmp), system_charset_info);
  String def_value(def_value_buf, sizeof(def_value_buf), system_charset_info);
  Field **ptr,*field;
  uint primary_key;
  KEY *key_info;
  TABLE *table= table_list->table;
  handler *file= table->file;
  TABLE_SHARE *share= table->s;
  HA_CREATE_INFO create_info;
  bool show_table_options= FALSE;
  bool foreign_db_mode=  (thd->variables.sql_mode & (MODE_POSTGRESQL |
                                                     MODE_ORACLE |
                                                     MODE_MSSQL |
                                                     MODE_DB2 |
                                                     MODE_MAXDB |
                                                     MODE_ANSI)) != 0;
  bool limited_mysql_mode= (thd->variables.sql_mode & (MODE_NO_FIELD_OPTIONS |
                                                       MODE_MYSQL323 |
                                                       MODE_MYSQL40)) != 0;
  my_bitmap_map *old_map;
  int error= 0;
  DBUG_ENTER("store_create_info");
  DBUG_PRINT("enter",("table: %s", table->s->table_name.str));

  restore_record(table, s->default_values); // Get empty record

  if (share->tmp_table)
    packet->append(STRING_WITH_LEN("CREATE TEMPORARY TABLE "));
  else
    packet->append(STRING_WITH_LEN("CREATE TABLE "));
  if (create_info_arg &&
      (create_info_arg->options & HA_LEX_CREATE_IF_NOT_EXISTS))
    packet->append(STRING_WITH_LEN("IF NOT EXISTS "));
  if (table_list->schema_table)
    alias= table_list->schema_table->table_name;
  else
  {
    if (lower_case_table_names == 2)
      alias= table->alias;
    else
    {
      alias= share->table_name.str;
    }
  }

  /*
    Print the database before the table name if told to do that. The
    database name is only printed in the event that it is different
    from the current database.  The main reason for doing this is to
    avoid having to update gazillions of tests and result files, but
    it also saves a few bytes of the binary log.
   */
  if (show_database)
  {

    const LEX_STRING *const db=
      table_list->schema_table ? &INFORMATION_SCHEMA_NAME : &table->s->db;
    if (!thd->db().str || strcmp(db->str, thd->db().str))
    {
      append_identifier(thd, packet, db->str, db->length);
      packet->append(STRING_WITH_LEN("."));
    }
  }

  append_identifier(thd, packet, alias, strlen(alias));
  packet->append(STRING_WITH_LEN(" (\n"));
  /*
    We need this to get default values from the table
    We have to restore the read_set if we are called from insert in case
    of row based replication.
  */
  old_map= tmp_use_all_columns(table, table->read_set);

  for (ptr=table->field ; (field= *ptr); ptr++)
  {
    uint flags = field->flags;
    enum_field_types field_type= field->real_type();

    if (ptr != table->field)
      packet->append(STRING_WITH_LEN(",\n"));

    packet->append(STRING_WITH_LEN("  "));
    append_identifier(thd,packet,field->field_name, strlen(field->field_name));
    packet->append(' ');
    // check for surprises from the previous call to Field::sql_type()
    if (type.ptr() != tmp)
      type.set(tmp, sizeof(tmp), system_charset_info);
    else
      type.set_charset(system_charset_info);

    field->sql_type(type);
    /*
      If the session variable 'show_old_temporals' is enabled and the field
      is a temporal type of old format, add a comment to indicate the same.
    */
    if (thd->variables.show_old_temporals &&
        (field_type == MYSQL_TYPE_TIME || field_type == MYSQL_TYPE_DATETIME ||
         field_type == MYSQL_TYPE_TIMESTAMP))
      type.append(" /* 5.5 binary format */");
    packet->append(type.ptr(), type.length(), system_charset_info);

    if (field->has_charset() && 
        !(thd->variables.sql_mode & (MODE_MYSQL323 | MODE_MYSQL40)))
    {
      if (field->charset() != share->table_charset)
      {
	packet->append(STRING_WITH_LEN(" CHARACTER SET "));
	packet->append(field->charset()->csname);
      }
      /* 
	For string types dump collation name only if 
	collation is not primary for the given charset
      */
      if (!(field->charset()->state & MY_CS_PRIMARY))
      {
	packet->append(STRING_WITH_LEN(" COLLATE "));
	packet->append(field->charset()->name);
      }
    }

    if (field->gcol_info)
    {
      packet->append(STRING_WITH_LEN(" GENERATED ALWAYS"));
      packet->append(STRING_WITH_LEN(" AS ("));
      packet->append(field->gcol_info->expr_str.str,
                     field->gcol_info->expr_str.length,
                     system_charset_info);
      packet->append(STRING_WITH_LEN(")"));
      if (field->stored_in_db)
        packet->append(STRING_WITH_LEN(" STORED"));
      else
        packet->append(STRING_WITH_LEN(" VIRTUAL"));
    }

    if (flags & NOT_NULL_FLAG)
      packet->append(STRING_WITH_LEN(" NOT NULL"));
    else if (field->type() == MYSQL_TYPE_TIMESTAMP)
    {
      /*
        TIMESTAMP field require explicit NULL flag, because unlike
        all other fields they are treated as NOT NULL by default.
      */
      packet->append(STRING_WITH_LEN(" NULL"));
    }

    switch(field->field_storage_type()){
    case HA_SM_DEFAULT:
      break;
    case HA_SM_DISK:
      packet->append(STRING_WITH_LEN(" /*!50606 STORAGE DISK */"));
      break;
    case HA_SM_MEMORY:
      packet->append(STRING_WITH_LEN(" /*!50606 STORAGE MEMORY */"));
      break;
    default:
      assert(0);
      break;
    }

    switch(field->column_format()){
    case COLUMN_FORMAT_TYPE_DEFAULT:
      break;
    case COLUMN_FORMAT_TYPE_FIXED:
      packet->append(STRING_WITH_LEN(" /*!50606 COLUMN_FORMAT FIXED */"));
      break;
    case COLUMN_FORMAT_TYPE_DYNAMIC:
      packet->append(STRING_WITH_LEN(" /*!50606 COLUMN_FORMAT DYNAMIC */"));
      break;
    default:
      assert(0);
      break;
    }

    if (print_default_clause(thd, field, &def_value, true))
    {
      packet->append(STRING_WITH_LEN(" DEFAULT "));
      packet->append(def_value.ptr(), def_value.length(), system_charset_info);
    }

    if (!limited_mysql_mode &&
        print_on_update_clause(field, &def_value, false))
    {
      packet->append(STRING_WITH_LEN(" "));
      packet->append(def_value);
    }

    if (field->unireg_check == Field::NEXT_NUMBER && 
        !(thd->variables.sql_mode & MODE_NO_FIELD_OPTIONS))
      packet->append(STRING_WITH_LEN(" AUTO_INCREMENT"));

    if (field->comment.length)
    {
      packet->append(STRING_WITH_LEN(" COMMENT "));
      append_unescaped(packet, field->comment.str, field->comment.length);
    }
  }

  key_info= table->key_info;
  /* Allow update_create_info to update row type */
  create_info.row_type= share->row_type;
  file->update_create_info(&create_info);
  primary_key= share->primary_key;

  for (uint i=0 ; i < share->keys ; i++,key_info++)
  {
    KEY_PART_INFO *key_part= key_info->key_part;
    bool found_primary=0;
    packet->append(STRING_WITH_LEN(",\n  "));

    if (i == primary_key && !strcmp(key_info->name, primary_key_name))
    {
      found_primary=1;
      /*
        No space at end, because a space will be added after where the
        identifier would go, but that is not added for primary key.
      */
      packet->append(STRING_WITH_LEN("PRIMARY KEY"));
    }
    else if (key_info->flags & HA_NOSAME)
      packet->append(STRING_WITH_LEN("UNIQUE KEY "));
    else if (key_info->flags & HA_FULLTEXT)
      packet->append(STRING_WITH_LEN("FULLTEXT KEY "));
    else if (key_info->flags & HA_SPATIAL)
      packet->append(STRING_WITH_LEN("SPATIAL KEY "));
    else
      packet->append(STRING_WITH_LEN("KEY "));

    if (!found_primary)
     append_identifier(thd, packet, key_info->name, strlen(key_info->name));

    packet->append(STRING_WITH_LEN(" ("));

    for (uint j=0 ; j < key_info->user_defined_key_parts ; j++,key_part++)
    {
      if (j)
        packet->append(',');

      if (key_part->field)
        append_identifier(thd,packet,key_part->field->field_name,
			  strlen(key_part->field->field_name));
      if (key_part->field &&
          (key_part->length !=
           table->field[key_part->fieldnr-1]->key_length() &&
           !(key_info->flags & (HA_FULLTEXT | HA_SPATIAL))))
      {
        packet->append_parenthesized((long) key_part->length /
                                      key_part->field->charset()->mbmaxlen);
      }
    }
    packet->append(')');
    store_key_options(thd, packet, table, key_info);
    if (key_info->parser)
    {
      LEX_STRING *parser_name= plugin_name(key_info->parser);
      packet->append(STRING_WITH_LEN(" /*!50100 WITH PARSER "));
      append_identifier(thd, packet, parser_name->str, parser_name->length);
      packet->append(STRING_WITH_LEN(" */ "));
    }
  }

  /*
    Get possible foreign key definitions stored in InnoDB and append them
    to the CREATE TABLE statement
  */

  if ((for_str= file->get_foreign_key_create_info()))
  {
    packet->append(for_str, strlen(for_str));
    file->free_foreign_key_create_info(for_str);
  }

  packet->append(STRING_WITH_LEN("\n)"));
  if (!(thd->variables.sql_mode & MODE_NO_TABLE_OPTIONS) && !foreign_db_mode)
  {
    show_table_options= TRUE;

    /* TABLESPACE and STORAGE */
    if (share->tablespace ||
        share->default_storage_media != HA_SM_DEFAULT)
    {
      packet->append(STRING_WITH_LEN(" /*!50100"));
      if (share->tablespace)
      {
        packet->append(STRING_WITH_LEN(" TABLESPACE "));
        append_identifier(thd, packet, share->tablespace,
                          strlen(share->tablespace));
      }

      if (share->default_storage_media == HA_SM_DISK)
        packet->append(STRING_WITH_LEN(" STORAGE DISK"));
      if (share->default_storage_media == HA_SM_MEMORY)
        packet->append(STRING_WITH_LEN(" STORAGE MEMORY"));

      packet->append(STRING_WITH_LEN(" */"));
    }

    /*
      IF   check_create_info
      THEN add ENGINE only if it was used when creating the table
    */
    if (!create_info_arg ||
        (create_info_arg->used_fields & HA_CREATE_USED_ENGINE))
    {
      if (thd->variables.sql_mode & (MODE_MYSQL323 | MODE_MYSQL40))
        packet->append(STRING_WITH_LEN(" TYPE="));
      else
        packet->append(STRING_WITH_LEN(" ENGINE="));
      /*
        TODO: Replace this if with the else branch. Not done yet since
        NDB handlerton says "ndbcluster" and ha_ndbcluster says "NDBCLUSTER".
      */
      if (table->part_info)
      {
        packet->append(ha_resolve_storage_engine_name(
                       table->part_info->default_engine_type));
      }
      else
      {
        packet->append(file->table_type());
      }
    }

    /*
      Add AUTO_INCREMENT=... if there is an AUTO_INCREMENT column,
      and NEXT_ID > 1 (the default).  We must not print the clause
      for engines that do not support this as it would break the
      import of dumps, but as of this writing, the test for whether
      AUTO_INCREMENT columns are allowed and wether AUTO_INCREMENT=...
      is supported is identical, !(file->table_flags() & HA_NO_AUTO_INCREMENT))
      Because of that, we do not explicitly test for the feature,
      but may extrapolate its existence from that of an AUTO_INCREMENT column.
    */

    if (create_info.auto_increment_value > 1)
    {
      char *end;
      packet->append(STRING_WITH_LEN(" AUTO_INCREMENT="));
      end= longlong10_to_str(create_info.auto_increment_value, buff,10);
      packet->append(buff, (uint) (end - buff));
    }
    
    if (share->table_charset &&
	!(thd->variables.sql_mode & MODE_MYSQL323) &&
	!(thd->variables.sql_mode & MODE_MYSQL40))
    {
      /*
        IF   check_create_info
        THEN add DEFAULT CHARSET only if it was used when creating the table
      */
      if (!create_info_arg ||
          (create_info_arg->used_fields & HA_CREATE_USED_DEFAULT_CHARSET))
      {
        packet->append(STRING_WITH_LEN(" DEFAULT CHARSET="));
        packet->append(share->table_charset->csname);
        if (!(share->table_charset->state & MY_CS_PRIMARY))
        {
          packet->append(STRING_WITH_LEN(" COLLATE="));
          packet->append(table->s->table_charset->name);
        }
      }
    }

    if (share->min_rows)
    {
      char *end;
      packet->append(STRING_WITH_LEN(" MIN_ROWS="));
      end= longlong10_to_str(share->min_rows, buff, 10);
      packet->append(buff, (uint) (end- buff));
    }

    if (share->max_rows && !table_list->schema_table)
    {
      char *end;
      packet->append(STRING_WITH_LEN(" MAX_ROWS="));
      end= longlong10_to_str(share->max_rows, buff, 10);
      packet->append(buff, (uint) (end - buff));
    }

    if (share->avg_row_length)
    {
      char *end;
      packet->append(STRING_WITH_LEN(" AVG_ROW_LENGTH="));
      end= longlong10_to_str(share->avg_row_length, buff,10);
      packet->append(buff, (uint) (end - buff));
    }

    if (share->db_create_options & HA_OPTION_PACK_KEYS)
      packet->append(STRING_WITH_LEN(" PACK_KEYS=1"));
    if (share->db_create_options & HA_OPTION_NO_PACK_KEYS)
      packet->append(STRING_WITH_LEN(" PACK_KEYS=0"));
    if (share->db_create_options & HA_OPTION_STATS_PERSISTENT)
      packet->append(STRING_WITH_LEN(" STATS_PERSISTENT=1"));
    if (share->db_create_options & HA_OPTION_NO_STATS_PERSISTENT)
      packet->append(STRING_WITH_LEN(" STATS_PERSISTENT=0"));
    if (share->stats_auto_recalc == HA_STATS_AUTO_RECALC_ON)
      packet->append(STRING_WITH_LEN(" STATS_AUTO_RECALC=1"));
    else if (share->stats_auto_recalc == HA_STATS_AUTO_RECALC_OFF)
      packet->append(STRING_WITH_LEN(" STATS_AUTO_RECALC=0"));
    if (share->stats_sample_pages != 0)
    {
      char *end;
      packet->append(STRING_WITH_LEN(" STATS_SAMPLE_PAGES="));
      end= longlong10_to_str(share->stats_sample_pages, buff, 10);
      packet->append(buff, (uint) (end - buff));
    }
    /* We use CHECKSUM, instead of TABLE_CHECKSUM, for backward compability */
    if (share->db_create_options & HA_OPTION_CHECKSUM)
      packet->append(STRING_WITH_LEN(" CHECKSUM=1"));
    if (share->db_create_options & HA_OPTION_DELAY_KEY_WRITE)
      packet->append(STRING_WITH_LEN(" DELAY_KEY_WRITE=1"));

    /*
      If 'show_create_table_verbosity' is enabled, the row format would
      be displayed in the output of SHOW CREATE TABLE even if default
      row format is used. Otherwise only the explicitly mentioned
      row format would be displayed.
    */
    if (thd->variables.show_create_table_verbosity)
    {
      enum row_type row_type = file->get_row_type();
      packet->append(STRING_WITH_LEN(" ROW_FORMAT="));
      if (row_type == ROW_TYPE_NOT_USED || row_type == ROW_TYPE_DEFAULT)
      {
        row_type= ((share->db_options_in_use & HA_OPTION_COMPRESS_RECORD) ?
                   ROW_TYPE_COMPRESSED :
                   (share->db_options_in_use & HA_OPTION_PACK_RECORD) ?
                   ROW_TYPE_DYNAMIC : ROW_TYPE_FIXED);
      }
      packet->append(ha_row_type[(uint) row_type]);
    }
    else if (create_info.row_type != ROW_TYPE_DEFAULT)
    {
      packet->append(STRING_WITH_LEN(" ROW_FORMAT="));
      packet->append(ha_row_type[(uint) create_info.row_type]);
    }

    if (table->s->key_block_size)
    {
      char *end;
      packet->append(STRING_WITH_LEN(" KEY_BLOCK_SIZE="));
      end= longlong10_to_str(table->s->key_block_size, buff, 10);
      packet->append(buff, (uint) (end - buff));
    }
    if (table->s->compress.length)
    {
      packet->append(STRING_WITH_LEN(" COMPRESSION="));
      append_unescaped(packet, share->compress.str, share->compress.length);
    }
    if (table->s->encrypt_type.length)
    {
      packet->append(STRING_WITH_LEN(" ENCRYPTION="));
      append_unescaped(packet, share->encrypt_type.str, share->encrypt_type.length);
    }
    table->file->append_create_info(packet);
    if (share->comment.length)
    {
      packet->append(STRING_WITH_LEN(" COMMENT="));
      append_unescaped(packet, share->comment.str, share->comment.length);
    }
    if (share->connect_string.length)
    {
      packet->append(STRING_WITH_LEN(" CONNECTION="));
      append_unescaped(packet, share->connect_string.str, share->connect_string.length);
    }
    append_directory(thd, packet, "DATA",  create_info.data_file_name);
    append_directory(thd, packet, "INDEX", create_info.index_file_name);
  }
  {
    if (table->part_info &&
        !(table->s->db_type()->partition_flags &&
	  (table->s->db_type()->partition_flags() & HA_USE_AUTO_PARTITION) &&
          table->part_info->is_auto_partitioned))
    {
      /*
        Partition syntax for CREATE TABLE is at the end of the syntax.
      */
      uint part_syntax_len;
      char *part_syntax;
      String comment_start;
      table->part_info->set_show_version_string(&comment_start);
      if ((part_syntax= generate_partition_syntax(table->part_info,
                                                  &part_syntax_len,
                                                  FALSE,
                                                  show_table_options,
                                                  NULL, NULL,
                                                  comment_start.c_ptr())))
      {
         packet->append(comment_start);
         if (packet->append(part_syntax, part_syntax_len) ||
             packet->append(STRING_WITH_LEN(" */")))
          error= 1;
         my_free(part_syntax);
      }
    }
  }
  tmp_restore_column_map(table->read_set, old_map);
  DBUG_RETURN(error);
}


static void store_key_options(THD *thd, String *packet, TABLE *table,
                              KEY *key_info)
{
  bool limited_mysql_mode= (thd->variables.sql_mode &
                            (MODE_NO_FIELD_OPTIONS | MODE_MYSQL323 |
                             MODE_MYSQL40)) != 0;
  bool foreign_db_mode=  (thd->variables.sql_mode & (MODE_POSTGRESQL |
                                                     MODE_ORACLE |
                                                     MODE_MSSQL |
                                                     MODE_DB2 |
                                                     MODE_MAXDB |
                                                     MODE_ANSI)) != 0;
  char *end, buff[32];

  if (!(thd->variables.sql_mode & MODE_NO_KEY_OPTIONS) &&
      !limited_mysql_mode && !foreign_db_mode)
  {

    if (key_info->algorithm == HA_KEY_ALG_BTREE)
      packet->append(STRING_WITH_LEN(" USING BTREE"));

    if (key_info->algorithm == HA_KEY_ALG_HASH)
      packet->append(STRING_WITH_LEN(" USING HASH"));

    /* send USING only in non-default case: non-spatial rtree */
    if ((key_info->algorithm == HA_KEY_ALG_RTREE) &&
        !(key_info->flags & HA_SPATIAL))
      packet->append(STRING_WITH_LEN(" USING RTREE"));

    if ((key_info->flags & HA_USES_BLOCK_SIZE) &&
        table->s->key_block_size != key_info->block_size)
    {
      packet->append(STRING_WITH_LEN(" KEY_BLOCK_SIZE="));
      end= longlong10_to_str(key_info->block_size, buff, 10);
      packet->append(buff, (uint) (end - buff));
    }
    assert(MY_TEST(key_info->flags & HA_USES_COMMENT) == 
           (key_info->comment.length > 0));
    if (key_info->flags & HA_USES_COMMENT)
    {
      packet->append(STRING_WITH_LEN(" COMMENT "));
      append_unescaped(packet, key_info->comment.str, 
                       key_info->comment.length);
    }
  }
}


void
view_store_options(THD *thd, TABLE_LIST *table, String *buff)
{
  append_algorithm(table, buff);
  append_definer(thd, buff, table->definer.user, table->definer.host);
  if (table->view_suid)
    buff->append(STRING_WITH_LEN("SQL SECURITY DEFINER "));
  else
    buff->append(STRING_WITH_LEN("SQL SECURITY INVOKER "));
}


/*
  Append DEFINER clause to the given buffer.
  
  SYNOPSIS
    append_definer()
    thd           [in] thread handle
    buffer        [inout] buffer to hold DEFINER clause
    definer_user  [in] user name part of definer
    definer_host  [in] host name part of definer
*/

static void append_algorithm(TABLE_LIST *table, String *buff)
{
  buff->append(STRING_WITH_LEN("ALGORITHM="));
  switch ((int8)table->algorithm) {
  case VIEW_ALGORITHM_UNDEFINED:
    buff->append(STRING_WITH_LEN("UNDEFINED "));
    break;
  case VIEW_ALGORITHM_TEMPTABLE:
    buff->append(STRING_WITH_LEN("TEMPTABLE "));
    break;
  case VIEW_ALGORITHM_MERGE:
    buff->append(STRING_WITH_LEN("MERGE "));
    break;
  default:
    assert(0); // never should happen
  }
}

/*
  Append DEFINER clause to the given buffer.
  
  SYNOPSIS
    append_definer()
    thd           [in] thread handle
    buffer        [inout] buffer to hold DEFINER clause
    definer_user  [in] user name part of definer
    definer_host  [in] host name part of definer
*/

void append_definer(THD *thd, String *buffer, const LEX_CSTRING &definer_user,
                    const LEX_CSTRING &definer_host)
{
  buffer->append(STRING_WITH_LEN("DEFINER="));
  append_identifier(thd, buffer, definer_user.str, definer_user.length);
  buffer->append('@');
  append_identifier(thd, buffer, definer_host.str, definer_host.length);
  buffer->append(' ');
}


int
view_store_create_info(THD *thd, TABLE_LIST *table, String *buff)
{
  my_bool compact_view_name= TRUE;
  my_bool compact_view_format= TRUE;
  my_bool foreign_db_mode= (thd->variables.sql_mode & (MODE_POSTGRESQL |
                                                       MODE_ORACLE |
                                                       MODE_MSSQL |
                                                       MODE_DB2 |
                                                       MODE_MAXDB |
                                                       MODE_ANSI)) != 0;

  if (!thd->db().str || strcmp(thd->db().str, table->view_db.str))
    /*
      print compact view name if the view belongs to the current database
    */
    compact_view_format= compact_view_name= FALSE;
  else
  {
    /*
      Compact output format for view body can be used
      if this view only references table inside it's own db
    */
    TABLE_LIST *tbl;
    for (tbl= thd->lex->query_tables;
         tbl;
         tbl= tbl->next_global)
    {
      if (strcmp(table->view_db.str,
                 tbl->is_view() ? tbl->view_db.str : tbl->db) != 0)
      {
        compact_view_format= FALSE;
        break;
      }
    }
  }

  buff->append(STRING_WITH_LEN("CREATE "));
  if (!foreign_db_mode)
  {
    view_store_options(thd, table, buff);
  }
  buff->append(STRING_WITH_LEN("VIEW "));
  if (!compact_view_name)
  {
    append_identifier(thd, buff, table->view_db.str, table->view_db.length);
    buff->append('.');
  }
  append_identifier(thd, buff, table->view_name.str, table->view_name.length);
  buff->append(STRING_WITH_LEN(" AS "));

  /*
    We can't just use table->query, because our SQL_MODE may trigger
    a different syntax, like when ANSI_QUOTES is defined.
  */
  table->view_query()->unit->print(buff, 
                           enum_query_type(QT_TO_ARGUMENT_CHARSET | 
                                           (compact_view_format ?
                                            QT_NO_DB : 0)));

  if (table->with_check != VIEW_CHECK_NONE)
  {
    if (table->with_check == VIEW_CHECK_LOCAL)
      buff->append(STRING_WITH_LEN(" WITH LOCAL CHECK OPTION"));
    else
      buff->append(STRING_WITH_LEN(" WITH CASCADED CHECK OPTION"));
  }
  return 0;
}


/****************************************************************************
  Return info about all processes
  returns for each thread: thread id, user, host, db, command, info
****************************************************************************/
class thread_info : public Sql_alloc
{
public:
  thread_info()
    : thread_id(0), start_time(0), command(0),
      user(NULL), host(NULL), db(NULL), proc_info(NULL), state_info(NULL)
  { }

  my_thread_id thread_id;
  time_t start_time;
  uint   command;
  const char *user,*host,*db,*proc_info,*state_info;
  CSET_STRING query_string;
};

// For sorting by thread_id.
class thread_info_compare :
  public std::binary_function<const thread_info*, const thread_info*, bool>
{
public:
  bool operator() (const thread_info* p1, const thread_info* p2)
  {
    return p1->thread_id < p2->thread_id;
  }
};

static const char *thread_state_info(THD *tmp)
{
#ifndef EMBEDDED_LIBRARY
  if (tmp->get_protocol()->get_rw_status())
  {
    if (tmp->get_protocol()->get_rw_status() == 2)
      return "Sending to client";
    else if (tmp->get_command() == COM_SLEEP)
      return "";
    else
      return "Receiving from client";
  }
  else
#endif
  {
    Mutex_lock lock(&tmp->LOCK_current_cond);
    if (tmp->proc_info)
      return tmp->proc_info;
    else if (tmp->current_cond)
      return "Waiting on cond";
    else
      return NULL;
  }
}

/**
  This class implements callback function used by mysqld_list_processes() to
  list all the client process information.
*/
typedef Mem_root_array<thread_info*, true> Thread_info_array;
class List_process_list : public Do_THD_Impl
{
private:
  /* Username of connected client. */
  const char *m_user;
  Thread_info_array *m_thread_infos;
  /* THD of connected client. */
  THD *m_client_thd;
  size_t m_max_query_length;

public:
  List_process_list(const char *user_value, Thread_info_array *thread_infos,
                    THD *thd_value, size_t max_query_length) :
                    m_user(user_value), m_thread_infos(thread_infos),
                    m_client_thd(thd_value),
                    m_max_query_length(max_query_length)
  {}

  virtual void operator()(THD *inspect_thd)
  {
    Security_context *inspect_sctx= inspect_thd->security_context();
    LEX_CSTRING inspect_sctx_user= inspect_sctx->user();
    LEX_CSTRING inspect_sctx_host= inspect_sctx->host();
    LEX_CSTRING inspect_sctx_host_or_ip= inspect_sctx->host_or_ip();

    if ((!inspect_thd->get_protocol()->connection_alive() &&
         !inspect_thd->system_thread) ||
        (m_user && (inspect_thd->system_thread || !inspect_sctx_user.str ||
                    strcmp(inspect_sctx_user.str, m_user))))
      return;

    thread_info *thd_info= new thread_info;

    /* ID */
    thd_info->thread_id= inspect_thd->thread_id();

    /* USER */
    if (inspect_sctx_user.str)
      thd_info->user= m_client_thd->mem_strdup(inspect_sctx_user.str);
    else if (inspect_thd->system_thread)
      thd_info->user= "system user";
    else
      thd_info->user= "unauthenticated user";

    /* HOST */
    if (inspect_thd->peer_port &&
        (inspect_sctx_host.length ||
         inspect_sctx->ip().length) &&
        m_client_thd->security_context()->host_or_ip().str[0])
    {
      if ((thd_info->host=
           (char*) m_client_thd->alloc(LIST_PROCESS_HOST_LEN+1)))
        my_snprintf((char *) thd_info->host, LIST_PROCESS_HOST_LEN, "%s:%u",
                    inspect_sctx_host_or_ip.str, inspect_thd->peer_port);
    }
    else
      thd_info->host=
        m_client_thd->mem_strdup(inspect_sctx_host_or_ip.str[0] ?
                                 inspect_sctx_host_or_ip.str :
                                 inspect_sctx_host.length ?
                                 inspect_sctx_host.str : "");

    DBUG_EXECUTE_IF("processlist_acquiring_dump_threads_LOCK_thd_data",
                    {
                    if (inspect_thd->get_command() == COM_BINLOG_DUMP ||
                        inspect_thd->get_command() == COM_BINLOG_DUMP_GTID)
                    DEBUG_SYNC(m_client_thd, "processlist_after_LOCK_thd_list_before_LOCK_thd_data");
                    });
    /* DB */
    mysql_mutex_lock(&inspect_thd->LOCK_thd_data);
    const char *db= inspect_thd->db().str;
    if (db)
      thd_info->db= m_client_thd->mem_strdup(db);

    /* COMMAND */
    if (inspect_thd->killed == THD::KILL_CONNECTION)
      thd_info->proc_info= "Killed";
    thd_info->command=(int) inspect_thd->get_command(); // Used for !killed.

    /* STATE */
    thd_info->state_info= thread_state_info(inspect_thd);

    mysql_mutex_unlock(&inspect_thd->LOCK_thd_data);

    /* INFO */
    mysql_mutex_lock(&inspect_thd->LOCK_thd_query);
    {
      const char *query_str= NULL;
      size_t query_length= 0;

      /* If a rewritten query exists, use that. */
      if (inspect_thd->rewritten_query().length() > 0) {
        query_length = inspect_thd->rewritten_query().length();
        query_str = inspect_thd->rewritten_query().ptr();
      }
      /*
        Otherwise, use the original query.
      */
      else {
        query_length = inspect_thd->query().length;
        query_str = inspect_thd->query().str;
      }

#ifndef EMBEDDED_LIBRARY
      /* In the stand-alone server, add "PLUGIN" as needed. */
      String buf;
      if (inspect_thd->is_a_srv_session())
      {
        buf.append(query_length? "PLUGIN: ":"PLUGIN");

        if (query_length)
          buf.append(query_str, query_length);

        query_str= buf.c_ptr();
        query_length= buf.length();
      }
      /* No else. We need fall-through */
#endif
      /* If we managed to create query info, set a copy on thd_info. */
      if (query_str)
      {
        const size_t width= min<size_t>(m_max_query_length, query_length);
        const char *q= m_client_thd->strmake(query_str, width);
        /* Safety: in case strmake failed, we set length to 0. */
        thd_info->query_string=
          CSET_STRING(q, q ? width : 0, inspect_thd->charset());
      }
    }
    mysql_mutex_unlock(&inspect_thd->LOCK_thd_query);

    /* MYSQL_TIME */
    thd_info->start_time= inspect_thd->start_time.tv_sec;

    m_thread_infos->push_back(thd_info);
  }
};

void mysqld_list_processes(THD *thd,const char *user, bool verbose)
{
  Item *field;
  List<Item> field_list;
  Thread_info_array thread_infos(thd->mem_root);
  size_t max_query_length= (verbose ? thd->variables.max_allowed_packet :
                            PROCESS_LIST_WIDTH);
  Protocol *protocol= thd->get_protocol();
  DBUG_ENTER("mysqld_list_processes");

  field_list.push_back(new Item_int(NAME_STRING("Id"),
                                    0, MY_INT64_NUM_DECIMAL_DIGITS));
  field_list.push_back(new Item_empty_string("User",USERNAME_CHAR_LENGTH));
  field_list.push_back(new Item_empty_string("Host",LIST_PROCESS_HOST_LEN));
  field_list.push_back(field=new Item_empty_string("db",NAME_CHAR_LEN));
  field->maybe_null=1;
  field_list.push_back(new Item_empty_string("Command",16));
  field_list.push_back(field= new Item_return_int("Time",7, MYSQL_TYPE_LONG));
  field->unsigned_flag= 0;
  field_list.push_back(field=new Item_empty_string("State",30));
  field->maybe_null=1;
  field_list.push_back(field=new Item_empty_string("Info",max_query_length));
  field->maybe_null=1;
  if (thd->send_result_metadata(&field_list,
                                Protocol::SEND_NUM_ROWS | Protocol::SEND_EOF))
    DBUG_VOID_RETURN;

  if (!thd->killed)
  {
<<<<<<< HEAD
    thread_infos.reserve(Global_THD_manager::get_instance()->get_thd_count());
    List_process_list list_process_list(user, &thread_infos, thd,
                                        max_query_length);
    Global_THD_manager::get_instance()->do_for_all_thd_copy(&list_process_list);
=======
    /* take copy of global_thread_list */
    std::set<THD*> global_thread_list_copy;
    DEBUG_SYNC(thd,"before_copying_threads");
    /*
      Allow inserts to global_thread_list. Newly added thd
      will not be accounted for `show processlist` and
      removal from global_thread_list is blocked as LOCK_thd_remove
      mutex is not released yet
     */
    mysql_mutex_lock(&LOCK_thd_remove);
    copy_global_thread_list(&global_thread_list_copy);

    DEBUG_SYNC(thd,"after_copying_threads");
    thread_infos.reserve(get_thread_count());
    Thread_iterator it= global_thread_list_copy.begin();
    Thread_iterator end= global_thread_list_copy.end();
    for (; it != end; ++it)
    {
      THD *tmp= *it;
      Security_context *tmp_sctx= tmp->security_ctx;
      struct st_my_thread_var *mysys_var;
      if ((tmp->vio_ok() || tmp->system_thread) &&
          (!user || (!tmp->system_thread && tmp_sctx->user &&
                     !strcmp(tmp_sctx->user, user))))
      {
        thread_info *thd_info= new thread_info;

        thd_info->thread_id=tmp->thread_id;
        thd_info->user= thd->strdup(tmp_sctx->user ? tmp_sctx->user :
                                    (tmp->system_thread ?
                                     "system user" : "unauthenticated user"));
	if (tmp->peer_port && (tmp_sctx->get_host()->length() ||
            tmp_sctx->get_ip()->length()) && thd->security_ctx->host_or_ip[0])
	{
	  if ((thd_info->host= (char*) thd->alloc(LIST_PROCESS_HOST_LEN+1)))
	    my_snprintf((char *) thd_info->host, LIST_PROCESS_HOST_LEN,
			"%s:%u", tmp_sctx->host_or_ip, tmp->peer_port);
	}
	else
	  thd_info->host= thd->strdup(tmp_sctx->host_or_ip[0] ? 
                                      tmp_sctx->host_or_ip : 
                                      tmp_sctx->get_host()->length() ?
                                      tmp_sctx->get_host()->ptr() : "");
        thd_info->command=(int) tmp->get_command();
        DBUG_EXECUTE_IF("processlist_acquiring_dump_threads_LOCK_thd_data",
                        {
                         if (thd_info->command == COM_BINLOG_DUMP ||
                             thd_info->command == COM_BINLOG_DUMP_GTID)
                           DEBUG_SYNC(thd, "processlist_after_LOCK_thd_count_before_LOCK_thd_data");
                        });
        mysql_mutex_lock(&tmp->LOCK_thd_data);
        if ((thd_info->db= tmp->db))             // Safe test
          thd_info->db= thd->strdup(thd_info->db);
        if ((mysys_var= tmp->mysys_var))
          mysql_mutex_lock(&mysys_var->mutex);
        thd_info->proc_info= (char*) (tmp->killed == THD::KILL_CONNECTION? "Killed" : 0);
        thd_info->state_info= thread_state_info(tmp);
        if (mysys_var)
          mysql_mutex_unlock(&mysys_var->mutex);

        /* Lock THD mutex that protects its data when looking at it. */
        if (tmp->query())
        {
          const char *query_str;
          size_t query_length;
          if ((query_length = tmp->rewritten_query.length()) > 0) {
            query_str = tmp->rewritten_query.c_ptr();
          } else if(tmp->safe_to_display()) {
            query_length = tmp->query_length();
            query_str = tmp->query();
          }

          uint length= min<uint>(max_query_length, query_length);
          char *q= thd->strmake(query_str, length);
          /* Safety: in case strmake failed, we set length to 0. */
          thd_info->query_string=
            CSET_STRING(q, q ? length : 0, tmp->query_charset());
        }
        mysql_mutex_unlock(&tmp->LOCK_thd_data);
        thd_info->start_time= tmp->start_time.tv_sec;
        thread_infos.push_back(thd_info);
      }
    }
    mysql_mutex_unlock(&LOCK_thd_remove);
>>>>>>> a61421fa
  }

  // Return list sorted by thread_id.
  std::sort(thread_infos.begin(), thread_infos.end(), thread_info_compare());

  time_t now= my_time(0);
  for (size_t ix= 0; ix < thread_infos.size(); ++ix)
  {
    thread_info *thd_info= thread_infos.at(ix);
    protocol->start_row();
    protocol->store((ulonglong) thd_info->thread_id);
    protocol->store(thd_info->user, system_charset_info);
    protocol->store(thd_info->host, system_charset_info);
    protocol->store(thd_info->db, system_charset_info);
    if (thd_info->proc_info)
      protocol->store(thd_info->proc_info, system_charset_info);
    else
      protocol->store(command_name[thd_info->command].str, system_charset_info);
    if (thd_info->start_time)
      protocol->store_long ((longlong) (now - thd_info->start_time));
    else
      protocol->store_null();
    protocol->store(thd_info->state_info, system_charset_info);
    protocol->store(thd_info->query_string.str(),
                    thd_info->query_string.charset());
    if (protocol->end_row())
      break; /* purecov: inspected */
  }
  my_eof(thd);
  DBUG_VOID_RETURN;
}


/**
  This class implements callback function used by fill_schema_processlist()
  to populate all the client process information into I_S table.
*/
class Fill_process_list : public Do_THD_Impl
{
private:
  /* THD of connected client. */
  THD *m_client_thd;
  /* Information of each process is added as records into this table. */
  TABLE_LIST *m_tables;

public:
  Fill_process_list(THD *thd_value, TABLE_LIST *tables_value) :
                    m_client_thd(thd_value), m_tables(tables_value) {}

  virtual void operator()(THD *inspect_thd)
  {
    Security_context *inspect_sctx= inspect_thd->security_context();
    LEX_CSTRING inspect_sctx_user= inspect_sctx->user();
    LEX_CSTRING inspect_sctx_host= inspect_sctx->host();
    LEX_CSTRING inspect_sctx_host_or_ip= inspect_sctx->host_or_ip();
    const char* client_priv_user=
      m_client_thd->security_context()->priv_user().str;
    const char *user=
      m_client_thd->security_context()->check_access(PROCESS_ACL) ?
        NullS : client_priv_user;

    if ((!inspect_thd->get_protocol()->connection_alive() &&
         !inspect_thd->system_thread) ||
        (user && (inspect_thd->system_thread || !inspect_sctx_user.str ||
                  strcmp(inspect_sctx_user.str, user))))
      return;

    TABLE *table= m_tables->table;
    restore_record(table, s->default_values);

    /* ID */
    table->field[0]->store((ulonglong) inspect_thd->thread_id(), true);

    /* USER */
    const char *val= NULL;
    if (inspect_sctx_user.str)
      val= inspect_sctx_user.str;
    else if (inspect_thd->system_thread)
      val= "system user";
    else
      val= "unauthenticated user";
    table->field[1]->store(val, strlen(val), system_charset_info);

    /* HOST */
    if (inspect_thd->peer_port &&
        (inspect_sctx_host.length ||
         inspect_sctx->ip().length) &&
        m_client_thd->security_context()->host_or_ip().str[0])
    {
      char host[LIST_PROCESS_HOST_LEN + 1];
      my_snprintf(host, LIST_PROCESS_HOST_LEN, "%s:%u",
                  inspect_sctx_host_or_ip.str, inspect_thd->peer_port);
      table->field[2]->store(host, strlen(host), system_charset_info);
    }
    else
      table->field[2]->store(inspect_sctx_host_or_ip.str,
                             inspect_sctx_host_or_ip.length,
                             system_charset_info);

    DBUG_EXECUTE_IF("processlist_acquiring_dump_threads_LOCK_thd_data",
                    {
                    if (inspect_thd->get_command() == COM_BINLOG_DUMP ||
                        inspect_thd->get_command() == COM_BINLOG_DUMP_GTID)
                    DEBUG_SYNC(m_client_thd, "processlist_after_LOCK_thd_list_before_LOCK_thd_data");
                    });
    /* DB */
    mysql_mutex_lock(&inspect_thd->LOCK_thd_data);
    const char *db= inspect_thd->db().str;
    if (db)
    {
      table->field[3]->store(db, strlen(db), system_charset_info);
      table->field[3]->set_notnull();
    }

    /* COMMAND */
    if (inspect_thd->killed == THD::KILL_CONNECTION)
    {
      val= "Killed";
      table->field[4]->store(val, strlen(val), system_charset_info);
    }
    else
      table->field[4]->store(command_name[inspect_thd->get_command()].str,
                             command_name[inspect_thd->get_command()].length,
                             system_charset_info);

    /* STATE */
    val= thread_state_info(inspect_thd);
    if (val)
    {
      table->field[6]->store(val, strlen(val), system_charset_info);
      table->field[6]->set_notnull();
    }

    mysql_mutex_unlock(&inspect_thd->LOCK_thd_data);

    /* INFO */
    mysql_mutex_lock(&inspect_thd->LOCK_thd_query);
    {
      const char *query_str= NULL;
      size_t query_length= 0;

      /* If a rewritten query exists, use that. */
      if (inspect_thd->rewritten_query().length() > 0) {
        query_length = inspect_thd->rewritten_query().length();
        query_str = inspect_thd->rewritten_query().ptr();
      }
      /*
        Otherwise, use the original query.
      */
      else {
        query_length = inspect_thd->query().length;
        query_str = inspect_thd->query().str;
      }

#ifndef EMBEDDED_LIBRARY
      /* In the stand-alone server, add "PLUGIN" as needed. */
      String buf;
      if (inspect_thd->is_a_srv_session())
      {
        buf.append(query_length? "PLUGIN: ":"PLUGIN");

<<<<<<< HEAD
        if (query_length)
          buf.append(query_str, query_length);
=======
      if (mysys_var)
        mysql_mutex_unlock(&mysys_var->mutex);
      /* INFO */
      if (tmp->query())
      {
        const char *query_str;
        size_t query_length;

        if ((query_length = tmp->rewritten_query.length()) > 0) {
          query_str = tmp->rewritten_query.c_ptr();
        } else if(tmp->safe_to_display()){
          query_length = tmp->query_length();
          query_str = tmp->query();
        }
        size_t const width=
          min<size_t>(PROCESS_LIST_INFO_WIDTH, query_length);
        table->field[7]->store(query_str, width, cs);
        table->field[7]->set_notnull();
      }
      mysql_mutex_unlock(&tmp->LOCK_thd_data);
>>>>>>> a61421fa

        query_str= buf.c_ptr();
        query_length= buf.length();
      }
      /* No else. We need fall-through */
#endif
      /* If we managed to create query info, set a copy on thd_info. */
      if (query_str)
      {
        const size_t width= min<size_t>(PROCESS_LIST_INFO_WIDTH, query_length);
        table->field[7]->store(query_str, width, inspect_thd->charset());
        table->field[7]->set_notnull();
      }
    }
    mysql_mutex_unlock(&inspect_thd->LOCK_thd_query);

    /* MYSQL_TIME */
    if (inspect_thd->start_time.tv_sec)
      table->field[5]->
        store((longlong) (my_time(0) - inspect_thd->start_time.tv_sec), false);
    else
      table->field[5]->store(0, false);

    schema_table_store_record(m_client_thd, table);
  }
};

int fill_schema_processlist(THD* thd, TABLE_LIST* tables, Item* cond)
{
  DBUG_ENTER("fill_schema_processlist");

  Fill_process_list fill_process_list(thd, tables);
  if (!thd->killed)
  {
    Global_THD_manager::get_instance()->do_for_all_thd_copy(&fill_process_list);
  }
  DBUG_RETURN(0);
}

/*****************************************************************************
  Status functions
*****************************************************************************/
Status_var_array all_status_vars(0);
bool status_vars_inited= 0;
/* Version counter, protected by LOCK_STATUS. */
ulonglong status_var_array_version= 0;

static inline int show_var_cmp(const SHOW_VAR *var1, const SHOW_VAR *var2)
{
  return strcmp(var1->name, var2->name);
}

class Show_var_cmp :
  public std::binary_function<const st_mysql_show_var &,
                              const st_mysql_show_var &, bool>
{
public:
  bool operator()(const st_mysql_show_var &var1,
                  const st_mysql_show_var &var2)
  {
    return show_var_cmp(&var1, &var2) < 0;
  }
};


static inline bool is_show_undef(const st_mysql_show_var &var)
{
  return var.type == SHOW_UNDEF;
}

/*
  Deletes all the SHOW_UNDEF elements from the array.
  Shrinks array capacity to zero if it is completely empty.
*/
static void shrink_var_array(Status_var_array *array)
{
  /* remove_if maintains order for the elements that are *not* removed */
  array->erase(std::remove_if(array->begin(), array->end(), is_show_undef),
               array->end());
  if (array->empty())
    Status_var_array().swap(*array);
}

/*
  Adds an array of SHOW_VAR entries to the output of SHOW STATUS

  SYNOPSIS
    add_status_vars(SHOW_VAR *list)
    list - an array of SHOW_VAR entries to add to all_status_vars
           the last entry must be {0,0,SHOW_UNDEF}

  NOTE
    The handling of all_status_vars[] is completely internal, it's allocated
    automatically when something is added to it, and deleted completely when
    the last entry is removed.

    As a special optimization, if add_status_vars() is called before
    init_status_vars(), it assumes "startup mode" - neither concurrent access
    to the array nor SHOW STATUS are possible (thus it skips locks and sort)

    The last entry of the all_status_vars[] should always be {0,0,SHOW_UNDEF}
*/
int add_status_vars(const SHOW_VAR *list)
{
  Mutex_lock lock(status_vars_inited ? &LOCK_status : NULL);

  try
  {
    while (list->name)
      all_status_vars.push_back(*list++);
  }
  catch (const std::bad_alloc &)
  {
    my_error(ER_OUTOFMEMORY, MYF(ME_FATALERROR),
             static_cast<int>(sizeof(Status_var_array::value_type)));
    return 1;
  }

  if (status_vars_inited)
    std::sort(all_status_vars.begin(), all_status_vars.end(), Show_var_cmp());
  
  status_var_array_version++;
  return 0;
}

/*
  Make all_status_vars[] usable for SHOW STATUS

  NOTE
    See add_status_vars(). Before init_status_vars() call, add_status_vars()
    works in a special fast "startup" mode. Thus init_status_vars()
    should be called as late as possible but before enabling multi-threading.
*/
void init_status_vars()
{
  status_vars_inited=1;
  std::sort(all_status_vars.begin(), all_status_vars.end(), Show_var_cmp());
  status_var_array_version++;
}

void reset_status_vars()
{
  Status_var_array::iterator ptr= all_status_vars.begin();
  Status_var_array::iterator last= all_status_vars.end();
  for (; ptr < last; ptr++)
  {
    /* Note that SHOW_LONG_NOFLUSH variables are not reset */
    if (ptr->type == SHOW_LONG || ptr->type == SHOW_SIGNED_LONG)
      *(ulong*) ptr->value= 0;
  }
}

/*
  Current version of the all_status_vars.
*/
ulonglong get_status_vars_version(void)
{
  return (status_var_array_version);
}

/*
  catch-all cleanup function, cleans up everything no matter what

  DESCRIPTION
    This function is not strictly required if all add_to_status/
    remove_status_vars are properly paired, but it's a safety measure that
    deletes everything from the all_status_vars[] even if some
    remove_status_vars were forgotten
*/
void free_status_vars()
{
  Status_var_array().swap(all_status_vars);
  status_var_array_version++;
}

/**
  @brief           Get the value of given status variable

  @param[in]       thd        thread handler
  @param[in]       list       list of SHOW_VAR objects in which function should
                              search
  @param[in]       name       name of the status variable
  @param[in]       var_type   Variable type
  @param[in/out]   value      buffer in which value of the status variable
                              needs to be filled in
  @param[in/out]   length     filled with buffer length

  @return          status
    @retval        FALSE      if variable is not found in the list
    @retval        TRUE       if variable is found in the list
*/

bool get_status_var(THD *thd, SHOW_VAR *list, const char * name,
                    char * const value, enum_var_type var_type, size_t *length)
{
  for (; list->name; list++)
  {
    int res= strcmp(list->name, name);
    if (res == 0)
    {
      /*
        if var->type is SHOW_FUNC, call the function.
        Repeat as necessary, if new var is again SHOW_FUNC
       */
      SHOW_VAR tmp;
      for (; list->type == SHOW_FUNC; list= &tmp)
        ((mysql_show_var_func)(list->value))(thd, &tmp, value);

      get_one_variable(thd, list, var_type, list->type, NULL, NULL, value, length);
      return TRUE;
    }
  }
  return FALSE;
}

/*
  Removes an array of SHOW_VAR entries from the output of SHOW STATUS

  SYNOPSIS
    remove_status_vars(SHOW_VAR *list)
    list - an array of SHOW_VAR entries to remove to all_status_vars
           the last entry must be {0,0,SHOW_UNDEF}

  NOTE
    there's lots of room for optimizing this, especially in non-sorted mode,
    but nobody cares - it may be called only in case of failed plugin
    initialization in the mysqld startup.
*/

void remove_status_vars(SHOW_VAR *list)
{
  if (status_vars_inited)
  {
    mysql_mutex_lock(&LOCK_status);
    size_t a= 0, b= all_status_vars.size(), c= (a+b)/2;

    for (; list->name; list++)
    {
      int res= 0;
      for (a= 0, b= all_status_vars.size(); b-a > 1; c= (a+b)/2)
      {
        res= show_var_cmp(list, &all_status_vars[c]);
        if (res < 0)
          b= c;
        else if (res > 0)
          a= c;
        else
          break;
      }
      if (res == 0)
        all_status_vars[c].type= SHOW_UNDEF;
    }
    shrink_var_array(&all_status_vars);
    status_var_array_version++;
    mysql_mutex_unlock(&LOCK_status);
  }
  else
  {
    uint i;
    for (; list->name; list++)
    {
      for (i= 0; i < all_status_vars.size(); i++)
      {
        if (show_var_cmp(list, &all_status_vars[i]))
          continue;
        all_status_vars[i].type= SHOW_UNDEF;
        break;
      }
    }
    shrink_var_array(&all_status_vars);
    status_var_array_version++;
  }
}

inline void make_upper(char *buf)
{
  for (; *buf; buf++)
    *buf= my_toupper(system_charset_info, *buf);
}

/**
  @brief Returns the value of a system or a status variable.

  @param thd        [in]     The handle of the current THD.
  @param variable   [in]     Details of the variable.
  @param value_type [in]     Variable type.
  @param show_type  [in]     Variable show type.
  @param charset    [out]    Character set of the value.
  @param buff       [in,out] Buffer to store the value.
                             (Needs to have enough memory
                             to hold the value of variable.)
  @param length     [out]    Length of the value.

  @return                    Pointer to the value buffer.
*/

const char* get_one_variable(THD *thd, const SHOW_VAR *variable,
                             enum_var_type value_type, SHOW_TYPE show_type,
                             system_status_var *status_var,
                             const CHARSET_INFO **charset, char *buff,
                             size_t *length)
{
  return get_one_variable_ext(thd, thd, variable, value_type, show_type,
                              status_var, charset, buff, length);
}

/**
  @brief Returns the value of a system or a status variable.

  @param running_thd [in]     The handle of the current THD.
  @param target_thd  [in]     The handle of the remote THD.
  @param variable    [in]     Details of the variable.
  @param value_type  [in]     Variable type.
  @param show_type   [in]     Variable show type.
  @param charset     [out]    Character set of the value.
  @param buff        [in,out] Buffer to store the value.
                              (Needs to have enough memory
                              to hold the value of variable.)
  @param length      [out]    Length of the value.

  @return                     Pointer to the value buffer.
*/

const char* get_one_variable_ext(THD *running_thd, THD *target_thd,
                                 const SHOW_VAR *variable,
                                 enum_var_type value_type, SHOW_TYPE show_type,
                                 system_status_var *status_var,
                                 const CHARSET_INFO **charset, char *buff,
                                 size_t *length)
{
  const char *value;
  const CHARSET_INFO *value_charset;

  if (show_type == SHOW_SYS)
  {
    LEX_STRING null_lex_str;
    null_lex_str.str= 0;                        // For sys_var->value_ptr()
    null_lex_str.length= 0;
    sys_var *var= ((sys_var *) variable->value);
    show_type= var->show_type();
    value= (char*) var->value_ptr(running_thd, target_thd, value_type, &null_lex_str);
    value_charset= var->charset(target_thd);
  }
  else
  {
    value= variable->value;
    value_charset= system_charset_info;
  }

  const char *pos= buff;
  const char *end= buff;

  /*
    Note that value may == buff. All SHOW_xxx code below should still work.
  */
  switch (show_type)
  {
    case SHOW_DOUBLE_STATUS:
      value= ((char *) status_var + (ulong) value);
      /* fall through */

    case SHOW_DOUBLE:
      /* 6 is the default precision for '%f' in sprintf() */
      end= buff + my_fcvt(*(double *) value, 6, buff, NULL);
      value_charset= system_charset_info;
      break;

    case SHOW_LONG_STATUS:
      value= ((char *) status_var + (ulong) value);
      /* fall through */

    case SHOW_LONG:
     /* the difference lies in refresh_status() */
    case SHOW_LONG_NOFLUSH:
      end= int10_to_str(*(long*) value, buff, 10);
      value_charset= system_charset_info;
      break;

    case SHOW_SIGNED_LONG:
      end= int10_to_str(*(long*) value, buff, -10);
      value_charset= system_charset_info;
      break;

    case SHOW_LONGLONG_STATUS:
      value= ((char *) status_var + (ulong) value);
      /* fall through */

    case SHOW_LONGLONG:
      end= longlong10_to_str(*(longlong*) value, buff, 10);
      value_charset= system_charset_info;
      break;

    case SHOW_HA_ROWS:
      end= longlong10_to_str((longlong) *(ha_rows*) value, buff, 10);
      value_charset= system_charset_info;
      break;

    case SHOW_BOOL:
      end= my_stpcpy(buff, *(bool*) value ? "ON" : "OFF");
      value_charset= system_charset_info;
      break;

    case SHOW_MY_BOOL:
      end= my_stpcpy(buff, *(my_bool*) value ? "ON" : "OFF");
      value_charset= system_charset_info;
      break;

    case SHOW_INT:
      end= int10_to_str((long) *(uint32*) value, buff, 10);
      value_charset= system_charset_info;
      break;

    case SHOW_HAVE:
    {
      SHOW_COMP_OPTION tmp= *(SHOW_COMP_OPTION*) value;
      pos= show_comp_option_name[(int) tmp];
      end= strend(pos);
      value_charset= system_charset_info;
      break;
    }

    case SHOW_CHAR:
    {
      if (!(pos= value))
        pos= "";
      end= strend(pos);
      break;
    }

    case SHOW_CHAR_PTR:
    {
      if (!(pos= *(char**) value))
        pos= "";

      end= strend(pos);
      break;
    }

    case SHOW_LEX_STRING:
    {
      LEX_STRING *ls=(LEX_STRING*)value;
      if (!(pos= ls->str))
        end= pos= "";
      else
        end= pos + ls->length;
      break;
    }

    case SHOW_KEY_CACHE_LONG:
      value= (char*) dflt_key_cache + (ulong)value;
      end= int10_to_str(*(long*) value, buff, 10);
      value_charset= system_charset_info;
      break;

    case SHOW_KEY_CACHE_LONGLONG:
      value= (char*) dflt_key_cache + (ulong)value;
      end= longlong10_to_str(*(longlong*) value, buff, 10);
      value_charset= system_charset_info;
      break;

    case SHOW_UNDEF:
      break;                /* Return empty string */

    case SHOW_SYS:          /* Cannot happen */

    default:
      assert(0);
      break;
  }

  *length= (size_t) (end - pos);
  /* Some callers do not use the result. */
  if (charset != NULL)
  {
    assert(value_charset != NULL);
    *charset= value_charset;
  }
  return pos;
}

static bool show_status_array(THD *thd, const char *wild,
                              SHOW_VAR *variables,
                              enum enum_var_type value_type,
                              struct system_status_var *status_var,
                              const char *prefix, TABLE_LIST *tl,
                              bool ucase_names,
                              Item *cond)
{
  my_aligned_storage<SHOW_VAR_FUNC_BUFF_SIZE, MY_ALIGNOF(longlong)> buffer;
  char * const buff= buffer.data;
  char *prefix_end;
  /* the variable name should not be longer than 64 characters */
  char name_buffer[SHOW_VAR_MAX_NAME_LEN];
  size_t len;
  SHOW_VAR tmp, *var;
  Item *partial_cond= 0;
  enum_check_fields save_count_cuted_fields= thd->count_cuted_fields;
  bool res= FALSE;
  const CHARSET_INFO *charset= system_charset_info;
  DBUG_ENTER("show_status_array");

  TABLE *const table= tl->table;

  thd->count_cuted_fields= CHECK_FIELD_WARN;  

  prefix_end=my_stpnmov(name_buffer, prefix, sizeof(name_buffer)-1);
  if (*prefix)
    *prefix_end++= '_';
  len= (int)(name_buffer + sizeof(name_buffer) - prefix_end);
  partial_cond= make_cond_for_info_schema(cond, tl);

  for (; variables->name; variables++)
  {
    my_stpnmov(prefix_end, variables->name, len);
    name_buffer[sizeof(name_buffer)-1]=0;       /* Safety */
    if (ucase_names)
      make_upper(name_buffer);

    restore_record(table, s->default_values);
    table->field[0]->store(name_buffer, strlen(name_buffer),
                           system_charset_info);
    /*
      if var->type is SHOW_FUNC, call the function.
      Repeat as necessary, if new var is again SHOW_FUNC
    */
    for (var=variables; var->type == SHOW_FUNC; var= &tmp)
      ((mysql_show_var_func)(var->value))(thd, &tmp, buff);

    SHOW_TYPE show_type=var->type;
    if (show_type == SHOW_ARRAY)
    {
      show_status_array(thd, wild, (SHOW_VAR *) var->value, value_type,
                        status_var, name_buffer, tl, ucase_names, partial_cond);
    }
    else
    {
      if (!(wild && wild[0] && wild_case_compare(system_charset_info,
                                                 name_buffer, wild)) &&
          (!partial_cond || partial_cond->val_int()))
      {
        const char *pos;
        size_t length;

        mysql_mutex_lock(&LOCK_global_system_variables);
        pos= get_one_variable(thd, var, value_type, show_type, status_var,
                              &charset, buff, &length);
        table->field[1]->store(pos, (uint32) length, charset);
        thd->count_cuted_fields= CHECK_FIELD_IGNORE;
        table->field[1]->set_notnull();
        mysql_mutex_unlock(&LOCK_global_system_variables);

        if (schema_table_store_record(thd, table))
        {
          res= TRUE;
          goto end;
        }

#ifndef EMBEDDED_LIBRARY
        if (variables->type != SHOW_FUNC && value_type == OPT_GLOBAL &&
            mysql_audit_notify(thd,
                               AUDIT_EVENT(MYSQL_AUDIT_GLOBAL_VARIABLE_GET),
                               var->name, pos, length))
        {
          res= TRUE;
          goto end;
        }
#endif
      }
    }
  }
end:
  thd->count_cuted_fields= save_count_cuted_fields;
  DBUG_RETURN(res);
}


/**
  Collect status for all running threads.
*/
class Add_status : public Do_THD_Impl
{
public:
  Add_status(STATUS_VAR* value) : m_stat_var(value) {}
  virtual void operator()(THD *thd)
  {
    if (!thd->status_var_aggregated)
      add_to_status(m_stat_var, &thd->status_var, false);
  }
private:
  /* Status of all threads are summed into this. */
  STATUS_VAR* m_stat_var;
};

void calc_sum_of_all_status(STATUS_VAR *to)
{
  DBUG_ENTER("calc_sum_of_all_status");
  mysql_mutex_assert_owner(&LOCK_status);
  /* Get global values as base. */
  *to= global_status_var;
  Add_status add_status(to);
  Global_THD_manager::get_instance()->do_for_all_thd_copy(&add_status);
  DBUG_VOID_RETURN;
}

/* This is only used internally, but we need it here as a forward reference */
extern ST_SCHEMA_TABLE schema_tables[];

/**
  Condition pushdown used for INFORMATION_SCHEMA / SHOW queries.
  This structure is to implement an optimization when
  accessing data dictionary data in the INFORMATION_SCHEMA
  or SHOW commands.
  When the query contain a TABLE_SCHEMA or TABLE_NAME clause,
  narrow the search for data based on the constraints given.
*/
typedef struct st_lookup_field_values
{
  /**
    Value of a TABLE_SCHEMA clause.
    Note that this value length may exceed @c NAME_LEN.
    @sa wild_db_value
  */
  LEX_STRING db_value;
  /**
    Value of a TABLE_NAME clause.
    Note that this value length may exceed @c NAME_LEN.
    @sa wild_table_value
  */
  LEX_STRING table_value;
  /**
    True when @c db_value is a LIKE clause,
    false when @c db_value is an '=' clause.
  */
  bool wild_db_value;
  /**
    True when @c table_value is a LIKE clause,
    false when @c table_value is an '=' clause.
  */
  bool wild_table_value;
} LOOKUP_FIELD_VALUES;

/*
  Store record to I_S table, convert HEAP table
  to MyISAM if necessary

  SYNOPSIS
    schema_table_store_record()
    thd                   thread handler
    table                 Information schema table to be updated

  RETURN
    0	                  success
    1	                  error
*/

bool schema_table_store_record(THD *thd, TABLE *table)
{
  int error;
  if ((error= table->file->ha_write_row(table->record[0])))
  {
    Temp_table_param *param= table->pos_in_table_list->schema_table_param;

    if (create_ondisk_from_heap(thd, table, param->start_recinfo, 
                                &param->recinfo, error, FALSE, NULL))
      return 1;
  }
  return 0;
}

/**
  Store record to I_S table, convert HEAP table to InnoDB table if necessary.

  @param[in]  thd            thread handler
  @param[in]  table          Information schema table to be updated
  @param[in]  make_ondisk    if true, convert heap table to on disk table.
                             default value is true.
  @return 0 on success
  @return error code on failure.
*/
int schema_table_store_record2(THD *thd, TABLE *table, bool make_ondisk)
{
  int error;
  if ((error= table->file->ha_write_row(table->record[0])))
  {
    if (!make_ondisk)
        return error;

    if (convert_heap_table_to_ondisk(thd, table, error))
        return 1;
  }
  return 0;
}

/**
  Convert HEAP table to InnoDB table if necessary

  @param[in] thd     thread handler
  @param[in] table   Information schema table to be converted.
  @param[in] error   the error code returned previously.
  @return false on success, true on error.
*/
bool convert_heap_table_to_ondisk(THD *thd, TABLE *table, int error)
{
  Temp_table_param *param= table->pos_in_table_list->schema_table_param;

  return (create_ondisk_from_heap(thd, table, param->start_recinfo,
                              &param->recinfo, error, FALSE, NULL));
}


static int make_table_list(THD *thd, SELECT_LEX *sel,
                           const LEX_CSTRING &db_name,
                           const LEX_CSTRING &table_name)
{
  Table_ident *table_ident;
  table_ident= new Table_ident(thd, db_name, table_name, 1);
  if (!sel->add_table_to_list(thd, table_ident, 0, 0, TL_READ, MDL_SHARED_READ))
    return 1;
  return 0;
}


/**
  @brief    Get lookup value from the part of 'WHERE' condition 

  @details This function gets lookup value from 
           the part of 'WHERE' condition if it's possible and 
           fill appropriate lookup_field_vals struct field
           with this value.

  @param[in]      thd                   thread handler
  @param[in]      item_func             part of WHERE condition
  @param[in]      table                 I_S table
  @param[in, out] lookup_field_vals     Struct which holds lookup values 

  @return
    0             success
    1             error, there can be no matching records for the condition
*/

bool get_lookup_value(THD *thd, Item_func *item_func,
                      TABLE_LIST *table, 
                      LOOKUP_FIELD_VALUES *lookup_field_vals)
{
  ST_SCHEMA_TABLE *schema_table= table->schema_table;
  ST_FIELD_INFO *field_info= schema_table->fields_info;
  const char *field_name1= schema_table->idx_field1 >= 0 ?
    field_info[schema_table->idx_field1].field_name : "";
  const char *field_name2= schema_table->idx_field2 >= 0 ?
    field_info[schema_table->idx_field2].field_name : "";

  if (item_func->functype() == Item_func::EQ_FUNC ||
      item_func->functype() == Item_func::EQUAL_FUNC)
  {
    int idx_field, idx_val;
    char tmp[MAX_FIELD_WIDTH];
    String *tmp_str, str_buff(tmp, sizeof(tmp), system_charset_info);
    Item_field *item_field;
    CHARSET_INFO *cs= system_charset_info;

    if (item_func->arguments()[0]->type() == Item::FIELD_ITEM &&
        item_func->arguments()[1]->const_item())
    {
      idx_field= 0;
      idx_val= 1;
    }
    else if (item_func->arguments()[1]->type() == Item::FIELD_ITEM &&
             item_func->arguments()[0]->const_item())
    {
      idx_field= 1;
      idx_val= 0;
    }
    else
      return 0;

    item_field= (Item_field*) item_func->arguments()[idx_field];
    if (table->table != item_field->field->table)
      return 0;
    tmp_str= item_func->arguments()[idx_val]->val_str(&str_buff);

    /* impossible value */
    if (!tmp_str)
      return 1;

    /* Lookup value is database name */
    if (!cs->coll->strnncollsp(cs, (uchar *) field_name1, strlen(field_name1),
                               (uchar *) item_field->field_name,
                               strlen(item_field->field_name), 0))
    {
      thd->make_lex_string(&lookup_field_vals->db_value, tmp_str->ptr(),
                           tmp_str->length(), FALSE);
    }
    /* Lookup value is table name */
    else if (!cs->coll->strnncollsp(cs, (uchar *) field_name2,
                                    strlen(field_name2),
                                    (uchar *) item_field->field_name,
                                    strlen(item_field->field_name), 0))
    {
      thd->make_lex_string(&lookup_field_vals->table_value, tmp_str->ptr(),
                           tmp_str->length(), FALSE);
    }
  }
  return 0;
}


/**
  @brief    Calculates lookup values from 'WHERE' condition 

  @details This function calculates lookup value(database name, table name)
           from 'WHERE' condition if it's possible and 
           fill lookup_field_vals struct fields with these values.

  @param[in]      thd                   thread handler
  @param[in]      cond                  WHERE condition
  @param[in]      table                 I_S table
  @param[in, out] lookup_field_vals     Struct which holds lookup values 

  @return
    0             success
    1             error, there can be no matching records for the condition
*/

bool calc_lookup_values_from_cond(THD *thd, Item *cond, TABLE_LIST *table,
                                  LOOKUP_FIELD_VALUES *lookup_field_vals)
{
  if (!cond)
    return 0;

  if (cond->type() == Item::COND_ITEM)
  {
    if (((Item_cond*) cond)->functype() == Item_func::COND_AND_FUNC)
    {
      List_iterator<Item> li(*((Item_cond*) cond)->argument_list());
      Item *item;
      while ((item= li++))
      {
        if (item->type() == Item::FUNC_ITEM)
        {
          if (get_lookup_value(thd, (Item_func*)item, table, lookup_field_vals))
            return 1;
        }
        else
        {
          if (calc_lookup_values_from_cond(thd, item, table, lookup_field_vals))
            return 1;
        }
      }
    }
    return 0;
  }
  else if (cond->type() == Item::FUNC_ITEM &&
           get_lookup_value(thd, (Item_func*) cond, table, lookup_field_vals))
    return 1;
  return 0;
}


bool uses_only_table_name_fields(Item *item, TABLE_LIST *table)
{
  if (item->type() == Item::FUNC_ITEM)
  {
    Item_func *item_func= (Item_func*)item;
    for (uint i=0; i<item_func->argument_count(); i++)
    {
      if (!uses_only_table_name_fields(item_func->arguments()[i], table))
        return 0;
    }
  }
  else if (item->type() == Item::FIELD_ITEM)
  {
    Item_field *item_field= (Item_field*)item;
    CHARSET_INFO *cs= system_charset_info;
    ST_SCHEMA_TABLE *schema_table= table->schema_table;
    ST_FIELD_INFO *field_info= schema_table->fields_info;
    const char *field_name1= schema_table->idx_field1 >= 0 ?
      field_info[schema_table->idx_field1].field_name : "";
    const char *field_name2= schema_table->idx_field2 >= 0 ?
      field_info[schema_table->idx_field2].field_name : "";
    if (table->table != item_field->field->table ||
        (cs->coll->strnncollsp(cs, (uchar *) field_name1, strlen(field_name1),
                               (uchar *) item_field->field_name,
                               strlen(item_field->field_name), 0) &&
         cs->coll->strnncollsp(cs, (uchar *) field_name2, strlen(field_name2),
                               (uchar *) item_field->field_name,
                               strlen(item_field->field_name), 0)))
      return 0;
  }
  else if (item->type() == Item::REF_ITEM)
    return uses_only_table_name_fields(item->real_item(), table);

  if (item->type() == Item::SUBSELECT_ITEM && !item->const_item())
    return 0;

  return 1;
}


static Item * make_cond_for_info_schema(Item *cond, TABLE_LIST *table)
{
  if (!cond)
    return (Item*) 0;
  if (cond->type() == Item::COND_ITEM)
  {
    if (((Item_cond*) cond)->functype() == Item_func::COND_AND_FUNC)
    {
      /* Create new top level AND item */
      Item_cond_and *new_cond=new Item_cond_and;
      if (!new_cond)
	return (Item*) 0;
      List_iterator<Item> li(*((Item_cond*) cond)->argument_list());
      Item *item;
      while ((item=li++))
      {
	Item *fix= make_cond_for_info_schema(item, table);
	if (fix)
	  new_cond->argument_list()->push_back(fix);
      }
      switch (new_cond->argument_list()->elements) {
      case 0:
	return (Item*) 0;
      case 1:
	return new_cond->argument_list()->head();
      default:
	new_cond->quick_fix_field();
	return new_cond;
      }
    }
    else
    {						// Or list
      Item_cond_or *new_cond=new Item_cond_or;
      if (!new_cond)
	return (Item*) 0;
      List_iterator<Item> li(*((Item_cond*) cond)->argument_list());
      Item *item;
      while ((item=li++))
      {
	Item *fix=make_cond_for_info_schema(item, table);
	if (!fix)
	  return (Item*) 0;
	new_cond->argument_list()->push_back(fix);
      }
      new_cond->quick_fix_field();
      new_cond->top_level_item();
      return new_cond;
    }
  }

  if (!uses_only_table_name_fields(cond, table))
    return (Item*) 0;
  return cond;
}


/**
  @brief   Calculate lookup values(database name, table name)

  @details This function calculates lookup values(database name, table name)
           from 'WHERE' condition or wild values (for 'SHOW' commands only)
           from LEX struct and fill lookup_field_vals struct field
           with these values.

  @param[in]      thd                   thread handler
  @param[in]      cond                  WHERE condition
  @param[in]      tables                I_S table
  @param[in, out] lookup_field_values   Struct which holds lookup values 

  @return
    0             success
    1             error, there can be no matching records for the condition
*/

bool get_lookup_field_values(THD *thd, Item *cond, TABLE_LIST *tables,
                             LOOKUP_FIELD_VALUES *lookup_field_values)
{
  LEX *lex= thd->lex;
  const char *wild= lex->wild ? lex->wild->ptr() : NullS;
  bool rc= 0;

  memset(lookup_field_values, 0, sizeof(LOOKUP_FIELD_VALUES));
  switch (lex->sql_command) {
  case SQLCOM_SHOW_DATABASES:
    if (wild)
    {
      thd->make_lex_string(&lookup_field_values->db_value, 
                           wild, strlen(wild), 0);
      lookup_field_values->wild_db_value= 1;
    }
    break;
  case SQLCOM_SHOW_TABLES:
  case SQLCOM_SHOW_TABLE_STATUS:
  case SQLCOM_SHOW_TRIGGERS:
  case SQLCOM_SHOW_EVENTS:
    thd->make_lex_string(&lookup_field_values->db_value, 
                         lex->select_lex->db, strlen(lex->select_lex->db), 0);
    if (wild)
    {
      thd->make_lex_string(&lookup_field_values->table_value, 
                           wild, strlen(wild), 0);
      lookup_field_values->wild_table_value= 1;
    }
    break;
  default:
    /*
      The "default" is for queries over I_S.
      All previous cases handle SHOW commands.
    */
    rc= calc_lookup_values_from_cond(thd, cond, tables, lookup_field_values);
    break;
  }

  if (lower_case_table_names && !rc)
  {
    /* 
      We can safely do in-place upgrades here since all of the above cases
      are allocating a new memory buffer for these strings.
    */  
    if (lookup_field_values->db_value.str && lookup_field_values->db_value.str[0])
      my_casedn_str(system_charset_info, lookup_field_values->db_value.str);
    if (lookup_field_values->table_value.str && 
        lookup_field_values->table_value.str[0])
      my_casedn_str(system_charset_info, lookup_field_values->table_value.str);
  }

  return rc;
}


enum enum_schema_tables get_schema_table_idx(ST_SCHEMA_TABLE *schema_table)
{
  return (enum enum_schema_tables) (schema_table - &schema_tables[0]);
}


/*
  Create db names list. Information schema name always is first in list

  SYNOPSIS
    make_db_list()
    thd                   thread handler
    files                 list of db names
    wild                  wild string
    idx_field_vals        idx_field_vals->db_name contains db name or
                          wild string
    with_i_schema         returns 1 if we added 'IS' name to list
                          otherwise returns 0 

  RETURN
    zero                  success
    non-zero              error
*/

int make_db_list(THD *thd, List<LEX_STRING> *files,
                 LOOKUP_FIELD_VALUES *lookup_field_vals,
                 bool *with_i_schema, MEM_ROOT *tmp_mem_root)
{
  LEX_STRING *i_s_name_copy= 0;
  i_s_name_copy= thd->make_lex_string(i_s_name_copy,
                                      INFORMATION_SCHEMA_NAME.str,
                                      INFORMATION_SCHEMA_NAME.length, TRUE);
  *with_i_schema= 0;
  if (lookup_field_vals->wild_db_value)
  {
    /*
      This part of code is only for SHOW DATABASES command.
      idx_field_vals->db_value can be 0 when we don't use
      LIKE clause (see also get_index_field_values() function)
    */
    if (!lookup_field_vals->db_value.str ||
        !wild_case_compare(system_charset_info, 
                           INFORMATION_SCHEMA_NAME.str,
                           lookup_field_vals->db_value.str))
    {
      *with_i_schema= 1;
      if (files->push_back(i_s_name_copy))
        return 1;
    }
    return (find_files(thd, files, NullS, mysql_data_home,
                       lookup_field_vals->db_value.str, 1, tmp_mem_root) !=
                      FIND_FILES_OK);
  }


  /*
    If we have db lookup value we just add it to list and
    exit from the function.
    We don't do this for database names longer than the maximum
    name length.
  */
  if (lookup_field_vals->db_value.str)
  {
    if (lookup_field_vals->db_value.length > NAME_LEN)
    {
      /*
        Impossible value for a database name,
        found in a WHERE DATABASE_NAME = 'xxx' clause.
      */
      return 0;
    }

    if (is_infoschema_db(lookup_field_vals->db_value.str,
                         lookup_field_vals->db_value.length))
    {
      *with_i_schema= 1;
      if (files->push_back(i_s_name_copy))
        return 1;
      return 0;
    }
    if (files->push_back(&lookup_field_vals->db_value))
      return 1;
    return 0;
  }

  /*
    Create list of existing databases. It is used in case
    of select from information schema table
  */
  if (files->push_back(i_s_name_copy))
    return 1;
  *with_i_schema= 1;
  return (find_files(thd, files, NullS,
                     mysql_data_home, NullS, 1, tmp_mem_root) != FIND_FILES_OK);
}


struct st_add_schema_table 
{
  List<LEX_STRING> *files;
  const char *wild;
};


static my_bool add_schema_table(THD *thd, plugin_ref plugin,
                                void* p_data)
{
  LEX_STRING *file_name= 0;
  st_add_schema_table *data= (st_add_schema_table *)p_data;
  List<LEX_STRING> *file_list= data->files;
  const char *wild= data->wild;
  ST_SCHEMA_TABLE *schema_table= plugin_data<ST_SCHEMA_TABLE*>(plugin);
  DBUG_ENTER("add_schema_table");

  if (schema_table->hidden)
      DBUG_RETURN(0);
  if (wild)
  {
    if (lower_case_table_names)
    {
      if (wild_case_compare(files_charset_info,
                            schema_table->table_name,
                            wild))
        DBUG_RETURN(0);
    }
    else if (wild_compare(schema_table->table_name, wild, 0))
      DBUG_RETURN(0);
  }

  if ((file_name= thd->make_lex_string(file_name, schema_table->table_name,
                                       strlen(schema_table->table_name),
                                       TRUE)) &&
      !file_list->push_back(file_name))
    DBUG_RETURN(0);
  DBUG_RETURN(1);
}


int schema_tables_add(THD *thd, List<LEX_STRING> *files, const char *wild)
{
  LEX_STRING *file_name= 0;
  ST_SCHEMA_TABLE *tmp_schema_table= schema_tables;
  st_add_schema_table add_data;
  DBUG_ENTER("schema_tables_add");

  for (; tmp_schema_table->table_name; tmp_schema_table++)
  {
    if (tmp_schema_table->hidden)
      continue;
    if (wild)
    {
      if (lower_case_table_names)
      {
        if (wild_case_compare(files_charset_info,
                              tmp_schema_table->table_name,
                              wild))
          continue;
      }
      else if (wild_compare(tmp_schema_table->table_name, wild, 0))
        continue;
    }
    if ((file_name= 
         thd->make_lex_string(file_name, tmp_schema_table->table_name,
                              strlen(tmp_schema_table->table_name), TRUE)) &&
        !files->push_back(file_name))
      continue;
    DBUG_RETURN(1);
  }

  add_data.files= files;
  add_data.wild= wild;
  if (plugin_foreach(thd, add_schema_table,
                     MYSQL_INFORMATION_SCHEMA_PLUGIN, &add_data))
      DBUG_RETURN(1);

  DBUG_RETURN(0);
}


/**
  @brief          Create table names list

  @details        The function creates the list of table names in
                  database

  @param[in]      thd                   thread handler
  @param[in]      table_names           List of table names in database
  @param[in]      lex                   pointer to LEX struct
  @param[in]      lookup_field_vals     pointer to LOOKUP_FIELD_VALUE struct
  @param[in]      with_i_schema         TRUE means that we add I_S tables to list
  @param[in]      db_name               database name

  @return         Operation status
    @retval       0           ok
    @retval       1           fatal error
    @retval       2           Not fatal error; Safe to ignore this file list
*/

static int
make_table_name_list(THD *thd, List<LEX_STRING> *table_names, LEX *lex,
                     LOOKUP_FIELD_VALUES *lookup_field_vals,
                     bool with_i_schema, LEX_STRING *db_name,
                     MEM_ROOT *tmp_mem_root)
{
  char path[FN_REFLEN + 1];
  build_table_filename(path, sizeof(path) - 1, db_name->str, "", "", 0);
  if (!lookup_field_vals->wild_table_value &&
      lookup_field_vals->table_value.str)
  {
    if (lookup_field_vals->table_value.length > NAME_LEN)
    {
      /*
        Impossible value for a table name,
        found in a WHERE TABLE_NAME = 'xxx' clause.
      */
      return 0;
    }

    if (with_i_schema)
    {
      LEX_STRING *name= NULL;
      ST_SCHEMA_TABLE *schema_table=
        find_schema_table(thd, lookup_field_vals->table_value.str);
      if (schema_table && !schema_table->hidden)
      {
        if (!(name=
              thd->make_lex_string(name, schema_table->table_name,
                                   strlen(schema_table->table_name), TRUE)) ||
            table_names->push_back(name))
          return 1;
      }
    }
    else
    {
#ifndef NO_EMBEDDED_ACCESS_CHECKS
      if (!(thd->col_access & TABLE_ACLS))
      {
        TABLE_LIST table_list;

        /*
          Database name and table name have already been converted to lowercase
          if lower_case_table_names is > 0. We can safely use lookup_field_vals
          here.
        */
        table_list.db= db_name->str;
        table_list.db_length= db_name->length;
        table_list.table_name_length= lookup_field_vals->table_value.length;
        table_list.table_name= lookup_field_vals->table_value.str;
        table_list.grant.privilege=thd->col_access;

        if (check_grant(thd, TABLE_ACLS, &table_list, TRUE, 1, TRUE))
         return 2;
      }
#endif
      if (table_names->push_back(&lookup_field_vals->table_value))
        return 1;
      /*
        Check that table is relevant in current transaction.
        (used for ndb engine, see ndbcluster_find_files(), ha_ndbcluster.cc)
      */
      (void) ha_find_files(thd, db_name->str, path,
                         lookup_field_vals->table_value.str, 0,
                         table_names);
    }
    return 0;
  }

  /*
    This call will add all matching the wildcards (if specified) IS tables
    to the list
  */
  if (with_i_schema)
    return (schema_tables_add(thd, table_names,
                              lookup_field_vals->table_value.str));

  find_files_result res= find_files(thd, table_names, db_name->str, path,
                                    lookup_field_vals->table_value.str, 0,
                                    tmp_mem_root);
  if (res != FIND_FILES_OK)
  {
    /*
      Downgrade errors about problems with database directory to
      warnings if this is not a 'SHOW' command.  Another thread
      may have dropped database, and we may still have a name
      for that directory.
    */
    if (res == FIND_FILES_DIR)
    {
      if (sql_command_flags[lex->sql_command] & CF_STATUS_COMMAND)
        return 1;
      thd->clear_error();
      return 2;
    }
    return 1;
  }
  return 0;
}


/**
  Fill I_S table with data obtained by performing full-blown table open.

  @param  thd                       Thread handler.
  @param  is_show_fields_or_keys    Indicates whether it is a legacy SHOW
                                    COLUMNS or SHOW KEYS statement.
  @param  table                     TABLE object for I_S table to be filled.
  @param  schema_table              I_S table description structure.
  @param  orig_db_name              Database name.
  @param  orig_table_name           Table name.
  @param  open_tables_state_backup  Open_tables_state object which is used
                                    to save/restore original status of
                                    variables related to open tables state.
  @param  can_deadlock              Indicates that deadlocks are possible
                                    due to metadata locks, so to avoid
                                    them we should not wait in case if
                                    conflicting lock is present.

  @retval FALSE - Success.
  @retval TRUE  - Failure.
*/
static bool
fill_schema_table_by_open(THD *thd, MEM_ROOT *mem_root, 
                          bool is_show_fields_or_keys,
                          TABLE *table, ST_SCHEMA_TABLE *schema_table,
                          LEX_STRING *orig_db_name,
                          LEX_STRING *orig_table_name,
                          Open_tables_backup *open_tables_state_backup,
                          bool can_deadlock)
{
  Query_arena i_s_arena(mem_root,
                        Query_arena::STMT_CONVENTIONAL_EXECUTION),
              backup_arena, *old_arena;
  LEX *old_lex= thd->lex, temp_lex, *lex;
  LEX_CSTRING db_name_lex_cstr, table_name_lex_cstr;
  TABLE_LIST *table_list;
  bool result= true;

  DBUG_ENTER("fill_schema_table_by_open");
  /*
    When a view is opened its structures are allocated on a permanent
    statement arena and linked into the LEX tree for the current statement
    (this happens even in cases when view is handled through TEMPTABLE
    algorithm).

    To prevent this process from unnecessary hogging of memory in the permanent
    arena of our I_S query and to avoid damaging its LEX we use temporary
    arena and LEX for table/view opening.

    Use temporary arena instead of statement permanent arena. Also make
    it active arena and save original one for successive restoring.
  */
  old_arena= thd->stmt_arena;
  thd->stmt_arena= &i_s_arena;
  thd->set_n_backup_active_arena(&i_s_arena, &backup_arena);

  /* Prepare temporary LEX. */
  thd->lex= lex= &temp_lex;
  lex_start(thd);

  /* Disable constant subquery evaluation as we won't be locking tables. */
  lex->context_analysis_only= CONTEXT_ANALYSIS_ONLY_VIEW;

  /*
    Some of process_table() functions rely on wildcard being passed from
    old LEX (or at least being initialized).
  */
  lex->wild= old_lex->wild;

  /*
    Since make_table_list() might change database and table name passed
    to it we create copies of orig_db_name and orig_table_name here.
    These copies are used for make_table_list() while unaltered values
    are passed to process_table() functions.
  */
  if (!thd->make_lex_string(&db_name_lex_cstr, orig_db_name->str,
                            orig_db_name->length, FALSE) ||
      !thd->make_lex_string(&table_name_lex_cstr, orig_table_name->str,
                            orig_table_name->length, FALSE))
    goto end;

  /*
    Create table list element for table to be open. Link it with the
    temporary LEX. The latter is required to correctly open views and
    produce table describing their structure.
  */
  if (make_table_list(thd, lex->select_lex, db_name_lex_cstr,
                      table_name_lex_cstr))
    goto end;

  table_list= lex->select_lex->table_list.first;

  if (is_show_fields_or_keys)
  {
    /*
      Restore thd->temporary_tables to be able to process
      temporary tables (only for 'show index' & 'show columns').
      This should be changed when processing of temporary tables for
      I_S tables will be done.
    */
    thd->temporary_tables= open_tables_state_backup->temporary_tables;
  }
  else
  {
    /*
      Apply optimization flags for table opening which are relevant for
      this I_S table. We can't do this for SHOW COLUMNS/KEYS because of
      backward compatibility.
    */
    table_list->i_s_requested_object= schema_table->i_s_requested_object;
  }

  /*
    Let us set fake sql_command so views won't try to merge
    themselves into main statement. If we don't do this,
    SELECT * from information_schema.xxxx will cause problems.
    SQLCOM_SHOW_FIELDS is used because it satisfies
    'only_view_structure()'.
  */
  lex->sql_command= SQLCOM_SHOW_FIELDS;

  /*
    Filter out deprecation warnings caused by deprecation of
    the partition engine. The presence of these depend on TDC
    cache behavior. Instead, push a warning later to get
    deterministic and repeatable behavior.
  */
  {
    // Put in separate scope due to gotos crossing the initialization.
    Silence_deprecation_warnings deprecation_silencer;
    thd->push_internal_handler(&deprecation_silencer);

    result= open_temporary_tables(thd, table_list);

    if (!result)
      result= open_tables_for_query(thd, table_list,
                                    MYSQL_OPEN_IGNORE_FLUSH |
                                    MYSQL_OPEN_FORCE_SHARED_HIGH_PRIO_MDL |
                                    (can_deadlock ?
                                     MYSQL_OPEN_FAIL_ON_MDL_CONFLICT : 0));
    thd->pop_internal_handler();
  }

  if (!result && table_list->is_view_or_derived())
  {
    result= table_list->resolve_derived(thd, false);
    if (!result)
      result= table_list->setup_materialized_derived(thd);
  }
  /*
    Restore old value of sql_command back as it is being looked at in
    process_table() function.
  */
  lex->sql_command= old_lex->sql_command;

  DEBUG_SYNC(thd, "after_open_table_ignore_flush");

  /*
    XXX:  show_table_list has a flag i_is_requested,
    and when it's set, open_tables_for_query()
    can return an error without setting an error message
    in THD, which is a hack. This is why we have to
    check for res, then for thd->is_error() and only then
    for thd->main_da.sql_errno().

    Again we don't do this for SHOW COLUMNS/KEYS because
    of backward compatibility.
  */
  if (!is_show_fields_or_keys && result && thd->is_error() &&
      thd->get_stmt_da()->mysql_errno() == ER_NO_SUCH_TABLE)
  {
    /*
      Hide error for a non-existing table.
      For example, this error can occur when we use a where condition
      with a db name and table, but the table does not exist.
    */
    result= false;
    thd->clear_error();
  }
  else
  {
    result= schema_table->process_table(thd, table_list,
                                        table, result,
                                        orig_db_name,
                                        orig_table_name);
  }


end:
  lex->unit->cleanup(true);

  /* Restore original LEX value, statement's arena and THD arena values. */
  lex_end(thd->lex);

  // Free items, before restoring backup_arena below.
  assert(i_s_arena.free_list == NULL);
  thd->free_items();

  /*
    For safety reset list of open temporary tables before closing
    all tables open within this Open_tables_state.
  */
  thd->temporary_tables= NULL;
  close_thread_tables(thd);
  /*
    Release metadata lock we might have acquired.
    See comment in fill_schema_table_from_frm() for details.
  */
  thd->mdl_context.rollback_to_savepoint(open_tables_state_backup->mdl_system_tables_svp);

  thd->lex= old_lex;

  thd->stmt_arena= old_arena;
  thd->restore_active_arena(&i_s_arena, &backup_arena);

  DBUG_RETURN(result);
}


/**
  @brief          Fill I_S table for SHOW TABLE NAMES commands

  @param[in]      thd                      thread handler
  @param[in]      table                    TABLE struct for I_S table
  @param[in]      db_name                  database name
  @param[in]      table_name               table name
  @param[in]      with_i_schema            I_S table if TRUE

  @return         Operation status
    @retval       0           success
    @retval       1           error
*/

static int fill_schema_table_names(THD *thd, TABLE *table,
                                   LEX_STRING *db_name, LEX_STRING *table_name,
                                   bool with_i_schema,
                                   bool need_table_type)
{
  /* Avoid opening FRM files if table type is not needed. */
  if (need_table_type)
  {
    if (with_i_schema)
    {
      table->field[3]->store(STRING_WITH_LEN("SYSTEM VIEW"),
                             system_charset_info);
    }
    else
    {
      enum legacy_db_type not_used;
      char path[FN_REFLEN + 1];
      (void) build_table_filename(path, sizeof(path) - 1, db_name->str, 
                                  table_name->str, reg_ext, 0);
      switch (dd_frm_type(thd, path, &not_used)) {
      case FRMTYPE_ERROR:
        table->field[3]->store(STRING_WITH_LEN("ERROR"),
                               system_charset_info);
        break;
      case FRMTYPE_TABLE:
        table->field[3]->store(STRING_WITH_LEN("BASE TABLE"),
                               system_charset_info);
        break;
      case FRMTYPE_VIEW:
        table->field[3]->store(STRING_WITH_LEN("VIEW"),
                               system_charset_info);
        break;
      default:
        assert(0);
      }
    if (thd->is_error() &&
        thd->get_stmt_da()->mysql_errno() == ER_NO_SUCH_TABLE)
      {
        thd->clear_error();
        return 0;
      }
    }
  }
  if (schema_table_store_record(thd, table))
    return 1;
  return 0;
}


/**
  @brief          Get open table method

  @details        The function calculates the method which will be used
                  for table opening:
                  SKIP_OPEN_TABLE - do not open table
                  OPEN_FRM_ONLY   - open FRM file only
                  OPEN_FULL_TABLE - open FRM, data, index files
  @param[in]      tables               I_S table table_list
  @param[in]      schema_table         I_S table struct
  @param[in]      schema_table_idx     I_S table index

  @return         return a set of flags
    @retval       SKIP_OPEN_TABLE | OPEN_FRM_ONLY | OPEN_FULL_TABLE
*/

uint get_table_open_method(TABLE_LIST *tables,
                                  ST_SCHEMA_TABLE *schema_table,
                                  enum enum_schema_tables schema_table_idx)
{
  /*
    determine which method will be used for table opening
  */
  if (schema_table->i_s_requested_object & OPTIMIZE_I_S_TABLE)
  {
    Field **ptr, *field;
    int table_open_method= 0, field_indx= 0;
    uint star_table_open_method= OPEN_FULL_TABLE;
    bool used_star= true;                  // true if '*' is used in select
    for (ptr=tables->table->field; (field= *ptr) ; ptr++)
    {
      star_table_open_method=
        min(star_table_open_method,
            schema_table->fields_info[field_indx].open_method);
      if (bitmap_is_set(tables->table->read_set, field->field_index))
      {
        used_star= false;
        table_open_method|= schema_table->fields_info[field_indx].open_method;
      }
      field_indx++;
    }
    if (used_star)
      return star_table_open_method;
    return table_open_method;
  }
  /* I_S tables which use get_all_tables but can not be optimized */
  return (uint) OPEN_FULL_TABLE;
}


/**
   Try acquire high priority share metadata lock on a table (with
   optional wait for conflicting locks to go away).

   @param thd            Thread context.
   @param mdl_request    Pointer to memory to be used for MDL_request
                         object for a lock request.
   @param table          Table list element for the table
   @param can_deadlock   Indicates that deadlocks are possible due to
                         metadata locks, so to avoid them we should not
                         wait in case if conflicting lock is present.

   @note This is an auxiliary function to be used in cases when we want to
         access table's description by looking up info in TABLE_SHARE without
         going through full-blown table open.
   @note This function assumes that there are no other metadata lock requests
         in the current metadata locking context.

   @retval FALSE  No error, if lock was obtained TABLE_LIST::mdl_request::ticket
                  is set to non-NULL value.
   @retval TRUE   Some error occured (probably thread was killed).
*/

static bool
try_acquire_high_prio_shared_mdl_lock(THD *thd, TABLE_LIST *table,
                                      bool can_deadlock)
{
  bool error;
  MDL_REQUEST_INIT(&table->mdl_request,
                   MDL_key::TABLE, table->db, table->table_name,
                   MDL_SHARED_HIGH_PRIO, MDL_TRANSACTION);

  if (can_deadlock)
  {
    /*
      When .FRM is being open in order to get data for an I_S table,
      we might have some tables not only open but also locked.
      E.g. this happens when a SHOW or I_S statement is run
      under LOCK TABLES or inside a stored function.
      By waiting for the conflicting metadata lock to go away we
      might create a deadlock which won't entirely belong to the
      MDL subsystem and thus won't be detectable by this subsystem's
      deadlock detector. To avoid such situation, when there are
      other locked tables, we prefer not to wait on a conflicting
      lock.
    */
    error= thd->mdl_context.try_acquire_lock(&table->mdl_request);
  }
  else
    error= thd->mdl_context.acquire_lock(&table->mdl_request,
                                         thd->variables.lock_wait_timeout);

  return error;
}


/**
  @brief          Fill I_S table with data from FRM file only

  @param[in]      thd                      thread handler
  @param[in]      table                    TABLE struct for I_S table
  @param[in]      schema_table             I_S table struct
  @param[in]      db_name                  database name
  @param[in]      table_name               table name
  @param[in]      schema_table_idx         I_S table index
  @param[in]      open_tables_state_backup Open_tables_state object which is used
                                           to save/restore original state of metadata
                                           locks.
  @param[in]      can_deadlock             Indicates that deadlocks are possible
                                           due to metadata locks, so to avoid
                                           them we should not wait in case if
                                           conflicting lock is present.

  @return         Operation status
    @retval       0           Table is processed and we can continue
                              with new table
    @retval       1           It's view and we have to use
                              open_tables function for this table
*/

static int fill_schema_table_from_frm(THD *thd, TABLE_LIST *tables,
                                      ST_SCHEMA_TABLE *schema_table,
                                      LEX_STRING *db_name,
                                      LEX_STRING *table_name,
                                      enum enum_schema_tables schema_table_idx,
                                      Open_tables_backup *open_tables_state_backup,
                                      bool can_deadlock)
{
  TABLE *table= tables->table;
  TABLE_SHARE *share;
  TABLE_LIST table_list;
  uint res= 0;
  int not_used;
  my_hash_value_type hash_value;
  const char *key;
  size_t key_length;
  char db_name_buff[NAME_LEN + 1], table_name_buff[NAME_LEN + 1];

  assert(db_name->length <= NAME_LEN);
  assert(table_name->length <= NAME_LEN);

  if (lower_case_table_names)
  {
    /*
      In lower_case_table_names > 0 metadata locking and table definition
      cache subsystems require normalized (lowercased) database and table
      names as input.
    */
    my_stpcpy(db_name_buff, db_name->str);
    my_stpcpy(table_name_buff, table_name->str);
    my_casedn_str(files_charset_info, db_name_buff);
    my_casedn_str(files_charset_info, table_name_buff);
    table_list.db= db_name_buff;
    table_list.table_name= table_name_buff;
  }
  else
  {
    table_list.table_name= table_name->str;
    table_list.db= db_name->str;
  }

  /*
    TODO: investigate if in this particular situation we can get by
          simply obtaining internal lock of the data-dictionary
          instead of obtaining full-blown metadata lock.
  */
  if (try_acquire_high_prio_shared_mdl_lock(thd, &table_list, can_deadlock))
  {
    /*
      Some error occured (most probably we have been killed while
      waiting for conflicting locks to go away), let the caller to
      handle the situation.
    */
    return 1;
  }

  if (! table_list.mdl_request.ticket)
  {
    /*
      We are in situation when we have encountered conflicting metadata
      lock and deadlocks can occur due to waiting for it to go away.
      So instead of waiting skip this table with an appropriate warning.
    */
    assert(can_deadlock);

    push_warning_printf(thd, Sql_condition::SL_WARNING,
                        ER_WARN_I_S_SKIPPED_TABLE,
                        ER(ER_WARN_I_S_SKIPPED_TABLE),
                        table_list.db, table_list.table_name);
    return 0;
  }

  if (schema_table->i_s_requested_object & OPEN_TRIGGER_ONLY)
  {
    if (!Trigger_loader::trg_file_exists(db_name->str, table_name->str))
      goto end;

    Table_trigger_dispatcher d(db_name->str, table_name->str);

    if (!d.check_n_load(thd, true))
    {
      TABLE tbl;

      init_sql_alloc(key_memory_table_triggers_list,
                     &tbl.mem_root, TABLE_ALLOC_BLOCK_SIZE, 0);

      tbl.triggers= &d;
      table_list.table= &tbl;

      res= schema_table->process_table(thd, &table_list, table,
                                       res, db_name, table_name);

      table_list.table= NULL;
      tbl.triggers= NULL;
    }

    goto end;
  }

  key_length= get_table_def_key(&table_list, &key);
  hash_value= my_calc_hash(&table_def_cache, (uchar*) key, key_length);
  mysql_mutex_lock(&LOCK_open);

  /*
    Filter out deprecation warnings caused by deprecation of
    the partition engine. The presence of these depend on TDC
    cache behavior. Instead, push a warning later to get
    deterministic and repeatable behavior.
  */
  {
    // Put in separate scope due to gotos crossing the initialization.
    Silence_deprecation_warnings deprecation_silencer;
    thd->push_internal_handler(&deprecation_silencer);

    share= get_table_share(thd, &table_list, key,
                           key_length, OPEN_VIEW, &not_used, hash_value);

    thd->pop_internal_handler();
  }

  if (!share)
  {
    res= 0;
    goto end_unlock;
  }

  if (share->is_view)
  {
    if (schema_table->i_s_requested_object & OPEN_TABLE_ONLY)
    {
      /* skip view processing */
      res= 0;
      goto end_share;
    }
    else if (schema_table->i_s_requested_object & OPEN_VIEW_FULL)
    {
      /*
        tell get_all_tables() to fall back to open_tables_for_query()
      */
      res= 1;
      goto end_share;
    }
  }

  if (share->is_view)
  {
    bool view_open_result= open_and_read_view(thd, share, &table_list);

    release_table_share(share);
    mysql_mutex_unlock(&LOCK_open);

    if (!view_open_result)
    {
      if (table_list.is_view())
      {
        // See comments in tdc_open_view() for explanation.
        if (!table_list.prelocking_placeholder &&
            table_list.prepare_security(thd))
          goto end;
      }
      // Actual view query is not needed, just indicate that this is a view:
      table_list.set_view_query((LEX *) 1);
      res= schema_table->process_table(thd, &table_list, table,
                                       res, db_name, table_name);
    }
    goto end;
  }

  {
    TABLE tbl;
    init_sql_alloc(key_memory_table_triggers_list,
                   &tbl.mem_root, TABLE_ALLOC_BLOCK_SIZE, 0);

    if (!open_table_from_share(thd, share, table_name->str, 0,
                               (EXTRA_RECORD | OPEN_FRM_FILE_ONLY),
                               thd->open_options, &tbl, false))
    {
      tbl.s= share;
      table_list.table= &tbl;
      table_list.set_view_query((LEX*) share->is_view);
      mysql_mutex_unlock(&LOCK_open);
      res= schema_table->process_table(thd, &table_list, table,
                                       res, db_name, table_name);
      mysql_mutex_lock(&LOCK_open);
      closefrm(&tbl, 0);
      free_root(&tbl.mem_root, MYF(0));
      my_free((void *) tbl.alias);
    }
  }

end_share:
  release_table_share(share);

end_unlock:
  mysql_mutex_unlock(&LOCK_open);

end:
  /*
    Release metadata lock we might have acquired.

    Without this step metadata locks acquired for each table processed
    will be accumulated. In situation when a lot of tables are processed
    by I_S query this will result in transaction with too many metadata
    locks. As result performance of acquisition of new lock will suffer.

    Of course, the fact that we don't hold metadata lock on tables which
    were processed till the end of I_S query makes execution less isolated
    from concurrent DDL. Consequently one might get 'dirty' results from
    such a query. But we have never promised serializability of I_S queries
    anyway.

    We don't have any tables open since we took backup, so rolling back to
    savepoint is safe.
  */
  assert(thd->open_tables == NULL);
  thd->mdl_context.rollback_to_savepoint(open_tables_state_backup->mdl_system_tables_svp);
  thd->clear_error();
  return res;
}


/**
  Trigger_error_handler is intended to intercept and silence SQL conditions
  that might happen during trigger loading for SHOW statements.
  The potential SQL conditions are:

    - ER_PARSE_ERROR -- this error is thrown if a trigger definition file
      is damaged or contains invalid CREATE TRIGGER statement. That should
      not happen in normal life.

    - ER_TRG_NO_DEFINER -- this warning is thrown when we're loading a
      trigger created/imported in/from the version of MySQL, which does not
      support trigger definers.

    - ER_TRG_NO_CREATION_CTX -- this warning is thrown when we're loading a
      trigger created/imported in/from the version of MySQL, which does not
      support trigger creation contexts.
*/

class Trigger_error_handler : public Internal_error_handler
{
public:
  virtual bool handle_condition(THD *thd,
                                uint sql_errno,
                                const char* sqlstate,
                                Sql_condition::enum_severity_level *level,
                                const char* msg)
  {
    if (sql_errno == ER_PARSE_ERROR ||
        sql_errno == ER_TRG_NO_DEFINER ||
        sql_errno == ER_TRG_NO_CREATION_CTX)
      return true;

    return false;
  }
};


class Silence_deprecation_no_replacement_warnings: public Internal_error_handler
{
public:
  virtual bool handle_condition(THD *thd,
                                uint sql_errno,
                                const char* sqlstate,
                                Sql_condition::enum_severity_level *level,
                                const char* msg)
  {
    if (sql_errno == ER_WARN_DEPRECATED_SYNTAX_NO_REPLACEMENT)
      return true;

    return false;
  }
};


/**
  @brief          Fill I_S tables whose data are retrieved
                  from frm files and storage engine

  @details        The information schema tables are internally represented as
                  temporary tables that are filled at query execution time.
                  Those I_S tables whose data are retrieved
                  from frm files and storage engine are filled by the function
                  get_all_tables().

  @param[in]      thd                      thread handler
  @param[in]      tables                   I_S table
  @param[in]      cond                     'WHERE' condition

  @return         Operation status
    @retval       0                        success
    @retval       1                        error
*/

int get_all_tables(THD *thd, TABLE_LIST *tables, Item *cond)
{
  LEX *lex= thd->lex;
  TABLE *table= tables->table;
  SELECT_LEX *lsel= tables->schema_select_lex;
  ST_SCHEMA_TABLE *schema_table= tables->schema_table;
  LOOKUP_FIELD_VALUES lookup_field_vals;
  LEX_STRING *db_name, *table_name;
  bool with_i_schema;
  enum enum_schema_tables schema_table_idx;
  List<LEX_STRING> db_names;
  List_iterator_fast<LEX_STRING> it(db_names);
  Item *partial_cond= 0;
  int error= 1;
  Open_tables_backup open_tables_state_backup;
#ifndef NO_EMBEDDED_ACCESS_CHECKS
  Security_context *sctx= thd->security_context();
#endif
  uint table_open_method;
  bool can_deadlock;

  DBUG_ENTER("get_all_tables");

  MEM_ROOT tmp_mem_root;
  init_sql_alloc(key_memory_get_all_tables, &tmp_mem_root,
                 TABLE_ALLOC_BLOCK_SIZE, 0);

  /*
    In cases when SELECT from I_S table being filled by this call is
    part of statement which also uses other tables or is being executed
    under LOCK TABLES or is part of transaction which also uses other
    tables waiting for metadata locks which happens below might result
    in deadlocks.
    To avoid them we don't wait if conflicting metadata lock is
    encountered and skip table with emitting an appropriate warning.
  */
  can_deadlock= thd->mdl_context.has_locks();

  /*
    We should not introduce deadlocks even if we already have some
    tables open and locked, since we won't lock tables which we will
    open and will ignore pending exclusive metadata locks for these
    tables by using high-priority requests for shared metadata locks.
  */
  thd->reset_n_backup_open_tables_state(&open_tables_state_backup);

  schema_table_idx= get_schema_table_idx(schema_table);
  tables->table_open_method= table_open_method=
    get_table_open_method(tables, schema_table, schema_table_idx);
  DBUG_PRINT("open_method", ("%d", tables->table_open_method));
  /* 
    this branch processes SHOW FIELDS, SHOW INDEXES commands.
    see sql_parse.cc, prepare_schema_table() function where
    this values are initialized
  */
  if (lsel && lsel->table_list.first)
  {
    LEX_STRING db_name, table_name;

    db_name.str= const_cast<char*>(lsel->table_list.first->db);
    db_name.length= lsel->table_list.first->db_length;

    table_name.str= const_cast<char*>(lsel->table_list.first->table_name);
    table_name.length= lsel->table_list.first->table_name_length;

    error= fill_schema_table_by_open(thd, &tmp_mem_root, TRUE,
                                     table, schema_table,
                                     &db_name, &table_name,
                                     &open_tables_state_backup,
                                     can_deadlock);
    goto err;
  }

  if (get_lookup_field_values(thd, cond, tables, &lookup_field_vals))
  {
    error= 0;
    goto err;
  }

  DBUG_PRINT("INDEX VALUES",("db_name='%s', table_name='%s'",
                             STR_OR_NIL(lookup_field_vals.db_value.str),
                             STR_OR_NIL(lookup_field_vals.table_value.str)));

  if (!lookup_field_vals.wild_db_value && !lookup_field_vals.wild_table_value)
  {
    /* 
      if lookup value is empty string then
      it's impossible table name or db name
    */
    if ((lookup_field_vals.db_value.str &&
         !lookup_field_vals.db_value.str[0]) ||
        (lookup_field_vals.table_value.str &&
         !lookup_field_vals.table_value.str[0]))
    {
      error= 0;
      goto err;
    }
  }

  if (lookup_field_vals.db_value.length &&
      !lookup_field_vals.wild_db_value)
    tables->has_db_lookup_value= TRUE;
  if (lookup_field_vals.table_value.length &&
      !lookup_field_vals.wild_table_value) 
    tables->has_table_lookup_value= TRUE;

  if (tables->has_db_lookup_value && tables->has_table_lookup_value)
    partial_cond= 0;
  else
    partial_cond= make_cond_for_info_schema(cond, tables);

  if (lex->describe)
  {
    /* EXPLAIN SELECT */
    error= 0;
    goto err;
  }

  if (make_db_list(thd, &db_names, &lookup_field_vals, &with_i_schema, &tmp_mem_root))
    goto err;
  it.rewind(); /* To get access to new elements in basis list */
  while ((db_name= it++))
  {
    assert(db_name->length <= NAME_LEN);
#ifndef NO_EMBEDDED_ACCESS_CHECKS
    if (!(check_access(thd, SELECT_ACL, db_name->str,
                       &thd->col_access, NULL, 0, 1) ||
          (!thd->col_access && check_grant_db(thd, db_name->str))) ||
        sctx->check_access(DB_ACLS | SHOW_DB_ACL, true) ||
        acl_get(sctx->host().str, sctx->ip().str,
                sctx->priv_user().str, db_name->str, 0))
#endif
    {
      List<LEX_STRING> table_names;
      int res= make_table_name_list(thd, &table_names, lex,
                                    &lookup_field_vals,
                                    with_i_schema, db_name, &tmp_mem_root);
      if (res == 2)   /* Not fatal error, continue */
        continue;
      if (res)
        goto err;

      List_iterator_fast<LEX_STRING> it_files(table_names);
      while ((table_name= it_files++))
      {
        assert(table_name->length <= NAME_LEN);
	restore_record(table, s->default_values);
        table->field[schema_table->idx_field1]->
          store(db_name->str, db_name->length, system_charset_info);
        table->field[schema_table->idx_field2]->
          store(table_name->str, table_name->length, system_charset_info);

        if (!partial_cond || partial_cond->val_int())
        {
          /*
            If table is I_S.tables and open_table_method is 0 (eg SKIP_OPEN)
            we can skip table opening and we don't have lookup value for 
            table name or lookup value is wild string(table name list is
            already created by make_table_name_list() function).
          */
          if (!table_open_method && schema_table_idx == SCH_TABLES &&
              (!lookup_field_vals.table_value.length ||
               lookup_field_vals.wild_table_value))
          {
            table->field[0]->store(STRING_WITH_LEN("def"), system_charset_info);
            if (schema_table_store_record(thd, table))
              goto err;      /* Out of space in temporary table */
            continue;
          }

          /* SHOW TABLE NAMES command */
          if (schema_table_idx == SCH_TABLE_NAMES)
          {
            if (fill_schema_table_names(thd, tables->table, db_name,
                                        table_name, with_i_schema,
                                        lex->verbose))
              continue;
          }
          else
          {
            if (!(table_open_method & ~OPEN_FRM_ONLY) &&
                !with_i_schema)
            {
              /*
                Here we need to filter out warnings, which can happen
                during loading of triggers in fill_schema_table_from_frm(),
                because we don't need those warnings to pollute output of
                SELECT from I_S / SHOW-statements.
              */

              Trigger_error_handler err_handler;
              thd->push_internal_handler(&err_handler);

              int res= fill_schema_table_from_frm(thd, tables, schema_table,
                                                  db_name, table_name,
                                                  schema_table_idx,
                                                  &open_tables_state_backup,
                                                  can_deadlock);

              thd->pop_internal_handler();

              if (!res)
                continue;
            }

            DEBUG_SYNC(thd, "before_open_in_get_all_tables");

            if (fill_schema_table_by_open(thd, &tmp_mem_root, FALSE,
                                          table, schema_table,
                                          db_name, table_name,
                                          &open_tables_state_backup,
                                          can_deadlock))
              goto err;
          }
        }
      }
      /*
        If we have information schema its always the first table and only
        the first table. Reset for other tables.
      */
      with_i_schema= 0;
    }
  }
  error= 0;
err:

  free_root(&tmp_mem_root, MYF(0));
  thd->restore_backup_open_tables_state(&open_tables_state_backup);

  DBUG_RETURN(error);
}


bool store_schema_shemata(THD* thd, TABLE *table, LEX_STRING *db_name,
                          const CHARSET_INFO *cs)
{
  restore_record(table, s->default_values);
  table->field[0]->store(STRING_WITH_LEN("def"), system_charset_info);
  table->field[1]->store(db_name->str, db_name->length, system_charset_info);
  table->field[2]->store(cs->csname, strlen(cs->csname), system_charset_info);
  table->field[3]->store(cs->name, strlen(cs->name), system_charset_info);
  return schema_table_store_record(thd, table);
}


int fill_schema_schemata(THD *thd, TABLE_LIST *tables, Item *cond)
{
  /*
    TODO: fill_schema_shemata() is called when new client is connected.
    Returning error status in this case leads to client hangup.
  */

  /*
   * A temporary class is created to free tmp_mem_root when we return from
   * this function, since we have 'return' from this function from many
   * places. This is just to avoid goto.
   */
  class free_tmp_mem_root
  {
  public:
    free_tmp_mem_root()
    {
      init_sql_alloc(key_memory_fill_schema_schemata, &tmp_mem_root,
                     TABLE_ALLOC_BLOCK_SIZE, 0);
    }
    ~free_tmp_mem_root()
    {
      free_root(&tmp_mem_root, MYF(0));
    }
    MEM_ROOT tmp_mem_root;
  };

  free_tmp_mem_root dummy_member;

  LOOKUP_FIELD_VALUES lookup_field_vals;
  List<LEX_STRING> db_names;
  LEX_STRING *db_name;
  bool with_i_schema;
  HA_CREATE_INFO create;
  TABLE *table= tables->table;
#ifndef NO_EMBEDDED_ACCESS_CHECKS
  Security_context *sctx= thd->security_context();
#endif
  DBUG_ENTER("fill_schema_shemata");

  if (get_lookup_field_values(thd, cond, tables, &lookup_field_vals))
    DBUG_RETURN(0);

  DBUG_PRINT("INDEX VALUES",("db_name='%s', table_name='%s'",
                             lookup_field_vals.db_value.str,
                             lookup_field_vals.table_value.str));
  if (make_db_list(thd, &db_names, &lookup_field_vals,
                   &with_i_schema, &dummy_member.tmp_mem_root))
    DBUG_RETURN(1);

  /*
    If we have lookup db value we should check that the database exists
  */
  if(lookup_field_vals.db_value.str && !lookup_field_vals.wild_db_value &&
     !with_i_schema)
  {
    char path[FN_REFLEN+16];
    size_t path_len;
    MY_STAT stat_info;
    if (!lookup_field_vals.db_value.str[0])
      DBUG_RETURN(0);
    path_len= build_table_filename(path, sizeof(path) - 1,
                                   lookup_field_vals.db_value.str, "", "", 0);
    path[path_len-1]= 0;
    if (!mysql_file_stat(key_file_misc, path, &stat_info, MYF(0)))
      DBUG_RETURN(0);
  }

  List_iterator_fast<LEX_STRING> it(db_names);
  while ((db_name=it++))
  {
    assert(db_name->length <= NAME_LEN);
    if (with_i_schema)       // information schema name is always first in list
    {
      if (store_schema_shemata(thd, table, db_name,
                               system_charset_info))
        DBUG_RETURN(1);
      with_i_schema= 0;
      continue;
    }
#ifndef NO_EMBEDDED_ACCESS_CHECKS
    if (sctx->check_access(DB_ACLS | SHOW_DB_ACL, true) ||
	acl_get(sctx->host().str, sctx->ip().str,
                sctx->priv_user().str, db_name->str, 0) ||
                !check_grant_db(thd, db_name->str))
#endif
    {
      load_db_opt_by_name(thd, db_name->str, &create);
      if (store_schema_shemata(thd, table, db_name,
                               create.default_table_charset))
        DBUG_RETURN(1);
    }
  }
  DBUG_RETURN(0);
}


static int get_schema_tables_record(THD *thd, TABLE_LIST *tables,
				    TABLE *table, bool res,
				    LEX_STRING *db_name,
				    LEX_STRING *table_name)
{
  const char *tmp_buff;
  MYSQL_TIME time;
  int info_error= 0;
  CHARSET_INFO *cs= system_charset_info;
  DBUG_ENTER("get_schema_tables_record");

  restore_record(table, s->default_values);
  table->field[0]->store(STRING_WITH_LEN("def"), cs);
  table->field[1]->store(db_name->str, db_name->length, cs);
  table->field[2]->store(table_name->str, table_name->length, cs);

  if (res)
  {
    /* There was a table open error, so set the table type and return */
    if (tables->is_view())
      table->field[3]->store(STRING_WITH_LEN("VIEW"), cs);
    else if (tables->schema_table)
      table->field[3]->store(STRING_WITH_LEN("SYSTEM VIEW"), cs);
    else
      table->field[3]->store(STRING_WITH_LEN("BASE TABLE"), cs);

    goto err;
  }

  if (tables->is_view())
  {
    table->field[3]->store(STRING_WITH_LEN("VIEW"), cs);
    table->field[20]->store(STRING_WITH_LEN("VIEW"), cs);
  }
  else
  {
    char option_buff[350],*ptr;
    TABLE *show_table= tables->table;
    TABLE_SHARE *share= show_table->s;
    handler *file= show_table->file;
    handlerton *tmp_db_type= share->db_type();
    bool is_partitioned= FALSE;

    if (share->tmp_table == SYSTEM_TMP_TABLE)
      table->field[3]->store(STRING_WITH_LEN("SYSTEM VIEW"), cs);
    else if (share->tmp_table)
      table->field[3]->store(STRING_WITH_LEN("LOCAL TEMPORARY"), cs);
    else
      table->field[3]->store(STRING_WITH_LEN("BASE TABLE"), cs);

    for (int i= 4; i < 20; i++)
    {
      if (i == 7 || (i > 12 && i < 17) || i == 18)
        continue;
      table->field[i]->set_notnull();
    }

    /* Collect table info from the table share */

    if (share->partition_info_str_len)
    {
      tmp_db_type= share->default_part_db_type;
      is_partitioned= TRUE;
    }

    tmp_buff= (char *) ha_resolve_storage_engine_name(tmp_db_type);
    table->field[4]->store(tmp_buff, strlen(tmp_buff), cs);
    table->field[5]->store((longlong) share->frm_version, TRUE);

    ptr=option_buff;

    if (share->min_rows)
    {
      ptr=my_stpcpy(ptr," min_rows=");
      ptr=longlong10_to_str(share->min_rows,ptr,10);
    }

    if (share->max_rows)
    {
      ptr=my_stpcpy(ptr," max_rows=");
      ptr=longlong10_to_str(share->max_rows,ptr,10);
    }

    if (share->avg_row_length)
    {
      ptr=my_stpcpy(ptr," avg_row_length=");
      ptr=longlong10_to_str(share->avg_row_length,ptr,10);
    }

    if (share->db_create_options & HA_OPTION_PACK_KEYS)
      ptr=my_stpcpy(ptr," pack_keys=1");

    if (share->db_create_options & HA_OPTION_NO_PACK_KEYS)
      ptr=my_stpcpy(ptr," pack_keys=0");

    if (share->db_create_options & HA_OPTION_STATS_PERSISTENT)
      ptr=my_stpcpy(ptr," stats_persistent=1");

    if (share->db_create_options & HA_OPTION_NO_STATS_PERSISTENT)
      ptr=my_stpcpy(ptr," stats_persistent=0");

    if (share->stats_auto_recalc == HA_STATS_AUTO_RECALC_ON)
      ptr=my_stpcpy(ptr," stats_auto_recalc=1");
    else if (share->stats_auto_recalc == HA_STATS_AUTO_RECALC_OFF)
      ptr=my_stpcpy(ptr," stats_auto_recalc=0");

    if (share->stats_sample_pages != 0)
    {
      ptr= my_stpcpy(ptr, " stats_sample_pages=");
      ptr= longlong10_to_str(share->stats_sample_pages, ptr, 10);
    }

    /* We use CHECKSUM, instead of TABLE_CHECKSUM, for backward compability */
    if (share->db_create_options & HA_OPTION_CHECKSUM)
      ptr=my_stpcpy(ptr," checksum=1");

    if (share->db_create_options & HA_OPTION_DELAY_KEY_WRITE)
      ptr=my_stpcpy(ptr," delay_key_write=1");

    if (share->row_type != ROW_TYPE_DEFAULT)
      ptr=strxmov(ptr, " row_format=", 
                  ha_row_type[(uint) share->row_type],
                  NullS);

    if (share->key_block_size)
    {
      ptr= my_stpcpy(ptr, " KEY_BLOCK_SIZE=");
      ptr= longlong10_to_str(share->key_block_size, ptr, 10);
    }

    if (share->compress.length > 0)
    {
      /* In the .frm file this option has a max length of 2K. Currently,
      InnoDB uses only the first 5 bytes and the only supported values
      are (ZLIB | LZ4 | NONE). */
      ptr= my_stpcpy(ptr, " COMPRESSION=\"");
      ptr= strxnmov(ptr, 7, share->compress.str, NullS);
      ptr= my_stpcpy(ptr, "\"");
    }

    if (share->encrypt_type.length > 0)
    {
      /* In the .frm file this option has a max length of 2K. Currently,
      InnoDB uses only the first 1 bytes and the only supported values
      are (Y | N). */
      ptr= my_stpcpy(ptr, " ENCRYPTION=\"");
      ptr= strxnmov(ptr, 3, share->encrypt_type.str, NullS);
      ptr= my_stpcpy(ptr, "\"");
    }

    if (is_partitioned)
    {
      ptr= my_stpcpy(ptr, " partitioned");
      /*
        Push deprecation warnings for non-natively partitioned tables. Done here
        instead of in open_binary_frm (silenced by error handler) to get
        predictable and repeatable results without having to flush tables.
      */
      if (share->db_type() && is_ha_partition_handlerton(share->db_type()))
      {
        /*
          For a bootstrap thread, we only print to the error log, otherwise,
          the warning is lost since there is no client connection.
        */
        if (thd->bootstrap)
          sql_print_warning(ER_THD(thd,
                                   ER_PARTITION_ENGINE_DEPRECATED_FOR_TABLE),
                            share->db.str, share->table_name.str);
        else
          push_warning_printf(thd, Sql_condition::SL_WARNING,
                              ER_WARN_DEPRECATED_SYNTAX,
                              ER_THD(thd,
                                     ER_PARTITION_ENGINE_DEPRECATED_FOR_TABLE),
                              share->db.str, share->table_name.str);
      }
    }

    table->field[19]->store(option_buff+1,
                            (ptr == option_buff ? 0 : 
                             (uint) (ptr-option_buff)-1), cs);

    tmp_buff= (share->table_charset ?
               share->table_charset->name : "default");

    table->field[17]->store(tmp_buff, strlen(tmp_buff), cs);

    if (share->comment.str)
      table->field[20]->store(share->comment.str, share->comment.length, cs);

    /* Collect table info from the storage engine  */

    if(file)
    {
      /* If info() fails, then there's nothing else to do */
      if ((info_error= file->info(HA_STATUS_VARIABLE |
                                  HA_STATUS_TIME |
                                  HA_STATUS_VARIABLE_EXTRA |
                                  HA_STATUS_AUTO)) != 0)
        goto err;

      enum row_type row_type = file->get_row_type();
      switch (row_type) {
      case ROW_TYPE_NOT_USED:
      case ROW_TYPE_DEFAULT:
        tmp_buff= ((share->db_options_in_use &
                    HA_OPTION_COMPRESS_RECORD) ? "Compressed" :
                   (share->db_options_in_use & HA_OPTION_PACK_RECORD) ?
                   "Dynamic" : "Fixed");
        break;
      case ROW_TYPE_FIXED:
        tmp_buff= "Fixed";
        break;
      case ROW_TYPE_DYNAMIC:
        tmp_buff= "Dynamic";
        break;
      case ROW_TYPE_COMPRESSED:
        tmp_buff= "Compressed";
        break;
      case ROW_TYPE_REDUNDANT:
        tmp_buff= "Redundant";
        break;
      case ROW_TYPE_COMPACT:
        tmp_buff= "Compact";
        break;
      case ROW_TYPE_PAGE:
        tmp_buff= "Paged";
        break;
      }

      table->field[6]->store(tmp_buff, strlen(tmp_buff), cs);

      if (!tables->schema_table)
      {
        table->field[7]->store((longlong) file->stats.records, TRUE);
        table->field[7]->set_notnull();
      }
      table->field[8]->store((longlong) file->stats.mean_rec_length, TRUE);
      table->field[9]->store((longlong) file->stats.data_file_length, TRUE);
      if (file->stats.max_data_file_length)
      {
        table->field[10]->store((longlong) file->stats.max_data_file_length,
                                TRUE);
      }
      table->field[11]->store((longlong) file->stats.index_file_length, TRUE);
      table->field[12]->store((longlong) file->stats.delete_length, TRUE);
      if (show_table->found_next_number_field)
      {
        table->field[13]->store((longlong) file->stats.auto_increment_value,
                                TRUE);
        table->field[13]->set_notnull();
      }
      if (file->stats.create_time)
      {
        thd->variables.time_zone->gmt_sec_to_TIME(&time,
                                                  (my_time_t) file->stats.create_time);
        table->field[14]->store_time(&time);
        table->field[14]->set_notnull();
      }
      if (file->stats.update_time)
      {
        thd->variables.time_zone->gmt_sec_to_TIME(&time,
                                                  (my_time_t) file->stats.update_time);
        table->field[15]->store_time(&time);
        table->field[15]->set_notnull();
      }
      if (file->stats.check_time)
      {
        thd->variables.time_zone->gmt_sec_to_TIME(&time,
                                                  (my_time_t) file->stats.check_time);
        table->field[16]->store_time(&time);
        table->field[16]->set_notnull();
      }
      if (file->ha_table_flags() & (ulong) HA_HAS_CHECKSUM)
      {
        table->field[18]->store((longlong) file->checksum(), TRUE);
        table->field[18]->set_notnull();
      }
    }
  }

err:
  if (res || info_error)
  {
    /*
      If an error was encountered, push a warning, set the TABLE COMMENT
      column with the error text, and clear the error so that the operation
      can continue.
    */
    const char *error= thd->is_error() ? thd->get_stmt_da()->message_text() : "";
    table->field[20]->store(error, strlen(error), cs);

    if (thd->is_error())
    {
      push_warning(thd, Sql_condition::SL_WARNING,
                   thd->get_stmt_da()->mysql_errno(),
                   thd->get_stmt_da()->message_text());
      thd->clear_error();
    }
  }

  DBUG_RETURN(schema_table_store_record(thd, table));
}


/**
  @brief    Store field characteristics into appropriate I_S table columns
            starting from DATA_TYPE column till DTD_IDENTIFIER column.

  @param[in]      thd               Thread context.
  @param[in]      table             I_S table
  @param[in]      field             processed field
  @param[in]      cs                I_S table charset
  @param[in]      offset            offset from beginning of table
                                    to DATE_TYPE column in I_S table
  @return         void
*/

void store_column_type(THD *thd, TABLE *table, Field *field, CHARSET_INFO *cs,
                       uint offset)
{
  bool is_blob;
  int decimals, field_length;
  const char *tmp_buff;
  char column_type_buff[MAX_FIELD_WIDTH];
  String column_type(column_type_buff, sizeof(column_type_buff), cs);
  enum_field_types field_type= field->real_type();
  uint32 orig_column_type_length;

  field->sql_type(column_type);
  orig_column_type_length= column_type.length();

  /*
    If the session variable 'show_old_temporals' is enabled and the field
    is a temporal type of old format, add a comment to the COLUMN_TYPE
    indicate the same.
  */
  if (thd->variables.show_old_temporals &&
      (field_type == MYSQL_TYPE_TIME || field_type == MYSQL_TYPE_DATETIME ||
       field_type == MYSQL_TYPE_TIMESTAMP))
    column_type.append(" /* 5.5 binary format */");

  /* DTD_IDENTIFIER column */
  table->field[offset + 8]->store(column_type.ptr(), column_type.length(), cs);
  column_type.length(orig_column_type_length);
  table->field[offset + 8]->set_notnull();
  /*
    DATA_TYPE column:
    MySQL column type has the following format:
    base_type [(dimension)] [unsigned] [zerofill].
    For DATA_TYPE column we extract only base type.
  */
  tmp_buff= strchr(column_type.ptr(), '(');
  if (!tmp_buff)
    /*
      if there is no dimention part then check the presence of
      [unsigned] [zerofill] attributes and cut them of if exist.
    */
    tmp_buff= strchr(column_type.ptr(), ' ');
  table->field[offset]->store(column_type.ptr(),
                              (tmp_buff ? tmp_buff - column_type.ptr() :
                               column_type.length()), cs);

  is_blob= (field->type() == MYSQL_TYPE_BLOB);
  if (field->has_charset() || is_blob ||
      field->real_type() == MYSQL_TYPE_VARCHAR ||  // For varbinary type
      field->real_type() == MYSQL_TYPE_STRING)     // For binary type
  {
    uint32 octet_max_length= field->max_display_length();
    if (is_blob && octet_max_length != 4294967295U)
      octet_max_length /= field->charset()->mbmaxlen;
    longlong char_max_len= is_blob ? 
      (longlong) octet_max_length / field->charset()->mbminlen :
      (longlong) octet_max_length / field->charset()->mbmaxlen;
    /* CHARACTER_MAXIMUM_LENGTH column*/
    table->field[offset + 1]->store(char_max_len, TRUE);
    table->field[offset + 1]->set_notnull();
    /* CHARACTER_OCTET_LENGTH column */
    table->field[offset + 2]->store((longlong) octet_max_length, TRUE);
    table->field[offset + 2]->set_notnull();
  }

  /*
    Calculate field_length and decimals.
    They are set to -1 if they should not be set (we should return NULL)
  */

  decimals= field->decimals();
  switch (field->type()) {
  case MYSQL_TYPE_NEWDECIMAL:
    field_length= ((Field_new_decimal*) field)->precision;
    break;
  case MYSQL_TYPE_DECIMAL:
    field_length= field->field_length - (decimals  ? 2 : 1);
    break;
  case MYSQL_TYPE_TINY:
  case MYSQL_TYPE_SHORT:
  case MYSQL_TYPE_LONG:
  case MYSQL_TYPE_INT24:
    field_length= field->max_display_length() - 1;
    break;
  case MYSQL_TYPE_LONGLONG:
    field_length= field->max_display_length() - 
      ((field->flags & UNSIGNED_FLAG) ? 0 : 1);
    break;
  case MYSQL_TYPE_BIT:
    field_length= field->max_display_length();
    decimals= -1;                             // return NULL
    break;
  case MYSQL_TYPE_FLOAT:  
  case MYSQL_TYPE_DOUBLE:
    field_length= field->field_length;
    if (decimals == NOT_FIXED_DEC)
      decimals= -1;                           // return NULL
    break;
  case MYSQL_TYPE_DATETIME:
  case MYSQL_TYPE_TIMESTAMP:
  case MYSQL_TYPE_TIME:
    /* DATETIME_PRECISION column */
    table->field[offset + 5]->store(field->decimals(), TRUE);
    table->field[offset + 5]->set_notnull();
    field_length= decimals= -1;
    break;
  default:
    field_length= decimals= -1;
    break;
  }

  /* NUMERIC_PRECISION column */
  if (field_length >= 0)
  {
    table->field[offset + 3]->store((longlong) field_length, TRUE);
    table->field[offset + 3]->set_notnull();
  }
  /* NUMERIC_SCALE column */
  if (decimals >= 0)
  {
    table->field[offset + 4]->store((longlong) decimals, TRUE);
    table->field[offset + 4]->set_notnull();
  }
  if (field->has_charset())
  {
    /* CHARACTER_SET_NAME column*/
    tmp_buff= field->charset()->csname;
    table->field[offset + 6]->store(tmp_buff, strlen(tmp_buff), cs);
    table->field[offset + 6]->set_notnull();
    /* COLLATION_NAME column */
    tmp_buff= field->charset()->name;
    table->field[offset + 7]->store(tmp_buff, strlen(tmp_buff), cs);
    table->field[offset + 7]->set_notnull();
  }
}


static int get_schema_column_record(THD *thd, TABLE_LIST *tables,
				    TABLE *table, bool res,
				    LEX_STRING *db_name,
				    LEX_STRING *table_name)
{
  LEX *lex= thd->lex;
  const char *wild= lex->wild ? lex->wild->ptr() : NullS;
  CHARSET_INFO *cs= system_charset_info;
  TABLE *show_table;
  Field **ptr, *field;
  int count;
  DBUG_ENTER("get_schema_column_record");

  if (res)
  {
    if (lex->sql_command != SQLCOM_SHOW_FIELDS)
    {
      /*
        I.e. we are in SELECT FROM INFORMATION_SCHEMA.COLUMS
        rather than in SHOW COLUMNS
      */
      if (thd->is_error())
        push_warning(thd, Sql_condition::SL_WARNING,
                     thd->get_stmt_da()->mysql_errno(),
                     thd->get_stmt_da()->message_text());
      thd->clear_error();
      res= 0;
    }
    DBUG_RETURN(res);
  }

  show_table= tables->table;
  count= 0;
  ptr= show_table->field;
  show_table->use_all_columns();               // Required for default
  restore_record(show_table, s->default_values);

  for (; (field= *ptr) ; ptr++)
  {
    uchar *pos;
    char tmp[MAX_FIELD_WIDTH];
    String type(tmp,sizeof(tmp), system_charset_info);

    DEBUG_SYNC(thd, "get_schema_column");

    if (wild && wild[0] &&
        wild_case_compare(system_charset_info, field->field_name,wild))
      continue;

    count++;
    /* Get default row, with all NULL fields set to NULL */
    restore_record(table, s->default_values);

#ifndef NO_EMBEDDED_ACCESS_CHECKS
    uint col_access;
    check_access(thd,SELECT_ACL, db_name->str,
                 &tables->grant.privilege, 0, 0, MY_TEST(tables->schema_table));
    col_access= get_column_grant(thd, &tables->grant,
                                 db_name->str, table_name->str,
                                 field->field_name) & COL_ACLS;
    if (!tables->schema_table && !col_access)
      continue;
    char *end= tmp;
    for (uint bitnr=0; col_access ; col_access>>=1,bitnr++)
    {
      if (col_access & 1)
      {
        *end++=',';
        end=my_stpcpy(end,grant_types.type_names[bitnr]);
      }
    }
    table->field[IS_COLUMNS_PRIVILEGES]->store(tmp+1,
                                               end == tmp ? 0 : 
                                               (uint) (end-tmp-1), cs);

#endif
    table->field[IS_COLUMNS_TABLE_CATALOG]->store(STRING_WITH_LEN("def"), cs);
    table->field[IS_COLUMNS_TABLE_SCHEMA]->store(db_name->str,
                                                 db_name->length, cs);
    table->field[IS_COLUMNS_TABLE_NAME]->store(table_name->str,
                                               table_name->length, cs);
    table->field[IS_COLUMNS_COLUMN_NAME]->store(field->field_name,
                                                strlen(field->field_name), cs);
    table->field[IS_COLUMNS_ORDINAL_POSITION]->store((longlong) count, TRUE);
    field->sql_type(type);
    table->field[IS_COLUMNS_COLUMN_TYPE]->store(type.ptr(), type.length(), cs);

    if (print_default_clause(thd, field, &type, false))
    {
      table->field[IS_COLUMNS_COLUMN_DEFAULT]->store(type.ptr(), type.length(),
                                                    cs);
      table->field[IS_COLUMNS_COLUMN_DEFAULT]->set_notnull();
    }
    pos=(uchar*) ((field->flags & NOT_NULL_FLAG) ?  "NO" : "YES");
    table->field[IS_COLUMNS_IS_NULLABLE]->store((const char*) pos,
                           strlen((const char*) pos), cs);
    store_column_type(thd, table, field, cs, IS_COLUMNS_DATA_TYPE);
    pos=(uchar*) ((field->flags & PRI_KEY_FLAG) ? "PRI" :
                 (field->flags & UNIQUE_KEY_FLAG) ? "UNI" :
                 (field->flags & MULTIPLE_KEY_FLAG) ? "MUL":"");
    table->field[IS_COLUMNS_COLUMN_KEY]->store((const char*) pos,
                            strlen((const char*) pos), cs);

    if (field->unireg_check == Field::NEXT_NUMBER)
      table->field[IS_COLUMNS_EXTRA]->store(STRING_WITH_LEN("auto_increment"),
                                            cs);
    if (print_on_update_clause(field, &type, true))
      table->field[IS_COLUMNS_EXTRA]->store(type.ptr(), type.length(), cs);
    if (field->gcol_info)
    {
      if (field->stored_in_db)
        table->field[IS_COLUMNS_EXTRA]->
          store(STRING_WITH_LEN("STORED GENERATED"), cs);
      else
        table->field[IS_COLUMNS_EXTRA]->
          store(STRING_WITH_LEN("VIRTUAL GENERATED"), cs);
      table->field[IS_COLUMNS_GENERATION_EXPRESSION]->
        store(field->gcol_info->expr_str.str,field->gcol_info->expr_str.length,
              cs);
    }
    else
      table->field[IS_COLUMNS_GENERATION_EXPRESSION]->set_null();
    table->field[IS_COLUMNS_COLUMN_COMMENT]->store(field->comment.str,
                                                   field->comment.length, cs);
    if (schema_table_store_record(thd, table))
      DBUG_RETURN(1);
  }
  DBUG_RETURN(0);
}


int fill_schema_charsets(THD *thd, TABLE_LIST *tables, Item *cond)
{
  CHARSET_INFO **cs;
  const char *wild= thd->lex->wild ? thd->lex->wild->ptr() : NullS;
  TABLE *table= tables->table;
  CHARSET_INFO *scs= system_charset_info;

  for (cs= all_charsets ;
       cs < all_charsets + array_elements(all_charsets) ;
       cs++)
  {
    CHARSET_INFO *tmp_cs= cs[0];
    if (tmp_cs && (tmp_cs->state & MY_CS_PRIMARY) && 
        (tmp_cs->state & MY_CS_AVAILABLE) &&
        !(tmp_cs->state & MY_CS_HIDDEN) &&
        !(wild && wild[0] &&
	  wild_case_compare(scs, tmp_cs->csname,wild)))
    {
      const char *comment;
      restore_record(table, s->default_values);
      table->field[0]->store(tmp_cs->csname, strlen(tmp_cs->csname), scs);
      table->field[1]->store(tmp_cs->name, strlen(tmp_cs->name), scs);
      comment= tmp_cs->comment ? tmp_cs->comment : "";
      table->field[2]->store(comment, strlen(comment), scs);
      table->field[3]->store((longlong) tmp_cs->mbmaxlen, TRUE);
      if (schema_table_store_record(thd, table))
        return 1;
    }
  }
  return 0;
}


static my_bool iter_schema_engines(THD *thd, plugin_ref plugin,
                                   void *ptable)
{
  TABLE *table= (TABLE *) ptable;
  handlerton *hton= plugin_data<handlerton*>(plugin);
  const char *wild= thd->lex->wild ? thd->lex->wild->ptr() : NullS;
  CHARSET_INFO *scs= system_charset_info;
  handlerton *default_type= ha_default_handlerton(thd);
  DBUG_ENTER("iter_schema_engines");


  /* Disabled plugins */
  if (plugin_state(plugin) != PLUGIN_IS_READY)
  {

    struct st_mysql_plugin *plug= plugin_decl(plugin);
    if (!(wild && wild[0] &&
          wild_case_compare(scs, plug->name,wild)))
    {
      restore_record(table, s->default_values);
      table->field[0]->store(plug->name, strlen(plug->name), scs);
      table->field[1]->store(C_STRING_WITH_LEN("NO"), scs);
      table->field[2]->store(plug->descr, strlen(plug->descr), scs);
      if (schema_table_store_record(thd, table))
        DBUG_RETURN(1);
    }
    DBUG_RETURN(0);
  }

  if (!(hton->flags & HTON_HIDDEN))
  {
    LEX_STRING *name= plugin_name(plugin);
    if (!(wild && wild[0] &&
          wild_case_compare(scs, name->str,wild)))
    {
      LEX_STRING yesno[2]= {{ C_STRING_WITH_LEN("NO") },
                            { C_STRING_WITH_LEN("YES") }};
      LEX_STRING *tmp;
      const char *option_name= show_comp_option_name[(int) hton->state];
      restore_record(table, s->default_values);

      table->field[0]->store(name->str, name->length, scs);
      if (hton->state == SHOW_OPTION_YES && default_type == hton)
        option_name= "DEFAULT";
      table->field[1]->store(option_name, strlen(option_name), scs);
      table->field[2]->store(plugin_decl(plugin)->descr,
                             strlen(plugin_decl(plugin)->descr), scs);
      tmp= &yesno[MY_TEST(hton->commit)];
      table->field[3]->store(tmp->str, tmp->length, scs);
      table->field[3]->set_notnull();
      tmp= &yesno[MY_TEST(hton->prepare)];
      table->field[4]->store(tmp->str, tmp->length, scs);
      table->field[4]->set_notnull();
      tmp= &yesno[MY_TEST(hton->savepoint_set)];
      table->field[5]->store(tmp->str, tmp->length, scs);
      table->field[5]->set_notnull();

      if (schema_table_store_record(thd, table))
        DBUG_RETURN(1);
    }
  }
  DBUG_RETURN(0);
}

int fill_schema_engines(THD *thd, TABLE_LIST *tables, Item *cond)
{
  DBUG_ENTER("fill_schema_engines");
  if (plugin_foreach_with_mask(thd, iter_schema_engines,
                               MYSQL_STORAGE_ENGINE_PLUGIN,
                               ~PLUGIN_IS_FREED, tables->table))
    DBUG_RETURN(1);
  DBUG_RETURN(0);
}


int fill_schema_collation(THD *thd, TABLE_LIST *tables, Item *cond)
{
  CHARSET_INFO **cs;
  const char *wild= thd->lex->wild ? thd->lex->wild->ptr() : NullS;
  TABLE *table= tables->table;
  CHARSET_INFO *scs= system_charset_info;
  for (cs= all_charsets ;
       cs < all_charsets + array_elements(all_charsets)  ;
       cs++ )
  {
    CHARSET_INFO **cl;
    CHARSET_INFO *tmp_cs= cs[0];
    if (!tmp_cs || !(tmp_cs->state & MY_CS_AVAILABLE) ||
         (tmp_cs->state & MY_CS_HIDDEN) ||
        !(tmp_cs->state & MY_CS_PRIMARY))
      continue;
    for (cl= all_charsets;
         cl < all_charsets + array_elements(all_charsets)  ;
         cl ++)
    {
      CHARSET_INFO *tmp_cl= cl[0];
      if (!tmp_cl || !(tmp_cl->state & MY_CS_AVAILABLE) || 
          !my_charset_same(tmp_cs, tmp_cl))
	continue;
      if (!(wild && wild[0] &&
	  wild_case_compare(scs, tmp_cl->name,wild)))
      {
	const char *tmp_buff;
	restore_record(table, s->default_values);
	table->field[0]->store(tmp_cl->name, strlen(tmp_cl->name), scs);
        table->field[1]->store(tmp_cl->csname , strlen(tmp_cl->csname), scs);
        table->field[2]->store((longlong) tmp_cl->number, TRUE);
        tmp_buff= (tmp_cl->state & MY_CS_PRIMARY) ? "Yes" : "";
	table->field[3]->store(tmp_buff, strlen(tmp_buff), scs);
        tmp_buff= (tmp_cl->state & MY_CS_COMPILED)? "Yes" : "";
	table->field[4]->store(tmp_buff, strlen(tmp_buff), scs);
        table->field[5]->store((longlong) tmp_cl->strxfrm_multiply, TRUE);
        if (schema_table_store_record(thd, table))
          return 1;
      }
    }
  }
  return 0;
}


int fill_schema_coll_charset_app(THD *thd, TABLE_LIST *tables, Item *cond)
{
  CHARSET_INFO **cs;
  TABLE *table= tables->table;
  CHARSET_INFO *scs= system_charset_info;
  for (cs= all_charsets ;
       cs < all_charsets + array_elements(all_charsets) ;
       cs++ )
  {
    CHARSET_INFO **cl;
    CHARSET_INFO *tmp_cs= cs[0];
    if (!tmp_cs || !(tmp_cs->state & MY_CS_AVAILABLE) || 
        !(tmp_cs->state & MY_CS_PRIMARY))
      continue;
    for (cl= all_charsets;
         cl < all_charsets + array_elements(all_charsets) ;
         cl ++)
    {
      CHARSET_INFO *tmp_cl= cl[0];
      if (!tmp_cl || !(tmp_cl->state & MY_CS_AVAILABLE) ||
          (tmp_cl->state & MY_CS_HIDDEN) ||
          !my_charset_same(tmp_cs,tmp_cl))
	continue;
      restore_record(table, s->default_values);
      table->field[0]->store(tmp_cl->name, strlen(tmp_cl->name), scs);
      table->field[1]->store(tmp_cl->csname , strlen(tmp_cl->csname), scs);
      if (schema_table_store_record(thd, table))
        return 1;
    }
  }
  return 0;
}


static inline void copy_field_as_string(Field *to_field, Field *from_field)
{
  char buff[MAX_FIELD_WIDTH];
  String tmp_str(buff, sizeof(buff), system_charset_info);
  from_field->val_str(&tmp_str);
  to_field->store(tmp_str.ptr(), tmp_str.length(), system_charset_info);
}


/**
  @brief Store record into I_S.PARAMETERS table

  @param[in]      thd                   thread handler
  @param[in]      table                 I_S table
  @param[in]      proc_table            'mysql.proc' table
  @param[in]      wild                  wild string, not used for now,
                                        will be useful
                                        if we add 'SHOW PARAMETERs'
  @param[in]      full_access           if 1 user has privileges on the routine
  @param[in]      sp_user               user in 'user@host' format

  @return         Operation status
    @retval       0                     ok
    @retval       1                     error
*/

bool store_schema_params(THD *thd, TABLE *table, TABLE *proc_table,
                         const char *wild, bool full_access,
                         const char *sp_user)
{
  TABLE_SHARE share;
  TABLE tbl;
  CHARSET_INFO *cs= system_charset_info;
  char params_buff[MAX_FIELD_WIDTH], returns_buff[MAX_FIELD_WIDTH],
    sp_db_buff[NAME_LEN], sp_name_buff[NAME_LEN], path[FN_REFLEN],
    definer_buff[USERNAME_LENGTH + HOSTNAME_LENGTH + 1];
  String params(params_buff, sizeof(params_buff), cs);
  String returns(returns_buff, sizeof(returns_buff), cs);
  String sp_db(sp_db_buff, sizeof(sp_db_buff), cs);
  String sp_name(sp_name_buff, sizeof(sp_name_buff), cs);
  String definer(definer_buff, sizeof(definer_buff), cs);
  sp_head *sp;
  enum_sp_type routine_type;
  bool free_sp_head;
  DBUG_ENTER("store_schema_params");

  (void) build_table_filename(path, sizeof(path), "", "", "", 0);
  init_tmp_table_share(thd, &share, "", 0, "", path);

  get_field(thd->mem_root, proc_table->field[MYSQL_PROC_FIELD_DB], &sp_db);
  get_field(thd->mem_root, proc_table->field[MYSQL_PROC_FIELD_NAME], &sp_name);
  get_field(thd->mem_root,proc_table->field[MYSQL_PROC_FIELD_DEFINER],&definer);
  routine_type= (enum_sp_type) proc_table->field[MYSQL_PROC_MYSQL_TYPE]->val_int();

  if (!full_access)
    full_access= !strcmp(sp_user, definer.ptr());
  if (!full_access &&
      check_some_routine_access(thd, sp_db.ptr(),sp_name.ptr(),
                                routine_type == SP_TYPE_PROCEDURE))
    DBUG_RETURN(0);

  params.length(0);
  get_field(thd->mem_root, proc_table->field[MYSQL_PROC_FIELD_PARAM_LIST],
            &params);
  returns.length(0);
  if (routine_type == SP_TYPE_FUNCTION)
    get_field(thd->mem_root, proc_table->field[MYSQL_PROC_FIELD_RETURNS],
              &returns);

  sp= sp_load_for_information_schema(thd, proc_table, &sp_db, &sp_name,
                                     (sql_mode_t) proc_table->
                                     field[MYSQL_PROC_FIELD_SQL_MODE]->val_int(),
                                     routine_type,
                                     returns.c_ptr_safe(),
                                     params.c_ptr_safe(),
                                     &free_sp_head);

  if (sp)
  {
    Field *field;
    Create_field *field_def;
    String tmp_string;
    if (routine_type == SP_TYPE_FUNCTION)
    {
      restore_record(table, s->default_values);
      table->field[IS_PARAMETERS_SPECIFIC_CATALOG]->store(STRING_WITH_LEN
                                                          ("def"), cs);
      table->field[IS_PARAMETERS_SPECIFIC_SCHEMA]->store(sp_db.ptr(),
                                                         sp_db.length(), cs);
      table->field[IS_PARAMETERS_SPECIFIC_NAME]->store(sp_name.ptr(),
                                                       sp_name.length(), cs);
      table->field[IS_PARAMETERS_ORDINAL_POSITION]->store((longlong) 0, TRUE);
      get_field(thd->mem_root, proc_table->field[MYSQL_PROC_MYSQL_TYPE],
                &tmp_string);
      table->field[IS_PARAMETERS_ROUTINE_TYPE]->store(tmp_string.ptr(),
                                                      tmp_string.length(), cs);
      field_def= &sp->m_return_field_def;
      field= make_field(&share, (uchar*) 0, field_def->length,
                        (uchar*) "", 0, field_def->pack_flag,
                        field_def->sql_type, field_def->charset,
                        field_def->geom_type, Field::NONE,
                        field_def->interval, "");

      field->table= &tbl;
      field->gcol_info= field_def->gcol_info;
      field->stored_in_db= field_def->stored_in_db;
      tbl.in_use= thd;
      store_column_type(thd, table, field, cs, IS_PARAMETERS_DATA_TYPE);
      if (schema_table_store_record(thd, table))
      {
        free_table_share(&share);
        if (free_sp_head)
          delete sp;
        DBUG_RETURN(1);
      }
    }

    sp_pcontext *sp_root_parsing_ctx= sp->get_root_parsing_context();

    for (uint i= 0; i < sp_root_parsing_ctx->context_var_count(); i++)
    {
      const char *tmp_buff;
      sp_variable *spvar= sp_root_parsing_ctx->find_variable(i);
      field_def= &spvar->field_def;
      switch (spvar->mode) {
      case sp_variable::MODE_IN:
        tmp_buff= "IN";
        break;
      case sp_variable::MODE_OUT:
        tmp_buff= "OUT";
        break;
      case sp_variable::MODE_INOUT:
        tmp_buff= "INOUT";
        break;
      default:
        tmp_buff= "";
        break;
      }  

      restore_record(table, s->default_values);
      table->field[IS_PARAMETERS_SPECIFIC_CATALOG]->store(STRING_WITH_LEN
                                                          ("def"), cs);
      table->field[IS_PARAMETERS_SPECIFIC_SCHEMA]->store(sp_db.ptr(),
                                                         sp_db.length(), cs);
      table->field[IS_PARAMETERS_SPECIFIC_NAME]->store(sp_name.ptr(),
                                                       sp_name.length(), cs);
      table->field[IS_PARAMETERS_ORDINAL_POSITION]->store((longlong) i + 1,
                                                          TRUE);
      table->field[IS_PARAMETERS_PARAMETER_MODE]->store(tmp_buff,
                                                        strlen(tmp_buff), cs);
      table->field[IS_PARAMETERS_PARAMETER_MODE]->set_notnull();
      table->field[IS_PARAMETERS_PARAMETER_NAME]->store(spvar->name.str,
                                                        spvar->name.length, cs);
      table->field[IS_PARAMETERS_PARAMETER_NAME]->set_notnull();
      get_field(thd->mem_root, proc_table->field[MYSQL_PROC_MYSQL_TYPE],
                &tmp_string);
      table->field[IS_PARAMETERS_ROUTINE_TYPE]->store(tmp_string.ptr(),
                                                      tmp_string.length(), cs);

      field= make_field(&share, (uchar*) 0, field_def->length,
                        (uchar*) "", 0, field_def->pack_flag,
                        field_def->sql_type, field_def->charset,
                        field_def->geom_type, Field::NONE,
                        field_def->interval, spvar->name.str);

      field->table= &tbl;
      field->gcol_info= field_def->gcol_info;
      field->stored_in_db= field_def->stored_in_db;
      tbl.in_use= thd;
      store_column_type(thd, table, field, cs, IS_PARAMETERS_DATA_TYPE);
      if (schema_table_store_record(thd, table))
      {
        free_table_share(&share);
        if (free_sp_head)
          delete sp;
        DBUG_RETURN(1);
      }
    }
    if (free_sp_head)
      delete sp;
  }
  free_table_share(&share);
  DBUG_RETURN(0);
}


bool store_schema_proc(THD *thd, TABLE *table, TABLE *proc_table,
                       const char *wild, bool full_access, const char *sp_user)
{
  MYSQL_TIME time;
  LEX *lex= thd->lex;
  CHARSET_INFO *cs= system_charset_info;
  char sp_db_buff[NAME_LEN + 1], sp_name_buff[NAME_LEN + 1],
    definer_buff[USERNAME_LENGTH + HOSTNAME_LENGTH + 2],
    returns_buff[MAX_FIELD_WIDTH];

  String sp_db(sp_db_buff, sizeof(sp_db_buff), cs);
  String sp_name(sp_name_buff, sizeof(sp_name_buff), cs);
  String definer(definer_buff, sizeof(definer_buff), cs);
  String returns(returns_buff, sizeof(returns_buff), cs);

  proc_table->field[MYSQL_PROC_FIELD_DB]->val_str(&sp_db);
  proc_table->field[MYSQL_PROC_FIELD_NAME]->val_str(&sp_name);
  proc_table->field[MYSQL_PROC_FIELD_DEFINER]->val_str(&definer);

  enum_sp_type sp_type=
    (enum_sp_type) proc_table->field[MYSQL_PROC_MYSQL_TYPE]->val_int();

  if (!full_access)
    full_access= !strcmp(sp_user, definer.c_ptr_safe());
  if (!full_access &&
      check_some_routine_access(thd, sp_db.c_ptr_safe(), sp_name.c_ptr_safe(),
                                sp_type == SP_TYPE_PROCEDURE))
    return 0;

  if ((lex->sql_command == SQLCOM_SHOW_STATUS_PROC &&
      sp_type == SP_TYPE_PROCEDURE) ||
      (lex->sql_command == SQLCOM_SHOW_STATUS_FUNC &&
      sp_type == SP_TYPE_FUNCTION) ||
      (sql_command_flags[lex->sql_command] & CF_STATUS_COMMAND) == 0)
  {
    restore_record(table, s->default_values);
    if (!wild || !wild[0] || !wild_case_compare(system_charset_info,
                                                sp_name.c_ptr_safe(), wild))
    {
      int enum_idx= (int) proc_table->field[MYSQL_PROC_FIELD_ACCESS]->val_int();
      table->field[IS_ROUTINES_ROUTINE_NAME]->store(sp_name.ptr(),
                                                    sp_name.length(), cs);

      copy_field_as_string(table->field[IS_ROUTINES_SPECIFIC_NAME],
                           proc_table->field[MYSQL_PROC_FIELD_SPECIFIC_NAME]);
      table->field[IS_ROUTINES_ROUTINE_CATALOG]->store(STRING_WITH_LEN("def"),
                                                       cs);
      table->field[IS_ROUTINES_ROUTINE_SCHEMA]->store(sp_db.ptr(), sp_db.length(), cs);
      copy_field_as_string(table->field[IS_ROUTINES_ROUTINE_TYPE],
                           proc_table->field[MYSQL_PROC_MYSQL_TYPE]);

      if (sp_type == SP_TYPE_FUNCTION)
      {
        sp_head *sp;
        bool free_sp_head;
        proc_table->field[MYSQL_PROC_FIELD_RETURNS]->val_str(&returns);
        sp= sp_load_for_information_schema(thd, proc_table, &sp_db, &sp_name,
                                           (sql_mode_t) proc_table->
                                           field[MYSQL_PROC_FIELD_SQL_MODE]->
                                           val_int(),
                                           SP_TYPE_FUNCTION,
                                           returns.c_ptr_safe(),
                                           "", &free_sp_head);

        if (sp)
        {
          char path[FN_REFLEN];
          TABLE_SHARE share;
          TABLE tbl;
          Field *field;
          Create_field *field_def= &sp->m_return_field_def;

          (void) build_table_filename(path, sizeof(path), "", "", "", 0);
          init_tmp_table_share(thd, &share, "", 0, "", path);
          field= make_field(&share, (uchar*) 0, field_def->length,
                            (uchar*) "", 0, field_def->pack_flag,
                            field_def->sql_type, field_def->charset,
                            field_def->geom_type, Field::NONE,
                            field_def->interval, "");

          field->table= &tbl;
          field->gcol_info= field_def->gcol_info;
          field->stored_in_db= field_def->stored_in_db;
          tbl.in_use= thd;
          store_column_type(thd, table, field, cs, IS_ROUTINES_DATA_TYPE);
          free_table_share(&share);
          if (free_sp_head)
            delete sp;
        }
      }

      if (full_access)
      {
        copy_field_as_string(table->field[IS_ROUTINES_ROUTINE_DEFINITION],
                             proc_table->field[MYSQL_PROC_FIELD_BODY_UTF8]);
        table->field[IS_ROUTINES_ROUTINE_DEFINITION]->set_notnull();
      }
      table->field[IS_ROUTINES_ROUTINE_BODY]->store(STRING_WITH_LEN("SQL"), cs);
      table->field[IS_ROUTINES_PARAMETER_STYLE]->store(STRING_WITH_LEN("SQL"),
                                                       cs);
      copy_field_as_string(table->field[IS_ROUTINES_IS_DETERMINISTIC],
                           proc_table->field[MYSQL_PROC_FIELD_DETERMINISTIC]);
      table->field[IS_ROUTINES_SQL_DATA_ACCESS]->
                   store(sp_data_access_name[enum_idx].str, 
                         sp_data_access_name[enum_idx].length , cs);
      copy_field_as_string(table->field[IS_ROUTINES_SECURITY_TYPE],
                           proc_table->field[MYSQL_PROC_FIELD_SECURITY_TYPE]);

      memset(&time, 0, sizeof(time));
      proc_table->field[MYSQL_PROC_FIELD_CREATED]->get_time(&time);
      table->field[IS_ROUTINES_CREATED]->store_time(&time);
      memset(&time, 0, sizeof(time));
      proc_table->field[MYSQL_PROC_FIELD_MODIFIED]->get_time(&time);
      table->field[IS_ROUTINES_LAST_ALTERED]->store_time(&time);
      copy_field_as_string(table->field[IS_ROUTINES_SQL_MODE],
                           proc_table->field[MYSQL_PROC_FIELD_SQL_MODE]);
      copy_field_as_string(table->field[IS_ROUTINES_ROUTINE_COMMENT],
                           proc_table->field[MYSQL_PROC_FIELD_COMMENT]);

      table->field[IS_ROUTINES_DEFINER]->store(definer.ptr(),
                                               definer.length(), cs);
      copy_field_as_string(table->field[IS_ROUTINES_CHARACTER_SET_CLIENT],
                           proc_table->
                           field[MYSQL_PROC_FIELD_CHARACTER_SET_CLIENT]);
      copy_field_as_string(table->field[IS_ROUTINES_COLLATION_CONNECTION],
                           proc_table->
                           field[MYSQL_PROC_FIELD_COLLATION_CONNECTION]);
      copy_field_as_string(table->field[IS_ROUTINES_DATABASE_COLLATION],
			   proc_table->field[MYSQL_PROC_FIELD_DB_COLLATION]);

      return schema_table_store_record(thd, table);
    }
  }
  return 0;
}


int fill_schema_proc(THD *thd, TABLE_LIST *tables, Item *cond)
{
  TABLE *proc_table;
  TABLE_LIST proc_tables;
  const char *wild= thd->lex->wild ? thd->lex->wild->ptr() : NullS;
  int error, res= 0;
  TABLE *table= tables->table;
  bool full_access;
  char definer[USER_HOST_BUFF_SIZE];
  Open_tables_backup open_tables_state_backup;
  enum enum_schema_tables schema_table_idx=
    get_schema_table_idx(tables->schema_table);
  sql_mode_t old_sql_mode= thd->variables.sql_mode;

  DBUG_ENTER("fill_schema_proc");

  strxmov(definer, thd->security_context()->priv_user().str, "@",
          thd->security_context()->priv_host().str, NullS);
  /* We use this TABLE_LIST instance only for checking of privileges. */
  proc_tables.db= (char*) "mysql";
  proc_tables.db_length= 5;
  proc_tables.table_name= proc_tables.alias= (char*) "proc";
  proc_tables.table_name_length= 4;
  proc_tables.lock_type= TL_READ;
  full_access= !check_table_access(thd, SELECT_ACL, &proc_tables, FALSE,
                                   1, TRUE);
  if (!(proc_table= open_proc_table_for_read(thd, &open_tables_state_backup)))
  {
    DBUG_RETURN(1);
  }

  thd->variables.sql_mode&= ~MODE_PAD_CHAR_TO_FULL_LENGTH;

  if ((error= proc_table->file->ha_index_init(0, 1)))
  {
    proc_table->file->print_error(error, MYF(0));
    res= 1;
    goto err;
  }
  if ((error= proc_table->file->ha_index_first(proc_table->record[0])))
  {
    res= (error == HA_ERR_END_OF_FILE) ? 0 : 1;
    if (res)
      proc_table->file->print_error(error, MYF(0));
    goto err;
  }

  if (schema_table_idx == SCH_PROCEDURES ?
      store_schema_proc(thd, table, proc_table, wild, full_access, definer) :
      store_schema_params(thd, table, proc_table, wild, full_access, definer))
  {
    res= 1;
    goto err;
  }
  while (!proc_table->file->ha_index_next(proc_table->record[0]))
  {
    if (schema_table_idx == SCH_PROCEDURES ?
        store_schema_proc(thd, table, proc_table, wild, full_access, definer): 
        store_schema_params(thd, table, proc_table, wild, full_access, definer))
    {
      res= 1;
      goto err;
    }
  }

err:
  if (proc_table->file->inited)
    (void) proc_table->file->ha_index_end();
  thd->variables.sql_mode= old_sql_mode;
  close_nontrans_system_tables(thd, &open_tables_state_backup);
  DBUG_RETURN(res);
}


static int get_schema_stat_record(THD *thd, TABLE_LIST *tables,
				  TABLE *table, bool res,
				  LEX_STRING *db_name,
				  LEX_STRING *table_name)
{
  CHARSET_INFO *cs= system_charset_info;
  DBUG_ENTER("get_schema_stat_record");
  if (res)
  {
    if (thd->lex->sql_command != SQLCOM_SHOW_KEYS)
    {
      /*
        I.e. we are in SELECT FROM INFORMATION_SCHEMA.STATISTICS
        rather than in SHOW KEYS
      */
      if (thd->is_error())
        push_warning(thd, Sql_condition::SL_WARNING,
                     thd->get_stmt_da()->mysql_errno(),
                     thd->get_stmt_da()->message_text());
      thd->clear_error();
      res= 0;
    }
    DBUG_RETURN(res);
  }
  else if (!tables->is_view())
  {
    TABLE *show_table= tables->table;
    KEY *key_info=show_table->s->key_info;
    if (show_table->file)
      show_table->file->info(HA_STATUS_VARIABLE |
                             HA_STATUS_NO_LOCK |
                             HA_STATUS_TIME);
    for (uint i=0 ; i < show_table->s->keys ; i++,key_info++)
    {
      KEY_PART_INFO *key_part= key_info->key_part;
      const char *str;
      for (uint j=0 ; j < key_info->user_defined_key_parts ; j++,key_part++)
      {
        restore_record(table, s->default_values);
        table->field[0]->store(STRING_WITH_LEN("def"), cs);
        table->field[1]->store(db_name->str, db_name->length, cs);
        table->field[2]->store(table_name->str, table_name->length, cs);
        table->field[3]->store((longlong) ((key_info->flags &
                                            HA_NOSAME) ? 0 : 1), TRUE);
        table->field[4]->store(db_name->str, db_name->length, cs);
        table->field[5]->store(key_info->name, strlen(key_info->name), cs);
        table->field[6]->store((longlong) (j+1), TRUE);
        str=(key_part->field ? key_part->field->field_name :
             "?unknown field?");
        table->field[7]->store(str, strlen(str), cs);
        if (show_table->file)
        {
          if (show_table->file->index_flags(i, j, 0) & HA_READ_ORDER)
          {
            table->field[8]->store(((key_part->key_part_flag &
                                     HA_REVERSE_SORT) ?
                                    "D" : "A"), 1, cs);
            table->field[8]->set_notnull();
          }
          KEY *key=show_table->key_info+i;
          if (key->has_records_per_key(j))
          {
            double records= (show_table->file->stats.records /
                             key->records_per_key(j));
            table->field[9]->store(static_cast<longlong>(round(records)), TRUE);
            table->field[9]->set_notnull();
          }
          str= show_table->file->index_type(i);
          table->field[13]->store(str, strlen(str), cs);
        }
        if (!(key_info->flags & HA_FULLTEXT) &&
            (key_part->field &&
             key_part->length !=
             show_table->s->field[key_part->fieldnr-1]->key_length()))
        {
          table->field[10]->store((longlong) key_part->length /
                                  key_part->field->charset()->mbmaxlen, TRUE);
          table->field[10]->set_notnull();
        }
        uint flags= key_part->field ? key_part->field->flags : 0;
        const char *pos=(char*) ((flags & NOT_NULL_FLAG) ? "" : "YES");
        table->field[12]->store(pos, strlen(pos), cs);
        if (!show_table->s->keys_in_use.is_set(i))
          table->field[14]->store(STRING_WITH_LEN("disabled"), cs);
        else
          table->field[14]->store("", 0, cs);
        table->field[14]->set_notnull();
        assert(MY_TEST(key_info->flags & HA_USES_COMMENT) ==
               (key_info->comment.length > 0));
        if (key_info->flags & HA_USES_COMMENT)
          table->field[15]->store(key_info->comment.str, 
                                  key_info->comment.length, cs);
        if (schema_table_store_record(thd, table))
          DBUG_RETURN(1);
      }
    }
  }
  DBUG_RETURN(res);
}


static int get_schema_views_record(THD *thd, TABLE_LIST *tables,
				   TABLE *table, bool res,
				   LEX_STRING *db_name,
				   LEX_STRING *table_name)
{
  CHARSET_INFO *cs= system_charset_info;
  char definer[USER_HOST_BUFF_SIZE];
  size_t definer_len;
  bool updatable_view;
  DBUG_ENTER("get_schema_views_record");

  if (tables->is_view())
  {
    Security_context *sctx= thd->security_context();
    if (!tables->allowed_show)
    {
      if (!my_strcasecmp(system_charset_info, tables->definer.user.str,
                         sctx->priv_user().str) &&
          !my_strcasecmp(system_charset_info, tables->definer.host.str,
                         sctx->priv_host().str))
        tables->allowed_show= TRUE;
#ifndef NO_EMBEDDED_ACCESS_CHECKS
      else
      {
        if ((thd->col_access & (SHOW_VIEW_ACL|SELECT_ACL)) ==
            (SHOW_VIEW_ACL|SELECT_ACL))
          tables->allowed_show= TRUE;
        else
        {
          TABLE_LIST table_list;
          uint view_access;
          table_list.db= tables->db;
          table_list.table_name= tables->table_name;
          table_list.grant.privilege= thd->col_access;
          view_access= get_table_grant(thd, &table_list);
	  if ((view_access & (SHOW_VIEW_ACL|SELECT_ACL)) ==
	      (SHOW_VIEW_ACL|SELECT_ACL))
	    tables->allowed_show= TRUE;
        }
      }
#endif
    }
    restore_record(table, s->default_values);
    table->field[0]->store(STRING_WITH_LEN("def"), cs);
    table->field[1]->store(db_name->str, db_name->length, cs);
    table->field[2]->store(table_name->str, table_name->length, cs);

    if (tables->allowed_show)
    {
      table->field[3]->store(tables->view_body_utf8.str,
                             tables->view_body_utf8.length,
                             cs);
    }

    if (tables->with_check != VIEW_CHECK_NONE)
    {
      if (tables->with_check == VIEW_CHECK_LOCAL)
        table->field[4]->store(STRING_WITH_LEN("LOCAL"), cs);
      else
        table->field[4]->store(STRING_WITH_LEN("CASCADED"), cs);
    }
    else
      table->field[4]->store(STRING_WITH_LEN("NONE"), cs);

    /*
      Only try to fill in the information about view updatability
      if it is requested as part of the top-level query (i.e.
      it's select * from i_s.views, as opposed to, say, select
      security_type from i_s.views).  Do not try to access the
      underlying tables if there was an error when opening the
      view: all underlying tables are released back to the table
      definition cache on error inside open_tables_for_query().
      If a field is not assigned explicitly, it defaults to NULL.
    */
    if (res == FALSE &&
        table->pos_in_table_list->table_open_method & OPEN_FULL_TABLE)
    {
      updatable_view= 0;
      if (tables->algorithm != VIEW_ALGORITHM_TEMPTABLE)
      {
        /*
          We should use tables->view_query()->select_lex->item_list here
          and can not use Field_iterator_view because the view
          always uses temporary algorithm during opening for I_S
          and TABLE_LIST fields 'field_translation'
          & 'field_translation_end' are uninitialized is this
          case.
        */
        List<Item> *fields= &tables->view_query()->select_lex->item_list;
        List_iterator<Item> it(*fields);
        Item *item;
        /*
          check that at least one column in view is updatable
        */
        while ((item= it++))
        {
          Item_field *item_field= item->field_for_view_update();
          if (item_field && !item_field->table_ref->schema_table)
          {
            updatable_view= 1;
            break;
          }
        }
        if (updatable_view && !tables->view_query()->unit->is_mergeable())
          updatable_view= 0;
      }
      if (updatable_view)
        table->field[5]->store(STRING_WITH_LEN("YES"), cs);
      else
        table->field[5]->store(STRING_WITH_LEN("NO"), cs);
    }

    definer_len= (strxmov(definer, tables->definer.user.str, "@",
                          tables->definer.host.str, NullS) - definer);
    table->field[6]->store(definer, definer_len, cs);
    if (tables->view_suid)
      table->field[7]->store(STRING_WITH_LEN("DEFINER"), cs);
    else
      table->field[7]->store(STRING_WITH_LEN("INVOKER"), cs);

    table->field[8]->store(tables->view_creation_ctx->get_client_cs()->csname,
                           strlen(tables->view_creation_ctx->
                                  get_client_cs()->csname), cs);

    table->field[9]->store(tables->view_creation_ctx->
                           get_connection_cl()->name,
                           strlen(tables->view_creation_ctx->
                                  get_connection_cl()->name), cs);


    if (schema_table_store_record(thd, table))
      DBUG_RETURN(1);
    if (res && thd->is_error())
      push_warning(thd, Sql_condition::SL_WARNING,
                   thd->get_stmt_da()->mysql_errno(),
                   thd->get_stmt_da()->message_text());
  }
  if (res)
    thd->clear_error();
  DBUG_RETURN(0);
}


bool store_constraints(THD *thd, TABLE *table, LEX_STRING *db_name,
                       LEX_STRING *table_name, const char *key_name,
                       size_t key_len, const char *con_type, size_t con_len)
{
  CHARSET_INFO *cs= system_charset_info;
  restore_record(table, s->default_values);
  table->field[0]->store(STRING_WITH_LEN("def"), cs);
  table->field[1]->store(db_name->str, db_name->length, cs);
  table->field[2]->store(key_name, key_len, cs);
  table->field[3]->store(db_name->str, db_name->length, cs);
  table->field[4]->store(table_name->str, table_name->length, cs);
  table->field[5]->store(con_type, con_len, cs);
  return schema_table_store_record(thd, table);
}


static int get_schema_constraints_record(THD *thd, TABLE_LIST *tables,
					 TABLE *table, bool res,
					 LEX_STRING *db_name,
					 LEX_STRING *table_name)
{
  DBUG_ENTER("get_schema_constraints_record");
  if (res)
  {
    if (thd->is_error())
      push_warning(thd, Sql_condition::SL_WARNING,
                   thd->get_stmt_da()->mysql_errno(),
                   thd->get_stmt_da()->message_text());
    thd->clear_error();
    DBUG_RETURN(0);
  }
  else if (!tables->is_view())
  {
    List<FOREIGN_KEY_INFO> f_key_list;
    TABLE *show_table= tables->table;
    KEY *key_info=show_table->key_info;
    uint primary_key= show_table->s->primary_key;
    for (uint i=0 ; i < show_table->s->keys ; i++, key_info++)
    {
      if (i != primary_key && !(key_info->flags & HA_NOSAME))
        continue;

      if (i == primary_key && !strcmp(key_info->name, primary_key_name))
      {
        if (store_constraints(thd, table, db_name, table_name, key_info->name,
                              strlen(key_info->name),
                              STRING_WITH_LEN("PRIMARY KEY")))
          DBUG_RETURN(1);
      }
      else if (key_info->flags & HA_NOSAME)
      {
        if (store_constraints(thd, table, db_name, table_name, key_info->name,
                              strlen(key_info->name),
                              STRING_WITH_LEN("UNIQUE")))
          DBUG_RETURN(1);
      }
    }

    show_table->file->get_foreign_key_list(thd, &f_key_list);
    FOREIGN_KEY_INFO *f_key_info;
    List_iterator_fast<FOREIGN_KEY_INFO> it(f_key_list);
    while ((f_key_info=it++))
    {
      if (store_constraints(thd, table, db_name, table_name, 
                            f_key_info->foreign_id->str,
                            strlen(f_key_info->foreign_id->str),
                            "FOREIGN KEY", 11))
        DBUG_RETURN(1);
    }
  }
  DBUG_RETURN(res);
}


static bool store_trigger(THD *thd, TABLE *table, Trigger *trigger)
{
  CHARSET_INFO *cs= system_charset_info;

  restore_record(table, s->default_values);
  table->field[0]->store(STRING_WITH_LEN("def"), cs);
  table->field[1]->store(trigger->get_db_name().str,
                         trigger->get_db_name().length, cs);
  table->field[2]->store(trigger->get_trigger_name().str,
                         trigger->get_trigger_name().length, cs);

  {
    const LEX_STRING &s= trg_event_type_names[trigger->get_event()];
    table->field[3]->store(s.str, s.length, cs);
  }

  table->field[4]->store(STRING_WITH_LEN("def"), cs);
  table->field[5]->store(trigger->get_db_name().str,
                         trigger->get_db_name().length, cs);
  table->field[6]->store(trigger->get_subject_table_name().str,
                         trigger->get_subject_table_name().length, cs);

  table->field[7]->set_notnull();
  table->field[7]->store(trigger->get_action_order(), true);

  {
    const LEX_STRING &s= trigger->get_sp()->m_body_utf8;
    table->field[9]->store(s.str, s.length, cs);
  }

  table->field[10]->store(STRING_WITH_LEN("ROW"), cs);

  {
    const LEX_STRING &s= trg_action_time_type_names[trigger->get_action_time()];
    table->field[11]->store(s.str, s.length, cs);
  }

  table->field[14]->store(STRING_WITH_LEN("OLD"), cs);
  table->field[15]->store(STRING_WITH_LEN("NEW"), cs);

  if (!trigger->is_created_timestamp_null())
  {
    timeval epoche_timestamp= trigger->get_created_timestamp();

    table->field[16]->set_notnull();
    table->field[16]->store_timestamp(&epoche_timestamp);
  }

  {
    LEX_STRING s;
    sql_mode_string_representation(thd, trigger->get_sql_mode(), &s);
    table->field[17]->store(s.str, s.length, cs);
  }

  table->field[18]->store(trigger->get_definer().str,
                          trigger->get_definer().length, cs);
  table->field[19]->store(trigger->get_client_cs_name().str,
                          trigger->get_client_cs_name().length, cs);
  table->field[20]->store(trigger->get_connection_cl_name().str,
                          trigger->get_connection_cl_name().length, cs);
  table->field[21]->store(trigger->get_db_cl_name().str,
                          trigger->get_db_cl_name().length, cs);

  return schema_table_store_record(thd, table);
}


static int get_schema_triggers_record(THD *thd, TABLE_LIST *tables,
				      TABLE *table, bool res,
				      LEX_STRING *db_name,
				      LEX_STRING *table_name)
{
  DBUG_ENTER("get_schema_triggers_record");
  /*
    res can be non zero value when processed table is a view or
    error happened during opening of processed table.
  */
  if (res)
  {
    if (thd->is_error())
      push_warning(thd, Sql_condition::SL_WARNING,
                   thd->get_stmt_da()->mysql_errno(),
                   thd->get_stmt_da()->message_text());
    thd->clear_error();
    DBUG_RETURN(0);
  }

  if (tables->is_view() || !tables->table->triggers)
    DBUG_RETURN(0);

  if (check_table_access(thd, TRIGGER_ACL, tables, false, 1, true))
    DBUG_RETURN(0);

  Table_trigger_dispatcher *triggers= tables->table->triggers;

  for (int event= 0; event < (int) TRG_EVENT_MAX; ++event)
  {
    for (int timing= 0; timing < (int) TRG_ACTION_MAX; ++timing)
    {
      Trigger_chain *trigger_chain= triggers->get_triggers(event, timing);

      if (!trigger_chain)
        continue;

      List_iterator<Trigger> it(trigger_chain->get_trigger_list());
      Trigger *trigger;

      while ((trigger= it++))
      {
        if (trigger->has_parse_error())
          continue;

        if (store_trigger(thd, table, trigger))
          DBUG_RETURN(1);
      }
    }
  }

  DBUG_RETURN(0);
}


void store_key_column_usage(TABLE *table, LEX_STRING *db_name,
                            LEX_STRING *table_name, const char *key_name,
                            size_t key_len, const char *con_type, size_t con_len,
                            longlong idx)
{
  CHARSET_INFO *cs= system_charset_info;
  table->field[0]->store(STRING_WITH_LEN("def"), cs);
  table->field[1]->store(db_name->str, db_name->length, cs);
  table->field[2]->store(key_name, key_len, cs);
  table->field[3]->store(STRING_WITH_LEN("def"), cs);
  table->field[4]->store(db_name->str, db_name->length, cs);
  table->field[5]->store(table_name->str, table_name->length, cs);
  table->field[6]->store(con_type, con_len, cs);
  table->field[7]->store(idx, TRUE);
}


static int get_schema_key_column_usage_record(THD *thd,
					      TABLE_LIST *tables,
					      TABLE *table, bool res,
					      LEX_STRING *db_name,
					      LEX_STRING *table_name)
{
  DBUG_ENTER("get_schema_key_column_usage_record");
  if (res)
  {
    if (thd->is_error())
      push_warning(thd, Sql_condition::SL_WARNING,
                   thd->get_stmt_da()->mysql_errno(),
                   thd->get_stmt_da()->message_text());
    thd->clear_error();
    DBUG_RETURN(0);
  }
  else if (!tables->is_view())
  {
    List<FOREIGN_KEY_INFO> f_key_list;
    TABLE *show_table= tables->table;
    KEY *key_info=show_table->key_info;
    uint primary_key= show_table->s->primary_key;
    for (uint i=0 ; i < show_table->s->keys ; i++, key_info++)
    {
      if (i != primary_key && !(key_info->flags & HA_NOSAME))
        continue;
      uint f_idx= 0;
      KEY_PART_INFO *key_part= key_info->key_part;
      for (uint j=0 ; j < key_info->user_defined_key_parts ; j++,key_part++)
      {
        if (key_part->field)
        {
          f_idx++;
          restore_record(table, s->default_values);
          store_key_column_usage(table, db_name, table_name,
                                 key_info->name,
                                 strlen(key_info->name), 
                                 key_part->field->field_name, 
                                 strlen(key_part->field->field_name),
                                 (longlong) f_idx);
          if (schema_table_store_record(thd, table))
            DBUG_RETURN(1);
        }
      }
    }

    show_table->file->get_foreign_key_list(thd, &f_key_list);
    FOREIGN_KEY_INFO *f_key_info;
    List_iterator_fast<FOREIGN_KEY_INFO> fkey_it(f_key_list);
    while ((f_key_info= fkey_it++))
    {
      LEX_STRING *f_info;
      LEX_STRING *r_info;
      List_iterator_fast<LEX_STRING> it(f_key_info->foreign_fields),
        it1(f_key_info->referenced_fields);
      uint f_idx= 0;
      while ((f_info= it++))
      {
        r_info= it1++;
        f_idx++;
        restore_record(table, s->default_values);
        store_key_column_usage(table, db_name, table_name,
                               f_key_info->foreign_id->str,
                               f_key_info->foreign_id->length,
                               f_info->str, f_info->length,
                               (longlong) f_idx);
        table->field[8]->store((longlong) f_idx, TRUE);
        table->field[8]->set_notnull();
        table->field[9]->store(f_key_info->referenced_db->str,
                               f_key_info->referenced_db->length,
                               system_charset_info);
        table->field[9]->set_notnull();
        table->field[10]->store(f_key_info->referenced_table->str,
                                f_key_info->referenced_table->length, 
                                system_charset_info);
        table->field[10]->set_notnull();
        table->field[11]->store(r_info->str, r_info->length,
                                system_charset_info);
        table->field[11]->set_notnull();
        if (schema_table_store_record(thd, table))
          DBUG_RETURN(1);
      }
    }
  }
  DBUG_RETURN(res);
}


static void collect_partition_expr(THD *thd, List<char> &field_list,
                                   String *str)
{
  List_iterator<char> part_it(field_list);
  ulong no_fields= field_list.elements;
  const char *field_str;
  str->length(0);
  while ((field_str= part_it++))
  {
    append_identifier(thd, str, field_str, strlen(field_str));
    if (--no_fields != 0)
      str->append(",");
  }
  return;
}


/*
  Convert a string in a given character set to a string which can be
  used for FRM file storage in which case use_hex is TRUE and we store
  the character constants as hex strings in the character set encoding
  their field have. In the case of SHOW CREATE TABLE and the
  PARTITIONS information schema table we instead provide utf8 strings
  to the user and convert to the utf8 character set.

  SYNOPSIS
    get_cs_converted_part_value_from_string()
    item                           Item from which constant comes
    input_str                      String as provided by val_str after
                                   conversion to character set
    output_str                     Out value: The string created
    cs                             Character set string is encoded in
                                   NULL for INT_RESULT's here
    use_hex                        TRUE => hex string created
                                   FALSE => utf8 constant string created

  RETURN VALUES
    TRUE                           Error
    FALSE                          Ok
*/

int get_cs_converted_part_value_from_string(THD *thd,
                                            Item *item,
                                            String *input_str,
                                            String *output_str,
                                            const CHARSET_INFO *cs,
                                            bool use_hex)
{
  if (item->result_type() == INT_RESULT)
  {
    longlong value= item->val_int();
    output_str->set(value, system_charset_info);
    return FALSE;
  }
  if (!input_str)
  {
    my_error(ER_PARTITION_FUNCTION_IS_NOT_ALLOWED, MYF(0));
    return TRUE;
  }
  get_cs_converted_string_value(thd,
                                input_str,
                                output_str,
                                cs,
                                use_hex);
  return FALSE;
}


static void store_schema_partitions_record(THD *thd, TABLE *schema_table,
                                           TABLE *showing_table,
                                           partition_element *part_elem,
                                           handler *file, uint part_id)
{
  TABLE* table= schema_table;
  CHARSET_INFO *cs= system_charset_info;
  ha_statistics stat_info;
  ha_checksum check_sum = 0;
  MYSQL_TIME time;
  Partition_handler *part_handler= file->get_partition_handler();


  if (!part_handler)
  {
    /* Not a partitioned table, get the stats from the full table! */
    file->info(HA_STATUS_CONST | HA_STATUS_TIME | HA_STATUS_VARIABLE |
               HA_STATUS_NO_LOCK);
    stat_info.records=              file->stats.records;
    stat_info.mean_rec_length=      file->stats.mean_rec_length;
    stat_info.data_file_length=     file->stats.data_file_length;
    stat_info.max_data_file_length= file->stats.max_data_file_length;
    stat_info.index_file_length=    file->stats.index_file_length;
    stat_info.delete_length=        file->stats.delete_length;
    stat_info.create_time=          file->stats.create_time;
    stat_info.update_time=          file->stats.update_time;
    stat_info.check_time=           file->stats.check_time;
    if (file->ha_table_flags() & (ulong) HA_HAS_CHECKSUM)
      check_sum= file->checksum();
  }
  else
    part_handler->get_dynamic_partition_info(&stat_info, &check_sum, part_id);

  table->field[0]->store(STRING_WITH_LEN("def"), cs);
  table->field[12]->store((longlong) stat_info.records, TRUE);
  table->field[13]->store((longlong) stat_info.mean_rec_length, TRUE);
  table->field[14]->store((longlong) stat_info.data_file_length, TRUE);
  if (stat_info.max_data_file_length)
  {
    table->field[15]->store((longlong) stat_info.max_data_file_length, TRUE);
    table->field[15]->set_notnull();
  }
  table->field[16]->store((longlong) stat_info.index_file_length, TRUE);
  table->field[17]->store((longlong) stat_info.delete_length, TRUE);
  if (stat_info.create_time)
  {
    thd->variables.time_zone->gmt_sec_to_TIME(&time,
                                              (my_time_t)stat_info.create_time);
    table->field[18]->store_time(&time);
    table->field[18]->set_notnull();
  }
  else
  {
    table->field[18]->set_null();
  }
  if (stat_info.update_time)
  {
    thd->variables.time_zone->gmt_sec_to_TIME(&time,
                                              (my_time_t)stat_info.update_time);
    table->field[19]->store_time(&time);
    table->field[19]->set_notnull();
  }
  else
  {
    table->field[19]->set_null();
  }
  if (stat_info.check_time)
  {
    thd->variables.time_zone->gmt_sec_to_TIME(&time,
                                              (my_time_t)stat_info.check_time);
    table->field[20]->store_time(&time);
    table->field[20]->set_notnull();
  }
  else
  {
    table->field[20]->set_null();
  }
  if (file->ha_table_flags() & (ulong) HA_HAS_CHECKSUM)
  {
    table->field[21]->store((longlong) check_sum, TRUE);
    table->field[21]->set_notnull();
  }
  if (part_elem)
  {
    if (part_elem->part_comment)
      table->field[22]->store(part_elem->part_comment,
                              strlen(part_elem->part_comment), cs);
    else
      table->field[22]->store(STRING_WITH_LEN(""), cs);
    if (part_elem->nodegroup_id != UNDEF_NODEGROUP)
      table->field[23]->store((longlong) part_elem->nodegroup_id, TRUE);
    else
      table->field[23]->store(STRING_WITH_LEN("default"), cs);

    table->field[24]->set_notnull();
    if (part_elem->tablespace_name)
      table->field[24]->store(part_elem->tablespace_name,
                              strlen(part_elem->tablespace_name), cs);
    else
    {
      char *ts= showing_table->s->tablespace;
      if(ts)
        table->field[24]->store(ts, strlen(ts), cs);
      else
        table->field[24]->set_null();
    }
  }
  return;
}

static int
get_partition_column_description(THD *thd,
                                 partition_info *part_info,
                                 part_elem_value *list_value,
                                 String &tmp_str)
{
  uint num_elements= part_info->part_field_list.elements;
  uint i;
  DBUG_ENTER("get_partition_column_description");

  for (i= 0; i < num_elements; i++)
  {
    part_column_list_val *col_val= &list_value->col_val_array[i];
    if (col_val->max_value)
      tmp_str.append(partition_keywords[PKW_MAXVALUE].str);
    else if (col_val->null_value)
      tmp_str.append("NULL");
    else
    {
      char buffer[MAX_KEY_LENGTH];
      String str(buffer, sizeof(buffer), &my_charset_bin);
      String val_conv;
      Item *item= col_val->item_expression;

      if (!(item= part_info->get_column_item(item,
                              part_info->part_field_array[i])))
      {
        DBUG_RETURN(1);
      }
      String *res= item->val_str(&str);
      if (get_cs_converted_part_value_from_string(thd, item, res, &val_conv,
                              part_info->part_field_array[i]->charset(),
                              FALSE))
      {
        DBUG_RETURN(1);
      }
      tmp_str.append(val_conv);
    }
    if (i != num_elements - 1)
      tmp_str.append(",");
  }
  DBUG_RETURN(0);
}

static int get_schema_partitions_record(THD *thd, TABLE_LIST *tables,
                                        TABLE *table, bool res,
                                        LEX_STRING *db_name,
                                        LEX_STRING *table_name)
{
  CHARSET_INFO *cs= system_charset_info;
  char buff[61];
  String tmp_res(buff, sizeof(buff), cs);
  String tmp_str;
  TABLE *show_table= tables->table;
  handler *file;
  partition_info *part_info;
  DBUG_ENTER("get_schema_partitions_record");

  if (res)
  {
    if (thd->is_error())
      push_warning(thd, Sql_condition::SL_WARNING,
                   thd->get_stmt_da()->mysql_errno(),
                   thd->get_stmt_da()->message_text());
    thd->clear_error();
    DBUG_RETURN(0);
  }
  file= show_table->file;
  part_info= show_table->part_info;
  if (part_info)
  {
    partition_element *part_elem;
    List_iterator<partition_element> part_it(part_info->partitions);
    uint part_pos= 0, part_id= 0;

    restore_record(table, s->default_values);
    table->field[0]->store(STRING_WITH_LEN("def"), cs);
    table->field[1]->store(db_name->str, db_name->length, cs);
    table->field[2]->store(table_name->str, table_name->length, cs);


    /* Partition method*/
    switch (part_info->part_type) {
    case RANGE_PARTITION:
    case LIST_PARTITION:
      tmp_res.length(0);
      if (part_info->part_type == RANGE_PARTITION)
        tmp_res.append(partition_keywords[PKW_RANGE].str,
                       partition_keywords[PKW_RANGE].length);
      else
        tmp_res.append(partition_keywords[PKW_LIST].str,
                       partition_keywords[PKW_LIST].length);
      if (part_info->column_list)
        tmp_res.append(partition_keywords[PKW_COLUMNS].str,
                       partition_keywords[PKW_COLUMNS].length);
      table->field[7]->store(tmp_res.ptr(), tmp_res.length(), cs);
      break;
    case HASH_PARTITION:
      tmp_res.length(0);
      if (part_info->linear_hash_ind)
        tmp_res.append(partition_keywords[PKW_LINEAR].str,
                       partition_keywords[PKW_LINEAR].length);
      if (part_info->list_of_part_fields)
        tmp_res.append(partition_keywords[PKW_KEY].str,
                       partition_keywords[PKW_KEY].length);
      else
        tmp_res.append(partition_keywords[PKW_HASH].str, 
                       partition_keywords[PKW_HASH].length);
      table->field[7]->store(tmp_res.ptr(), tmp_res.length(), cs);
      break;
    default:
      assert(0);
      my_error(ER_OUT_OF_RESOURCES, MYF(ME_FATALERROR));
      DBUG_RETURN(1);
    }
    table->field[7]->set_notnull();

    /* Partition expression */
    if (part_info->part_expr)
    {
      table->field[9]->store(part_info->part_func_string,
                             part_info->part_func_len, cs);
    }
    else if (part_info->list_of_part_fields)
    {
      collect_partition_expr(thd, part_info->part_field_list, &tmp_str);
      table->field[9]->store(tmp_str.ptr(), tmp_str.length(), cs);
    }
    table->field[9]->set_notnull();

    if (part_info->is_sub_partitioned())
    {
      /* Subpartition method */
      tmp_res.length(0);
      if (part_info->linear_hash_ind)
        tmp_res.append(partition_keywords[PKW_LINEAR].str,
                       partition_keywords[PKW_LINEAR].length);
      if (part_info->list_of_subpart_fields)
        tmp_res.append(partition_keywords[PKW_KEY].str,
                       partition_keywords[PKW_KEY].length);
      else
        tmp_res.append(partition_keywords[PKW_HASH].str, 
                       partition_keywords[PKW_HASH].length);
      table->field[8]->store(tmp_res.ptr(), tmp_res.length(), cs);
      table->field[8]->set_notnull();

      /* Subpartition expression */
      if (part_info->subpart_expr)
      {
        table->field[10]->store(part_info->subpart_func_string,
                                part_info->subpart_func_len, cs);
      }
      else if (part_info->list_of_subpart_fields)
      {
        collect_partition_expr(thd, part_info->subpart_field_list, &tmp_str);
        table->field[10]->store(tmp_str.ptr(), tmp_str.length(), cs);
      }
      table->field[10]->set_notnull();
    }

    while ((part_elem= part_it++))
    {
      table->field[3]->store(part_elem->partition_name,
                             strlen(part_elem->partition_name), cs);
      table->field[3]->set_notnull();
      /* PARTITION_ORDINAL_POSITION */
      table->field[5]->store((longlong) ++part_pos, TRUE);
      table->field[5]->set_notnull();

      /* Partition description */
      if (part_info->part_type == RANGE_PARTITION)
      {
        if (part_info->column_list)
        {
          List_iterator<part_elem_value> list_val_it(part_elem->list_val_list);
          part_elem_value *list_value= list_val_it++;
          tmp_str.length(0);
          if (get_partition_column_description(thd,
                                               part_info,
                                               list_value,
                                               tmp_str))
          {
            DBUG_RETURN(1);
          }
          table->field[11]->store(tmp_str.ptr(), tmp_str.length(), cs);
        }
        else
        {
          if (part_elem->range_value != LLONG_MAX)
            table->field[11]->store(part_elem->range_value, FALSE);
          else
            table->field[11]->store(partition_keywords[PKW_MAXVALUE].str,
                                 partition_keywords[PKW_MAXVALUE].length, cs);
        }
        table->field[11]->set_notnull();
      }
      else if (part_info->part_type == LIST_PARTITION)
      {
        List_iterator<part_elem_value> list_val_it(part_elem->list_val_list);
        part_elem_value *list_value;
        uint num_items= part_elem->list_val_list.elements;
        tmp_str.length(0);
        tmp_res.length(0);
        if (part_elem->has_null_value)
        {
          tmp_str.append("NULL");
          if (num_items > 0)
            tmp_str.append(",");
        }
        while ((list_value= list_val_it++))
        {
          if (part_info->column_list)
          {
            if (part_info->part_field_list.elements > 1U)
              tmp_str.append("(");
            if (get_partition_column_description(thd,
                                                 part_info,
                                                 list_value,
                                                 tmp_str))
            {
              DBUG_RETURN(1);
            }
            if (part_info->part_field_list.elements > 1U)
              tmp_str.append(")");
          }
          else
          {
            if (!list_value->unsigned_flag)
              tmp_res.set(list_value->value, cs);
            else
              tmp_res.set((ulonglong)list_value->value, cs);
            tmp_str.append(tmp_res);
          }
          if (--num_items != 0)
            tmp_str.append(",");
        }
        table->field[11]->store(tmp_str.ptr(), tmp_str.length(), cs);
        table->field[11]->set_notnull();
      }

      if (part_elem->subpartitions.elements)
      {
        List_iterator<partition_element> sub_it(part_elem->subpartitions);
        partition_element *subpart_elem;
        uint subpart_pos= 0;

        while ((subpart_elem= sub_it++))
        {
          table->field[4]->store(subpart_elem->partition_name,
                                 strlen(subpart_elem->partition_name), cs);
          table->field[4]->set_notnull();
          /* SUBPARTITION_ORDINAL_POSITION */
          table->field[6]->store((longlong) ++subpart_pos, TRUE);
          table->field[6]->set_notnull();
          
          store_schema_partitions_record(thd, table, show_table, subpart_elem,
                                         file, part_id);
          part_id++;
          if(schema_table_store_record(thd, table))
            DBUG_RETURN(1);
        }
      }
      else
      {
        store_schema_partitions_record(thd, table, show_table, part_elem,
                                       file, part_id);
        part_id++;
        if(schema_table_store_record(thd, table))
          DBUG_RETURN(1);
      }
    }
    DBUG_RETURN(0);
  }
  else
  {
    store_schema_partitions_record(thd, table, show_table, 0, file, 0);
    if(schema_table_store_record(thd, table))
      DBUG_RETURN(1);
  }
  DBUG_RETURN(0);
}


#ifndef EMBEDDED_LIBRARY
/*
  Loads an event from mysql.event and copies it's data to a row of
  I_S.EVENTS

  Synopsis
    copy_event_to_schema_table()
      thd         Thread
      sch_table   The schema table (information_schema.event)
      event_table The event table to use for loading (mysql.event).

  Returns
    0  OK
    1  Error
*/

int
copy_event_to_schema_table(THD *thd, TABLE *sch_table, TABLE *event_table)
{
  const char *wild= thd->lex->wild ? thd->lex->wild->ptr() : NullS;
  CHARSET_INFO *scs= system_charset_info;
  MYSQL_TIME time;
  Event_timed et;
  DBUG_ENTER("copy_event_to_schema_table");

  restore_record(sch_table, s->default_values);

  if (et.load_from_row(thd, event_table))
  {
    my_error(ER_CANNOT_LOAD_FROM_TABLE_V2, MYF(0), "mysql", "event");
    DBUG_RETURN(1);
  }

  if (!(!wild || !wild[0] || !wild_case_compare(scs, et.name.str, wild)))
    DBUG_RETURN(0);

  /*
    Skip events in schemas one does not have access to. The check is
    optimized. It's guaranteed in case of SHOW EVENTS that the user
    has access.
  */
  if (thd->lex->sql_command != SQLCOM_SHOW_EVENTS &&
      check_access(thd, EVENT_ACL, et.dbname.str, NULL, NULL, 0, 1))
    DBUG_RETURN(0);

  sch_table->field[ISE_EVENT_CATALOG]->store(STRING_WITH_LEN("def"), scs);
  sch_table->field[ISE_EVENT_SCHEMA]->
                                store(et.dbname.str, et.dbname.length,scs);
  sch_table->field[ISE_EVENT_NAME]->
                                store(et.name.str, et.name.length, scs);
  sch_table->field[ISE_DEFINER]->
                                store(et.definer.str, et.definer.length, scs);
  const String *tz_name= et.time_zone->get_name();
  sch_table->field[ISE_TIME_ZONE]->
                                store(tz_name->ptr(), tz_name->length(), scs);
  sch_table->field[ISE_EVENT_BODY]->
                                store(STRING_WITH_LEN("SQL"), scs);
  sch_table->field[ISE_EVENT_DEFINITION]->store(
    et.body_utf8.str, et.body_utf8.length, scs);

  /* SQL_MODE */
  {
    LEX_STRING sql_mode;
    sql_mode_string_representation(thd, et.sql_mode, &sql_mode);
    sch_table->field[ISE_SQL_MODE]->
                                store(sql_mode.str, sql_mode.length, scs);
  }

  int not_used=0;

  if (et.expression)
  {
    String show_str;
    /* type */
    sch_table->field[ISE_EVENT_TYPE]->store(STRING_WITH_LEN("RECURRING"), scs);

    if (Events::reconstruct_interval_expression(&show_str, et.interval,
                                                et.expression))
      DBUG_RETURN(1);

    sch_table->field[ISE_INTERVAL_VALUE]->set_notnull();
    sch_table->field[ISE_INTERVAL_VALUE]->
                                store(show_str.ptr(), show_str.length(), scs);

    LEX_STRING *ival= &interval_type_to_name[et.interval];
    sch_table->field[ISE_INTERVAL_FIELD]->set_notnull();
    sch_table->field[ISE_INTERVAL_FIELD]->store(ival->str, ival->length, scs);

    /* starts & ends . STARTS is always set - see sql_yacc.yy */
    et.time_zone->gmt_sec_to_TIME(&time, et.starts);
    sch_table->field[ISE_STARTS]->set_notnull();
    sch_table->field[ISE_STARTS]->store_time(&time);

    if (!et.ends_null)
    {
      et.time_zone->gmt_sec_to_TIME(&time, et.ends);
      sch_table->field[ISE_ENDS]->set_notnull();
      sch_table->field[ISE_ENDS]->store_time(&time);
    }
  }
  else
  {
    /* type */
    sch_table->field[ISE_EVENT_TYPE]->store(STRING_WITH_LEN("ONE TIME"), scs);

    et.time_zone->gmt_sec_to_TIME(&time, et.execute_at);
    sch_table->field[ISE_EXECUTE_AT]->set_notnull();
    sch_table->field[ISE_EXECUTE_AT]->store_time(&time);
  }

  /* status */

  switch (et.status)
  {
    case Event_parse_data::ENABLED:
      sch_table->field[ISE_STATUS]->store(STRING_WITH_LEN("ENABLED"), scs);
      break;
    case Event_parse_data::SLAVESIDE_DISABLED:
      sch_table->field[ISE_STATUS]->store(STRING_WITH_LEN("SLAVESIDE_DISABLED"),
                                          scs);
      break;
    case Event_parse_data::DISABLED:
      sch_table->field[ISE_STATUS]->store(STRING_WITH_LEN("DISABLED"), scs);
      break;
    default:
      assert(0);
  }
  sch_table->field[ISE_ORIGINATOR]->store(et.originator, TRUE);

  /* on_completion */
  if (et.on_completion == Event_parse_data::ON_COMPLETION_DROP)
    sch_table->field[ISE_ON_COMPLETION]->
                                store(STRING_WITH_LEN("NOT PRESERVE"), scs);
  else
    sch_table->field[ISE_ON_COMPLETION]->
                                store(STRING_WITH_LEN("PRESERVE"), scs);
    
  number_to_datetime(et.created, &time, 0, &not_used);
  assert(not_used==0);
  sch_table->field[ISE_CREATED]->store_time(&time);

  number_to_datetime(et.modified, &time, 0, &not_used);
  assert(not_used==0);
  sch_table->field[ISE_LAST_ALTERED]->store_time(&time);

  if (et.last_executed)
  {
    et.time_zone->gmt_sec_to_TIME(&time, et.last_executed);
    sch_table->field[ISE_LAST_EXECUTED]->set_notnull();
    sch_table->field[ISE_LAST_EXECUTED]->store_time(&time);
  }

  sch_table->field[ISE_EVENT_COMMENT]->
                      store(et.comment.str, et.comment.length, scs);

  sch_table->field[ISE_CLIENT_CS]->set_notnull();
  sch_table->field[ISE_CLIENT_CS]->store(
    et.creation_ctx->get_client_cs()->csname,
    strlen(et.creation_ctx->get_client_cs()->csname),
    scs);

  sch_table->field[ISE_CONNECTION_CL]->set_notnull();
  sch_table->field[ISE_CONNECTION_CL]->store(
    et.creation_ctx->get_connection_cl()->name,
    strlen(et.creation_ctx->get_connection_cl()->name),
    scs);

  sch_table->field[ISE_DB_CL]->set_notnull();
  sch_table->field[ISE_DB_CL]->store(
    et.creation_ctx->get_db_cl()->name,
    strlen(et.creation_ctx->get_db_cl()->name),
    scs);

  if (schema_table_store_record(thd, sch_table))
    DBUG_RETURN(1);

  DBUG_RETURN(0);
}
#endif

int fill_open_tables(THD *thd, TABLE_LIST *tables, Item *cond)
{
  DBUG_ENTER("fill_open_tables");
  const char *wild= thd->lex->wild ? thd->lex->wild->ptr() : NullS;
  TABLE *table= tables->table;
  CHARSET_INFO *cs= system_charset_info;
  OPEN_TABLE_LIST *open_list;
  if (!(open_list=list_open_tables(thd,thd->lex->select_lex->db, wild))
            && thd->is_fatal_error)
    DBUG_RETURN(1);

  for (; open_list ; open_list=open_list->next)
  {
    restore_record(table, s->default_values);
    table->field[0]->store(open_list->db, strlen(open_list->db), cs);
    table->field[1]->store(open_list->table, strlen(open_list->table), cs);
    table->field[2]->store((longlong) open_list->in_use, TRUE);
    table->field[3]->store((longlong) open_list->locked, TRUE);
    if (schema_table_store_record(thd, table))
      DBUG_RETURN(1);
  }
  DBUG_RETURN(0);
}

/**
  Issue a deprecation warning for SELECT commands for status and system variables.
*/
void push_select_warning(THD *thd, enum enum_var_type option_type, bool status)
{
  const char *old_name;
  const char *new_name;
  if (option_type == OPT_GLOBAL)
  {
    old_name= (status ? "INFORMATION_SCHEMA.GLOBAL_STATUS" : "INFORMATION_SCHEMA.GLOBAL_VARIABLES");
    new_name= (status ? "performance_schema.global_status" : "performance_schema.global_variables");
  }
  else
  {
    old_name= (status ? "INFORMATION_SCHEMA.SESSION_STATUS" : "INFORMATION_SCHEMA.SESSION_VARIABLES");
    new_name= (status ? "performance_schema.session_status" : "performance_schema.session_variables");
  }

  push_warning_printf(thd, Sql_condition::SL_WARNING,
                      ER_WARN_DEPRECATED_SYNTAX,
                      ER_THD(thd, ER_WARN_DEPRECATED_SYNTAX),
                      old_name, new_name);
}

/**
  Issue an error for SELECT commands for status and system variables.
*/
void push_select_error(THD *thd, enum enum_var_type option_type, bool status)
{
  const char *old_name;
  const char *doc= "show_compatibility_56";
  if (option_type == OPT_GLOBAL)
  {
    old_name= (status ? "INFORMATION_SCHEMA.GLOBAL_STATUS" : "INFORMATION_SCHEMA.GLOBAL_VARIABLES");
  }
  else
  {
    old_name= (status ? "INFORMATION_SCHEMA.SESSION_STATUS" : "INFORMATION_SCHEMA.SESSION_VARIABLES");
  }

  thd->raise_error_printf(ER_FEATURE_DISABLED_SEE_DOC, old_name, doc);
}

int fill_variables(THD *thd, TABLE_LIST *tables, Item *cond)
{
  DBUG_ENTER("fill_variables");
  Show_var_array sys_var_array(PSI_INSTRUMENT_ME);
  int res= 0;

  LEX *lex= thd->lex;
  const char *wild= lex->wild ? lex->wild->ptr() : NullS;
  enum enum_schema_tables schema_table_idx=
    get_schema_table_idx(tables->schema_table);
  enum enum_var_type option_type;
  bool upper_case_names= (schema_table_idx != SCH_VARIABLES);
  bool sorted_vars= (schema_table_idx == SCH_VARIABLES);

  if (schema_table_idx == SCH_VARIABLES)
  {
    option_type= lex->option_type;
  }
  else if (schema_table_idx == SCH_GLOBAL_VARIABLES)
  {
    option_type= OPT_GLOBAL;
  }
  else
  {
    assert(schema_table_idx == SCH_SESSION_VARIABLES);
    option_type= OPT_SESSION;
  }

#ifndef EMBEDDED_LIBRARY
  /* I_S: Raise error with SHOW_COMPATIBILITY_56=OFF */
  if (! show_compatibility_56)
  {
    push_select_error(thd, option_type, false);
    DBUG_RETURN(1);
  }
  /* I_S: Raise deprecation warning with SHOW_COMPATIBILITY_56=ON */
  if (lex->sql_command != SQLCOM_SHOW_VARIABLES)
  {
    push_select_warning(thd, option_type, false);
  }
#endif /* EMBEDDED_LIBRARY */


  /*
    Some system variables, for example sql_log_bin
    and gtid_executed, have special behavior because
    of deprecation.
    - SELECT @@global.sql_log_bin and
      SELECT @@session.gtid_executed
      MUST print a deprecation warning,
      because such usage needs to be abandoned.
    - SELECT * from INFORMATION_SCHEMA.GLOBAL_VARIABLES
      and SELECT * from INFORMATION_SCHEMA.SESSION_VARIABLES
      MUST NOT print a deprecation warning,
      since the application may not be looking for
      the 'sql_log_bin' or the 'gtid_executed' row anyway,
      and we do not want to create spurious warning noise.
  */
  Silence_deprecation_warnings silencer;
  Silence_deprecation_no_replacement_warnings silencer_no_replacement;
  thd->push_internal_handler(&silencer);
  thd->push_internal_handler(&silencer_no_replacement);

  /*
    Lock LOCK_plugin_delete to avoid deletion of any plugins while creating
    SHOW_VAR array and hold it until all variables are stored in the table.
  */
  if (thd->fill_variables_recursion_level++ == 0)
  {
    mysql_mutex_lock(&LOCK_plugin_delete);
  }

  // Lock LOCK_system_variables_hash to prepare SHOW_VARs array.
  mysql_rwlock_rdlock(&LOCK_system_variables_hash);
  DEBUG_SYNC(thd, "acquired_LOCK_system_variables_hash");
  enumerate_sys_vars(thd, &sys_var_array, sorted_vars, option_type, false);
  mysql_rwlock_unlock(&LOCK_system_variables_hash);

  res= show_status_array(thd, wild, sys_var_array.begin(), option_type, NULL, "",
                         tables, upper_case_names, cond);

  if (thd->fill_variables_recursion_level-- == 1)
  {
    mysql_mutex_unlock(&LOCK_plugin_delete);
  }

  thd->pop_internal_handler();
  thd->pop_internal_handler();

  DBUG_RETURN(res);
}


int fill_status(THD *thd, TABLE_LIST *tables, Item *cond)
{
  DBUG_ENTER("fill_status");
  LEX *lex= thd->lex;
  const char *wild= lex->wild ? lex->wild->ptr() : NullS;
  int res= 0;

  STATUS_VAR *status_var_ptr;
  STATUS_VAR current_global_status_var;
  enum enum_schema_tables schema_table_idx=
    get_schema_table_idx(tables->schema_table);
  enum enum_var_type option_type;
  bool upper_case_names= (schema_table_idx != SCH_STATUS);

  if (schema_table_idx == SCH_STATUS)
  {
    option_type= lex->option_type;
    if (option_type == OPT_GLOBAL)
      status_var_ptr= &current_global_status_var;
    else
      status_var_ptr= thd->initial_status_var;
  }
  else if (schema_table_idx == SCH_GLOBAL_STATUS)
  {
    option_type= OPT_GLOBAL;
    status_var_ptr= &current_global_status_var;
  }
  else
  {
    assert(schema_table_idx == SCH_SESSION_STATUS);
    option_type= OPT_SESSION;
    status_var_ptr= &thd->status_var;
  }

#ifndef EMBEDDED_LIBRARY
  /* I_S: Raise error with SHOW_COMPATIBILITY_56=OFF */
  if (! show_compatibility_56)
  {
    push_select_error(thd, option_type, true);
    DBUG_RETURN(1);
  }
  /* I_S: Raise deprecation warning with SHOW_COMPATIBILITY_56=ON */
  if (lex->sql_command != SQLCOM_SHOW_STATUS)
  {
    push_select_warning(thd, option_type, true);
  }
  if (!show_compatibility_56)
    DBUG_RETURN(res);
#endif /* EMBEDDED_LIBRARY */

  /*
    Avoid recursive acquisition of LOCK_status in cases when WHERE clause
    represented by "cond" contains subquery on I_S.SESSION/GLOBAL_STATUS.
  */
  DEBUG_SYNC(thd, "before_preparing_global_status_array");

  if (thd->fill_status_recursion_level++ == 0) 
    mysql_mutex_lock(&LOCK_status);
  if (option_type == OPT_GLOBAL)
    calc_sum_of_all_status(status_var_ptr);
  // Push an empty tail element
  all_status_vars.push_back(st_mysql_show_var());
  res= show_status_array(thd, wild,
                         &all_status_vars[0],
                         option_type, status_var_ptr, "", tables,
                         upper_case_names, cond);
  all_status_vars.pop_back(); // Pop the empty element.

  if (thd->fill_status_recursion_level-- == 1) 
    mysql_mutex_unlock(&LOCK_status);

  DEBUG_SYNC(thd, "after_preparing_global_status_array");
  DBUG_RETURN(res);
}


/*
  Fill and store records into I_S.referential_constraints table

  SYNOPSIS
    get_referential_constraints_record()
    thd                 thread handle
    tables              table list struct(processed table)
    table               I_S table
    res                 1 means the error during opening of the processed table
                        0 means processed table is opened without error
    base_name           db name
    file_name           table name

  RETURN
    0	ok
    #   error
*/

static int
get_referential_constraints_record(THD *thd, TABLE_LIST *tables,
                                   TABLE *table, bool res,
                                   LEX_STRING *db_name, LEX_STRING *table_name)
{
  CHARSET_INFO *cs= system_charset_info;
  DBUG_ENTER("get_referential_constraints_record");

  if (res)
  {
    if (thd->is_error())
      push_warning(thd, Sql_condition::SL_WARNING,
                   thd->get_stmt_da()->mysql_errno(),
                   thd->get_stmt_da()->message_text());
    thd->clear_error();
    DBUG_RETURN(0);
  }
  if (!tables->is_view())
  {
    List<FOREIGN_KEY_INFO> f_key_list;
    TABLE *show_table= tables->table;

    show_table->file->get_foreign_key_list(thd, &f_key_list);
    FOREIGN_KEY_INFO *f_key_info;
    List_iterator_fast<FOREIGN_KEY_INFO> it(f_key_list);
    while ((f_key_info= it++))
    {
      restore_record(table, s->default_values);
      table->field[0]->store(STRING_WITH_LEN("def"), cs);
      table->field[1]->store(db_name->str, db_name->length, cs);
      table->field[9]->store(table_name->str, table_name->length, cs);
      table->field[2]->store(f_key_info->foreign_id->str,
                             f_key_info->foreign_id->length, cs);
      table->field[3]->store(STRING_WITH_LEN("def"), cs);
      table->field[4]->store(f_key_info->referenced_db->str, 
                             f_key_info->referenced_db->length, cs);
      table->field[10]->store(f_key_info->referenced_table->str, 
                             f_key_info->referenced_table->length, cs);
      if (f_key_info->referenced_key_name)
      {
        table->field[5]->store(f_key_info->referenced_key_name->str, 
                               f_key_info->referenced_key_name->length, cs);
        table->field[5]->set_notnull();
      }
      else
        table->field[5]->set_null();
      table->field[6]->store(STRING_WITH_LEN("NONE"), cs);
      table->field[7]->store(f_key_info->update_method->str, 
                             f_key_info->update_method->length, cs);
      table->field[8]->store(f_key_info->delete_method->str, 
                             f_key_info->delete_method->length, cs);
      if (schema_table_store_record(thd, table))
        DBUG_RETURN(1);
    }
  }
  DBUG_RETURN(0);
}

struct schema_table_ref 
{
  const char *table_name;
  ST_SCHEMA_TABLE *schema_table;
};


/*
  Find schema_tables elment by name

  SYNOPSIS
    find_schema_table_in_plugin()
    thd                 thread handler
    plugin              plugin
    table_name          table name

  RETURN
    0	table not found
    1   found the schema table
*/
static my_bool find_schema_table_in_plugin(THD *thd, plugin_ref plugin,
                                           void* p_table)
{
  schema_table_ref *p_schema_table= (schema_table_ref *)p_table;
  const char* table_name= p_schema_table->table_name;
  ST_SCHEMA_TABLE *schema_table= plugin_data<ST_SCHEMA_TABLE*>(plugin);
  DBUG_ENTER("find_schema_table_in_plugin");

  if (!my_strcasecmp(system_charset_info,
                     schema_table->table_name,
                     table_name)) {
    p_schema_table->schema_table= schema_table;
    DBUG_RETURN(1);
  }

  DBUG_RETURN(0);
}


/*
  Find schema_tables elment by name

  SYNOPSIS
    find_schema_table()
    thd                 thread handler
    table_name          table name

  RETURN
    0	table not found
    #   pointer to 'schema_tables' element
*/

ST_SCHEMA_TABLE *find_schema_table(THD *thd, const char* table_name)
{
  schema_table_ref schema_table_a;
  ST_SCHEMA_TABLE *schema_table= schema_tables;
  DBUG_ENTER("find_schema_table");

  for (; schema_table->table_name; schema_table++)
  {
    if (!my_strcasecmp(system_charset_info,
                       schema_table->table_name,
                       table_name))
      DBUG_RETURN(schema_table);
  }

  schema_table_a.table_name= table_name;
  if (plugin_foreach(thd, find_schema_table_in_plugin, 
                     MYSQL_INFORMATION_SCHEMA_PLUGIN, &schema_table_a))
    DBUG_RETURN(schema_table_a.schema_table);

  DBUG_RETURN(NULL);
}


ST_SCHEMA_TABLE *get_schema_table(enum enum_schema_tables schema_table_idx)
{
  return &schema_tables[schema_table_idx];
}


/**
  Create information_schema table using schema_table data.

  @note
    For MYSQL_TYPE_DECIMAL fields only, the field_length member has encoded
    into it two numbers, based on modulus of base-10 numbers.  In the ones
    position is the number of decimals.  Tens position is unused.  In the
    hundreds and thousands position is a two-digit decimal number representing
    length.  Encode this value with  (decimals*100)+length  , where
    0<decimals<10 and 0<=length<100 .

  @param
    thd	       	          thread handler

  @param table_list Used to pass I_S table information(fields info, tables
  parameters etc) and table name.

  @retval  \#             Pointer to created table
  @retval  NULL           Can't create table
*/

TABLE *create_schema_table(THD *thd, TABLE_LIST *table_list)
{
  int field_count= 0;
  Item *item;
  TABLE *table;
  List<Item> field_list;
  ST_SCHEMA_TABLE *schema_table= table_list->schema_table;
  ST_FIELD_INFO *fields_info= schema_table->fields_info;
  CHARSET_INFO *cs= system_charset_info;
  DBUG_ENTER("create_schema_table");

  for (; fields_info->field_name; fields_info++)
  {
    switch (fields_info->field_type) {
    case MYSQL_TYPE_TINY:
    case MYSQL_TYPE_LONG:
    case MYSQL_TYPE_SHORT:
    case MYSQL_TYPE_LONGLONG:
    case MYSQL_TYPE_INT24:
      if (!(item= new Item_return_int(fields_info->field_name,
                                      fields_info->field_length,
                                      fields_info->field_type,
                                      fields_info->value)))
      {
        DBUG_RETURN(0);
      }
      item->unsigned_flag= (fields_info->field_flags & MY_I_S_UNSIGNED);
      break;
    case MYSQL_TYPE_DATE:
    case MYSQL_TYPE_TIME:
    case MYSQL_TYPE_TIMESTAMP:
    case MYSQL_TYPE_DATETIME:
    {
      const Name_string field_name(fields_info->field_name,
                                   strlen(fields_info->field_name));
      if (!(item=new Item_temporal(fields_info->field_type, field_name, 0, 0)))
        DBUG_RETURN(0);

      if (fields_info->field_type == MYSQL_TYPE_TIMESTAMP ||
          fields_info->field_type == MYSQL_TYPE_DATETIME)
        item->decimals= fields_info->field_length;

      break;
    }
    case MYSQL_TYPE_FLOAT:
    case MYSQL_TYPE_DOUBLE:
    {
      const Name_string field_name(fields_info->field_name,
                                   strlen(fields_info->field_name));
      if ((item= new Item_float(field_name, 0.0, NOT_FIXED_DEC, 
                                fields_info->field_length)) == NULL)
        DBUG_RETURN(NULL);
      break;
    }
    case MYSQL_TYPE_DECIMAL:
    case MYSQL_TYPE_NEWDECIMAL:
      if (!(item= new Item_decimal((longlong) fields_info->value, false)))
      {
        DBUG_RETURN(0);
      }
      item->unsigned_flag= (fields_info->field_flags & MY_I_S_UNSIGNED);
      item->decimals= fields_info->field_length%10;
      item->max_length= (fields_info->field_length/100)%100;
      if (item->unsigned_flag == 0)
        item->max_length+= 1;
      if (item->decimals > 0)
        item->max_length+= 1;
      item->item_name.copy(fields_info->field_name);
      break;
    case MYSQL_TYPE_TINY_BLOB:
    case MYSQL_TYPE_MEDIUM_BLOB:
    case MYSQL_TYPE_LONG_BLOB:
    case MYSQL_TYPE_BLOB:
      if (!(item= new Item_blob(fields_info->field_name,
                                fields_info->field_length)))
      {
        DBUG_RETURN(0);
      }
      break;
    default:
      /* Don't let unimplemented types pass through. Could be a grave error. */
      assert(fields_info->field_type == MYSQL_TYPE_STRING);

      if (!(item= new Item_empty_string("", fields_info->field_length, cs)))
      {
        DBUG_RETURN(0);
      }
      item->item_name.copy(fields_info->field_name);
      break;
    }
    field_list.push_back(item);
    item->maybe_null= (fields_info->field_flags & MY_I_S_MAYBE_NULL);
    field_count++;
  }
  Temp_table_param *tmp_table_param = new (thd->mem_root) Temp_table_param;
  if (!tmp_table_param)
    DBUG_RETURN(0);

  tmp_table_param->table_charset= cs;
  tmp_table_param->field_count= field_count;
  tmp_table_param->schema_table= 1;
  SELECT_LEX *select_lex= thd->lex->current_select();
  if (!(table= create_tmp_table(thd, tmp_table_param,
                                field_list, (ORDER*) 0, 0, 0, 
                                select_lex->active_options() |
                                TMP_TABLE_ALL_COLUMNS,
                                HA_POS_ERROR, table_list->alias)))
    DBUG_RETURN(0);
  my_bitmap_map* bitmaps=
    (my_bitmap_map*) thd->alloc(bitmap_buffer_size(field_count));
  bitmap_init(&table->def_read_set, bitmaps, field_count,
              FALSE);
  table->read_set= &table->def_read_set;
  bitmap_clear_all(table->read_set);
  table_list->schema_table_param= tmp_table_param;
  DBUG_RETURN(table);
}


/*
  For old SHOW compatibility. It is used when
  old SHOW doesn't have generated column names
  Make list of fields for SHOW

  SYNOPSIS
    make_old_format()
    thd			thread handler
    schema_table        pointer to 'schema_tables' element

  RETURN
   1	error
   0	success
*/

int make_old_format(THD *thd, ST_SCHEMA_TABLE *schema_table)
{
  ST_FIELD_INFO *field_info= schema_table->fields_info;
  Name_resolution_context *context= &thd->lex->select_lex->context;
  for (; field_info->field_name; field_info++)
  {
    if (field_info->old_name)
    {
      Item_field *field= new Item_field(context,
                                        NullS, NullS, field_info->field_name);
      if (field)
      {
        field->item_name.copy(field_info->old_name);
        if (add_item_to_list(thd, field))
          return 1;
      }
    }
  }
  return 0;
}


int make_schemata_old_format(THD *thd, ST_SCHEMA_TABLE *schema_table)
{
  char tmp[128];
  LEX *lex= thd->lex;
  SELECT_LEX *sel= lex->current_select();
  Name_resolution_context *context= &sel->context;

  if (!sel->item_list.elements)
  {
    ST_FIELD_INFO *field_info= &schema_table->fields_info[1];
    String buffer(tmp,sizeof(tmp), system_charset_info);
    Item_field *field= new Item_field(context,
                                      NullS, NullS, field_info->field_name);
    if (!field || add_item_to_list(thd, field))
      return 1;
    buffer.length(0);
    buffer.append(field_info->old_name);
    if (lex->wild && lex->wild->ptr())
    {
      buffer.append(STRING_WITH_LEN(" ("));
      buffer.append(lex->wild->ptr());
      buffer.append(')');
    }
    field->item_name.copy(buffer.ptr(), buffer.length(), system_charset_info);
  }
  return 0;
}


int make_table_names_old_format(THD *thd, ST_SCHEMA_TABLE *schema_table)
{
  char tmp[128];
  String buffer(tmp,sizeof(tmp), thd->charset());
  LEX *lex= thd->lex;
  Name_resolution_context *context= &lex->select_lex->context;

  ST_FIELD_INFO *field_info= &schema_table->fields_info[2];
  buffer.length(0);
  buffer.append(field_info->old_name);
  buffer.append(lex->select_lex->db);
  if (lex->wild && lex->wild->ptr())
  {
    buffer.append(STRING_WITH_LEN(" ("));
    buffer.append(lex->wild->ptr());
    buffer.append(')');
  }
  Item_field *field= new Item_field(context,
                                    NullS, NullS, field_info->field_name);
  if (add_item_to_list(thd, field))
    return 1;
  field->item_name.copy(buffer.ptr(), buffer.length(), system_charset_info);
  if (thd->lex->verbose)
  {
    field->item_name.copy(buffer.ptr(), buffer.length(), system_charset_info);
    field_info= &schema_table->fields_info[3];
    field= new Item_field(context, NullS, NullS, field_info->field_name);
    if (add_item_to_list(thd, field))
      return 1;
    field->item_name.copy(field_info->old_name);
  }
  return 0;
}


int make_columns_old_format(THD *thd, ST_SCHEMA_TABLE *schema_table)
{
  int fields_arr[]= {IS_COLUMNS_COLUMN_NAME,
                     IS_COLUMNS_COLUMN_TYPE,
                     IS_COLUMNS_COLLATION_NAME,
                     IS_COLUMNS_IS_NULLABLE,
                     IS_COLUMNS_COLUMN_KEY,
                     IS_COLUMNS_COLUMN_DEFAULT,
                     IS_COLUMNS_EXTRA,
                     IS_COLUMNS_PRIVILEGES,
                     IS_COLUMNS_COLUMN_COMMENT,
                     -1};
  int *field_num= fields_arr;
  ST_FIELD_INFO *field_info;
  Name_resolution_context *context= &thd->lex->select_lex->context;

  for (; *field_num >= 0; field_num++)
  {
    field_info= &schema_table->fields_info[*field_num];
    if (!thd->lex->verbose && (*field_num == IS_COLUMNS_COLLATION_NAME ||
                               *field_num == IS_COLUMNS_PRIVILEGES     ||
                               *field_num == IS_COLUMNS_COLUMN_COMMENT))
      continue;
    Item_field *field= new Item_field(context,
                                      NullS, NullS, field_info->field_name);
    if (field)
    {
      field->item_name.copy(field_info->old_name);
      if (add_item_to_list(thd, field))
        return 1;
    }
  }
  return 0;
}


int make_character_sets_old_format(THD *thd, ST_SCHEMA_TABLE *schema_table)
{
  int fields_arr[]= {0, 2, 1, 3, -1};
  int *field_num= fields_arr;
  ST_FIELD_INFO *field_info;
  Name_resolution_context *context= &thd->lex->select_lex->context;

  for (; *field_num >= 0; field_num++)
  {
    field_info= &schema_table->fields_info[*field_num];
    Item_field *field= new Item_field(context,
                                      NullS, NullS, field_info->field_name);
    if (field)
    {
      field->item_name.copy(field_info->old_name);
      if (add_item_to_list(thd, field))
        return 1;
    }
  }
  return 0;
}


int make_proc_old_format(THD *thd, ST_SCHEMA_TABLE *schema_table)
{
  int fields_arr[]= {IS_ROUTINES_ROUTINE_SCHEMA,
                     IS_ROUTINES_ROUTINE_NAME,
                     IS_ROUTINES_ROUTINE_TYPE,
                     IS_ROUTINES_DEFINER,
                     IS_ROUTINES_LAST_ALTERED,
                     IS_ROUTINES_CREATED,
                     IS_ROUTINES_SECURITY_TYPE,
                     IS_ROUTINES_ROUTINE_COMMENT,
                     IS_ROUTINES_CHARACTER_SET_CLIENT,
                     IS_ROUTINES_COLLATION_CONNECTION,
                     IS_ROUTINES_DATABASE_COLLATION,
                     -1};
  int *field_num= fields_arr;
  ST_FIELD_INFO *field_info;
  Name_resolution_context *context= &thd->lex->select_lex->context;

  for (; *field_num >= 0; field_num++)
  {
    field_info= &schema_table->fields_info[*field_num];
    Item_field *field= new Item_field(context,
                                      NullS, NullS, field_info->field_name);
    if (field)
    {
      field->item_name.copy(field_info->old_name);
      if (add_item_to_list(thd, field))
        return 1;
    }
  }
  return 0;
}


/*
  Create information_schema table

  SYNOPSIS
  mysql_schema_table()
    thd                thread handler
    lex                pointer to LEX
    table_list         pointer to table_list

  RETURN
    0	success
    1   error
*/

int mysql_schema_table(THD *thd, LEX *lex, TABLE_LIST *table_list)
{
  TABLE *table;
  DBUG_ENTER("mysql_schema_table");
  if (!(table= table_list->schema_table->create_table(thd, table_list)))
    DBUG_RETURN(1);
  table->s->tmp_table= SYSTEM_TMP_TABLE;
  table->grant.privilege= table_list->grant.privilege= SELECT_ACL;
  /*
    This test is necessary to make
    case insensitive file systems +
    upper case table names(information schema tables) +
    views
    working correctly
  */
  if (table_list->schema_table_name)
    table->alias_name_used= my_strcasecmp(table_alias_charset,
                                          table_list->schema_table_name,
                                          table_list->alias);
  table_list->table_name= table->s->table_name.str;
  table_list->table_name_length= table->s->table_name.length;
  table_list->table= table;
  table->pos_in_table_list= table_list;
  table->next= thd->derived_tables;
  thd->derived_tables= table;
  if (table_list->select_lex->first_execution)
    table_list->select_lex->add_base_options(OPTION_SCHEMA_TABLE);
  lex->safe_to_cache_query= 0;

  if (table_list->schema_table_reformed) // show command
  {
    SELECT_LEX *sel= lex->current_select();
    Item *item;
    Field_translator *transl, *org_transl;

    ulonglong want_privilege_saved= thd->want_privilege;
    thd->want_privilege= SELECT_ACL;
    enum enum_mark_columns save_mark_used_columns= thd->mark_used_columns;
    thd->mark_used_columns= MARK_COLUMNS_READ;

    if (table_list->field_translation)
    {
      Field_translator *end= table_list->field_translation_end;
      for (transl= table_list->field_translation; transl < end; transl++)
      {
        if (!transl->item->fixed &&
            transl->item->fix_fields(thd, &transl->item))
          DBUG_RETURN(1);
      }

      thd->want_privilege= want_privilege_saved;
      thd->mark_used_columns= save_mark_used_columns;

      DBUG_RETURN(0);
    }
    List_iterator_fast<Item> it(sel->item_list);
    if (!(transl=
          (Field_translator*)(thd->stmt_arena->
                              alloc(sel->item_list.elements *
                                    sizeof(Field_translator)))))
    {
      DBUG_RETURN(1);
    }
    for (org_transl= transl; (item= it++); transl++)
    {
      transl->item= item;
      transl->name= item->item_name.ptr();
      if (!item->fixed && item->fix_fields(thd, &transl->item))
      {
        DBUG_RETURN(1);
      }
    }

    thd->want_privilege= want_privilege_saved;
    thd->mark_used_columns= save_mark_used_columns;
    table_list->field_translation= org_transl;
    table_list->field_translation_end= transl;
  }

  DBUG_RETURN(0);
}


/*
  Generate select from information_schema table

  SYNOPSIS
    make_schema_select()
    thd                  thread handler
    sel                  pointer to SELECT_LEX
    schema_table_idx     index of 'schema_tables' element

  RETURN
    0	success
    1   error
*/

int make_schema_select(THD *thd, SELECT_LEX *sel,
		       enum enum_schema_tables schema_table_idx)
{
  ST_SCHEMA_TABLE *schema_table= get_schema_table(schema_table_idx);
  LEX_STRING db, table;
  DBUG_ENTER("make_schema_select");
  DBUG_PRINT("enter", ("mysql_schema_select: %s", schema_table->table_name));
  /*
     We have to make non const db_name & table_name
     because of lower_case_table_names
  */
  thd->make_lex_string(&db, INFORMATION_SCHEMA_NAME.str,
                       INFORMATION_SCHEMA_NAME.length, 0);
  thd->make_lex_string(&table, schema_table->table_name,
                       strlen(schema_table->table_name), 0);

  if (schema_table->old_format(thd, schema_table) ||   /* Handle old syntax */
      !sel->add_table_to_list(thd,
                              new Table_ident(thd,
                                              to_lex_cstring(db),
                                              to_lex_cstring(table),
                                              0),
                              0, 0, TL_READ, MDL_SHARED_READ))
  {
    DBUG_RETURN(1);
  }
  DBUG_RETURN(0);
}


/**
  Fill INFORMATION_SCHEMA-table, leave correct Diagnostics_area
  state after itself.

  This function is a wrapper around ST_SCHEMA_TABLE::fill_table(), which
  may "partially silence" some errors. The thing is that during
  fill_table() many errors might be emitted. These errors stem from the
  nature of fill_table().

  For example, SELECT ... FROM INFORMATION_SCHEMA.xxx WHERE TABLE_NAME = 'xxx'
  results in a number of 'Table <db name>.xxx does not exist' errors,
  because fill_table() tries to open the 'xxx' table in every possible
  database.

  Those errors are cleared (the error status is cleared from
  Diagnostics_area) inside fill_table(), but they remain in the
  Diagnostics_area condition list (the list is not cleared because
  it may contain useful warnings).

  This function is responsible for making sure that Diagnostics_area
  does not contain warnings corresponding to the cleared errors.

  @note: THD::no_warnings_for_error used to be set before calling
  fill_table(), thus those errors didn't go to Diagnostics_area. This is not
  the case now (THD::no_warnings_for_error was eliminated as a hack), so we
  need to take care of those warnings here.

  @param thd            Thread context.
  @param table_list     I_S table.
  @param join_table     JOIN/SELECT table.

  @return Error status.
  @retval TRUE Error.
  @retval FALSE Success.
*/
static bool do_fill_table(THD *thd,
                          TABLE_LIST *table_list,
                          QEP_TAB *qep_tab)
{
  // NOTE: fill_table() may generate many "useless" warnings, which will be
  // ignored afterwards. On the other hand, there might be "useful"
  // warnings, which should be presented to the user. Diagnostics_area usually
  // stores no more than THD::variables.max_error_count warnings.
  // The problem is that "useless warnings" may occupy all the slots in the
  // Diagnostics_area, so "useful warnings" get rejected. In order to avoid
  // that problem we create a Diagnostics_area instance, which is capable of
  // storing "unlimited" number of warnings.
  Diagnostics_area *da= thd->get_stmt_da();
  Diagnostics_area tmp_da(true);

  // Don't copy existing conditions from the old DA so we don't get them twice
  // when we call copy_non_errors_from_da below.
  thd->push_diagnostics_area(&tmp_da, false);

  /*
    We pass a condition, which can be used to do less file manipulations (for
    example, WHERE TABLE_SCHEMA='test' allows to open only directory 'test',
    not other database directories). Filling schema tables is done before
    QEP_TAB::sort_table() (=filesort, for ORDER BY), so we can trust
    that condition() is complete, has not been zeroed by filesort:
  */
  assert(qep_tab->condition() == qep_tab->condition_optim());

  bool res= table_list->schema_table->fill_table(
    thd, table_list, qep_tab->condition());

  thd->pop_diagnostics_area();

  // Pass an error if any.
  if (tmp_da.is_error())
  {
    da->set_error_status(tmp_da.mysql_errno(),
                         tmp_da.message_text(),
                         tmp_da.returned_sqlstate());
    da->push_warning(thd,
                     tmp_da.mysql_errno(),
                     tmp_da.returned_sqlstate(),
                     Sql_condition::SL_ERROR,
                     tmp_da.message_text());
  }

  // Pass warnings (if any).
  //
  // Filter out warnings with SL_ERROR level, because they
  // correspond to the errors which were filtered out in fill_table().
  da->copy_non_errors_from_da(thd, &tmp_da);

  return res;
}


/*
  Fill temporary schema tables before SELECT

  SYNOPSIS
    get_schema_tables_result()
    join  join which use schema tables
    executed_place place where I_S table processed

  RETURN
    FALSE success
    TRUE  error
*/

bool get_schema_tables_result(JOIN *join,
                              enum enum_schema_table_state executed_place)
{
  THD *thd= join->thd;
  bool result= 0;
  DBUG_ENTER("get_schema_tables_result");

  /* Check if the schema table is optimized away */
  if (!join->qep_tab)
    DBUG_RETURN(result);

  for (uint i= 0; i < join->tables; i++)
  {
    QEP_TAB *const tab= join->qep_tab + i;
    if (!tab->table() || !tab->table_ref)
      continue;

    TABLE_LIST *const table_list= tab->table_ref;
    if (table_list->schema_table && thd->fill_information_schema_tables())
    {
      bool is_subselect= join->select_lex->master_unit() &&
                         join->select_lex->master_unit()->item;

      /* A value of 0 indicates a dummy implementation */
      if (table_list->schema_table->fill_table == 0)
        continue;

      /* skip I_S optimizations specific to get_all_tables */
      if (thd->lex->describe &&
          (table_list->schema_table->fill_table != get_all_tables))
        continue;

      /*
        If schema table is already processed and
        the statement is not a subselect then
        we don't need to fill this table again.
        If schema table is already processed and
        schema_table_state != executed_place then
        table is already processed and
        we should skip second data processing.
      */
      if (table_list->schema_table_state &&
          (!is_subselect || table_list->schema_table_state != executed_place))
        continue;

      /*
        if table is used in a subselect and
        table has been processed earlier with the same
        'executed_place' value then we should refresh the table.
      */
      if (table_list->schema_table_state && is_subselect)
      {
        table_list->table->file->extra(HA_EXTRA_NO_CACHE);
        table_list->table->file->extra(HA_EXTRA_RESET_STATE);
        table_list->table->file->ha_delete_all_rows();
        free_io_cache(table_list->table);
        filesort_free_buffers(table_list->table,1);
        table_list->table->reset_null_row();
      }
      else
        table_list->table->file->stats.records= 0;

      /* To be removed after 5.7 */
      if (is_infoschema_db(table_list->db, table_list->db_length))
      {
        static LEX_STRING INNODB_LOCKS= {C_STRING_WITH_LEN("INNODB_LOCKS")};
        static LEX_STRING INNODB_LOCK_WAITS= {C_STRING_WITH_LEN("INNODB_LOCK_WAITS")};

        if (my_strcasecmp(system_charset_info,
                          table_list->schema_table_name,
                          INNODB_LOCKS.str) == 0)
        {
          /* Deprecated in 5.7 */
          push_warning_printf(thd, Sql_condition::SL_WARNING,
                              ER_WARN_DEPRECATED_SYNTAX_NO_REPLACEMENT,
                              ER_THD(thd, ER_WARN_DEPRECATED_SYNTAX_NO_REPLACEMENT),
                              "INFORMATION_SCHEMA.INNODB_LOCKS");
        }
        else if (my_strcasecmp(system_charset_info,
                               table_list->schema_table_name,
                               INNODB_LOCK_WAITS.str) == 0)
        {
          /* Deprecated in 5.7 */
          push_warning_printf(thd, Sql_condition::SL_WARNING,
                              ER_WARN_DEPRECATED_SYNTAX_NO_REPLACEMENT,
                              ER_THD(thd, ER_WARN_DEPRECATED_SYNTAX_NO_REPLACEMENT),
                              "INFORMATION_SCHEMA.INNODB_LOCK_WAITS");
        }
      }

      if (do_fill_table(thd, table_list, tab))
      {
        result= 1;
        join->error= 1;
        table_list->schema_table_state= executed_place;
        break;
      }
      table_list->schema_table_state= executed_place;
    }
  }
  DBUG_RETURN(result);
}

struct run_hton_fill_schema_table_args
{
  TABLE_LIST *tables;
  Item *cond;
};

static my_bool run_hton_fill_schema_table(THD *thd, plugin_ref plugin,
                                          void *arg)
{
  struct run_hton_fill_schema_table_args *args=
    (run_hton_fill_schema_table_args *) arg;
  handlerton *hton= plugin_data<handlerton*>(plugin);
  if (hton->fill_is_table && hton->state == SHOW_OPTION_YES)
      hton->fill_is_table(hton, thd, args->tables, args->cond,
            get_schema_table_idx(args->tables->schema_table));
  return false;
}

int hton_fill_schema_table(THD *thd, TABLE_LIST *tables, Item *cond)
{
  DBUG_ENTER("hton_fill_schema_table");

  struct run_hton_fill_schema_table_args args;
  args.tables= tables;
  args.cond= cond;

  if (check_global_access(thd, PROCESS_ACL))
    DBUG_RETURN(1);

  plugin_foreach(thd, run_hton_fill_schema_table,
                 MYSQL_STORAGE_ENGINE_PLUGIN, &args);

  DBUG_RETURN(0);
}


ST_FIELD_INFO schema_fields_info[]=
{
  {"CATALOG_NAME", FN_REFLEN, MYSQL_TYPE_STRING, 0, 0, 0, SKIP_OPEN_TABLE},
  {"SCHEMA_NAME", NAME_CHAR_LEN, MYSQL_TYPE_STRING, 0, 0, "Database",
   SKIP_OPEN_TABLE},
  {"DEFAULT_CHARACTER_SET_NAME", MY_CS_NAME_SIZE, MYSQL_TYPE_STRING, 0, 0, 0,
   SKIP_OPEN_TABLE},
  {"DEFAULT_COLLATION_NAME", MY_CS_NAME_SIZE, MYSQL_TYPE_STRING, 0, 0, 0,
   SKIP_OPEN_TABLE},
  {"SQL_PATH", FN_REFLEN, MYSQL_TYPE_STRING, 0, 1, 0, SKIP_OPEN_TABLE},
  {0, 0, MYSQL_TYPE_STRING, 0, 0, 0, SKIP_OPEN_TABLE}
};


ST_FIELD_INFO tables_fields_info[]=
{
  {"TABLE_CATALOG", FN_REFLEN, MYSQL_TYPE_STRING, 0, 0, 0, SKIP_OPEN_TABLE},
  {"TABLE_SCHEMA", NAME_CHAR_LEN, MYSQL_TYPE_STRING, 0, 0, 0, SKIP_OPEN_TABLE},
  {"TABLE_NAME", NAME_CHAR_LEN, MYSQL_TYPE_STRING, 0, 0, "Name",
   SKIP_OPEN_TABLE},
  {"TABLE_TYPE", NAME_CHAR_LEN, MYSQL_TYPE_STRING, 0, 0, 0, OPEN_FRM_ONLY},
  {"ENGINE", NAME_CHAR_LEN, MYSQL_TYPE_STRING, 0, 1, "Engine", OPEN_FRM_ONLY},
  {"VERSION", MY_INT64_NUM_DECIMAL_DIGITS, MYSQL_TYPE_LONGLONG, 0,
   (MY_I_S_MAYBE_NULL | MY_I_S_UNSIGNED), "Version", OPEN_FRM_ONLY},
  {"ROW_FORMAT", 10, MYSQL_TYPE_STRING, 0, 1, "Row_format", OPEN_FULL_TABLE},
  {"TABLE_ROWS", MY_INT64_NUM_DECIMAL_DIGITS, MYSQL_TYPE_LONGLONG, 0,
   (MY_I_S_MAYBE_NULL | MY_I_S_UNSIGNED), "Rows", OPEN_FULL_TABLE},
  {"AVG_ROW_LENGTH", MY_INT64_NUM_DECIMAL_DIGITS, MYSQL_TYPE_LONGLONG, 0, 
   (MY_I_S_MAYBE_NULL | MY_I_S_UNSIGNED), "Avg_row_length", OPEN_FULL_TABLE},
  {"DATA_LENGTH", MY_INT64_NUM_DECIMAL_DIGITS, MYSQL_TYPE_LONGLONG, 0, 
   (MY_I_S_MAYBE_NULL | MY_I_S_UNSIGNED), "Data_length", OPEN_FULL_TABLE},
  {"MAX_DATA_LENGTH", MY_INT64_NUM_DECIMAL_DIGITS, MYSQL_TYPE_LONGLONG, 0,
   (MY_I_S_MAYBE_NULL | MY_I_S_UNSIGNED), "Max_data_length", OPEN_FULL_TABLE},
  {"INDEX_LENGTH", MY_INT64_NUM_DECIMAL_DIGITS, MYSQL_TYPE_LONGLONG, 0, 
   (MY_I_S_MAYBE_NULL | MY_I_S_UNSIGNED), "Index_length", OPEN_FULL_TABLE},
  {"DATA_FREE", MY_INT64_NUM_DECIMAL_DIGITS, MYSQL_TYPE_LONGLONG, 0,
   (MY_I_S_MAYBE_NULL | MY_I_S_UNSIGNED), "Data_free", OPEN_FULL_TABLE},
  {"AUTO_INCREMENT", MY_INT64_NUM_DECIMAL_DIGITS , MYSQL_TYPE_LONGLONG, 0, 
   (MY_I_S_MAYBE_NULL | MY_I_S_UNSIGNED), "Auto_increment", OPEN_FULL_TABLE},
  {"CREATE_TIME", 0, MYSQL_TYPE_DATETIME, 0, 1, "Create_time", OPEN_FULL_TABLE},
  {"UPDATE_TIME", 0, MYSQL_TYPE_DATETIME, 0, 1, "Update_time", OPEN_FULL_TABLE},
  {"CHECK_TIME", 0, MYSQL_TYPE_DATETIME, 0, 1, "Check_time", OPEN_FULL_TABLE},
  {"TABLE_COLLATION", MY_CS_NAME_SIZE, MYSQL_TYPE_STRING, 0, 1, "Collation",
   OPEN_FRM_ONLY},
  {"CHECKSUM", MY_INT64_NUM_DECIMAL_DIGITS, MYSQL_TYPE_LONGLONG, 0,
   (MY_I_S_MAYBE_NULL | MY_I_S_UNSIGNED), "Checksum", OPEN_FULL_TABLE},
  {"CREATE_OPTIONS", 255, MYSQL_TYPE_STRING, 0, 1, "Create_options",
   OPEN_FRM_ONLY},
  {"TABLE_COMMENT", TABLE_COMMENT_MAXLEN, MYSQL_TYPE_STRING, 0, 0, 
   "Comment", OPEN_FRM_ONLY},
  {0, 0, MYSQL_TYPE_STRING, 0, 0, 0, SKIP_OPEN_TABLE}
};


ST_FIELD_INFO columns_fields_info[]=
{
  {"TABLE_CATALOG", FN_REFLEN, MYSQL_TYPE_STRING, 0, 0, 0, OPEN_FRM_ONLY},
  {"TABLE_SCHEMA", NAME_CHAR_LEN, MYSQL_TYPE_STRING, 0, 0, 0, OPEN_FRM_ONLY},
  {"TABLE_NAME", NAME_CHAR_LEN, MYSQL_TYPE_STRING, 0, 0, 0, OPEN_FRM_ONLY},
  {"COLUMN_NAME", NAME_CHAR_LEN, MYSQL_TYPE_STRING, 0, 0, "Field",
   OPEN_FRM_ONLY},
  {"ORDINAL_POSITION", MY_INT64_NUM_DECIMAL_DIGITS, MYSQL_TYPE_LONGLONG, 0,
   MY_I_S_UNSIGNED, 0, OPEN_FRM_ONLY},
  {"COLUMN_DEFAULT", MAX_FIELD_VARCHARLENGTH, MYSQL_TYPE_STRING, 0,
   1, "Default", OPEN_FRM_ONLY},
  {"IS_NULLABLE", 3, MYSQL_TYPE_STRING, 0, 0, "Null", OPEN_FRM_ONLY},
  {"DATA_TYPE", NAME_CHAR_LEN, MYSQL_TYPE_STRING, 0, 0, 0, OPEN_FRM_ONLY},
  {"CHARACTER_MAXIMUM_LENGTH", MY_INT64_NUM_DECIMAL_DIGITS, MYSQL_TYPE_LONGLONG,
   0, (MY_I_S_MAYBE_NULL | MY_I_S_UNSIGNED), 0, OPEN_FRM_ONLY},
  {"CHARACTER_OCTET_LENGTH", MY_INT64_NUM_DECIMAL_DIGITS , MYSQL_TYPE_LONGLONG,
   0, (MY_I_S_MAYBE_NULL | MY_I_S_UNSIGNED), 0, OPEN_FRM_ONLY},
  {"NUMERIC_PRECISION", MY_INT64_NUM_DECIMAL_DIGITS, MYSQL_TYPE_LONGLONG,
   0, (MY_I_S_MAYBE_NULL | MY_I_S_UNSIGNED), 0, OPEN_FRM_ONLY},
  {"NUMERIC_SCALE", MY_INT64_NUM_DECIMAL_DIGITS , MYSQL_TYPE_LONGLONG,
   0, (MY_I_S_MAYBE_NULL | MY_I_S_UNSIGNED), 0, OPEN_FRM_ONLY},
  {"DATETIME_PRECISION", MY_INT64_NUM_DECIMAL_DIGITS , MYSQL_TYPE_LONGLONG,
   0, (MY_I_S_MAYBE_NULL | MY_I_S_UNSIGNED), 0, OPEN_FULL_TABLE},
  {"CHARACTER_SET_NAME", MY_CS_NAME_SIZE, MYSQL_TYPE_STRING, 0, 1, 0,
   OPEN_FRM_ONLY},
  {"COLLATION_NAME", MY_CS_NAME_SIZE, MYSQL_TYPE_STRING, 0, 1, "Collation",
   OPEN_FRM_ONLY},
  {"COLUMN_TYPE", 65535, MYSQL_TYPE_STRING, 0, 0, "Type", OPEN_FRM_ONLY},
  {"COLUMN_KEY", 3, MYSQL_TYPE_STRING, 0, 0, "Key", OPEN_FRM_ONLY},
  {"EXTRA", 30, MYSQL_TYPE_STRING, 0, 0, "Extra", OPEN_FRM_ONLY},
  {"PRIVILEGES", 80, MYSQL_TYPE_STRING, 0, 0, "Privileges", OPEN_FRM_ONLY},
  {"COLUMN_COMMENT", COLUMN_COMMENT_MAXLEN, MYSQL_TYPE_STRING, 0, 0, 
   "Comment", OPEN_FRM_ONLY},
  {"GENERATION_EXPRESSION", GENERATED_COLUMN_EXPRESSION_MAXLEN, MYSQL_TYPE_STRING,
   0, 0, "Generation expression", OPEN_FRM_ONLY},
  {0, 0, MYSQL_TYPE_STRING, 0, 0, 0, SKIP_OPEN_TABLE}
};


ST_FIELD_INFO charsets_fields_info[]=
{
  {"CHARACTER_SET_NAME", MY_CS_NAME_SIZE, MYSQL_TYPE_STRING, 0, 0, "Charset",
   SKIP_OPEN_TABLE},
  {"DEFAULT_COLLATE_NAME", MY_CS_NAME_SIZE, MYSQL_TYPE_STRING, 0, 0,
   "Default collation", SKIP_OPEN_TABLE},
  {"DESCRIPTION", 60, MYSQL_TYPE_STRING, 0, 0, "Description",
   SKIP_OPEN_TABLE},
  {"MAXLEN", 3, MYSQL_TYPE_LONGLONG, 0, 0, "Maxlen", SKIP_OPEN_TABLE},
  {0, 0, MYSQL_TYPE_STRING, 0, 0, 0, SKIP_OPEN_TABLE}
};


ST_FIELD_INFO collation_fields_info[]=
{
  {"COLLATION_NAME", MY_CS_NAME_SIZE, MYSQL_TYPE_STRING, 0, 0, "Collation",
   SKIP_OPEN_TABLE},
  {"CHARACTER_SET_NAME", MY_CS_NAME_SIZE, MYSQL_TYPE_STRING, 0, 0, "Charset",
   SKIP_OPEN_TABLE},
  {"ID", MY_INT32_NUM_DECIMAL_DIGITS, MYSQL_TYPE_LONGLONG, 0, 0, "Id",
   SKIP_OPEN_TABLE},
  {"IS_DEFAULT", 3, MYSQL_TYPE_STRING, 0, 0, "Default", SKIP_OPEN_TABLE},
  {"IS_COMPILED", 3, MYSQL_TYPE_STRING, 0, 0, "Compiled", SKIP_OPEN_TABLE},
  {"SORTLEN", 3, MYSQL_TYPE_LONGLONG, 0, 0, "Sortlen", SKIP_OPEN_TABLE},
  {0, 0, MYSQL_TYPE_STRING, 0, 0, 0, SKIP_OPEN_TABLE}
};


ST_FIELD_INFO engines_fields_info[]=
{
  {"ENGINE", 64, MYSQL_TYPE_STRING, 0, 0, "Engine", SKIP_OPEN_TABLE},
  {"SUPPORT", 8, MYSQL_TYPE_STRING, 0, 0, "Support", SKIP_OPEN_TABLE},
  {"COMMENT", 80, MYSQL_TYPE_STRING, 0, 0, "Comment", SKIP_OPEN_TABLE},
  {"TRANSACTIONS", 3, MYSQL_TYPE_STRING, 0, 1, "Transactions", SKIP_OPEN_TABLE},
  {"XA", 3, MYSQL_TYPE_STRING, 0, 1, "XA", SKIP_OPEN_TABLE},
  {"SAVEPOINTS", 3 ,MYSQL_TYPE_STRING, 0, 1, "Savepoints", SKIP_OPEN_TABLE},
  {0, 0, MYSQL_TYPE_STRING, 0, 0, 0, SKIP_OPEN_TABLE}
};


ST_FIELD_INFO events_fields_info[]=
{
  {"EVENT_CATALOG", NAME_CHAR_LEN, MYSQL_TYPE_STRING, 0, 0, 0, SKIP_OPEN_TABLE},
  {"EVENT_SCHEMA", NAME_CHAR_LEN, MYSQL_TYPE_STRING, 0, 0, "Db",
   SKIP_OPEN_TABLE},
  {"EVENT_NAME", NAME_CHAR_LEN, MYSQL_TYPE_STRING, 0, 0, "Name",
   SKIP_OPEN_TABLE},
  {"DEFINER", 93, MYSQL_TYPE_STRING, 0, 0, "Definer", SKIP_OPEN_TABLE},
  {"TIME_ZONE", 64, MYSQL_TYPE_STRING, 0, 0, "Time zone", SKIP_OPEN_TABLE},
  {"EVENT_BODY", 8, MYSQL_TYPE_STRING, 0, 0, 0, SKIP_OPEN_TABLE},
  {"EVENT_DEFINITION", 65535, MYSQL_TYPE_STRING, 0, 0, 0, SKIP_OPEN_TABLE},
  {"EVENT_TYPE", 9, MYSQL_TYPE_STRING, 0, 0, "Type", SKIP_OPEN_TABLE},
  {"EXECUTE_AT", 0, MYSQL_TYPE_DATETIME, 0, 1, "Execute at", SKIP_OPEN_TABLE},
  {"INTERVAL_VALUE", 256, MYSQL_TYPE_STRING, 0, 1, "Interval value",
   SKIP_OPEN_TABLE},
  {"INTERVAL_FIELD", 18, MYSQL_TYPE_STRING, 0, 1, "Interval field",
   SKIP_OPEN_TABLE},
  {"SQL_MODE", 32*256, MYSQL_TYPE_STRING, 0, 0, 0, SKIP_OPEN_TABLE},
  {"STARTS", 0, MYSQL_TYPE_DATETIME, 0, 1, "Starts", SKIP_OPEN_TABLE},
  {"ENDS", 0, MYSQL_TYPE_DATETIME, 0, 1, "Ends", SKIP_OPEN_TABLE},
  {"STATUS", 18, MYSQL_TYPE_STRING, 0, 0, "Status", SKIP_OPEN_TABLE},
  {"ON_COMPLETION", 12, MYSQL_TYPE_STRING, 0, 0, 0, SKIP_OPEN_TABLE},
  {"CREATED", 0, MYSQL_TYPE_DATETIME, 0, 0, 0, SKIP_OPEN_TABLE},
  {"LAST_ALTERED", 0, MYSQL_TYPE_DATETIME, 0, 0, 0, SKIP_OPEN_TABLE},
  {"LAST_EXECUTED", 0, MYSQL_TYPE_DATETIME, 0, 1, 0, SKIP_OPEN_TABLE},
  {"EVENT_COMMENT", NAME_CHAR_LEN, MYSQL_TYPE_STRING, 0, 0, 0, SKIP_OPEN_TABLE},
  {"ORIGINATOR", 10, MYSQL_TYPE_LONGLONG, 0, 0, "Originator", SKIP_OPEN_TABLE},
  {"CHARACTER_SET_CLIENT", MY_CS_NAME_SIZE, MYSQL_TYPE_STRING, 0, 0,
   "character_set_client", SKIP_OPEN_TABLE},
  {"COLLATION_CONNECTION", MY_CS_NAME_SIZE, MYSQL_TYPE_STRING, 0, 0,
   "collation_connection", SKIP_OPEN_TABLE},
  {"DATABASE_COLLATION", MY_CS_NAME_SIZE, MYSQL_TYPE_STRING, 0, 0,
   "Database Collation", SKIP_OPEN_TABLE},
  {0, 0, MYSQL_TYPE_STRING, 0, 0, 0, SKIP_OPEN_TABLE}
};



ST_FIELD_INFO coll_charset_app_fields_info[]=
{
  {"COLLATION_NAME", MY_CS_NAME_SIZE, MYSQL_TYPE_STRING, 0, 0, 0,
   SKIP_OPEN_TABLE},
  {"CHARACTER_SET_NAME", MY_CS_NAME_SIZE, MYSQL_TYPE_STRING, 0, 0, 0,
   SKIP_OPEN_TABLE},
  {0, 0, MYSQL_TYPE_STRING, 0, 0, 0, SKIP_OPEN_TABLE}
};


ST_FIELD_INFO proc_fields_info[]=
{
  {"SPECIFIC_NAME", NAME_CHAR_LEN, MYSQL_TYPE_STRING, 0, 0, 0, SKIP_OPEN_TABLE},
  {"ROUTINE_CATALOG", FN_REFLEN, MYSQL_TYPE_STRING, 0, 0, 0, SKIP_OPEN_TABLE},
  {"ROUTINE_SCHEMA", NAME_CHAR_LEN, MYSQL_TYPE_STRING, 0, 0, "Db",
   SKIP_OPEN_TABLE},
  {"ROUTINE_NAME", NAME_CHAR_LEN, MYSQL_TYPE_STRING, 0, 0, "Name",
   SKIP_OPEN_TABLE},
  {"ROUTINE_TYPE", 9, MYSQL_TYPE_STRING, 0, 0, "Type", SKIP_OPEN_TABLE},
  {"DATA_TYPE", NAME_CHAR_LEN, MYSQL_TYPE_STRING, 0, 0, 0, SKIP_OPEN_TABLE},
  {"CHARACTER_MAXIMUM_LENGTH", 21 , MYSQL_TYPE_LONG, 0, 1, 0, SKIP_OPEN_TABLE},
  {"CHARACTER_OCTET_LENGTH", 21 , MYSQL_TYPE_LONG, 0, 1, 0, SKIP_OPEN_TABLE},
  {"NUMERIC_PRECISION", MY_INT64_NUM_DECIMAL_DIGITS, MYSQL_TYPE_LONGLONG,
   0, (MY_I_S_MAYBE_NULL | MY_I_S_UNSIGNED), 0, SKIP_OPEN_TABLE},
  {"NUMERIC_SCALE", 21 , MYSQL_TYPE_LONG, 0, 1, 0, SKIP_OPEN_TABLE},
  {"DATETIME_PRECISION", MY_INT64_NUM_DECIMAL_DIGITS , MYSQL_TYPE_LONGLONG,
   0, (MY_I_S_MAYBE_NULL | MY_I_S_UNSIGNED), 0, SKIP_OPEN_TABLE},
  {"CHARACTER_SET_NAME", 64, MYSQL_TYPE_STRING, 0, 1, 0, SKIP_OPEN_TABLE},
  {"COLLATION_NAME", 64, MYSQL_TYPE_STRING, 0, 1, 0, SKIP_OPEN_TABLE},
  {"DTD_IDENTIFIER", 65535, MYSQL_TYPE_STRING, 0, 1, 0, SKIP_OPEN_TABLE},
  {"ROUTINE_BODY", 8, MYSQL_TYPE_STRING, 0, 0, 0, SKIP_OPEN_TABLE},
  {"ROUTINE_DEFINITION", 65535, MYSQL_TYPE_STRING, 0, 1, 0, SKIP_OPEN_TABLE},
  {"EXTERNAL_NAME", NAME_CHAR_LEN, MYSQL_TYPE_STRING, 0, 1, 0, SKIP_OPEN_TABLE},
  {"EXTERNAL_LANGUAGE", NAME_CHAR_LEN, MYSQL_TYPE_STRING, 0, 1, 0,
   SKIP_OPEN_TABLE},
  {"PARAMETER_STYLE", 8, MYSQL_TYPE_STRING, 0, 0, 0, SKIP_OPEN_TABLE},
  {"IS_DETERMINISTIC", 3, MYSQL_TYPE_STRING, 0, 0, 0, SKIP_OPEN_TABLE},
  {"SQL_DATA_ACCESS", NAME_CHAR_LEN, MYSQL_TYPE_STRING, 0, 0, 0,
   SKIP_OPEN_TABLE},
  {"SQL_PATH", NAME_CHAR_LEN, MYSQL_TYPE_STRING, 0, 1, 0, SKIP_OPEN_TABLE},
  {"SECURITY_TYPE", 7, MYSQL_TYPE_STRING, 0, 0, "Security_type",
   SKIP_OPEN_TABLE},
  {"CREATED", 0, MYSQL_TYPE_DATETIME, 0, 0, "Created", SKIP_OPEN_TABLE},
  {"LAST_ALTERED", 0, MYSQL_TYPE_DATETIME, 0, 0, "Modified", SKIP_OPEN_TABLE},
  {"SQL_MODE", 32*256, MYSQL_TYPE_STRING, 0, 0, 0, SKIP_OPEN_TABLE},
  {"ROUTINE_COMMENT", 65535, MYSQL_TYPE_STRING, 0, 0, "Comment",
   SKIP_OPEN_TABLE},
  {"DEFINER", 93, MYSQL_TYPE_STRING, 0, 0, "Definer", SKIP_OPEN_TABLE},
  {"CHARACTER_SET_CLIENT", MY_CS_NAME_SIZE, MYSQL_TYPE_STRING, 0, 0,
   "character_set_client", SKIP_OPEN_TABLE},
  {"COLLATION_CONNECTION", MY_CS_NAME_SIZE, MYSQL_TYPE_STRING, 0, 0,
   "collation_connection", SKIP_OPEN_TABLE},
  {"DATABASE_COLLATION", MY_CS_NAME_SIZE, MYSQL_TYPE_STRING, 0, 0,
   "Database Collation", SKIP_OPEN_TABLE},
  {0, 0, MYSQL_TYPE_STRING, 0, 0, 0, SKIP_OPEN_TABLE}
};


ST_FIELD_INFO stat_fields_info[]=
{
  {"TABLE_CATALOG", FN_REFLEN, MYSQL_TYPE_STRING, 0, 0, 0, OPEN_FRM_ONLY},
  {"TABLE_SCHEMA", NAME_CHAR_LEN, MYSQL_TYPE_STRING, 0, 0, 0, OPEN_FRM_ONLY},
  {"TABLE_NAME", NAME_CHAR_LEN, MYSQL_TYPE_STRING, 0, 0, "Table", OPEN_FRM_ONLY},
  {"NON_UNIQUE", 1, MYSQL_TYPE_LONGLONG, 0, 0, "Non_unique", OPEN_FRM_ONLY},
  {"INDEX_SCHEMA", NAME_CHAR_LEN, MYSQL_TYPE_STRING, 0, 0, 0, OPEN_FRM_ONLY},
  {"INDEX_NAME", NAME_CHAR_LEN, MYSQL_TYPE_STRING, 0, 0, "Key_name",
   OPEN_FRM_ONLY},
  {"SEQ_IN_INDEX", 2, MYSQL_TYPE_LONGLONG, 0, 0, "Seq_in_index", OPEN_FRM_ONLY},
  {"COLUMN_NAME", NAME_CHAR_LEN, MYSQL_TYPE_STRING, 0, 0, "Column_name",
   OPEN_FRM_ONLY},
  {"COLLATION", 1, MYSQL_TYPE_STRING, 0, 1, "Collation", OPEN_FRM_ONLY},
  {"CARDINALITY", MY_INT64_NUM_DECIMAL_DIGITS, MYSQL_TYPE_LONGLONG, 0, 1,
   "Cardinality", OPEN_FULL_TABLE},
  {"SUB_PART", 3, MYSQL_TYPE_LONGLONG, 0, 1, "Sub_part", OPEN_FRM_ONLY},
  {"PACKED", 10, MYSQL_TYPE_STRING, 0, 1, "Packed", OPEN_FRM_ONLY},
  {"NULLABLE", 3, MYSQL_TYPE_STRING, 0, 0, "Null", OPEN_FRM_ONLY},
  {"INDEX_TYPE", 16, MYSQL_TYPE_STRING, 0, 0, "Index_type", OPEN_FULL_TABLE},
  {"COMMENT", 16, MYSQL_TYPE_STRING, 0, 1, "Comment", OPEN_FRM_ONLY},
  {"INDEX_COMMENT", INDEX_COMMENT_MAXLEN, MYSQL_TYPE_STRING, 0, 0, 
   "Index_comment", OPEN_FRM_ONLY},
  {0, 0, MYSQL_TYPE_STRING, 0, 0, 0, SKIP_OPEN_TABLE}
};


ST_FIELD_INFO view_fields_info[]=
{
  {"TABLE_CATALOG", FN_REFLEN, MYSQL_TYPE_STRING, 0, 0, 0, OPEN_FRM_ONLY},
  {"TABLE_SCHEMA", NAME_CHAR_LEN, MYSQL_TYPE_STRING, 0, 0, 0, OPEN_FRM_ONLY},
  {"TABLE_NAME", NAME_CHAR_LEN, MYSQL_TYPE_STRING, 0, 0, 0, OPEN_FRM_ONLY},
  {"VIEW_DEFINITION", 65535, MYSQL_TYPE_STRING, 0, 0, 0, OPEN_FRM_ONLY},
  {"CHECK_OPTION", 8, MYSQL_TYPE_STRING, 0, 0, 0, OPEN_FRM_ONLY},
  {"IS_UPDATABLE", 3, MYSQL_TYPE_STRING, 0, 0, 0, OPEN_FULL_TABLE},
  {"DEFINER", 93, MYSQL_TYPE_STRING, 0, 0, 0, OPEN_FRM_ONLY},
  {"SECURITY_TYPE", 7, MYSQL_TYPE_STRING, 0, 0, 0, OPEN_FRM_ONLY},
  {"CHARACTER_SET_CLIENT", MY_CS_NAME_SIZE, MYSQL_TYPE_STRING, 0, 0, 0,
   OPEN_FRM_ONLY},
  {"COLLATION_CONNECTION", MY_CS_NAME_SIZE, MYSQL_TYPE_STRING, 0, 0, 0,
   OPEN_FRM_ONLY},
  {0, 0, MYSQL_TYPE_STRING, 0, 0, 0, SKIP_OPEN_TABLE}
};


ST_FIELD_INFO user_privileges_fields_info[]=
{
  {"GRANTEE", 81, MYSQL_TYPE_STRING, 0, 0, 0, SKIP_OPEN_TABLE},
  {"TABLE_CATALOG", FN_REFLEN, MYSQL_TYPE_STRING, 0, 0, 0, SKIP_OPEN_TABLE},
  {"PRIVILEGE_TYPE", NAME_CHAR_LEN, MYSQL_TYPE_STRING, 0, 0, 0, SKIP_OPEN_TABLE},
  {"IS_GRANTABLE", 3, MYSQL_TYPE_STRING, 0, 0, 0, SKIP_OPEN_TABLE},
  {0, 0, MYSQL_TYPE_STRING, 0, 0, 0, SKIP_OPEN_TABLE}
};


ST_FIELD_INFO schema_privileges_fields_info[]=
{
  {"GRANTEE", 81, MYSQL_TYPE_STRING, 0, 0, 0, SKIP_OPEN_TABLE},
  {"TABLE_CATALOG", FN_REFLEN, MYSQL_TYPE_STRING, 0, 0, 0, SKIP_OPEN_TABLE},
  {"TABLE_SCHEMA", NAME_CHAR_LEN, MYSQL_TYPE_STRING, 0, 0, 0, SKIP_OPEN_TABLE},
  {"PRIVILEGE_TYPE", NAME_CHAR_LEN, MYSQL_TYPE_STRING, 0, 0, 0, SKIP_OPEN_TABLE},
  {"IS_GRANTABLE", 3, MYSQL_TYPE_STRING, 0, 0, 0, SKIP_OPEN_TABLE},
  {0, 0, MYSQL_TYPE_STRING, 0, 0, 0, SKIP_OPEN_TABLE}
};


ST_FIELD_INFO table_privileges_fields_info[]=
{
  {"GRANTEE", 81, MYSQL_TYPE_STRING, 0, 0, 0, SKIP_OPEN_TABLE},
  {"TABLE_CATALOG", FN_REFLEN, MYSQL_TYPE_STRING, 0, 0, 0, SKIP_OPEN_TABLE},
  {"TABLE_SCHEMA", NAME_CHAR_LEN, MYSQL_TYPE_STRING, 0, 0, 0, SKIP_OPEN_TABLE},
  {"TABLE_NAME", NAME_CHAR_LEN, MYSQL_TYPE_STRING, 0, 0, 0, SKIP_OPEN_TABLE},
  {"PRIVILEGE_TYPE", NAME_CHAR_LEN, MYSQL_TYPE_STRING, 0, 0, 0, SKIP_OPEN_TABLE},
  {"IS_GRANTABLE", 3, MYSQL_TYPE_STRING, 0, 0, 0, SKIP_OPEN_TABLE},
  {0, 0, MYSQL_TYPE_STRING, 0, 0, 0, SKIP_OPEN_TABLE}
};


ST_FIELD_INFO column_privileges_fields_info[]=
{
  {"GRANTEE", 81, MYSQL_TYPE_STRING, 0, 0, 0, SKIP_OPEN_TABLE},
  {"TABLE_CATALOG", FN_REFLEN, MYSQL_TYPE_STRING, 0, 0, 0, SKIP_OPEN_TABLE},
  {"TABLE_SCHEMA", NAME_CHAR_LEN, MYSQL_TYPE_STRING, 0, 0, 0, SKIP_OPEN_TABLE},
  {"TABLE_NAME", NAME_CHAR_LEN, MYSQL_TYPE_STRING, 0, 0, 0, SKIP_OPEN_TABLE},
  {"COLUMN_NAME", NAME_CHAR_LEN, MYSQL_TYPE_STRING, 0, 0, 0, SKIP_OPEN_TABLE},
  {"PRIVILEGE_TYPE", NAME_CHAR_LEN, MYSQL_TYPE_STRING, 0, 0, 0, SKIP_OPEN_TABLE},
  {"IS_GRANTABLE", 3, MYSQL_TYPE_STRING, 0, 0, 0, SKIP_OPEN_TABLE},
  {0, 0, MYSQL_TYPE_STRING, 0, 0, 0, SKIP_OPEN_TABLE}
};


ST_FIELD_INFO table_constraints_fields_info[]=
{
  {"CONSTRAINT_CATALOG", FN_REFLEN, MYSQL_TYPE_STRING, 0, 0, 0, OPEN_FULL_TABLE},
  {"CONSTRAINT_SCHEMA", NAME_CHAR_LEN, MYSQL_TYPE_STRING, 0, 0, 0,
   OPEN_FULL_TABLE},
  {"CONSTRAINT_NAME", NAME_CHAR_LEN, MYSQL_TYPE_STRING, 0, 0, 0,
   OPEN_FULL_TABLE},
  {"TABLE_SCHEMA", NAME_CHAR_LEN, MYSQL_TYPE_STRING, 0, 0, 0, OPEN_FULL_TABLE},
  {"TABLE_NAME", NAME_CHAR_LEN, MYSQL_TYPE_STRING, 0, 0, 0, OPEN_FULL_TABLE},
  {"CONSTRAINT_TYPE", NAME_CHAR_LEN, MYSQL_TYPE_STRING, 0, 0, 0,
   OPEN_FULL_TABLE},
  {0, 0, MYSQL_TYPE_STRING, 0, 0, 0, SKIP_OPEN_TABLE}
};


ST_FIELD_INFO key_column_usage_fields_info[]=
{
  {"CONSTRAINT_CATALOG", FN_REFLEN, MYSQL_TYPE_STRING, 0, 0, 0, OPEN_FULL_TABLE},
  {"CONSTRAINT_SCHEMA", NAME_CHAR_LEN, MYSQL_TYPE_STRING, 0, 0, 0,
   OPEN_FULL_TABLE},
  {"CONSTRAINT_NAME", NAME_CHAR_LEN, MYSQL_TYPE_STRING, 0, 0, 0,
   OPEN_FULL_TABLE},
  {"TABLE_CATALOG", FN_REFLEN, MYSQL_TYPE_STRING, 0, 0, 0, OPEN_FULL_TABLE},
  {"TABLE_SCHEMA", NAME_CHAR_LEN, MYSQL_TYPE_STRING, 0, 0, 0, OPEN_FULL_TABLE},
  {"TABLE_NAME", NAME_CHAR_LEN, MYSQL_TYPE_STRING, 0, 0, 0, OPEN_FULL_TABLE},
  {"COLUMN_NAME", NAME_CHAR_LEN, MYSQL_TYPE_STRING, 0, 0, 0, OPEN_FULL_TABLE},
  {"ORDINAL_POSITION", 10 ,MYSQL_TYPE_LONGLONG, 0, 0, 0, OPEN_FULL_TABLE},
  {"POSITION_IN_UNIQUE_CONSTRAINT", 10 ,MYSQL_TYPE_LONGLONG, 0, 1, 0,
   OPEN_FULL_TABLE},
  {"REFERENCED_TABLE_SCHEMA", NAME_CHAR_LEN, MYSQL_TYPE_STRING, 0, 1, 0,
   OPEN_FULL_TABLE},
  {"REFERENCED_TABLE_NAME", NAME_CHAR_LEN, MYSQL_TYPE_STRING, 0, 1, 0,
   OPEN_FULL_TABLE},
  {"REFERENCED_COLUMN_NAME", NAME_CHAR_LEN, MYSQL_TYPE_STRING, 0, 1, 0,
   OPEN_FULL_TABLE},
  {0, 0, MYSQL_TYPE_STRING, 0, 0, 0, SKIP_OPEN_TABLE}
};


ST_FIELD_INFO table_names_fields_info[]=
{
  {"TABLE_CATALOG", FN_REFLEN, MYSQL_TYPE_STRING, 0, 0, 0, SKIP_OPEN_TABLE},
  {"TABLE_SCHEMA",NAME_CHAR_LEN, MYSQL_TYPE_STRING, 0, 0, 0, SKIP_OPEN_TABLE},
  {"TABLE_NAME", NAME_CHAR_LEN, MYSQL_TYPE_STRING, 0, 0, "Tables_in_",
   SKIP_OPEN_TABLE},
  {"TABLE_TYPE", NAME_CHAR_LEN, MYSQL_TYPE_STRING, 0, 0, "Table_type",
   OPEN_FRM_ONLY},
  {0, 0, MYSQL_TYPE_STRING, 0, 0, 0, SKIP_OPEN_TABLE}
};


ST_FIELD_INFO open_tables_fields_info[]=
{
  {"Database", NAME_CHAR_LEN, MYSQL_TYPE_STRING, 0, 0, "Database",
   SKIP_OPEN_TABLE},
  {"Table",NAME_CHAR_LEN, MYSQL_TYPE_STRING, 0, 0, "Table", SKIP_OPEN_TABLE},
  {"In_use", 1, MYSQL_TYPE_LONGLONG, 0, 0, "In_use", SKIP_OPEN_TABLE},
  {"Name_locked", 4, MYSQL_TYPE_LONGLONG, 0, 0, "Name_locked", SKIP_OPEN_TABLE},
  {0, 0, MYSQL_TYPE_STRING, 0, 0, 0, SKIP_OPEN_TABLE}
};


ST_FIELD_INFO triggers_fields_info[]=
{
  {"TRIGGER_CATALOG", FN_REFLEN, MYSQL_TYPE_STRING, 0, 0, 0, OPEN_FRM_ONLY},
  {"TRIGGER_SCHEMA",NAME_CHAR_LEN, MYSQL_TYPE_STRING, 0, 0, 0, OPEN_FRM_ONLY},
  {"TRIGGER_NAME", NAME_CHAR_LEN, MYSQL_TYPE_STRING, 0, 0, "Trigger",
   OPEN_FRM_ONLY},
  {"EVENT_MANIPULATION", 6, MYSQL_TYPE_STRING, 0, 0, "Event", OPEN_FRM_ONLY},
  {"EVENT_OBJECT_CATALOG", FN_REFLEN, MYSQL_TYPE_STRING, 0, 0, 0,
   OPEN_FRM_ONLY},
  {"EVENT_OBJECT_SCHEMA",NAME_CHAR_LEN, MYSQL_TYPE_STRING, 0, 0, 0,
   OPEN_FRM_ONLY},
  {"EVENT_OBJECT_TABLE", NAME_CHAR_LEN, MYSQL_TYPE_STRING, 0, 0, "Table",
   OPEN_FRM_ONLY},
  {"ACTION_ORDER", 4, MYSQL_TYPE_LONGLONG, 0, 0, 0, OPEN_FRM_ONLY},
  {"ACTION_CONDITION", 65535, MYSQL_TYPE_STRING, 0, 1, 0, OPEN_FRM_ONLY},
  {"ACTION_STATEMENT", 65535, MYSQL_TYPE_STRING, 0, 0, "Statement",
   OPEN_FRM_ONLY},
  {"ACTION_ORIENTATION", 9, MYSQL_TYPE_STRING, 0, 0, 0, OPEN_FRM_ONLY},
  {"ACTION_TIMING", 6, MYSQL_TYPE_STRING, 0, 0, "Timing", OPEN_FRM_ONLY},
  {"ACTION_REFERENCE_OLD_TABLE", NAME_CHAR_LEN, MYSQL_TYPE_STRING, 0, 1, 0,
   OPEN_FRM_ONLY},
  {"ACTION_REFERENCE_NEW_TABLE", NAME_CHAR_LEN, MYSQL_TYPE_STRING, 0, 1, 0,
   OPEN_FRM_ONLY},
  {"ACTION_REFERENCE_OLD_ROW", 3, MYSQL_TYPE_STRING, 0, 0, 0, OPEN_FRM_ONLY},
  {"ACTION_REFERENCE_NEW_ROW", 3, MYSQL_TYPE_STRING, 0, 0, 0, OPEN_FRM_ONLY},
  /*
    Set field_length to the value of 2 for field type MYSQL_TYPE_DATETIME.
    It allows later during instantiation of class Item_temporal to remember
    the number of digits in the fractional part of time and use it when
    the value of MYSQL_TYPE_DATETIME is stored in the Field.
  */
  {"CREATED", 2, MYSQL_TYPE_DATETIME, 0, 1, "Created", OPEN_FRM_ONLY},
  {"SQL_MODE", 32*256, MYSQL_TYPE_STRING, 0, 0, "sql_mode", OPEN_FRM_ONLY},
  {"DEFINER", 93, MYSQL_TYPE_STRING, 0, 0, "Definer", OPEN_FRM_ONLY},
  {"CHARACTER_SET_CLIENT", MY_CS_NAME_SIZE, MYSQL_TYPE_STRING, 0, 0,
   "character_set_client", OPEN_FRM_ONLY},
  {"COLLATION_CONNECTION", MY_CS_NAME_SIZE, MYSQL_TYPE_STRING, 0, 0,
   "collation_connection", OPEN_FRM_ONLY},
  {"DATABASE_COLLATION", MY_CS_NAME_SIZE, MYSQL_TYPE_STRING, 0, 0,
   "Database Collation", OPEN_FRM_ONLY},
  {0, 0, MYSQL_TYPE_STRING, 0, 0, 0, SKIP_OPEN_TABLE}
};


ST_FIELD_INFO partitions_fields_info[]=
{
  {"TABLE_CATALOG", FN_REFLEN, MYSQL_TYPE_STRING, 0, 0, 0, OPEN_FULL_TABLE},
  {"TABLE_SCHEMA",NAME_CHAR_LEN, MYSQL_TYPE_STRING, 0, 0, 0, OPEN_FULL_TABLE},
  {"TABLE_NAME", NAME_CHAR_LEN, MYSQL_TYPE_STRING, 0, 0, 0, OPEN_FULL_TABLE},
  {"PARTITION_NAME", NAME_CHAR_LEN, MYSQL_TYPE_STRING, 0, 1, 0, OPEN_FULL_TABLE},
  {"SUBPARTITION_NAME", NAME_CHAR_LEN, MYSQL_TYPE_STRING, 0, 1, 0,
   OPEN_FULL_TABLE},
  {"PARTITION_ORDINAL_POSITION", 21 , MYSQL_TYPE_LONGLONG, 0,
   (MY_I_S_MAYBE_NULL | MY_I_S_UNSIGNED), 0, OPEN_FULL_TABLE},
  {"SUBPARTITION_ORDINAL_POSITION", 21 , MYSQL_TYPE_LONGLONG, 0,
   (MY_I_S_MAYBE_NULL | MY_I_S_UNSIGNED), 0, OPEN_FULL_TABLE},
  {"PARTITION_METHOD", 18, MYSQL_TYPE_STRING, 0, 1, 0, OPEN_FULL_TABLE},
  {"SUBPARTITION_METHOD", 12, MYSQL_TYPE_STRING, 0, 1, 0, OPEN_FULL_TABLE},
  {"PARTITION_EXPRESSION", 65535, MYSQL_TYPE_STRING, 0, 1, 0, OPEN_FULL_TABLE},
  {"SUBPARTITION_EXPRESSION", 65535, MYSQL_TYPE_STRING, 0, 1, 0,
   OPEN_FULL_TABLE},
  {"PARTITION_DESCRIPTION", 65535, MYSQL_TYPE_STRING, 0, 1, 0, OPEN_FULL_TABLE},
  {"TABLE_ROWS", 21 , MYSQL_TYPE_LONGLONG, 0, MY_I_S_UNSIGNED, 0,
   OPEN_FULL_TABLE},
  {"AVG_ROW_LENGTH", 21 , MYSQL_TYPE_LONGLONG, 0, MY_I_S_UNSIGNED, 0,
   OPEN_FULL_TABLE},
  {"DATA_LENGTH", 21 , MYSQL_TYPE_LONGLONG, 0, MY_I_S_UNSIGNED, 0,
   OPEN_FULL_TABLE},
  {"MAX_DATA_LENGTH", 21 , MYSQL_TYPE_LONGLONG, 0,
   (MY_I_S_MAYBE_NULL | MY_I_S_UNSIGNED), 0, OPEN_FULL_TABLE},
  {"INDEX_LENGTH", 21 , MYSQL_TYPE_LONGLONG, 0, MY_I_S_UNSIGNED, 0,
   OPEN_FULL_TABLE},
  {"DATA_FREE", 21 , MYSQL_TYPE_LONGLONG, 0, MY_I_S_UNSIGNED, 0,
   OPEN_FULL_TABLE},
  {"CREATE_TIME", 0, MYSQL_TYPE_DATETIME, 0, 1, 0, OPEN_FULL_TABLE},
  {"UPDATE_TIME", 0, MYSQL_TYPE_DATETIME, 0, 1, 0, OPEN_FULL_TABLE},
  {"CHECK_TIME", 0, MYSQL_TYPE_DATETIME, 0, 1, 0, OPEN_FULL_TABLE},
  {"CHECKSUM", 21 , MYSQL_TYPE_LONGLONG, 0,
   (MY_I_S_MAYBE_NULL | MY_I_S_UNSIGNED), 0, OPEN_FULL_TABLE},
  {"PARTITION_COMMENT", 80, MYSQL_TYPE_STRING, 0, 0, 0, OPEN_FULL_TABLE},
  {"NODEGROUP", 12 , MYSQL_TYPE_STRING, 0, 0, 0, OPEN_FULL_TABLE},
  {"TABLESPACE_NAME", NAME_CHAR_LEN, MYSQL_TYPE_STRING, 0, 1, 0,
   OPEN_FULL_TABLE},
  {0, 0, MYSQL_TYPE_STRING, 0, 0, 0, SKIP_OPEN_TABLE}
};


ST_FIELD_INFO variables_fields_info[]=
{
  {"VARIABLE_NAME", 64, MYSQL_TYPE_STRING, 0, 0, "Variable_name",
   SKIP_OPEN_TABLE},
  {"VARIABLE_VALUE", 1024, MYSQL_TYPE_STRING, 0, 1, "Value", SKIP_OPEN_TABLE},
  {0, 0, MYSQL_TYPE_STRING, 0, 0, 0, SKIP_OPEN_TABLE}
};


ST_FIELD_INFO processlist_fields_info[]=
{
  {"ID", 21, MYSQL_TYPE_LONGLONG, 0, MY_I_S_UNSIGNED, "Id", SKIP_OPEN_TABLE},
  {"USER", USERNAME_CHAR_LENGTH, MYSQL_TYPE_STRING, 0, 0, "User", SKIP_OPEN_TABLE},
  {"HOST", LIST_PROCESS_HOST_LEN,  MYSQL_TYPE_STRING, 0, 0, "Host",
   SKIP_OPEN_TABLE},
  {"DB", NAME_CHAR_LEN, MYSQL_TYPE_STRING, 0, 1, "Db", SKIP_OPEN_TABLE},
  {"COMMAND", 16, MYSQL_TYPE_STRING, 0, 0, "Command", SKIP_OPEN_TABLE},
  {"TIME", 7, MYSQL_TYPE_LONG, 0, 0, "Time", SKIP_OPEN_TABLE},
  {"STATE", 64, MYSQL_TYPE_STRING, 0, 1, "State", SKIP_OPEN_TABLE},
  {"INFO", PROCESS_LIST_INFO_WIDTH, MYSQL_TYPE_STRING, 0, 1, "Info",
   SKIP_OPEN_TABLE},
  {0, 0, MYSQL_TYPE_STRING, 0, 0, 0, SKIP_OPEN_TABLE}
};


ST_FIELD_INFO plugin_fields_info[]=
{
  {"PLUGIN_NAME", NAME_CHAR_LEN, MYSQL_TYPE_STRING, 0, 0, "Name",
   SKIP_OPEN_TABLE},
  {"PLUGIN_VERSION", 20, MYSQL_TYPE_STRING, 0, 0, 0, SKIP_OPEN_TABLE},
  {"PLUGIN_STATUS", 10, MYSQL_TYPE_STRING, 0, 0, "Status", SKIP_OPEN_TABLE},
  {"PLUGIN_TYPE", 80, MYSQL_TYPE_STRING, 0, 0, "Type", SKIP_OPEN_TABLE},
  {"PLUGIN_TYPE_VERSION", 20, MYSQL_TYPE_STRING, 0, 0, 0, SKIP_OPEN_TABLE},
  {"PLUGIN_LIBRARY", NAME_CHAR_LEN, MYSQL_TYPE_STRING, 0, 1, "Library",
   SKIP_OPEN_TABLE},
  {"PLUGIN_LIBRARY_VERSION", 20, MYSQL_TYPE_STRING, 0, 1, 0, SKIP_OPEN_TABLE},
  {"PLUGIN_AUTHOR", NAME_CHAR_LEN, MYSQL_TYPE_STRING, 0, 1, 0, SKIP_OPEN_TABLE},
  {"PLUGIN_DESCRIPTION", 65535, MYSQL_TYPE_STRING, 0, 1, 0, SKIP_OPEN_TABLE},
  {"PLUGIN_LICENSE", 80, MYSQL_TYPE_STRING, 0, 1, "License", SKIP_OPEN_TABLE},
  {"LOAD_OPTION", 64, MYSQL_TYPE_STRING, 0, 0, 0, SKIP_OPEN_TABLE},
  {0, 0, MYSQL_TYPE_STRING, 0, 0, 0, SKIP_OPEN_TABLE}
};

ST_FIELD_INFO files_fields_info[]=
{
  {"FILE_ID", 4, MYSQL_TYPE_LONGLONG, 0, 0, 0, SKIP_OPEN_TABLE},
  {"FILE_NAME", FN_REFLEN_SE, MYSQL_TYPE_STRING, 0, 1, 0, SKIP_OPEN_TABLE},
  {"FILE_TYPE", 20, MYSQL_TYPE_STRING, 0, 0, 0, SKIP_OPEN_TABLE},
  {"TABLESPACE_NAME", NAME_CHAR_LEN, MYSQL_TYPE_STRING, 0, 1, 0,
   SKIP_OPEN_TABLE},
  {"TABLE_CATALOG", NAME_CHAR_LEN, MYSQL_TYPE_STRING, 0, 0, 0, SKIP_OPEN_TABLE},
  {"TABLE_SCHEMA", NAME_CHAR_LEN, MYSQL_TYPE_STRING, 0, 1, 0, SKIP_OPEN_TABLE},
  {"TABLE_NAME", NAME_CHAR_LEN, MYSQL_TYPE_STRING, 0, 1, 0, SKIP_OPEN_TABLE},
  {"LOGFILE_GROUP_NAME", NAME_CHAR_LEN, MYSQL_TYPE_STRING, 0, 1, 0,
   SKIP_OPEN_TABLE},
  {"LOGFILE_GROUP_NUMBER", 4, MYSQL_TYPE_LONGLONG, 0, 1, 0, SKIP_OPEN_TABLE},
  {"ENGINE", NAME_CHAR_LEN, MYSQL_TYPE_STRING, 0, 0, 0, SKIP_OPEN_TABLE},
  {"FULLTEXT_KEYS", NAME_CHAR_LEN, MYSQL_TYPE_STRING, 0, 1, 0, SKIP_OPEN_TABLE},
  {"DELETED_ROWS", 4, MYSQL_TYPE_LONGLONG, 0, 1, 0, SKIP_OPEN_TABLE},
  {"UPDATE_COUNT", 4, MYSQL_TYPE_LONGLONG, 0, 1, 0, SKIP_OPEN_TABLE},
  {"FREE_EXTENTS", 4, MYSQL_TYPE_LONGLONG, 0, 1, 0, SKIP_OPEN_TABLE},
  {"TOTAL_EXTENTS", 4, MYSQL_TYPE_LONGLONG, 0, 1, 0, SKIP_OPEN_TABLE},
  {"EXTENT_SIZE", 4, MYSQL_TYPE_LONGLONG, 0, 0, 0, SKIP_OPEN_TABLE},
  {"INITIAL_SIZE", 21, MYSQL_TYPE_LONGLONG, 0,
   (MY_I_S_MAYBE_NULL | MY_I_S_UNSIGNED), 0, SKIP_OPEN_TABLE},
  {"MAXIMUM_SIZE", 21, MYSQL_TYPE_LONGLONG, 0, 
   (MY_I_S_MAYBE_NULL | MY_I_S_UNSIGNED), 0, SKIP_OPEN_TABLE},
  {"AUTOEXTEND_SIZE", 21, MYSQL_TYPE_LONGLONG, 0, 
   (MY_I_S_MAYBE_NULL | MY_I_S_UNSIGNED), 0, SKIP_OPEN_TABLE},
  {"CREATION_TIME", 0, MYSQL_TYPE_DATETIME, 0, 1, 0, SKIP_OPEN_TABLE},
  {"LAST_UPDATE_TIME", 0, MYSQL_TYPE_DATETIME, 0, 1, 0, SKIP_OPEN_TABLE},
  {"LAST_ACCESS_TIME", 0, MYSQL_TYPE_DATETIME, 0, 1, 0, SKIP_OPEN_TABLE},
  {"RECOVER_TIME", 4, MYSQL_TYPE_LONGLONG, 0, 1, 0, SKIP_OPEN_TABLE},
  {"TRANSACTION_COUNTER", 4, MYSQL_TYPE_LONGLONG, 0, 1, 0, SKIP_OPEN_TABLE},
  {"VERSION", 21 , MYSQL_TYPE_LONGLONG, 0,
   (MY_I_S_MAYBE_NULL | MY_I_S_UNSIGNED), "Version", SKIP_OPEN_TABLE},
  {"ROW_FORMAT", 10, MYSQL_TYPE_STRING, 0, 1, "Row_format", SKIP_OPEN_TABLE},
  {"TABLE_ROWS", 21 , MYSQL_TYPE_LONGLONG, 0,
   (MY_I_S_MAYBE_NULL | MY_I_S_UNSIGNED), "Rows", SKIP_OPEN_TABLE},
  {"AVG_ROW_LENGTH", 21 , MYSQL_TYPE_LONGLONG, 0, 
   (MY_I_S_MAYBE_NULL | MY_I_S_UNSIGNED), "Avg_row_length", SKIP_OPEN_TABLE},
  {"DATA_LENGTH", 21 , MYSQL_TYPE_LONGLONG, 0, 
   (MY_I_S_MAYBE_NULL | MY_I_S_UNSIGNED), "Data_length", SKIP_OPEN_TABLE},
  {"MAX_DATA_LENGTH", 21 , MYSQL_TYPE_LONGLONG, 0, 
   (MY_I_S_MAYBE_NULL | MY_I_S_UNSIGNED), "Max_data_length", SKIP_OPEN_TABLE},
  {"INDEX_LENGTH", 21 , MYSQL_TYPE_LONGLONG, 0, 
   (MY_I_S_MAYBE_NULL | MY_I_S_UNSIGNED), "Index_length", SKIP_OPEN_TABLE},
  {"DATA_FREE", 21 , MYSQL_TYPE_LONGLONG, 0, 
   (MY_I_S_MAYBE_NULL | MY_I_S_UNSIGNED), "Data_free", SKIP_OPEN_TABLE},
  {"CREATE_TIME", 0, MYSQL_TYPE_DATETIME, 0, 1, "Create_time", SKIP_OPEN_TABLE},
  {"UPDATE_TIME", 0, MYSQL_TYPE_DATETIME, 0, 1, "Update_time", SKIP_OPEN_TABLE},
  {"CHECK_TIME", 0, MYSQL_TYPE_DATETIME, 0, 1, "Check_time", SKIP_OPEN_TABLE},
  {"CHECKSUM", 21 , MYSQL_TYPE_LONGLONG, 0, 
   (MY_I_S_MAYBE_NULL | MY_I_S_UNSIGNED), "Checksum", SKIP_OPEN_TABLE},
  {"STATUS", 20, MYSQL_TYPE_STRING, 0, 0, 0, SKIP_OPEN_TABLE},
  {"EXTRA", 255, MYSQL_TYPE_STRING, 0, 1, 0, SKIP_OPEN_TABLE},
  {0, 0, MYSQL_TYPE_STRING, 0, 0, 0, SKIP_OPEN_TABLE}
};

void init_fill_schema_files_row(TABLE* table)
{
  int i;
  for(i=0; files_fields_info[i].field_name!=NULL; i++)
    table->field[i]->set_null();

  table->field[IS_FILES_STATUS]->set_notnull();
  table->field[IS_FILES_STATUS]->store("NORMAL", 6, system_charset_info);
}

ST_FIELD_INFO referential_constraints_fields_info[]=
{
  {"CONSTRAINT_CATALOG", FN_REFLEN, MYSQL_TYPE_STRING, 0, 0, 0, OPEN_FULL_TABLE},
  {"CONSTRAINT_SCHEMA", NAME_CHAR_LEN, MYSQL_TYPE_STRING, 0, 0, 0,
   OPEN_FULL_TABLE},
  {"CONSTRAINT_NAME", NAME_CHAR_LEN, MYSQL_TYPE_STRING, 0, 0, 0,
   OPEN_FULL_TABLE},
  {"UNIQUE_CONSTRAINT_CATALOG", FN_REFLEN, MYSQL_TYPE_STRING, 0, 0, 0,
   OPEN_FULL_TABLE},
  {"UNIQUE_CONSTRAINT_SCHEMA", NAME_CHAR_LEN, MYSQL_TYPE_STRING, 0, 0, 0,
   OPEN_FULL_TABLE},
  {"UNIQUE_CONSTRAINT_NAME", NAME_CHAR_LEN, MYSQL_TYPE_STRING, 0,
   MY_I_S_MAYBE_NULL, 0, OPEN_FULL_TABLE},
  {"MATCH_OPTION", NAME_CHAR_LEN, MYSQL_TYPE_STRING, 0, 0, 0, OPEN_FULL_TABLE},
  {"UPDATE_RULE", NAME_CHAR_LEN, MYSQL_TYPE_STRING, 0, 0, 0, OPEN_FULL_TABLE},
  {"DELETE_RULE", NAME_CHAR_LEN, MYSQL_TYPE_STRING, 0, 0, 0, OPEN_FULL_TABLE},
  {"TABLE_NAME", NAME_CHAR_LEN, MYSQL_TYPE_STRING, 0, 0, 0, OPEN_FULL_TABLE},
  {"REFERENCED_TABLE_NAME", NAME_CHAR_LEN, MYSQL_TYPE_STRING, 0, 0, 0,
   OPEN_FULL_TABLE},
  {0, 0, MYSQL_TYPE_STRING, 0, 0, 0, SKIP_OPEN_TABLE}
};


ST_FIELD_INFO parameters_fields_info[]=
{
  {"SPECIFIC_CATALOG", FN_REFLEN, MYSQL_TYPE_STRING, 0, 0, 0, OPEN_FULL_TABLE},
  {"SPECIFIC_SCHEMA", NAME_CHAR_LEN, MYSQL_TYPE_STRING, 0, 0, 0,
   OPEN_FULL_TABLE},
  {"SPECIFIC_NAME", NAME_CHAR_LEN, MYSQL_TYPE_STRING, 0, 0, 0, OPEN_FULL_TABLE},
  {"ORDINAL_POSITION", 21 , MYSQL_TYPE_LONG, 0, 0, 0, OPEN_FULL_TABLE},
  {"PARAMETER_MODE", 5, MYSQL_TYPE_STRING, 0, 1, 0, OPEN_FULL_TABLE},
  {"PARAMETER_NAME", NAME_CHAR_LEN, MYSQL_TYPE_STRING, 0, 1, 0, OPEN_FULL_TABLE},
  {"DATA_TYPE", NAME_CHAR_LEN, MYSQL_TYPE_STRING, 0, 0, 0, OPEN_FULL_TABLE},
  {"CHARACTER_MAXIMUM_LENGTH", 21 , MYSQL_TYPE_LONG, 0, 1, 0, OPEN_FULL_TABLE},
  {"CHARACTER_OCTET_LENGTH", 21 , MYSQL_TYPE_LONG, 0, 1, 0, OPEN_FULL_TABLE},
  {"NUMERIC_PRECISION", MY_INT64_NUM_DECIMAL_DIGITS, MYSQL_TYPE_LONGLONG,
   0, (MY_I_S_MAYBE_NULL | MY_I_S_UNSIGNED), 0, OPEN_FULL_TABLE},
  {"NUMERIC_SCALE", 21 , MYSQL_TYPE_LONG, 0, 1, 0, OPEN_FULL_TABLE},
  {"DATETIME_PRECISION", MY_INT64_NUM_DECIMAL_DIGITS , MYSQL_TYPE_LONGLONG,
   0, (MY_I_S_MAYBE_NULL | MY_I_S_UNSIGNED), 0, OPEN_FULL_TABLE},
  {"CHARACTER_SET_NAME", 64, MYSQL_TYPE_STRING, 0, 1, 0, OPEN_FULL_TABLE},
  {"COLLATION_NAME", 64, MYSQL_TYPE_STRING, 0, 1, 0, OPEN_FULL_TABLE},
  {"DTD_IDENTIFIER", 65535, MYSQL_TYPE_STRING, 0, 0, 0, OPEN_FULL_TABLE},
  {"ROUTINE_TYPE", 9, MYSQL_TYPE_STRING, 0, 0, 0, OPEN_FULL_TABLE},
  {0, 0, MYSQL_TYPE_STRING, 0, 0, 0, OPEN_FULL_TABLE}
};


ST_FIELD_INFO tablespaces_fields_info[]=
{
  {"TABLESPACE_NAME", NAME_CHAR_LEN, MYSQL_TYPE_STRING, 0, 0, 0,
   SKIP_OPEN_TABLE},
  {"ENGINE", NAME_CHAR_LEN, MYSQL_TYPE_STRING, 0, 0, 0, SKIP_OPEN_TABLE},
  {"TABLESPACE_TYPE", NAME_CHAR_LEN, MYSQL_TYPE_STRING, 0, MY_I_S_MAYBE_NULL,
   0, SKIP_OPEN_TABLE},
  {"LOGFILE_GROUP_NAME", NAME_CHAR_LEN, MYSQL_TYPE_STRING, 0, MY_I_S_MAYBE_NULL,
   0, SKIP_OPEN_TABLE},
  {"EXTENT_SIZE", 21, MYSQL_TYPE_LONGLONG, 0,
   MY_I_S_MAYBE_NULL | MY_I_S_UNSIGNED, 0, SKIP_OPEN_TABLE},
  {"AUTOEXTEND_SIZE", 21, MYSQL_TYPE_LONGLONG, 0,
   MY_I_S_MAYBE_NULL | MY_I_S_UNSIGNED, 0, SKIP_OPEN_TABLE},
  {"MAXIMUM_SIZE", 21, MYSQL_TYPE_LONGLONG, 0,
   MY_I_S_MAYBE_NULL | MY_I_S_UNSIGNED, 0, SKIP_OPEN_TABLE},
  {"NODEGROUP_ID", 21, MYSQL_TYPE_LONGLONG, 0,
   MY_I_S_MAYBE_NULL | MY_I_S_UNSIGNED, 0, SKIP_OPEN_TABLE},
  {"TABLESPACE_COMMENT", 2048, MYSQL_TYPE_STRING, 0, MY_I_S_MAYBE_NULL, 0,
   SKIP_OPEN_TABLE},
  {0, 0, MYSQL_TYPE_STRING, 0, 0, 0, SKIP_OPEN_TABLE}
};


/** For creating fields of information_schema.OPTIMIZER_TRACE */
extern ST_FIELD_INFO optimizer_trace_info[];

/*
  Description of ST_FIELD_INFO in table.h

  Make sure that the order of schema_tables and enum_schema_tables are the same.

*/

ST_SCHEMA_TABLE schema_tables[]=
{
  {"CHARACTER_SETS", charsets_fields_info, create_schema_table, 
   fill_schema_charsets, make_character_sets_old_format, 0, -1, -1, 0, 0},
  {"COLLATIONS", collation_fields_info, create_schema_table, 
   fill_schema_collation, make_old_format, 0, -1, -1, 0, 0},
  {"COLLATION_CHARACTER_SET_APPLICABILITY", coll_charset_app_fields_info,
   create_schema_table, fill_schema_coll_charset_app, 0, 0, -1, -1, 0, 0},
  {"COLUMNS", columns_fields_info, create_schema_table, 
   get_all_tables, make_columns_old_format, get_schema_column_record, 1, 2, 0,
   OPTIMIZE_I_S_TABLE|OPEN_VIEW_FULL},
  {"COLUMN_PRIVILEGES", column_privileges_fields_info, create_schema_table,
   fill_schema_column_privileges, 0, 0, -1, -1, 0, 0},
  {"ENGINES", engines_fields_info, create_schema_table,
   fill_schema_engines, make_old_format, 0, -1, -1, 0, 0},
#ifndef EMBEDDED_LIBRARY
  {"EVENTS", events_fields_info, create_schema_table,
   Events::fill_schema_events, make_old_format, 0, -1, -1, 0, 0},
#else // for alignment with enum_schema_tables
  {"EVENTS", events_fields_info, create_schema_table,
   0, make_old_format, 0, -1, -1, 0, 0},
#endif
  {"FILES", files_fields_info, create_schema_table,
   hton_fill_schema_table, 0, 0, -1, -1, 0, 0},
  {"GLOBAL_STATUS", variables_fields_info, create_schema_table,
   fill_status, make_old_format, 0, 0, -1, 0, 0},
  {"GLOBAL_VARIABLES", variables_fields_info, create_schema_table,
   fill_variables, make_old_format, 0, 0, -1, 0, 0},
  {"KEY_COLUMN_USAGE", key_column_usage_fields_info, create_schema_table,
   get_all_tables, 0, get_schema_key_column_usage_record, 4, 5, 0,
   OPTIMIZE_I_S_TABLE|OPEN_TABLE_ONLY},
  {"OPEN_TABLES", open_tables_fields_info, create_schema_table,
   fill_open_tables, make_old_format, 0, -1, -1, 1, 0},
#ifdef OPTIMIZER_TRACE
  {"OPTIMIZER_TRACE", optimizer_trace_info, create_schema_table,
   fill_optimizer_trace_info, NULL, NULL, -1, -1, false, 0},
#else // for alignment with enum_schema_tables
  {"OPTIMIZER_TRACE", optimizer_trace_info, create_schema_table,
   NULL, NULL, NULL, -1, -1, false, 0},
#endif
  {"PARAMETERS", parameters_fields_info, create_schema_table,
   fill_schema_proc, 0, 0, -1, -1, 0, 0},
  {"PARTITIONS", partitions_fields_info, create_schema_table,
   get_all_tables, 0, get_schema_partitions_record, 1, 2, 0,
   OPTIMIZE_I_S_TABLE|OPEN_TABLE_ONLY},
  {"PLUGINS", plugin_fields_info, create_schema_table,
   fill_plugins, make_old_format, 0, -1, -1, 0, 0},
  {"PROCESSLIST", processlist_fields_info, create_schema_table,
   fill_schema_processlist, make_old_format, 0, -1, -1, 0, 0},
  {"PROFILING", query_profile_statistics_info, create_schema_table,
    fill_query_profile_statistics_info, make_profile_table_for_show, 
    NULL, -1, -1, false, 0},
  {"REFERENTIAL_CONSTRAINTS", referential_constraints_fields_info,
   create_schema_table, get_all_tables, 0, get_referential_constraints_record,
   1, 9, 0, OPTIMIZE_I_S_TABLE|OPEN_TABLE_ONLY},
  {"ROUTINES", proc_fields_info, create_schema_table, 
   fill_schema_proc, make_proc_old_format, 0, -1, -1, 0, 0},
  {"SCHEMATA", schema_fields_info, create_schema_table,
   fill_schema_schemata, make_schemata_old_format, 0, 1, -1, 0, 0},
  {"SCHEMA_PRIVILEGES", schema_privileges_fields_info, create_schema_table,
   fill_schema_schema_privileges, 0, 0, -1, -1, 0, 0},
  {"SESSION_STATUS", variables_fields_info, create_schema_table,
   fill_status, make_old_format, 0, 0, -1, 0, 0},
  {"SESSION_VARIABLES", variables_fields_info, create_schema_table,
   fill_variables, make_old_format, 0, 0, -1, 0, 0},
  {"STATISTICS", stat_fields_info, create_schema_table, 
   get_all_tables, make_old_format, get_schema_stat_record, 1, 2, 0,
   OPEN_TABLE_ONLY|OPTIMIZE_I_S_TABLE},
  {"STATUS", variables_fields_info, create_schema_table, fill_status, 
   make_old_format, 0, 0, -1, 1, 0},
  {"TABLES", tables_fields_info, create_schema_table, 
   get_all_tables, make_old_format, get_schema_tables_record, 1, 2, 0,
   OPTIMIZE_I_S_TABLE},
  {"TABLESPACES", tablespaces_fields_info, create_schema_table,
   hton_fill_schema_table, 0, 0, -1, -1, 0, 0},
  {"TABLE_CONSTRAINTS", table_constraints_fields_info, create_schema_table,
   get_all_tables, 0, get_schema_constraints_record, 3, 4, 0,
   OPTIMIZE_I_S_TABLE|OPEN_TABLE_ONLY},
  {"TABLE_NAMES", table_names_fields_info, create_schema_table,
   get_all_tables, make_table_names_old_format, 0, 1, 2, 1, 0},
  {"TABLE_PRIVILEGES", table_privileges_fields_info, create_schema_table,
   fill_schema_table_privileges, 0, 0, -1, -1, 0, 0},
  {"TRIGGERS", triggers_fields_info, create_schema_table,
   get_all_tables, make_old_format, get_schema_triggers_record, 5, 6, 0,
   OPEN_TRIGGER_ONLY|OPTIMIZE_I_S_TABLE},
  {"USER_PRIVILEGES", user_privileges_fields_info, create_schema_table, 
   fill_schema_user_privileges, 0, 0, -1, -1, 0, 0},
  {"VARIABLES", variables_fields_info, create_schema_table, fill_variables,
   make_old_format, 0, 0, -1, 1, 0},
  {"VIEWS", view_fields_info, create_schema_table, 
   get_all_tables, 0, get_schema_views_record, 1, 2, 0,
   OPEN_VIEW_ONLY|OPTIMIZE_I_S_TABLE},
  {0, 0, 0, 0, 0, 0, 0, 0, 0, 0}
};


int initialize_schema_table(st_plugin_int *plugin)
{
  ST_SCHEMA_TABLE *schema_table;
  DBUG_ENTER("initialize_schema_table");

  if (!(schema_table= (ST_SCHEMA_TABLE *)my_malloc(key_memory_ST_SCHEMA_TABLE,
                                                   sizeof(ST_SCHEMA_TABLE),
                                MYF(MY_WME | MY_ZEROFILL))))
      DBUG_RETURN(1);
  /* Historical Requirement */
  plugin->data= schema_table; // shortcut for the future
  if (plugin->plugin->init)
  {
    schema_table->create_table= create_schema_table;
    schema_table->old_format= make_old_format;
    schema_table->idx_field1= -1, 
    schema_table->idx_field2= -1; 

    /* Make the name available to the init() function. */
    schema_table->table_name= plugin->name.str;

    if (plugin->plugin->init(schema_table))
    {
      sql_print_error("Plugin '%s' init function returned error.",
                      plugin->name.str);
      plugin->data= NULL;
      my_free(schema_table);
      DBUG_RETURN(1);
    }
    
    /* Make sure the plugin name is not set inside the init() function. */
    schema_table->table_name= plugin->name.str;
  }
  DBUG_RETURN(0);
}

int finalize_schema_table(st_plugin_int *plugin)
{
  ST_SCHEMA_TABLE *schema_table= (ST_SCHEMA_TABLE *)plugin->data;
  DBUG_ENTER("finalize_schema_table");

  if (schema_table)
  {
    if (plugin->plugin->deinit)
    {
      DBUG_PRINT("info", ("Deinitializing plugin: '%s'", plugin->name.str));
      if (plugin->plugin->deinit(NULL))
      {
        DBUG_PRINT("warning", ("Plugin '%s' deinit function returned error.",
                               plugin->name.str));
      }
    }
    my_free(schema_table);
  }
  DBUG_RETURN(0);
}


/**
  Output trigger information (SHOW CREATE TRIGGER) to the client.

  @param thd          Thread context.
  @param triggers     table trigger to dump.

  @return Operation status
    @retval TRUE Error.
    @retval FALSE Success.
*/

static bool show_create_trigger_impl(THD *thd, Trigger *trigger)
{
  Protocol *p= thd->get_protocol();
  List<Item> fields;

  // Construct sql_mode string.

  LEX_STRING sql_mode_str;

  sql_mode_string_representation(thd, trigger->get_sql_mode(), &sql_mode_str);

  // Send header.

  fields.push_back(new Item_empty_string("Trigger", NAME_LEN));
  fields.push_back(new Item_empty_string("sql_mode", sql_mode_str.length));

  {
    /*
      NOTE: SQL statement field must be not less than 1024 in order not to
      confuse old clients.
    */

    Item_empty_string *stmt_fld=
      new Item_empty_string("SQL Original Statement",
                            max<size_t>(trigger->get_definition().length,
                                        1024));

    stmt_fld->maybe_null= TRUE;

    fields.push_back(stmt_fld);
  }

  fields.push_back(new Item_empty_string("character_set_client",
                                         MY_CS_NAME_SIZE));

  fields.push_back(new Item_empty_string("collation_connection",
                                         MY_CS_NAME_SIZE));

  fields.push_back(new Item_empty_string("Database Collation",
                                         MY_CS_NAME_SIZE));

  fields.push_back(new Item_temporal(MYSQL_TYPE_TIMESTAMP,
                                     Name_string("Created",
                                                 sizeof("created")-1),
                                     0, 0));

  if (thd->send_result_metadata(&fields,
                                Protocol::SEND_NUM_ROWS | Protocol::SEND_EOF))
    return TRUE;

  // Resolve trigger client character set.

  const CHARSET_INFO *client_cs;

  if (resolve_charset(trigger->get_client_cs_name().str, NULL, &client_cs))
    return true;

  // Send data.

  p->start_row();

  p->store(trigger->get_trigger_name(), system_charset_info);
  p->store(sql_mode_str, system_charset_info);
  p->store(trigger->get_definition(), client_cs);
  p->store(trigger->get_client_cs_name(), system_charset_info);
  p->store(trigger->get_connection_cl_name(), system_charset_info);
  p->store(trigger->get_db_cl_name(), system_charset_info);

  if (!trigger->is_created_timestamp_null())
  {
    MYSQL_TIME timestamp;
    my_tz_SYSTEM->gmt_sec_to_TIME(&timestamp,
                                  trigger->get_created_timestamp());
    p->store(&timestamp, 2);
  }
  else
    p->store_null();

  int rc= p->end_row();

  if (!rc)
    my_eof(thd);

  return rc != 0;
}


/**
  Read TRN and TRG files to obtain base table name for the specified
  trigger name and construct TABE_LIST object for the base table.

  @param thd      Thread context.
  @param trg_name Trigger name.

  @return TABLE_LIST object corresponding to the base table.

  TODO: This function is a copy&paste from add_table_to_list() and
  sp_add_to_query_tables(). The problem is that in order to be compatible
  with Stored Programs (Prepared Statements), we should not touch thd->lex.
  The "source" functions also add created TABLE_LIST object to the
  thd->lex->query_tables.

  The plan to eliminate this copy&paste is to:

    - get rid of sp_add_to_query_tables() and use Lex::add_table_to_list().
      Only add_table_to_list() must be used to add tables from the parser
      into Lex::query_tables list.

    - do not update Lex::query_tables in add_table_to_list().
*/

static
TABLE_LIST *get_trigger_table(THD *thd, const sp_name *trg_name)
{
  char trn_path_buff[FN_REFLEN];
  LEX_CSTRING db;
  LEX_STRING tbl_name;
  TABLE_LIST *table;

  LEX_STRING trn_path=
    Trigger_loader::build_trn_path(trn_path_buff, FN_REFLEN,
                                   trg_name->m_db.str,
                                   trg_name->m_name.str);

  if (Trigger_loader::check_trn_exists(trn_path))
  {
    my_error(ER_TRG_DOES_NOT_EXIST, MYF(0));
    return NULL;
  }

  if (Trigger_loader::load_trn_file(thd, trg_name->m_name, trn_path, &tbl_name))
    return NULL;

  /* We need to reset statement table list to be PS/SP friendly. */
  if (!(table= (TABLE_LIST*) thd->alloc(sizeof(TABLE_LIST))))
    return NULL;

  db= trg_name->m_db;

  db.str= thd->strmake(db.str, db.length);
  tbl_name.str= thd->strmake(tbl_name.str, tbl_name.length);

  if (db.str == NULL || tbl_name.str == NULL)
    return NULL;

  table->init_one_table(db.str, db.length, tbl_name.str, tbl_name.length,
                        tbl_name.str, TL_IGNORE);

  return table;
}


/**
  SHOW CREATE TRIGGER high-level implementation.

  @param thd      Thread context.
  @param trg_name Trigger name.

  @return Operation status
    @retval TRUE Error.
    @retval FALSE Success.
*/

bool show_create_trigger(THD *thd, const sp_name *trg_name)
{
  TABLE_LIST *lst= get_trigger_table(thd, trg_name);
  uint num_tables; /* NOTE: unused, only to pass to open_tables(). */
  Table_trigger_dispatcher *triggers;
  bool error= true;
  Trigger *trigger;

  if (!lst)
    return true;

  if (check_table_access(thd, TRIGGER_ACL, lst, FALSE, 1, TRUE))
  {
    my_error(ER_SPECIFIC_ACCESS_DENIED_ERROR, MYF(0), "TRIGGER");
    return true;
  }

  /*
    Metadata locks taken during SHOW CREATE TRIGGER should be released when
    the statement completes as it is an information statement.
  */
  MDL_savepoint mdl_savepoint= thd->mdl_context.mdl_savepoint();

  /*
    Open the table by name in order to load Table_trigger_dispatcher object.
  */
  if (open_tables(thd, &lst, &num_tables,
                  MYSQL_OPEN_FORCE_SHARED_HIGH_PRIO_MDL))
  {
    my_error(ER_TRG_CANT_OPEN_TABLE, MYF(0),
             trg_name->m_db.str,
             lst->table_name);

    goto exit;

    /* Perform closing actions and return error status. */
  }

  triggers= lst->table->triggers;

  if (!triggers)
  {
    my_error(ER_TRG_DOES_NOT_EXIST, MYF(0));
    goto exit;
  }

  trigger= triggers->find_trigger(trg_name->m_name);

  if (!trigger)
  {
    my_error(ER_TRG_CORRUPTED_FILE, MYF(0),
             trg_name->m_db.str,
             lst->table_name);

    goto exit;
  }

  error= show_create_trigger_impl(thd, trigger);

  /*
    NOTE: if show_create_trigger_impl() failed, that means we could not
    send data to the client. In this case we simply raise the error
    status and client connection will be closed.
  */

exit:
  close_thread_tables(thd);
  /* Release any metadata locks taken during SHOW CREATE TRIGGER. */
  thd->mdl_context.rollback_to_savepoint(mdl_savepoint);
  return error;
}

static IS_internal_schema_access is_internal_schema_access;

void initialize_information_schema_acl()
{
  ACL_internal_schema_registry::register_schema(INFORMATION_SCHEMA_NAME,
                                                &is_internal_schema_access);
}

/*
  Convert a string in character set in column character set format
  to utf8 character set if possible, the utf8 character set string
  will later possibly be converted to character set used by client.
  Thus we attempt conversion from column character set to both
  utf8 and to character set client.

  Examples of strings that should fail conversion to utf8 are unassigned
  characters as e.g. 0x81 in cp1250 (Windows character set for for countries
  like Czech and Poland). Example of string that should fail conversion to
  character set on client (e.g. if this is latin1) is 0x2020 (daggger) in
  ucs2.

  If the conversion fails we will as a fall back convert the string to
  hex encoded format. The caller of the function can also ask for hex
  encoded format of output string unconditionally.

  SYNOPSIS
    get_cs_converted_string_value()
    thd                             Thread object
    input_str                       Input string in cs character set
    output_str                      Output string to be produced in utf8
    cs                              Character set of input string
    use_hex                         Use hex string unconditionally
 

  RETURN VALUES
    No return value
*/

static void get_cs_converted_string_value(THD *thd,
                                          String *input_str,
                                          String *output_str,
                                          const CHARSET_INFO *cs,
                                          bool use_hex)
{

  output_str->length(0);
  if (input_str->length() == 0)
  {
    output_str->append("''");
    return;
  }
  if (!use_hex)
  {
    String try_val;
    uint try_conv_error= 0;

    try_val.copy(input_str->ptr(), input_str->length(), cs,
                 thd->variables.character_set_client, &try_conv_error);
    if (!try_conv_error)
    {
      String val;
      uint conv_error= 0;

      val.copy(input_str->ptr(), input_str->length(), cs,
               system_charset_info, &conv_error);
      if (!conv_error)
      {
        append_unescaped(output_str, val.ptr(), val.length());
        return;
      }
    }
    /* We had a conversion error, use hex encoded string for safety */
  }
  {
    const uchar *ptr;
    size_t i, len;
    char buf[3];

    output_str->append("_");
    output_str->append(cs->csname);
    output_str->append(" ");
    output_str->append("0x");
    len= input_str->length();
    ptr= (uchar*)input_str->ptr();
    for (i= 0; i < len; i++)
    {
      uint high, low;

      high= (*ptr) >> 4;
      low= (*ptr) & 0x0F;
      buf[0]= _dig_vec_upper[high];
      buf[1]= _dig_vec_upper[low];
      buf[2]= 0;
      output_str->append((const char*)buf);
      ptr++;
    }
  }
  return;
}<|MERGE_RESOLUTION|>--- conflicted
+++ resolved
@@ -1,8 +1,4 @@
-<<<<<<< HEAD
 /* Copyright (c) 2000, 2021, Oracle and/or its affiliates.
-=======
-/* Copyright (c) 2000, 2021, Oracle and/or its affiliates. All rights reserved.
->>>>>>> a61421fa
 
    This program is free software; you can redistribute it and/or modify
    it under the terms of the GNU General Public License, version 2.0,
@@ -2327,9 +2323,13 @@
         query_str = inspect_thd->rewritten_query().ptr();
       }
       /*
-        Otherwise, use the original query.
+        Otherwise, use the original query. If the query contains password in
+        plain text, we have the query re-written immediately after parsing and
+        password string is replaced. However, there is a unsafe window before
+        rewrite is done and in such case we should not display the plain text
+        password.
       */
-      else {
+      else if (inspect_thd->safe_to_display()) {
         query_length = inspect_thd->query().length;
         query_str = inspect_thd->query().str;
       }
@@ -2397,97 +2397,10 @@
 
   if (!thd->killed)
   {
-<<<<<<< HEAD
     thread_infos.reserve(Global_THD_manager::get_instance()->get_thd_count());
     List_process_list list_process_list(user, &thread_infos, thd,
                                         max_query_length);
     Global_THD_manager::get_instance()->do_for_all_thd_copy(&list_process_list);
-=======
-    /* take copy of global_thread_list */
-    std::set<THD*> global_thread_list_copy;
-    DEBUG_SYNC(thd,"before_copying_threads");
-    /*
-      Allow inserts to global_thread_list. Newly added thd
-      will not be accounted for `show processlist` and
-      removal from global_thread_list is blocked as LOCK_thd_remove
-      mutex is not released yet
-     */
-    mysql_mutex_lock(&LOCK_thd_remove);
-    copy_global_thread_list(&global_thread_list_copy);
-
-    DEBUG_SYNC(thd,"after_copying_threads");
-    thread_infos.reserve(get_thread_count());
-    Thread_iterator it= global_thread_list_copy.begin();
-    Thread_iterator end= global_thread_list_copy.end();
-    for (; it != end; ++it)
-    {
-      THD *tmp= *it;
-      Security_context *tmp_sctx= tmp->security_ctx;
-      struct st_my_thread_var *mysys_var;
-      if ((tmp->vio_ok() || tmp->system_thread) &&
-          (!user || (!tmp->system_thread && tmp_sctx->user &&
-                     !strcmp(tmp_sctx->user, user))))
-      {
-        thread_info *thd_info= new thread_info;
-
-        thd_info->thread_id=tmp->thread_id;
-        thd_info->user= thd->strdup(tmp_sctx->user ? tmp_sctx->user :
-                                    (tmp->system_thread ?
-                                     "system user" : "unauthenticated user"));
-	if (tmp->peer_port && (tmp_sctx->get_host()->length() ||
-            tmp_sctx->get_ip()->length()) && thd->security_ctx->host_or_ip[0])
-	{
-	  if ((thd_info->host= (char*) thd->alloc(LIST_PROCESS_HOST_LEN+1)))
-	    my_snprintf((char *) thd_info->host, LIST_PROCESS_HOST_LEN,
-			"%s:%u", tmp_sctx->host_or_ip, tmp->peer_port);
-	}
-	else
-	  thd_info->host= thd->strdup(tmp_sctx->host_or_ip[0] ? 
-                                      tmp_sctx->host_or_ip : 
-                                      tmp_sctx->get_host()->length() ?
-                                      tmp_sctx->get_host()->ptr() : "");
-        thd_info->command=(int) tmp->get_command();
-        DBUG_EXECUTE_IF("processlist_acquiring_dump_threads_LOCK_thd_data",
-                        {
-                         if (thd_info->command == COM_BINLOG_DUMP ||
-                             thd_info->command == COM_BINLOG_DUMP_GTID)
-                           DEBUG_SYNC(thd, "processlist_after_LOCK_thd_count_before_LOCK_thd_data");
-                        });
-        mysql_mutex_lock(&tmp->LOCK_thd_data);
-        if ((thd_info->db= tmp->db))             // Safe test
-          thd_info->db= thd->strdup(thd_info->db);
-        if ((mysys_var= tmp->mysys_var))
-          mysql_mutex_lock(&mysys_var->mutex);
-        thd_info->proc_info= (char*) (tmp->killed == THD::KILL_CONNECTION? "Killed" : 0);
-        thd_info->state_info= thread_state_info(tmp);
-        if (mysys_var)
-          mysql_mutex_unlock(&mysys_var->mutex);
-
-        /* Lock THD mutex that protects its data when looking at it. */
-        if (tmp->query())
-        {
-          const char *query_str;
-          size_t query_length;
-          if ((query_length = tmp->rewritten_query.length()) > 0) {
-            query_str = tmp->rewritten_query.c_ptr();
-          } else if(tmp->safe_to_display()) {
-            query_length = tmp->query_length();
-            query_str = tmp->query();
-          }
-
-          uint length= min<uint>(max_query_length, query_length);
-          char *q= thd->strmake(query_str, length);
-          /* Safety: in case strmake failed, we set length to 0. */
-          thd_info->query_string=
-            CSET_STRING(q, q ? length : 0, tmp->query_charset());
-        }
-        mysql_mutex_unlock(&tmp->LOCK_thd_data);
-        thd_info->start_time= tmp->start_time.tv_sec;
-        thread_infos.push_back(thd_info);
-      }
-    }
-    mysql_mutex_unlock(&LOCK_thd_remove);
->>>>>>> a61421fa
   }
 
   // Return list sorted by thread_id.
@@ -2635,9 +2548,13 @@
         query_str = inspect_thd->rewritten_query().ptr();
       }
       /*
-        Otherwise, use the original query.
+        Otherwise, use the original query. If the query contains password in
+        plain text, we have the query re-written immediately after parsing and
+        password string is replaced. However, there is a unsafe window before
+        rewrite is done and in such case we should not display the plain text
+        password.
       */
-      else {
+      else if (inspect_thd->safe_to_display()) {
         query_length = inspect_thd->query().length;
         query_str = inspect_thd->query().str;
       }
@@ -2649,31 +2566,8 @@
       {
         buf.append(query_length? "PLUGIN: ":"PLUGIN");
 
-<<<<<<< HEAD
         if (query_length)
           buf.append(query_str, query_length);
-=======
-      if (mysys_var)
-        mysql_mutex_unlock(&mysys_var->mutex);
-      /* INFO */
-      if (tmp->query())
-      {
-        const char *query_str;
-        size_t query_length;
-
-        if ((query_length = tmp->rewritten_query.length()) > 0) {
-          query_str = tmp->rewritten_query.c_ptr();
-        } else if(tmp->safe_to_display()){
-          query_length = tmp->query_length();
-          query_str = tmp->query();
-        }
-        size_t const width=
-          min<size_t>(PROCESS_LIST_INFO_WIDTH, query_length);
-        table->field[7]->store(query_str, width, cs);
-        table->field[7]->set_notnull();
-      }
-      mysql_mutex_unlock(&tmp->LOCK_thd_data);
->>>>>>> a61421fa
 
         query_str= buf.c_ptr();
         query_length= buf.length();
