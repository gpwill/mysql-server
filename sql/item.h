#ifndef ITEM_INCLUDED
#define ITEM_INCLUDED

/* Copyright (c) 2000, 2014, Oracle and/or its affiliates. All rights reserved.

   This program is free software; you can redistribute it and/or modify
   it under the terms of the GNU General Public License as published by
   the Free Software Foundation; version 2 of the License.

   This program is distributed in the hope that it will be useful,
   but WITHOUT ANY WARRANTY; without even the implied warranty of
   MERCHANTABILITY or FITNESS FOR A PARTICULAR PURPOSE.  See the
   GNU General Public License for more details.

   You should have received a copy of the GNU General Public License
   along with this program; if not, write to the Free Software
   Foundation, Inc., 51 Franklin St, Fifth Floor, Boston, MA 02110-1301  USA */


#include "sql_priv.h"                /* STRING_BUFFER_USUAL_SIZE */
#include "unireg.h"
#include "sql_const.h"                 /* RAND_TABLE_BIT, MAX_FIELD_NAME */
#include "unireg.h"                    // REQUIRED: for other includes
#include "thr_malloc.h"                         /* sql_calloc */
#include "field.h"                              /* Derivation */
#include "sql_array.h"
#include "table_trigger_field_support.h"  // Table_trigger_field_support
#include "parse_tree_node_base.h"

#include <algorithm>                    // std::max

class Protocol;
struct TABLE_LIST;
void item_init(void);			/* Init item functions */
class Item_field;
class user_var_entry;

typedef Bounds_checked_array<Item*> Ref_ptr_array;

/**
  Default condition filtering (selectivity) values used by
  get_filtering_effect() and friends when better estimates
  (statistics) are not available for a predicate.
*/
/**
  For predicates that are always satisfied. Must be 1.0 or the filter
  calculation logic will break down.
*/
#define COND_FILTER_ALLPASS 1.0f
/// Filtering effect for equalities: col1 = col2
#define COND_FILTER_EQUALITY 0.0050f
/// Filtering effect for inequalities: col1 > col2
#define COND_FILTER_INEQUALITY 0.3333f
/// Filtering effect for between: col1 BETWEEN a AND b
#define COND_FILTER_BETWEEN 0.1111f

static inline uint32
char_to_byte_length_safe(uint32 char_length_arg, uint32 mbmaxlen_arg)
{
   ulonglong tmp= ((ulonglong) char_length_arg) * mbmaxlen_arg;
   return (tmp > UINT_MAX32) ? (uint32) UINT_MAX32 : (uint32) tmp;
}


/*
   "Declared Type Collation"
   A combination of collation and its derivation.

  Flags for collation aggregation modes:
  MY_COLL_ALLOW_SUPERSET_CONV  - allow conversion to a superset
  MY_COLL_ALLOW_COERCIBLE_CONV - allow conversion of a coercible value
                                 (i.e. constant).
  MY_COLL_ALLOW_CONV           - allow any kind of conversion
                                 (combination of the above two)
  MY_COLL_ALLOW_NUMERIC_CONV   - if all items were numbers, convert to
                                 @@character_set_connection
  MY_COLL_DISALLOW_NONE        - don't allow return DERIVATION_NONE
                                 (e.g. when aggregating for comparison)
  MY_COLL_CMP_CONV             - combination of MY_COLL_ALLOW_CONV
                                 and MY_COLL_DISALLOW_NONE
*/

#define MY_COLL_ALLOW_SUPERSET_CONV   1
#define MY_COLL_ALLOW_COERCIBLE_CONV  2
#define MY_COLL_DISALLOW_NONE         4
#define MY_COLL_ALLOW_NUMERIC_CONV    8

#define MY_COLL_ALLOW_CONV (MY_COLL_ALLOW_SUPERSET_CONV | MY_COLL_ALLOW_COERCIBLE_CONV)
#define MY_COLL_CMP_CONV   (MY_COLL_ALLOW_CONV | MY_COLL_DISALLOW_NONE)

class DTCollation {
public:
  const CHARSET_INFO *collation;
  enum Derivation derivation;
  uint repertoire;
  
  void set_repertoire_from_charset(const CHARSET_INFO *cs)
  {
    repertoire= cs->state & MY_CS_PUREASCII ?
                MY_REPERTOIRE_ASCII : MY_REPERTOIRE_UNICODE30;
  }
  DTCollation()
  {
    collation= &my_charset_bin;
    derivation= DERIVATION_NONE;
    repertoire= MY_REPERTOIRE_UNICODE30;
  }
  DTCollation(const CHARSET_INFO *collation_arg, Derivation derivation_arg)
  {
    collation= collation_arg;
    derivation= derivation_arg;
    set_repertoire_from_charset(collation_arg);
  }
  void set(DTCollation &dt)
  { 
    collation= dt.collation;
    derivation= dt.derivation;
    repertoire= dt.repertoire;
  }
  void set(const CHARSET_INFO *collation_arg, Derivation derivation_arg)
  {
    collation= collation_arg;
    derivation= derivation_arg;
    set_repertoire_from_charset(collation_arg);
  }
  void set(const CHARSET_INFO *collation_arg,
           Derivation derivation_arg,
           uint repertoire_arg)
  {
    collation= collation_arg;
    derivation= derivation_arg;
    repertoire= repertoire_arg;
  }
  void set_numeric()
  {
    collation= &my_charset_numeric;
    derivation= DERIVATION_NUMERIC;
    repertoire= MY_REPERTOIRE_NUMERIC;
  }
  void set(const CHARSET_INFO *collation_arg)
  {
    collation= collation_arg;
    set_repertoire_from_charset(collation_arg);
  }
  void set(Derivation derivation_arg)
  { derivation= derivation_arg; }
  void set_repertoire(uint repertoire_arg)
  { repertoire= repertoire_arg; }
  bool aggregate(DTCollation &dt, uint flags= 0);
  bool set(DTCollation &dt1, DTCollation &dt2, uint flags= 0)
  { set(dt1); return aggregate(dt2, flags); }
  const char *derivation_name() const
  {
    switch(derivation)
    {
      case DERIVATION_NUMERIC:   return "NUMERIC";
      case DERIVATION_IGNORABLE: return "IGNORABLE";
      case DERIVATION_COERCIBLE: return "COERCIBLE";
      case DERIVATION_IMPLICIT:  return "IMPLICIT";
      case DERIVATION_SYSCONST:  return "SYSCONST";
      case DERIVATION_EXPLICIT:  return "EXPLICIT";
      case DERIVATION_NONE:      return "NONE";
      default: return "UNKNOWN";
    }
  }
};

/*************************************************************************/

/**
  Storage for name strings.
  Enpowers Simple_cstring with allocation routines from the sql_strmake family.

  This class must stay as small as possible as we often 
  pass it into functions using call-by-value evaluation.

  Don't add new members or virual methods into this class!
*/
class Name_string: public Simple_cstring
{
private:
  void set_or_copy(const char *str, size_t length, bool is_null_terminated)
  {
    if (is_null_terminated)
      set(str, length);
    else
      copy(str, length);  
  }
public:
  Name_string(): Simple_cstring() {}
  /*
    Please do NOT add constructor Name_string(const char *str) !
    It will involve hidden strlen() call, which can affect
    performance negatively. Use Name_string(str, len) instead.
  */
  Name_string(const char *str, size_t length):
    Simple_cstring(str, length) {}
  Name_string(const LEX_STRING str): Simple_cstring(str) {}
  Name_string(const char *str, size_t length, bool is_null_terminated):
    Simple_cstring()
  {
    set_or_copy(str, length, is_null_terminated);
  }
  Name_string(const LEX_STRING str, bool is_null_terminated):
    Simple_cstring()
  {
    set_or_copy(str.str, str.length, is_null_terminated);
  }
  /**
    Allocate space using sql_strmake() or sql_strmake_with_convert().
  */
  void copy(const char *str, size_t length, const CHARSET_INFO *cs);
  /**
    Variants for copy(), for various argument combinations.
  */
  void copy(const char *str, size_t length)
  {
    copy(str, length, system_charset_info);
  }
  void copy(const char *str)
  {
    copy(str, (str ? strlen(str) : 0), system_charset_info);
  }
  void copy(const LEX_STRING lex)
  {
    copy(lex.str, lex.length);
  }
  void copy(const LEX_STRING *lex)
  {
    copy(lex->str, lex->length);
  }
  void copy(const Name_string str)
  {
    copy(str.ptr(), str.length());
  }
  /**
    Compare name to another name in C string, case insensitively.
  */
  bool eq(const char *str) const
  {
    DBUG_ASSERT(str && ptr());
    return my_strcasecmp(system_charset_info, ptr(), str) == 0;
  }
  bool eq_safe(const char *str) const
  {
    return is_set() && str && eq(str);
  }
  /**
    Compare name to another name in Name_string, case insensitively.
  */
  bool eq(const Name_string name) const
  {
    return eq(name.ptr());
  }
  bool eq_safe(const Name_string name) const
  {
    return is_set() && name.is_set() && eq(name);
  }
};


#define NAME_STRING(x)  Name_string(C_STRING_WITH_LEN(x))


extern const Name_string null_name_string;


/**
  Storage for Item names.
  Adds "autogenerated" flag and warning functionality to Name_string.
*/
class Item_name_string: public Name_string
{
private:
  bool m_is_autogenerated; /* indicates if name of this Item
                              was autogenerated or set by user */
public:
  Item_name_string(): Name_string(), m_is_autogenerated(true)
  { }
  Item_name_string(const Name_string name)
    :Name_string(name), m_is_autogenerated(true)
  { }
  /**
    Set m_is_autogenerated flag to the given value.
  */
  void set_autogenerated(bool is_autogenerated)
  {
    m_is_autogenerated= is_autogenerated;
  }
  /**
    Return the auto-generated flag.
  */
  bool is_autogenerated() const { return m_is_autogenerated; }
  using Name_string::copy;
  /**
    Copy name together with autogenerated flag.
    Produce a warning if name was cut.
  */
  void copy(const char *str_arg, size_t length_arg, const CHARSET_INFO *cs_arg,
           bool is_autogenerated_arg);
};



/*************************************************************************/
/*
  A framework to easily handle different return types for hybrid items
  (hybrid item is an item whose operand can be of any type, e.g. integer,
  real, decimal).
*/

struct Hybrid_type_traits;

struct Hybrid_type
{
  longlong integer;

  double real;
  /*
    Use two decimal buffers interchangeably to speed up += operation
    which has no native support in decimal library.
    Hybrid_type+= arg is implemented as dec_buf[1]= dec_buf[0] + arg.
    The third decimal is used as a handy temporary storage.
  */
  my_decimal dec_buf[3];
  int used_dec_buf_no;

  /*
    Traits moved to a separate class to
      a) be able to easily change object traits in runtime
      b) they work as a differentiator for the union above
  */
  const Hybrid_type_traits *traits;

  Hybrid_type() {}
  /* XXX: add traits->copy() when needed */
  Hybrid_type(const Hybrid_type &rhs) :traits(rhs.traits) {}
};


/* Hybryd_type_traits interface + default implementation for REAL_RESULT */

struct Hybrid_type_traits
{
  virtual Item_result type() const { return REAL_RESULT; }

  virtual void
  fix_length_and_dec(Item *item, Item *arg) const;

  /* Hybrid_type operations. */
  virtual void set_zero(Hybrid_type *val) const { val->real= 0.0; }
  virtual void add(Hybrid_type *val, Field *f) const
  { val->real+= f->val_real(); }
  virtual void div(Hybrid_type *val, ulonglong u) const
  { val->real/= ulonglong2double(u); }

  virtual longlong val_int(Hybrid_type *val, bool unsigned_flag) const
  { return (longlong) rint(val->real); }
  virtual double val_real(Hybrid_type *val) const { return val->real; }
  virtual my_decimal *val_decimal(Hybrid_type *val, my_decimal *buf) const;
  virtual String *val_str(Hybrid_type *val, String *buf, uint8 decimals) const;
  static const Hybrid_type_traits *instance();
  Hybrid_type_traits() {}
  virtual ~Hybrid_type_traits() {}
};


struct Hybrid_type_traits_decimal: public Hybrid_type_traits
{
  virtual Item_result type() const { return DECIMAL_RESULT; }

  virtual void
  fix_length_and_dec(Item *arg, Item *item) const;

  /* Hybrid_type operations. */
  virtual void set_zero(Hybrid_type *val) const;
  virtual void add(Hybrid_type *val, Field *f) const;
  virtual void div(Hybrid_type *val, ulonglong u) const;

  virtual longlong val_int(Hybrid_type *val, bool unsigned_flag) const;
  virtual double val_real(Hybrid_type *val) const;
  virtual my_decimal *val_decimal(Hybrid_type *val, my_decimal *buf) const
  { return &val->dec_buf[val->used_dec_buf_no]; }
  virtual String *val_str(Hybrid_type *val, String *buf, uint8 decimals) const;
  static const Hybrid_type_traits_decimal *instance();
  Hybrid_type_traits_decimal() {};
};


struct Hybrid_type_traits_integer: public Hybrid_type_traits
{
  virtual Item_result type() const { return INT_RESULT; }

  virtual void
  fix_length_and_dec(Item *arg, Item *item) const;

  /* Hybrid_type operations. */
  virtual void set_zero(Hybrid_type *val) const
  { val->integer= 0; }
  virtual void add(Hybrid_type *val, Field *f) const
  { val->integer+= f->val_int(); }
  virtual void div(Hybrid_type *val, ulonglong u) const
  { val->integer/= (longlong) u; }

  virtual longlong val_int(Hybrid_type *val, bool unsigned_flag) const
  { return val->integer; }
  virtual double val_real(Hybrid_type *val) const
  { return (double) val->integer; }
  virtual my_decimal *val_decimal(Hybrid_type *val, my_decimal *buf) const
  {
    int2my_decimal(E_DEC_FATAL_ERROR, val->integer, 0, &val->dec_buf[2]);
    return &val->dec_buf[2];
  }
  virtual String *val_str(Hybrid_type *val, String *buf, uint8 decimals) const
  { buf->set(val->integer, &my_charset_bin); return buf;}
  static const Hybrid_type_traits_integer *instance();
  Hybrid_type_traits_integer() {};
};


void dummy_error_processor(THD *thd, void *data);

void view_error_processor(THD *thd, void *data);

/*
  Instances of Name_resolution_context store the information necesary for
  name resolution of Items and other context analysis of a query made in
  fix_fields().

  This structure is a part of SELECT_LEX, a pointer to this structure is
  assigned when an item is created (which happens mostly during  parsing
  (sql_yacc.yy)), but the structure itself will be initialized after parsing
  is complete

  TODO: move subquery of INSERT ... SELECT and CREATE ... SELECT to
  separate SELECT_LEX which allow to remove tricks of changing this
  structure before and after INSERT/CREATE and its SELECT to make correct
  field name resolution.
*/
struct Name_resolution_context: Sql_alloc
{
  /*
    The name resolution context to search in when an Item cannot be
    resolved in this context (the context of an outer select)
  */
  Name_resolution_context *outer_context;

  /*
    List of tables used to resolve the items of this context.  Usually these
    are tables from the FROM clause of SELECT statement.  The exceptions are
    INSERT ... SELECT and CREATE ... SELECT statements, where SELECT
    subquery is not moved to a separate SELECT_LEX.  For these types of
    statements we have to change this member dynamically to ensure correct
    name resolution of different parts of the statement.
  */
  TABLE_LIST *table_list;
  /*
    In most cases the two table references below replace 'table_list' above
    for the purpose of name resolution. The first and last name resolution
    table references allow us to search only in a sub-tree of the nested
    join tree in a FROM clause. This is needed for NATURAL JOIN, JOIN ... USING
    and JOIN ... ON. 
  */
  TABLE_LIST *first_name_resolution_table;
  /*
    Last table to search in the list of leaf table references that begins
    with first_name_resolution_table.
  */
  TABLE_LIST *last_name_resolution_table;

  /*
    SELECT_LEX item belong to, in case of merged VIEW it can differ from
    SELECT_LEX where item was created, so we can't use table_list/field_list
    from there
  */
  st_select_lex *select_lex;

  /*
    Processor of errors caused during Item name resolving, now used only to
    hide underlying tables in errors about views (i.e. it substitute some
    errors for views)
  */
  void (*error_processor)(THD *, void *);
  void *error_processor_data;

  /**
    When TRUE, items are resolved in this context against
    SELECT_LEX::item_list, SELECT_lex::group_list and
    this->table_list. If FALSE, items are resolved only against
    this->table_list.

    @see st_select_lex::item_list, st_select_lex::group_list
  */
  bool resolve_in_select_list;

  /*
    Security context of this name resolution context. It's used for views
    and is non-zero only if the view is defined with SQL SECURITY DEFINER.
  */
  Security_context *security_ctx;

  Name_resolution_context()
    :outer_context(0), table_list(0), select_lex(0),
    error_processor_data(0),
    security_ctx(0)
    {}

  void init()
  {
    resolve_in_select_list= FALSE;
    error_processor= &dummy_error_processor;
    first_name_resolution_table= NULL;
    last_name_resolution_table= NULL;
  }

  void resolve_in_table_list_only(TABLE_LIST *tables)
  {
    table_list= first_name_resolution_table= tables;
    resolve_in_select_list= FALSE;
  }

  void process_error(THD *thd)
  {
    (*error_processor)(thd, error_processor_data);
  }
};


/*
  Store and restore the current state of a name resolution context.
*/

class Name_resolution_context_state
{
private:
  TABLE_LIST *save_table_list;
  TABLE_LIST *save_first_name_resolution_table;
  TABLE_LIST *save_next_name_resolution_table;
  bool        save_resolve_in_select_list;
  TABLE_LIST *save_next_local;

public:
  Name_resolution_context_state() {}          /* Remove gcc warning */

public:
  /* Save the state of a name resolution context. */
  void save_state(Name_resolution_context *context, TABLE_LIST *table_list)
  {
    save_table_list=                  context->table_list;
    save_first_name_resolution_table= context->first_name_resolution_table;
    save_resolve_in_select_list=      context->resolve_in_select_list;
    save_next_local=                  table_list->next_local;
    save_next_name_resolution_table=  table_list->next_name_resolution_table;
  }

  /* Restore a name resolution context from saved state. */
  void restore_state(Name_resolution_context *context, TABLE_LIST *table_list)
  {
    table_list->next_local=                save_next_local;
    table_list->next_name_resolution_table= save_next_name_resolution_table;
    context->table_list=                   save_table_list;
    context->first_name_resolution_table=  save_first_name_resolution_table;
    context->resolve_in_select_list=       save_resolve_in_select_list;
  }

  TABLE_LIST *get_first_name_resolution_table()
  {
    return save_first_name_resolution_table;
  }
};


/*
  This enum is used to report information about monotonicity of function
  represented by Item* tree.
  Monotonicity is defined only for Item* trees that represent table
  partitioning expressions (i.e. have no subselects/user vars/PS parameters
  etc etc). An Item* tree is assumed to have the same monotonicity properties
  as its correspoinding function F:

  [signed] longlong F(field1, field2, ...) {
    put values of field_i into table record buffer;
    return item->val_int(); 
  }

  NOTE
  At the moment function monotonicity is not well defined (and so may be
  incorrect) for Item trees with parameters/return types that are different
  from INT_RESULT, may be NULL, or are unsigned.
  It will be possible to address this issue once the related partitioning bugs
  (BUG#16002, BUG#15447, BUG#13436) are fixed.

  The NOT_NULL enums are used in TO_DAYS, since TO_DAYS('2001-00-00') returns
  NULL which puts those rows into the NULL partition, but
  '2000-12-31' < '2001-00-00' < '2001-01-01'. So special handling is needed
  for this (see Bug#20577).
*/

typedef enum monotonicity_info 
{
   NON_MONOTONIC,              /* none of the below holds */
   MONOTONIC_INCREASING,       /* F() is unary and (x < y) => (F(x) <= F(y)) */
   MONOTONIC_INCREASING_NOT_NULL,  /* But only for valid/real x and y */
   MONOTONIC_STRICT_INCREASING,/* F() is unary and (x < y) => (F(x) <  F(y)) */
   MONOTONIC_STRICT_INCREASING_NOT_NULL  /* But only for valid/real x and y */
} enum_monotonicity_info;

/*************************************************************************/

class sp_rcontext;


class Settable_routine_parameter
{
public:
  /*
    Set required privileges for accessing the parameter.

    SYNOPSIS
      set_required_privilege()
        rw        if 'rw' is true then we are going to read and set the
                  parameter, so SELECT and UPDATE privileges might be
                  required, otherwise we only reading it and SELECT
                  privilege might be required.
  */
  Settable_routine_parameter() {}
  virtual ~Settable_routine_parameter() {}
  virtual void set_required_privilege(bool rw) {};

  /*
    Set parameter value.

    SYNOPSIS
      set_value()
        thd       thread handle
        ctx       context to which parameter belongs (if it is local
                  variable).
        it        item which represents new value

    RETURN
      FALSE if parameter value has been set,
      TRUE if error has occured.
  */
  virtual bool set_value(THD *thd, sp_rcontext *ctx, Item **it)= 0;

  virtual void set_out_param_info(Send_field *info) {}

  virtual const Send_field *get_out_param_info() const
  { return NULL; }
};


typedef bool (Item::*Item_processor) (uchar *arg);
/*
  Analyzer function
    SYNOPSIS
      argp   in/out IN:  Analysis parameter
                    OUT: Parameter to be passed to the transformer

    RETURN 
      TRUE   Invoke the transformer
      FALSE  Don't do it

*/
typedef bool (Item::*Item_analyzer) (uchar **argp);
typedef Item* (Item::*Item_transformer) (uchar *arg);
typedef void (*Cond_traverser) (const Item *item, void *arg);


class Item : public Parse_tree_node
{
  typedef Parse_tree_node super;

  Item(const Item &);			/* Prevent use of these */
  void operator=(Item &);
  /* Cache of the result of is_expensive(). */
  int8 is_expensive_cache;
  virtual bool is_expensive_processor(uchar *arg) { return false; }

public:
  static void *operator new(size_t size) throw ()
  { return sql_alloc(size); }
  static void *operator new(size_t size, MEM_ROOT *mem_root) throw ()
  { return alloc_root(mem_root, size); }
  static void operator delete(void *ptr,size_t size) { TRASH(ptr, size); }
  static void operator delete(void *ptr, MEM_ROOT *mem_root) {}

  enum Type {INVALID_ITEM= 0,
             FIELD_ITEM, FUNC_ITEM, SUM_FUNC_ITEM, STRING_ITEM,
	     INT_ITEM, REAL_ITEM, NULL_ITEM, VARBIN_ITEM,
	     COPY_STR_ITEM, FIELD_AVG_ITEM, DEFAULT_VALUE_ITEM,
	     PROC_ITEM,COND_ITEM, REF_ITEM, FIELD_STD_ITEM,
	     FIELD_VARIANCE_ITEM, INSERT_VALUE_ITEM,
             SUBSELECT_ITEM, ROW_ITEM, CACHE_ITEM, TYPE_HOLDER,
             PARAM_ITEM, TRIGGER_FIELD_ITEM, DECIMAL_ITEM,
             XPATH_NODESET, XPATH_NODESET_CMP,
             VIEW_FIXER_ITEM};

  enum cond_result { COND_UNDEF,COND_OK,COND_TRUE,COND_FALSE };

  enum traverse_order { POSTFIX, PREFIX };

  enum enum_walk
  {
    WALK_PREFIX=   0x01,
    WALK_POSTFIX=  0x02,
    WALK_SUBQUERY= 0x04
  };
  
  /* Reuse size, only used by SP local variable assignment, otherwize 0 */
  uint rsize;

  /*
    str_values's main purpose is to be used to cache the value in
    save_in_field
  */
  String str_value;

  Item_name_string item_name;  /* Name from select */
  Item_name_string orig_name;  /* Original item name (if it was renamed)*/

  /**
     Intrusive list pointer for free list. If not null, points to the next
     Item on some Query_arena's free list. For instance, stored procedures
     have their own Query_arena's.

     @see Query_arena::free_list
   */
  Item *next;
  uint32 max_length;                    /* Maximum length, in bytes */
  /**
     This member has several successive meanings, depending on the phase we're
     in:
     - during field resolution: it contains the index, in the "all_fields"
     list, of the expression to which this field belongs; or a special
     constant UNDEF_POS; see st_select_lex::cur_pos_in_all_fields and
     match_exprs_for_only_full_group_by().
     - when attaching conditions to tables: it says whether some condition
     needs to be attached or can be omitted (for example because it is already
     implemented by 'ref' access)
     - when pushing index conditions: it says whether a condition uses only
     indexed columns
     - when creating an internal temporary table: it says how to store BIT
     fields
     - when we change DISTINCT to GROUP BY: it is used for book-keeping of
     fields.
  */
  int marker;
  uint8 decimals;
  my_bool maybe_null;			/* If item may be null */
  my_bool null_value;			/* if item is null */
  my_bool unsigned_flag;
  my_bool with_sum_func;
  my_bool fixed;                        /* If item fixed with fix_fields */
  DTCollation collation;
  Item_result cmp_context;              /* Comparison context */
  /*
    If this item was created in runtime memroot,it cannot be used for
    substitution in subquery transformation process
   */
  bool runtime_item;
 protected:
  my_bool with_subselect;               /* If this item is a subselect or some
                                           of its arguments is or contains a
                                           subselect. Computed by fix_fields
                                           and updated by update_used_tables. */
  my_bool with_stored_program;          /* If this item is a stored program
                                           or some of its arguments is or
                                           contains a stored program.
                                           Computed by fix_fields and updated
                                           by update_used_tables. */

  /**
    This variable is a cache of 'Needed tables are locked'. True if either
    'No tables locks is needed' or 'Needed tables are locked'.
    If tables are used, then it will be set to
    current_thd->lex->is_query_tables_locked().

    It is used when checking const_item()/can_be_evaluated_now().
  */
  bool tables_locked_cache;
  const bool is_parser_item; // true if allocated directly by the parser
 public:
  // alloc & destruct is done as start of select using sql_alloc
  Item();
  /**
    Parse-time context-independent constructor.

    This constructor and caller constructors of child classes must not
    access/change thd->lex (including thd->lex->current_select(),
    thd->m_parser_state etc structures).

    If we need to finalize the construction of the object, then we move
    all context-sensitive code to the itemize() virtual function.

    The POS parameter marks this constructor and other context-independent
    constructors of child classes for easy recognition/separation from other
    (context-dependent) constructors.
  */
  explicit Item(const POS &);
  /*
    Constructor used by Item_field, Item_ref & aggregate (sum) functions.
    Used for duplicating lists in processing queries with temporary
    tables
    Also it used for Item_cond_and/Item_cond_or for creating
    top AND/OR structure of WHERE clause to protect it of
    optimisation changes in prepared statements
  */
  Item(THD *thd, Item *item);
  virtual ~Item()
  {
#ifdef EXTRA_DEBUG
    item_name.set(0);
#endif
  }		/*lint -e1509 */

private:
  /*
    Hide the contextualize*() functions: call/override the itemize()
    in Item class tree instead.

    Note: contextualize_() is an intermediate function. Remove it together
    with Parse_tree_node::contextualize_().
  */
  virtual bool contextualize(Parse_context *pc) { DBUG_ASSERT(0); return true; }
  virtual bool contextualize_(Parse_context *pc) { DBUG_ASSERT(0); return true; }

protected:
  /**
    Helper function to skip itemize() for grammar-allocated items

    @param [out] res    pointer to "this"

    @retval true        can skip itemize()
    @retval false       can't skip: the item is allocated directly by the parser
  */
  bool skip_itemize(Item **res)
  {
    *res= this;
    return !is_parser_item;
  }
public:
  /**
    The same as contextualize()/contextualize_() but with additional parameter
    
    This function finalize the construction of Item objects (see the Item(POS)
    constructor): we can access/change parser contexts from the itemize()
    function.

    @param        pc    current parse context
    @param  [out] res   pointer to "this" or to a newly allocated
                        replacement object to use in the Item tree instead

    @retval false       success
    @retval true        syntax/OOM/etc error
  */
  virtual bool itemize(Parse_context *pc, Item **res);

  void rename(char *new_name);
  void init_make_field(Send_field *tmp_field,enum enum_field_types type);
  virtual void cleanup();
  virtual void make_field(Send_field *field);
  virtual Field *make_string_field(TABLE *table);
  virtual bool fix_fields(THD *, Item **);
  /**
    Fix after tables have been moved from one select_lex level to the parent
    level, e.g by semijoin conversion.
    Basically re-calculate all attributes dependent on the tables.

    @param parent_select  select_lex that tables are moved to.
    @param removed_select select_lex that tables are moved away from,
                          child of parent_select.
  */
  virtual void fix_after_pullout(st_select_lex *parent_select,
                                 st_select_lex *removed_select)
  {};
  /*
    should be used in case where we are sure that we do not need
    complete fix_fields() procedure.
  */
  inline void quick_fix_field() { fixed= 1; }

  /**
    Save the item into a field but do not emit any warnings.

    @param field         field to save the item into
    @param no_coversions whether or not to allow conversions of the value

    @return the status from saving into the field
      @retval TYPE_OK    item saved without any issues
      @retval != TYPE_OK there were issues saving the item
  */
  type_conversion_status save_in_field_no_warnings(Field *field,
                                                   bool no_conversions);
  /**
    Save a temporal value in packed longlong format into a Field.
    Used in optimizer.
    @param[out] field  The field to set the value to.
    @retval 0         On success.
    @retval >0        In error.
  */
  virtual type_conversion_status save_in_field(Field *field,
                                               bool no_conversions);

  virtual void save_org_in_field(Field *field)
  { save_in_field(field, true); }

  virtual type_conversion_status save_safe_in_field(Field *field)
  { return save_in_field(field, true); }

  virtual bool send(Protocol *protocol, String *str);
  virtual bool eq(const Item *, bool binary_cmp) const;
  virtual Item_result result_type() const { return REAL_RESULT; }
  /**
    Result type when an item appear in a numeric context.
    See Field::numeric_context_result_type() for more comments.
  */
  virtual enum Item_result numeric_context_result_type() const
  {
    if (is_temporal())
      return decimals ? DECIMAL_RESULT : INT_RESULT;
    if (result_type() == STRING_RESULT)
      return REAL_RESULT; 
    return result_type();
  }
  /**
    Similar to result_type() but makes DATE, DATETIME, TIMESTAMP
    pretend to be numbers rather than strings.
  */
  inline enum Item_result temporal_with_date_as_number_result_type() const
  {
    return is_temporal_with_date() ? 
           (decimals ? DECIMAL_RESULT : INT_RESULT) : result_type();
  }
  virtual Item_result cast_to_int_type() const { return result_type(); }
  virtual enum_field_types string_field_type() const;
  virtual enum_field_types field_type() const;
  virtual enum Type type() const =0;
  
  /*
    Return information about function monotonicity. See comment for
    enum_monotonicity_info for details. This function can only be called
    after fix_fields() call.
  */
  virtual enum_monotonicity_info get_monotonicity_info() const
  { return NON_MONOTONIC; }

  /*
    Convert "func_arg $CMP$ const" half-interval into "FUNC(func_arg) $CMP2$ const2"

    SYNOPSIS
      val_int_endpoint()
        left_endp  FALSE  <=> The interval is "x < const" or "x <= const"
                   TRUE   <=> The interval is "x > const" or "x >= const"

        incl_endp  IN   FALSE <=> the comparison is '<' or '>'
                        TRUE  <=> the comparison is '<=' or '>='
                   OUT  The same but for the "F(x) $CMP$ F(const)" comparison

    DESCRIPTION
      This function is defined only for unary monotonic functions. The caller
      supplies the source half-interval

         x $CMP$ const

      The value of const is supplied implicitly as the value this item's
      argument, the form of $CMP$ comparison is specified through the
      function's arguments. The calle returns the result interval
         
         F(x) $CMP2$ F(const)
      
      passing back F(const) as the return value, and the form of $CMP2$ 
      through the out parameter. NULL values are assumed to be comparable and
      be less than any non-NULL values.

    RETURN
      The output range bound, which equal to the value of val_int()
        - If the value of the function is NULL then the bound is the 
          smallest possible value of LONGLONG_MIN 
  */
  virtual longlong val_int_endpoint(bool left_endp, bool *incl_endp)
  { DBUG_ASSERT(0); return 0; }


  /* valXXX methods must return NULL or 0 or 0.0 if null_value is set. */
  /*
    Return double precision floating point representation of item.

    SYNOPSIS
      val_real()

    RETURN
      In case of NULL value return 0.0 and set null_value flag to TRUE.
      If value is not null null_value flag will be reset to FALSE.
  */
  virtual double val_real()=0;
  /*
    Return integer representation of item.

    SYNOPSIS
      val_int()

    RETURN
      In case of NULL value return 0 and set null_value flag to TRUE.
      If value is not null null_value flag will be reset to FALSE.
  */
  virtual longlong val_int()=0;
  /**
    Return date value of item in packed longlong format.
  */
  virtual longlong val_date_temporal();
  /**
    Return time value of item in packed longlong format.
  */
  virtual longlong val_time_temporal();
  /**
    Return date or time value of item in packed longlong format,
    depending on item field type.
  */
  longlong val_temporal_by_field_type()
  {
    if (field_type() == MYSQL_TYPE_TIME)
      return val_time_temporal();
    DBUG_ASSERT(is_temporal_with_date());
    return val_date_temporal();
  }
  /**
    Get date or time value in packed longlong format.
    Before conversion from MYSQL_TIME to packed format,
    the MYSQL_TIME value is rounded to "dec" fractional digits.
  */
  longlong val_temporal_with_round(enum_field_types type, uint8 dec);

  /*
    This is just a shortcut to avoid the cast. You should still use
    unsigned_flag to check the sign of the item.
  */
  inline ulonglong val_uint() { return (ulonglong) val_int(); }
  /*
    Return string representation of this item object.

    SYNOPSIS
      val_str()
      str   an allocated buffer this or any nested Item object can use to
            store return value of this method.

    NOTE
      Buffer passed via argument  should only be used if the item itself
      doesn't have an own String buffer. In case when the item maintains
      it's own string buffer, it's preferable to return it instead to
      minimize number of mallocs/memcpys.
      The caller of this method can modify returned string, but only in case
      when it was allocated on heap, (is_alloced() is true).  This allows
      the caller to efficiently use a buffer allocated by a child without
      having to allocate a buffer of it's own. The buffer, given to
      val_str() as argument, belongs to the caller and is later used by the
      caller at it's own choosing.
      A few implications from the above:
      - unless you return a string object which only points to your buffer
        but doesn't manages it you should be ready that it will be
        modified.
      - even for not allocated strings (is_alloced() == false) the caller
        can change charset (see Item_func_{typecast/binary}. XXX: is this
        a bug?
      - still you should try to minimize data copying and return internal
        object whenever possible.

    RETURN
      In case of NULL value return 0 (NULL pointer) and set null_value flag
      to TRUE.
      If value is not null null_value flag will be reset to FALSE.
  */
  virtual String *val_str(String *str)=0;

  /*
    Returns string representation of this item in ASCII format.

    SYNOPSIS
      val_str_ascii()
      str - similar to val_str();

    NOTE
      This method is introduced for performance optimization purposes.

      1. val_str() result of some Items in string context
      depends on @@character_set_results.
      @@character_set_results can be set to a "real multibyte" character
      set like UCS2, UTF16, UTF32. (We'll use only UTF32 in the examples
      below for convenience.)

      So the default string result of such functions
      in these circumstances is real multi-byte character set, like UTF32.

      For example, all numbers in string context
      return result in @@character_set_results:

      SELECT CONCAT(20010101); -> UTF32

      We do sprintf() first (to get ASCII representation)
      and then convert to UTF32;
      
      So these kind "data sources" can use ASCII representation
      internally, but return multi-byte data only because
      @@character_set_results wants so.
      Therefore, conversion from ASCII to UTF32 is applied internally.


      2. Some other functions need in fact ASCII input.

      For example,
        inet_aton(), GeometryFromText(), Convert_TZ(), GET_FORMAT().

      Similar, fields of certain type, like DATE, TIME,
      when you insert string data into them, expect in fact ASCII input.
      If they get non-ASCII input, for example UTF32, they
      convert input from UTF32 to ASCII, and then use ASCII
      representation to do further processing.


      3. Now imagine we pass result of a data source of the first type
         to a data destination of the second type.

      What happens:
        a. data source converts data from ASCII to UTF32, because
           @@character_set_results wants so and passes the result to
           data destination.
        b. data destination gets UTF32 string.
        c. data destination converts UTF32 string to ASCII,
           because it needs ASCII representation to be able to handle data
           correctly.

      As a result we get two steps of unnecessary conversion:
      From ASCII to UTF32, then from UTF32 to ASCII.

      A better way to handle these situations is to pass ASCII
      representation directly from the source to the destination.

      This is why val_str_ascii() introduced.

    RETURN
      Similar to val_str()
  */
  virtual String *val_str_ascii(String *str);
  
  /*
    Return decimal representation of item with fixed point.

    SYNOPSIS
      val_decimal()
      decimal_buffer  buffer which can be used by Item for returning value
                      (but can be not)

    NOTE
      Returned value should not be changed if it is not the same which was
      passed via argument.

    RETURN
      Return pointer on my_decimal (it can be other then passed via argument)
        if value is not NULL (null_value flag will be reset to FALSE).
      In case of NULL value it return 0 pointer and set null_value flag
        to TRUE.
  */
  virtual my_decimal *val_decimal(my_decimal *decimal_buffer)= 0;
  /*
    Return boolean value of item.

    RETURN
      FALSE value is false or NULL
      TRUE value is true (not equal to 0)
  */
  virtual bool val_bool();
  virtual String *val_nodeset(String*) { return 0; }

  /**
    Calculate the filter contribution that is relevant for table
    'filter_for_table' for this item.

    @param filter_for_table  The table we are calculating filter effect for
    @param read_tables       Tables earlier in the join sequence.
                             Predicates for table 'filter_for_table' that
                             rely on values from these tables can be part of
                             the filter effect.
    @param fields_to_ignore  Fields in 'filter_for_table' that should not
                             be part of the filter calculation. The filtering
                             effect of these fields is already part of the
                             calculation somehow (e.g. because there is a
                             predicate "col = <const>", and the optimizer
                             has decided to do ref access on 'col').
    @param rows_in_table     The number of rows in table 'filter_for_table'

    @return                  the filtering effect (between 0 and 1) this
                             Item contributes with.
  */
  virtual float get_filtering_effect(table_map filter_for_table,
                                     table_map read_tables,
                                     const MY_BITMAP *fields_to_ignore,
                                     double rows_in_table)
  {
    // Filtering effect cannot be calculated for a table already read.
    DBUG_ASSERT((read_tables & filter_for_table) == 0);
    return COND_FILTER_ALLPASS;
  }

protected:
  /* Helper functions, see item_sum.cc */
  String *val_string_from_real(String *str);
  String *val_string_from_int(String *str);
  String *val_string_from_decimal(String *str);
  String *val_string_from_date(String *str);
  String *val_string_from_datetime(String *str);
  String *val_string_from_time(String *str);
  my_decimal *val_decimal_from_real(my_decimal *decimal_value);
  my_decimal *val_decimal_from_int(my_decimal *decimal_value);
  my_decimal *val_decimal_from_string(my_decimal *decimal_value);
  my_decimal *val_decimal_from_date(my_decimal *decimal_value);
  my_decimal *val_decimal_from_time(my_decimal *decimal_value);
  longlong val_int_from_decimal();
  longlong val_int_from_date();
  longlong val_int_from_time();
  longlong val_int_from_datetime();
  double val_real_from_decimal();

  /**
    Convert val_str() to date in MYSQL_TIME
  */
  bool get_date_from_string(MYSQL_TIME *ltime, my_time_flags_t flags);
  /**
    Convert val_real() to date in MYSQL_TIME
  */
  bool get_date_from_real(MYSQL_TIME *ltime, my_time_flags_t flags);
  /**
    Convert val_decimal() to date in MYSQL_TIME
  */
  bool get_date_from_decimal(MYSQL_TIME *ltime, my_time_flags_t flags);
  /**
    Convert val_int() to date in MYSQL_TIME
  */
  bool get_date_from_int(MYSQL_TIME *ltime, my_time_flags_t flags);
  /**
    Convert get_time() from time to date in MYSQL_TIME
  */
  bool get_date_from_time(MYSQL_TIME *ltime);

  /**
    Convert a numeric type to date
  */
  bool get_date_from_numeric(MYSQL_TIME *ltime, my_time_flags_t fuzzydate);

  /**
    Convert a non-temporal type to date
  */
  bool get_date_from_non_temporal(MYSQL_TIME *ltime, my_time_flags_t fuzzydate);

  /**
    Convert val_str() to time in MYSQL_TIME
  */
  bool get_time_from_string(MYSQL_TIME *ltime);
  /**
    Convert val_real() to time in MYSQL_TIME
  */
  bool get_time_from_real(MYSQL_TIME *ltime);
  /**
    Convert val_decimal() to time in MYSQL_TIME
  */
  bool get_time_from_decimal(MYSQL_TIME *ltime);
  /**
    Convert val_int() to time in MYSQL_TIME
  */
  bool get_time_from_int(MYSQL_TIME *ltime);
  /**
    Convert date to time
  */
  bool get_time_from_date(MYSQL_TIME *ltime);
  /**
    Convert datetime to time
  */
  bool get_time_from_datetime(MYSQL_TIME *ltime);

  /**
    Convert a numeric type to time
  */
  bool get_time_from_numeric(MYSQL_TIME *ltime);

  /**
    Convert a non-temporal type to time
  */
  bool get_time_from_non_temporal(MYSQL_TIME *ltime);

public:

  type_conversion_status save_time_in_field(Field *field);
  type_conversion_status save_date_in_field(Field *field);
  type_conversion_status save_str_value_in_field(Field *field, String *result);

  virtual Field *get_tmp_table_field() { return 0; }
  /* This is also used to create fields in CREATE ... SELECT: */
  virtual Field *tmp_table_field(TABLE *t_arg) { return 0; }
  virtual const char *full_name() const
  {
    return item_name.is_set() ? item_name.ptr() : "???";
  }

  /*
    *result* family of methods is analog of *val* family (see above) but
    return value of result_field of item if it is present. If Item have not
    result field, it return val(). This methods set null_value flag in same
    way as *val* methods do it.
  */
  virtual double  val_result() { return val_real(); }
  virtual longlong val_int_result() { return val_int(); }
  /**
    Get time value in packed longlong format. NULL is converted to 0.
  */
  virtual longlong val_time_temporal_result() { return val_time_temporal(); }
  /**
    Get date value in packed longlong format. NULL is converted to 0.
  */
  virtual longlong val_date_temporal_result() { return val_date_temporal(); }
  virtual String *str_result(String* tmp) { return val_str(tmp); }
  virtual my_decimal *val_decimal_result(my_decimal *val)
  { return val_decimal(val); }
  virtual bool val_bool_result() { return val_bool(); }
  virtual bool is_null_result() { return is_null(); }

  /* bit map of tables used by item */
  virtual table_map used_tables() const { return (table_map) 0L; }
  /**
    Return used table information for the level this item is resolved on.
     - For fields, this returns the table the item is resolved from.
     - For all other items, this behaves like used_tables().

    @note: Use this function with caution. External calls to this function
           should only be made for class objects derived from Item_ident.
           Item::resolved_used_tables is for internal use only, in order to
           process fields underlying a view column reference.
  */
  virtual table_map resolved_used_tables() const
  {
    // As this is the level this item was resolved on, it cannot be outer:
    DBUG_ASSERT(!(used_tables() & OUTER_REF_TABLE_BIT));

    return used_tables();
  }
  /*
    Return table map of tables that can't be NULL tables (tables that are
    used in a context where if they would contain a NULL row generated
    by a LEFT or RIGHT join, the item would not be true).
    This expression is used on WHERE item to determinate if a LEFT JOIN can be
    converted to a normal join.
    Generally this function should return used_tables() if the function
    would return null if any of the arguments are null
    As this is only used in the beginning of optimization, the value don't
    have to be updated in update_used_tables()
  */
  virtual table_map not_null_tables() const { return used_tables(); }
  /*
    Returns true if this is a simple constant item like an integer, not
    a constant expression. Used in the optimizer to propagate basic constants.
  */
  virtual bool basic_const_item() const { return 0; }
  /* cloning of constant items (0 if it is not const) */
  virtual Item *clone_item() { return 0; }
  virtual cond_result eq_cmp_result() const { return COND_OK; }
  inline uint float_length(uint decimals_par) const
  { return decimals != NOT_FIXED_DEC ? (DBL_DIG+2+decimals_par) : DBL_DIG+8;}
  virtual uint decimal_precision() const;
  inline int decimal_int_part() const
  { return my_decimal_int_part(decimal_precision(), decimals); }
  /**
    TIME precision of the item: 0..6
  */
  virtual uint time_precision();
  /**
    DATETIME precision of the item: 0..6
  */
  virtual uint datetime_precision();
  /* 
    Returns true if this is constant (during query execution, i.e. its value
    will not change until next fix_fields) and its value is known.
    When the default implementation of used_tables() is effective, this
    function will always return true (because used_tables() is empty).
  */
  virtual bool const_item() const
  {
    if (used_tables() == 0)
      return can_be_evaluated_now();
    return false;
  }
  /* 
    Returns true if this is constant but its value may be not known yet.
    (Can be used for parameters of prep. stmts or of stored procedures.)
  */
  virtual bool const_during_execution() const 
  { return (used_tables() & ~PARAM_TABLE_BIT) == 0; }

  /**
    This method is used for to:
      - to generate a view definition query (SELECT-statement);
      - to generate a SQL-query for EXPLAIN EXTENDED;
      - to generate a SQL-query to be shown in INFORMATION_SCHEMA;
      - debug.

    For more information about view definition query, INFORMATION_SCHEMA
    query and why they should be generated from the Item-tree, @see
    mysql_register_view().
  */
  virtual inline void print(String *str, enum_query_type query_type)
  {
    str->append(full_name());
  }

  void print_item_w_name(String *, enum_query_type query_type);
  /**
     Prints the item when it's part of ORDER BY and GROUP BY.
     @param  str            String to print to
     @param  query_type     How to format the item
     @param  used_alias     Whether item was referenced with alias.
  */
  void print_for_order(String *str, enum_query_type query_type,
                       bool used_alias);

  virtual void update_used_tables() {}
  virtual void split_sum_func(THD *thd, Ref_ptr_array ref_pointer_array,
                              List<Item> &fields) {}
  /* Called for items that really have to be split */
  void split_sum_func2(THD *thd, Ref_ptr_array ref_pointer_array,
                       List<Item> &fields,
                       Item **ref, bool skip_registered);
  virtual bool get_date(MYSQL_TIME *ltime, my_time_flags_t fuzzydate)= 0;
  virtual bool get_time(MYSQL_TIME *ltime)= 0;
  /**
    Get timestamp in "struct timeval" format.
    @retval  false on success
    @retval  true  on error
  */
  virtual bool get_timeval(struct timeval *tm, int *warnings);
  virtual bool get_date_result(MYSQL_TIME *ltime, my_time_flags_t fuzzydate)
  { return get_date(ltime,fuzzydate); }
  /*
    The method allows to determine nullness of a complex expression 
    without fully evaluating it, instead of calling val/result*() then 
    checking null_value. Used in Item_func_isnull/Item_func_isnotnull
    and Item_sum_count/Item_sum_count_distinct.
    Any new item which can be NULL must implement this method.
  */
  virtual bool is_null() { return 0; }

  /*
   Make sure the null_value member has a correct value.
  */
  virtual void update_null_value () { (void) val_int(); }

  /*
    Inform the item that there will be no distinction between its result
    being FALSE or NULL.

    NOTE
      This function will be called for eg. Items that are top-level AND-parts
      of the WHERE clause. Items implementing this function (currently
      Item_cond_and and subquery-related item) enable special optimizations
      when they are "top level".
  */
  virtual void top_level_item() {}
  /*
    set field of temporary table for Item which can be switched on temporary
    table during query processing (grouping and so on)
  */
  virtual void set_result_field(Field *field) {}
  virtual bool is_result_field() { return 0; }
  virtual bool is_bool_func() { return 0; }
  virtual void save_in_result_field(bool no_conversions) {}
  /*
    Set value of aggregate function in case of no rows for grouping were found.
    Also used for subqueries with outer references in SELECT list.
  */
  virtual void no_rows_in_result() {}
  virtual Item *copy_or_same(THD *thd) { return this; }
  virtual Item *copy_andor_structure(THD *thd) { return this; }
  virtual Item *real_item() { return this; }
  virtual Item *substitutional_item()
  {
    return  runtime_item ? real_item() : this;
  }
  virtual void set_runtime_created() { runtime_item= true; }
  virtual Item *get_tmp_table_item(THD *thd) { return copy_or_same(thd); }

  static const CHARSET_INFO *default_charset();
  virtual const CHARSET_INFO *compare_collation() { return NULL; }

  /*
    For backward compatibility, to make numeric
    data types return "binary" charset in client-side metadata.
  */
  virtual const CHARSET_INFO *charset_for_protocol(void) const
  {
    return result_type() == STRING_RESULT ? collation.collation :
                                            &my_charset_bin;
  };

  /**
    Traverses a tree of Items in prefix and/or postfix order.
    Optionally walks into subqueries.

    @param processor   processor function to be invoked per item
                       returns true to abort traversal, false to continue
    @param walk        controls how to traverse the item tree
                       WALK_PREFIX:  call processor before invoking children
                       WALK_POSTFIX: call processor after invoking children
                       WALK_SUBQUERY go down into subqueries
                       walk values are bit-coded and may be combined.
                       Omitting both WALK_PREFIX and WALK_POSTFIX is "undefined
                       behaviour" but will traverse all leaf nodes of the tree.
    @param arg         Optional pointer to a walk-specific object

    @retval      false walk succeeded
    @retval      true  walk aborted
                       by agreement, an error may have been reported
  */

  virtual bool walk(Item_processor processor, enum_walk walk, uchar *arg)
  {
    return (this->*processor)(arg);
  }

  virtual Item* transform(Item_transformer transformer, uchar *arg);

  /*
    This function performs a generic "compilation" of the Item tree.
    The process of compilation is assumed to go as follows: 
    
    compile()
    { 
      if (this->*some_analyzer(...))
      {
        compile children if any;
        return this->*some_transformer(...);
      }
      else
        return this;
    }

    i.e. analysis is performed top-down while transformation is done
    bottom-up. If no transformation is applied, the item is returned unchanged.
    A transformation error is indicated by returning a NULL pointer. Notice
    that the analyzer function should never cause an error.
  */
  virtual Item* compile(Item_analyzer analyzer, uchar **arg_p,
                        Item_transformer transformer, uchar *arg_t)
  {
    if ((this->*analyzer) (arg_p))
      return ((this->*transformer) (arg_t));
    return this;
  }

   virtual void traverse_cond(Cond_traverser traverser,
                              void *arg, traverse_order order)
   {
     (*traverser)(this, arg);
   }

  /*
    This is used to get the most recent version of any function in
    an item tree. The version is the version where a MySQL function
    was introduced in. So any function which is added should use
    this function and set the int_arg to maximum of the input data
    and their own version info.
  */
  virtual bool intro_version(uchar *int_arg) { return false; }

  virtual bool remove_dependence_processor(uchar * arg) { return false; }
  virtual bool remove_fixed(uchar * arg) { fixed= 0; return false; }
  virtual bool cleanup_processor(uchar *arg);
  virtual bool collect_item_field_processor(uchar * arg) { return 0; }

  /**
    Item::walk function. Set bit in table->tmp_set for all fields in
    table 'arg' that are referred to by the Item.
  */
  virtual bool add_field_to_set_processor(uchar * arg) { return false; }

  /**
    Item::walk function. Set bit in table->cond_set for all fields of
    all tables that are referred to by the Item.
  */
  virtual bool add_field_to_cond_set_processor(uchar *unused) {return false; }

  /**
     Visitor interface for removing all column expressions (Item_field) in
     this expression tree from a bitmap. @See walk()

     @param arg  A MY_BITMAP* cast to unsigned char*, where the bits represent
                 Field::field_index values.
   */
  virtual bool remove_column_from_bitmap(uchar *arg) { return false; }
  virtual bool find_item_in_field_list_processor(uchar *arg) { return false; }
  virtual bool change_context_processor(uchar *context) { return false; }
  virtual bool reset_query_id_processor(uchar *query_id_arg) { return false; }
  virtual bool find_item_processor(uchar *arg) { return this == (void *) arg; }
  virtual bool register_field_in_read_map(uchar *arg) { return false; }
  virtual bool inform_item_in_cond_of_tab(uchar *join_tab_index) {return false;}
  /**
     Clean up after removing the item from the item tree.

     @param arg Pointer to the st_select_lex from which the walk started, i.e.,
                the st_select_lex that contained the clause that was removed.
  */
  virtual bool clean_up_after_removal(uchar *arg) { return false; }

  virtual bool cache_const_expr_analyzer(uchar **arg);
  virtual Item* cache_const_expr_transformer(uchar *arg);

  /**
     Analyzer for finding Item_field by name
     
     @param arg  Field name to search for
     
     @return TRUE Go deeper in item tree.  (Found Item or not an Item_field)
     @return FALSE Don't go deeper in item tree. (Item_field with other name)
  */
  virtual bool item_field_by_name_analyzer(uchar **arg) { return true; };

  /**
     Simple transformer that returns the argument if this is an Item_field.
     The new item will inherit it's name to maintain aliases.

     @param arg Item to replace Item_field

     @return argument if this is an Item_field
     @return this otherwise.
  */
  virtual Item* item_field_by_name_transformer(uchar *arg) { return this; }

  virtual bool equality_substitution_analyzer(uchar **arg) { return false; }

  virtual Item* equality_substitution_transformer(uchar *arg) { return this; }

  /*
    Check if a partition function is allowed
    SYNOPSIS
      check_partition_func_processor()
      int_arg                        Ignored
    RETURN VALUE
      TRUE                           Partition function not accepted
      FALSE                          Partition function accepted

    DESCRIPTION
    check_partition_func_processor is used to check if a partition function
    uses an allowed function. An allowed function will always ensure that
    X=Y guarantees that also part_function(X)=part_function(Y) where X is
    a set of partition fields and so is Y. The problems comes mainly from
    character sets where two equal strings can be quite unequal. E.g. the
    german character for double s is equal to 2 s.

    The default is that an item is not allowed
    in a partition function. Allowed functions
    can never depend on server version, they cannot depend on anything
    related to the environment. They can also only depend on a set of
    fields in the table itself. They cannot depend on other tables and
    cannot contain any queries and cannot contain udf's or similar.
    If a new Item class is defined and it inherits from a class that is
    allowed in a partition function then it is very important to consider
    whether this should be inherited to the new class. If not the function
    below should be defined in the new Item class.

    The general behaviour is that most integer functions are allowed.
    If the partition function contains any multi-byte collations then
    the function check_part_func_fields will report an error on the
    partition function independent of what functions are used. So the
    only character sets allowed are single character collation and
    even for those only a limited set of functions are allowed. The
    problem with multi-byte collations is that almost every string
    function has the ability to change things such that two strings
    that are equal will not be equal after manipulated by a string
    function. E.g. two strings one contains a double s, there is a
    special german character that is equal to two s. Now assume a
    string function removes one character at this place, then in
    one the double s will be removed and in the other there will
    still be one s remaining and the strings are no longer equal
    and thus the partition function will not sort equal strings into
    the same partitions.

    So the check if a partition function is valid is two steps. First
    check that the field types are valid, next check that the partition
    function is valid. The current set of partition functions valid
    assumes that there are no multi-byte collations amongst the partition
    fields.
  */
  virtual bool check_partition_func_processor(uchar *bool_arg) { return true;}
  virtual bool subst_argument_checker(uchar **arg)
  { 
    if (*arg)
      *arg= NULL; 
    return true;     
  }
  virtual bool explain_subquery_checker(uchar **arg) { return true; }
  virtual Item *explain_subquery_propagator(uchar *arg) { return this; }

  virtual Item *equal_fields_propagator(uchar * arg) { return this; }
  virtual bool set_no_const_sub(uchar *arg) { return false; }
  virtual Item *replace_equal_field(uchar * arg) { return this; }
  /*
    Check if an expression value has allowed arguments, like DATE/DATETIME
    for date functions. Also used by partitioning code to reject
    timezone-dependent expressions in a (sub)partitioning function.
  */
  virtual bool check_valid_arguments_processor(uchar *arg) { return false; }

  /**
    Find a function of a given type

    @param   arg     the function type to search (enum Item_func::Functype)
    @return
      @retval TRUE   the function type we're searching for is found
      @retval FALSE  the function type wasn't found

    @description
      This function can be used (together with Item::walk()) to find functions
      in an item tree fragment.
  */
  virtual bool find_function_processor (uchar *arg)
  {
    return FALSE;
  }

  /*
    For SP local variable returns pointer to Item representing its
    current value and pointer to current Item otherwise.
  */
  virtual Item *this_item() { return this; }
  virtual const Item *this_item() const { return this; }

  /*
    For SP local variable returns address of pointer to Item representing its
    current value and pointer passed via parameter otherwise.
  */
  virtual Item **this_item_addr(THD *thd, Item **addr_arg) { return addr_arg; }

  // Row emulation
  virtual uint cols() { return 1; }
  virtual Item* element_index(uint i) { return this; }
  virtual Item** addr(uint i) { return 0; }
  virtual bool check_cols(uint c);
  // It is not row => null inside is impossible
  virtual bool null_inside() { return 0; }
  // used in row subselects to get value of elements
  virtual void bring_value() {}

  Field *tmp_table_field_from_field_type(TABLE *table, bool fixed_length);
  virtual Item_field *field_for_view_update() { return 0; }

  virtual Item *neg_transformer(THD *thd) { return NULL; }
  virtual Item *update_value_transformer(uchar *select_arg) { return this; }
  virtual Item *safe_charset_converter(const CHARSET_INFO *tocs);
  void delete_self()
  {
    cleanup();
    delete this;
  }

  virtual bool is_splocal() { return 0; } /* Needed for error checking */

  /*
    Return Settable_routine_parameter interface of the Item.  Return 0
    if this Item is not Settable_routine_parameter.
  */
  virtual Settable_routine_parameter *get_settable_routine_parameter()
  {
    return 0;
  }
  inline bool is_temporal_with_date() const
  {
    return is_temporal_type_with_date(field_type());
  }
  inline bool is_temporal_with_date_and_time() const
  {
    return is_temporal_type_with_date_and_time(field_type());
  }
  inline bool is_temporal_with_time() const
  {
    return is_temporal_type_with_time(field_type());
  }
  inline bool is_temporal() const
  {
    return is_temporal_type(field_type());
  }
  /**
    Check whether this and the given item has compatible comparison context.
    Used by the equality propagation. See Item_field::equal_fields_propagator.

    @return
      TRUE  if the context is the same or if fields could be
            compared as DATETIME values by the Arg_comparator.
      FALSE otherwise.
  */
  inline bool has_compatible_context(Item *item) const
  {
    /* Same context. */
    if (cmp_context == (Item_result)-1 || item->cmp_context == cmp_context)
      return TRUE;
    /* DATETIME comparison context. */
    if (is_temporal_with_date())
      return item->is_temporal_with_date() ||
             item->cmp_context == STRING_RESULT;
    if (item->is_temporal_with_date())
      return is_temporal_with_date() || cmp_context == STRING_RESULT;
    return FALSE;
  }
  virtual Field::geometry_type get_geometry_type() const
    { return Field::GEOM_GEOMETRY; };
  String *check_well_formed_result(String *str, bool send_error= 0);
  bool eq_by_collation(Item *item, bool binary_cmp, const CHARSET_INFO *cs); 

  /*
    Test whether an expression is expensive to compute. Used during
    optimization to avoid computing expensive expressions during this
    phase. Also used to force temp tables when sorting on expensive
    functions.
    TODO:
    Normally we should have a method:
      cost Item::execution_cost(),
    where 'cost' is either 'double' or some structure of various cost
    parameters.
  */
  virtual bool is_expensive()
  {
    if (is_expensive_cache < 0)
      is_expensive_cache= walk(&Item::is_expensive_processor, WALK_POSTFIX,
                               NULL);
    return MY_TEST(is_expensive_cache);
  }
  virtual bool can_be_evaluated_now() const;
  uint32 max_char_length() const
  { return max_length / collation.collation->mbmaxlen; }
  void fix_length_and_charset(uint32 max_char_length_arg,
                              const CHARSET_INFO *cs)
  {
    max_length= char_to_byte_length_safe(max_char_length_arg, cs->mbmaxlen);
    collation.collation= cs;
  }
  void fix_char_length(uint32 max_char_length_arg)
  {
    max_length= char_to_byte_length_safe(max_char_length_arg,
                                         collation.collation->mbmaxlen);
  }
  void fix_char_length_ulonglong(ulonglong max_char_length_arg)
  {
    ulonglong max_result_length= max_char_length_arg *
                                 collation.collation->mbmaxlen;
    if (max_result_length >= MAX_BLOB_WIDTH)
    {
      max_length= MAX_BLOB_WIDTH;
      maybe_null= 1;
    }
    else
      max_length= (uint32) max_result_length;
  }
  void fix_length_and_charset_datetime(uint32 max_char_length_arg)
  {
    collation.set(&my_charset_numeric, DERIVATION_NUMERIC, MY_REPERTOIRE_ASCII);
    fix_char_length(max_char_length_arg);
  }
  void fix_length_and_dec_and_charset_datetime(uint32 max_char_length_arg,
                                               uint8 dec_arg)
  {
    decimals= dec_arg;
    fix_length_and_charset_datetime(max_char_length_arg +
                                    (dec_arg ? dec_arg + 1 : 0));
  }
  /*
    Return TRUE if the item points to a column of an outer-joined table.
  */
  virtual bool is_outer_field() const { DBUG_ASSERT(fixed); return FALSE; }

  /**
     Check if an item either is a blob field, or will be represented as a BLOB
     field if a field is created based on this item.

     @retval TRUE  If a field based on this item will be a BLOB field,
     @retval FALSE Otherwise.
  */
  bool is_blob_field() const;

  /**
    Checks if this item or any of its decendents contains a subquery.
  */
  virtual bool has_subquery() const { return with_subselect; }
  virtual bool has_stored_program() const { return with_stored_program; }
  /// Whether this Item was created by the IN->EXISTS subquery transformation
  virtual bool created_by_in2exists() const { return false; }
  void mark_subqueries_optimized_away()
  {
    if (has_subquery())
      walk(&Item::subq_opt_away_processor, WALK_POSTFIX, NULL);
  }
private:
  virtual bool subq_opt_away_processor(uchar *arg) { return false; }
};


class sp_head;


class Item_basic_constant :public Item
{
  table_map used_table_map;
public:
  Item_basic_constant(): Item(), used_table_map(0) {};
  explicit Item_basic_constant(const POS &pos): Item(pos), used_table_map(0) {};

  void set_used_tables(table_map map) { used_table_map= map; }
  table_map used_tables() const { return used_table_map; }
  /* to prevent drop fixed flag (no need parent cleanup call) */
  void cleanup()
  {
    /*
      Restore the original field name as it might not have been allocated
      in the statement memory. If the name is auto generated, it must be
      done again between subsequent executions of a prepared statement.
    */
    if (orig_name.is_set())
      item_name= orig_name;
  }
};


/*****************************************************************************
  The class is a base class for representation of stored routine variables in
  the Item-hierarchy. There are the following kinds of SP-vars:
    - local variables (Item_splocal);
    - CASE expression (Item_case_expr);
*****************************************************************************/

class Item_sp_variable :public Item
{
protected:
  /*
    THD, which is stored in fix_fields() and is used in this_item() to avoid
    current_thd use.
  */
  THD *m_thd;

public:
  Name_string m_name;

public:
#ifndef DBUG_OFF
  /*
    Routine to which this Item_splocal belongs. Used for checking if correct
    runtime context is used for variable handling.
  */
  sp_head *m_sp;
#endif

public:
  Item_sp_variable(const Name_string sp_var_name);

public:
  bool fix_fields(THD *thd, Item **);

  double val_real();
  longlong val_int();
  String *val_str(String *sp);
  my_decimal *val_decimal(my_decimal *decimal_value);
  bool get_date(MYSQL_TIME *ltime, my_time_flags_t fuzzydate);
  bool get_time(MYSQL_TIME *ltime);
  bool is_null();

public:
  inline void make_field(Send_field *field);  
  inline type_conversion_status save_in_field(Field *field,
                                              bool no_conversions);
  inline bool send(Protocol *protocol, String *str);
}; 

/*****************************************************************************
  Item_sp_variable inline implementation.
*****************************************************************************/

inline void Item_sp_variable::make_field(Send_field *field)
{
  Item *it= this_item();
  it->item_name.copy(item_name.is_set() ? item_name : m_name);
  it->make_field(field);
}

inline type_conversion_status
Item_sp_variable::save_in_field(Field *field, bool no_conversions)
{
  return this_item()->save_in_field(field, no_conversions);
}

inline bool Item_sp_variable::send(Protocol *protocol, String *str)
{
  return this_item()->send(protocol, str);
}


/*****************************************************************************
  A reference to local SP variable (incl. reference to SP parameter), used in
  runtime.
*****************************************************************************/

class Item_splocal :public Item_sp_variable,
                    private Settable_routine_parameter
{
  uint m_var_idx;

  Type m_type;
  Item_result m_result_type;
  enum_field_types m_field_type;
public:
  /*
    If this variable is a parameter in LIMIT clause.
    Used only during NAME_CONST substitution, to not append
    NAME_CONST to the resulting query and thus not break
    the slave.
  */
  bool limit_clause_param;
  /* 
    Position of this reference to SP variable in the statement (the
    statement itself is in sp_instr_stmt::m_query).
    This is valid only for references to SP variables in statements,
    excluding DECLARE CURSOR statement. It is used to replace references to SP
    variables with NAME_CONST calls when putting statements into the binary
    log.
    Value of 0 means that this object doesn't corresponding to reference to
    SP variable in query text.
  */
  uint pos_in_query;
  /*
    Byte length of SP variable name in the statement (see pos_in_query).
    The value of this field may differ from the name_length value because
    name_length contains byte length of UTF8-encoded item name, but
    the query string (see sp_instr_stmt::m_query) is currently stored with
    a charset from the SET NAMES statement.
  */
  uint len_in_query;

  Item_splocal(const Name_string sp_var_name, uint sp_var_idx,
               enum_field_types sp_var_type,
               uint pos_in_q= 0, uint len_in_q= 0);

  bool is_splocal() { return 1; } /* Needed for error checking */

  Item *this_item();
  const Item *this_item() const;
  Item **this_item_addr(THD *thd, Item **);

  virtual void print(String *str, enum_query_type query_type);

public:
  inline uint get_var_idx() const;

  inline enum Type type() const;
  inline Item_result result_type() const;
  inline enum_field_types field_type() const { return m_field_type; }

private:
  bool set_value(THD *thd, sp_rcontext *ctx, Item **it);

public:
  Settable_routine_parameter *get_settable_routine_parameter()
  {
    return this;
  }
};

/*****************************************************************************
  Item_splocal inline implementation.
*****************************************************************************/

inline uint Item_splocal::get_var_idx() const
{
  return m_var_idx;
}

inline enum Item::Type Item_splocal::type() const
{
  return m_type;
}

inline Item_result Item_splocal::result_type() const
{
  return m_result_type;
}


/*****************************************************************************
  A reference to case expression in SP, used in runtime.
*****************************************************************************/

class Item_case_expr :public Item_sp_variable
{
public:
  Item_case_expr(uint case_expr_id);

public:
  Item *this_item();
  const Item *this_item() const;
  Item **this_item_addr(THD *thd, Item **);

  inline enum Type type() const;
  inline Item_result result_type() const;

public:
  /*
    NOTE: print() is intended to be used from views and for debug.
    Item_case_expr can not occur in views, so here it is only for debug
    purposes.
  */
  virtual void print(String *str, enum_query_type query_type);

private:
  uint m_case_expr_id;
};

/*****************************************************************************
  Item_case_expr inline implementation.
*****************************************************************************/

inline enum Item::Type Item_case_expr::type() const
{
  return this_item()->type();
}

inline Item_result Item_case_expr::result_type() const
{
  return this_item()->result_type();
}


/*
  NAME_CONST(given_name, const_value). 
  This 'function' has all properties of the supplied const_value (which is 
  assumed to be a literal constant), and the name given_name. 

  This is used to replace references to SP variables when we write PROCEDURE
  statements into the binary log.

  TODO
    Together with Item_splocal and Item::this_item() we can actually extract
    common a base of this class and Item_splocal. Maybe it is possible to
    extract a common base with class Item_ref, too.
*/

class Item_name_const : public Item
{
  typedef Item super;

  Item *value_item;
  Item *name_item;
  bool valid_args;
public:
  Item_name_const(const POS &pos, Item *name_arg, Item *val);

  virtual bool itemize(Parse_context *pc, Item **res);
  bool fix_fields(THD *, Item **);

  enum Type type() const;
  double val_real();
  longlong val_int();
  String *val_str(String *sp);
  my_decimal *val_decimal(my_decimal *);
  bool get_date(MYSQL_TIME *ltime, my_time_flags_t fuzzydate);
  bool get_time(MYSQL_TIME *ltime);
  bool is_null();
  virtual void print(String *str, enum_query_type query_type);

  Item_result result_type() const
  {
    return value_item->result_type();
  }

  type_conversion_status save_in_field(Field *field, bool no_conversions)
  {
    return  value_item->save_in_field(field, no_conversions);
  }

  bool send(Protocol *protocol, String *str)
  {
    return value_item->send(protocol, str);
  }
};

bool agg_item_collations(DTCollation &c, const char *name,
                         Item **items, uint nitems, uint flags, int item_sep);
bool agg_item_collations_for_comparison(DTCollation &c, const char *name,
                                        Item **items, uint nitems, uint flags);
bool agg_item_set_converter(DTCollation &coll, const char *fname,
                            Item **args, uint nargs, uint flags, int item_sep);
bool agg_item_charsets(DTCollation &c, const char *name,
                       Item **items, uint nitems, uint flags, int item_sep);
inline bool
agg_item_charsets_for_string_result(DTCollation &c, const char *name,
                                    Item **items, uint nitems,
                                    int item_sep= 1)
{
  uint flags= MY_COLL_ALLOW_SUPERSET_CONV |
              MY_COLL_ALLOW_COERCIBLE_CONV |
              MY_COLL_ALLOW_NUMERIC_CONV;
  return agg_item_charsets(c, name, items, nitems, flags, item_sep);
}
inline bool
agg_item_charsets_for_comparison(DTCollation &c, const char *name,
                                 Item **items, uint nitems,
                                 int item_sep= 1)
{
  uint flags= MY_COLL_ALLOW_SUPERSET_CONV |
              MY_COLL_ALLOW_COERCIBLE_CONV |
              MY_COLL_DISALLOW_NONE;
  return agg_item_charsets(c, name, items, nitems, flags, item_sep);
}
inline bool
agg_item_charsets_for_string_result_with_comparison(DTCollation &c,
                                                    const char *name,
                                                    Item **items, uint nitems,
                                                    int item_sep= 1)
{
  uint flags= MY_COLL_ALLOW_SUPERSET_CONV |
              MY_COLL_ALLOW_COERCIBLE_CONV |
              MY_COLL_ALLOW_NUMERIC_CONV |
              MY_COLL_DISALLOW_NONE;
  return agg_item_charsets(c, name, items, nitems, flags, item_sep);
}


class Item_num: public Item_basic_constant
{
  typedef Item_basic_constant super;
public:
  Item_num() { collation.set_numeric(); } /* Remove gcc warning */
  explicit Item_num(const POS &pos) : super(pos)
  { collation.set_numeric(); }

  virtual Item_num *neg()= 0;
  Item *safe_charset_converter(const CHARSET_INFO *tocs);
  bool check_partition_func_processor(uchar *int_arg) { return false;}
};

#define NO_CACHED_FIELD_INDEX ((uint)(-1))

class st_select_lex;
class Item_ident :public Item
{
  typedef Item super;

protected:
  /* 
    We have to store initial values of db_name, table_name and field_name
    to be able to restore them during cleanup() because they can be 
    updated during fix_fields() to values from Field object and life-time 
    of those is shorter than life-time of Item_field.
  */
  const char *orig_db_name;
  const char *orig_table_name;
  const char *orig_field_name;

public:
  Name_resolution_context *context;
  const char *db_name;
  const char *table_name;
  const char *field_name;
  bool alias_name_used; /* true if item was resolved against alias */
  /* 
    Cached value of index for this field in table->field array, used by prep. 
    stmts for speeding up their re-execution. Holds NO_CACHED_FIELD_INDEX 
    if index value is not known.
  */
  uint cached_field_index;
  /*
    Cached pointer to table which contains this field, used for the same reason
    by prep. stmt. too in case then we have not-fully qualified field.
    0 - means no cached value.
  */
  TABLE_LIST *cached_table;
  st_select_lex *depended_from;

  Item_ident(Name_resolution_context *context_arg,
             const char *db_name_arg, const char *table_name_arg,
             const char *field_name_arg);
  Item_ident(const POS &pos,
             const char *db_name_arg, const char *table_name_arg,
             const char *field_name_arg);

  Item_ident(THD *thd, Item_ident *item);

  virtual bool itemize(Parse_context *pc, Item **res);

  const char *full_name() const;
  virtual void fix_after_pullout(st_select_lex *parent_select,
                                 st_select_lex *removed_select);
  void cleanup();
  bool remove_dependence_processor(uchar * arg);
  virtual void print(String *str, enum_query_type query_type);
  virtual bool change_context_processor(uchar *cntx)
  {
    context= reinterpret_cast<Name_resolution_context *>(cntx);
    return false;
  }

  friend bool insert_fields(THD *thd, Name_resolution_context *context,
                            const char *db_name,
                            const char *table_name, List_iterator<Item> *it,
                            bool any_privileges);
};


class Item_ident_for_show :public Item
{
public:
  Field *field;
  const char *db_name;
  const char *table_name;

  Item_ident_for_show(Field *par_field, const char *db_arg,
                      const char *table_name_arg)
    :field(par_field), db_name(db_arg), table_name(table_name_arg)
  {}

  enum Type type() const { return FIELD_ITEM; }
  double val_real() { return field->val_real(); }
  longlong val_int() { return field->val_int(); }
  String *val_str(String *str) { return field->val_str(str); }
  my_decimal *val_decimal(my_decimal *dec) { return field->val_decimal(dec); }
  bool get_date(MYSQL_TIME *ltime, my_time_flags_t fuzzydate)
  {
    return field->get_date(ltime, fuzzydate);
  }
  bool get_time(MYSQL_TIME *ltime)
  {
    return field->get_time(ltime);
  }
  void make_field(Send_field *tmp_field);
  CHARSET_INFO *charset_for_protocol(void) const
  { return (CHARSET_INFO *)field->charset_for_protocol(); }
};


class Item_equal;
class COND_EQUAL;

class Item_field :public Item_ident
{
  typedef Item_ident super;

protected:
  void set_field(Field *field);
public:
  Field *field,*result_field;
  Item_equal *item_equal;
  bool no_const_subst;
  /*
    if any_privileges set to TRUE then here real effective privileges will
    be stored
  */
  uint have_privileges;
  /* field need any privileges (for VIEW creation) */
  bool any_privileges;

  Item_field(Name_resolution_context *context_arg,
             const char *db_arg,const char *table_name_arg,
             const char *field_name_arg);
  Item_field(const POS &pos,
             const char *db_arg,const char *table_name_arg,
             const char *field_name_arg);

  /*
    Constructor needed to process subquery with temporary tables (see Item).
    Notice that it will have no name resolution context.
  */
  Item_field(THD *thd, Item_field *item);
  /*
    Ensures that field, table, and database names will live as long as
    Item_field (this is important in prepared statements).
  */
  Item_field(THD *thd, Name_resolution_context *context_arg, Field *field);
  /*
    If this constructor is used, fix_fields() won't work, because
    db_name, table_name and column_name are unknown. It's necessary to call
    reset_field() before fix_fields() for all fields created this way.
  */
  Item_field(Field *field);

  virtual bool itemize(Parse_context *pc, Item **res);

  enum Type type() const { return FIELD_ITEM; }
  bool eq(const Item *item, bool binary_cmp) const;
  double val_real();
  longlong val_int();
  longlong val_time_temporal();
  longlong val_date_temporal();
  my_decimal *val_decimal(my_decimal *);
  String *val_str(String*);
  double val_result();
  longlong val_int_result();
  longlong val_time_temporal_result();
  longlong val_date_temporal_result();
  String *str_result(String* tmp);
  my_decimal *val_decimal_result(my_decimal *);
  bool val_bool_result();
  bool is_null_result();
  bool send(Protocol *protocol, String *str_arg);
  void reset_field(Field *f);
  bool fix_fields(THD *, Item **);
  void make_field(Send_field *tmp_field);
  type_conversion_status save_in_field(Field *field,bool no_conversions);
  void save_org_in_field(Field *field);
  table_map used_tables() const;
  virtual table_map resolved_used_tables() const;
  enum Item_result result_type () const
  {
    return field->result_type();
  }
  enum Item_result numeric_context_result_type() const
  {
    return field->numeric_context_result_type();
  }
  Item_result cast_to_int_type() const
  {
    return field->cast_to_int_type();
  }
  enum_field_types field_type() const
  {
    return field->type();
  }
  enum_monotonicity_info get_monotonicity_info() const
  {
    return MONOTONIC_STRICT_INCREASING;
  }
  longlong val_int_endpoint(bool left_endp, bool *incl_endp);
  Field *get_tmp_table_field() { return result_field; }
  Field *tmp_table_field(TABLE *t_arg) { return result_field; }
  bool get_date(MYSQL_TIME *ltime, my_time_flags_t fuzzydate);
  bool get_date_result(MYSQL_TIME *ltime, my_time_flags_t fuzzydate);
  bool get_time(MYSQL_TIME *ltime);
  bool get_timeval(struct timeval *tm, int *warnings);
  bool is_null() { return field->is_null(); }
  void update_null_value();
  Item *get_tmp_table_item(THD *thd);
  bool collect_item_field_processor(uchar * arg);
  bool add_field_to_set_processor(uchar *arg);
  bool add_field_to_cond_set_processor(uchar *unused);
  bool remove_column_from_bitmap(uchar * arg);
  bool find_item_in_field_list_processor(uchar *arg);
  bool register_field_in_read_map(uchar *arg);
  bool check_partition_func_processor(uchar *int_arg) {return false;}
  void cleanup();
  Item_equal *find_item_equal(COND_EQUAL *cond_equal);
  bool subst_argument_checker(uchar **arg);
  Item *equal_fields_propagator(uchar *arg);
  bool set_no_const_sub(uchar *arg);
  Item *replace_equal_field(uchar *arg);
  inline uint32 max_disp_length() { return field->max_display_length(); }
  Item_field *field_for_view_update() { return this; }
  Item *safe_charset_converter(const CHARSET_INFO *tocs);
  int fix_outer_field(THD *thd, Field **field, Item **reference);
  virtual Item *update_value_transformer(uchar *select_arg);
  virtual bool item_field_by_name_analyzer(uchar **arg);
  virtual Item* item_field_by_name_transformer(uchar *arg);
  virtual void print(String *str, enum_query_type query_type);
  bool is_outer_field() const
  {
    DBUG_ASSERT(fixed);
    return field->table->pos_in_table_list->outer_join ||
           field->table->pos_in_table_list->outer_join_nest();
  }
  Field::geometry_type get_geometry_type() const
  {
    DBUG_ASSERT(field_type() == MYSQL_TYPE_GEOMETRY);
    return field->get_geometry_type();
  }
  const CHARSET_INFO *charset_for_protocol(void) const
  { return field->charset_for_protocol(); }

#ifndef DBUG_OFF
  void dbug_print()
  {
    fprintf(DBUG_FILE, "<field ");
    if (field)
    {
      fprintf(DBUG_FILE, "'%s.%s': ", field->table->alias, field->field_name);
      field->dbug_print();
    }
    else
      fprintf(DBUG_FILE, "NULL");

    fprintf(DBUG_FILE, ", result_field: ");
    if (result_field)
    {
      fprintf(DBUG_FILE, "'%s.%s': ",
              result_field->table->alias, result_field->field_name);
      result_field->dbug_print();
    }
    else
      fprintf(DBUG_FILE, "NULL");
    fprintf(DBUG_FILE, ">\n");
  }
#endif

  /// Pushes the item to select_lex->non_agg_fields() and updates its marker.
  bool push_to_non_agg_fields(st_select_lex *select_lex);

  float get_filtering_effect(table_map filter_for_table,
                             table_map read_tables,
                             const MY_BITMAP *fields_to_ignore,
                             double rows_in_table);

  /**
    Returns the probability for the predicate "col OP <val>" to be
    true for a row in the case where no index statistics or range
    estimates are available for 'col'.

    The probability depends on the number of rows in the table: it is by
    default 'default_filter', but never lower than 1/max_distinct_values
    (e.g. number of rows in the table, or the number of distinct values
    possible for the datatype if the field provides that kind of
    information).

    @param max_distinct_values The maximum number of distinct values,
                               typically the number of rows in the table
    @param default_filter      The default filter for the predicate

    @return the estimated filtering effect for this predicate
  */

  float get_cond_filter_default_probability(double max_distinct_values,
                                            float default_filter) const;

  friend class Item_default_value;
  friend class Item_insert_value;
  friend class st_select_lex_unit;
};

class Item_null :public Item_basic_constant
{
  typedef Item_basic_constant super;

  void init()
  {
    maybe_null= null_value= TRUE;
    max_length= 0;
    fixed= 1;
    collation.set(&my_charset_bin, DERIVATION_IGNORABLE);
  }
public:
  Item_null()
  {
    init();
    item_name= NAME_STRING("NULL");
  }
  explicit Item_null(const POS &pos) : super(pos)
  {
    init();
    item_name= NAME_STRING("NULL");
  }

  Item_null(const Name_string &name_par)
  {
    init();
    item_name= name_par;
  }

  virtual bool itemize(Parse_context *pc, Item **res);

  enum Type type() const { return NULL_ITEM; }
  bool eq(const Item *item, bool binary_cmp) const;
  double val_real();
  longlong val_int();
  longlong val_time_temporal() { return val_int(); }
  longlong val_date_temporal() { return val_int(); }
  String *val_str(String *str);
  my_decimal *val_decimal(my_decimal *);
  bool get_date(MYSQL_TIME *ltime, my_time_flags_t fuzzydate)
  {
    return true;
  }
  bool get_time(MYSQL_TIME *ltime)
  {
    return true;
  }
  type_conversion_status save_in_field(Field *field, bool no_conversions);
  type_conversion_status save_safe_in_field(Field *field);
  bool send(Protocol *protocol, String *str);
  enum Item_result result_type () const { return STRING_RESULT; }
  enum_field_types field_type() const   { return MYSQL_TYPE_NULL; }
  bool basic_const_item() const { return 1; }
  Item *clone_item() { return new Item_null(item_name); }
  bool is_null() { return 1; }

  virtual inline void print(String *str, enum_query_type query_type)
  {
    str->append(STRING_WITH_LEN("NULL"));
  }

  Item *safe_charset_converter(const CHARSET_INFO *tocs);
  bool check_partition_func_processor(uchar *int_arg) {return false;}
};

/**
  An item representing NULL values for use with ROLLUP.

  When grouping WITH ROLLUP, Item_null_result items are created to
  represent NULL values in the grouping columns of the ROLLUP rows. To
  avoid type problems during execution, these objects are created with
  the same field and result types as the fields of the columns they
  belong to.
 */
class Item_null_result :public Item_null
{
  /** Field type for this NULL value */
  enum_field_types fld_type;
  /** Result type for this NULL value */
  Item_result res_type;

public:
  Field *result_field;
  Item_null_result(enum_field_types fld_type, Item_result res_type)
    : Item_null(), fld_type(fld_type), res_type(res_type), result_field(0) {}
  bool is_result_field() { return result_field != 0; }
  void save_in_result_field(bool no_conversions)
  {
    save_in_field(result_field, no_conversions);
  }
  bool check_partition_func_processor(uchar *int_arg) {return true;}
  enum_field_types field_type() const { return fld_type; }
  Item_result result_type() const { return res_type; }
};  

/* Item represents one placeholder ('?') of prepared statement */

class Item_param :public Item,
                  private Settable_routine_parameter
{
  typedef Item super;

  char cnvbuf[MAX_FIELD_WIDTH];
  String cnvstr;
  Item *cnvitem;

public:
  enum enum_item_param_state
  {
    NO_VALUE, NULL_VALUE, INT_VALUE, REAL_VALUE,
    STRING_VALUE, TIME_VALUE, LONG_DATA_VALUE,
    DECIMAL_VALUE
  } state;

  /*
    A buffer for string and long data values. Historically all allocated
    values returned from val_str() were treated as eligible to
    modification. I. e. in some cases Item_func_concat can append it's
    second argument to return value of the first one. Because of that we
    can't return the original buffer holding string data from val_str(),
    and have to have one buffer for data and another just pointing to
    the data. This is the latter one and it's returned from val_str().
    Can not be declared inside the union as it's not a POD type.
  */
  String str_value_ptr;
  my_decimal decimal_value;
  union
  {
    longlong integer;
    double   real;
    /*
      Character sets conversion info for string values.
      Character sets of client and connection defined at bind time are used
      for all conversions, even if one of them is later changed (i.e.
      between subsequent calls to mysql_stmt_execute).
    */
    struct CONVERSION_INFO
    {
      const CHARSET_INFO *character_set_client;
      const CHARSET_INFO *character_set_of_placeholder;
      /*
        This points at character set of connection if conversion
        to it is required (i. e. if placeholder typecode is not BLOB).
        Otherwise it's equal to character_set_client (to simplify
        check in convert_str_value()).
      */
      const CHARSET_INFO *final_character_set_of_str_value;
    } cs_info;
    MYSQL_TIME     time;
  } value;

  /* Cached values for virtual methods to save us one switch.  */
  enum Item_result item_result_type;
  enum Type item_type;

  /*
    Used when this item is used in a temporary table.
    This is NOT placeholder metadata sent to client, as this value
    is assigned after sending metadata (in setup_one_conversion_function).
    For example in case of 'SELECT ?' you'll get MYSQL_TYPE_STRING both
    in result set and placeholders metadata, no matter what type you will
    supply for this placeholder in mysql_stmt_execute.
  */
  enum enum_field_types param_type;
  /*
    Offset of placeholder inside statement text. Used to create
    no-placeholders version of this statement for the binary log.
  */
  uint pos_in_query;

  Item_param(const POS &pos, uint pos_in_query_arg);

  virtual bool itemize(Parse_context *pc, Item **item);

  enum Item_result result_type () const { return item_result_type; }
  enum Type type() const { return item_type; }
  enum_field_types field_type() const { return param_type; }

  double val_real();
  longlong val_int();
  my_decimal *val_decimal(my_decimal*);
  String *val_str(String*);
  bool get_time(MYSQL_TIME *tm);
  bool get_date(MYSQL_TIME *tm, my_time_flags_t fuzzydate);
  type_conversion_status save_in_field(Field *field, bool no_conversions);

  void set_null();
  void set_int(longlong i, uint32 max_length_arg);
  void set_double(double i);
  void set_decimal(const char *str, ulong length);
  void set_decimal(const my_decimal *dv);
  bool set_str(const char *str, size_t length);
  bool set_longdata(const char *str, ulong length);
  void set_time(MYSQL_TIME *tm, timestamp_type type, uint32 max_length_arg);
  bool set_from_user_var(THD *thd, const user_var_entry *entry);
  void reset();
  /*
    Assign placeholder value from bind data.
    Note, that 'len' has different semantics in embedded library (as we
    don't need to check that packet is not broken there). See
    sql_prepare.cc for details.
  */
  void (*set_param_func)(Item_param *param, uchar **pos, ulong len);

  const String *query_val_str(THD *thd, String *str) const;

  bool convert_str_value(THD *thd);

  /*
    If value for parameter was not set we treat it as non-const
    so noone will use parameters value in fix_fields still
    parameter is constant during execution.
  */
  virtual table_map used_tables() const
  { return state != NO_VALUE ? (table_map)0 : PARAM_TABLE_BIT; }
  virtual void print(String *str, enum_query_type query_type);
  bool is_null()
  { DBUG_ASSERT(state != NO_VALUE); return state == NULL_VALUE; }
  bool basic_const_item() const;
  /*
    This method is used to make a copy of a basic constant item when
    propagating constants in the optimizer. The reason to create a new
    item and not use the existing one is not precisely known (2005/04/16).
    Probably we are trying to preserve tree structure of items, in other
    words, avoid pointing at one item from two different nodes of the tree.
    Return a new basic constant item if parameter value is a basic
    constant, assert otherwise. This method is called only if
    basic_const_item returned TRUE.
  */
  Item *safe_charset_converter(const CHARSET_INFO *tocs);
  Item *clone_item();
  /*
    Implement by-value equality evaluation if parameter value
    is set and is a basic constant (integer, real or string).
    Otherwise return FALSE.
  */
  bool eq(const Item *item, bool binary_cmp) const;
  /** Item is a argument to a limit clause. */
  bool limit_clause_param;
  void set_param_type_and_swap_value(Item_param *from);

private:
  virtual inline Settable_routine_parameter *
    get_settable_routine_parameter()
  {
    return this;
  }

  virtual bool set_value(THD *thd, sp_rcontext *ctx, Item **it);

  virtual void set_out_param_info(Send_field *info);

public:
  virtual const Send_field *get_out_param_info() const;

  virtual void make_field(Send_field *field);

private:
  Send_field *m_out_param_info;
};


class Item_int :public Item_num
{
  typedef Item_num super;
public:
  longlong value;
  Item_int(int32 i,uint length= MY_INT32_NUM_DECIMAL_DIGITS)
    :value((longlong) i)
    { max_length=length; fixed= 1; }
  Item_int(const POS &pos, int32 i,uint length= MY_INT32_NUM_DECIMAL_DIGITS)
    :super(pos), value((longlong) i)
  { max_length=length; fixed= 1; }

  Item_int(longlong i,uint length= MY_INT64_NUM_DECIMAL_DIGITS)
    :value(i)
    { max_length=length; fixed= 1; }
  Item_int(ulonglong i, uint length= MY_INT64_NUM_DECIMAL_DIGITS)
    :value((longlong)i)
    { max_length=length; fixed= 1; unsigned_flag= 1; }
  Item_int(Item_int *item_arg)
  {
    value= item_arg->value;
    item_name= item_arg->item_name;
    max_length= item_arg->max_length;
    fixed= 1;
  }

  Item_int(const Name_string &name_arg, longlong i, uint length) :value(i)
  {
    max_length= length;
    item_name= name_arg;
    fixed= 1;
  }
  Item_int(const POS &pos, const Name_string &name_arg, longlong i, uint length)
    :super(pos), value(i)
  {
    max_length= length;
    item_name= name_arg;
    fixed= 1;
  }

  Item_int(const char *str_arg, uint length)
  { init(str_arg, length); }
  Item_int(const POS &pos, const char *str_arg, uint length) : super(pos)
  { init(str_arg, length); }

private:
  void init(const char *str_arg, uint length);

public:
  enum Type type() const { return INT_ITEM; }
  enum Item_result result_type () const { return INT_RESULT; }
  enum_field_types field_type() const { return MYSQL_TYPE_LONGLONG; }
  longlong val_int() { DBUG_ASSERT(fixed == 1); return value; }
  double val_real() { DBUG_ASSERT(fixed == 1); return (double) value; }
  my_decimal *val_decimal(my_decimal *);
  String *val_str(String*);
  bool get_date(MYSQL_TIME *ltime, my_time_flags_t fuzzydate)
  {
    return get_date_from_int(ltime, fuzzydate);
  }
  bool get_time(MYSQL_TIME *ltime)
  {
    return get_time_from_int(ltime);
  }
  type_conversion_status save_in_field(Field *field, bool no_conversions);
  bool basic_const_item() const { return 1; }
  Item *clone_item() { return new Item_int(this); }
  virtual void print(String *str, enum_query_type query_type);
  Item_num *neg() { value= -value; return this; }
  uint decimal_precision() const
  { return (uint)(max_length - MY_TEST(value < 0)); }
  bool eq(const Item *, bool binary_cmp) const;
  bool check_partition_func_processor(uchar *bool_arg) { return false;}
};


/**
  Item_int with value==0 and length==1
*/
class Item_int_0 :public Item_int
{
public:
  Item_int_0() :Item_int(NAME_STRING("0"), 0, 1) {}
  explicit
  Item_int_0(const POS &pos) :Item_int(pos, NAME_STRING("0"), 0, 1) {}
};


/*
  Item_temporal is used to store numeric representation
  of time/date/datetime values for queries like:

     WHERE datetime_column NOT IN
     ('2006-04-25 10:00:00','2006-04-25 10:02:00', ...);

  and for SHOW/INFORMATION_SCHEMA purposes (see sql_show.cc)

  TS-TODO: Can't we use Item_time_literal, Item_date_literal,
  TS-TODO: and Item_datetime_literal for this purpose?
*/
class Item_temporal :public Item_int
{
  enum_field_types cached_field_type;
public:
  Item_temporal(enum_field_types field_type_arg, longlong i): Item_int(i),
    cached_field_type(field_type_arg)
  {
    DBUG_ASSERT(is_temporal_type(field_type_arg));
  }
  Item_temporal(enum_field_types field_type_arg, const Name_string &name_arg,
                longlong i, uint length): Item_int(i),
    cached_field_type(field_type_arg)
  {
    DBUG_ASSERT(is_temporal_type(field_type_arg));
    max_length= length;
    item_name= name_arg;
    fixed= 1;
  }
  Item *clone_item() { return new Item_temporal(field_type(), value); }
  type_conversion_status save_in_field(Field *field, bool no_conversions);
  longlong val_time_temporal() { return val_int(); }
  longlong val_date_temporal() { return val_int(); }
  bool get_date(MYSQL_TIME *ltime, my_time_flags_t fuzzydate)
  {
    DBUG_ASSERT(0);
    return false;
  }
  bool get_time(MYSQL_TIME *ltime)
  {
    DBUG_ASSERT(0);
    return false;
  }
  enum_field_types field_type() const
  {
    return cached_field_type;
  }
};


class Item_uint :public Item_int
{
public:
  Item_uint(const char *str_arg, uint length)
    :Item_int(str_arg, length) { unsigned_flag= 1; }
  Item_uint(const POS &pos, const char *str_arg, uint length)
    :Item_int(pos, str_arg, length) { unsigned_flag= 1; }

  Item_uint(ulonglong i) :Item_int((ulonglong) i, 10) {}
  Item_uint(const Name_string &name_arg, longlong i, uint length)
    :Item_int(name_arg, i, length) { unsigned_flag= 1; }
  double val_real()
    { DBUG_ASSERT(fixed == 1); return ulonglong2double((ulonglong)value); }
  String *val_str(String*);

  Item *clone_item() { return new Item_uint(item_name, value, max_length); }
  type_conversion_status save_in_field(Field *field, bool no_conversions);
  virtual void print(String *str, enum_query_type query_type);
  Item_num *neg ();
  uint decimal_precision() const { return max_length; }
  bool check_partition_func_processor(uchar *bool_arg) { return false;}
};


/* decimal (fixed point) constant */
class Item_decimal :public Item_num
{
  typedef Item_num super;
protected:
  my_decimal decimal_value;
public:
  Item_decimal(const POS &pos,
               const char *str_arg, uint length, const CHARSET_INFO *charset);
  Item_decimal(const Name_string &name_arg,
               const my_decimal *val_arg, uint decimal_par, uint length);
  Item_decimal(my_decimal *value_par);
  Item_decimal(longlong val, bool unsig);
  Item_decimal(double val, int precision, int scale);
  Item_decimal(const uchar *bin, int precision, int scale);

  enum Type type() const { return DECIMAL_ITEM; }
  enum Item_result result_type () const { return DECIMAL_RESULT; }
  enum_field_types field_type() const { return MYSQL_TYPE_NEWDECIMAL; }
  longlong val_int();
  double val_real();
  String *val_str(String*);
  my_decimal *val_decimal(my_decimal *val) { return &decimal_value; }
  bool get_date(MYSQL_TIME *ltime, my_time_flags_t fuzzydate)
  {
    return get_date_from_decimal(ltime, fuzzydate);
  }
  bool get_time(MYSQL_TIME *ltime)
  {
    return get_time_from_decimal(ltime);
  }
  type_conversion_status save_in_field(Field *field, bool no_conversions);
  bool basic_const_item() const { return 1; }
  Item *clone_item()
  {
    return new Item_decimal(item_name, &decimal_value, decimals, max_length);
  }
  virtual void print(String *str, enum_query_type query_type);
  Item_num *neg()
  {
    my_decimal_neg(&decimal_value);
    unsigned_flag= !decimal_value.sign();
    return this;
  }
  uint decimal_precision() const { return decimal_value.precision(); }
  bool eq(const Item *, bool binary_cmp) const;
  void set_decimal_value(my_decimal *value_par);
  bool check_partition_func_processor(uchar *bool_arg) { return false;}
};


class Item_float :public Item_num
{
  typedef Item_num super;

  Name_string presentation;
public:
  double value;
  // Item_real() :value(0) {}
  Item_float(const char *str_arg, uint length)
  { init(str_arg, length); }
  Item_float(const POS &pos, const char *str_arg, uint length) : super(pos)
  { init(str_arg, length); }

  Item_float(const Name_string name_arg,
             double val_arg, uint decimal_par, uint length)
    :value(val_arg)
  {
    presentation= name_arg;
    item_name= name_arg;
    decimals= (uint8) decimal_par;
    max_length= length;
    fixed= 1;
  }
  Item_float(const POS &pos, const Name_string name_arg,
             double val_arg, uint decimal_par, uint length)
    :super(pos), value(val_arg)
  {
    presentation= name_arg;
    item_name= name_arg;
    decimals= (uint8) decimal_par;
    max_length= length;
    fixed= 1;
  }

  Item_float(double value_par, uint decimal_par) :value(value_par)
  {
    decimals= (uint8) decimal_par;
    fixed= 1;
  }

private:
  void init(const char *str_arg, uint length);

public:
  type_conversion_status save_in_field(Field *field, bool no_conversions);
  enum Type type() const { return REAL_ITEM; }
  enum_field_types field_type() const { return MYSQL_TYPE_DOUBLE; }
  double val_real() { DBUG_ASSERT(fixed == 1); return value; }
  longlong val_int()
  {
    DBUG_ASSERT(fixed == 1);
    if (value <= (double) LONGLONG_MIN)
    {
       return LONGLONG_MIN;
    }
    else if (value >= (double) (ulonglong) LONGLONG_MAX)
    {
      return LONGLONG_MAX;
    }
    return (longlong) rint(value);
  }
  String *val_str(String*);
  my_decimal *val_decimal(my_decimal *);
  bool get_date(MYSQL_TIME *ltime, my_time_flags_t fuzzydate)
  {
    return get_date_from_real(ltime, fuzzydate);
  }
  bool get_time(MYSQL_TIME *ltime)
  {
    return get_time_from_real(ltime);
  }
  bool basic_const_item() const { return 1; }
  Item *clone_item()
  { return new Item_float(item_name, value, decimals, max_length); }
  Item_num *neg() { value= -value; return this; }
  virtual void print(String *str, enum_query_type query_type);
  bool eq(const Item *, bool binary_cmp) const;
};


class Item_static_float_func :public Item_float
{
  const Name_string func_name;
public:
  Item_static_float_func(const POS &pos, const Name_string &name_arg,
                         double val_arg, uint decimal_par, uint length)
    :Item_float(pos, null_name_string,
                val_arg, decimal_par, length), func_name(name_arg)
  {}

  virtual inline void print(String *str, enum_query_type query_type)
  {
    str->append(func_name);
  }

  Item *safe_charset_converter(const CHARSET_INFO *tocs);
};


class Item_string :public Item_basic_constant
{
  typedef Item_basic_constant super;

protected:
  explicit Item_string(const POS &pos) : super(pos), m_cs_specified(FALSE) {}
  void init(const char *str, size_t length,
            const CHARSET_INFO *cs, Derivation dv, uint repertoire)
  {
    str_value.set_or_copy_aligned(str, length, cs);
    collation.set(cs, dv, repertoire);
    /*
      We have to have a different max_length than 'length' here to
      ensure that we get the right length if we do use the item
      to create a new table. In this case max_length must be the maximum
      number of chars for a string of this type because we in Create_field::
      divide the max_length with mbmaxlen).
    */
    max_length= static_cast<uint32>(str_value.numchars() * cs->mbmaxlen);
    item_name.copy(str, length, cs);
    decimals=NOT_FIXED_DEC;
    // it is constant => can be used without fix_fields (and frequently used)
    fixed= 1;
  }
public:
  /* Create from a string, set name from the string itself. */
  Item_string(const char *str, size_t length,
              const CHARSET_INFO *cs, Derivation dv= DERIVATION_COERCIBLE,
              uint repertoire= MY_REPERTOIRE_UNICODE30)
    : m_cs_specified(FALSE)
  {
    init(str, length, cs, dv, repertoire);
  }
  Item_string(const POS &pos, const char *str, size_t length,
              const CHARSET_INFO *cs, Derivation dv= DERIVATION_COERCIBLE,
              uint repertoire= MY_REPERTOIRE_UNICODE30)
    : super(pos), m_cs_specified(FALSE)
  {
    init(str, length, cs, dv, repertoire);
  }

  /* Just create an item and do not fill string representation */
  Item_string(const CHARSET_INFO *cs, Derivation dv= DERIVATION_COERCIBLE)
    : m_cs_specified(FALSE)
  {
    collation.set(cs, dv);
    max_length= 0;
    decimals= NOT_FIXED_DEC;
    fixed= 1;
  }

  /* Create from the given name and string. */
  Item_string(const Name_string name_par, const char *str, size_t length,
              const CHARSET_INFO *cs, Derivation dv= DERIVATION_COERCIBLE,
              uint repertoire= MY_REPERTOIRE_UNICODE30)
    : m_cs_specified(FALSE)
  {
    str_value.set_or_copy_aligned(str, length, cs);
    collation.set(cs, dv, repertoire);
    max_length= static_cast<uint32>(str_value.numchars() * cs->mbmaxlen);
    item_name= name_par;
    decimals=NOT_FIXED_DEC;
    // it is constant => can be used without fix_fields (and frequently used)
    fixed= 1;
  }
  Item_string(const POS &pos, const Name_string name_par, const char *str, size_t length,
              const CHARSET_INFO *cs, Derivation dv= DERIVATION_COERCIBLE,
              uint repertoire= MY_REPERTOIRE_UNICODE30)
    : super(pos), m_cs_specified(FALSE)
  {
    str_value.set_or_copy_aligned(str, length, cs);
    collation.set(cs, dv, repertoire);
    max_length= static_cast<uint32>(str_value.numchars()*cs->mbmaxlen);
    item_name= name_par;
    decimals=NOT_FIXED_DEC;
    // it is constant => can be used without fix_fields (and frequently used)
    fixed= 1;
  }

  /* Create from the given name and string. */
  Item_string(const POS &pos,
              const Name_string name_par, const LEX_STRING &literal,
              const CHARSET_INFO *cs, Derivation dv= DERIVATION_COERCIBLE,
              uint repertoire= MY_REPERTOIRE_UNICODE30)
    : super(pos), m_cs_specified(FALSE)
  {
    str_value.set_or_copy_aligned(literal.str ? literal.str : "",
                                  literal.str ? literal.length : 0, cs);
    collation.set(cs, dv, repertoire);
    max_length= static_cast<uint32>(str_value.numchars()*cs->mbmaxlen);
    item_name= name_par;
    decimals=NOT_FIXED_DEC;
    // it is constant => can be used without fix_fields (and frequently used)
    fixed= 1;
  }

  /*
    This is used in stored procedures to avoid memory leaks and
    does a deep copy of its argument.
  */
  void set_str_with_copy(const char *str_arg, uint length_arg)
  {
    str_value.copy(str_arg, length_arg, collation.collation);
    max_length= static_cast<uint32>(str_value.numchars() *
                                    collation.collation->mbmaxlen);
  }
  void set_repertoire_from_value()
  {
    collation.repertoire= my_string_repertoire(str_value.charset(),
                                               str_value.ptr(),
                                               str_value.length());
  }
  enum Type type() const { return STRING_ITEM; }
  double val_real();
  longlong val_int();
  String *val_str(String*)
  {
    DBUG_ASSERT(fixed == 1);
    return (String*) &str_value;
  }
  my_decimal *val_decimal(my_decimal *);
  bool get_date(MYSQL_TIME *ltime, my_time_flags_t fuzzydate)
  {
    return get_date_from_string(ltime, fuzzydate);
  }
  bool get_time(MYSQL_TIME *ltime)
  {
    return get_time_from_string(ltime);
  }
  type_conversion_status save_in_field(Field *field, bool no_conversions);
  enum Item_result result_type () const { return STRING_RESULT; }
  enum_field_types field_type() const { return MYSQL_TYPE_VARCHAR; }
  bool basic_const_item() const { return 1; }
  bool eq(const Item *item, bool binary_cmp) const;
  Item *clone_item() 
  {
    return new Item_string(static_cast<Name_string>(item_name), str_value.ptr(),
    			   str_value.length(), collation.collation);
  }
  Item *safe_charset_converter(const CHARSET_INFO *tocs);
  Item *charset_converter(const CHARSET_INFO *tocs, bool lossless);
  inline void append(char *str, size_t length)
  {
    str_value.append(str, length);
    max_length= static_cast<uint32>(str_value.numchars() *
                                    collation.collation->mbmaxlen);
  }
  virtual void print(String *str, enum_query_type query_type);
  bool check_partition_func_processor(uchar *int_arg) {return false;}

  /**
    Return TRUE if character-set-introducer was explicitly specified in the
    original query for this item (text literal).

    This operation is to be called from Item_string::print(). The idea is
    that when a query is generated (re-constructed) from the Item-tree,
    character-set-introducers should appear only for those literals, where
    they were explicitly specified by the user. Otherwise, that may lead to
    loss collation information (character set introducers implies default
    collation for the literal).

    Basically, that makes sense only for views and hopefully will be gone
    one day when we start using original query as a view definition.

    @return This operation returns the value of m_cs_specified attribute.
      @retval TRUE if character set introducer was explicitly specified in
      the original query.
      @retval FALSE otherwise.
  */
  inline bool is_cs_specified() const
  {
    return m_cs_specified;
  }

  /**
    Set the value of m_cs_specified attribute.

    m_cs_specified attribute shows whether character-set-introducer was
    explicitly specified in the original query for this text literal or
    not. The attribute makes sense (is used) only for views.

    This operation is to be called from the parser during parsing an input
    query.
  */
  inline void set_cs_specified(bool cs_specified)
  {
    m_cs_specified= cs_specified;
  }

private:
  bool m_cs_specified;
};


longlong 
longlong_from_string_with_check (const CHARSET_INFO *cs,
                                 const char *cptr, char *end);
double 
double_from_string_with_check (const CHARSET_INFO *cs,
                               const char *cptr, char *end);

class Item_static_string_func :public Item_string
{
  const Name_string func_name;
public:
  Item_static_string_func(const Name_string &name_par,
                          const char *str, size_t length, const CHARSET_INFO *cs,
                          Derivation dv= DERIVATION_COERCIBLE)
    :Item_string(null_name_string, str, length, cs, dv), func_name(name_par)
  {}
  Item_static_string_func(const POS &pos, const Name_string &name_par,
                          const char *str, size_t length, const CHARSET_INFO *cs,
                          Derivation dv= DERIVATION_COERCIBLE)
    :Item_string(pos, null_name_string, str, length, cs, dv),
     func_name(name_par)
  {}

  Item *safe_charset_converter(const CHARSET_INFO *tocs);

  virtual inline void print(String *str, enum_query_type query_type)
  {
    str->append(func_name);
  }

  bool check_partition_func_processor(uchar *int_arg) {return true;}
};


/* for show tables */
class Item_partition_func_safe_string: public Item_string
{
public:
  Item_partition_func_safe_string(const Name_string name, size_t length,
                                  const CHARSET_INFO *cs= NULL):
    Item_string(name, NullS, 0, cs)
  {
    max_length= static_cast<uint32>(length);
  }
};


class Item_blob :public Item_partition_func_safe_string
{
public:
  Item_blob(const char *name, size_t length) :
    Item_partition_func_safe_string(Name_string(name, strlen(name)),
                                    length, &my_charset_bin)
  { }
  enum Type type() const { return TYPE_HOLDER; }
  enum_field_types field_type() const { return MYSQL_TYPE_BLOB; }
};


/**
  Item_empty_string -- is a utility class to put an item into List<Item>
  which is then used in protocol.send_result_set_metadata() when sending SHOW output to
  the client.
*/

class Item_empty_string :public Item_partition_func_safe_string
{
public:
  Item_empty_string(const char *header, size_t length,
                    const CHARSET_INFO *cs= NULL) :
    Item_partition_func_safe_string(Name_string(header, strlen(header)),
                                    0, cs ? cs : &my_charset_utf8_general_ci)
    {
      max_length= static_cast<uint32>(length * collation.collation->mbmaxlen);
    }
  void make_field(Send_field *field);
};


class Item_return_int :public Item_int
{
  enum_field_types int_field_type;
public:
  Item_return_int(const char *name_arg, uint length,
		  enum_field_types field_type_arg, longlong value= 0)
    :Item_int(Name_string(name_arg, name_arg ? strlen(name_arg) : 0),
              value, length), int_field_type(field_type_arg)
  {
    unsigned_flag=1;
  }
  enum_field_types field_type() const { return int_field_type; }
};


class Item_hex_string: public Item_basic_constant
{
  typedef Item_basic_constant super;

public:
  Item_hex_string();
  explicit Item_hex_string(const POS &pos) : super(pos) {}

  Item_hex_string(const char *str,uint str_length);
  Item_hex_string(const POS &pos, const LEX_STRING &literal);

  enum Type type() const { return VARBIN_ITEM; }
  double val_real()
  { 
    DBUG_ASSERT(fixed == 1); 
    return (double) (ulonglong) Item_hex_string::val_int();
  }
  longlong val_int();
  bool basic_const_item() const { return 1; }
  String *val_str(String*) { DBUG_ASSERT(fixed == 1); return &str_value; }
  my_decimal *val_decimal(my_decimal *);
  bool get_date(MYSQL_TIME *ltime, my_time_flags_t fuzzydate)
  {
    return get_date_from_string(ltime, fuzzydate);
  }
  bool get_time(MYSQL_TIME *ltime)
  {
    return get_time_from_string(ltime);
  }
  type_conversion_status save_in_field(Field *field, bool no_conversions);
  enum Item_result result_type () const { return STRING_RESULT; }
  enum Item_result cast_to_int_type() const { return INT_RESULT; }
  enum_field_types field_type() const { return MYSQL_TYPE_VARCHAR; }
  virtual void print(String *str, enum_query_type query_type);
  bool eq(const Item *item, bool binary_cmp) const;
  virtual Item *safe_charset_converter(const CHARSET_INFO *tocs);
  bool check_partition_func_processor(uchar *int_arg) {return false;}
  static LEX_STRING make_hex_str(const char *str, size_t str_length);
private:
  void hex_string_init(const char *str, uint str_length);
};


class Item_bin_string: public Item_hex_string
{
  typedef Item_hex_string super;

public:
  Item_bin_string(const char *str, size_t str_length)
  { bin_string_init(str, str_length); }
  Item_bin_string(const POS &pos, const LEX_STRING &literal) : super(pos)
  { bin_string_init(literal.str, literal.length); }

  static LEX_STRING make_bin_str(const char *str, size_t str_length);

private:
  void bin_string_init(const char *str, size_t str_length);
};

class Item_result_field :public Item	/* Item with result field */
{
public:
  Field *result_field;				/* Save result here */
  Item_result_field() :result_field(0) {}
  explicit Item_result_field(const POS &pos) :Item(pos), result_field(0) {}

  // Constructor used for Item_sum/Item_cond_and/or (see Item comment)
  Item_result_field(THD *thd, Item_result_field *item):
    Item(thd, item), result_field(item->result_field)
  {}
  ~Item_result_field() {}			/* Required with gcc 2.95 */
  Field *get_tmp_table_field() { return result_field; }
  Field *tmp_table_field(TABLE *t_arg) { return result_field; }
  table_map used_tables() const { return 1; }
  virtual void fix_length_and_dec()=0;
  void set_result_field(Field *field) { result_field= field; }
  bool is_result_field() { return 1; }
  void save_in_result_field(bool no_conversions)
  {
    save_in_field(result_field, no_conversions);
  }
  void cleanup();
  /*
    This method is used for debug purposes to print the name of an
    item to the debug log. The second use of this method is as
    a helper function of print() and error messages, where it is
    applicable. To suit both goals it should return a meaningful,
    distinguishable and sintactically correct string. This method
    should not be used for runtime type identification, use enum
    {Sum}Functype and Item_func::functype()/Item_sum::sum_func()
    instead.
    Added here, to the parent class of both Item_func and Item_sum_func.

    NOTE: for Items inherited from Item_sum, func_name() return part of
    function name till first argument (including '(') to make difference in
    names for functions with 'distinct' clause and without 'distinct' and
    also to make printing of items inherited from Item_sum uniform.
  */
  virtual const char *func_name() const= 0;
};


class Item_ref :public Item_ident
{
protected:
  void set_properties();
public:
  enum Ref_Type { REF, DIRECT_REF, VIEW_REF, OUTER_REF, AGGREGATE_REF };
  Field *result_field;			 /* Save result here */
  Item **ref;
private:
  /**
    'ref' can be set (to non-NULL) in the constructor or afterwards.
    The second case means that we are doing resolution, possibly pointing
    'ref' to a non-permanent Item. To not have 'ref' become dangling at the
    end of execution, and to start clean for the resolution of the next
    execution, 'ref' must be restored to NULL. rollback_item_tree_changes()
    does not handle restoration of Item** values, so we need this dedicated
    Boolean.
  */
  const bool chop_ref;
public:
  Item_ref(Name_resolution_context *context_arg,
           const char *db_arg, const char *table_name_arg,
           const char *field_name_arg)
    :Item_ident(context_arg, db_arg, table_name_arg, field_name_arg),
    result_field(0), ref(NULL), chop_ref(!ref) {}
  Item_ref(const POS &pos,
           const char *db_arg, const char *table_name_arg,
           const char *field_name_arg)
    :Item_ident(pos, db_arg, table_name_arg, field_name_arg),
     result_field(0), ref(NULL), chop_ref(!ref)
  {}

  /*
    This constructor is used in two scenarios:
    A) *item = NULL
      No initialization is performed, fix_fields() call will be necessary.
      
    B) *item points to an Item this Item_ref will refer to. This is 
      used for GROUP BY. fix_fields() will not be called in this case,
      so we call set_properties to make this item "fixed". set_properties
      performs a subset of action Item_ref::fix_fields does, and this subset
      is enough for Item_ref's used in GROUP BY.
    
    TODO we probably fix a superset of problems like in BUG#6658. Check this 
         with Bar, and if we have a more broader set of problems like this.
  */
  Item_ref(Name_resolution_context *context_arg, Item **item,
           const char *table_name_arg, const char *field_name_arg,
           bool alias_name_used_arg= FALSE);

  /* Constructor need to process subselect with temporary tables (see Item) */
  Item_ref(THD *thd, Item_ref *item)
    :Item_ident(thd, item), result_field(item->result_field), ref(item->ref),
    chop_ref(!ref) {}
  enum Type type() const		{ return REF_ITEM; }
  bool eq(const Item *item, bool binary_cmp) const
  { 
    Item *it= ((Item *) item)->real_item();
    return ref && (*ref)->eq(it, binary_cmp);
  }
  double val_real();
  longlong val_int();
  longlong val_time_temporal();
  longlong val_date_temporal();
  my_decimal *val_decimal(my_decimal *);
  bool val_bool();
  String *val_str(String* tmp);
  bool is_null();
  bool get_date(MYSQL_TIME *ltime, my_time_flags_t fuzzydate);
  double val_result();
  longlong val_int_result();
  String *str_result(String* tmp);
  my_decimal *val_decimal_result(my_decimal *);
  bool val_bool_result();
  bool is_null_result();
  bool send(Protocol *prot, String *tmp);
  void make_field(Send_field *field);
  bool fix_fields(THD *, Item **);
  void fix_after_pullout(st_select_lex *parent_select,
                         st_select_lex *removed_select);
  type_conversion_status save_in_field(Field *field, bool no_conversions);
  void save_org_in_field(Field *field);
  enum Item_result result_type () const { return (*ref)->result_type(); }
  enum_field_types field_type() const   { return (*ref)->field_type(); }
  Field *get_tmp_table_field()
  { return result_field ? result_field : (*ref)->get_tmp_table_field(); }
  Item *get_tmp_table_item(THD *thd);
  bool const_item() const
  {
    return (*ref)->const_item() && (used_tables() == 0);
  }
  table_map used_tables() const		
  {
    return depended_from ? OUTER_REF_TABLE_BIT : (*ref)->used_tables(); 
  }
  void update_used_tables() 
  { 
    if (!depended_from) 
      (*ref)->update_used_tables(); 
  }

  virtual table_map resolved_used_tables() const
  { return (*ref)->resolved_used_tables(); }

  table_map not_null_tables() const
  {
    /*
      It can happen that our 'depended_from' member is set but the
      'depended_from' member of the referenced item is not (example: if a
      field in a subquery belongs to an outer merged view), so we first test
      ours:
    */
    return depended_from ? OUTER_REF_TABLE_BIT : (*ref)->not_null_tables();
  }
  void set_result_field(Field *field)	{ result_field= field; }
  bool is_result_field() { return 1; }
  void save_in_result_field(bool no_conversions)
  {
    (*ref)->save_in_field(result_field, no_conversions);
  }
  Item *real_item()
  {
    return ref ? (*ref)->real_item() : this;
  }
  bool walk(Item_processor processor, enum_walk walk, uchar *arg)
  {
    return ((walk & WALK_PREFIX) && (this->*processor)(arg)) ||
           (*ref)->walk(processor, walk, arg) ||
           ((walk & WALK_POSTFIX) && (this->*processor)(arg));
  }
  virtual Item* transform(Item_transformer, uchar *arg);
  virtual Item* compile(Item_analyzer analyzer, uchar **arg_p,
                        Item_transformer transformer, uchar *arg_t);
  virtual bool explain_subquery_checker(uchar **arg)
  {
    /*
      Always return false: we don't need to go deeper into referenced
      expression tree since we have to mark aliased subqueries at
      their original places (select list, derived tables), not by
      references from other expression (order by etc).
    */
    return false;
  }
  virtual void print(String *str, enum_query_type query_type);
  void cleanup();
  Item_field *field_for_view_update()
    { return (*ref)->field_for_view_update(); }
  virtual Ref_Type ref_type() { return REF; }

  // Row emulation: forwarding of ROW-related calls to ref
  uint cols()
  {
    return ref && result_type() == ROW_RESULT ? (*ref)->cols() : 1;
  }
  Item* element_index(uint i)
  {
    return ref && result_type() == ROW_RESULT ? (*ref)->element_index(i) : this;
  }
  Item** addr(uint i)
  {
    return ref && result_type() == ROW_RESULT ? (*ref)->addr(i) : 0;
  }
  bool check_cols(uint c)
  {
    return ref && result_type() == ROW_RESULT ? (*ref)->check_cols(c) 
                                              : Item::check_cols(c);
  }
  bool null_inside()
  {
    return ref && result_type() == ROW_RESULT ? (*ref)->null_inside() : 0;
  }
  void bring_value()
  { 
    if (ref && result_type() == ROW_RESULT)
      (*ref)->bring_value();
  }
  bool get_time(MYSQL_TIME *ltime)
  {
    DBUG_ASSERT(fixed);
    return (*ref)->get_time(ltime);
  }
  virtual bool basic_const_item() const { return ref && (*ref)->basic_const_item(); }
  bool is_outer_field() const
  {
    DBUG_ASSERT(fixed);
    DBUG_ASSERT(ref);
    return (*ref)->is_outer_field();
  }

  /**
    Checks if the item tree that ref points to contains a subquery.
  */
  virtual bool has_subquery() const 
  { 
    DBUG_ASSERT(ref);
    return (*ref)->has_subquery();
  }

  /**
    Checks if the item tree that ref points to contains a stored program.
  */
  virtual bool has_stored_program() const 
  { 
    DBUG_ASSERT(ref);
    return (*ref)->has_stored_program();
  }

  virtual bool created_by_in2exists() const
  {
    return (*ref)->created_by_in2exists();
  }
};


/*
  The same as Item_ref, but get value from val_* family of method to get
  value of item on which it referred instead of result* family.
*/
class Item_direct_ref :public Item_ref
{
public:
  Item_direct_ref(Name_resolution_context *context_arg, Item **item,
                  const char *table_name_arg,
                  const char *field_name_arg,
                  bool alias_name_used_arg= FALSE)
    :Item_ref(context_arg, item, table_name_arg,
              field_name_arg, alias_name_used_arg)
  {}
  /* Constructor need to process subselect with temporary tables (see Item) */
  Item_direct_ref(THD *thd, Item_direct_ref *item) : Item_ref(thd, item) {}

  double val_real();
  longlong val_int();
  longlong val_time_temporal();
  longlong val_date_temporal();
  String *val_str(String* tmp);
  my_decimal *val_decimal(my_decimal *);
  bool val_bool();
  bool is_null();
  bool get_date(MYSQL_TIME *ltime, my_time_flags_t fuzzydate);
  virtual Ref_Type ref_type() { return DIRECT_REF; }
};

/*
  Class for view fields, the same as Item_direct_ref, but call fix_fields
  of reference if it is not called yet
*/
class Item_direct_view_ref :public Item_direct_ref
{
public:
  Item_direct_view_ref(Name_resolution_context *context_arg,
                       Item **item,
                       const char *alias_name_arg,
                       const char *table_name_arg,
                       const char *field_name_arg)
    : Item_direct_ref(context_arg, item, alias_name_arg, field_name_arg)
  {
    orig_table_name= table_name_arg;
  }

  /* Constructor need to process subselect with temporary tables (see Item) */
  Item_direct_view_ref(THD *thd, Item_direct_ref *item)
    :Item_direct_ref(thd, item) {}

  /*
    We share one underlying Item_field, so we have to disable
    build_equal_items_for_cond().
    TODO: Implement multiple equality optimization for views.
  */
  virtual bool subst_argument_checker(uchar **arg)
  {
    return false;
  }

  bool fix_fields(THD *, Item **);
  bool eq(const Item *item, bool binary_cmp) const;
  Item *get_tmp_table_item(THD *thd)
  {
    Item *item= Item_ref::get_tmp_table_item(thd);
    item->item_name= item_name;
    return item;
  }
  virtual Ref_Type ref_type() { return VIEW_REF; }
};


/*
  Class for outer fields.
  An object of this class is created when the select where the outer field was
  resolved is a grouping one. After it has been fixed the ref field will point
  to either an Item_ref or an Item_direct_ref object which will be used to
  access the field.
  The ref field may also point to an Item_field instance.
  See also comments for the fix_inner_refs() and the
  Item_field::fix_outer_field() functions.
*/

class Item_sum;
class Item_outer_ref :public Item_direct_ref
{
public:
  Item *outer_ref;
  /* The aggregate function under which this outer ref is used, if any. */
  Item_sum *in_sum_func;
  /*
    TRUE <=> that the outer_ref is already present in the select list
    of the outer select.
  */
  bool found_in_select_list;
  Item_outer_ref(Name_resolution_context *context_arg,
                 Item_field *outer_field_arg)
    :Item_direct_ref(context_arg, 0, outer_field_arg->table_name,
                     outer_field_arg->field_name),
    outer_ref(outer_field_arg), in_sum_func(0),
    found_in_select_list(0)
  {
    ref= &outer_ref;
    set_properties();
    fixed= 0;
  }
  Item_outer_ref(Name_resolution_context *context_arg, Item **item,
                 const char *table_name_arg, const char *field_name_arg,
                 bool alias_name_used_arg)
    :Item_direct_ref(context_arg, item, table_name_arg, field_name_arg,
                     alias_name_used_arg),
    outer_ref(0), in_sum_func(0), found_in_select_list(1)
  {}
  void save_in_result_field(bool no_conversions)
  {
    outer_ref->save_org_in_field(result_field);
  }
  bool fix_fields(THD *, Item **);
  void fix_after_pullout(st_select_lex *parent_select,
                         st_select_lex *removed_select);
  table_map used_tables() const
  {
    return (*ref)->const_item() ? 0 : OUTER_REF_TABLE_BIT;
  }
  table_map not_null_tables() const { return 0; }

  virtual Ref_Type ref_type() { return OUTER_REF; }
};


class Item_in_subselect;


/*
  An object of this class:
   - Converts val_XXX() calls to ref->val_XXX_result() calls, like Item_ref.
   - Sets owner->was_null=TRUE if it has returned a NULL value from any
     val_XXX() function. This allows to inject an Item_ref_null_helper
     object into subquery and then check if the subquery has produced a row
     with NULL value.
*/

class Item_ref_null_helper: public Item_ref
{
protected:
  Item_in_subselect* owner;
public:
  Item_ref_null_helper(Name_resolution_context *context_arg,
                       Item_in_subselect* master, Item **item,
		       const char *table_name_arg, const char *field_name_arg)
    :Item_ref(context_arg, item, table_name_arg, field_name_arg),
     owner(master) {}
  double val_real();
  longlong val_int();
  longlong val_time_temporal();
  longlong val_date_temporal();
  String* val_str(String* s);
  my_decimal *val_decimal(my_decimal *);
  bool val_bool();
  bool get_date(MYSQL_TIME *ltime, my_time_flags_t fuzzydate);
  virtual void print(String *str, enum_query_type query_type);
  /*
    we add RAND_TABLE_BIT to prevent moving this item from HAVING to WHERE
  */
  table_map used_tables() const
  {
    return (depended_from ?
            OUTER_REF_TABLE_BIT :
            (*ref)->used_tables() | RAND_TABLE_BIT);
  }
};

/*
  The following class is used to optimize comparing of bigint columns.
  We need to save the original item ('ref') to be able to call
  ref->save_in_field(). This is used to create index search keys.
  
  An instance of Item_int_with_ref may have signed or unsigned integer value.
  
*/

class Item_int_with_ref :public Item_int
{
protected:
  Item *ref;
public:
  Item_int_with_ref(longlong i, Item *ref_arg, my_bool unsigned_arg) :
    Item_int(i), ref(ref_arg)
  {
    unsigned_flag= unsigned_arg;
  }
  type_conversion_status save_in_field(Field *field, bool no_conversions)
  {
    return ref->save_in_field(field, no_conversions);
  }
  Item *clone_item();
  virtual Item *real_item() { return ref; }
};


/*
  Similar to Item_int_with_ref, but to optimize comparing of temporal columns.
*/
class Item_temporal_with_ref :public Item_int_with_ref
{
private:
  enum_field_types cached_field_type;
public:
  Item_temporal_with_ref(enum_field_types field_type_arg,
                         uint8 decimals_arg, longlong i, Item *ref_arg,
                         bool unsigned_flag):
    Item_int_with_ref(i, ref_arg, unsigned_flag),
    cached_field_type(field_type_arg)
  {
    decimals= decimals_arg;
  }
  enum_field_types field_type() const { return cached_field_type; }
  void print(String *str, enum_query_type query_type);
  bool get_date(MYSQL_TIME *ltime, my_time_flags_t fuzzydate)
  {
    DBUG_ASSERT(0);
    return true;
  }
  bool get_time(MYSQL_TIME *ltime)
  {
    DBUG_ASSERT(0);
    return true;
  }

};


/*
  Item_datetime_with_ref is used to optimize queries like:
    SELECT ... FROM t1 WHERE date_or_datetime_column = 20110101101010;
  The numeric constant is replaced to Item_datetime_with_ref
  by convert_constant_item().
*/
class Item_datetime_with_ref :public Item_temporal_with_ref
{
public:
  /**
    Constructor for Item_datetime_with_ref.
    @param    field_type_arg Data type: MYSQL_TYPE_DATE or MYSQL_TYPE_DATETIME
    @param    decimals_arg   Number of fractional digits.
    @param    i              Temporal value in packed format.
    @param    ref_arg        Pointer to the original numeric Item.
  */
  Item_datetime_with_ref(enum_field_types field_type_arg,
                         uint8 decimals_arg, longlong i, Item *ref_arg):
    Item_temporal_with_ref(field_type_arg, decimals_arg, i, ref_arg, true)
  {
  }
  Item *clone_item();
  longlong val_date_temporal() { return val_int(); }
  longlong val_time_temporal()
  {
    DBUG_ASSERT(0);
    return val_int();
  }
};


/*
  Item_time_with_ref is used to optimize queries like:
    SELECT ... FROM t1 WHERE time_column = 20110101101010;
  The numeric constant is replaced to Item_time_with_ref
  by convert_constant_item().
*/
class Item_time_with_ref :public Item_temporal_with_ref
{
public:
  /**
    Constructor for Item_time_with_ref.
    @param    decimals_arg   Number of fractional digits.
    @param    i              Temporal value in packed format.
    @param    ref_arg        Pointer to the original numeric Item.
  */
  Item_time_with_ref(uint8 decimals_arg, longlong i, Item *ref_arg):
    Item_temporal_with_ref(MYSQL_TYPE_TIME, decimals_arg, i, ref_arg, 0)
  {
  }
  Item *clone_item();
  longlong val_time_temporal() { return val_int(); }
  longlong val_date_temporal()
  {
    DBUG_ASSERT(0);
    return val_int();
  }
};


#ifdef MYSQL_SERVER
#include "gstream.h"
#include "spatial.h"
#include "item_sum.h"
#include "item_func.h"
#include "item_row.h"
#include "item_cmpfunc.h"
#include "item_strfunc.h"
#include "item_geofunc.h"
#include "item_timefunc.h"
#include "item_subselect.h"
#include "item_xmlfunc.h"
#include "item_create.h"
#endif

/**
  Base class to implement typed value caching Item classes

  Item_copy_ classes are very similar to the corresponding Item_
  classes (e.g. Item_copy_int is similar to Item_int) but they add
  the following additional functionality to Item_ :
    1. Nullability
    2. Possibility to store the value not only on instantiation time,
       but also later.
  Item_copy_ classes are a functionality subset of Item_cache_ 
  classes, as e.g. they don't support comparisons with the original Item
  as Item_cache_ classes do.
  Item_copy_ classes are used in GROUP BY calculation.
  TODO: Item_copy should be made an abstract interface and Item_copy_
  classes should inherit both the respective Item_ class and the interface.
  Ideally we should drop Item_copy_ classes altogether and merge 
  their functionality to Item_cache_ (and these should be made to inherit
  from Item_).
*/

class Item_copy :public Item
{
protected:  

  /**
    Stores the type of the resulting field that would be used to store the data
    in the cache. This is to avoid calls to the original item.
  */
  enum enum_field_types cached_field_type;

  /** The original item that is copied */
  Item *item;

  /**
    Stores the result type of the original item, so it can be returned
    without calling the original item's method
  */
  Item_result cached_result_type;

  /**
    Constructor of the Item_copy class

    stores metadata information about the original class as well as a 
    pointer to it.
  */
  Item_copy(Item *i)
  {
    item= i;
    null_value=maybe_null=item->maybe_null;
    decimals=item->decimals;
    max_length=item->max_length;
    item_name= item->item_name;
    cached_field_type= item->field_type();
    cached_result_type= item->result_type();
    unsigned_flag= item->unsigned_flag;
    fixed= item->fixed;
    collation.set(item->collation);
  }

public:
  /** 
    Factory method to create the appropriate subclass dependent on the type of 
    the original item.

    @param item      the original item.
  */  
  static Item_copy *create (Item *item);

  /** 
    Update the cache with the value of the original item
   
    This is the method that updates the cached value.
    It must be explicitly called by the user of this class to store the value 
    of the orginal item in the cache.
  */  
  virtual void copy() = 0;

  Item *get_item() { return item; }
  /** All of the subclasses should have the same type tag */
  enum Type type() const { return COPY_STR_ITEM; }
  enum_field_types field_type() const { return cached_field_type; }
  enum Item_result result_type () const { return cached_result_type; }

  void make_field(Send_field *field) { item->make_field(field); }
  table_map used_tables() const { return (table_map) 1L; }
  bool const_item() const { return 0; }
  bool is_null() { return null_value; }

  virtual void no_rows_in_result()
  {
    item->no_rows_in_result();
  }

  /*  
    Override the methods below as pure virtual to make sure all the 
    sub-classes implement them.
  */  

  virtual String *val_str(String*) = 0;
  virtual my_decimal *val_decimal(my_decimal *) = 0;
  virtual double val_real() = 0;
  virtual longlong val_int() = 0;
  virtual bool get_date(MYSQL_TIME *ltime, my_time_flags_t fuzzydate)= 0;
  virtual bool get_time(MYSQL_TIME *ltime)= 0;
  virtual type_conversion_status save_in_field(Field *field,
                                               bool no_conversions) = 0;
};

/**
 Implementation of a string cache.
 
 Uses Item::str_value for storage
*/ 
class Item_copy_string : public Item_copy
{
public:
  Item_copy_string (Item *item) : Item_copy(item) {}

  String *val_str(String*);
  my_decimal *val_decimal(my_decimal *);
  double val_real();
  longlong val_int();
  bool get_date(MYSQL_TIME *ltime, my_time_flags_t fuzzydate);
  bool get_time(MYSQL_TIME *ltime);
  void copy();
  type_conversion_status save_in_field(Field *field, bool no_conversions);
};


class Item_copy_int : public Item_copy
{
protected:  
  longlong cached_value; 
public:
  Item_copy_int (Item *i) : Item_copy(i) {}
  type_conversion_status save_in_field(Field *field, bool no_conversions);

  virtual String *val_str(String*);
  virtual my_decimal *val_decimal(my_decimal *);
  virtual double val_real()
  {
    return null_value ? 0.0 : (double) cached_value;
  }
  virtual longlong val_int()
  {
    return null_value ? LL(0) : cached_value;
  }
  bool get_date(MYSQL_TIME *ltime, my_time_flags_t fuzzydate)
  {
    return get_date_from_int(ltime, fuzzydate);
  }
  bool get_time(MYSQL_TIME *ltime)
  {
    return get_time_from_int(ltime);
  }
  virtual void copy();
};


class Item_copy_uint : public Item_copy_int
{
public:
  Item_copy_uint (Item *item) : Item_copy_int(item) 
  {
    unsigned_flag= 1;
  }

  String *val_str(String*);
  double val_real()
  {
    return null_value ? 0.0 : (double) (ulonglong) cached_value;
  }
};


class Item_copy_float : public Item_copy
{
protected:  
  double cached_value; 
public:
  Item_copy_float (Item *i) : Item_copy(i) {}
  type_conversion_status save_in_field(Field *field, bool no_conversions);

  String *val_str(String*);
  my_decimal *val_decimal(my_decimal *);
  double val_real()
  {
    return null_value ? 0.0 : cached_value;
  }
  longlong val_int()
  {
    return (longlong) rint(val_real());
  }
  bool get_date(MYSQL_TIME *ltime, my_time_flags_t fuzzydate)
  {
    return get_date_from_real(ltime, fuzzydate);
  }
  bool get_time(MYSQL_TIME *ltime)
  {
    return get_time_from_real(ltime);
  }
  void copy()
  {
    cached_value= item->val_real();
    null_value= item->null_value;
  }
};


class Item_copy_decimal : public Item_copy
{
protected:  
  my_decimal cached_value;
public:
  Item_copy_decimal (Item *i) : Item_copy(i) {}
  type_conversion_status save_in_field(Field *field, bool no_conversions);

  String *val_str(String*);
  my_decimal *val_decimal(my_decimal *) 
  { 
    return null_value ? NULL: &cached_value; 
  }
  double val_real();
  longlong val_int();
  bool get_date(MYSQL_TIME *ltime, my_time_flags_t fuzzydate)
  {
    return get_date_from_decimal(ltime, fuzzydate);
  }
  bool get_time(MYSQL_TIME *ltime)
  {
    return get_time_from_decimal(ltime);
  }
  void copy();
};


class Cached_item :public Sql_alloc
{
public:
  my_bool null_value;
  Cached_item() :null_value(0) {}
  virtual bool cmp(void)=0;
  virtual ~Cached_item(); /*line -e1509 */
};

class Cached_item_str :public Cached_item
{
  Item *item;
  uint32 value_max_length;
  String value,tmp_value;
public:
  Cached_item_str(THD *thd, Item *arg);
  bool cmp(void);
  ~Cached_item_str();                           // Deallocate String:s
};


class Cached_item_real :public Cached_item
{
  Item *item;
  double value;
public:
  Cached_item_real(Item *item_par) :item(item_par),value(0.0) {}
  bool cmp(void);
};

class Cached_item_int :public Cached_item
{
  Item *item;
  longlong value;
public:
  Cached_item_int(Item *item_par) :item(item_par),value(0) {}
  bool cmp(void);
};

class Cached_item_temporal :public Cached_item
{
  Item *item;
  longlong value;
public:
  Cached_item_temporal(Item *item_par) :item(item_par), value(0) {}
  bool cmp(void);
};


class Cached_item_decimal :public Cached_item
{
  Item *item;
  my_decimal value;
public:
  Cached_item_decimal(Item *item_par);
  bool cmp(void);
};

class Cached_item_field :public Cached_item
{
  uchar *buff;
  Field *field;
  uint length;

public:
#ifndef DBUG_OFF
  void dbug_print()
  {
    uchar *org_ptr;
    org_ptr= field->ptr;
    fprintf(DBUG_FILE, "new: ");
    field->dbug_print();
    field->ptr= buff;
    fprintf(DBUG_FILE, ", old: ");
    field->dbug_print();
    field->ptr= org_ptr;
    fprintf(DBUG_FILE, "\n");
  }
#endif
  Cached_item_field(Field *arg_field) : field(arg_field)
  {
    field= arg_field;
    /* TODO: take the memory allocation below out of the constructor. */
    buff= (uchar*) sql_calloc(length=field->pack_length());
  }
  bool cmp(void);
};

class Item_default_value : public Item_field
{
  typedef Item_field super;

public:
  Item *arg;
  Item_default_value(const POS &pos, Item *a= NULL)
  : super(pos, NULL, NULL, NULL), arg(a)
  {}
  virtual bool itemize(Parse_context *pc, Item **res);
  enum Type type() const { return DEFAULT_VALUE_ITEM; }
  bool eq(const Item *item, bool binary_cmp) const;
  bool fix_fields(THD *, Item **);
  virtual void print(String *str, enum_query_type query_type);
  type_conversion_status save_in_field(Field *field_arg, bool no_conversions);
  table_map used_tables() const { return (table_map)0L; }
  Item *get_tmp_table_item(THD *thd) { return copy_or_same(thd); }

  bool walk(Item_processor processor, enum_walk walk, uchar *args)
  {
    return ((walk & WALK_PREFIX) && (this->*processor)(args)) ||
           (arg && arg->walk(processor, walk, args)) ||
           ((walk & WALK_POSTFIX) && (this->*processor)(args));
  }

  Item *transform(Item_transformer transformer, uchar *args);
};

/*
  Item_insert_value -- an implementation of VALUES() function.
  You can use the VALUES(col_name) function in the UPDATE clause
  to refer to column values from the INSERT portion of the INSERT
  ... UPDATE statement. In other words, VALUES(col_name) in the
  UPDATE clause refers to the value of col_name that would be
  inserted, had no duplicate-key conflict occurred.
  In all other places this function returns NULL.
*/

class Item_insert_value : public Item_field
{
public:
  Item *arg;
  Item_insert_value(const POS &pos, Item *a)
    :Item_field(pos, NULL, NULL, NULL),
     arg(a) {}

  virtual bool itemize(Parse_context *pc, Item **res)
  {
    if (skip_itemize(res))
      return false;
    return super::itemize(pc, res) || arg->itemize(pc, &arg);
  }

  bool eq(const Item *item, bool binary_cmp) const;
  bool fix_fields(THD *, Item **);
  virtual void print(String *str, enum_query_type query_type);
  type_conversion_status save_in_field(Field *field_arg, bool no_conversions)
  {
    return Item_field::save_in_field(field_arg, no_conversions);
  }
  /* 
   We use RAND_TABLE_BIT to prevent Item_insert_value from
   being treated as a constant and precalculated before execution
  */
  table_map used_tables() const { return RAND_TABLE_BIT; }

  bool walk(Item_processor processor, enum_walk walk, uchar *args)
  {
    return ((walk & WALK_PREFIX) && (this->*processor)(args)) ||
           arg->walk(processor, walk, args) ||
           ((walk & WALK_POSTFIX) && (this->*processor)(args));
  }
};


/*
  Represents NEW/OLD version of field of row which is
  changed/read in trigger.

  Note: For this item main part of actual binding to Field object happens
        not during fix_fields() call (like for Item_field) but right after
        parsing of trigger definition, when table is opened, with special
        setup_field() call. On fix_fields() stage we simply choose one of
        two Field instances representing either OLD or NEW version of this
        field.
*/
class Item_trigger_field : public Item_field,
                           private Settable_routine_parameter
{
public:
  /* Is this item represents row from NEW or OLD row ? */
  enum_trigger_variable_type trigger_var_type;
  /* Next in list of all Item_trigger_field's in trigger */
  Item_trigger_field *next_trg_field;
  /*
    Next list of Item_trigger_field's in "sp_head::
    m_list_of_trig_fields_item_lists".
  */
  SQL_I_List<Item_trigger_field> *next_trig_field_list;
  /* Index of the field in the TABLE::field array */
  uint field_idx;
  /* Pointer to an instance of Table_trigger_field_support interface */
  Table_trigger_field_support *triggers;

  Item_trigger_field(Name_resolution_context *context_arg,
                     enum_trigger_variable_type trigger_var_type_arg,
                     const char *field_name_arg,
                     ulong priv, const bool ro)
    :Item_field(context_arg,
               (const char *)NULL, (const char *)NULL, field_name_arg),
<<<<<<< HEAD
     trigger_var_type(trigger_var_type_arg),
     field_idx((uint)-1), original_privilege(priv),
     want_privilege(priv), table_grants(NULL), read_only (ro)
=======
     row_version(row_ver_arg), next_trig_field_list(NULL), field_idx((uint)-1),
     original_privilege(priv), want_privilege(priv), table_grants(NULL),
     read_only (ro)
>>>>>>> b3728aa3
  {}
  Item_trigger_field(const POS &pos,
                     enum_trigger_variable_type trigger_var_type_arg,
                     const char *field_name_arg,
                     ulong priv, const bool ro)
    :Item_field(pos, NULL, NULL, field_name_arg),
     trigger_var_type(trigger_var_type_arg),
     field_idx((uint)-1), original_privilege(priv),
     want_privilege(priv), table_grants(NULL), read_only (ro)
  {}
  void setup_field(THD *thd,
                   Table_trigger_field_support *table_triggers,
                   GRANT_INFO *table_grant_info);
  enum Type type() const { return TRIGGER_FIELD_ITEM; }
  bool eq(const Item *item, bool binary_cmp) const;
  bool fix_fields(THD *, Item **);
  virtual void print(String *str, enum_query_type query_type);
  table_map used_tables() const { return (table_map)0L; }
  Field *get_tmp_table_field() { return 0; }
  Item *copy_or_same(THD *thd) { return this; }
  Item *get_tmp_table_item(THD *thd) { return copy_or_same(thd); }
  void cleanup();

private:
  void set_required_privilege(bool rw);
  bool set_value(THD *thd, sp_rcontext *ctx, Item **it);

public:
  Settable_routine_parameter *get_settable_routine_parameter()
  {
    return (read_only ? 0 : this);
  }

  bool set_value(THD *thd, Item **it)
  {
    bool ret= set_value(thd, NULL, it);
    if (!ret)
      bitmap_set_bit(triggers->get_subject_table()->fields_set_during_insert,
                     field_idx);
    return ret;
  }

private:
  /*
    'want_privilege' holds privileges required to perform operation on
    this trigger field (SELECT_ACL if we are going to read it and
    UPDATE_ACL if we are going to update it).  It is initialized at
    parse time but can be updated later if this trigger field is used
    as OUT or INOUT parameter of stored routine (in this case
    set_required_privilege() is called to appropriately update
    want_privilege and cleanup() is responsible for restoring of
    original want_privilege once parameter's value is updated).
  */
  ulong original_privilege;
  ulong want_privilege;
  GRANT_INFO *table_grants;
  /*
    Trigger field is read-only unless it belongs to the NEW row in a
    BEFORE INSERT of BEFORE UPDATE trigger.
  */
  bool read_only;
};


class Item_cache: public Item_basic_constant
{
protected:
  Item *example;
  table_map used_table_map;
  /**
    Field that this object will get value from. This is used by 
    index-based subquery engines to detect and remove the equality injected 
    by IN->EXISTS transformation.
  */  
  Field *cached_field;
  enum enum_field_types cached_field_type;
  /*
    TRUE <=> cache holds value of the last stored item (i.e actual value).
    store() stores item to be cached and sets this flag to FALSE.
    On the first call of val_xxx function if this flag is set to FALSE the 
    cache_value() will be called to actually cache value of saved item.
    cache_value() will set this flag to TRUE.
  */
  bool value_cached;
public:
  Item_cache():
    example(0), used_table_map(0), cached_field(0),
    cached_field_type(MYSQL_TYPE_STRING),
    value_cached(0)
  {
    fixed= 1; 
    null_value= 1;
  }
  Item_cache(enum_field_types field_type_arg):
    example(0), used_table_map(0), cached_field(0),
    cached_field_type(field_type_arg),
    value_cached(0)
  {
    fixed= 1;
    null_value= 1;
  }

  void set_used_tables(table_map map) { used_table_map= map; }

  virtual table_map resolved_used_tables() const
  {
    return example ? example->resolved_used_tables() : used_table_map;
  }

  virtual bool allocate(uint i) { return 0; }
  virtual bool setup(Item *item)
  {
    example= item;
    max_length= item->max_length;
    decimals= item->decimals;
    collation.set(item->collation);
    unsigned_flag= item->unsigned_flag;
    with_subselect|= item->has_subquery();
    with_stored_program|= item->has_stored_program();
    if (item->type() == FIELD_ITEM)
      cached_field= ((Item_field *)item)->field;
    return 0;
  };
  enum Type type() const { return CACHE_ITEM; }
  enum_field_types field_type() const { return cached_field_type; }
  static Item_cache* get_cache(const Item *item);
  static Item_cache* get_cache(const Item* item, const Item_result type);
  table_map used_tables() const { return used_table_map; }
  virtual void keep_array() {}
  virtual void print(String *str, enum_query_type query_type);
  bool eq_def(Field *field) 
  { 
    return cached_field ? cached_field->eq_def (field) : FALSE;
  }
  bool eq(const Item *item, bool binary_cmp) const
  {
    return this == item;
  }
  /**
     Check if saved item has a non-NULL value.
     Will cache value of saved item if not already done. 
     @return TRUE if cached value is non-NULL.
   */
  bool has_value()
  {
    return (value_cached || cache_value()) && !null_value;
  }

  /** 
    If this item caches a field value, return pointer to underlying field.

    @return Pointer to field, or NULL if this is not a cache for a field value.
  */
  Field* field() { return cached_field; }

  virtual void store(Item *item);
  virtual bool cache_value()= 0;
  bool basic_const_item() const
  { return MY_TEST(example && example->basic_const_item());}
  bool walk (Item_processor processor, enum_walk walk, uchar *arg);
  virtual void clear() { null_value= TRUE; value_cached= FALSE; }
  bool is_null() { return value_cached ? null_value : example->is_null(); }
  Item_result result_type() const
  {
    if (!example)
      return INT_RESULT;
    return Field::result_merge_type(example->field_type());
  }
};


class Item_cache_int: public Item_cache
{
protected:
  longlong value;
public:
  Item_cache_int(): Item_cache(),
    value(0) {}
  Item_cache_int(enum_field_types field_type_arg):
    Item_cache(field_type_arg), value(0) {}

  virtual void store(Item *item){ Item_cache::store(item); }
  void store(Item *item, longlong val_arg);
  double val_real();
  longlong val_int();
  longlong val_time_temporal() { return val_int(); }
  longlong val_date_temporal() { return val_int(); }
  String* val_str(String *str);
  my_decimal *val_decimal(my_decimal *);
  bool get_date(MYSQL_TIME *ltime, my_time_flags_t fuzzydate)
  {
    return get_date_from_int(ltime, fuzzydate);
  }
  bool get_time(MYSQL_TIME *ltime)
  {
    return get_time_from_int(ltime);
  }
  enum Item_result result_type() const { return INT_RESULT; }
  bool cache_value();
};


class Item_cache_real: public Item_cache
{
  double value;
public:
  Item_cache_real(): Item_cache(),
    value(0) {}

  double val_real();
  longlong val_int();
  String* val_str(String *str);
  my_decimal *val_decimal(my_decimal *);
  bool get_date(MYSQL_TIME *ltime, my_time_flags_t fuzzydate)
  {
    return get_date_from_real(ltime, fuzzydate);
  }
  bool get_time(MYSQL_TIME *ltime)
  {
    return get_time_from_real(ltime);
  }
  enum Item_result result_type() const { return REAL_RESULT; }
  bool cache_value();
};


class Item_cache_decimal: public Item_cache
{
protected:
  my_decimal decimal_value;
public:
  Item_cache_decimal(): Item_cache() {}

  double val_real();
  longlong val_int();
  String* val_str(String *str);
  my_decimal *val_decimal(my_decimal *);
  bool get_date(MYSQL_TIME *ltime, my_time_flags_t fuzzydate)
  {
    return get_date_from_decimal(ltime, fuzzydate);
  }
  bool get_time(MYSQL_TIME *ltime)
  {
    return get_time_from_decimal(ltime);
  }
  enum Item_result result_type() const { return DECIMAL_RESULT; }
  bool cache_value();
};


class Item_cache_str: public Item_cache
{
  char buffer[STRING_BUFFER_USUAL_SIZE];
  String *value, value_buff;
  bool is_varbinary;
  
public:
  Item_cache_str(const Item *item) :
    Item_cache(item->field_type()), value(0),
    is_varbinary(item->type() == FIELD_ITEM &&
                 cached_field_type == MYSQL_TYPE_VARCHAR &&
                 !((const Item_field *) item)->field->has_charset())
  {
    collation.set(const_cast<DTCollation&>(item->collation));
  }
  double val_real();
  longlong val_int();
  String* val_str(String *);
  my_decimal *val_decimal(my_decimal *);
  bool get_date(MYSQL_TIME *ltime, my_time_flags_t fuzzydate)
  {
    return get_date_from_string(ltime, fuzzydate);
  }
  bool get_time(MYSQL_TIME *ltime)
  {
    return get_time_from_string(ltime);
  }
  enum Item_result result_type() const { return STRING_RESULT; }
  const CHARSET_INFO *charset() const { return value->charset(); };
  type_conversion_status save_in_field(Field *field, bool no_conversions);
  bool cache_value();
};

class Item_cache_row: public Item_cache
{
  Item_cache  **values;
  uint item_count;
  bool save_array;
public:
  Item_cache_row()
    :Item_cache(), values(0), item_count(2),
    save_array(0) {}
  
  /*
    'allocate' used only in row transformer, to preallocate space for row 
    cache.
  */
  bool allocate(uint num);
  /*
    'setup' is needed only by row => it not called by simple row subselect
    (only by IN subselect (in subselect optimizer))
  */
  bool setup(Item *item);
  void store(Item *item);
  void illegal_method_call(const char *);
  void make_field(Send_field *)
  {
    illegal_method_call((const char*)"make_field");
  };
  double val_real()
  {
    illegal_method_call((const char*)"val");
    return 0;
  };
  longlong val_int()
  {
    illegal_method_call((const char*)"val_int");
    return 0;
  };
  String *val_str(String *)
  {
    illegal_method_call((const char*)"val_str");
    return 0;
  };
  my_decimal *val_decimal(my_decimal *val)
  {
    illegal_method_call((const char*)"val_decimal");
    return 0;
  };
  bool get_date(MYSQL_TIME *ltime, my_time_flags_t fuzzydate)
  {
    illegal_method_call((const char *) "get_date");
    return true;
  }
  bool get_time(MYSQL_TIME *ltime)
  {
    illegal_method_call((const char *) "get_time");
    return true;
  }

  enum Item_result result_type() const { return ROW_RESULT; }
  
  uint cols() { return item_count; }
  Item *element_index(uint i) { return values[i]; }
  Item **addr(uint i) { return (Item **) (values + i); }
  bool check_cols(uint c);
  bool null_inside();
  void bring_value();
  void keep_array() { save_array= 1; }
  void cleanup()
  {
    DBUG_ENTER("Item_cache_row::cleanup");
    Item_cache::cleanup();
    if (save_array)
      memset(values, 0, item_count*sizeof(Item**));
    else
      values= 0;
    DBUG_VOID_RETURN;
  }
  bool cache_value();
};


class Item_cache_datetime: public Item_cache
{
protected:
  String str_value;
  longlong int_value;
  bool str_value_cached;
public:
  Item_cache_datetime(enum_field_types field_type_arg):
    Item_cache(field_type_arg), int_value(0), str_value_cached(0)
  {
    cmp_context= STRING_RESULT;
  }

  void store(Item *item, longlong val_arg);
  void store(Item *item);
  double val_real();
  longlong val_int();
  longlong val_time_temporal();
  longlong val_date_temporal();
  String* val_str(String *str);
  my_decimal *val_decimal(my_decimal *);
  bool get_date(MYSQL_TIME *ltime, my_time_flags_t fuzzydate);
  bool get_time(MYSQL_TIME *ltime);
  enum Item_result result_type() const { return STRING_RESULT; }
  /*
    In order to avoid INT <-> STRING conversion of a DATETIME value
    two cache_value functions are introduced. One (cache_value) caches STRING
    value, another (cache_value_int) - INT value. Thus this cache item
    completely relies on the ability of the underlying item to do the
    correct conversion.
  */
  bool cache_value_int();
  bool cache_value();
  void clear() { Item_cache::clear(); str_value_cached= FALSE; }
};


/*
  Item_type_holder used to store type. name, length of Item for UNIONS &
  derived tables.

  Item_type_holder do not need cleanup() because its time of live limited by
  single SP/PS execution.
*/
class Item_type_holder: public Item
{
protected:
  TYPELIB *enum_set_typelib;
  enum_field_types fld_type;
  Field::geometry_type geometry_type;

  void get_full_info(Item *item);

  /* It is used to count decimal precision in join_types */
  int prev_decimal_int_part;
public:
  Item_type_holder(THD*, Item*);

  Item_result result_type() const;
  enum_field_types field_type() const { return fld_type; };
  enum Type type() const { return TYPE_HOLDER; }
  double val_real();
  longlong val_int();
  my_decimal *val_decimal(my_decimal *);
  String *val_str(String*);
  bool get_date(MYSQL_TIME *ltime, my_time_flags_t fuzzydate)
  {
    DBUG_ASSERT(0);
    return true;
  }
  bool get_time(MYSQL_TIME *ltime)
  {
    DBUG_ASSERT(0);
    return true;
  }
  bool join_types(THD *thd, Item *);
  Field *make_field_by_type(TABLE *table);
  static uint32 display_length(Item *item);
  static enum_field_types get_real_type(Item *);
  Field::geometry_type get_geometry_type() const { return geometry_type; };
};


class st_select_lex;
void mark_select_range_as_dependent(THD *thd,
                                    st_select_lex *last_select,
                                    st_select_lex *current_sel,
                                    Field *found_field, Item *found_item,
                                    Item_ident *resolved_item);

extern Cached_item *new_Cached_item(THD *thd, Item *item,
                                    bool use_result_field);
extern Item_result item_cmp_type(Item_result a,Item_result b);
extern void resolve_const_item(THD *thd, Item **ref, Item *cmp_item);
extern int stored_field_cmp_to_item(THD *thd, Field *field, Item *item);

extern const String my_null_string;
void convert_and_print(String *from_str, String *to_str,
                       const CHARSET_INFO *to_cs);
#ifndef DBUG_OFF
bool is_fixed_or_outer_ref(Item *ref);
#endif

#endif /* ITEM_INCLUDED */<|MERGE_RESOLUTION|>--- conflicted
+++ resolved
@@ -4451,15 +4451,9 @@
                      ulong priv, const bool ro)
     :Item_field(context_arg,
                (const char *)NULL, (const char *)NULL, field_name_arg),
-<<<<<<< HEAD
-     trigger_var_type(trigger_var_type_arg),
+     trigger_var_type(trigger_var_type_arg), next_trig_field_list(NULL),
      field_idx((uint)-1), original_privilege(priv),
      want_privilege(priv), table_grants(NULL), read_only (ro)
-=======
-     row_version(row_ver_arg), next_trig_field_list(NULL), field_idx((uint)-1),
-     original_privilege(priv), want_privilege(priv), table_grants(NULL),
-     read_only (ro)
->>>>>>> b3728aa3
   {}
   Item_trigger_field(const POS &pos,
                      enum_trigger_variable_type trigger_var_type_arg,
