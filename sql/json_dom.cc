--- conflicted
+++ resolved
@@ -955,7 +955,6 @@
 
 
 namespace
-<<<<<<< HEAD
 {
 
 /**
@@ -977,29 +976,6 @@
 void Json_array::replace_dom_in_container(const Json_dom *oldv,
                                           Json_dom_ptr newv)
 {
-=======
-{
-
-/**
-  Functor which compares a child DOM of a JSON array or JSON object
-  for equality.
-*/
-struct Json_child_equal
-{
-  const Json_dom *const m_ptr;
-  bool operator()(const Json_dom_ptr &dom) const
-  { return dom.get() == m_ptr; }
-  bool operator()(const Json_object_map::value_type &member) const
-  { return member.second.get() == m_ptr; }
-};
-
-} // namespace
-
-
-void Json_array::replace_dom_in_container(const Json_dom *oldv,
-                                          Json_dom_ptr newv)
-{
->>>>>>> 57c4f9ca
   auto it= std::find_if(m_v.begin(), m_v.end(), Json_child_equal{oldv});
   if (it != m_v.end())
   {
@@ -1051,11 +1027,7 @@
 
     See WL-2048 Add function for Unicode normalization
   */
-<<<<<<< HEAD
-  m_map.emplace(key, std::move(value));
-=======
   m_map.emplace(key, nullptr).first->second= std::move(value);
->>>>>>> 57c4f9ca
   return false;
 }
 
@@ -1144,10 +1116,6 @@
     if (o->add_clone(member.first, member.second.get()))
       return nullptr;                         /* purecov: inspected */
   }
-<<<<<<< HEAD
-
-  return std::move(o);
-=======
 
   return std::move(o);
 }
@@ -1195,7 +1163,6 @@
   }
 
   return false;
->>>>>>> 57c4f9ca
 }
 
 
@@ -1296,8 +1263,6 @@
   }
 
   return std::move(vv);
-<<<<<<< HEAD
-=======
 }
 
 
@@ -1340,7 +1305,6 @@
   return buf->append("u00", 3) ||
          buf->append(_dig_vec_lower[(c & 0xf0) >> 4]) ||
          buf->append(_dig_vec_lower[(c & 0x0f)]);
->>>>>>> 57c4f9ca
 }
 
 
@@ -2393,21 +2357,12 @@
   {
     Json_dom *dom= to_dom(current_thd);
     if (dom == nullptr)
-<<<<<<< HEAD
       return true;                            /* purecov: inspected */
 
     Json_dom_vector dom_hits(key_memory_JSON);
     if (dom->seek(path, &dom_hits, auto_wrap, only_need_one))
       return true;                            /* purecov: inspected */
 
-=======
-      return true;                            /* purecov: inspected */
-
-    Json_dom_vector dom_hits(key_memory_JSON);
-    if (dom->seek(path, &dom_hits, auto_wrap, only_need_one))
-      return true;                            /* purecov: inspected */
-
->>>>>>> 57c4f9ca
     for (const Json_dom *hit : dom_hits)
     {
       if (hits->emplace_back(hit->clone()) || hits->back().empty())
