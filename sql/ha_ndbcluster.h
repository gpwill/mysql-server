/* Copyright (C) 2000-2003 MySQL AB

   This program is free software; you can redistribute it and/or modify
   it under the terms of the GNU General Public License as published by
   the Free Software Foundation; version 2 of the License.

   This program is distributed in the hope that it will be useful,
   but WITHOUT ANY WARRANTY; without even the implied warranty of
   MERCHANTABILITY or FITNESS FOR A PARTICULAR PURPOSE.  See the
   GNU General Public License for more details.

   You should have received a copy of the GNU General Public License
   along with this program; if not, write to the Free Software
   Foundation, Inc., 59 Temple Place, Suite 330, Boston, MA  02111-1307  USA */

/*
  This file defines the NDB Cluster handler: the interface between MySQL and
  NDB Cluster
*/

/* The class defining a handle to an NDB Cluster table */

#ifdef USE_PRAGMA_INTERFACE
#pragma interface                       /* gcc class implementation */
#endif

/* Blob tables and events are internal to NDB and must never be accessed */
#define IS_NDB_BLOB_PREFIX(A) is_prefix(A, "NDB$BLOB")

#include <NdbApi.hpp>
#include <ndbapi_limits.h>

#define NDB_HIDDEN_PRIMARY_KEY_LENGTH 8

class Ndb;             // Forward declaration
class NdbOperation;    // Forward declaration
class NdbTransaction;  // Forward declaration
class NdbRecAttr;      // Forward declaration
class NdbScanOperation; 
class NdbIndexScanOperation; 
class NdbBlob;
class NdbIndexStat;
class NdbEventOperation;
class ha_ndbcluster_cond;

// connectstring to cluster if given by mysqld
extern const char *ndbcluster_connectstring;
extern ulong ndb_cache_check_time;
#ifdef HAVE_NDB_BINLOG
extern ulong ndb_report_thresh_binlog_epoch_slip;
extern ulong ndb_report_thresh_binlog_mem_usage;
#endif

typedef enum ndb_index_type {
  UNDEFINED_INDEX = 0,
  PRIMARY_KEY_INDEX = 1,
  PRIMARY_KEY_ORDERED_INDEX = 2,
  UNIQUE_INDEX = 3,
  UNIQUE_ORDERED_INDEX = 4,
  ORDERED_INDEX = 5
} NDB_INDEX_TYPE;

typedef enum ndb_index_status {
  UNDEFINED = 0,
  ACTIVE = 1,
  TO_BE_DROPPED = 2
} NDB_INDEX_STATUS;

typedef struct ndb_index_data {
  NDB_INDEX_TYPE type;
  NDB_INDEX_STATUS status;  
  const NdbDictionary::Index *index;
  const NdbDictionary::Index *unique_index;
  unsigned char *unique_index_attrid_map;
  bool null_in_unique_index;
  // In this version stats are not shared between threads
  NdbIndexStat* index_stat;
  uint index_stat_cache_entries;
  // Simple counter mechanism to decide when to connect to db
  uint index_stat_update_freq;
  uint index_stat_query_count;
  /*
    In mysqld, keys and rows are stored differently (using KEY_PART_INFO for
    keys and Field for rows).
    So we need to use different NdbRecord for an index for passing values
    from a key and from a row.
  */
  NdbRecord *ndb_record_key;
  NdbRecord *ndb_record_row;
  NdbRecord *ndb_unique_record_key;
  NdbRecord *ndb_unique_record_row;
} NDB_INDEX_DATA;

class NDB_ALTER_DATA : public Sql_alloc
{
public:
  NDB_ALTER_DATA(NdbDictionary::Dictionary *dict,
		 const NdbDictionary::Table *table) :
    dictionary(dict),
    old_table(table),
    new_table(new NdbDictionary::Table(*table))
  {}
  ~NDB_ALTER_DATA()
  { delete new_table; }
  NdbDictionary::Dictionary *dictionary;
  const  NdbDictionary::Table *old_table;
  NdbDictionary::Table *new_table;
};

typedef union { const NdbRecAttr *rec; NdbBlob *blob; void *ptr; } NdbValue;

int get_ndb_blobs_value(TABLE* table, NdbValue* value_array,
                        uchar*& buffer, uint& buffer_size,
                        my_ptrdiff_t ptrdiff);

typedef enum {
  NSS_INITIAL= 0,
  NSS_DROPPED,
  NSS_ALTERED 
} NDB_SHARE_STATE;

typedef struct st_ndbcluster_share {
  NDB_SHARE_STATE state;
  MEM_ROOT mem_root;
  THR_LOCK lock;
  pthread_mutex_t mutex;
  char *key;
  uint key_length;
  THD *util_lock;
  uint use_count;
  uint commit_count_lock;
  ulonglong commit_count;
  char *db;
  char *table_name;
  Ndb::TupleIdRange tuple_id_range;
#ifdef HAVE_NDB_BINLOG
  uint32 connect_count;
  uint32 flags;
  NdbEventOperation *op;
  Uint64 op_gci;
  char *old_names; // for rename table
  TABLE_SHARE *table_share;
  TABLE *table;
<<<<<<< HEAD
  uchar *record[2]; // pointer to allocated records for receiving data
=======
>>>>>>> 018992c8
  MY_BITMAP *subscriber_bitmap;
  List<NdbEventOperation> old_ops; // for on-line alter table
#endif
} NDB_SHARE;

inline
NDB_SHARE_STATE
get_ndb_share_state(NDB_SHARE *share)
{
  NDB_SHARE_STATE state;
  pthread_mutex_lock(&share->mutex);
  state= share->state;
  pthread_mutex_unlock(&share->mutex);
  return state;
}

inline
void
set_ndb_share_state(NDB_SHARE *share, NDB_SHARE_STATE state)
{
  pthread_mutex_lock(&share->mutex);
  share->state= state;
  pthread_mutex_unlock(&share->mutex);
}

struct Ndb_tuple_id_range_guard {
  Ndb_tuple_id_range_guard(NDB_SHARE* _share) :
    share(_share),
    range(share->tuple_id_range) {
    pthread_mutex_lock(&share->mutex);
  }
  ~Ndb_tuple_id_range_guard() {
    pthread_mutex_unlock(&share->mutex);
  }
  NDB_SHARE* share;
  Ndb::TupleIdRange& range;
};

#ifdef HAVE_NDB_BINLOG
/* NDB_SHARE.flags */
#define NSF_HIDDEN_PK 1 /* table has hidden primary key */
#define NSF_BLOB_FLAG 2 /* table has blob attributes */
#define NSF_NO_BINLOG 4 /* table should not be binlogged */
#endif

typedef enum ndb_query_state_bits {
  NDB_QUERY_NORMAL = 0,
  NDB_QUERY_MULTI_READ_RANGE = 1
} NDB_QUERY_STATE_BITS;

/*
  Place holder for ha_ndbcluster thread specific data
*/

enum THD_NDB_OPTIONS
{
  TNO_NO_LOG_SCHEMA_OP= 1 << 0
};

enum THD_NDB_TRANS_OPTIONS
{
  TNTO_INJECTED_APPLY_STATUS= 1 << 0
  ,TNTO_NO_LOGGING=           1 << 1
};

struct Ndb_local_table_statistics {
  int no_uncommitted_rows_count;
  ulong last_count;
  ha_rows records;
};

typedef struct st_thd_ndb_share {
  const void *key;
  struct Ndb_local_table_statistics stat;
} THD_NDB_SHARE;

class Thd_ndb 
{
 public:
  Thd_ndb();
  ~Thd_ndb();

  void init_open_tables();
  THD_NDB_SHARE *get_open_table(THD *thd, const void *key);

  Ndb_cluster_connection *connection;
  Ndb *ndb;
  ulong count;
  uint lock_count;
  NdbTransaction *all;
  NdbTransaction *stmt;
  bool m_error;
  bool m_slow_path;
  int m_error_code;
  uint32 m_query_id; /* query id whn m_error_code was set */
  uint32 options;
  uint32 trans_options;
  List<NDB_SHARE> changed_tables;
  uint query_state;
  HASH open_tables;
  /*
    This is a memroot used to buffer rows for batched execution.
    It is reset after every execute().
  */
  MEM_ROOT m_batch_mem_root;
  /*
    Estimated pending batched execution bytes, once this is > BATCH_FLUSH_SIZE
    we execute() to flush the rows buffered in m_batch_mem_root.
  */
  uint m_unsent_bytes;
};

class ha_ndbcluster: public handler
{
 public:
  ha_ndbcluster(handlerton *hton, TABLE_SHARE *table);
  ~ha_ndbcluster();

  int ha_initialise();
  void column_bitmaps_signal();
  int open(const char *name, int mode, uint test_if_locked);
  int close(void);

  int write_row(uchar *buf);
  int update_row(const uchar *old_data, uchar *new_data);
  int delete_row(const uchar *buf);
  int index_init(uint index, bool sorted);
  int index_end();
  int index_read(uchar *buf, const uchar *key, uint key_len, 
                 enum ha_rkey_function find_flag);
  int index_next(uchar *buf);
  int index_prev(uchar *buf);
  int index_first(uchar *buf);
  int index_last(uchar *buf);
  int index_read_last(uchar * buf, const uchar * key, uint key_len);
  int rnd_init(bool scan);
  int rnd_end();
  int rnd_next(uchar *buf);
  int rnd_pos(uchar *buf, uchar *pos);
  void position(const uchar *record);
  int read_range_first(const key_range *start_key,
                       const key_range *end_key,
                       bool eq_range, bool sorted);
  int read_range_first_to_buf(const key_range *start_key,
                              const key_range *end_key,
                              bool eq_range, bool sorted,
                              uchar* buf);
  int read_range_next();
  int alter_tablespace(st_alter_tablespace *info);

  /**
   * Multi range stuff
   */
  int read_multi_range_first(KEY_MULTI_RANGE **found_range_p,
                             KEY_MULTI_RANGE*ranges, uint range_count,
                             bool sorted, HANDLER_BUFFER *buffer);
  int read_multi_range_next(KEY_MULTI_RANGE **found_range_p);
  bool null_value_index_search(KEY_MULTI_RANGE *ranges,
			       KEY_MULTI_RANGE *end_range,
			       HANDLER_BUFFER *buffer);

  bool get_error_message(int error, String *buf);
  ha_rows records();
  ha_rows estimate_rows_upper_bound()
    { return HA_POS_ERROR; }
  int info(uint);
  void get_dynamic_partition_info(PARTITION_INFO *stat_info, uint part_id);
  int extra(enum ha_extra_function operation);
  int extra_opt(enum ha_extra_function operation, ulong cache_size);
  int reset();
  int external_lock(THD *thd, int lock_type);
  void unlock_row();
  int start_stmt(THD *thd, thr_lock_type lock_type);
  void update_create_info(HA_CREATE_INFO *create_info);
  void print_error(int error, myf errflag);
  const char * table_type() const;
  const char ** bas_ext() const;
  ulonglong table_flags(void) const;
  void prepare_for_alter();
  int add_index(TABLE *table_arg, KEY *key_info, uint num_of_keys);
  int prepare_drop_index(TABLE *table_arg, uint *key_num, uint num_of_keys);
  int final_drop_index(TABLE *table_arg);
  void set_part_info(partition_info *part_info);
  ulong index_flags(uint idx, uint part, bool all_parts) const;
  uint max_supported_record_length() const;
  uint max_supported_keys() const;
  uint max_supported_key_parts() const;
  uint max_supported_key_length() const;
  uint max_supported_key_part_length() const;

  int rename_table(const char *from, const char *to);
  int delete_table(const char *name);
  int create(const char *name, TABLE *form, HA_CREATE_INFO *info);
  int get_default_no_partitions(HA_CREATE_INFO *info);
  bool get_no_parts(const char *name, uint *no_parts);
  void set_auto_partitions(partition_info *part_info);
  virtual bool is_fatal_error(int error, uint flags)
  {
    if (!handler::is_fatal_error(error, flags) ||
        error == HA_ERR_NO_PARTITION_FOUND)
      return FALSE;
    return TRUE;
  }

  THR_LOCK_DATA **store_lock(THD *thd,
                             THR_LOCK_DATA **to,
                             enum thr_lock_type lock_type);

  bool low_byte_first() const;

  const char* index_type(uint key_number);

  double scan_time();
  ha_rows records_in_range(uint inx, key_range *min_key, key_range *max_key);
  void start_bulk_insert(ha_rows rows);
  int end_bulk_insert();

  static Thd_ndb* seize_thd_ndb();
  static void release_thd_ndb(Thd_ndb* thd_ndb);
 
static void set_dbname(const char *pathname, char *dbname);
static void set_tabname(const char *pathname, char *tabname);

  /*
    Condition pushdown
  */

 /*
   Push condition down to the table handler.
   SYNOPSIS
     cond_push()
     cond   Condition to be pushed. The condition tree must not be
     modified by the by the caller.
   RETURN
     The 'remainder' condition that caller must use to filter out records.
     NULL means the handler will not return rows that do not match the
     passed condition.
   NOTES
   The pushed conditions form a stack (from which one can remove the
   last pushed condition using cond_pop).
   The table handler filters out rows using (pushed_cond1 AND pushed_cond2 
   AND ... AND pushed_condN)
   or less restrictive condition, depending on handler's capabilities.
   
   handler->reset() call empties the condition stack.
   Calls to rnd_init/rnd_end, index_init/index_end etc do not affect the  
   condition stack.
   The current implementation supports arbitrary AND/OR nested conditions
   with comparisons between columns and constants (including constant
   expressions and function calls) and the following comparison operators:
   =, !=, >, >=, <, <=, like, "not like", "is null", and "is not null". 
   Negated conditions are supported by NOT which generate NAND/NOR groups.
 */ 
  const COND *cond_push(const COND *cond);
 /*
   Pop the top condition from the condition stack of the handler instance.
   SYNOPSIS
     cond_pop()
     Pops the top if condition stack, if stack is not empty
 */
  void cond_pop();

  uint8 table_cache_type();

  /*
   * Internal to ha_ndbcluster, used by C functions
   */
  int ndb_err(NdbTransaction*);

  my_bool register_query_cache_table(THD *thd, char *table_key,
                                     uint key_length,
                                     qc_engine_callback *engine_callback,
                                     ulonglong *engine_data);

  int check_if_supported_alter(TABLE *altered_table,
                               HA_CREATE_INFO *create_info,
                               HA_ALTER_FLAGS *alter_flags,
                               uint table_changes);

  int alter_table_phase1(THD *thd,
                         TABLE *altered_table,
                         HA_CREATE_INFO *create_info,
                         HA_ALTER_INFO *alter_info,
                         HA_ALTER_FLAGS *alter_flags);

  int alter_table_phase2(THD *thd,
                         TABLE *altered_table,
                         HA_CREATE_INFO *create_info,
                         HA_ALTER_INFO *alter_info,
                         HA_ALTER_FLAGS *alter_flags);

private:
  friend int ndbcluster_drop_database_impl(const char *path);
  friend int ndb_handle_schema_change(THD *thd, 
                                      Ndb *ndb, NdbEventOperation *pOp,
                                      NDB_SHARE *share);

  static int delete_table(ha_ndbcluster *h, Ndb *ndb,
			  const char *path,
			  const char *db,
			  const char *table_name);
  int create_ndb_index(const char *name, KEY *key_info, bool unique);
  int create_ordered_index(const char *name, KEY *key_info);
  int create_unique_index(const char *name, KEY *key_info);
  int create_index(const char *name, KEY *key_info, 
                   NDB_INDEX_TYPE idx_type, uint idx_no);
// Index list management
  int create_indexes(Ndb *ndb, TABLE *tab);
  int open_indexes(Ndb *ndb, TABLE *tab, bool ignore_error);
  void renumber_indexes(Ndb *ndb, TABLE *tab);
  int drop_indexes(Ndb *ndb, TABLE *tab);
  int add_index_handle(THD *thd, NdbDictionary::Dictionary *dict,
                       KEY *key_info, const char *index_name, uint index_no);
  int add_table_ndb_record(NdbDictionary::Dictionary *dict);
  int add_hidden_pk_ndb_record(NdbDictionary::Dictionary *dict);
  int add_index_ndb_record(NdbDictionary::Dictionary *dict,
                           KEY *key_info, uint index_no);
  int get_metadata(const char* path);
  void release_metadata(THD *thd, Ndb *ndb);
  NDB_INDEX_TYPE get_index_type(uint idx_no) const;
  NDB_INDEX_TYPE get_index_type_from_table(uint index_no) const;
  NDB_INDEX_TYPE get_index_type_from_key(uint index_no, KEY *key_info, 
                                         bool primary) const;
  bool has_null_in_unique_index(uint idx_no) const;
  bool check_index_fields_not_null(KEY *key_info);

  uint set_up_partition_info(partition_info *part_info,
                             TABLE *table,
                             void *tab);
  int set_range_data(void *tab, partition_info* part_info);
  int set_list_data(void *tab, partition_info* part_info);
  int complemented_read(const uchar *old_data, uchar *new_data,
                        uint32 old_part_id);
  int pk_read(const uchar *key, uint key_len, uchar *buf, uint32 part_id);
  int ordered_index_scan(const key_range *start_key,
                         const key_range *end_key,
                         bool sorted, bool descending, uchar* buf,
                         part_id_range *part_spec);
  int unique_index_read(const uchar *key, uint key_len, 
                        uchar *buf);
  int unique_index_scan(const KEY* key_info, 
			const uchar *key, 
			uint key_len,
			uchar *buf);
  int full_table_scan(uchar * buf);
  int flush_bulk_insert();
  int ndb_write_row(uchar *record, bool primary_key_update,
                    bool batched_update);
  int ndb_delete_row(const uchar *record, bool primary_key_update);

  int alter_frm(const char *file, NDB_ALTER_DATA *alter_data);

  bool check_all_operations_for_error(NdbTransaction *trans,
                                      const NdbOperation *first,
                                      const NdbOperation *last,
                                      uint errcode);
  int peek_indexed_rows(const uchar *record, bool check_pk);
  int scan_handle_lock_tuple(NdbScanOperation *scanOp, NdbTransaction *trans);
  int fetch_next(NdbScanOperation* op);
  int next_result(uchar *buf); 
  int close_scan();
  void unpack_record(uchar *dst_row, const uchar *src_row);
  int get_ndb_lock_type(enum thr_lock_type type,
                        const MY_BITMAP *column_bitmap);

  void set_dbname(const char *pathname);
  void set_tabname(const char *pathname);

  uint offset_hidden_key() { return table->s->reclength; }
  uint offset_user_partition_function() {
    return table->s->reclength +
      (table_share->primary_key == MAX_KEY ?
           NDB_HIDDEN_PRIMARY_KEY_LENGTH : 0);
  }
  uint offset_user_partition_fragment() {
    return table->s->reclength +
      (table_share->primary_key == MAX_KEY ?
           NDB_HIDDEN_PRIMARY_KEY_LENGTH+4 : 4);
  }
  uint field_number_hidden_key() { return table->s->fields; }
  uint field_number_user_partition_function() {
    return table->s->fields +
      (table_share->primary_key == MAX_KEY ? 1 : 0);
  }

  void set_hidden_key(uchar *row, Uint64 auto_value);
  Uint64 get_hidden_key(const uchar *row);
  void request_hidden_key(uchar *mask);
  void set_partition_function_value(uchar *row, uint32 func_value);
  uint32 get_partition_fragment(const uchar *row);
  void request_partition_function_value(uchar *mask);
  uchar *batch_copy_row_to_buffer(Thd_ndb *thd_ndb, const uchar *record,
                                  bool & batch_full);
  uchar *batch_copy_key_to_buffer(Thd_ndb *thd_ndb, const uchar *key,
                                  uint key_len,
                                  uint op_batch_size, bool & batch_full);
  uchar *copy_row_to_buffer(Thd_ndb *thd_ndb, const uchar *record);
  uchar *get_row_buffer();
  void clear_extended_column_set(uchar *mask);
  uchar *copy_column_set(MY_BITMAP *bitmap);

  int get_blob_values(NdbOperation *ndb_op, uchar *dst_record,
                      const MY_BITMAP *bitmap);
  int set_blob_values(NdbOperation *ndb_op, my_ptrdiff_t row_offset,
                      const MY_BITMAP *bitmap, uint *set_count);
  friend int g_get_ndb_blobs_value(NdbBlob *ndb_blob, void *arg);
  void eventSetAnyValue(THD *thd, NdbOperation *op);

  NdbOperation *pk_unique_index_read_key(uint idx, const uchar *key, uchar *buf,
                                         NdbOperation::LockMode lm);
  int read_multi_range_fetch_next();
  
  int set_bounds(NdbIndexScanOperation*, uint inx, bool rir,
                 const key_range *keys[2], uint= 0);
  int primary_key_cmp(const uchar * old_row, const uchar * new_row);
  void print_results();

  virtual void get_auto_increment(ulonglong offset, ulonglong increment,
                                  ulonglong nb_desired_values,
                                  ulonglong *first_value,
                                  ulonglong *nb_reserved_values);
  bool uses_blob_value(const MY_BITMAP *bitmap);

  char *update_table_comment(const char * comment);

  int write_ndb_file(const char *name);

  int check_ndb_connection(THD* thd= current_thd);

  void set_rec_per_key();
  int records_update();
  void no_uncommitted_rows_execute_failure();
  void no_uncommitted_rows_update(int);
  void no_uncommitted_rows_reset(THD *);

  void release_completed_operations(NdbTransaction*, bool);

  friend int execute_commit(ha_ndbcluster*, NdbTransaction*);
  friend int execute_no_commit_ignore_no_key(ha_ndbcluster*, NdbTransaction*);
  friend int execute_no_commit(ha_ndbcluster*, NdbTransaction*, bool);
  friend int execute_no_commit_ie(ha_ndbcluster*, NdbTransaction*, bool);

  NdbTransaction *m_active_trans;
  NdbScanOperation *m_active_cursor;
  const NdbDictionary::Table *m_table;
  /*
    Normal NdbRecord for accessing rows, with all fields including hidden
    fields (hidden primary key, user-defined partitioning function value).
  */
  NdbRecord *m_ndb_record;
  /* As m_ndb_record, but adding the FRAGMENT pseudo-column at end of row. */
  NdbRecord *m_ndb_record_fragment;
  /* NdbRecord for accessing tuple by hidden Uint64 primary key. */
  NdbRecord *m_ndb_hidden_key_record;

  /*
    Special NdbRecord for ndb_get_table_statistics(), reading lots of
    pseudo-columns.
  */
  NdbRecord *m_ndb_statistics_record;
  /* Bitmap used for NdbRecord operation column mask. */
  MY_BITMAP m_bitmap;
  my_bitmap_map m_bitmap_buf[(NDB_MAX_ATTRIBUTES_IN_TABLE +
                              8*sizeof(my_bitmap_map) - 1) /
                             (8*sizeof(my_bitmap_map))]; // Buffer for m_bitmap
  /* Bitmap with bit set for all primary key columns. */
  MY_BITMAP m_pk_bitmap;
  my_bitmap_map m_pk_bitmap_buf[(NDB_MAX_ATTRIBUTES_IN_TABLE +
                                 8*sizeof(my_bitmap_map) - 1) /
                                (8*sizeof(my_bitmap_map))]; // Buffer for m_pk_bitmap
  struct Ndb_local_table_statistics *m_table_info;
  char m_dbname[FN_HEADLEN];
  //char m_schemaname[FN_HEADLEN];
  char m_tabname[FN_HEADLEN];
  ulonglong m_table_flags;
  THR_LOCK_DATA m_lock;
  bool m_lock_tuple;
  NDB_SHARE *m_share;
  NDB_INDEX_DATA  m_index[MAX_KEY];
  THD_NDB_SHARE *m_thd_ndb_share;
  /*
    Pointer to row returned from scan nextResult().
  */
  union
  {
    const char *_m_next_row;
    const uchar *m_next_row;
  };
  /* For read_multi_range scans, the get_range_no() of current row. */
  int m_current_range_no;
  /*
    A buffer of rows for when we cannot pass the mysqld record pointer directly
    to the NDB API, either because the mysqld buffer is too small (eg. hidden
    primary key), or because it will not remain valid until execute() (eg.
    bulk insert).
  */
  char *m_row_buffer;
  uint m_row_buffer_size;
  char *m_row_buffer_current;
  /* Extra bytes needed in row for hidden fields. */
  uint m_extra_reclength;
  // NdbRecAttr has no reference to blob
  NdbValue m_value[NDB_MAX_ATTRIBUTES_IN_TABLE];
  Uint64 m_ref;
  partition_info *m_part_info;
  uint32 m_part_id;
  bool m_use_partition_function;
  bool m_sorted;
  bool m_use_write;
  bool m_ignore_dup_key;
  bool m_has_unique_index;
  bool m_ignore_no_key;
  ha_rows m_rows_to_insert; // TODO: merge it with handler::estimation_rows_to_insert?
  ha_rows m_rows_inserted;
  ha_rows m_rows_changed;
  bool m_delete_cannot_batch;
  bool m_update_cannot_batch;
  ha_rows m_ops_pending;
  uint m_bytes_per_write;
  bool m_skip_auto_increment;
  bool m_blobs_pending;
  bool m_slow_path;

  /* State for setActiveHook() callback for reading blob data. */
  uint m_blob_counter;
  uint m_blob_expected_count;
  uchar *m_blob_destination_record;
  Uint64 m_blob_total_size;
  
  // memory for blobs in one tuple
  uchar *m_blobs_buffer;
  uint32 m_blobs_buffer_size;
  uint m_dupkey;
  // set from thread variables at external lock
  bool m_ha_not_exact_count;
  bool m_force_send;
  ha_rows m_autoincrement_prefetch;
  bool m_transaction_on;

  ha_ndbcluster_cond *m_cond;
  bool m_disable_multi_read;
  const uchar *m_multi_range_result_ptr;
  KEY_MULTI_RANGE *m_multi_ranges;
  /*
    Points 1 past the end of last multi range operation currently being
    executed, to support splitting large multi range reands into manageable
    pieces.
  */
  KEY_MULTI_RANGE *m_multi_range_defined_end;
  const NdbOperation *m_current_multi_operation;
  Ndb *get_ndb();
};

extern SHOW_VAR ndb_status_variables[];

int ndbcluster_discover(THD* thd, const char* dbname, const char* name,
                        const void** frmblob, uint* frmlen);
int ndbcluster_find_files(THD *thd,const char *db,const char *path,
                          const char *wild, bool dir, List<LEX_STRING> *files);
int ndbcluster_table_exists_in_engine(THD* thd,
                                      const char *db, const char *name);
void ndbcluster_print_error(int error, const NdbOperation *error_op);

static const char ndbcluster_hton_name[]= "ndbcluster";
static const int ndbcluster_hton_name_length=sizeof(ndbcluster_hton_name)-1;
extern int ndbcluster_terminating;
extern int ndb_util_thread_running;
extern pthread_cond_t COND_ndb_util_ready;<|MERGE_RESOLUTION|>--- conflicted
+++ resolved
@@ -141,10 +141,6 @@
   char *old_names; // for rename table
   TABLE_SHARE *table_share;
   TABLE *table;
-<<<<<<< HEAD
-  uchar *record[2]; // pointer to allocated records for receiving data
-=======
->>>>>>> 018992c8
   MY_BITMAP *subscriber_bitmap;
   List<NdbEventOperation> old_ops; // for on-line alter table
 #endif
