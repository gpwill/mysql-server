--- conflicted
+++ resolved
@@ -3063,14 +3063,10 @@
   outparam->file= 0;
   if (!(prgflag & OPEN_FRM_FILE_ONLY))
   {
-<<<<<<< HEAD
     if (!(outparam->file= get_new_handler(share,
                                           share->m_part_info != NULL,
-                                          &outparam->mem_root,
+                                          root,
                                           share->db_type())))
-=======
-    if (!(outparam->file= get_new_handler(share, root, share->db_type())))
->>>>>>> 1f432e39
       goto err;
     if (outparam->file->set_ha_share_ref(&share->ha_share))
       goto err;
