--- conflicted
+++ resolved
@@ -2120,11 +2120,6 @@
     {
       if (work_part_info_used)
         tmp= fix_partition_func(thd, outparam, is_create_table);
-<<<<<<< HEAD
-      outparam->part_info->item_free_list= part_func_arena.free_list;
-=======
-#endif
->>>>>>> d334e194
     }
     outparam->part_info->item_free_list= part_func_arena.free_list;
 partititon_err:
