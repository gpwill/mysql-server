/*
   Copyright (c) 2000, 2017, Oracle and/or its affiliates. All rights reserved.

   This program is free software; you can redistribute it and/or modify
   it under the terms of the GNU General Public License as published by
   the Free Software Foundation; version 2 of the License.

   This program is distributed in the hope that it will be useful,
   but WITHOUT ANY WARRANTY; without even the implied warranty of
   MERCHANTABILITY or FITNESS FOR A PARTICULAR PURPOSE.  See the
   GNU General Public License for more details.

   You should have received a copy of the GNU General Public License
   along with this program; if not, write to the Free Software
   Foundation, Inc., 51 Franklin St, Fifth Floor, Boston, MA 02110-1301  USA */

#include "sql/table.h"

#include "my_config.h"

#include <errno.h>
#include <fcntl.h>
#include <stdio.h>
#include <algorithm>
#include <string>
#include <unordered_map>
#include <utility>

#include "ft_global.h"
#include "m_string.h"
#include "map_helpers.h"
#include "my_alloc.h"
#include "my_byteorder.h"
#include "my_dbug.h"
#include "my_io.h"
#include "my_loglevel.h"
#include "my_macros.h"
#include "my_pointer_arithmetic.h"
#include "my_psi_config.h"
#include "my_sqlcommand.h"
#include "my_thread_local.h"
#include "myisam.h"                      // MI_MAX_KEY_LENGTH
#include "mysql/components/services/log_builtins.h"
#include "mysql/components/services/log_shared.h"
#include "mysql/mysql_lex_string.h"
#include "mysql/plugin.h"
#include "mysql/psi/mysql_file.h"
#include "mysql/psi/mysql_mutex.h"
#include "mysql/psi/mysql_table.h"
#include "mysql/psi/psi_base.h"
#include "mysql/psi/psi_table.h"
#include "mysql/service_mysql_alloc.h"
#include "mysql/udf_registration_types.h"
#include "mysql_com.h"
#include "mysql_version.h"               // MYSQL_VERSION_ID
#include "mysqld_error.h"
#include "sql/auth/auth_acls.h"
#include "sql/auth/auth_common.h"        // acl_getroot
#include "sql/auth/sql_security_ctx.h"
#include "sql/binlog.h"                  // mysql_bin_log
#include "sql/dd/cache/dictionary_client.h" // dd::cache_Dictionary_client
#include "sql/dd/dd.h"                   // dd::get_dictionary
#include "sql/dd/dictionary.h"           // dd::Dictionary
#include "sql/dd/types/abstract_table.h"
#include "sql/dd/types/table.h"          // dd::Table
#include "sql/dd/types/view.h"           // dd::View
#include "sql/debug_sync.h"              // DEBUG_SYNC
#include "sql/derror.h"                  // ER_THD
#include "sql/error_handler.h"           // Strict_error_handler
#include "sql/field.h"
#include "sql/gis/srid.h"
#include "sql/item.h"
#include "sql/item_cmpfunc.h"            // and_conds
#include "sql/json_diff.h"               // Json_diff_vector
#include "sql/json_dom.h"                // Json_wrapper
#include "sql/json_path.h"
#include "sql/key.h"                     // find_ref_key
#include "sql/log.h"
#include "sql/my_decimal.h"
#include "sql/mysqld.h"                  // reg_ext key_file_frm ...
#include "sql/nested_join.h"
#include "sql/opt_trace.h"               // opt_trace_disable_if_no_security_...
#include "sql/opt_trace_context.h"
#include "sql/parse_file.h"              // sql_parse_prepare
#include "sql/partition_info.h"          // partition_info
#include "sql/psi_memory_key.h"
#include "sql/query_options.h"
#include "sql/query_result.h"            // Query_result
#include "sql/sql_base.h"
#include "sql/sql_class.h"               // THD
#include "sql/sql_error.h"
#include "sql/sql_lex.h"
#include "sql/sql_opt_exec_shared.h"
#include "sql/sql_parse.h"               // check_stack_overrun
#include "sql/sql_partition.h"           // mysql_unpack_partition
#include "sql/sql_plugin.h"              // plugin_unlock
#include "sql/sql_select.h"              // actual_key_parts
#include "sql/sql_table.h"               // build_table_filename
#include "sql/sql_tablespace.h"          // validate_tablespace_name())
#include "sql/strfunc.h"                 // find_type
#include "sql/system_variables.h"
#include "sql/table_cache.h"             // table_cache_manager
#include "sql/table_trigger_dispatcher.h" // Table_trigger_dispatcher
#include "sql/thd_raii.h"
#include "sql/thr_malloc.h"
#include "sql/trigger_def.h"
#include "sql_string.h"
#include "template_utils.h"              // down_cast
#include "thr_mutex.h"

/* INFORMATION_SCHEMA name */
LEX_STRING INFORMATION_SCHEMA_NAME= {C_STRING_WITH_LEN("information_schema")};

/* PERFORMANCE_SCHEMA name */
LEX_STRING PERFORMANCE_SCHEMA_DB_NAME= {C_STRING_WITH_LEN("performance_schema")};

/* MYSQL_SCHEMA name */
LEX_STRING MYSQL_SCHEMA_NAME= {C_STRING_WITH_LEN("mysql")};

/* MYSQL_TABLESPACE name */
LEX_STRING MYSQL_TABLESPACE_NAME= {C_STRING_WITH_LEN("mysql")};

/* GENERAL_LOG name */
LEX_STRING GENERAL_LOG_NAME= {C_STRING_WITH_LEN("general_log")};

/* SLOW_LOG name */
LEX_STRING SLOW_LOG_NAME= {C_STRING_WITH_LEN("slow_log")};

/* RLI_INFO name */
LEX_STRING RLI_INFO_NAME= {C_STRING_WITH_LEN("slave_relay_log_info")};

/* MI_INFO name */
LEX_STRING MI_INFO_NAME= {C_STRING_WITH_LEN("slave_master_info")};

/* WORKER_INFO name */
LEX_STRING WORKER_INFO_NAME= {C_STRING_WITH_LEN("slave_worker_info")};

/* GTID_EXECUTED name */
LEX_STRING GTID_EXECUTED_NAME= {C_STRING_WITH_LEN("gtid_executed")};

/* Keyword for parsing generated column functions */
LEX_STRING PARSE_GCOL_KEYWORD= {C_STRING_WITH_LEN("parse_gcol_expr")};


	/* Functions defined in this file */

static Item *create_view_field(THD *thd, TABLE_LIST *view, Item **field_ref,
                               const char *name,
                               Name_resolution_context *context);
static void open_table_error(THD *thd, TABLE_SHARE *share,
                             int error, int db_errno);

inline bool is_system_table_name(const char *name, size_t length);

/**************************************************************************
  Object_creation_ctx implementation.
**************************************************************************/

Object_creation_ctx *Object_creation_ctx::set_n_backup(THD *thd)
{
  Object_creation_ctx *backup_ctx;
  DBUG_ENTER("Object_creation_ctx::set_n_backup");

  backup_ctx= create_backup_ctx(thd);
  change_env(thd);

  DBUG_RETURN(backup_ctx);
}

void Object_creation_ctx::restore_env(THD *thd, Object_creation_ctx *backup_ctx)
{
  if (!backup_ctx)
    return;

  backup_ctx->change_env(thd);
  backup_ctx->delete_backup_ctx();
}

/**************************************************************************
  Default_object_creation_ctx implementation.
**************************************************************************/

Default_object_creation_ctx::Default_object_creation_ctx(THD *thd)
  : m_client_cs(thd->variables.character_set_client),
    m_connection_cl(thd->variables.collation_connection)
{ }

Default_object_creation_ctx::Default_object_creation_ctx(
  const CHARSET_INFO *client_cs, const CHARSET_INFO *connection_cl)
  : m_client_cs(client_cs),
    m_connection_cl(connection_cl)
{ }

Object_creation_ctx *
Default_object_creation_ctx::create_backup_ctx(THD *thd) const
{
  return new Default_object_creation_ctx(thd);
}

void Default_object_creation_ctx::delete_backup_ctx()
{
  delete this;
}

void Default_object_creation_ctx::change_env(THD *thd) const
{
  thd->variables.character_set_client= m_client_cs;
  thd->variables.collation_connection= m_connection_cl;

  thd->update_charset();
}

/**************************************************************************
  View_creation_ctx implementation.
**************************************************************************/

View_creation_ctx *View_creation_ctx::create(THD *thd)
{
  View_creation_ctx *ctx= new (thd->mem_root) View_creation_ctx(thd);

  return ctx;
}

/*************************************************************************/

View_creation_ctx * View_creation_ctx::create(THD *thd,
                                              TABLE_LIST *view)
{
  View_creation_ctx *ctx= new (thd->mem_root) View_creation_ctx(thd);

  /* Throw a warning if there is NULL cs name. */

  if (!view->view_client_cs_name.str ||
      !view->view_connection_cl_name.str)
  {
    push_warning_printf(thd, Sql_condition::SL_NOTE,
                        ER_VIEW_NO_CREATION_CTX,
                        ER_THD(thd, ER_VIEW_NO_CREATION_CTX),
                        view->db,
                        view->table_name);

    ctx->m_client_cs= system_charset_info;
    ctx->m_connection_cl= system_charset_info;

    return ctx;
  }

  /* Resolve cs names. Throw a warning if there is unknown cs name. */

  bool invalid_creation_ctx;

  invalid_creation_ctx= resolve_charset(view->view_client_cs_name.str,
                                        system_charset_info,
                                        &ctx->m_client_cs);

  invalid_creation_ctx= resolve_collation(view->view_connection_cl_name.str,
                                          system_charset_info,
                                          &ctx->m_connection_cl) ||
                        invalid_creation_ctx;

  if (invalid_creation_ctx)
  {
    LogErr(WARNING_LEVEL, ER_VIEW_UNKNOWN_CHARSET_OR_COLLATION,
           view->db,
           view->table_name,
           view->view_client_cs_name.str,
           view->view_connection_cl_name.str);

    push_warning_printf(thd, Sql_condition::SL_NOTE,
                        ER_VIEW_INVALID_CREATION_CTX,
                        ER_THD(thd, ER_VIEW_INVALID_CREATION_CTX),
                        view->db,
                        view->table_name);
  }

  return ctx;
}

/*************************************************************************/

GRANT_INFO::GRANT_INFO()
{
  grant_table= 0;
  version= 0;
  privilege= NO_ACCESS;
}


/**
  Returns pointer to '.frm' extension of the file name.

  @param name       file name

    Checks file name part starting with the rightmost '.' character,
    and returns it if it is equal to '.frm'. 

  @todo
    It is a good idea to get rid of this function modifying the code
    to garantee that the functions presently calling fn_rext() always
    get arguments in the same format: either with '.frm' or without '.frm'.

  @return
    Pointer to the '.frm' extension. If there is no extension,
    or extension is not '.frm', pointer at the end of file name.
*/

char *fn_rext(char *name)
{
  char *res= strrchr(name, '.');
  if (res && !strcmp(res, reg_ext))
    return res;
  return name + strlen(name);
}


TABLE_CATEGORY get_table_category(const LEX_STRING &db,
                                  const LEX_STRING &name)
{
  DBUG_ASSERT(db.str != NULL);
  DBUG_ASSERT(name.str != NULL);

  if (is_infoschema_db(db.str, db.length))
    return TABLE_CATEGORY_INFORMATION;

  if (is_perfschema_db(db.str, db.length))
    return TABLE_CATEGORY_PERFORMANCE;

  if ((db.length == MYSQL_SCHEMA_NAME.length) &&
      (my_strcasecmp(system_charset_info,
                     MYSQL_SCHEMA_NAME.str,
                     db.str) == 0))
  {
    if (is_system_table_name(name.str, name.length))
      return TABLE_CATEGORY_SYSTEM;

    if ((name.length == GENERAL_LOG_NAME.length) &&
        (my_strcasecmp(system_charset_info,
                       GENERAL_LOG_NAME.str,
                       name.str) == 0))
      return TABLE_CATEGORY_LOG;

    if ((name.length == SLOW_LOG_NAME.length) &&
        (my_strcasecmp(system_charset_info,
                       SLOW_LOG_NAME.str,
                       name.str) == 0))
      return TABLE_CATEGORY_LOG;

    if ((name.length == RLI_INFO_NAME.length) &&
        (my_strcasecmp(system_charset_info,
                      RLI_INFO_NAME.str,
                      name.str) == 0))
      return TABLE_CATEGORY_RPL_INFO;

    if ((name.length == MI_INFO_NAME.length) &&
        (my_strcasecmp(system_charset_info,
                      MI_INFO_NAME.str,
                      name.str) == 0))
      return TABLE_CATEGORY_RPL_INFO;

    if ((name.length == WORKER_INFO_NAME.length) &&
        (my_strcasecmp(system_charset_info,
                      WORKER_INFO_NAME.str,
                      name.str) == 0))
      return TABLE_CATEGORY_RPL_INFO;

    if ((name.length == GTID_EXECUTED_NAME.length) &&
        (my_strcasecmp(system_charset_info,
                       GTID_EXECUTED_NAME.str,
                       name.str) == 0))
      return TABLE_CATEGORY_GTID;

    if (dd::get_dictionary()->is_dd_table_name(MYSQL_SCHEMA_NAME.str,
                                               name.str))
      return TABLE_CATEGORY_DICTIONARY;
  }

  return TABLE_CATEGORY_USER;
}


/**
  Allocate and setup a TABLE_SHARE structure

  @param db          schema name.
  @param table_name  table name.
  @param key         table cache key (db \0 table_name \0...)
  @param key_length  length of the key

  @return            pointer to allocated table share
    @retval NULL     error (out of memory, too long path name)
*/

TABLE_SHARE *alloc_table_share(const char *db,
                               const char *table_name,
                               const char *key,
                               size_t key_length)
{
  MEM_ROOT mem_root;
  TABLE_SHARE *share= NULL;
  char *key_buff, *path_buff;
  char path[FN_REFLEN + 1];
  size_t path_length;
  Table_cache_element **cache_element_array;
  bool was_truncated= false;
  DBUG_ENTER("alloc_table_share");
  DBUG_PRINT("enter", ("table: '%s'.'%s'",
                       db, table_name));

  /*
    There are FN_REFLEN - reg_ext_length bytes available for the 
    file path and the trailing '\0', which may be padded to the right 
    of the length indicated by the length parameter. The returned 
    path length does not include the trailing '\0'.
  */
  path_length= build_table_filename(path, sizeof(path) - 1 - reg_ext_length,
                                    db, table_name, "", 0,
                                    &was_truncated);

  /*
    The path now misses extension, but includes '\0'. Unless it was
    truncated, everything should be ok. 
  */
  if (was_truncated)
  {
    my_error(ER_IDENT_CAUSES_TOO_LONG_PATH, MYF(0), sizeof(path) - 1, path);
    DBUG_RETURN(NULL);
  }

  init_sql_alloc(key_memory_table_share, &mem_root, TABLE_ALLOC_BLOCK_SIZE, 0);
  if (multi_alloc_root(&mem_root,
                       &share, sizeof(*share),
                       &key_buff, key_length,
                       &path_buff, path_length + 1,
                       &cache_element_array,
                       table_cache_instances * sizeof(*cache_element_array),
                       NULL))
  {
    new (share) TABLE_SHARE();

    share->set_table_cache_key(key_buff, key, key_length);

    share->path.str= path_buff;
    share->path.length= path_length;
    my_stpcpy(share->path.str, path);
    share->normalized_path.str=    share->path.str;
    share->normalized_path.length= path_length;

    share->version=       refresh_version;

    /*
      Since alloc_table_share() can be called without any locking (for
      example, ha_create_table... functions), we do not assign a table
      map id here.  Instead we assign a value that is not used
      elsewhere, and then assign a table map id inside open_table()
      under the protection of the LOCK_open mutex.
    */
    share->table_map_id= ~0ULL;
    share->cached_row_logging_check= -1;

    share->m_flush_tickets.empty();

    memset(cache_element_array, 0,
           table_cache_instances * sizeof(*cache_element_array));
    share->cache_element= cache_element_array;

    share->mem_root= std::move(mem_root);
    mysql_mutex_init(key_TABLE_SHARE_LOCK_ha_data,
                     &share->LOCK_ha_data, MY_MUTEX_INIT_FAST);
  }
  DBUG_RETURN(share);
}


/**
  Initialize share for temporary tables

  @param thd         thread handle
  @param share	Share to fill
  @param key		Table_cache_key, as generated from create_table_def_key.
                must start with db name.
  @param key_length	Length of key
  @param table_name	Table name
  @param path	Path to file (possible in lower case) without .frm
  @param mem_root       MEM_ROOT to transfer (move) to the TABLE_SHARE; if
  NULL a new one is initialized.

  @note
    This is different from alloc_table_share() because temporary tables
    don't have to be shared between threads or put into the table def
    cache, so we can do some things notable simpler and faster

    If table is not put in thd->temporary_tables (happens only when
    one uses OPEN TEMPORARY) then one can specify 'db' as key and
    use key_length= 0 as neither table_cache_key or key_length will be used).
*/

void init_tmp_table_share(THD *thd, TABLE_SHARE *share, const char *key,
                          size_t key_length, const char *table_name,
                          const char *path, MEM_ROOT *mem_root)
{
  DBUG_ENTER("init_tmp_table_share");
  DBUG_PRINT("enter", ("table: '%s'.'%s'", key, table_name));

  new (share) TABLE_SHARE();

  if (mem_root)
    share->mem_root= std::move(*mem_root);
  else
    init_sql_alloc(key_memory_table_share,
                   &share->mem_root, TABLE_ALLOC_BLOCK_SIZE, 0);

  share->table_category=         TABLE_CATEGORY_TEMPORARY;
  share->tmp_table=              INTERNAL_TMP_TABLE;
  share->db.str=                 (char*) key;
  share->db.length=		 strlen(key);
  share->table_cache_key.str=    (char*) key;
  share->table_cache_key.length= key_length;
  share->table_name.str=         (char*) table_name;
  share->table_name.length=      strlen(table_name);
  share->path.str=               (char*) path;
  share->normalized_path.str=    (char*) path;
  share->path.length= share->normalized_path.length= strlen(path);

  share->cached_row_logging_check= -1;

  /*
    table_map_id is also used for MERGE tables to suppress repeated
    compatibility checks.
  */
  share->table_map_id= (ulonglong) thd->query_id;

  share->m_flush_tickets.empty();

  DBUG_VOID_RETURN;
}


// NOTE: This has a copy in pfs_server_stubs.cc.
TABLE_SHARE::TABLE_SHARE()
  : row_type(ROW_TYPE_DEFAULT),
    real_row_type(ROW_TYPE_DEFAULT),
    stats_auto_recalc(HA_STATS_AUTO_RECALC_DEFAULT)
{
}

Key_map TABLE_SHARE::usable_indexes(const THD *thd) const
{
  Key_map usable_indexes(keys_in_use);
  if (!thd->optimizer_switch_flag(OPTIMIZER_SWITCH_USE_INVISIBLE_INDEXES))
    usable_indexes.intersect(visible_indexes);
  return usable_indexes;
}


/**
  Release resources (plugins) used by the share and free its memory.
  TABLE_SHARE is self-contained -- it's stored in its own MEM_ROOT.
  Free this MEM_ROOT.
*/

void TABLE_SHARE::destroy()
{
  uint idx;
  KEY *info_it;

  DBUG_ENTER("TABLE_SHARE::destroy");
  DBUG_PRINT("info", ("db: %s table: %s", db.str, table_name.str));
  if (ha_share)
  {
    delete ha_share;
    ha_share= NULL;
  }
  if (m_part_info)
  {
    ::destroy(m_part_info);
    m_part_info= NULL;
  }
  /* The mutex is initialized only for shares that are part of the TDC */
  if (tmp_table == NO_TMP_TABLE)
    mysql_mutex_destroy(&LOCK_ha_data);
  delete name_hash;
  name_hash= nullptr;

  delete m_histograms;
  m_histograms= nullptr;

  plugin_unlock(NULL, db_plugin);
  db_plugin= NULL;

  /* Release fulltext parsers */
  info_it= key_info;
  for (idx= keys; idx; idx--, info_it++)
  {
    if (info_it->flags & HA_USES_PARSER)
    {
      plugin_unlock(NULL, info_it->parser);
      info_it->flags= 0;
    }
  }

  /* Destroy dd::Table object associated with temporary table's share. */
  delete tmp_table_def;
  tmp_table_def= NULL;

  /* Delete the view object. */
  delete view_object;
  view_object= NULL;

#ifdef HAVE_PSI_TABLE_INTERFACE
  PSI_TABLE_CALL(release_table_share)(m_psi);
#endif

  /*
    Make a copy since the share is allocated in its own root,
    and free_root() updates its argument after freeing the memory.
  */
  MEM_ROOT own_root= std::move(mem_root);
  free_root(&own_root, MYF(0));
  DBUG_VOID_RETURN;
}

/**
  Free table share and memory used by it

  @param share		Table share
*/

void free_table_share(TABLE_SHARE *share)
{
  DBUG_ENTER("free_table_share");
  DBUG_PRINT("enter", ("table: %s.%s", share->db.str, share->table_name.str));
  DBUG_ASSERT(share->ref_count == 0);

  if (share->m_flush_tickets.is_empty())
  {
    /*
      No threads are waiting for this share to be flushed (the
      share is not old, is for a temporary table, or just nobody
      happens to be waiting for it). Destroy it.
    */
    share->destroy();
  }
  else
  {
    Wait_for_flush_list::Iterator it(share->m_flush_tickets);
    Wait_for_flush *ticket;
    /*
      We're about to iterate over a list that is used
      concurrently. Make sure this never happens without a lock.
    */
    mysql_mutex_assert_owner(&LOCK_open);

    while ((ticket= it++))
      (void) ticket->get_ctx()->m_wait.set_status(MDL_wait::GRANTED);
    /*
      If there are threads waiting for this share to be flushed,
      the last one to receive the notification will destroy the
      share. At this point the share is removed from the table
      definition cache, so is OK to proceed here without waiting
      for this thread to do the work.
    */
  }
  DBUG_VOID_RETURN;
}


/**
  Return true if a table name matches one of the system table names.
  Currently these are:

  help_category, help_keyword, help_relation, help_topic,
  proc, event
  time_zone, time_zone_leap_second, time_zone_name, time_zone_transition,
  time_zone_transition_type

  This function trades accuracy for speed, so may return false
  positives. Presumably mysql.* database is for internal purposes only
  and should not contain user tables.
*/

inline bool is_system_table_name(const char *name, size_t length)
{
  CHARSET_INFO *ci= system_charset_info;

  return (
           /* mysql.proc table */
           (length == 4 &&
             my_tolower(ci, name[0]) == 'p' && 
             my_tolower(ci, name[1]) == 'r' &&
             my_tolower(ci, name[2]) == 'o' &&
             my_tolower(ci, name[3]) == 'c') ||

           (length > 4 &&
             (
               /* one of mysql.help* tables */
               (my_tolower(ci, name[0]) == 'h' &&
                 my_tolower(ci, name[1]) == 'e' &&
                 my_tolower(ci, name[2]) == 'l' &&
                 my_tolower(ci, name[3]) == 'p') ||

               /* one of mysql.time_zone* tables */
               (my_tolower(ci, name[0]) == 't' &&
                 my_tolower(ci, name[1]) == 'i' &&
                 my_tolower(ci, name[2]) == 'm' &&
                 my_tolower(ci, name[3]) == 'e') ||

               /* mysql.event table */
               (my_tolower(ci, name[0]) == 'e' &&
                 my_tolower(ci, name[1]) == 'v' &&
                 my_tolower(ci, name[2]) == 'e' &&
                 my_tolower(ci, name[3]) == 'n' &&
                 my_tolower(ci, name[4]) == 't')
             )
           )
         );
}


/**
  Initialize key_part_flag from source field.
*/

void KEY_PART_INFO::init_flags()
{
  DBUG_ASSERT(field);
  if (field->type() == MYSQL_TYPE_BLOB ||
      field->type() == MYSQL_TYPE_GEOMETRY)
    key_part_flag|= HA_BLOB_PART;
  else if (field->real_type() == MYSQL_TYPE_VARCHAR)
    key_part_flag|= HA_VAR_LENGTH_PART;
  else if (field->type() == MYSQL_TYPE_BIT)
    key_part_flag|= HA_BIT_PART;
}


/**
  Initialize KEY_PART_INFO from the given field.

  @param fld The field to initialize keypart from
*/

void KEY_PART_INFO::init_from_field(Field *fld)
{
  field= fld;
  fieldnr= field->field_index + 1;
  null_bit= field->null_bit;
  null_offset= field->null_offset();
  offset= field->offset(field->table->record[0]);
  length= (uint16) field->key_length();
  store_length= length;
  key_part_flag= 0;

  if (field->real_maybe_null())
    store_length+= HA_KEY_NULL_LENGTH;
  if (field->type() == MYSQL_TYPE_BLOB ||
      field->real_type() == MYSQL_TYPE_VARCHAR ||
      field->type() == MYSQL_TYPE_GEOMETRY)
  {
    store_length+= HA_KEY_BLOB_LENGTH;
  }
  init_flags();

  ha_base_keytype key_type= field->key_type();
  type=  (uint8) key_type;
  bin_cmp= key_type != HA_KEYTYPE_TEXT &&
           key_type != HA_KEYTYPE_VARTEXT1 &&
           key_type != HA_KEYTYPE_VARTEXT2;
}


/**
  Setup key-related fields of Field object for given key and key part.

  @param[in]     share                    Pointer to TABLE_SHARE
  @param[in]     handler_file             Pointer to handler
  @param[in]     primary_key_n            Primary key number
  @param[in]     keyinfo                  Pointer to processed key
  @param[in]     key_n                    Processed key number
  @param[in]     key_part_n               Processed key part number
  @param[in,out] usable_parts             Pointer to usable_parts variable
  @param[in]     part_of_key_not_extended Set when column is part of the Key
                                          and not appended by the storage
                                          engine from primary key columns.
*/

void setup_key_part_field(TABLE_SHARE *share, handler *handler_file,
                          uint primary_key_n, KEY *keyinfo, uint key_n,
                          uint key_part_n, uint *usable_parts,
                          bool part_of_key_not_extended)
{
  KEY_PART_INFO *key_part= &keyinfo->key_part[key_part_n];
  Field *field= key_part->field;

  /* Flag field as unique if it is the only keypart in a unique index */
  if (key_part_n == 0 && key_n != primary_key_n)
    field->flags |= (((keyinfo->flags & HA_NOSAME) &&
                      (keyinfo->user_defined_key_parts == 1)) ?
                     UNIQUE_KEY_FLAG : MULTIPLE_KEY_FLAG);
  if (key_part_n == 0)
    field->key_start.set_bit(key_n);
  field->m_indexed= true;
  if (field->key_length() == key_part->length &&
      !(field->flags & BLOB_FLAG))
  {
    if (handler_file->index_flags(key_n, key_part_n, 0) & HA_KEYREAD_ONLY)
    {
      share->keys_for_keyread.set_bit(key_n);
      field->part_of_key.set_bit(key_n);
      if (part_of_key_not_extended)
        field->part_of_key_not_extended.set_bit(key_n);
    }
    if (handler_file->index_flags(key_n, key_part_n, 1) & HA_READ_ORDER)
      field->part_of_sortkey.set_bit(key_n);
  }

  if (!(key_part->key_part_flag & HA_REVERSE_SORT) &&
      *usable_parts == key_part_n)
    (*usable_parts)++;			// For FILESORT
}


/**
  Generate extended secondary keys by adding primary key parts to the
  existing secondary key. A primary key part is added if such part doesn't
  present in the secondary key or the part in the secondary key is a
  prefix of the key field. Key parts are added till:
  .) all parts were added
  .) number of key parts became bigger that MAX_REF_PARTS
  .) total key length became longer than MAX_REF_LENGTH
  depending on what occurs first first.
  Unlike existing secondary key parts which are initialized at
  open_binary_frm(), newly added ones are initialized here by copying
  KEY_PART_INFO structure from primary key part and calling
  setup_key_part_field().

  Function updates sk->actual/unused_key_parts and sk->actual_flags.

  @param[in]     sk            Secondary key
  @param[in]     sk_n          Secondary key number
  @param[in]     pk            Primary key
  @param[in]     pk_n          Primary key number
  @param[in]     share         Pointer to TABLE_SHARE
  @param[in]     handler_file  Pointer to handler
  @param[in,out] usable_parts  Pointer to usable_parts variable

  @retval                      Number of added key parts
*/

uint add_pk_parts_to_sk(KEY *sk, uint sk_n, KEY *pk, uint pk_n,
                        TABLE_SHARE *share, handler *handler_file,
                        uint *usable_parts)
{
  uint max_key_length= sk->key_length;
  bool is_unique_key= false;
  KEY_PART_INFO *current_key_part= &sk->key_part[sk->user_defined_key_parts];

  /* 
     For each keypart in the primary key: check if the keypart is
     already part of the secondary key and add it if not.
  */
  for (uint pk_part= 0; pk_part < pk->user_defined_key_parts; pk_part++)
  {
    KEY_PART_INFO *pk_key_part= &pk->key_part[pk_part];
    /* MySQL does not supports more key parts than MAX_REF_LENGTH */
    if (sk->actual_key_parts >= MAX_REF_PARTS)
      goto end;

    bool pk_field_is_in_sk= false;
    for (uint j= 0; j < sk->user_defined_key_parts; j++)
    {
      if (sk->key_part[j].fieldnr == pk_key_part->fieldnr &&
          share->field[pk_key_part->fieldnr - 1]->key_length() ==
          sk->key_part[j].length)
      {
        pk_field_is_in_sk= true;
        break;
      }
    }

    /* Add PK field to secondary key if it's not already  part of the key. */
    if (!pk_field_is_in_sk)
    {
      /* MySQL does not supports keys longer than MAX_KEY_LENGTH */
      if (max_key_length + pk_key_part->length > MAX_KEY_LENGTH)
        goto end;

      *current_key_part= *pk_key_part;
      setup_key_part_field(share, handler_file, pk_n, sk, sk_n,
                           sk->actual_key_parts, usable_parts,
                           false);
      sk->actual_key_parts++;
      sk->unused_key_parts--;
      sk->rec_per_key[sk->actual_key_parts - 1]= 0;
      sk->set_records_per_key(sk->actual_key_parts - 1, REC_PER_KEY_UNKNOWN);
      current_key_part++;
      max_key_length+= pk_key_part->length;
      /*
        Secondary key will be unique if the key  does not exceed
        key length limitation and key parts limitation.
      */
      is_unique_key= true;
    }
  }
  if (is_unique_key)
    sk->actual_flags|= HA_NOSAME;

end:
  return (sk->actual_key_parts - sk->user_defined_key_parts);
}


//////////////////////////////////////////////////////////////////////////

/*
  The following section adds code for the interface with the .frm file.
  These defines and functions comes from the file sql/field.h in 5.7

  Note:
  These functions should not be used any where else in the code.
  They are only used in upgrade scenario for migrating old data directory
  to be compatible with current server. They will be removed in future release.

  Any new code should not be added in this section.
*/

#define FIELDFLAG_DECIMAL               1
#define FIELDFLAG_BINARY                1       // Shares same flag
#define FIELDFLAG_NUMBER                2
#define FIELDFLAG_ZEROFILL              4
#define FIELDFLAG_PACK                  120     // Bits used for packing
#define FIELDFLAG_INTERVAL              256     // mangled with decimals!
#define FIELDFLAG_BITFIELD              512     // mangled with decimals!
#define FIELDFLAG_BLOB                  1024    // mangled with decimals!
#define FIELDFLAG_GEOM                  2048    // mangled with decimals!
#define FIELDFLAG_JSON                  4096    /* mangled with decimals and
                                                   with bitfields! */

#define FIELDFLAG_TREAT_BIT_AS_CHAR     4096    /* use Field_bit_as_char */

#define FIELDFLAG_LEFT_FULLSCREEN       8192
#define FIELDFLAG_RIGHT_FULLSCREEN      16384
#define FIELDFLAG_FORMAT_NUMBER         16384   // predit: ###,,## in output
#define FIELDFLAG_NO_DEFAULT            16384   /* sql */
#define FIELDFLAG_SUM                   ((uint) 32768)// predit: +#fieldflag
#define FIELDFLAG_MAYBE_NULL            ((uint) 32768)// sql
#define FIELDFLAG_PACK_SHIFT            3
#define FIELDFLAG_DEC_SHIFT             8
#define FIELDFLAG_MAX_DEC               31
#define FIELDFLAG_NUM_SCREEN_TYPE       0x7F01
#define FIELDFLAG_ALFA_SCREEN_TYPE      0x7800

#define MTYP_TYPENR(type) (type & 127)  /* Remove bits from type */

#define FIELD_NR_MASK   16383           /* To get fieldnumber */

inline int f_is_dec(int x)
{
  return (x & FIELDFLAG_DECIMAL);
}
inline int f_is_num(int x)
{
  return (x & FIELDFLAG_NUMBER);
}
inline int f_is_zerofill(int x)
{
  return (x & FIELDFLAG_ZEROFILL);
}
inline int f_is_packed(int x)
{
  return (x & FIELDFLAG_PACK);
}
inline int f_packtype(int x)
{
  return ((x >> FIELDFLAG_PACK_SHIFT) & 15);
}
inline uint8 f_decimals(int x)
{
  return ((uint8) ((x >> FIELDFLAG_DEC_SHIFT) & FIELDFLAG_MAX_DEC));
}
inline int f_is_alpha(int x)
{
  return (!f_is_num(x));
}
inline int f_is_binary(int x)
{
  return (x & FIELDFLAG_BINARY); // 4.0- compatibility
}
inline int f_is_enum(int x)
{
  return ((x & (FIELDFLAG_INTERVAL | FIELDFLAG_NUMBER)) == FIELDFLAG_INTERVAL);
}
inline int f_is_bitfield(int x)
{
  return ((x & (FIELDFLAG_BITFIELD | FIELDFLAG_NUMBER)) == FIELDFLAG_BITFIELD);
}

inline int f_is_blob(int x)
{
  return ((x & (FIELDFLAG_BLOB | FIELDFLAG_NUMBER)) == FIELDFLAG_BLOB);
}
inline int f_is_geom(int x)
{
  return ((x & (FIELDFLAG_GEOM | FIELDFLAG_NUMBER)) == FIELDFLAG_GEOM);
}
inline int f_is_json(int x)
{
  return ((x & (FIELDFLAG_JSON | FIELDFLAG_NUMBER | FIELDFLAG_BITFIELD)) ==
          FIELDFLAG_JSON);
}
inline int f_is_equ(int x)
{
  return (x & (1+2+FIELDFLAG_PACK+31*256));
}
inline int f_settype(int x)
{
  return (x << FIELDFLAG_PACK_SHIFT);
}
inline int f_maybe_null(int x)
{
  return (x & FIELDFLAG_MAYBE_NULL);
}
inline int f_no_default(int x)
{
  return (x & FIELDFLAG_NO_DEFAULT);
}
inline int f_bit_as_char(int x)
{
  return (x & FIELDFLAG_TREAT_BIT_AS_CHAR);
}


/**
  Read string from a file with malloc

  @note We add an \0 at end of the read string to make reading of C strings
  easier. This function is added to read .frm file in upgrade scenario. It
  should not be used any where else in the code. This function will be removed
  later.

  @param[in]  file        file handler
  @param[out] to          pointer to read string
  @param[in]  length      length of string

  @retval 0  Error
  @retval 1  Success
*/

static int read_string(File file, uchar**to, size_t length)
{
  DBUG_ENTER("read_string");

  my_free(*to);
  if (!(*to= (uchar*) my_malloc(PSI_NOT_INSTRUMENTED,
                                length+1,MYF(MY_WME))) ||
      mysql_file_read(file, *to, length, MYF(MY_NABP)))
  {
     my_free(*to);                            /* purecov: inspected */
    *to= 0;                                   /* purecov: inspected */
    DBUG_RETURN(1);                           /* purecov: inspected */
  }
  *((char*) *to+length)= '\0';
  DBUG_RETURN (0);
} /* read_string */


/**
  Un-hex all elements in a typelib.

  @param[in] interval  TYPELIB (struct of pointer to values + lengths + count)

  @note This function is added to read .frm file in upgrade scenario. It should not
  be used any where else in the code. This function will be removed later.
*/

static void unhex_type2(TYPELIB *interval)
{
  for (uint pos= 0; pos < interval->count; pos++)
  {
    char *from, *to;
    for (from= to= (char*) interval->type_names[pos]; *from; )
    {
      /*
        Note, hexchar_to_int(*from++) doesn't work
        one some compilers, e.g. IRIX. Looks like a compiler
        bug in inline functions in combination with arguments
        that have a side effect. So, let's use from[0] and from[1]
        and increment 'from' by two later.
      */

      *to++= (char) (hexchar_to_int(from[0]) << 4) +
                     hexchar_to_int(from[1]);
      from+= 2;
    }
    interval->type_lengths[pos] /= 2;
  }
}


/**
 Search after a field with given start & length
 If an exact field isn't found, return longest field with starts
 at right position.

 @note This is needed because in some .frm fields 'fieldnr' was saved wrong.
 This function is added to read .frm file in upgrade scenario. It should not
 be used any where else in the code. This function will be removed later.

 @retval 0               error
 @retval field number +1 success
*/

static uint find_field(Field **fields, uchar *record, uint start, uint length)
{
  Field **field;
  uint i, pos;

  pos= 0;
  for (field= fields, i=1 ; *field ; i++,field++)
  {
    if ((*field)->offset(record) == start)
    {
      if ((*field)->key_length() == length)
        return (i);
      if (!pos || fields[pos-1]->pack_length() <
          (*field)->pack_length())
        pos= i;
    }
  }
  return (pos);
}


/**
  fix a str_type to a array type
  typeparts separated with some char. differents types are separated
  with a '\0'

  @note This function is added to read .frm file in upgrade scenario. It
  should not be used any where else in the code. This function will be
  removed later.

  @param[out]  array          Pointer to interval array
  @param[in]   point_to_type  Pointer to intervals
  @param[in]   types          number of intervals
  @param[out]  names          name of intervals

*/

static void
fix_type_pointers(const char ***array,
                  TYPELIB *point_to_type,
                  uint types,
                  char **names)
{
  char *type_name, *ptr;
  char chr;

  ptr= *names;
  while (types--)
  {
    point_to_type->name=0;
    point_to_type->type_names= *array;

    if ((chr= *ptr))            /* Test if empty type */
    {
      while ((type_name=strchr(ptr+1,chr)) != NullS)
      {
        *((*array)++) = ptr+1;
        *type_name= '\0';       /* End string */
        ptr=type_name;
      }
      ptr+=2;               /* Skip end mark and last 0 */
    }
    else
      ptr++;
    point_to_type->count= (uint) (*array - point_to_type->type_names);
    point_to_type++;
    *((*array)++)= NullS;       /* End of type */
  }
  *names=ptr;               /* Update end */
  return;
} /* fix_type_pointers */


/**
  Find where a form starts.

  @note This function is added to read .frm file in upgrade scenario. It should not
  be used any where else in the code. This function will be removed later.

  @param[in] file   File handler
  @param[in] head   The start of the form file.

  @remark If formname is NULL then only formnames is read.

  @retval The form position.
*/

static ulong get_form_pos(File file, uchar *head)
{
  uchar *pos, *buf;
  uint names, length;
  ulong ret_value=0;
  DBUG_ENTER("get_form_pos");

  names= uint2korr(head+8);

  if (!(names= uint2korr(head+8)))
    DBUG_RETURN(0);

  length= uint2korr(head+4);

  mysql_file_seek(file, 64L, MY_SEEK_SET, MYF(0));

  if (!(buf= (uchar*) my_malloc(PSI_NOT_INSTRUMENTED,
                                length+names*4, MYF(MY_WME))))
    DBUG_RETURN(0);

  if (mysql_file_read(file, buf, length+names*4, MYF(MY_NABP)))
  {
    my_free(buf);
    DBUG_RETURN(0);
  }

  pos= buf+length;
  ret_value= uint4korr(pos);

  my_free(buf);

  DBUG_RETURN(ret_value);
}

#define STORAGE_TYPE_MASK 7
#define COLUMN_FORMAT_MASK 7
#define COLUMN_FORMAT_SHIFT 3


/**
  Auxiliary function which creates Field object from in-memory
  representation of .FRM file.

  NOTES:
  This function is added to read .frm file in upgrade scenario. It should not
  be used any where else in the code. This function will be removed later.

  @param         thd                   Connection context.
  @param         share                 TABLE_SHARE for which Field object
                                       needs to be constructed.
  @param         frm_context           FRM_context for the structures removed
                                       from TABLE_SHARE.
  @param         new_frm_ver           .FRM file version.
  @param         use_hash              Indicates whether we use hash or linear
                                       search to lookup fields by name.
  @param         field_idx             Field index in TABLE_SHARE::field array.
  @param         strpos                Pointer to part of .FRM's screens
                                       section describing the field to be
                                       created.
  @param         format_section_fields Array where each byte contains packed
                                       values of COLUMN_FORMAT/STORAGE options
                                       for corresponding column.
  @param[in,out] comment_pos           Pointer to part of column comments
                                       section of .FRM which corresponds
                                       to current field. Advanced to the
                                       position corresponding to comment
                                       for the next column.
  @param[in,out] gcol_screen_pos       Pointer to part of generated columns
                                       section of .FRM which corresponds
                                       to current generated field. If field
                                       to be created is generated advanced
                                       to the position for the next column
  @param[in,out] null_pos              Current byte in the record preamble
                                       to be used for field's null/leftover
                                       bits if necessary.
  @param[in,out] null_bit_pos          Current bit in the current preamble
                                       byte to be used for field's null/
                                       leftover bits if necessary.
  @param[out]    errarg                Additional argument for the error to
                                       be reported.

  @retval 0      Success.
  @retval non-0  Error number (@sa open_table_def() for details).
*/

static int make_field_from_frm(THD *thd,
                               TABLE_SHARE *share,
                               FRM_context *frm_context,
                               uint new_frm_ver,
                               bool use_hash,
                               uint field_idx,
                               uchar *strpos,
                               uchar *format_section_fields,
                               char **comment_pos,
                               char **gcol_screen_pos,
                               uchar **null_pos,
                               uint *null_bit_pos,
                               int *errarg)
{
  uint pack_flag, interval_nr, unireg_type, recpos, field_length;
  uint gcol_info_length=0;
  enum_field_types field_type;
  const CHARSET_INFO *charset=NULL;
  Field::geometry_type geom_type= Field::GEOM_GEOMETRY;
  LEX_STRING comment;
  Generated_column *gcol_info= 0;
  bool fld_stored_in_db= true;
  Field *reg_field;

  if (new_frm_ver >= 3)
  {
    /* new frm file in 4.1 */
    field_length= uint2korr(strpos+3);
    recpos=       uint3korr(strpos+5);
    pack_flag=    uint2korr(strpos+8);
    unireg_type=  (uint) strpos[10];
    interval_nr=  (uint) strpos[12];
    uint comment_length=uint2korr(strpos+15);
    field_type=(enum_field_types) (uint) strpos[13];

    /* charset and geometry_type share the same byte in frm */
    if (field_type == MYSQL_TYPE_GEOMETRY)
    {
      geom_type= (Field::geometry_type) strpos[14];
      charset= &my_charset_bin;
    }
    else
    {
      uint csid= strpos[14] + (((uint) strpos[11]) << 8);
      if (!csid)
        charset= &my_charset_bin;
      else if (!(charset= get_charset(csid, MYF(0))))
      {
        // Unknown or unavailable charset
        *errarg= (int) csid;
        return 5;
      }
    }

    if (!comment_length)
    {
      comment.str= (char*) "";
      comment.length=0;
    }
    else
    {
      comment.str= *comment_pos;
      comment.length= comment_length;
      (*comment_pos)+= comment_length;
    }

    if (unireg_type & FRM_context::GENERATED_FIELD)
    {
      /*
        Get generated column data stored in the .frm file as follows:
        byte 1      = 1 (always 1 to allow for future extensions)
        byte 2,3    = expression length
        byte 4      = flags, as of now:
                        0 - no flags
                        1 - field is physically stored
        byte 5-...  = generated column expression (text data)
      */
      gcol_info= new (*THR_MALLOC) Generated_column();
      if ((uint)(*gcol_screen_pos)[0] != 1)
        return 4;

      gcol_info_length= uint2korr(*gcol_screen_pos + 1);
      DBUG_ASSERT(gcol_info_length); // Expect non-null expression

      fld_stored_in_db= (bool) (uint) (*gcol_screen_pos)[3];
      gcol_info->set_field_stored(fld_stored_in_db);
      gcol_info->dup_expr_str(&share->mem_root,
                              *gcol_screen_pos + (uint)FRM_GCOL_HEADER_SIZE,
                              gcol_info_length);
      (*gcol_screen_pos)+= gcol_info_length + FRM_GCOL_HEADER_SIZE;
      share->vfields++;
    }
  }
  else
  {
    field_length= (uint) strpos[3];
    recpos=       uint2korr(strpos+4),
    pack_flag=    uint2korr(strpos+6);
    pack_flag&=   ~FIELDFLAG_NO_DEFAULT;     // Safety for old files
    unireg_type=  (uint) strpos[8];
    interval_nr=  (uint) strpos[10];

    /* old frm file */
    field_type= (enum_field_types) f_packtype(pack_flag);
    if (f_is_binary(pack_flag))
    {
      /*
        Try to choose the best 4.1 type:
        - for 4.0 "CHAR(N) BINARY" or "VARCHAR(N) BINARY"
          try to find a binary collation for character set.
        - for other types (e.g. BLOB) just use my_charset_bin.
      */
      if (!f_is_blob(pack_flag))
      {
        // 3.23 or 4.0 string
        if (!(charset= get_charset_by_csname(share->table_charset->csname,
                                             MY_CS_BINSORT, MYF(0))))
          charset= &my_charset_bin;
      }
      else
        charset= &my_charset_bin;
    }
    else
      charset= share->table_charset;
    memset(&comment, 0, sizeof(comment));
  }

  if (interval_nr && charset->mbminlen > 1)
  {
    /* Unescape UCS2 intervals from HEX notation */
    TYPELIB *interval= share->intervals + interval_nr - 1;
    unhex_type2(interval);
  }

  if (field_type == MYSQL_TYPE_NEWDECIMAL && !share->mysql_version)
  {
    /*
      Fix pack length of old decimal values from 5.0.3 -> 5.0.4
      The difference is that in the old version we stored precision
      in the .frm table while we now store the display_length
    */
    uint decimals= f_decimals(pack_flag);
    field_length= my_decimal_precision_to_length(field_length,
                                                 decimals,
                                                 f_is_dec(pack_flag) == 0);
    LogErr(ERROR_LEVEL, ER_TABLE_INCOMPATIBLE_DECIMAL_FIELD,
           frm_context->fieldnames.type_names[field_idx],
           share->table_name.str,
           share->table_name.str);
    push_warning_printf(thd, Sql_condition::SL_WARNING,
                        ER_CRASHED_ON_USAGE,
                        ER_THD(thd, ER_TABLE_INCOMPATIBLE_DECIMAL_FIELD),
                        frm_context->fieldnames.type_names[field_idx],
                        share->table_name.str,
                        share->table_name.str);
    share->crashed= 1;                        // Marker for CHECK TABLE
  }

  if (field_type == MYSQL_TYPE_YEAR && field_length != 4)
  {
    LogErr(ERROR_LEVEL, ER_TABLE_INCOMPATIBLE_YEAR_FIELD,
           frm_context->fieldnames.type_names[field_idx],
           share->table_name.str,
           share->table_name.str);
    push_warning_printf(thd, Sql_condition::SL_WARNING,
                        ER_CRASHED_ON_USAGE,
                        ER_THD(thd, ER_TABLE_INCOMPATIBLE_YEAR_FIELD),
                        frm_context->fieldnames.type_names[field_idx],
                        share->table_name.str,
                        share->table_name.str);
    share->crashed= 1;
  }


  FRM_context::utype unireg= (FRM_context::utype) MTYP_TYPENR(unireg_type);
  //Construct auto_flag
  uchar auto_flags= Field::NONE;

  if (unireg == FRM_context::TIMESTAMP_DN_FIELD ||
      unireg == FRM_context::TIMESTAMP_DNUN_FIELD)
    auto_flags|= Field::DEFAULT_NOW;
  if (unireg == FRM_context::TIMESTAMP_UN_FIELD ||
      unireg == FRM_context:: TIMESTAMP_DNUN_FIELD)
    auto_flags|= Field::ON_UPDATE_NOW;

  if (unireg == FRM_context::NEXT_NUMBER)
    auto_flags|= Field::NEXT_NUMBER;

  share->field[field_idx]= reg_field=
  make_field(share,
             share->default_values - 1 + recpos, // recpos starts from 1.
             (uint32) field_length,
             *null_pos, *null_bit_pos,
             field_type,
             charset,
             geom_type,
             auto_flags,
             (interval_nr ?
             share->intervals+interval_nr-1 :
             (TYPELIB*) 0),
             frm_context->fieldnames.type_names[field_idx],
             f_maybe_null(pack_flag),
             f_is_zerofill(pack_flag) != 0,
             f_is_dec(pack_flag) == 0,
             f_decimals(pack_flag),
             f_bit_as_char(pack_flag),
             0, {});
  if (!reg_field)
  {
    // Not supported field type
    return 4;
  }

  reg_field->field_index= field_idx;
  reg_field->comment=comment;
  reg_field->gcol_info= gcol_info;
  reg_field->stored_in_db= fld_stored_in_db;
  if (field_type == MYSQL_TYPE_BIT && !f_bit_as_char(pack_flag))
  {
    if (((*null_bit_pos)+= field_length & 7) > 7)
    {
      (*null_pos)++;
      (*null_bit_pos)-= 8;
    }
  }
  if (!(reg_field->flags & NOT_NULL_FLAG))
  {
    if (!(*null_bit_pos= (*null_bit_pos + 1) & 7))
      (*null_pos)++;
  }
  if (f_no_default(pack_flag))
    reg_field->flags|= NO_DEFAULT_VALUE_FLAG;

  if (unireg == FRM_context::NEXT_NUMBER)
    share->found_next_number_field= share->field + field_idx;

  if (use_hash)
  {
    Field **field= share->field + field_idx;
    share->name_hash->emplace((*field)->field_name, field);
  }

  if (format_section_fields)
  {
    const uchar field_flags= format_section_fields[field_idx];
    const uchar field_storage= (field_flags & STORAGE_TYPE_MASK);
    const uchar field_column_format=
      ((field_flags >> COLUMN_FORMAT_SHIFT)& COLUMN_FORMAT_MASK);
    DBUG_PRINT("debug", ("field flags: %u, storage: %u, column_format: %u",
                         field_flags, field_storage, field_column_format));
    reg_field->set_storage_type((ha_storage_media)field_storage);
    reg_field->set_column_format((column_format_type)field_column_format);
  }

  if (!reg_field->stored_in_db)
  {
    frm_context->stored_fields--;
    if (share->stored_rec_length>=recpos)
      share->stored_rec_length= recpos-1;
  }

  return 0;
}


static const longlong FRM_VER= 6;
static const longlong FRM_VER_TRUE_VARCHAR= (FRM_VER + 4); /* 10 */

/**
  Read data from a binary .frm file from MySQL 3.23 - 5.0 into TABLE_SHARE

  @note Much of the logic here is duplicated in create_tmp_table()
  (see sql_select.cc). Hence, changes to this function may have to be
  repeated there.

  This function is added to read .frm file in upgrade scenario. It should not
  be used any where else in the code. This function will be removed later.

  @param  thd         thread handle
  @param  share       TABLE_SHARE to be populated.
  @param  frm_context structures removed from TABLE_SHARE
  @param  head        frm file header
  @param  file        File handle
*/

static int open_binary_frm(THD *thd, TABLE_SHARE *share,
                           FRM_context *frm_context,
                           uchar *head, File file)
{
  int error, errarg= 0;
  uint new_frm_ver, field_pack_length, new_field_pack_flag;
  uint interval_count, interval_parts, read_length, int_length;
  uint db_create_options, keys, key_parts, n_length;
  uint key_info_length, com_length, null_bit_pos, gcol_screen_length;
  uint extra_rec_buf_length;
  uint i,j;
  bool use_extended_sk;   // Supported extending of secondary keys with PK parts
  bool use_hash;
  char *keynames, *names, *comment_pos, *gcol_screen_pos;
  char *orig_comment_pos, *orig_gcol_screen_pos;
  uchar forminfo[288];
  uchar *record;
  uchar *disk_buff, *strpos, *null_flags, *null_pos;
  ulong pos, record_offset, *rec_per_key, rec_buff_length;
  rec_per_key_t *rec_per_key_float;
  handler *handler_file= 0;
  KEY   *keyinfo;
  KEY_PART_INFO *key_part;
  Field  **field_ptr;
  const char **interval_array;
  enum legacy_db_type legacy_db_type;
  my_bitmap_map *bitmaps;
  uchar *extra_segment_buff= 0;
  const uint format_section_header_size= 8;
  uchar *format_section_fields= 0;
  bool has_vgc= false;
  DBUG_ENTER("open_binary_frm");

  new_field_pack_flag= head[27];
  new_frm_ver= (head[2] - FRM_VER);
  field_pack_length= new_frm_ver < 2 ? 11 : 17;
  disk_buff= 0;

  error= 3;
  /* Position of the form in the form file. */
  if (!(pos= get_form_pos(file, head)))
    goto err;                                   /* purecov: inspected */

  mysql_file_seek(file,pos,MY_SEEK_SET,MYF(0));
  if (mysql_file_read(file, forminfo,288,MYF(MY_NABP)))
    goto err;
  frm_context->frm_version= head[2];
  /*
    Check if .frm file created by MySQL 5.0. In this case we want to
    display CHAR fields as CHAR and not as VARCHAR.
    We do it this way as we want to keep the old frm version to enable
    MySQL 4.1 to read these files.
  */
  if (frm_context->frm_version == FRM_VER_TRUE_VARCHAR -1 && head[33] == 5)
    frm_context->frm_version= FRM_VER_TRUE_VARCHAR;

  if (*(head+61) &&
      !(frm_context->default_part_db_type=
        ha_checktype(thd, (enum legacy_db_type) (uint) *(head+61), 1, 0)))
    goto err;
  DBUG_PRINT("info", ("default_part_db_type = %u", head[61]));
  legacy_db_type= (enum legacy_db_type) (uint) *(head+3);
  DBUG_ASSERT(share->db_plugin == NULL);
  /*
    if the storage engine is dynamic, no point in resolving it by its
    dynamically allocated legacy_db_type. We will resolve it later by name.
  */
  if (legacy_db_type > DB_TYPE_UNKNOWN &&
      legacy_db_type < DB_TYPE_FIRST_DYNAMIC)
    share->db_plugin= ha_lock_engine(NULL,
                                     ha_checktype(thd, legacy_db_type, 0, 0));
  share->db_create_options= db_create_options= uint2korr(head+30);
  share->db_options_in_use= share->db_create_options;
  share->mysql_version= uint4korr(head+51);
  frm_context->null_field_first= 0;
  if (!head[32])                // New frm file in 3.23
  {
    share->avg_row_length= uint4korr(head+34);
    share->row_type= (row_type) head[40];
    share->table_charset= get_charset((((uint) head[41]) << 8) +
                                        (uint) head[38],MYF(0));
    frm_context->null_field_first= 1;
    share->stats_sample_pages= uint2korr(head+42);
    share->stats_auto_recalc= static_cast<enum_stats_auto_recalc>(head[44]);
  }
  if (!share->table_charset)
  {
    /* unknown charset in head[38] or pre-3.23 frm */
    if (use_mb(default_charset_info))
    {
      /* Warn that we may be changing the size of character columns */
      LogErr(WARNING_LEVEL, ER_INVALID_CHARSET_AND_DEFAULT_IS_MB,
             share->path.str);
    }
    share->table_charset= default_charset_info;
  }
  share->db_record_offset= 1;
  /* Set temporarily a good value for db_low_byte_first */
  share->db_low_byte_first= (legacy_db_type != DB_TYPE_ISAM);
  error=4;
  share->max_rows= uint4korr(head+18);
  share->min_rows= uint4korr(head+22);

  /* Read keyinformation */
  key_info_length= (uint) uint2korr(head+28);
  mysql_file_seek(file, (ulong) uint2korr(head+6), MY_SEEK_SET, MYF(0));
  if (read_string(file, &disk_buff,key_info_length))
    goto err;                                   /* purecov: inspected */
  if (disk_buff[0] & 0x80)
  {
    share->keys=      keys=      (disk_buff[1] << 7) | (disk_buff[0] & 0x7f);
    share->key_parts= key_parts= uint2korr(disk_buff+2);
  }
  else
  {
    share->keys=      keys=      disk_buff[0];
    share->key_parts= key_parts= disk_buff[1];
  }
  share->keys_for_keyread.init(0);
  share->keys_in_use.init(keys);

  strpos=disk_buff+6;

  use_extended_sk=
    ha_check_storage_engine_flag(share->db_type(),
                                 HTON_SUPPORTS_EXTENDED_KEYS);

  uint total_key_parts;
  if (use_extended_sk)
  {
    uint primary_key_parts= keys ?
      (new_frm_ver >= 3) ? (uint) strpos[4] : (uint) strpos[3] : 0;
    total_key_parts= key_parts + primary_key_parts * (keys - 1);
  }
  else
    total_key_parts= key_parts;
  n_length= keys * sizeof(KEY) + total_key_parts * sizeof(KEY_PART_INFO);

  /*
    Allocate memory for the KEY object, the key part array, and the
    two rec_per_key arrays.
  */
  if (!multi_alloc_root(&share->mem_root,
                        &keyinfo, n_length + uint2korr(disk_buff + 4),
                        &rec_per_key, sizeof(ulong) * total_key_parts,
                        &rec_per_key_float,
                        sizeof(rec_per_key_t) * total_key_parts,
                        NULL))
    goto err;                                   /* purecov: inspected */

  memset(keyinfo, 0, n_length);
  share->key_info= keyinfo;
  key_part= reinterpret_cast<KEY_PART_INFO*>(keyinfo+keys);

  for (i=0 ; i < keys ; i++, keyinfo++)
  {
    keyinfo->table= 0;                           // Updated in open_frm
    if (new_frm_ver >= 3)
    {
      keyinfo->flags=      (uint) uint2korr(strpos) ^ HA_NOSAME;
      keyinfo->key_length= (uint) uint2korr(strpos+2);
      keyinfo->user_defined_key_parts= (uint) strpos[4];
      keyinfo->algorithm=  (enum ha_key_alg) strpos[5];
      keyinfo->block_size= uint2korr(strpos+6);
      strpos+=8;
    }
    else
    {
      keyinfo->flags=    ((uint) strpos[0]) ^ HA_NOSAME;
      keyinfo->key_length= (uint) uint2korr(strpos+1);
      keyinfo->user_defined_key_parts= (uint) strpos[3];
      // The algorithm was HA_KEY_ALG_UNDEF in 5.7
      keyinfo->algorithm= HA_KEY_ALG_SE_SPECIFIC;
      strpos+=4;
    }

    keyinfo->key_part= key_part;
    keyinfo->set_rec_per_key_array(rec_per_key, rec_per_key_float);
    keyinfo->set_in_memory_estimate(IN_MEMORY_ESTIMATE_UNKNOWN);

    for (j=keyinfo->user_defined_key_parts ; j-- ; key_part++)
    {
      *rec_per_key++ = 0;
      *rec_per_key_float++ = REC_PER_KEY_UNKNOWN;

      key_part->fieldnr=    (uint16) (uint2korr(strpos) & FIELD_NR_MASK);
      key_part->offset= (uint) uint2korr(strpos+2)-1;
      // key_part->field=   (Field*) 0; // Will be fixed later
      if (new_frm_ver >= 1)
      {
        key_part->key_part_flag= *(strpos+4);
        key_part->length=   (uint) uint2korr(strpos+7);
        strpos+=9;
      }
      else
      {
        key_part->length=   *(strpos+4);
        key_part->key_part_flag=0;
        if (key_part->length > 128)
        {
          key_part->length&=127;        /* purecov: inspected */
          key_part->key_part_flag=HA_REVERSE_SORT; /* purecov: inspected */
        }
        strpos+=7;
      }
      key_part->store_length=key_part->length;
    }
    /*
      Add primary key parts if engine supports primary key extension for
      secondary keys. Here we add unique first key parts to the end of
      secondary key parts array and increase actual number of key parts.
      Note that primary key is always first if exists. Later if there is no
      primary key in the table then number of actual keys parts is set to
      user defined key parts.
    */
    keyinfo->actual_key_parts= keyinfo->user_defined_key_parts;
    keyinfo->actual_flags= keyinfo->flags;
    if (use_extended_sk && i && !(keyinfo->flags & HA_NOSAME))
    {
      const uint primary_key_parts= share->key_info->user_defined_key_parts;
      keyinfo->unused_key_parts= primary_key_parts;
      key_part+= primary_key_parts;
      rec_per_key+= primary_key_parts;
      rec_per_key_float+= primary_key_parts;
      share->key_parts+= primary_key_parts;
    }
  }
  keynames=(char*) key_part;
  strpos+= (my_stpcpy(keynames, (char *) strpos) - keynames)+1;

  //reading index comments
  for (keyinfo= share->key_info, i=0; i < keys; i++, keyinfo++)
  {
    if (keyinfo->flags & HA_USES_COMMENT)
    {
      keyinfo->comment.length= uint2korr(strpos);
      keyinfo->comment.str= strmake_root(&share->mem_root, (char*) strpos+2,
                                         keyinfo->comment.length);
      strpos+= 2 + keyinfo->comment.length;
    }
    DBUG_ASSERT(MY_TEST(keyinfo->flags & HA_USES_COMMENT) ==
               (keyinfo->comment.length > 0));
  }

  share->reclength = uint2korr((head+16));
  share->stored_rec_length= share->reclength;
  if (*(head+26) == 1)
    share->system= 1;               /* one-record-database */

  record_offset= (ulong) (uint2korr(head+6)+
                          ((uint2korr(head+14) == 0xffff ?
                            uint4korr(head+47) : uint2korr(head+14))));

  if ((n_length= uint4korr(head+55)))
  {
    /* Read extra data segment */
    uchar *next_chunk, *buff_end;
    DBUG_PRINT("info", ("extra segment size is %u bytes", n_length));
    if (!(extra_segment_buff= (uchar*) my_malloc(PSI_NOT_INSTRUMENTED,
                                                 n_length, MYF(MY_WME))))
      goto err;
    next_chunk= extra_segment_buff;
    if (mysql_file_pread(file, extra_segment_buff,
                         n_length, record_offset + share->reclength,
                         MYF(MY_NABP)))
    {
      goto err;
    }
    share->connect_string.length= uint2korr(next_chunk);
    if (!(share->connect_string.str= strmake_root(&share->mem_root,
                                                  (char*) next_chunk + 2,
                                                  share->connect_string.
                                                  length)))
    {
      goto err;
    }
    next_chunk+= share->connect_string.length + 2;
    buff_end= extra_segment_buff + n_length;
    if (next_chunk + 2 < buff_end)
    {
      uint str_db_type_length= uint2korr(next_chunk);
      LEX_STRING name;
      name.str= (char*) next_chunk + 2;
      name.length= str_db_type_length;

      plugin_ref tmp_plugin= ha_resolve_by_name(thd, &name, false);
      if (tmp_plugin != NULL && !plugin_equals(tmp_plugin, share->db_plugin))
      {
        if (legacy_db_type > DB_TYPE_UNKNOWN &&
            legacy_db_type < DB_TYPE_FIRST_DYNAMIC &&
            legacy_db_type !=
            ha_legacy_type(plugin_data<handlerton*>(tmp_plugin)))
        {
          /* bad file, legacy_db_type did not match the name */
          goto err;
        }
        /*
          tmp_plugin is locked with a local lock.
          we unlock the old value of share->db_plugin before
          replacing it with a globally locked version of tmp_plugin
        */
        plugin_unlock(NULL, share->db_plugin);
        share->db_plugin= my_plugin_lock(NULL, &tmp_plugin);
        DBUG_PRINT("info", ("setting dbtype to '%.*s' (%d)",
                            str_db_type_length, next_chunk + 2,
                            ha_legacy_type(share->db_type())));
      }
      else if (!tmp_plugin && str_db_type_length == 9 &&
               !strncmp((char *) next_chunk + 2, "partition", 9))
      {
          error= 8;
          my_error(ER_FEATURE_NOT_AVAILABLE, MYF(0), "partitioning",
                   "--skip-partition", "-DWITH_PARTITION_STORAGE_ENGINE=1");
          goto err;
      }
      else if (!tmp_plugin && name.length == 18 &&
               !strncmp(name.str, "PERFORMANCE_SCHEMA", name.length))
      {
        /*
          A FRM file is present on disk,
          for a PERFORMANCE_SCHEMA table,
          but this server binary is not compiled with the performance_schema,
          as ha_resolve_by_name() did not find the storage engine.
          This can happen:
          - in production, when random binaries (without P_S) are thrown
            on top of random installed database instances on disk (with P_S).
          For the sake of robustness, pretend the table simply does not exist,
          so that in particular it does not pollute the information_schema
          with errors when scanning the disk for FRM files.
          Note that ER_NO_SUCH_TABLE has a special treatment
          in fill_schema_table_by_open()
        */
        error= 1;
        my_error(ER_NO_SUCH_TABLE, MYF(0), share->db.str, share->table_name.str);
        goto err;
      }
      else if (!tmp_plugin)
      {
        /* purecov: begin inspected */
        error= 8;
        name.str[name.length]=0;
        my_error(ER_UNKNOWN_STORAGE_ENGINE, MYF(0), name.str);
        goto err;
        /* purecov: end */
      }
      next_chunk+= str_db_type_length + 2;
    }
    if (next_chunk + 5 < buff_end)
    {
      uint32 partition_info_str_len = uint4korr(next_chunk);
      if ((share->partition_info_str_len= partition_info_str_len))
      {
        if (!(share->partition_info_str= (char*)
              memdup_root(&share->mem_root, next_chunk + 4,
                          partition_info_str_len + 1)))
        {
          goto err;
        }
      }
      next_chunk+= 5 + partition_info_str_len;
    }
    if (share->mysql_version >= 50110 && next_chunk < buff_end)
    {
      /* New auto_partitioned indicator introduced in 5.1.11 */
      share->auto_partitioned= *next_chunk;
      next_chunk++;
    }
    keyinfo= share->key_info;
    for (i= 0; i < keys; i++, keyinfo++)
    {
      if (keyinfo->flags & HA_USES_PARSER)
      {
        if (next_chunk >= buff_end)
        {
          DBUG_PRINT("error",
                     ("fulltext key uses parser that is not defined in .frm"));
          goto err;
        }
        LEX_CSTRING parser_name= {reinterpret_cast<char*>(next_chunk),
                                  strlen(reinterpret_cast<char*>(next_chunk))};
        next_chunk+= parser_name.length + 1;
        keyinfo->parser= my_plugin_lock_by_name(NULL, parser_name,
                                                MYSQL_FTPARSER_PLUGIN);
        if (! keyinfo->parser)
        {
          my_error(ER_PLUGIN_IS_NOT_LOADED, MYF(0), parser_name.str);
          goto err;
        }
      }
    }
    if (forminfo[46] == (uchar)255)
    {
      //reading long table comment
      if (next_chunk + 2 > buff_end)
      {
          DBUG_PRINT("error",
                     ("long table comment is not defined in .frm"));
          goto err;
      }
      share->comment.length = uint2korr(next_chunk);
      if (! (share->comment.str= strmake_root(&share->mem_root,
             (char*)next_chunk + 2, share->comment.length)))
      {
          goto err;
      }
      next_chunk+= 2 + share->comment.length;
    }

    if (next_chunk + format_section_header_size < buff_end)
    {
      /*
        New extra data segment called "format section" with additional
        table and column properties introduced by MySQL Cluster
        based on 5.1.20

        Table properties:
        TABLESPACE <ts> and STORAGE [DISK|MEMORY]

        Column properties:
        COLUMN_FORMAT [DYNAMIC|FIXED] and STORAGE [DISK|MEMORY]
      */
      DBUG_PRINT("info", ("Found format section"));

      /* header */
      const uint format_section_length= uint2korr(next_chunk);
      const uint format_section_flags= uint4korr(next_chunk+2);
      /* 2 bytes unused */

      if (next_chunk + format_section_length > buff_end)
      {
        DBUG_PRINT("error", ("format section length too long: %u",
                             format_section_length));
        goto err;
      }
      DBUG_PRINT("info", ("format_section_length: %u, format_section_flags: %u",
                          format_section_length, format_section_flags));

      share->default_storage_media=
        (enum ha_storage_media) (format_section_flags & 0x7);

      /* tablespace */
      const char *tablespace=
        (const char*)next_chunk + format_section_header_size;
      const size_t tablespace_length= strlen(tablespace);
      share->tablespace= NULL;
      if (tablespace_length)
      {
        Tablespace_name_error_handler error_handler;
        thd->push_internal_handler(&error_handler);
        bool name_check_error=
          validate_tablespace_name_length(tablespace);
        thd->pop_internal_handler();
        if (!name_check_error &&
            !(share->tablespace= strmake_root(&share->mem_root,
                                              tablespace, tablespace_length+1)))
        {
          goto err;
        }
      }
      DBUG_PRINT("info", ("tablespace: '%s'",
                          share->tablespace ? share->tablespace : "<null>"));

      /* pointer to format section for fields */
      format_section_fields=
        next_chunk + format_section_header_size + tablespace_length + 1;

      next_chunk+= format_section_length;
    }

    if (next_chunk + 2 <= buff_end)
    {
      share->compress.length = uint2korr(next_chunk);
      if (! (share->compress.str= strmake_root(&share->mem_root,
             (char*)next_chunk + 2, share->compress.length)))
      {
          goto err;
      }
      next_chunk+= 2 + share->compress.length;
    }

    if (next_chunk + 2 <= buff_end)
    {
      share->encrypt_type.length = uint2korr(next_chunk);
      if (! (share->encrypt_type.str= strmake_root(&share->mem_root,
             (char*)next_chunk + 2, share->encrypt_type.length)))
      {
          goto err;
      }
      next_chunk+= 2 + share->encrypt_type.length;
    }
  }
  share->key_block_size= uint2korr(head+62);

  error=4;
  extra_rec_buf_length= uint2korr(head+59);
  rec_buff_length= ALIGN_SIZE(share->reclength + 1 + extra_rec_buf_length);
  share->rec_buff_length= rec_buff_length;
  if (!(record= (uchar *) alloc_root(&share->mem_root,
                                     rec_buff_length)))
    goto err;                                   /* purecov: inspected */
  share->default_values= record;
  if (mysql_file_pread(file, record, (size_t) share->reclength,
                       record_offset, MYF(MY_NABP)))
    goto err;                                   /* purecov: inspected */

  mysql_file_seek(file, pos+288, MY_SEEK_SET, MYF(0));

  share->fields= uint2korr(forminfo+258);
  pos= uint2korr(forminfo+260);   /* Length of all screens */
  n_length= uint2korr(forminfo+268);
  interval_count= uint2korr(forminfo+270);
  interval_parts= uint2korr(forminfo+272);
  int_length= uint2korr(forminfo+274);
  share->null_fields= uint2korr(forminfo+282);
  com_length= uint2korr(forminfo+284);
  gcol_screen_length= uint2korr(forminfo+286);
  share->vfields= 0;
  frm_context->stored_fields= share->fields;
  if (forminfo[46] != (uchar)255)
  {
    share->comment.length=  (int) (forminfo[46]);
    share->comment.str= strmake_root(&share->mem_root, (char*) forminfo+47,
                                     share->comment.length);
  }

  DBUG_PRINT("info",("i_count: %d  i_parts: %d  index: %d  n_length: %d  int_length: %d  com_length: %d  gcol_screen_length: %d", interval_count,interval_parts, share->keys,n_length,int_length, com_length, gcol_screen_length));
  if (!(field_ptr = (Field **)
    alloc_root(&share->mem_root,
           (uint) ((share->fields+1)*sizeof(Field*)+
               interval_count*sizeof(TYPELIB)+
               (share->fields+interval_parts+
                keys+3)*sizeof(char *)+
               (n_length+int_length+com_length+
                   gcol_screen_length)))))
    goto err;                                   /* purecov: inspected */

  share->field= field_ptr;
  read_length=(uint) (share->fields * field_pack_length +
              pos+ (uint) (n_length+int_length+com_length+
                           gcol_screen_length));
  if (read_string(file, &disk_buff,read_length))
    goto err;                                   /* purecov: inspected */

  strpos= disk_buff+pos;

  share->intervals= (TYPELIB*) (field_ptr+share->fields+1);
  interval_array= (const char **) (share->intervals+interval_count);
  names= (char*) (interval_array+share->fields+interval_parts+keys+3);
  if (!interval_count)
    share->intervals= 0;            // For better debugging
  memcpy(names, strpos+(share->fields*field_pack_length),
     (uint) (n_length+int_length));
  orig_comment_pos= comment_pos= names+(n_length+int_length);
  memcpy(comment_pos, disk_buff+read_length-com_length-gcol_screen_length,
         com_length);
  orig_gcol_screen_pos= gcol_screen_pos= names+(n_length+int_length+com_length);
  memcpy(gcol_screen_pos, disk_buff+read_length-gcol_screen_length,
         gcol_screen_length);

  fix_type_pointers(&interval_array, &frm_context->fieldnames, 1, &names);
  if (frm_context->fieldnames.count != share->fields)
    goto err;
  fix_type_pointers(&interval_array, share->intervals, interval_count,
            &names);

  {
    /* Set ENUM and SET lengths */
    TYPELIB *interval;
    for (interval= share->intervals;
         interval < share->intervals + interval_count;
         interval++)
    {
      uint count= (uint) (interval->count + 1) * sizeof(uint);
      if (!(interval->type_lengths= (uint *) alloc_root(&share->mem_root,
                                                        count)))
        goto err;
      for (count= 0; count < interval->count; count++)
      {
        char *val= (char*) interval->type_names[count];
        interval->type_lengths[count]= strlen(val);
      }
      interval->type_lengths[count]= 0;
    }
  }

  if (keynames)
    fix_type_pointers(&interval_array, &share->keynames, 1, &keynames);

 /* Allocate handler */
  if (!(handler_file= get_new_handler(share,
                                      share->partition_info_str_len != 0,
                                      thd->mem_root, share->db_type())))
    goto err;

  if (handler_file->set_ha_share_ref(&share->ha_share))
    goto err;

  if (frm_context->null_field_first)
  {
    null_flags= null_pos= share->default_values;
    null_bit_pos= (db_create_options & HA_OPTION_PACK_RECORD) ? 0 : 1;
    /*
      null_bytes below is only correct under the condition that
      there are no bit fields.  Correct values is set below after the
      table struct is initialized
    */
    share->null_bytes= (share->null_fields + null_bit_pos + 7) / 8;
  }
  else
  {
    share->null_bytes= (share->null_fields+7)/8;
    null_flags= null_pos= share->default_values + share->reclength -
                          share->null_bytes;
    null_bit_pos= 0;
  }

  use_hash= share->fields >= MAX_FIELDS_BEFORE_HASH;
  if (use_hash)
    share->name_hash= new collation_unordered_map<std::string, Field**>(
      system_charset_info, PSI_INSTRUMENT_ME);

  for (i=0 ; i < share->fields; i++, strpos+=field_pack_length)
  {
    if (new_frm_ver >= 3 &&
        (strpos[10] & FRM_context::GENERATED_FIELD) && // former Field::unireg_check
        ! (bool) (uint) (gcol_screen_pos[3]))    // Field::stored_in_db
    {
      /*
        Skip virtual generated columns as we will do separate pass for them.

        We still need to advance pointers to current comment and generated
        column info in for such fields.
      */
      comment_pos+= uint2korr(strpos+15);
      gcol_screen_pos+= uint2korr(gcol_screen_pos + 1) + FRM_GCOL_HEADER_SIZE;
      has_vgc= true;
    }
    else
    {
      if ((error= make_field_from_frm(thd, share, frm_context,
                                      new_frm_ver, use_hash,
                                      i, strpos,
                                      format_section_fields,
                                      &comment_pos,
                                      &gcol_screen_pos,
                                      &null_pos,
                                      &null_bit_pos,
                                      &errarg)))
        goto err;
    }
  }

  if (has_vgc)
  {
    /*
      We need to do separate pass through field descriptions for virtual
      generated columns to ensure that they get allocated null/leftover
      bits at the tail of record preamble.
    */
    strpos= disk_buff+pos;
    comment_pos= orig_comment_pos;
    gcol_screen_pos= orig_gcol_screen_pos;
    // Generated columns can be present only in new .FRMs.
    DBUG_ASSERT(new_frm_ver >= 3);
    for (i=0 ; i < share->fields; i++, strpos+=field_pack_length)
    {
      if ((strpos[10] & FRM_context::GENERATED_FIELD) && // former Field::unireg_check
          !(bool) (uint) (gcol_screen_pos[3]))     // Field::stored_in_db
      {
        if ((error= make_field_from_frm(thd, share, frm_context,
                                        new_frm_ver, use_hash,
                                        i, strpos,
                                        format_section_fields,
                                        &comment_pos,
                                        &gcol_screen_pos,
                                        &null_pos,
                                        &null_bit_pos,
                                        &errarg)))
          goto err;
      }
      else
      {
        /*
          Advance pointers to current comment and generated columns
          info for stored fields.
        */
        comment_pos+= uint2korr(strpos+15);
        if (strpos[10] & FRM_context::GENERATED_FIELD) // former Field::unireg_check
        {
          gcol_screen_pos+= uint2korr(gcol_screen_pos + 1) +
                            FRM_GCOL_HEADER_SIZE;
        }
      }
    }
  }
  error= 4;
  share->field[share->fields]= 0; // End marker
  /* Sanity checks: */
  DBUG_ASSERT(share->fields >= frm_context->stored_fields);
  DBUG_ASSERT(share->reclength >= share->stored_rec_length);

  /* Fix key->name and key_part->field */
  if (key_parts)
  {
    const int pk_off= find_type(primary_key_name, &share->keynames,
                                  FIND_TYPE_NO_PREFIX);
    uint primary_key= (pk_off > 0 ? pk_off-1 : MAX_KEY);

    longlong ha_option= handler_file->ha_table_flags();
    keyinfo= share->key_info;
    key_part= keyinfo->key_part;

    for (uint key=0 ; key < share->keys ; key++,keyinfo++)
    {
      uint usable_parts= 0;
      keyinfo->name=(char*) share->keynames.type_names[key];
      /* Fix fulltext keys for old .frm files */
      if (share->key_info[key].flags & HA_FULLTEXT)
    share->key_info[key].algorithm= HA_KEY_ALG_FULLTEXT;

      if (primary_key >= MAX_KEY && (keyinfo->flags & HA_NOSAME))
      {
        /*
          If the UNIQUE key doesn't have NULL columns and is not a part key
          declare this as a primary key.
        */
        primary_key=key;
        for (i=0 ; i < keyinfo->user_defined_key_parts ;i++)
        {
          DBUG_ASSERT(key_part[i].fieldnr > 0);
          // Table field corresponding to the i'th key part.
          Field *table_field= share->field[key_part[i].fieldnr - 1];

          // Index on virtual generated columns is not allowed to be PK
          // even when the conditions below are true, so this case must be
          // rejected here.
          if (table_field->is_virtual_gcol())
          {
            primary_key= MAX_KEY;               // Can't be used
            break;
          }

          /*
            If the key column is of NOT NULL BLOB type, then it
            will definitly have key prefix. And if key part prefix size
            is equal to the BLOB column max size, then we can promote
            it to primary key.
          */
          if (!table_field->real_maybe_null() &&
              table_field->type() == MYSQL_TYPE_BLOB &&
              table_field->field_length == key_part[i].length)
            continue;
          /*
            If the key column is of NOT NULL GEOMETRY type, specifically POINT
            type whose length is known internally (which is 25). And key part
            prefix size is equal to the POINT column max size, then we can
            promote it to primary key.
          */
          if (!table_field->real_maybe_null() &&
              table_field->type() == MYSQL_TYPE_GEOMETRY &&
              table_field->get_geometry_type() == Field::GEOM_POINT &&
              key_part[i].length == MAX_LEN_GEOM_POINT_FIELD)
            continue;

          if (table_field->real_maybe_null() ||
              table_field->key_length() != key_part[i].length)

          {
            primary_key= MAX_KEY;       // Can't be used
            break;
          }
        }
      }

      for (i=0 ; i < keyinfo->user_defined_key_parts ; key_part++,i++)
      {
        Field *field;
        if (new_field_pack_flag <= 1)
        key_part->fieldnr= (uint16) find_field(share->field,
                                               share->default_values,
                                               (uint) key_part->offset,
                                               (uint) key_part->length);
        if (!key_part->fieldnr)
        {
          error= 4;                             // Wrong file
          goto err;
        }
        field= key_part->field= share->field[key_part->fieldnr-1];
        key_part->type= field->key_type();
        if (field->real_maybe_null())
        {
          key_part->null_offset=field->null_offset(share->default_values);
          key_part->null_bit= field->null_bit;
          key_part->store_length+=HA_KEY_NULL_LENGTH;
          keyinfo->flags|=HA_NULL_PART_KEY;
          keyinfo->key_length+= HA_KEY_NULL_LENGTH;
        }
        if (field->type() == MYSQL_TYPE_BLOB ||
            field->real_type() == MYSQL_TYPE_VARCHAR ||
            field->type() == MYSQL_TYPE_GEOMETRY)
        {
          key_part->store_length+=HA_KEY_BLOB_LENGTH;
          if (i + 1 <= keyinfo->user_defined_key_parts)
            keyinfo->key_length+= HA_KEY_BLOB_LENGTH;
        }
        key_part->init_flags();

        if (field->is_virtual_gcol())
          keyinfo->flags|= HA_VIRTUAL_GEN_KEY;

        setup_key_part_field(share, handler_file, primary_key,
                             keyinfo, key, i, &usable_parts, true);

        field->flags|= PART_KEY_FLAG;
        if (key == primary_key)
        {
          field->flags|= PRI_KEY_FLAG;
          /*
            If this field is part of the primary key and all keys contains
            the primary key, then we can use any key to find this column
          */
          if (ha_option & HA_PRIMARY_KEY_IN_READ_INDEX)
          {
            if (field->key_length() == key_part->length &&
                !(field->flags & BLOB_FLAG))
              field->part_of_key= share->keys_in_use;
            if (field->part_of_sortkey.is_set(key))
              field->part_of_sortkey= share->keys_in_use;
          }
        }
        if (field->key_length() != key_part->length)
        {
          if (field->type() == MYSQL_TYPE_NEWDECIMAL)
          {
            /*
              Fix a fatal error in decimal key handling that causes crashes
              on Innodb. We fix it by reducing the key length so that
              InnoDB never gets a too big key when searching.
              This allows the end user to do an ALTER TABLE to fix the
              error.
            */
            keyinfo->key_length-= (key_part->length - field->key_length());
            key_part->store_length-= (uint16)(key_part->length -
                                              field->key_length());
            key_part->length= (uint16)field->key_length();
            LogErr(ERROR_LEVEL, ER_TABLE_WRONG_KEY_DEFINITION,
                   share->table_name.str, share->table_name.str);
            push_warning_printf(thd, Sql_condition::SL_WARNING,
                                ER_CRASHED_ON_USAGE,
                                "Found wrong key definition in %s; "
                                "Please do \"ALTER TABLE `%s` FORCE\" to fix "
                                "it!",
                                share->table_name.str,
                                share->table_name.str);
            share->crashed= 1;                // Marker for CHECK TABLE
            continue;
          }
          key_part->key_part_flag|= HA_PART_KEY_SEG;
        }
      }


      if (use_extended_sk && primary_key < MAX_KEY &&
          key && !(keyinfo->flags & HA_NOSAME))
        key_part+= add_pk_parts_to_sk(keyinfo, key, share->key_info, primary_key,
                                      share,  handler_file, &usable_parts);

      /* Skip unused key parts if they exist */
      key_part+= keyinfo->unused_key_parts;

      keyinfo->usable_key_parts= usable_parts; // Filesort

      set_if_bigger(share->max_key_length,keyinfo->key_length+
                    keyinfo->user_defined_key_parts);
      share->total_key_length+= keyinfo->key_length;
      /*
        MERGE tables do not have unique indexes. But every key could be
        an unique index on the underlying MyISAM table. (Bug #10400)
      */
      if ((keyinfo->flags & HA_NOSAME) ||
          (ha_option & HA_ANY_INDEX_MAY_BE_UNIQUE))
        set_if_bigger(share->max_unique_length,keyinfo->key_length);
    }
    if (primary_key < MAX_KEY && (share->keys_in_use.is_set(primary_key)))
    {
      share->primary_key= primary_key;
      /*
        If we are using an integer as the primary key then allow the user to
        refer to it as '_rowid'
      */
      if (share->key_info[primary_key].user_defined_key_parts == 1)
      {
        Field *field= share->key_info[primary_key].key_part[0].field;
        if (field && field->result_type() == INT_RESULT)
        {
          /* note that fieldnr here (and rowid_field_offset) starts from 1 */
          share->rowid_field_offset= (share->key_info[primary_key].key_part[0].
                                      fieldnr);
        }
      }
    }
    else
      share->primary_key = MAX_KEY; // we do not have a primary key
  }
  else
    share->primary_key= MAX_KEY;
  my_free(disk_buff);
  disk_buff=0;
  if (new_field_pack_flag <= 1)
  {
    /* Old file format with default as not null */
    uint null_length= (share->null_fields+7)/8;
    memset(share->default_values + (null_flags - record), 255,
           null_length);
  }

  if (share->found_next_number_field)
  {
    Field *reg_field= *share->found_next_number_field;
    if ((int) (share->next_number_index= (uint)
           find_ref_key(share->key_info, share->keys,
                            share->default_values, reg_field,
                &share->next_number_key_offset,
                            &share->next_number_keypart)) < 0)
    {
      /* Wrong field definition */
      error= 4;
      goto err;
    }
    else
      reg_field->flags |= AUTO_INCREMENT_FLAG;
  }

  if (share->blob_fields)
  {
    Field **ptr;
    uint k, *save;

    /* Store offsets to blob fields to find them fast */
    if (!(share->blob_field= save=
      (uint*) alloc_root(&share->mem_root,
                             (uint) (share->blob_fields* sizeof(uint)))))
      goto err;
    for (k=0, ptr= share->field ; *ptr ; ptr++, k++)
    {
      if ((*ptr)->flags & BLOB_FLAG)
        (*save++)= k;
    }
  }

  /*
    the correct null_bytes can now be set, since bitfields have been taken
    into account
  */
  share->null_bytes= (null_pos - null_flags +
                      (null_bit_pos + 7) / 8);
  share->last_null_bit_pos= null_bit_pos;

  share->db_low_byte_first= handler_file->low_byte_first();
  share->column_bitmap_size= bitmap_buffer_size(share->fields);

  if (!(bitmaps= (my_bitmap_map*) alloc_root(&share->mem_root,
                                             share->column_bitmap_size)))
    goto err;
  bitmap_init(&share->all_set, bitmaps, share->fields, false);
  bitmap_set_all(&share->all_set);

  destroy(handler_file);
  my_free(extra_segment_buff);
  DBUG_RETURN (0);

 err:
  my_free(disk_buff);
  my_free(extra_segment_buff);
  destroy(handler_file);
  delete share->name_hash;
  share->name_hash= nullptr;

  open_table_error(thd, share, error, my_errno());
  DBUG_RETURN(error);
} /*open_binary_frm*/

//////////////////////////////////////////////////////////////////////////


/**
  @brief validate_generated_expr
    Validate the generated expression to see whether there are invalid
    Item objects.
  @note
    Needs to be done after fix_fields to allow checking references
    to other generated columns.

  @param field  Pointer of generated column

  @retval true  The generated expression has some invalid objects
  @retval false No illegal objects in the generated expression
 */
static bool validate_generated_expr(Field *field)
{
  DBUG_ENTER("validate_generate_expr");
  Item* expr= field->gcol_info->expr_item;
  const char *field_name= field->field_name;
  DBUG_ASSERT(expr);

  /**
    These are not allowed:
    1) SP/UDF
    2) System variables and parameters
    3) ROW values
    4) Subquery (already checked by parser, assert the condition)
   */
  if (expr->has_stored_program() ||             // 1)
      (expr->used_tables() &
       (RAND_TABLE_BIT | INNER_TABLE_BIT)) ||   // 2)
      (expr->cols() != 1))                      // 3)
  {
    my_error(ER_GENERATED_COLUMN_FUNCTION_IS_NOT_ALLOWED, MYF(0), field_name);
    DBUG_RETURN(true);
  }
  DBUG_ASSERT(!expr->has_subquery());           // 4)
  /*
    Walk through the Item tree, checking the validity of items
    belonging to the generated column.
  */
  int args[2];
  args[0]= field->field_index;
  args[1]= ER_GENERATED_COLUMN_FUNCTION_IS_NOT_ALLOWED; // default error code.
  if (expr->walk(&Item::check_gcol_func_processor, Item::WALK_POSTFIX,
                 pointer_cast<uchar*>(&args)))
  {
    my_error(args[1], MYF(0), field_name);
    DBUG_RETURN(true);
  }

  DBUG_RETURN(false);
}

/**
  @brief  fix_fields_gcol_func
    Process generated expression of the field.

  @param thd                The thread object
  @param field              The processed field

  @retval true An error occurred, something was wrong with the function.
  @retval false Ok, generated expression is fixed sucessfully 
 */
static bool fix_fields_gcol_func(THD *thd, Field *field)
{
  uint dir_length, home_dir_length;
  bool result= true;
  Item* func_expr= field->gcol_info->expr_item;
  TABLE *table= field->table;
  TABLE_LIST tables;
  TABLE_LIST *save_table_list, *save_first_table, *save_last_table;
  int error;
  Name_resolution_context *context;
  const char *save_where;
  char* db_name;
  char db_name_string[FN_REFLEN];
  bool save_use_only_table_context;
  enum_mark_columns save_mark_used_columns= thd->mark_used_columns;
  DBUG_ASSERT(func_expr);
  DBUG_ENTER("fix_fields_gcol_func");

  /*
    Set-up the TABLE_LIST object to be a list with a single table
    Set alias and real name to table name and get database name from file name.
  */

  tables.alias= tables.table_name= table->s->table_name.str;
  tables.table= table;
  tables.next_local= 0;
  tables.next_name_resolution_table= 0;
  my_stpmov(db_name_string, table->s->normalized_path.str);
  dir_length= dirname_length(db_name_string);
  db_name_string[dir_length ? dir_length - 1 : 0]= 0;
  home_dir_length= dirname_length(db_name_string);
  db_name= &db_name_string[home_dir_length];
  tables.db= db_name;

  thd->mark_used_columns= MARK_COLUMNS_NONE;

  context= thd->lex->current_context();
  table->get_fields_in_item_tree= true;
  save_table_list= context->table_list;
  save_first_table= context->first_name_resolution_table;
  save_last_table= context->last_name_resolution_table;
  context->table_list= &tables;
  context->first_name_resolution_table= &tables;
  context->last_name_resolution_table= NULL;
  func_expr->walk(&Item::change_context_processor, Item::WALK_POSTFIX,
                  (uchar*) context);
  save_where= thd->where;
  thd->where= "generated column function";

  /* Save the context before fixing the fields*/
  save_use_only_table_context= thd->lex->use_only_table_context;
  thd->lex->use_only_table_context= true;

  bool charset_switched= false;
  const CHARSET_INFO *saved_collation_connection= func_expr->default_charset();
  if (saved_collation_connection != table->s->table_charset)
  {
   thd->variables.collation_connection= table->s->table_charset;
   charset_switched= true;
  }

  Item *new_func= func_expr;
  error= func_expr->fix_fields(thd, &new_func);

  /* Restore the current connection character set and collation. */
  if (charset_switched)
    thd->variables.collation_connection=  saved_collation_connection;

  /* Restore the original context*/
  thd->lex->use_only_table_context= save_use_only_table_context;
  context->table_list= save_table_list;
  context->first_name_resolution_table= save_first_table;
  context->last_name_resolution_table= save_last_table;

  if (unlikely(error))
  {
    DBUG_PRINT("info", ("Field in generated column function not part of table"));
    goto end;
  }
  thd->where= save_where;
  /*
    Checking if all items are valid to be part of the generated column.
  */
  if (validate_generated_expr(field))
    goto end;

  // Virtual columns expressions that substitute themselves are invalid
  DBUG_ASSERT(new_func == func_expr);
  result= false;

end:
  table->get_fields_in_item_tree= false;
  thd->mark_used_columns= save_mark_used_columns;
  DBUG_RETURN(result);
}

/**
  Calculate the base_columns_map and num_non_virtual_base_cols members of
  this generated column

  @param table    Table with the checked field

  @retval true if error
 */

bool Generated_column::register_base_columns(TABLE *table)
{
  DBUG_ENTER("register_base_columns");
  my_bitmap_map *bitbuf=
    static_cast<my_bitmap_map *>(alloc_root(&table->mem_root,
                                bitmap_buffer_size(table->s->fields)));
  DBUG_ASSERT(num_non_virtual_base_cols == 0);
  bitmap_init(&base_columns_map, bitbuf, table->s->fields, 0);

  MY_BITMAP *save_old_read_set= table->read_set;
  table->read_set= &base_columns_map;
  Mark_field mark_fld(MARK_COLUMNS_TEMP);
  expr_item->walk(&Item::mark_field_in_map,
                  Item::WALK_PREFIX, (uchar *) &mark_fld);
  table->read_set= save_old_read_set;

  /* Calculate the number of non-virtual base columns */
  for (uint i= 0; i < table->s->fields; i++)
  {
    Field *field= table->field[i];
    if (bitmap_is_set(&base_columns_map, field->field_index) &&
        field->stored_in_db)
      num_non_virtual_base_cols++;
  }
  DBUG_RETURN(false);
}


void Generated_column::dup_expr_str(MEM_ROOT *root, const char *src,
                                    size_t len)
{
  expr_str.str= pointer_cast<char*>(memdup_root(root, src, len));
  expr_str.length= len;
}


void Generated_column::print_expr(THD *thd, String *out)
{
  out->length(0);
  Sql_mode_parse_guard parse_guard(thd);
  // Printing db and table name is useless
  auto flags= enum_query_type(QT_NO_DB | QT_NO_TABLE | QT_FORCE_INTRODUCERS);
  expr_item->print(out, flags);
}


/*
   Unpack the definition of a virtual column. Parses the text obtained from
   TABLE_SHARE and produces an Item.
*/
bool unpack_gcol_info(THD *thd,
                      TABLE *table,
                      Field *field,
                      bool is_create_table,
                      bool *error_reported)
{
  DBUG_ENTER("unpack_gcol_info");
  DBUG_ASSERT(field->table == table);
  LEX_STRING *gcol_expr= &field->gcol_info->expr_str;
  DBUG_ASSERT(gcol_expr);
  DBUG_ASSERT(!field->gcol_info->expr_item); // No Item in TABLE_SHARE
  /*
    Step 1: Construct a statement for the parser.
    The parsed string needs to take the following format:
    "PARSE_GCOL_EXPR (<expr_string_from_frm>)"
  */
  char *gcol_expr_str;
  int str_len= 0;
  const CHARSET_INFO *old_character_set_client;
  bool disable_strict_mode= false;
  bool status;

  Strict_error_handler strict_handler;

  LEX * const old_lex= thd->lex;
  LEX new_lex;
  thd->lex= &new_lex;
  if (lex_start(thd))
  {
    thd->lex= old_lex;
    DBUG_RETURN(true); // OOM
  }

  if (!(gcol_expr_str= (char*) alloc_root(&table->mem_root,
                                          gcol_expr->length +
                                            PARSE_GCOL_KEYWORD.length + 3)))
  {
    DBUG_RETURN(true);
  }
  memcpy(gcol_expr_str,
         PARSE_GCOL_KEYWORD.str,
         PARSE_GCOL_KEYWORD.length);
  str_len= PARSE_GCOL_KEYWORD.length;
  memcpy(gcol_expr_str + str_len, "(", 1);
  str_len++;
  memcpy(gcol_expr_str + str_len,
         gcol_expr->str,
         gcol_expr->length);
  str_len+= gcol_expr->length;
  memcpy(gcol_expr_str + str_len, ")", 1);
  str_len++;
  memcpy(gcol_expr_str + str_len, "\0", 1);
  str_len++;
  Gcol_expr_parser_state parser_state;
  parser_state.init(thd, gcol_expr_str, str_len);

  /*
    Step 2: Setup thd for parsing.
  */
  Query_arena *backup_stmt_arena_ptr= thd->stmt_arena;
  Query_arena backup_arena;
  Query_arena gcol_arena(&table->mem_root,
                         Query_arena::STMT_CONVENTIONAL_EXECUTION);
  thd->set_n_backup_active_arena(&gcol_arena, &backup_arena);
  thd->stmt_arena= &gcol_arena;
  ulong save_old_privilege= thd->want_privilege;
  thd->want_privilege= 0;

  old_character_set_client= thd->variables.character_set_client;
  // Subquery is not allowed in generated expression
  const bool save_allow_subselects= thd->lex->expr_allows_subselect;
  thd->lex->expr_allows_subselect= false;
  // allow_sum_func is also 0, banning group aggregates and window functions.

  /*
    Step 3: Use the parser to build an Item object from.
  */
  if (parse_sql(thd, &parser_state, NULL))
  {
    goto parse_err;
  }
  thd->lex->expr_allows_subselect= save_allow_subselects;

  /*
    From now on use gcol_info generated by the parser. It has an expr_item,
    and no expr_str.
  */
  field->gcol_info= parser_state.result;
  /* Keep attribute of generated column */
  field->gcol_info->set_field_stored(field->stored_in_db);

  DBUG_ASSERT(field->gcol_info->expr_item && !field->gcol_info->expr_str.str);

  /* Use strict mode regardless of strict mode setting when validating */
  if (!thd->is_strict_mode())
  {
    thd->variables.sql_mode|= MODE_STRICT_ALL_TABLES;
    thd->push_internal_handler(&strict_handler);
    disable_strict_mode= true;
  }

  /* Validate the Item tree. */
  status= fix_fields_gcol_func(thd, field);

  // Permanent changes to the item_tree are completed.
  if (!thd->lex->is_ps_or_view_context_analysis())
    field->gcol_info->permanent_changes_completed= true;

  if (disable_strict_mode)
  {
    thd->pop_internal_handler();
    thd->variables.sql_mode&= ~MODE_STRICT_ALL_TABLES;
  }
  if (status)
  {
    if (is_create_table)
    {
      /*
        During CREATE/ALTER TABLE it is ok to receive errors here.
        It is not ok if it happens during the opening of an frm
        file as part of a normal query.
      */
      *error_reported= true;
    }
    // Any memory allocated in this function is freed in parse_err
    field->gcol_info= 0;
    goto parse_err;
  }
  if (field->gcol_info->register_base_columns(table))
    goto parse_err;
  lex_end(thd->lex);
  thd->lex= old_lex;
  thd->stmt_arena= backup_stmt_arena_ptr;
  thd->restore_active_arena(&gcol_arena, &backup_arena);
  field->gcol_info->item_free_list= gcol_arena.free_list;
  thd->want_privilege= save_old_privilege;
  thd->lex->expr_allows_subselect= save_allow_subselects;

  DBUG_RETURN(false);

parse_err:
  // Any created window is eliminated as not allowed:
  thd->lex->current_select()->m_windows.empty();
  thd->free_items();
  lex_end(thd->lex);
  thd->lex= old_lex;
  thd->stmt_arena= backup_stmt_arena_ptr;
  thd->restore_active_arena(&gcol_arena, &backup_arena);
  thd->variables.character_set_client= old_character_set_client;
  thd->want_privilege= save_old_privilege;
  thd->lex->expr_allows_subselect= save_allow_subselects;
  DBUG_RETURN(true);
}


// Unpack partition
bool unpack_partition_info(THD *thd,
                           TABLE *outparam,
                           TABLE_SHARE *share,
                           handlerton *engine_type,
                           bool is_create_table)
{
  /*
    Currently we still need to run the parser for extracting
    Item trees (for partition expression and COLUMNS values).
    To avoid too big refactoring in this patch, we still generate
    the syntax when reading the DD (read_from_dd_partitions) and
    parse it for each TABLE instance.
    TODO:
    To avoid multiple copies of information, we should try to
    point to the TABLE_SHARE where possible:
    - partition names etc. I.e. reuse the partition_elements!
    This is not possible with columns partitions, since they use
    Item for storing the values!?
    Also make sure that part_state is never altered without proper locks
    (like MDL exclusive locks on the table! since they would be shared by all
    instances of a table!)
    TODO: Use field images instead?
    TODO: Look on how DEFAULT values will be stored in the new DD
    and reuse that if possible!
    TODO: wl#7840 to get a more light weight parsing of expressions
    Create a new partition_info object on the table's mem_root,
    by parsing a minimalistic string generated from the share.
    And then fill in the missing parts from the part_info on the share.
  */

  /*
    In this execution we must avoid calling thd->change_item_tree since
    we might release memory before statement is completed. We do this
    by changing to a new statement arena. As part of this arena we also
    set the memory root to be the memory root of the table since we
    call the parser and fix_fields which both can allocate memory for
    item objects. We keep the arena to ensure that we can release the
    free_list when closing the table object.
    SEE Bug #21658
  */

  // Can use TABLE's mem_root, as it's surely not an internal tmp table
  DBUG_ASSERT(share->table_category != TABLE_CATEGORY_TEMPORARY);

  Query_arena *backup_stmt_arena_ptr= thd->stmt_arena;
  Query_arena backup_arena;
  Query_arena part_func_arena(&outparam->mem_root,
                              Query_arena::STMT_INITIALIZED);
  thd->set_n_backup_active_arena(&part_func_arena, &backup_arena);
  thd->stmt_arena= &part_func_arena;
  bool tmp;
  bool work_part_info_used;

  tmp= mysql_unpack_partition(thd, share->partition_info_str,
                              share->partition_info_str_len,
                              outparam, is_create_table,
                              engine_type,
                              &work_part_info_used);
  if (tmp)
  {
    thd->stmt_arena= backup_stmt_arena_ptr;
    thd->restore_active_arena(&part_func_arena, &backup_arena);
    return true;
  }
  outparam->part_info->is_auto_partitioned= share->auto_partitioned;
  DBUG_PRINT("info", ("autopartitioned: %u", share->auto_partitioned));
  /*
    We should perform the fix_partition_func in either local or
    caller's arena depending on work_part_info_used value.
  */
  if (!work_part_info_used)
    tmp= fix_partition_func(thd, outparam, is_create_table);
  thd->stmt_arena= backup_stmt_arena_ptr;
  thd->restore_active_arena(&part_func_arena, &backup_arena);
  if (!tmp)
  {
    if (work_part_info_used)
      tmp= fix_partition_func(thd, outparam, is_create_table);
  }
  outparam->part_info->item_free_list= part_func_arena.free_list;
  // TODO: Compare with share->part_info for validation of code!
  DBUG_ASSERT(!share->m_part_info ||
              share->m_part_info->column_list ==
                outparam->part_info->column_list);
  DBUG_ASSERT(!share->m_part_info ||
              outparam->part_info->list_of_part_fields ==
                share->m_part_info->list_of_part_fields);
  return tmp;
}


/**
  Open a table based on a TABLE_SHARE

  @param thd              Thread handler
  @param share            Table definition
  @param alias            Alias for table
  @param db_stat          Open flags (for example HA_OPEN_KEYFILE|
                          HA_OPEN_RNDFILE..) can be 0 (example in
                          ha_example_table)
  @param prgflag          READ_ALL etc..
  @param ha_open_flags    HA_OPEN_ABORT_IF_LOCKED etc..
  @param outparam         Result table.
  @param is_create_table  Indicates that table is opened as part
                          of CREATE or ALTER and does not yet exist in SE.
  @param table_def_param  dd::Table object describing the table to be
                          opened in SE. Can be nullptr, which case this
                          function will try to retrieve such object from
                          the data-dictionary before opening table in SE.

  @retval 0	ok
  @retval 1	Error (see open_table_error)
  @retval 2 Error (see open_table_error)
  @retval 4    Error (see open_table_error)
  @retval 7    Table definition has changed in engine
  @retval 8    Table row format has changed in engine
*/

int open_table_from_share(THD *thd, TABLE_SHARE *share, const char *alias,
                          uint db_stat, uint prgflag, uint ha_open_flags,
                          TABLE *outparam, bool is_create_table,
                          const dd::Table *table_def_param)
{
  int error;
  uint records, i, bitmap_size;
  bool error_reported= false;
  const bool internal_tmp=
    share->table_category == TABLE_CATEGORY_TEMPORARY;
  DBUG_ASSERT(!internal_tmp || share->ref_count != 0);
  uchar *record, *bitmaps;
  Field **field_ptr, **vfield_ptr= NULL;
  Field *fts_doc_id_field = NULL;
  my_ptrdiff_t move_offset;
  DBUG_ENTER("open_table_from_share");
  DBUG_PRINT("enter",("name: '%s.%s'  form: %p", share->db.str,
                      share->table_name.str, outparam));

  error= 1;
  new (outparam) TABLE();
  outparam->in_use= thd;
  outparam->s= share;
  outparam->db_stat= db_stat;
  outparam->write_row_record= NULL;

  MEM_ROOT *root;
  if (!internal_tmp)
  {
    root= &outparam->mem_root;
    init_sql_alloc(key_memory_TABLE, root, TABLE_ALLOC_BLOCK_SIZE, 0);
  }
  else
    root= &share->mem_root;

  /*
    For internal temporary tables we allocate the 'alias' in the
    TABLE_SHARE's mem_root rather than on the heap as it gives simpler
    freeing.
  */
  outparam->alias= internal_tmp ? strdup_root(root, alias) :
    my_strdup(key_memory_TABLE, alias, MYF(MY_WME));
  if (!outparam->alias)
    goto err;

  outparam->quick_keys.init();
  outparam->possible_quick_keys.init();
  outparam->covering_keys.init();
  outparam->merge_keys.init();
  outparam->keys_in_use_for_query.init();

  /* Allocate handler */
  outparam->file= 0;
  if (!(prgflag & OPEN_FRM_FILE_ONLY))
  {
    if (!(outparam->file= get_new_handler(share,
                                          share->m_part_info != NULL,
                                          root,
                                          share->db_type())))
      goto err;
    if (outparam->file->set_ha_share_ref(&share->ha_share))
      goto err;
  }
  else
  {
    DBUG_ASSERT(!db_stat);
  }

  error= 4;
  outparam->reginfo.lock_type= TL_UNLOCK;
  outparam->current_lock= F_UNLCK;
  records=0;
  if ((db_stat & HA_OPEN_KEYFILE) || (prgflag & DELAYED_OPEN))
    records=1;
  if (prgflag & (READ_ALL+EXTRA_RECORD))
    records++;

  record= pointer_cast<uchar *>
    (alloc_root(root, share->rec_buff_length * records + share->null_bytes));
  if (record == NULL)
    goto err;                                   /* purecov: inspected */

  if (records == 0)
  {
    /* We are probably in hard repair, and the buffers should not be used */
    outparam->record[0]= outparam->record[1]= share->default_values;
  }
  else
  {
    outparam->record[0]= record;
    if (records > 1)
      outparam->record[1]= record+ share->rec_buff_length;
    else
      outparam->record[1]= outparam->record[0];   // Safety
  }
  outparam->null_flags_saved= record + (records * share->rec_buff_length);

  if (!(field_ptr = (Field **) alloc_root(root,
                                          (uint) ((share->fields+1)*
                                                  sizeof(Field*)))))
    goto err;                                   /* purecov: inspected */

  outparam->field= field_ptr;

  record= (uchar*) outparam->record[0]-1;	/* Fieldstart = 1 */
  outparam->null_flags= (uchar*) record+1;

  /*
    We will create fields by cloning TABLE_SHARE's fields; then we will need
    to make all new fields' pointers point into the new TABLE's record[0], by
    applying an offset to them.
    Calculate the "source" offset depending on table type:
    - For non-internal temporary tables, source is share->default_values
    - For internal tables, source is first TABLE's record[0], which
    happens to be created in same memory block as share->default_values, with
    offset 2 * share->rec_buff_length (see create_tmp_table()).
  */
  move_offset= outparam->record[0] - share->default_values +
    (internal_tmp ? 2 * share->rec_buff_length : 0);

  /* Setup copy of fields from share, but use the right alias and record */
  for (i=0 ; i < share->fields; i++, field_ptr++)
  {
    Field *new_field= share->field[i]->clone(root);
    *field_ptr= new_field;
    if (new_field == NULL)
      goto err;
    new_field->init(outparam);
    new_field->move_field_offset(move_offset);
    /* Check if FTS_DOC_ID column is present in the table */
    if (outparam->file &&
        (outparam->file->ha_table_flags() & HA_CAN_FULLTEXT_EXT) &&
        !strcmp(outparam->field[i]->field_name, FTS_DOC_ID_COL_NAME))
      fts_doc_id_field= new_field;
  }
  (*field_ptr)= 0;                              // End marker

  if (share->found_next_number_field)
    outparam->found_next_number_field=
      outparam->field[(uint) (share->found_next_number_field - share->field)];

  /* Fix key->name and key_part->field */
  if (share->key_parts)
  {
    KEY	*key_info, *key_info_end;
    KEY_PART_INFO *key_part;
    uint n_length;
    n_length= share->keys * sizeof(KEY) +
      share->key_parts * sizeof(KEY_PART_INFO);

    if (!(key_info= (KEY*) alloc_root(root, n_length)))
      goto err;
    outparam->key_info= key_info;
    key_part= (reinterpret_cast<KEY_PART_INFO*>(key_info+share->keys));

    memcpy(key_info, share->key_info, sizeof(*key_info)*share->keys);
    memcpy(key_part, share->key_info[0].key_part, (sizeof(*key_part) *
                                                   share->key_parts));

    for (key_info_end= key_info + share->keys ;
         key_info < key_info_end ;
         key_info++)
    {
      KEY_PART_INFO *key_part_end;

      key_info->table= outparam;
      key_info->key_part= key_part;

      for (key_part_end= key_part + key_info->actual_key_parts ;
           key_part < key_part_end ;
           key_part++)
      {
        Field *field= key_part->field= outparam->field[key_part->fieldnr-1];

        if (field->key_length() != key_part->length &&
            !(field->flags & BLOB_FLAG))
        {
          /*
            We are using only a prefix of the column as a key:
            Create a new field for the key part that matches the index
          */
          field= key_part->field= field->new_field(root, outparam, 0);
          field->field_length= key_part->length;
        }
      }
      /* Skip unused key parts if they exist */
      key_part+= key_info->unused_key_parts;
      
      /* Set TABLE::fts_doc_id_field for tables with FT KEY */
      if ((key_info->flags & HA_FULLTEXT))
        outparam->fts_doc_id_field= fts_doc_id_field;
    }
  }

  // Parse partition expression and create Items
  if (share->partition_info_str_len && outparam->file &&
      unpack_partition_info(thd, outparam, share,
                            share->m_part_info->default_engine_type,
                            is_create_table))
  {
    if (is_create_table)
    {
      /*
        During CREATE/ALTER TABLE it is ok to receive errors here.
        It is not ok if it happens during the opening of an frm
        file as part of a normal query.
      */
      error_reported= true;
    }
    goto err;
  }

  /* Check generated columns against table's storage engine. */
  if (share->vfields && outparam->file &&
      !(outparam->file->ha_table_flags() & HA_GENERATED_COLUMNS))
  {
    my_error(ER_UNSUPPORTED_ACTION_ON_GENERATED_COLUMN,
             MYF(0),
             "Specified storage engine");
    error_reported= true;
    goto err;
  }

  /*
    Allocate bitmaps
    This needs to be done prior to generated columns as they'll call
    fix_fields and functions might want to access bitmaps.
  */

  bitmap_size= share->column_bitmap_size;
  if (!(bitmaps= (uchar*) alloc_root(root, bitmap_size * 5)))
    goto err;
  bitmap_init(&outparam->def_read_set,
              (my_bitmap_map*) bitmaps, share->fields, false);
  bitmap_init(&outparam->def_write_set,
              (my_bitmap_map*) (bitmaps+bitmap_size), share->fields, false);
  bitmap_init(&outparam->tmp_set,
              (my_bitmap_map*) (bitmaps+bitmap_size*2), share->fields, false);
  bitmap_init(&outparam->cond_set,
              (my_bitmap_map*) (bitmaps+bitmap_size*3), share->fields, false);
  bitmap_init(&outparam->def_fields_set_during_insert,
              (my_bitmap_map*) (bitmaps + bitmap_size * 4), share->fields,
              false);
  outparam->default_column_bitmaps();

  /*
    Process generated columns, if any.
  */
  outparam->vfield= vfield_ptr;
  if (share->vfields)
  {
    if (!(vfield_ptr = (Field **) alloc_root(root,
                                             (uint) ((share->vfields+1)*
                                                     sizeof(Field*)))))
      goto err;

    outparam->vfield= vfield_ptr;

    for (field_ptr= outparam->field; *field_ptr; field_ptr++)
    {
      if ((*field_ptr)->gcol_info)
      {
        if (unpack_gcol_info(thd, outparam, *field_ptr,
                             is_create_table, &error_reported))
        {
          *vfield_ptr= NULL;
          error= 4; // in case no error is reported
          goto err;
        }
        *(vfield_ptr++)= *field_ptr;
      }
    }
    *vfield_ptr= 0;                              // End marker
  }
  /* The table struct is now initialized;  Open the table */
  error= 2;
  if (db_stat)
  {
    const dd::Table *table_def= table_def_param;
    dd::cache::Dictionary_client::Auto_releaser releaser(thd->dd_client());

    if (!table_def && !(prgflag & OPEN_NO_DD_TABLE))
    {

      if (thd->dd_client()->acquire(share->db.str,
                                    share->table_name.str,
                                    &table_def))
      {
        error_reported= true;
        goto err;
      }

      if (!table_def)
      {
        error= 1;
        set_my_errno(ENOENT);
        goto err;
      }
    }

    int ha_err;
    if ((ha_err= (outparam->file->
                  ha_open(outparam, share->normalized_path.str,
                          (db_stat & HA_READ_ONLY ? O_RDONLY : O_RDWR),
                          ((db_stat & HA_OPEN_TEMPORARY ? HA_OPEN_TMP_TABLE :
                            (db_stat & HA_WAIT_IF_LOCKED) ?
                            HA_OPEN_WAIT_IF_LOCKED :
                            (db_stat & (HA_ABORT_IF_LOCKED | HA_GET_INFO)) ?
                             HA_OPEN_ABORT_IF_LOCKED :
                             HA_OPEN_IGNORE_IF_LOCKED) | ha_open_flags),
                          table_def))))
    {
      /* Set a flag if the table is crashed and it can be auto. repaired */
      share->crashed= ((ha_err == HA_ERR_CRASHED_ON_USAGE) &&
                       outparam->file->auto_repair() &&
                       !(ha_open_flags & HA_OPEN_FOR_REPAIR));

      switch (ha_err)
      {
	case HA_ERR_TABLESPACE_MISSING:
          /*
            In case of Innodb table space header may be corrupted or
	    ibd file might be missing
          */
          error= 1;
          DBUG_ASSERT(my_errno() == HA_ERR_TABLESPACE_MISSING);
          break;
        case HA_ERR_NO_SUCH_TABLE:
	  /*
            The table did not exists in storage engine, use same error message
            as if the .frm file didn't exist
          */
	  error= 1;
	  set_my_errno(ENOENT);
          break;
        case EMFILE:
	  /*
            Too many files opened, use same error message as if the .frm
            file can't open
           */
          DBUG_PRINT("error", ("open file: %s failed, too many files opened (errno: %d)", 
		  share->normalized_path.str, ha_err));
	  error= 1;
	  set_my_errno(EMFILE);
          break;
        default:
          outparam->file->print_error(ha_err, MYF(0));
          error_reported= true;
          if (ha_err == HA_ERR_TABLE_DEF_CHANGED)
            error= 7;
          else if (ha_err == HA_ERR_ROW_FORMAT_CHANGED)
            error= 8;
          break;
      }
      goto err;                                 /* purecov: inspected */
    }
  }
  else if (outparam->file) // if db_stat!=0, ha_open() set those pointers:
    outparam->file->change_table_ptr(outparam, share);

  if ((share->table_category == TABLE_CATEGORY_LOG) ||
      (share->table_category == TABLE_CATEGORY_RPL_INFO) ||
      (share->table_category == TABLE_CATEGORY_GTID))
  {
    outparam->no_replicate= true;
  }
  else if (outparam->file)
  {
    handler::Table_flags flags= outparam->file->ha_table_flags();
    outparam->no_replicate=
      !(flags & (HA_BINLOG_STMT_CAPABLE | HA_BINLOG_ROW_CAPABLE))
      || (flags & HA_HAS_OWN_BINLOGGING);
  }
  else
  {
    outparam->no_replicate= false;
  }

  /* Increment the opened_tables counter, only when open flags set. */
  if (db_stat)
    thd->status_var.opened_tables++;

  DBUG_RETURN (0);

 err:
  if (! error_reported)
    open_table_error(thd, share, error, my_errno());
  destroy(outparam->file);
  if (outparam->part_info)
    free_items(outparam->part_info->item_free_list);
  if (outparam->vfield)
  {
    for (Field **vfield= outparam->vfield; *vfield; vfield++)
      free_items((*vfield)->gcol_info->item_free_list);
  }
  outparam->file= 0;				// For easier error checking
  outparam->db_stat=0;
  if (!internal_tmp)
    free_root(root, MYF(0));
  my_free((void *) outparam->alias);
  DBUG_RETURN (error);
}


/**
  Free information allocated by openfrm

  @param table		TABLE object to free
  @param free_share		Is 1 if we also want to free table_share
*/

int closefrm(TABLE *table, bool free_share)
{
  int error=0;
  DBUG_ENTER("closefrm");
  DBUG_PRINT("enter", ("table: %p", table));

  if (table->db_stat)
    error=table->file->ha_close();
  my_free((void *) table->alias);
  table->alias= 0;
  if (table->field)
  {
    for (Field **ptr=table->field ; *ptr ; ptr++)
    {
      if ((*ptr)->gcol_info)
        free_items((*ptr)->gcol_info->item_free_list);
      destroy(*ptr);
    }
    table->field= 0;
  }
  destroy(table->file);
  table->file= 0;				/* For easier errorchecking */
  if (table->part_info)
  {
    /* Allocated through table->mem_root, freed below */
    free_items(table->part_info->item_free_list);
    table->part_info->item_free_list= 0;
    table->part_info= 0;
  }
  if (free_share)
  {
    if (table->s->tmp_table == NO_TMP_TABLE)
      release_table_share(table->s);
    else
      free_table_share(table->s);
  }
  free_root(&table->mem_root, MYF(0));
  DBUG_RETURN(error);
}


/* Deallocate temporary blob storage */

void free_blobs(TABLE *table)
{
  uint *ptr, *end;
  for (ptr= table->s->blob_field, end=ptr + table->s->blob_fields ;
       ptr != end ;
       ptr++)
  {
    /*
      Reduced TABLE objects which are used by row-based replication for
      type conversion might have some fields missing. Skip freeing BLOB
      buffers for such missing fields.
    */
    if (table->field[*ptr])
      ((Field_blob*) table->field[*ptr])->mem_free();
  }
}


/**
  Reclaims temporary blob storage which is bigger than a threshold.
  Resets blob pointer. Unsets m_keep_old_value.

  @param table A handle to the TABLE object containing blob fields
  @param size The threshold value.
*/

void free_blob_buffers_and_reset(TABLE *table, uint32 size)
{
  uint *ptr, *end;
  for (ptr= table->s->blob_field, end= ptr + table->s->blob_fields ;
       ptr != end ;
       ptr++)
  {
    Field_blob *blob= down_cast<Field_blob*>(table->field[*ptr]);
    if (blob->get_field_buffer_size() > size)
      blob->mem_free();
    blob->reset();

    if (blob->is_virtual_gcol())
      blob->set_keep_old_value(false);
  }
}


	/* error message when opening a table defintion */

static void open_table_error(THD *thd, TABLE_SHARE *share,
                             int error, int db_errno)
{
  int err_no;
  char buff[FN_REFLEN];
  char errbuf[MYSYS_STRERROR_SIZE];
  myf errortype= ME_ERRORLOG;
  DBUG_ENTER("open_table_error");

  switch (error) {
  case 8:
  case 7:
  case 1:
    switch (db_errno) {
    case ENOENT:
      my_error(ER_NO_SUCH_TABLE, MYF(0), share->db.str, share->table_name.str);
      break;
    case HA_ERR_TABLESPACE_MISSING:
      snprintf(errbuf, MYSYS_STRERROR_SIZE, "`%s`.`%s`", share->db.str,
                  share->table_name.str);
      my_error(ER_TABLESPACE_MISSING, MYF(0), errbuf);
      break;
    default:
      strxmov(buff, share->normalized_path.str, reg_ext, NullS);
      my_error((db_errno == EMFILE) ? ER_CANT_OPEN_FILE : ER_FILE_NOT_FOUND,
               errortype, buff,
               db_errno, my_strerror(errbuf, sizeof(errbuf), db_errno));
    }
    break;
  case 2:
  {
    handler *file= 0;
    const char *datext= "";

    if (share->db_type() != NULL)
    {
      if ((file= get_new_handler(share,
                                 share->m_part_info != NULL,
                                 thd->mem_root,
                                 share->db_type())))
      {
        if (! file->ht->file_extensions ||
            ! (datext= file->ht->file_extensions[0]))
          datext= "";
      }
    }
    err_no= (db_errno == ENOENT) ? ER_FILE_NOT_FOUND : (db_errno == EAGAIN) ?
      ER_FILE_USED : ER_CANT_OPEN_FILE;
    strxmov(buff, share->normalized_path.str, datext, NullS);
    my_error(err_no,errortype, buff,
             db_errno, my_strerror(errbuf, sizeof(errbuf), db_errno));
    destroy(file);
    break;
  }
  default:				/* Better wrong error than none */
  case 4:
    strxmov(buff, share->normalized_path.str, reg_ext, NullS);
    my_error(ER_NOT_FORM_FILE, errortype, buff);
    break;
  }
  DBUG_VOID_RETURN;
} /* open_table_error */


	/* Check that the integer is in the internal */

int set_zone(int nr, int min_zone, int max_zone)
{
  if (nr<=min_zone)
    return (min_zone);
  if (nr>=max_zone)
    return (max_zone);
  return (nr);
} /* set_zone */


/**
  Store an SQL quoted string.

  @param res		result String
  @param pos		string to be quoted
  @param length	it's length

  NOTE
    This function works correctly with utf8 or single-byte charset strings.
    May fail with some multibyte charsets though.
*/

void append_unescaped(String *res, const char *pos, size_t length)
{
  const char *end= pos+length;

  if (res->reserve(length + 2))
    return;

  res->append('\'');

  for (; pos != end ; pos++)
  {
    switch (*pos) {
    case 0:				/* Must be escaped for 'mysql' */
      res->append('\\');
      res->append('0');
      break;
    case '\n':				/* Must be escaped for logs */
      res->append('\\');
      res->append('n');
      break;
    case '\r':
      res->append('\\');		/* This gives better readability */
      res->append('r');
      break;
    case '\\':
      res->append('\\');		/* Because of the sql syntax */
      res->append('\\');
      break;
    case '\'':
      res->append('\'');		/* Because of the sql syntax */
      res->append('\'');
      break;
    default:
      res->append(*pos);
      break;
    }
  }
  res->append('\'');
}


void update_create_info_from_table(HA_CREATE_INFO *create_info, TABLE *table)
{
  TABLE_SHARE *share= table->s;
  DBUG_ENTER("update_create_info_from_table");

  create_info->max_rows= share->max_rows;
  create_info->min_rows= share->min_rows;
  create_info->table_options= share->db_create_options;
  create_info->avg_row_length= share->avg_row_length;
  create_info->row_type= share->row_type;
  create_info->default_table_charset= share->table_charset;
  create_info->table_charset= 0;
  create_info->comment= share->comment;
  create_info->storage_media= share->default_storage_media;
  create_info->tablespace= share->tablespace;
  create_info->compress= share->compress;
  create_info->encrypt_type= share->encrypt_type;

  DBUG_VOID_RETURN;
}

int
rename_file_ext(const char * from,const char * to,const char * ext)
{
  char from_b[FN_REFLEN],to_b[FN_REFLEN];
  (void) strxmov(from_b,from,ext,NullS);
  (void) strxmov(to_b,to,ext,NullS);
  return (mysql_file_rename(key_file_frm, from_b, to_b, MYF(MY_WME)));
}


/**
  Allocate string field in MEM_ROOT and return it as String

  @param mem   	MEM_ROOT for allocating
  @param field 	Field for retrieving of string
  @param res    result String

  @retval  1   string is empty
  @retval  0	all ok
*/

bool get_field(MEM_ROOT *mem, Field *field, String *res)
{
  char buff[MAX_FIELD_WIDTH], *to;
  String str(buff,sizeof(buff),&my_charset_bin);
  size_t length;

  field->val_str(&str);
  if (!(length= str.length()))
  {
    res->length(0);
    return 1;
  }
  if (!(to= strmake_root(mem, str.ptr(), length)))
    length= 0;                                  // Safety fix
  res->set(to, length, field->charset());
  return 0;
}


/**
  Allocate string field in MEM_ROOT and return it as NULL-terminated string

  @param mem   	MEM_ROOT for allocating
  @param field 	Field for retrieving of string

  @retval  NullS  string is empty
  @retval  other  pointer to NULL-terminated string value of field
*/

char *get_field(MEM_ROOT *mem, Field *field)
{
  char buff[MAX_FIELD_WIDTH], *to;
  String str(buff,sizeof(buff),&my_charset_bin);
  size_t length;

  field->val_str(&str);
  length= str.length();
  if (!length || !(to= (char*) alloc_root(mem,length+1)))
    return NullS;
  memcpy(to,str.ptr(), length);
  to[length]=0;
  return to;
}


/**
  Check if database name is valid

  @param name             Name of database
  @param length           Length of name

  @retval  Ident_name_check::OK        Identifier name is Ok (Success)
  @retval  Ident_name_check::WRONG     Identifier name is Wrong
                                       (ER_WRONG_TABLE_NAME)
  @retval  Ident_name_check::TOO_LONG  Identifier name is too long if it is
                                       greater than 64 characters
                                       (ER_TOO_LONG_IDENT)

  @note In case of Ident_name_check::WRONG and Ident_name_check::TOO_LONG, this
        function reports an error (my_error)
*/

Ident_name_check check_db_name(const char *name, size_t length)
{
  Ident_name_check ident_check_status;

  if (!length || length > NAME_LEN)
  {
    my_error(ER_WRONG_DB_NAME, MYF(0), name);
    return Ident_name_check::WRONG;
  }

  ident_check_status= check_table_name(name, length);
  if (ident_check_status == Ident_name_check::WRONG)
    my_error(ER_WRONG_DB_NAME, MYF(0), name);
  else if (ident_check_status == Ident_name_check::TOO_LONG)
    my_error(ER_TOO_LONG_IDENT, MYF(0), name);
  return ident_check_status;
}


/**
  Check if database name is valid, and convert to lower case if necessary

  @param org_name             Name of database and length
  @param preserve_lettercase  Preserve lettercase if true

  @note If lower_case_table_names is true and preserve_lettercase
  is false then database is converted to lower case

  @retval  Ident_name_check::OK        Identifier name is Ok (Success)
  @retval  Ident_name_check::WRONG     Identifier name is Wrong
                                       (ER_WRONG_TABLE_NAME)
  @retval  Ident_name_check::TOO_LONG  Identifier name is too long if it is
                                       greater than 64 characters
                                       (ER_TOO_LONG_IDENT)

  @note In case of Ident_name_check::WRONG and Ident_name_check::TOO_LONG, this
        function reports an error (my_error)
*/

Ident_name_check check_and_convert_db_name(LEX_STRING *org_name,
                                           bool preserve_lettercase)
{
  char *name= org_name->str;
  size_t name_length= org_name->length;
  Ident_name_check ident_check_status;

  if (!name_length || name_length > NAME_LEN)
  {
    my_error(ER_WRONG_DB_NAME, MYF(0), org_name->str);
    return Ident_name_check::WRONG;
  }

  if (!preserve_lettercase && lower_case_table_names && name != any_db)
    my_casedn_str(files_charset_info, name);

  ident_check_status= check_table_name(name, name_length);
  if (ident_check_status == Ident_name_check::WRONG)
    my_error(ER_WRONG_DB_NAME, MYF(0), org_name->str);
  else if (ident_check_status == Ident_name_check::TOO_LONG)
    my_error(ER_TOO_LONG_IDENT, MYF(0), org_name->str);
  return ident_check_status;
}


/**
  Function to check if table name is valid or not. If it is invalid,
  return appropriate error in each case to the caller.

  @param name                  Table name
  @param length                Length of table name

  @retval  Ident_name_check::OK        Identifier name is Ok (Success)
  @retval  Ident_name_check::WRONG     Identifier name is Wrong
                                       (ER_WRONG_TABLE_NAME)
  @retval  Ident_name_check::TOO_LONG  Identifier name is too long if it is
                                       greater than 64 characters
                                       (ER_TOO_LONG_IDENT)

  @note Reporting error to the user is the responsiblity of the caller.
*/

Ident_name_check check_table_name(const char *name, size_t length)
{
  // name length in symbols
  size_t name_length= 0;
  const char *end= name+length;
  if (!length || length > NAME_LEN)
    return Ident_name_check::WRONG;
  bool last_char_is_space= false;

  while (name != end)
  {
    last_char_is_space= my_isspace(system_charset_info, *name);
    if (use_mb(system_charset_info))
    {
      int len=my_ismbchar(system_charset_info, name, end);
      if (len)
      {
        name += len;
        name_length++;
        continue;
      }
    }
    name++;
    name_length++;
  }
  if (last_char_is_space)
   return Ident_name_check::WRONG;
  else if (name_length > NAME_CHAR_LEN)
   return Ident_name_check::TOO_LONG;
  return Ident_name_check::OK;
}


bool check_column_name(const char *name)
{
  // name length in symbols
  size_t name_length= 0;
  bool last_char_is_space= true;

  while (*name)
  {
    last_char_is_space= my_isspace(system_charset_info, *name);
    if (use_mb(system_charset_info))
    {
      int len=my_ismbchar(system_charset_info, name, 
                          name+system_charset_info->mbmaxlen);
      if (len)
      {
        name += len;
        name_length++;
        continue;
      }
    }
    if (*name == NAMES_SEP_CHAR)
      return 1;
    name++;
    name_length++;
  }
  /* Error if empty or too long column name */
  return last_char_is_space || (name_length > NAME_CHAR_LEN);
}


/**
  Checks whether a table is intact. Should be done *just* after the table has
  been opened.

  @param[in] table             The table to check
  @param[in] table_def         Expected structure of the table (column name
                               and type)

  @retval  false  OK
  @retval  true   There was an error.
*/

bool
Table_check_intact::check(THD *thd, TABLE *table,
                          const TABLE_FIELD_DEF *table_def)
{
  uint i;
  bool error= false;
  const TABLE_FIELD_TYPE *field_def= table_def->field;
  DBUG_ENTER("table_check_intact");
  DBUG_PRINT("info",("table: %s  expected_count: %d",
                     table->alias, table_def->count));

  /* Whether the table definition has already been validated. */
  if (table->s->table_field_def_cache == table_def)
<<<<<<< HEAD
    DBUG_RETURN(false);
=======
    goto end;
>>>>>>> 4935dc56

  if (table->s->fields != table_def->count)
  {
    DBUG_PRINT("info", ("Column count has changed, checking the definition"));

    /* previous MySQL version */
    if (MYSQL_VERSION_ID > table->s->mysql_version)
    {
      report_error(ER_COL_COUNT_DOESNT_MATCH_PLEASE_UPDATE_V2,
                   ER_THD(thd, ER_COL_COUNT_DOESNT_MATCH_PLEASE_UPDATE_V2),
                   table->s->db.str, table->alias,
                   table_def->count, table->s->fields,
                   static_cast<int>(table->s->mysql_version),
                   MYSQL_VERSION_ID);
      DBUG_RETURN(true);
    }
    else if (MYSQL_VERSION_ID == table->s->mysql_version)
    {
      report_error(ER_COL_COUNT_DOESNT_MATCH_CORRUPTED_V2,
                   ER_THD(thd, ER_COL_COUNT_DOESNT_MATCH_CORRUPTED_V2),
                   table->s->db.str, table->s->table_name.str,
                   table_def->count, table->s->fields);
      DBUG_RETURN(true);
    }
    /*
      Something has definitely changed, but we're running an older
      version of MySQL with new system tables.
      Let's check column definitions. If a column was added at
      the end of the table, then we don't care much since such change
      is backward compatible.
    */
  }
  char buffer[STRING_BUFFER_USUAL_SIZE];
  for (i=0 ; i < table_def->count; i++, field_def++)
  {
    String sql_type(buffer, sizeof(buffer), system_charset_info);
    sql_type.length(0);
    if (i < table->s->fields)
    {
      Field *field= table->field[i];

      if (strncmp(field->field_name, field_def->name.str,
                  field_def->name.length))
      {
        /*
          Name changes are not fatal, we use ordinal numbers to access columns.
          Still this can be a sign of a tampered table, output an error
          to the error log.
        */
        report_error(0, "Incorrect definition of table %s.%s: "
                     "expected column '%s' at position %d, found '%s'.",
                     table->s->db.str, table->alias, field_def->name.str, i,
                     field->field_name);
      }
      field->sql_type(sql_type);
      /*
        Generally, if column types don't match, then something is
        wrong.

        However, we only compare column definitions up to the
        length of the original definition, since we consider the
        following definitions compatible:

        1. DATETIME and DATETIM
        2. INT(11) and INT(11
        3. SET('one', 'two') and SET('one', 'two', 'more')

        For SETs or ENUMs, if the same prefix is there it's OK to
        add more elements - they will get higher ordinal numbers and
        the new table definition is backward compatible with the
        original one.
       */
      if (strncmp(sql_type.c_ptr_safe(), field_def->type.str,
                  field_def->type.length - 1))
      {
        report_error(ER_CANNOT_LOAD_FROM_TABLE_V2, "Incorrect definition of "
                     "table %s.%s: expected column '%s' at position %d to "
                     "have type %s, found type %s.", table->s->db.str,
                     table->alias, field_def->name.str, i, field_def->type.str,
                     sql_type.c_ptr_safe());
        error= true;
      }
      else if (field_def->cset.str && !field->has_charset())
      {
        report_error(ER_CANNOT_LOAD_FROM_TABLE_V2, "Incorrect definition of "
                     "table %s.%s: expected the type of column '%s' at "
                     "position %d to have character set '%s' but the type "
                     "has no character set.", table->s->db.str, table->alias,
                     field_def->name.str, i, field_def->cset.str);
        error= true;
      }
      else if (field_def->cset.str &&
               strcmp(field->charset()->csname, field_def->cset.str))
      {
        report_error(ER_CANNOT_LOAD_FROM_TABLE_V2, "Incorrect definition of "
                     "table %s.%s: expected the type of column '%s' at "
                     "position %d to have character set '%s' but found "
                     "character set '%s'.", table->s->db.str, table->alias,
                     field_def->name.str, i, field_def->cset.str,
                     field->charset()->csname);
        error= true;
      }
    }
    else
    {
      report_error(ER_CANNOT_LOAD_FROM_TABLE_V2, "Incorrect definition of "
                   "table %s.%s: expected column '%s' at position %d to "
                   "have type %s but the column is not found.",
                   table->s->db.str, table->alias,
                   field_def->name.str, i, field_def->type.str);
      error= true;
    }
  }

  if (! error)
    table->s->table_field_def_cache= table_def;

end:

  if (has_keys && !error && !table->key_info)
  {
    my_error(ER_MISSING_KEY, MYF(0), table->s->db.str,
             table->s->table_name.str);
    error= TRUE;
  }

  DBUG_RETURN(error);
}


/**
  Traverse portion of wait-for graph which is reachable through edge
  represented by this flush ticket in search for deadlocks.

  @retval true  A deadlock is found. A victim is remembered
                by the visitor.
  @retval false Success, no deadlocks.
*/

bool Wait_for_flush::accept_visitor(MDL_wait_for_graph_visitor *gvisitor)
{
  return m_share->visit_subgraph(this, gvisitor);
}


uint Wait_for_flush::get_deadlock_weight() const
{
  return m_deadlock_weight;
}


/**
  Traverse portion of wait-for graph which is reachable through this
  table share in search for deadlocks.

  @param wait_for_flush Undocumented.
  @param gvisitor        Deadlock detection visitor.

  @retval true  A deadlock is found. A victim is remembered
                by the visitor.
  @retval false No deadlocks, it's OK to begin wait.
*/

bool TABLE_SHARE::visit_subgraph(Wait_for_flush *wait_for_flush,
                                 MDL_wait_for_graph_visitor *gvisitor)
{
  TABLE *table;
  MDL_context *src_ctx= wait_for_flush->get_ctx();
  bool result= true;
  bool locked= false;

  /*
    To protect used_tables list from being concurrently modified
    while we are iterating through it we acquire LOCK_open.
    This does not introduce deadlocks in the deadlock detector
    because we won't try to acquire LOCK_open while
    holding a write-lock on MDL_lock::m_rwlock.
  */
  if (gvisitor->m_lock_open_count++ == 0)
  {
    locked= true;
    table_cache_manager.lock_all_and_tdc();
  }

  Table_cache_iterator tables_it(this);

  /*
    In case of multiple searches running in parallel, avoid going
    over the same loop twice and shortcut the search.
    Do it after taking the lock to weed out unnecessary races.
  */
  if (src_ctx->m_wait.get_status() != MDL_wait::EMPTY)
  {
    result= false;
    goto end;
  }

  if (gvisitor->enter_node(src_ctx))
    goto end;

  while ((table= tables_it++))
  {
    if (gvisitor->inspect_edge(&table->in_use->mdl_context))
    {
      goto end_leave_node;
    }
  }

  tables_it.rewind();
  while ((table= tables_it++))
  {
    if (table->in_use->mdl_context.visit_subgraph(gvisitor))
    {
      goto end_leave_node;
    }
  }

  result= false;

end_leave_node:
  gvisitor->leave_node(src_ctx);

end:
  gvisitor->m_lock_open_count--;
  if (locked)
  {
    DBUG_ASSERT(gvisitor->m_lock_open_count == 0);
    table_cache_manager.unlock_all_and_tdc();
  }

  return result;
}

const histograms::Histogram* TABLE_SHARE::find_histogram(uint field_index)
{
  if (m_histograms == nullptr)
    return nullptr;

  const auto found= m_histograms->find(field_index);
  if (found == m_histograms->end())
    return nullptr;

  return found->second;
}


/**
  Wait until the subject share is removed from the table
  definition cache and make sure it's destroyed.

  @note This method may access the share concurrently with another
  thread if the share is in the process of being opened, i.e., that
  m_open_in_progress is true. In this case, close_cached_tables() may
  iterate over elements in the table definition cache, and call this
  method regardless of the share being opened or not. This works anyway
  since a new flush ticket is added below, and LOCK_open ensures
  that the share may not be destroyed by another thread in the time
  between finding this share (having an old version) and adding the flush
  ticket. Thus, after this thread has added the flush ticket, the thread
  opening the table will eventually call free_table_share (as a result of
  releasing the share after using it, or as a result of a failing
  open_table_def()), which will notify the owners of the flush tickets,
  and the last one being notified will actually destroy the share.

  @param thd Session.
  @param abstime         Timeout for waiting as absolute time value.
  @param deadlock_weight Weight of this wait for deadlock detector.

  @pre LOCK_open is write locked, the share is used (has
       non-zero reference count), is marked for flush and
       this connection does not reference the share.
       LOCK_open will be unlocked temporarily during execution.

  @retval false - Success.
  @retval true  - Error (OOM, deadlock, timeout, etc...).
*/

bool TABLE_SHARE::wait_for_old_version(THD *thd, struct timespec *abstime,
                                       uint deadlock_weight)
{
  MDL_context *mdl_context= &thd->mdl_context;
  Wait_for_flush ticket(mdl_context, this, deadlock_weight);
  MDL_wait::enum_wait_status wait_status;

  mysql_mutex_assert_owner(&LOCK_open);
  /*
    We should enter this method only when share's version is not
    up to date and the share is referenced. Otherwise our
    thread will never be woken up from wait.
  */
  DBUG_ASSERT(version != refresh_version && ref_count != 0);

  m_flush_tickets.push_front(&ticket);

  mdl_context->m_wait.reset_status();

  mysql_mutex_unlock(&LOCK_open);

  mdl_context->will_wait_for(&ticket);

  mdl_context->find_deadlock();

  DEBUG_SYNC(thd, "flush_complete");

  wait_status= mdl_context->m_wait.timed_wait(thd, abstime, true,
                                              &stage_waiting_for_table_flush);

  mdl_context->done_waiting_for();

  mysql_mutex_lock(&LOCK_open);

  m_flush_tickets.remove(&ticket);

  if (m_flush_tickets.is_empty() && ref_count == 0)
  {
    /*
      If our thread was the last one using the share,
      we must destroy it here.
    */
    destroy();
  }

  DEBUG_SYNC(thd, "share_destroyed");

  /*
    In cases when our wait was aborted by KILL statement,
    a deadlock or a timeout, the share might still be referenced,
    so we don't delete it. Note, that we can't determine this
    condition by checking wait_status alone, since, for example,
    a timeout can happen after all references to the table share
    were released, but before the share is removed from the
    cache and we receive the notification. This is why
    we first destroy the share, and then look at
    wait_status.
  */
  switch (wait_status)
  {
  case MDL_wait::GRANTED:
    return false;
  case MDL_wait::VICTIM:
    my_error(ER_LOCK_DEADLOCK, MYF(0));
    return true;
  case MDL_wait::TIMEOUT:
    my_error(ER_LOCK_WAIT_TIMEOUT, MYF(0));
    return true;
  case MDL_wait::KILLED:
    return true;
  default:
    DBUG_ASSERT(0);
    return true;
  }
}


ulonglong TABLE_SHARE::get_table_ref_version() const
{
  if (table_category == TABLE_CATEGORY_DICTIONARY ||
      tmp_table == SYSTEM_TMP_TABLE ||
      (is_view && view_object &&
       view_object->type() == dd::enum_table_type::SYSTEM_VIEW))
    return 0;

  return table_map_id.id();
}


Blob_mem_storage::Blob_mem_storage()
  : truncated_value(false)
{
  init_alloc_root(key_memory_blob_mem_storage,
                  &storage, MAX_FIELD_VARCHARLENGTH, 0);
}

Blob_mem_storage::~Blob_mem_storage()
{
  free_root(&storage, MYF(0));
}


/**
  Initialize TABLE instance (newly created, or coming either from table
  cache or THD::temporary_tables list) and prepare it for further use
  during statement execution. Set the 'alias' attribute from the specified
  TABLE_LIST element. Remember the TABLE_LIST element in the
  TABLE::pos_in_table_list member.

  @param thd  Thread context.
  @param tl   TABLE_LIST element.
*/

void TABLE::init(THD *thd, TABLE_LIST *tl)
{
  DBUG_ASSERT(s->ref_count > 0 || s->tmp_table != NO_TMP_TABLE);

  if (thd->lex->need_correct_ident())
    alias_name_used= my_strcasecmp(table_alias_charset,
                                   s->table_name.str,
                                   tl->alias);
  /* Fix alias if table name changes. */
  if (strcmp(alias, tl->alias))
  {
    size_t length= strlen(tl->alias)+1;
    alias= (char*) my_realloc(key_memory_TABLE,
                              (char*) alias, length, MYF(MY_WME));
    memcpy((char*) alias, tl->alias, length);
  }

  const_table= false;
  nullable= false;
  force_index= 0;
  force_index_order= 0;
  force_index_group= 0;
  set_not_started();
  insert_values= 0;
  fulltext_searched= 0;
  file->ft_handler= 0;
  reginfo.impossible_range= 0;

  /* Catch wrong handling of the auto_increment_field_not_null. */
  DBUG_ASSERT(!auto_increment_field_not_null);
  auto_increment_field_not_null= false;

  pos_in_table_list= tl;

  clear_column_bitmaps();

  DBUG_ASSERT(key_read == 0);
  no_keyread= false;

  /* Tables may be reused in a sub statement. */
  DBUG_ASSERT(!db_stat || !file->extra(HA_EXTRA_IS_ATTACHED_CHILDREN));

  /*
    Do not call refix_gc_items() for tables which are not directly used by the
    statement (i.e. used by the substatements of routines or triggers to be
    invoked by the statement).

    Firstly, there will be call to refix_gc_items() at the start of execution
    of substatement which directly uses this table anyway.Secondly, cleanup of
    generated column (call to cleanup_gc_items()) for the table will be done
    only at the end of execution of substatement which uses it. Because of this
    call to refix_gc_items() for prelocking placeholder will miss corresponding
    call to cleanup_gc_items() if substatement which uses the table is not
    executed for some reason.
  */
  if (!pos_in_table_list->prelocking_placeholder)
  {
    bool error MY_ATTRIBUTE((unused))= refix_gc_items(thd);
    DBUG_ASSERT(!error);
  }
}


/**
  Initialize table as internal tmp table

  @param thd        thread handle
  @param share      table share
  @param m_root     table's mem root
  @param charset    table's charset
  @param alias_arg  table's alias
  @param fld        table's fields array
  @param blob_fld   buffer for blob field index
  @param is_virtual true <=> it's a virtual tmp table

  @returns
    true  OOM
    false otherwise
*/

bool TABLE::init_tmp_table(THD *thd, TABLE_SHARE *share, MEM_ROOT *m_root,
                           CHARSET_INFO *charset, const char* alias_arg,
                           Field **fld, uint *blob_fld, bool is_virtual)
{
  if (!is_virtual)
  {
    char *name, path[FN_REFLEN];
    DBUG_ASSERT(sizeof(my_thread_id) == 4);
    sprintf(path,"%s%lx_%x_%x", tmp_file_prefix, current_pid, thd->thread_id(),
            thd->tmp_table++);
    fn_format(path, path, mysql_tmpdir, "", MY_REPLACE_EXT|MY_UNPACK_FILENAME);
    if (!(name= (char*)alloc_root(m_root, strlen(path) + 1)))
      return true;
    my_stpcpy(name, path);

    init_tmp_table_share(thd, share, "", 0, name, name, m_root);
  }
  s= share;
  in_use= thd;

  share->blob_field= blob_fld;
  share->db_low_byte_first=1;                // True for HEAP and MyISAM
  share->ref_count++;
  share->primary_key= MAX_KEY;
  share->keys_for_keyread.init();
  share->keys_in_use.init();
  share->keys= 0;
  share->field= field= fld;
  share->table_charset= charset;
  set_not_started();
  alias= alias_arg;
  reginfo.lock_type=TL_WRITE;	/* Will be updated */
  db_stat= HA_OPEN_KEYFILE + HA_OPEN_RNDFILE;
  copy_blobs= 1;
  quick_keys.init();
  possible_quick_keys.init();
  covering_keys.init();
  merge_keys.init();
  keys_in_use_for_query.init();
  keys_in_use_for_group_by.init();
  keys_in_use_for_order_by.init();
  set_not_started();
#ifndef DBUG_OFF
  set_tmp_table_seq_id(thd->get_tmp_table_seq_id());
#endif
  return false;
}

bool TABLE::refix_gc_items(THD *thd)
{
  if (vfield)
  {
    for (Field **vfield_ptr= vfield; *vfield_ptr; vfield_ptr++)
    {
      Field *vfield= *vfield_ptr;
      DBUG_ASSERT(vfield->gcol_info && vfield->gcol_info->expr_item);
      if (!vfield->gcol_info->expr_item->fixed)
      {
        bool res= false;
        /*
          The call to fix_fields_gcol_func() may create new item objects in the
          item tree for the generated column expression. If these are permanent
          changes to the item tree, the new items must have the same life-span
          as the ones created during parsing of the generated expression
          string. We achieve this by temporarily switching to use the TABLE's
          mem_root if the permanent changes to the item tree haven't been
          completed (by checking the status of
          gcol_info->permanent_changes_completed) and this call is not part of
          context analysis (like prepare or show create table).
        */
        Query_arena *backup_stmt_arena_ptr= thd->stmt_arena;
        Query_arena backup_arena;
        Query_arena gcol_arena(&vfield->table->mem_root,
                               Query_arena::STMT_CONVENTIONAL_EXECUTION);
        if (!vfield->gcol_info->permanent_changes_completed &&
            !thd->lex->is_ps_or_view_context_analysis())
        {
          thd->set_n_backup_active_arena(&gcol_arena, &backup_arena);
          thd->stmt_arena= &gcol_arena;
        }

        /* 
          Temporarily disable privileges check; already done when first fixed,
          and then based on definer's (owner's) rights: this thread has
          invoker's rights
        */
        ulong sav_want_priv= thd->want_privilege;
        thd->want_privilege= 0;

        if (fix_fields_gcol_func(thd, vfield))
          res= true;

        if (!vfield->gcol_info->permanent_changes_completed &&
            !thd->lex->is_ps_or_view_context_analysis())
        {
          // Switch back to the original stmt_arena.
          thd->stmt_arena= backup_stmt_arena_ptr;
          thd->restore_active_arena(&gcol_arena, &backup_arena);

          // Append the new items to the original item_free_list.
          Item *item= vfield->gcol_info->item_free_list;
          while (item->next)
            item= item->next;
          item->next= gcol_arena.free_list;

          // Permanent changes to the item_tree are completed.
          vfield->gcol_info->permanent_changes_completed= true;
        }

        // Restore any privileges check
        thd->want_privilege= sav_want_priv;
        get_fields_in_item_tree= false;

        /* error occurs */
        if (res)
          return res;
      }
    }
  }
  return false;
}
  

void TABLE::cleanup_gc_items()
{
  if (!has_gcol())
    return;

  for (Field **vfield_ptr= vfield; *vfield_ptr; vfield_ptr++)
    cleanup_items((*vfield_ptr)->gcol_info->item_free_list);
}

/**
  Create Item_field for each column in the table.

  SYNPOSIS
    TABLE::fill_item_list()
      item_list          a pointer to an empty list used to store items

    Create Item_field object for each column in the table and
    initialize it with the corresponding Field. New items are
    created in the current THD memory root.

  @retval 0 success
  @retval 1 out of memory
*/

bool TABLE::fill_item_list(List<Item> *item_list) const
{
  /*
    All Item_field's created using a direct pointer to a field
    are fixed in Item_field constructor.
  */
  uint i= 0;
  for (Field **ptr= visible_field_ptr(); *ptr; ptr++, i++)
  {
    Item_field *item= new Item_field(*ptr);
    if (!item || item_list->push_back(item))
      return true;
  }
  return false;
}

/**
  Reset an existing list of Item_field items to point to the
  Fields of this table.

  SYNPOSIS
    TABLE::reset_item_list()
      item_list          a non-empty list with Item_fields

    This is a counterpart of fill_item_list used to redirect
    Item_fields to the fields of a newly created table.
*/

void TABLE::reset_item_list(List<Item> *item_list) const
{
  List_iterator_fast<Item> it(*item_list);
  uint i= 0;
  for (Field **ptr= visible_field_ptr(); *ptr; ptr++, i++)
  {
    Item_field *item_field= (Item_field*) it++;
    DBUG_ASSERT(item_field != 0);
    item_field->reset_field(*ptr);
  }
}

/**
  Create a TABLE_LIST object representing a nested join

  @param allocator  Mem root allocator that object is created from.
  @param alias      Name of nested join object
  @param embedding  Pointer to embedding join nest (or NULL if top-most)
  @param belongs_to List of tables this nest belongs to (never NULL).
  @param select     The query block that this join nest belongs within.

  @returns Pointer to created join nest object, or NULL if error.
*/

TABLE_LIST *TABLE_LIST::new_nested_join(MEM_ROOT *allocator,
                            const char *alias,
                            TABLE_LIST *embedding,
                            List<TABLE_LIST> *belongs_to,
                            SELECT_LEX *select)
{
  DBUG_ASSERT(belongs_to && select);

  TABLE_LIST *const join_nest= new (allocator) TABLE_LIST;
  if (join_nest == nullptr)
    return nullptr;

  join_nest->nested_join= new (allocator) NESTED_JOIN;
  if (join_nest->nested_join == nullptr)
    return nullptr;

  join_nest->db= (char *)"";
  join_nest->db_length= 0;
  join_nest->table_name= (char *)"";
  join_nest->table_name_length= 0;
  join_nest->alias= (char *)alias;
  
  join_nest->embedding= embedding;
  join_nest->join_list= belongs_to;
  join_nest->select_lex= select;
  join_nest->nested_join->first_nested= NO_PLAN_IDX;

  join_nest->nested_join->join_list.empty();

  return join_nest;
}

/**
  Merge tables from a query block into a nested join structure.

  @param select Query block containing tables to be merged into nested join

  @return false if success, true if error
*/

bool TABLE_LIST::merge_underlying_tables(SELECT_LEX *select)
{
  DBUG_ASSERT(nested_join->join_list.is_empty());

  List_iterator_fast<TABLE_LIST> li(select->top_join_list);
  TABLE_LIST *tl;
  while ((tl= li++))
  {
    tl->embedding= this;
    tl->join_list= &nested_join->join_list;
    if (nested_join->join_list.push_back(tl))
      return true;                  /* purecov: inspected */
  }

  return false;
}



/**
   Reset a table before starting optimization
*/
void TABLE_LIST::reset()
{
  // @todo If TABLE::init() was always called, this would not be necessary:
  table->const_table= false;
  table->set_not_started();

  table->force_index= force_index;
  table->force_index_order= table->force_index_group= 0;
  table->covering_keys= table->s->keys_for_keyread;
  table->merge_keys.clear_all();
  table->quick_keys.clear_all();
  table->possible_quick_keys.clear_all();
  table->set_keyread(false);
  table->reginfo.not_exists_optimize= false;
  table->m_record_buffer= Record_buffer{0, 0, nullptr};
  memset(table->const_key_parts, 0, sizeof(key_part_map)*table->s->keys);
}


/**
  Merge WHERE condition of view or derived table into outer query.

  If the derived table is on the inner side of an outer join, its WHERE
  condition is merged into the respective join operation's join condition,
  otherwise the WHERE condition is merged with the derived table's
  join condition.

  @param thd    thread handler

  @return false if success, true if error
*/

bool TABLE_LIST::merge_where(THD *thd)
{
  DBUG_ENTER("TABLE_LIST::merge_where");

  DBUG_ASSERT(is_merged());

  Item *const condition= derived_unit()->first_select()->where_cond();

  if (!condition)
    DBUG_RETURN(false);

  /*
    Save the WHERE condition separately. This is needed because it is already
    resolved, so we need to explicitly update used tables information after
    merging this derived table into the outer query.
  */
  derived_where_cond= condition;

  Prepared_stmt_arena_holder ps_arena_holder(thd);

  /*
    Merge WHERE condition with the join condition of the outer join nest
    and attach it to join nest representing this derived table.
  */
  set_join_cond(and_conds(join_cond(), condition));
  if (!join_cond())
    DBUG_RETURN(true);        /* purecov: inspected */

  DBUG_RETURN(false);
}


/**
  Create field translation for merged derived table/view.

  @param thd  Thread handle

  @return false if success, true if error.
*/

bool TABLE_LIST::create_field_translation(THD *thd)
{
  Item *item;
  SELECT_LEX *select= derived->first_select();
  List_iterator_fast<Item> it(select->item_list);
  uint field_count= 0;

  DBUG_ASSERT(derived->is_prepared());

  DBUG_ASSERT(!field_translation);

  Prepared_stmt_arena_holder ps_arena_holder(thd);

  // Create view fields translation table
  Field_translator *transl=
    (Field_translator *)thd->stmt_arena->alloc(select->item_list.elements *
                                               sizeof(Field_translator));
  if (!transl)
    return true;                        /* purecov: inspected */

  while ((item= it++))
  {
    /*
      Notice that all items keep their nullability here.
      All items are later wrapped within Item_direct_view objects.
      If the view is used on the inner side of an outer join, these
      objects will reflect the correct nullability of the selected
      expressions.
      The name is either explicitely specified in a list of column
      names, or is derived from the name of the expression in the SELECT
      list.
    */
    transl[field_count].name= m_derived_column_names ?
      (*m_derived_column_names)[field_count].str : item->item_name.ptr();
    transl[field_count++].item= item;
  }
  field_translation= transl;
  field_translation_end= transl + field_count;

  return false;
}


/**
  Return merged WHERE clause and join conditions for a view

  @param thd          thread handle
  @param table        table for the VIEW
  @param[out] pcond   Pointer to the built condition (NULL if none)

  This function returns the result of ANDing the WHERE clause and the
  join conditions of the given view.

  @returns  false for success, true for error
*/

static bool merge_join_conditions(THD *thd, TABLE_LIST *table, Item **pcond)
{
  DBUG_ENTER("merge_join_conditions");

  *pcond= NULL;
  DBUG_PRINT("info", ("alias: %s", table->alias));
  if (table->join_cond())
  {
    if (!(*pcond= table->join_cond()->copy_andor_structure(thd)))
      DBUG_RETURN(true);                   /* purecov: inspected */
  }
  if (!table->nested_join)
    DBUG_RETURN(false);
  List_iterator<TABLE_LIST> li(table->nested_join->join_list);
  while (TABLE_LIST *tbl= li++)
  {
    if (tbl->is_view())
      continue;
    Item *cond;
    if (merge_join_conditions(thd, tbl, &cond))
      DBUG_RETURN(true);                   /* purecov: inspected */
    if (cond && !(*pcond= and_conds(*pcond, cond)))
      DBUG_RETURN(true);                   /* purecov: inspected */
  }
  DBUG_RETURN(false);
}


/**
  Prepare check option expression of table

  @param thd            thread handler
  @param is_cascaded     True if parent view requests that this view's
  filtering condition be treated as WITH CASCADED CHECK OPTION; this is for
  recursive calls; user code should omit this argument.

  @details

  This function builds check option condition for use in regular execution or
  subsequent SP/PS executions.

  This function must be called after the WHERE clause and join condition
  of this and all underlying derived tables/views have been resolved.

  The function will always call itself recursively for all underlying views
  and base tables.

  On first invocation, the check option condition is built bottom-up in
  statement mem_root, and check_option_processed is set true.

  On subsequent executions, check_option_processed is true and no
  expression building is necessary. However, the function needs to assure that
  the expression is resolved by calling fix_fields() on it.

  @returns false if success, true if error
*/

bool TABLE_LIST::prepare_check_option(THD *thd, bool is_cascaded)
{
  DBUG_ENTER("TABLE_LIST::prepare_check_option");
  DBUG_ASSERT(is_view());

  /*
    True if conditions of underlying views should be treated as WITH CASCADED
    CHECK OPTION
  */
  is_cascaded|= (with_check == VIEW_CHECK_CASCADED);

  for (TABLE_LIST *tbl= merge_underlying_list; tbl; tbl= tbl->next_local)
  {
    if (tbl->is_view() && tbl->prepare_check_option(thd, is_cascaded))
      DBUG_RETURN(true);                  /* purecov: inspected */
  }

  if (!check_option_processed)
  {
    Prepared_stmt_arena_holder ps_arena_holder(thd);
    if ((with_check || is_cascaded) &&
        merge_join_conditions(thd, this, &check_option))
      DBUG_RETURN(true);                  /* purecov: inspected */

    for (TABLE_LIST *tbl= merge_underlying_list; tbl; tbl= tbl->next_local)
    {
      if (tbl->check_option &&
          !(check_option= and_conds(check_option, tbl->check_option)))
          DBUG_RETURN(true);            /* purecov: inspected */
    }

    check_option_processed= true;
  }

  if (check_option && !check_option->fixed)
  {
    const char *save_where= thd->where;
    thd->where= "check option";
    if (check_option->fix_fields(thd, &check_option) ||
        check_option->check_cols(1))
      DBUG_RETURN(true);                  /* purecov: inspected */
    thd->where= save_where;
  }

  DBUG_RETURN(false);
}


/**
  Prepare replace filter for a table that is inserted into via a view.

  Used with REPLACE command to filter out rows that should not be deleted.
  Concatenate WHERE clauses from multiple views into one permanent field:
  TABLE::replace_filter.

  Since REPLACE is not possible against a join view, there is no need to
  process join conditions, only WHERE clause is needed. But we still call
  merge_join_conditions() since this is a general function that handles both
  join conditions (if any) and the original WHERE clause.

  @param thd            thread handler

  @returns false if success, true if error
*/

bool TABLE_LIST::prepare_replace_filter(THD *thd)
{
  DBUG_ENTER("TABLE_LIST::prepare_replace_filter");

  for (TABLE_LIST *tbl= merge_underlying_list; tbl; tbl= tbl->next_local)
  {
    if (tbl->is_view() && tbl->prepare_replace_filter(thd))
      DBUG_RETURN(true);
  }

  if (!replace_filter_processed)
  {
    Prepared_stmt_arena_holder ps_arena_holder(thd);

    if (merge_join_conditions(thd, this, &replace_filter))
      DBUG_RETURN(true);                 /* purecov: inspected */
    for (TABLE_LIST *tbl= merge_underlying_list; tbl; tbl= tbl->next_local)
    {
      if (tbl->replace_filter)
      {
        if (!(replace_filter= and_conds(replace_filter, tbl->replace_filter)))
          DBUG_RETURN(true);
      }
    }
    replace_filter_processed= true;
  }

  if (replace_filter && !replace_filter->fixed)
  {
    const char *save_where= thd->where;
    thd->where= "replace filter";
    if (replace_filter->fix_fields(thd, &replace_filter) ||
        replace_filter->check_cols(1))
      DBUG_RETURN(true);
    thd->where= save_where;
  }

  DBUG_RETURN(false);
}


/**
  Cleanup items belonged to view fields translation table
*/

void TABLE_LIST::cleanup_items()
{
  if (!field_translation)
    return;

  for (Field_translator *transl= field_translation;
       transl < field_translation_end;
       transl++)
    transl->item->walk(&Item::cleanup_processor, Item::WALK_POSTFIX, NULL);
}


/**
  Check CHECK OPTION condition

  @param thd       thread handler

  @retval VIEW_CHECK_OK     OK
  @retval VIEW_CHECK_ERROR  FAILED
  @retval VIEW_CHECK_SKIP   FAILED, but continue
*/

int TABLE_LIST::view_check_option(THD *thd) const
{
  if (check_option && check_option->val_int() == 0)
  {
    const TABLE_LIST *main_view= top_table();
    my_error(ER_VIEW_CHECK_FAILED, MYF(0), main_view->view_db.str,
             main_view->view_name.str);
    if (thd->lex->is_ignore())
      return(VIEW_CHECK_SKIP);
    return(VIEW_CHECK_ERROR);
  }
  return(VIEW_CHECK_OK);
}


/**
  Find table in underlying tables by map and check that only this
  table belong to given map.

  @param[out] table_ref reference to found table
		        (must be set to NULL by caller)
  @param      map       bit mask of tables

  @retval false table not found or found only one (table_ref is non-NULL)
  @retval true  found several tables
*/

bool TABLE_LIST::check_single_table(TABLE_LIST **table_ref, table_map map)
{
  for (TABLE_LIST *tbl= merge_underlying_list; tbl; tbl= tbl->next_local)
  {
    if (tbl->is_view_or_derived() && tbl->is_merged())
    {
      if (tbl->check_single_table(table_ref, map))
        return true;
    }
    else if (tbl->map() & map)
    {
      if (*table_ref)
        return true;

      *table_ref= tbl;
    }
  }
  return false;
}


/**
  Set insert_values buffer

  @param mem_root   memory pool for allocating

  @returns false if success, true if error (out of memory)
*/

bool TABLE_LIST::set_insert_values(MEM_ROOT *mem_root)
{
  if (table)
  {
    DBUG_ASSERT(table->insert_values == NULL);
    if (!table->insert_values &&
        !(table->insert_values= (uchar *)alloc_root(mem_root,
                                                    table->s->rec_buff_length)))
      return true;                       /* purecov: inspected */
  }
  else
  {
    DBUG_ASSERT(view && merge_underlying_list);
    for (TABLE_LIST *tbl= merge_underlying_list; tbl; tbl= tbl->next_local)
      if (tbl->set_insert_values(mem_root))
        return true;                     /* purecov: inspected */
  }
  return false;
}


/**
  Test if this is a leaf with respect to name resolution.


    A table reference is a leaf with respect to name resolution if
    it is either a leaf node in a nested join tree (table, view,
    schema table, subquery), or an inner node that represents a
    NATURAL/USING join, or a nested join with materialized join
    columns.

  @retval true if a leaf, false otherwise.
*/
bool TABLE_LIST::is_leaf_for_name_resolution() const
{
  return (is_view_or_derived() || is_natural_join || is_join_columns_complete ||
          !nested_join);
}


/**
  Retrieve the first (left-most) leaf in a nested join tree with
  respect to name resolution.


    Given that 'this' is a nested table reference, recursively walk
    down the left-most children of 'this' until we reach a leaf
    table reference with respect to name resolution.

    The left-most child of a nested table reference is the last element
    in the list of children because the children are inserted in
    reverse order.

  @retval If 'this' is a nested table reference - the left-most child of
  @retval the tree rooted in 'this',
    else return 'this'
*/

TABLE_LIST *TABLE_LIST::first_leaf_for_name_resolution()
{
  TABLE_LIST *cur_table_ref= NULL;
  NESTED_JOIN *cur_nested_join;

  if (is_leaf_for_name_resolution())
    return this;
  DBUG_ASSERT(nested_join);

  for (cur_nested_join= nested_join;
       cur_nested_join;
       cur_nested_join= cur_table_ref->nested_join)
  {
    List_iterator_fast<TABLE_LIST> it(cur_nested_join->join_list);
    cur_table_ref= it++;
    /*
      If the current nested join is a RIGHT JOIN, the operands in
      'join_list' are in reverse order, thus the first operand is
      already at the front of the list. Otherwise the first operand
      is in the end of the list of join operands.
    */
    if (!(cur_table_ref->outer_join & JOIN_TYPE_RIGHT))
    {
      TABLE_LIST *next;
      while ((next= it++))
        cur_table_ref= next;
    }
    if (cur_table_ref->is_leaf_for_name_resolution())
      break;
  }
  return cur_table_ref;
}


/**
  Retrieve the last (right-most) leaf in a nested join tree with
  respect to name resolution.


    Given that 'this' is a nested table reference, recursively walk
    down the right-most children of 'this' until we reach a leaf
    table reference with respect to name resolution.

    The right-most child of a nested table reference is the first
    element in the list of children because the children are inserted
    in reverse order.

  @retval - If 'this' is a nested table reference - the right-most child of
  @retval the tree rooted in 'this',
  @retval - else - 'this'
*/

TABLE_LIST *TABLE_LIST::last_leaf_for_name_resolution()
{
  TABLE_LIST *cur_table_ref= this;
  NESTED_JOIN *cur_nested_join;

  if (is_leaf_for_name_resolution())
    return this;
  DBUG_ASSERT(nested_join);

  for (cur_nested_join= nested_join;
       cur_nested_join;
       cur_nested_join= cur_table_ref->nested_join)
  {
    cur_table_ref= cur_nested_join->join_list.head();
    /*
      If the current nested is a RIGHT JOIN, the operands in
      'join_list' are in reverse order, thus the last operand is in the
      end of the list.
    */
    if ((cur_table_ref->outer_join & JOIN_TYPE_RIGHT))
    {
      List_iterator_fast<TABLE_LIST> it(cur_nested_join->join_list);
      TABLE_LIST *next;
      cur_table_ref= it++;
      while ((next= it++))
        cur_table_ref= next;
    }
    if (cur_table_ref->is_leaf_for_name_resolution())
      break;
  }
  return cur_table_ref;
}


/**
  Load security context information for this view

  @param thd                  thread handler

  @retval false OK
  @retval true Error
*/

bool TABLE_LIST::prepare_view_security_context(THD *thd)
{
  DBUG_ENTER("TABLE_LIST::prepare_view_securety_context");
  DBUG_PRINT("enter", ("table: %s", alias));

  DBUG_ASSERT(!prelocking_placeholder && view);
  if (view_suid)
  {
    DBUG_PRINT("info", ("This table is suid view => load contest"));
    DBUG_ASSERT(view && view_sctx);
    if (acl_getroot(thd, view_sctx,
                    const_cast<char*>(definer.user.str),
                    const_cast<char*>(definer.host.str),
                    const_cast<char*>(definer.host.str),
                    thd->db().str))
    {
      if ((thd->lex->sql_command == SQLCOM_SHOW_CREATE) ||
          (thd->lex->sql_command == SQLCOM_SHOW_FIELDS))
      {
        push_warning_printf(thd, Sql_condition::SL_NOTE,
                            ER_NO_SUCH_USER, 
                            ER_THD(thd, ER_NO_SUCH_USER),
                            definer.user.str, definer.host.str);
      }
      else
      {
        if (thd->security_context()->check_access(SUPER_ACL))
        {
          my_error(ER_NO_SUCH_USER, MYF(0), definer.user.str, definer.host.str);

        }
        else
        {
          if (thd->password == 2)
            my_error(ER_ACCESS_DENIED_NO_PASSWORD_ERROR, MYF(0),
                     thd->security_context()->priv_user().str,
                     thd->security_context()->priv_host().str);
          else
            my_error(ER_ACCESS_DENIED_ERROR, MYF(0),
                     thd->security_context()->priv_user().str,
                     thd->security_context()->priv_host().str,
                     (thd->password ?  ER_THD(thd, ER_YES) : ER_THD(thd, ER_NO)));
        }
        DBUG_RETURN(true);
      }
    }
  }
  DBUG_RETURN(false);
}


/**
  Find security context of current view

  @param thd                  thread handler

*/

Security_context *TABLE_LIST::find_view_security_context(THD *thd)
{
  Security_context *sctx;
  TABLE_LIST *upper_view= this;
  DBUG_ENTER("TABLE_LIST::find_view_security_context");

  DBUG_ASSERT(view);
  while (upper_view && !upper_view->view_suid)
  {
    DBUG_ASSERT(!upper_view->prelocking_placeholder);
    upper_view= upper_view->referencing_view;
  }
  if (upper_view)
  {
    DBUG_PRINT("info", ("Security context of view %s will be used",
                        upper_view->alias));
    sctx= upper_view->view_sctx;
    DBUG_ASSERT(sctx);
  }
  else
  {
    DBUG_PRINT("info", ("Current global context will be used"));
    sctx= thd->security_context();
  }
  DBUG_RETURN(sctx);
}


/**
  Prepare security context and load underlying tables priveleges for view

  @param thd                  thread handler

  @retval false OK
  @retval true Error
*/

bool TABLE_LIST::prepare_security(THD *thd)
{
  List_iterator_fast<TABLE_LIST> tb(*view_tables);
  TABLE_LIST *tbl;
  DBUG_ENTER("TABLE_LIST::prepare_security");
  Security_context *save_security_ctx= thd->security_context();

  DBUG_ASSERT(!prelocking_placeholder);
  if (prepare_view_security_context(thd))
    DBUG_RETURN(true);
  /* Acl_map was previously checked out by get_aclroot */
  thd->set_security_context(find_view_security_context(thd));
  opt_trace_disable_if_no_security_context_access(thd);
  while ((tbl= tb++))
  {
    DBUG_ASSERT(tbl->referencing_view);
    const char *local_db, *local_table_name;
    if (tbl->is_view())
    {
      local_db= tbl->view_db.str;
      local_table_name= tbl->view_name.str;
    }
    else if (tbl->is_derived())
    {
      /* Initialize privileges for derived tables */
      tbl->grant.privilege= SELECT_ACL;
      continue;
    }
    else
    {
      local_db= tbl->db;
      local_table_name= tbl->get_table_name();
    }
    fill_effective_table_privileges(thd, &tbl->grant, local_db,
                                    local_table_name);
  }
  thd->set_security_context(save_security_ctx);
  DBUG_RETURN(false);
}


Natural_join_column::Natural_join_column(Field_translator *field_param,
                                         TABLE_LIST *tab)
{
  DBUG_ASSERT(tab->field_translation);
  view_field= field_param;
  table_field= NULL;
  table_ref= tab;
  is_common= false;
}


Natural_join_column::Natural_join_column(Item_field *field_param,
                                         TABLE_LIST *tab)
{
  DBUG_ASSERT(tab->table == field_param->field->table);
  table_field= field_param;
  /*
    Cache table, to have no resolution problem after natural join nests have
    been changed to ordinary join nests.
  */
  if (tab->cacheable_table)
    field_param->cached_table= tab;
  view_field= NULL;
  table_ref= tab;
  is_common= false;
}


const char *Natural_join_column::name()
{
  if (view_field)
  {
    DBUG_ASSERT(table_field == NULL);
    return view_field->name;
  }

  return table_field->field_name;
}


Item *Natural_join_column::create_item(THD *thd)
{
  if (view_field)
  {
    DBUG_ASSERT(table_field == NULL);
    SELECT_LEX *select= thd->lex->current_select();
    return create_view_field(thd, table_ref, &view_field->item,
                             view_field->name, &select->context);
  }
  return table_field;
}


Field *Natural_join_column::field()
{
  if (view_field)
  {
    DBUG_ASSERT(table_field == NULL);
    return NULL;
  }
  return table_field->field;
}


const char *Natural_join_column::table_name()
{
  DBUG_ASSERT(table_ref);
  return table_ref->alias;
}


const char *Natural_join_column::db_name()
{
  if (view_field)
    return table_ref->view_db.str;

  /*
    Test that TABLE_LIST::db is the same as TABLE_SHARE::db to
    ensure consistency. An exception are I_S schema tables, which
    are inconsistent in this respect.
  */
  DBUG_ASSERT(!strcmp(table_ref->db,
                      table_ref->table->s->db.str) ||
              (table_ref->schema_table &&
               is_infoschema_db(table_ref->table->s->db.str,
                                table_ref->table->s->db.length)));
  return table_ref->db;
}


GRANT_INFO *Natural_join_column::grant()
{
  return &table_ref->grant;
}


void Field_iterator_view::set(TABLE_LIST *table)
{
  DBUG_ASSERT(table->field_translation);
  view= table;
  ptr= table->field_translation;
  array_end= table->field_translation_end;
}


const char *Field_iterator_table::name()
{
  return (*ptr)->field_name;
}

Item *Field_iterator_table::create_item(THD *thd)
{
  SELECT_LEX *select= thd->lex->current_select();

  Item_field *item= new Item_field(thd, &select->context, *ptr);
  /*
    This function creates Item-s which don't go through fix_fields(); see same
    code in Item_field::fix_fields().
    */
  if (item && !thd->lex->in_sum_func &&
      select->resolve_place == SELECT_LEX::RESOLVE_SELECT_LIST)
  {
    if (select->with_sum_func && !select->group_list.elements)
      item->maybe_null= true;
  }
  return item;
}


const char *Field_iterator_view::name()
{
  return ptr->name;
}


Item *Field_iterator_view::create_item(THD *thd)
{
  SELECT_LEX *select= thd->lex->current_select();
  return create_view_field(thd, view, &ptr->item, ptr->name,
                           &select->context);
}

static Item *create_view_field(THD *thd, TABLE_LIST *view, Item **field_ref,
                               const char *name,
                               Name_resolution_context *context)
{
  Item *field= *field_ref;
  const char *table_name;
  DBUG_ENTER("create_view_field");

  if (view->schema_table_reformed)
  {
    /*
      Translation table items are always Item_fields and already fixed
      ('mysql_schema_table' function). So we can return directly the
      field. This case happens only for 'show & where' commands.
    */
    DBUG_ASSERT(field && field->fixed);
    DBUG_RETURN(field);
  }

  DBUG_ASSERT(field);
  if (!field->fixed)
  {
    if (field->fix_fields(thd, field_ref))
      DBUG_RETURN(NULL);               /* purecov: inspected */
    field= *field_ref;
  }

  /*
    Original table name of a field is calculated as follows:
    - For a view or base table, the view or base table name.
    - For a derived table, the base table name.
    - For an expression that is not a simple column reference, an empty string.
  */
  if (view->is_derived())
  {
    while (field->type() == Item::REF_ITEM)
    {
      field= down_cast<Item_ref *>(field)->ref[0];
    }
    if (field->type() == Item::FIELD_ITEM)
      table_name= thd->mem_strdup(down_cast<Item_field *>(field)->table_name);
    else
      table_name= "";
  }
  else
  {
    table_name= view->table_name;
  }
  /*
    @note Creating an Item_view_ref object on top of an Item_field
          means that the underlying Item_field object may be shared by
          multiple occurrences of superior fields. This is a vulnerable
          practice, so special precaution must be taken to avoid programming
          mistakes, such as forgetting to mark the use of a field in both
          read_set and write_set (may happen e.g in an UPDATE statement).
  */
  Item *item= new Item_view_ref(context, field_ref,
                                view->alias, table_name,
                                name, view);
  DBUG_RETURN(item);
}


void Field_iterator_natural_join::set(TABLE_LIST *table_ref)
{
  DBUG_ASSERT(table_ref->join_columns);
  column_ref_it.init(*(table_ref->join_columns));
  cur_column_ref= column_ref_it++;
}


void Field_iterator_natural_join::next()
{
  cur_column_ref= column_ref_it++;
  DBUG_ASSERT(!cur_column_ref || ! cur_column_ref->table_field ||
              cur_column_ref->table_ref->table ==
              cur_column_ref->table_field->field->table);
}


void Field_iterator_table_ref::set_field_iterator()
{
  DBUG_ENTER("Field_iterator_table_ref::set_field_iterator");
  /*
    If the table reference we are iterating over is a natural join, or it is
    an operand of a natural join, and TABLE_LIST::join_columns contains all
    the columns of the join operand, then we pick the columns from
    TABLE_LIST::join_columns, instead of the  orginial container of the
    columns of the join operator.
  */
  if (table_ref->is_join_columns_complete)
  {
    /* Necesary, but insufficient conditions. */
    DBUG_ASSERT(table_ref->is_natural_join ||
                table_ref->nested_join ||
                (table_ref->join_columns &&
                /* This is a merge view. */
                ((table_ref->field_translation &&
                  table_ref->join_columns->elements ==
                  (ulong)(table_ref->field_translation_end -
                          table_ref->field_translation)) ||
                 /* This is stored table or a tmptable view. */
                 (!table_ref->field_translation &&
                  table_ref->join_columns->elements ==
                  table_ref->table->s->fields))));
    field_it= &natural_join_it;
    DBUG_PRINT("info",("field_it for '%s' is Field_iterator_natural_join",
                       table_ref->alias));
  }
  /* This is a merge view, so use field_translation. */
  else if (table_ref->field_translation)
  {
    DBUG_ASSERT(table_ref->is_merged());
    field_it= &view_field_it;
    DBUG_PRINT("info", ("field_it for '%s' is Field_iterator_view",
                        table_ref->alias));
  }
  /* This is a base table or stored view. */
  else
  {
    DBUG_ASSERT(table_ref->table || table_ref->is_view());
    field_it= &table_field_it;
    DBUG_PRINT("info", ("field_it for '%s' is Field_iterator_table",
                        table_ref->alias));
  }
  field_it->set(table_ref);
  DBUG_VOID_RETURN;
}


void Field_iterator_table_ref::set(TABLE_LIST *table)
{
  DBUG_ASSERT(table);
  first_leaf= table->first_leaf_for_name_resolution();
  last_leaf=  table->last_leaf_for_name_resolution();
  DBUG_ASSERT(first_leaf && last_leaf);
  table_ref= first_leaf;
  set_field_iterator();
}


void Field_iterator_table_ref::next()
{
  /* Move to the next field in the current table reference. */
  field_it->next();
  /*
    If all fields of the current table reference are exhausted, move to
    the next leaf table reference.
  */
  if (field_it->end_of_fields() && table_ref != last_leaf)
  {
    table_ref= table_ref->next_name_resolution_table;
    DBUG_ASSERT(table_ref);
    set_field_iterator();
  }
}


const char *Field_iterator_table_ref::get_table_name()
{
  if (table_ref->is_view())
    return table_ref->view_name.str;
  else if (table_ref->is_natural_join)
    return natural_join_it.column_ref()->table_name();

  DBUG_ASSERT(table_ref->is_table_function() ||
              !strcmp(table_ref->table_name,
                      table_ref->table->s->table_name.str));
  return table_ref->table_name;
}


const char *Field_iterator_table_ref::get_db_name()
{
  if (table_ref->is_view())
    return table_ref->view_db.str;
  else if (table_ref->is_natural_join)
    return natural_join_it.column_ref()->db_name();

  /*
    Test that TABLE_LIST::db is the same as TABLE_SHARE::db to
    ensure consistency. An exception are I_S schema tables, which
    are inconsistent in this respect.
  */
  DBUG_ASSERT(!strcmp(table_ref->db, table_ref->table->s->db.str) ||
              (table_ref->schema_table &&
               is_infoschema_db(table_ref->table->s->db.str,
                                table_ref->table->s->db.length)));

  return table_ref->db;
}


GRANT_INFO *Field_iterator_table_ref::grant()
{
  if (table_ref->is_natural_join)
    return natural_join_it.column_ref()->grant();
  else
    return &table_ref->grant;
}


/**
  Create new or return existing column reference to a column of a
  natural/using join.

  @param thd Session.
  @param parent_table_ref  the parent table reference over which the
                      iterator is iterating

    Create a new natural join column for the current field of the
    iterator if no such column was created, or return an already
    created natural join column. The former happens for base tables or
    views, and the latter for natural/using joins. If a new field is
    created, then the field is added to 'parent_table_ref' if it is
    given, or to the original table referene of the field if
    parent_table_ref == NULL.

  @note
    This method is designed so that when a Field_iterator_table_ref
    walks through the fields of a table reference, all its fields
    are created and stored as follows:
    - If the table reference being iterated is a stored table, view or
      natural/using join, store all natural join columns in a list
      attached to that table reference.
    - If the table reference being iterated is a nested join that is
      not natural/using join, then do not materialize its result
      fields. This is OK because for such table references
      Field_iterator_table_ref iterates over the fields of the nested
      table references (recursively). In this way we avoid the storage
      of unnecessay copies of result columns of nested joins.

  @retval other Pointer to a column of a natural join (or its operand)
  @retval NULL No memory to allocate the column
*/

Natural_join_column *
Field_iterator_table_ref::get_or_create_column_ref(THD *thd, TABLE_LIST *parent_table_ref)
{
  Natural_join_column *nj_col;
  bool is_created= true;
  uint field_count= 0;
  TABLE_LIST *add_table_ref= parent_table_ref ?
                             parent_table_ref : table_ref;

  if (field_it == &table_field_it)
  {
    /* The field belongs to a stored table. */
    Field *tmp_field= table_field_it.field();
    Item_field *tmp_item=
      new Item_field(thd, &thd->lex->current_select()->context, tmp_field);
    if (!tmp_item)
      return NULL;
    nj_col= new (*THR_MALLOC) Natural_join_column(tmp_item, table_ref);
    field_count= table_ref->table->s->fields;
  }
  else if (field_it == &view_field_it)
  {
    /* The field belongs to a merge view or information schema table. */
    Field_translator *translated_field= view_field_it.field_translator();
    nj_col= new (*THR_MALLOC) Natural_join_column(translated_field, table_ref);
    field_count= table_ref->field_translation_end -
                 table_ref->field_translation;
  }
  else
  {
    /*
      The field belongs to a NATURAL join, therefore the column reference was
      already created via one of the two constructor calls above. In this case
      we just return the already created column reference.
    */
    DBUG_ASSERT(table_ref->is_join_columns_complete);
    is_created= false;
    nj_col= natural_join_it.column_ref();
    DBUG_ASSERT(nj_col);
  }
  DBUG_ASSERT(!nj_col->table_field ||
              nj_col->table_ref->table == nj_col->table_field->field->table);

  /*
    If the natural join column was just created add it to the list of
    natural join columns of either 'parent_table_ref' or to the table
    reference that directly contains the original field.
  */
  if (is_created)
  {
    /* Make sure not all columns were materialized. */
    DBUG_ASSERT(!add_table_ref->is_join_columns_complete);
    if (!add_table_ref->join_columns)
    {
      /* Create a list of natural join columns on demand. */
      if (!(add_table_ref->join_columns= new (*THR_MALLOC) List<Natural_join_column>))
        return NULL;
      add_table_ref->is_join_columns_complete= false;
    }
    add_table_ref->join_columns->push_back(nj_col);
    /*
      If new fields are added to their original table reference, mark if
      all fields were added. We do it here as the caller has no easy way
      of knowing when to do it.
      If the fields are being added to parent_table_ref, then the caller
      must take care to mark when all fields are created/added.
    */
    if (!parent_table_ref &&
        add_table_ref->join_columns->elements == field_count)
      add_table_ref->is_join_columns_complete= true;
  }

  return nj_col;
}


/**
  Return an existing reference to a column of a natural/using join.


    The method should be called in contexts where it is expected that
    all natural join columns are already created, and that the column
    being retrieved is a Natural_join_column.

  @retval other Pointer to a column of a natural join (or its operand)
  @retval NULL No memory to allocate the column
*/

Natural_join_column *
Field_iterator_table_ref::get_natural_column_ref()
{
  Natural_join_column *nj_col;

  DBUG_ASSERT(field_it == &natural_join_it);
  /*
    The field belongs to a NATURAL join, therefore the column reference was
    already created via one of the two constructor calls above. In this case
    we just return the already created column reference.
  */
  nj_col= natural_join_it.column_ref();
  DBUG_ASSERT(nj_col &&
              (!nj_col->table_field ||
               nj_col->table_ref->table == nj_col->table_field->field->table));
  return nj_col;
}

/*****************************************************************************
  Functions to handle column usage bitmaps (read_set, write_set etc...)
*****************************************************************************/

/* Reset all columns bitmaps */

void TABLE::clear_column_bitmaps()
{
  /*
    Reset column read/write usage. It's identical to:
    bitmap_clear_all(&table->def_read_set);
    bitmap_clear_all(&table->def_write_set);
  */
  memset(def_read_set.bitmap, 0, s->column_bitmap_size*2);
  column_bitmaps_set(&def_read_set, &def_write_set);

  bitmap_clear_all(&def_fields_set_during_insert);
  fields_set_during_insert= &def_fields_set_during_insert;

  bitmap_clear_all(&tmp_set);

  if (m_partial_update_columns != nullptr)
    bitmap_clear_all(m_partial_update_columns);
}


/**
  Tell handler we are going to call position() and rnd_pos() later.
  
  This is needed for handlers that uses the primary key to find the
  row. In this case we have to extend the read bitmap with the primary
  key fields.

  @note: Calling this function does not initialize the table for
  reading using rnd_pos(). rnd_init() still has to be called before
  rnd_pos().
*/

void TABLE::prepare_for_position()
{
  DBUG_ENTER("TABLE::prepare_for_position");

  if ((file->ha_table_flags() & HA_PRIMARY_KEY_REQUIRED_FOR_POSITION) &&
      s->primary_key < MAX_KEY)
  {
    mark_columns_used_by_index_no_reset(s->primary_key, read_set);
    /* signal change */
    file->column_bitmaps_signal();
  }
  DBUG_VOID_RETURN;
}


/**
  Mark column as either read or written (or none) according to mark_used.

  @note If marking a written field, set thd->dup_field if the column is
        already marked.

  @note If TABLE::get_fields_in_item_tree is set, set the flag bit
        GET_FIXED_FIELDS_FLAG for the field.

  @param thd      Thread handler (only used for duplicate handling)
  @param field    The column to be marked as used
  @param mark      =MARK_COLUMNS_NONE: Only update flag field, if applicable
                   =MARK_COLUMNS_READ: Mark column as read
                   =MARK_COLUMNS_WRITE: Mark column as written
                   =MARK_COLUMNS_TEMP: Mark column as read, used by filesort()
                                       and processing of generated columns
*/

void TABLE::mark_column_used(THD *thd, Field *field,
                             enum enum_mark_columns mark)
{
  DBUG_ENTER("TABLE::mark_column_used");

  switch (mark)
  {
  case MARK_COLUMNS_NONE:
    if (get_fields_in_item_tree)
      field->flags|= GET_FIXED_FIELDS_FLAG;
    break;

  case MARK_COLUMNS_READ:
    bitmap_set_bit(read_set, field->field_index);

    // Update covering_keys and merge_keys based on all fields that are read:
    covering_keys.intersect(field->part_of_key);
    merge_keys.merge(field->part_of_key);
    if (get_fields_in_item_tree)
      field->flags|= GET_FIXED_FIELDS_FLAG;
    if (field->is_virtual_gcol())
      mark_gcol_in_maps(field);
    break;

  case MARK_COLUMNS_WRITE:
    if (bitmap_fast_test_and_set(write_set, field->field_index))
    {
      /*
        This is relevant for INSERT only, but duplicate indication is set
        for all fields that are updated.
      */
      DBUG_PRINT("warning", ("Found duplicated field"));
      thd->dup_field= field;
    }
    DBUG_ASSERT(!get_fields_in_item_tree);

    if (field->is_gcol())
      mark_gcol_in_maps(field);
    break;

  case MARK_COLUMNS_TEMP:
    bitmap_set_bit(read_set, field->field_index);
    if (field->is_virtual_gcol())
      mark_gcol_in_maps(field);
    break;
  }
  DBUG_VOID_RETURN;
}


/*
  Mark that only fields from one key is used

  NOTE:
    This changes the bitmap to use the tmp bitmap
    After this, you can't access any other columns in the table until
    bitmaps are reset, for example with TABLE::clear_column_bitmaps().
*/

void TABLE::mark_columns_used_by_index(uint index)
{
  MY_BITMAP *bitmap= &tmp_set;
  DBUG_ENTER("TABLE::mark_columns_used_by_index");

  set_keyread(true);
  bitmap_clear_all(bitmap);
  mark_columns_used_by_index_no_reset(index, bitmap);
  column_bitmaps_set(bitmap, bitmap);
  DBUG_VOID_RETURN;
}


/*
  mark columns used by key, but don't reset other fields

  The parameter key_parts is used for controlling how many of the
  key_parts that will be marked in the bitmap. It has the following
  interpretation:

  = 0:                 Use all regular key parts from the key 
                       (user_defined_key_parts)
  >= actual_key_parts: Use all regular and extended columns
  < actual_key_parts:  Use this exact number of key parts
 
  To use all regular key parts, the caller can use the default value (0).
  To use all regular and extended key parts, use UINT_MAX. 

  @note The bit map is not cleared by this function. Only bits
  corresponding to a column used by the index will be set. Bits
  representing columns not used by the index will not be changed.

  @param index     index number
  @param bitmap    bitmap to mark
  @param key_parts number of leading key parts to mark. Default is 0.

  @todo consider using actual_key_parts(key_info[index]) instead of
  key_info[index].user_defined_key_parts: if the PK suffix of a secondary
  index is usable it should be marked.
*/

void TABLE::mark_columns_used_by_index_no_reset(uint index,
                                                MY_BITMAP *bitmap,
                                                uint key_parts)
{
  // If key_parts has the default value, then include user defined key parts
  if (key_parts == 0)
    key_parts= key_info[index].user_defined_key_parts;
  else if (key_parts > key_info[index].actual_key_parts)
    key_parts= key_info[index].actual_key_parts;

  KEY_PART_INFO *key_part= key_info[index].key_part;
  KEY_PART_INFO *key_part_end= key_part + key_parts;
  for (;key_part != key_part_end; key_part++)
    bitmap_set_bit(bitmap, key_part->fieldnr-1);
}


/**
  Mark auto-increment fields as used fields in both read and write maps

  @note
    This is needed in insert & update as the auto-increment field is
    always set and sometimes read.
*/

void TABLE::mark_auto_increment_column()
{
  DBUG_ASSERT(found_next_number_field);
  /*
    We must set bit in read set as update_auto_increment() is using the
    store() to check overflow of auto_increment values
  */
  bitmap_set_bit(read_set, found_next_number_field->field_index);
  bitmap_set_bit(write_set, found_next_number_field->field_index);
  if (s->next_number_keypart)
    mark_columns_used_by_index_no_reset(s->next_number_index, read_set);
  file->column_bitmaps_signal();
}


/*
  Mark columns needed for doing an delete of a row

  DESCRIPTON
    Some table engines don't have a cursor on the retrieve rows
    so they need either to use the primary key or all columns to
    be able to delete a row.

    If the engine needs this, the function works as follows:
    - If primary key exits, mark the primary key columns to be read.
    - If not, mark all columns to be read

    If the engine has HA_REQUIRES_KEY_COLUMNS_FOR_DELETE, we will
    mark all key columns as 'to-be-read'. This allows the engine to
    loop over the given record to find all keys and doesn't have to
    retrieve the row again.
*/

void TABLE::mark_columns_needed_for_delete(THD *thd)
{
  mark_columns_per_binlog_row_image(thd);

  if (triggers && triggers->mark_fields(TRG_EVENT_DELETE))
    return;

  if (file->ha_table_flags() & HA_REQUIRES_KEY_COLUMNS_FOR_DELETE)
  {
    Field **reg_field;
    for (reg_field= field ; *reg_field ; reg_field++)
    {
      if ((*reg_field)->flags & PART_KEY_FLAG)
        bitmap_set_bit(read_set, (*reg_field)->field_index);
    }
    file->column_bitmaps_signal();
  }
  if (file->ha_table_flags() & HA_PRIMARY_KEY_REQUIRED_FOR_DELETE)
  {

    /*
      If the handler has no cursor capabilites we have to read
      either the primary key, the hidden primary key or all columns to
      be able to do an delete
    */
    if (s->primary_key == MAX_KEY)
    {
      /*
        If in RBR, we have alreay marked the full before image
        in mark_columns_per_binlog_row_image, if not, then use
        the hidden primary key
      */
      if (!(mysql_bin_log.is_open() && in_use &&
          in_use->is_current_stmt_binlog_format_row()))
        file->use_hidden_primary_key();
    }
    else
      mark_columns_used_by_index_no_reset(s->primary_key, read_set);

    file->column_bitmaps_signal();
  }
  if (vfield)
  {
    /*
      InnoDB's delete_row may need to log pre-image of the index entries to
      its UNDO log. Thus, indexed virtual generated column must be made ready
      for evaluation.
    */
    mark_generated_columns(true);
  }
}


/**
  @brief
  Mark columns needed for doing an update of a row

  @details
    Some engines needs to have all columns in an update (to be able to
    build a complete row). If this is the case, we mark all not
    updated columns to be read.

    If this is not the case, we do like in the delete case and mark
    if neeed, either the primary key column or all columns to be read.
    (see mark_columns_needed_for_delete() for details)

    If the engine has HA_REQUIRES_KEY_COLUMNS_FOR_DELETE, we will
    mark all USED key columns as 'to-be-read'. This allows the engine to
    loop over the given record to find all changed keys and doesn't have to
    retrieve the row again.

    Unlike other similar methods, it doesn't mark fields used by triggers,
    that is the responsibility of the caller to do, by using
    Table_trigger_dispatcher::mark_used_fields(TRG_EVENT_UPDATE)!

    Note: Marking additional columns as per binlog_row_image requirements will
    influence query execution plan. For example in the case of
    binlog_row_image=FULL the entire read_set and write_set needs to be flagged.
    This will influence update query to think that 'used key is being modified'
    and query will create a temporary table to process the update operation.
    Which will result in performance degradation. Hence callers who don't want
    their query execution to be influenced as per binlog_row_image requirements
    can skip marking binlog specific columns here and they should make an
    explicit call to 'mark_columns_per_binlog_row_image()' function to mark
    binlog_row_image specific columns.
*/

void TABLE::mark_columns_needed_for_update(THD *thd, bool mark_binlog_columns)
{

  DBUG_ENTER("mark_columns_needed_for_update");
  if (mark_binlog_columns)
    mark_columns_per_binlog_row_image(thd);
  if (file->ha_table_flags() & HA_REQUIRES_KEY_COLUMNS_FOR_DELETE)
  {
    /* Mark all used key columns for read */
    Field **reg_field;
    for (reg_field= field ; *reg_field ; reg_field++)
    {
      /* Merge keys is all keys that had a column refered to in the query */
      if (merge_keys.is_overlapping((*reg_field)->part_of_key))
        bitmap_set_bit(read_set, (*reg_field)->field_index);
    }
    file->column_bitmaps_signal();
  }

  if (file->ha_table_flags() & HA_PRIMARY_KEY_REQUIRED_FOR_DELETE)
  {
    /*
      If the handler has no cursor capabilites we have to read either
      the primary key, the hidden primary key or all columns to be
      able to do an update
    */
    if (s->primary_key == MAX_KEY)
    {
      /*
        If in RBR, we have alreay marked the full before image
        in mark_columns_per_binlog_row_image, if not, then use
        the hidden primary key
      */
      if (!(mysql_bin_log.is_open() && in_use &&
          in_use->is_current_stmt_binlog_format_row()))
        file->use_hidden_primary_key();
    }
    else
      mark_columns_used_by_index_no_reset(s->primary_key, read_set);

    file->column_bitmaps_signal();
  }
  /* Mark dependent generated columns as writable */
  if (vfield)
    mark_generated_columns(true);
  DBUG_VOID_RETURN;
}

/*
  Mark columns according the binlog row image option.

  When logging in RBR, the user can select whether to
  log partial or full rows, depending on the table
  definition, and the value of binlog_row_image.

  Semantics of the binlog_row_image are the following 
  (PKE - primary key equivalent, ie, PK fields if PK 
  exists, all fields otherwise):

  binlog_row_image= MINIMAL
    - This marks the PKE fields in the read_set
    - This marks all fields where a value was specified
      in the write_set

  binlog_row_image= NOBLOB
    - This marks PKE + all non-blob fields in the read_set
    - This marks all fields where a value was specified
      and all non-blob fields in the write_set

  binlog_row_image= FULL
    - all columns in the read_set
    - all columns in the write_set
    
  This marking is done without resetting the original 
  bitmaps. This means that we will strip extra fields in
  the read_set at binlogging time (for those cases that 
  we only want to log a PK and we needed other fields for
  execution).
 */
void TABLE::mark_columns_per_binlog_row_image(THD *thd)
{
  DBUG_ENTER("mark_columns_per_binlog_row_image");
  DBUG_ASSERT(read_set->bitmap);
  DBUG_ASSERT(write_set->bitmap);

  /**
    If in RBR we may need to mark some extra columns,
    depending on the binlog-row-image command line argument.
   */
  if ((mysql_bin_log.is_open() && in_use &&
       in_use->is_current_stmt_binlog_format_row() &&
       !ha_check_storage_engine_flag(s->db_type(), HTON_NO_BINLOG_ROW_OPT)))
  {
    /* if there is no PK, then mark all columns for the BI. */
    if (s->primary_key >= MAX_KEY)
      bitmap_set_all(read_set);

    switch (thd->variables.binlog_row_image)
    {
      case BINLOG_ROW_IMAGE_FULL:
        if (s->primary_key < MAX_KEY)
          bitmap_set_all(read_set);
        bitmap_set_all(write_set);
        break;
      case BINLOG_ROW_IMAGE_NOBLOB:
        /* for every field that is not set, mark it unless it is a blob */
        for (Field **ptr=field ; *ptr ; ptr++)
        {
          Field *my_field= *ptr;
          /* 
            bypass blob fields. These can be set or not set, we don't care.
            Later, at binlogging time, if we don't need them in the before 
            image, we will discard them.

            If set in the AI, then the blob is really needed, there is 
            nothing we can do about it.
           */
          if ((s->primary_key < MAX_KEY) && 
              ((my_field->flags & PRI_KEY_FLAG) || 
              (my_field->type() != MYSQL_TYPE_BLOB)))
            bitmap_set_bit(read_set, my_field->field_index);

          if (my_field->type() != MYSQL_TYPE_BLOB)
            bitmap_set_bit(write_set, my_field->field_index);
        }
        break;
      case BINLOG_ROW_IMAGE_MINIMAL:
        /* mark the primary key if available in the read_set */
        if (s->primary_key < MAX_KEY)
          mark_columns_used_by_index_no_reset(s->primary_key, read_set);
        break;

      default: 
        DBUG_ASSERT(false);
    }
    file->column_bitmaps_signal();
  }

  DBUG_VOID_RETURN;
}



/**
  Allocate space for keys, for a materialized derived table.

  @param key_count     Number of keys to allocate.
  @param modify_share  Do modificationts to TABLE_SHARE.

  When modifying TABLE, modifications to TABLE_SHARE are needed, so that both
  objects remain consistent. Even if several TABLEs point to the same
  TABLE_SHARE, those modifications must be done only once (consider for
  example, incremementing TABLE_SHARE::keys).  Should they be done when
  processing the first TABLE, or the second, or? In case this function, when
  updating TABLE, relies on TABLE_SHARE members which are the subject of
  modifications, we follow this rule: do those TABLE_SHARE member
  modifications first: thus, TABLE-modifying code can be identical for all
  TABLEs. So the _first_ TABLE calling this function, only, should pass
  'true': all next ones should not modify the TABLE_SHARE.

  @returns true if error
*/

bool TABLE::alloc_tmp_keys(uint key_count, bool modify_share)
{
  const size_t bytes= sizeof(KEY) * key_count;

  if (modify_share)
  {
    s->max_tmp_keys= key_count;
    /*
      s->keyinfo may pre-exist, if keys have already been added to another
      reference to the same CTE in another query block.
    */
    KEY *old_ki= s->key_info;
    if (!(s->key_info=
          static_cast<KEY *>(alloc_root(&s->mem_root, bytes))))
      return true;                              /* purecov: inspected */
    memset(s->key_info, 0, bytes);
    if (old_ki)
      memcpy(s->key_info, old_ki, sizeof(KEY)*s->keys);
  }

  // Catch if the caller didn't respect the rule for 'modify_share'
  DBUG_ASSERT(s->max_tmp_keys == key_count);

  KEY *old_ki= key_info;
  if (!(key_info=
        static_cast<KEY *>(alloc_root(&s->mem_root, bytes))))
    return true;                                /* purecov: inspected */
  memset(key_info, 0, bytes);
  if (old_ki)
    memcpy(key_info, old_ki, sizeof(KEY) * s->keys);

  return false;
}


/**
  @brief Add one key to a materialized derived table.

  @param key_parts      bitmap of fields that take a part in the key.
  @param key_name       name of the key
  @param invisible      If true, set up bitmaps so the key is never used by
                        this TABLE
  @param modify_share   @see alloc_tmp_keys

  @details
  Creates a key for this table from fields which corresponds the bits set to 1
  in the 'key_parts' bitmap. The 'key_name' name is given to the newly created
  key. In the key, columns are in the same order as in the table.
  @see add_derived_key

  @todo somehow manage to create keys in tmp_table_param for unification
        purposes

  @return true OOM error.
  @return false the key was created or ignored (too long key).
*/

bool TABLE::add_tmp_key(Field_map *key_parts, char *key_name,
                        bool invisible, bool modify_share)
{
  DBUG_ASSERT(!created && key_parts);

  Field **reg_field;
  uint i;
  bool key_start= true;
  uint field_count= 0;
  uint key_len= 0;

  for (i= 0, reg_field=field ; *reg_field; i++, reg_field++)
  {
    if (key_parts->is_set(i))
    {
      KEY_PART_INFO tkp;
      // Ensure that we're not creating a key over a blob field.
      DBUG_ASSERT(!((*reg_field)->flags & BLOB_FLAG));
      /*
        Check if possible key is too long, ignore it if so.
        The reason to use MI_MAX_KEY_LENGTH (myisam's default) is that it is
        smaller than MAX_KEY_LENGTH (heap's default) and it's unknown whether
        myisam or heap will be used for tmp table.
      */
      tkp.init_from_field(*reg_field);
      key_len+= tkp.store_length;
      if (key_len > MI_MAX_KEY_LENGTH)
      {
        return false;
      }
    }
    field_count++;
  }
  const uint key_part_count= key_parts->bits_set();

  // Code above didn't change TABLE; start with changing TABLE_SHARE:
  if (modify_share)
  {
    set_if_bigger(s->max_key_length, key_len);
    s->key_parts+= key_part_count;
    DBUG_ASSERT(s->keys < s->max_tmp_keys);
    s->keys++;
  }

  const uint keyno= s->keys - 1;
  KEY* cur_key= key_info + keyno;

  cur_key->usable_key_parts= cur_key->user_defined_key_parts= key_part_count;
  cur_key->actual_key_parts= cur_key->user_defined_key_parts;
  cur_key->key_length= key_len;
  cur_key->algorithm= HA_KEY_ALG_BTREE;
  cur_key->name= key_name;
  cur_key->actual_flags= cur_key->flags= HA_GENERATED_KEY;
  cur_key->set_in_memory_estimate(IN_MEMORY_ESTIMATE_UNKNOWN);

  /*
    Allocate storage for the key part array and the two rec_per_key arrays in
    the tables' mem_root.
  */
  const size_t key_buf_size= sizeof(KEY_PART_INFO) * key_part_count;
  ulong *rec_per_key;
  rec_per_key_t *rec_per_key_float;
  uchar *key_buf;
  KEY_PART_INFO* key_part_info;

  if(!multi_alloc_root(&s->mem_root,
                       &key_buf, key_buf_size,
                       &rec_per_key, sizeof(ulong) * key_part_count,
                       &rec_per_key_float,
                       sizeof(rec_per_key_t) * key_part_count,
                       NULL))
    return true;                                /* purecov: inspected */

  memset(key_buf, 0, key_buf_size);
  cur_key->key_part= key_part_info= (KEY_PART_INFO*) key_buf;
  cur_key->set_rec_per_key_array(rec_per_key, rec_per_key_float);
  cur_key->table= this;

  /* Initialize rec_per_key and rec_per_key_float */
  for (uint kp= 0; kp < key_part_count; ++kp)
  {
    cur_key->rec_per_key[kp]= 0;
    cur_key->set_records_per_key(kp, REC_PER_KEY_UNKNOWN);
  }

  if (!invisible)
  {
    if (field_count == key_part_count)
      covering_keys.set_bit(keyno);
    keys_in_use_for_group_by.set_bit(keyno);
    keys_in_use_for_order_by.set_bit(keyno);
  }

  for (i= 0, reg_field=field ; *reg_field; i++, reg_field++)
  {
    if (!(key_parts->is_set(i)))
      continue;

    if (key_start)
      (*reg_field)->key_start.set_bit(keyno);
    key_start= false;
    (*reg_field)->part_of_key.set_bit(keyno);
    (*reg_field)->part_of_sortkey.set_bit(keyno);
    (*reg_field)->flags|= PART_KEY_FLAG;
    key_part_info->init_from_field(*reg_field);
    key_part_info++;
  }

  if (modify_share)
  {
    /*
      We copy the TABLE's key_info to the TABLE_SHARE's key_info. Some of the
      copied info is constant over all instances of TABLE,
      e.g. s->key_info[keyno].key_part[i].key_part_flag, so can be
      legally accessed from the share. On the other hand, TABLE-specific
      members (rec_per_key, field, etc) of the TABLE's key_info shouldn't be
      accessed from the share.
    */
    KEY &sk= s->key_info[keyno];
    sk= *cur_key;
    sk.table= nullptr; // catch any illegal access
    sk.set_rec_per_key_array(nullptr, nullptr);
  }

  return false;
}


/**
  For a materialized derived table: informs the share that certain
  not-yet-used keys are going to be used.

  @param k  Used keys
  @returns  New position of first not-yet-used key.
 */
uint TABLE_SHARE::find_first_unused_tmp_key(const Key_map &k)
{
  while (first_unused_tmp_key < MAX_INDEXES &&
         k.is_set(first_unused_tmp_key))
    first_unused_tmp_key++;                     // locate the first free slot
  return first_unused_tmp_key;
}


/**
  For a materialized derived table: copies a KEY definition from a position to
  the first not-yet-used position (which is lower).

  @param old_idx        source position
  @param modify_share   @see alloc_tmp_keys
*/
void TABLE::copy_tmp_key(int old_idx, bool modify_share)
{
  if (modify_share)
    s->key_info[s->first_unused_tmp_key++]= s->key_info[old_idx];
  const int new_idx= s->first_unused_tmp_key - 1;
  DBUG_ASSERT(!created && new_idx < old_idx && old_idx < (int)s->keys);
  key_info[new_idx]= key_info[old_idx];

  for (auto reg_field=field ; *reg_field; reg_field++)
  {
    auto f= *reg_field;
    f->key_start.clear_bit(new_idx);
    if (f->key_start.is_set(old_idx))
      f->key_start.set_bit(new_idx);
    f->part_of_key.clear_bit(new_idx);
    if (f->part_of_key.is_set(old_idx))
      f->part_of_key.set_bit(new_idx);
    f->part_of_sortkey.clear_bit(new_idx);
    if (f->part_of_sortkey.is_set(old_idx))
      f->part_of_sortkey.set_bit(new_idx);
  }
  covering_keys.clear_bit(new_idx);
  if (covering_keys.is_set(old_idx))
    covering_keys.set_bit(new_idx);
  keys_in_use_for_group_by.clear_bit(new_idx);
  if (keys_in_use_for_group_by.is_set(old_idx))
    keys_in_use_for_group_by.set_bit(new_idx);
  keys_in_use_for_order_by.clear_bit(new_idx);
  if (keys_in_use_for_order_by.is_set(old_idx))
    keys_in_use_for_order_by.set_bit(new_idx);
}


/**
  For a materialized derived table: after copy_tmp_key() has copied all
  definitions of used KEYs, in TABLE::key_info we have a head of used keys
  followed by a tail of unused keys; this function chops the tail.
  @param modify_share   @see alloc_tmp_keys
*/
void TABLE::drop_unused_tmp_keys(bool modify_share)
{
  if (modify_share)
  {
    DBUG_ASSERT(s->first_unused_tmp_key <= s->keys);
    s->keys= s->first_unused_tmp_key;
    s->key_parts= 0;
    for (uint i= 0 ; i < s->keys ; i++)
      s->key_parts+= s->key_info[i].user_defined_key_parts;
    if (s->first_unused_tmp_key == 0)
      s->key_info= nullptr;
  }
  if (!s->key_info)
    key_info= nullptr;
  const Key_map keys_to_keep(s->keys);
  for (auto reg_field=field ; *reg_field; reg_field++)
  {
    auto f= *reg_field;
    f->key_start.intersect(keys_to_keep);
    f->part_of_key.intersect(keys_to_keep);
    if (f->part_of_key.is_clear_all())
      f->flags&= ~PART_KEY_FLAG;
    f->part_of_sortkey.intersect(keys_to_keep);
  }

  // Eliminate unused keys; make other keys visible
  covering_keys.intersect(keys_to_keep);
  for (uint keyno= 0; keyno < s->keys; keyno++)
    if (key_info[keyno].actual_key_parts == s->fields)
      covering_keys.set_bit(keyno);
  keys_in_use_for_group_by.set_prefix(s->keys);
  keys_in_use_for_order_by.set_prefix(s->keys);
}

void TABLE::set_keyread(bool flag)
{
  DBUG_ASSERT(file);
  if (flag && !key_read)
  {
    key_read= 1;
    if (is_created())
      file->extra(HA_EXTRA_KEYREAD);
  }
  else if (!flag && key_read)
  {
    key_read= 0;
    if (is_created())
      file->extra(HA_EXTRA_NO_KEYREAD);
  }
}

void TABLE::set_created()
{
  if (created)
    return;
  if (key_read)
    file->extra(HA_EXTRA_KEYREAD);
  created= true;
}

/*
  Mark columns the handler needs for doing an insert

  For now, this is used to mark fields used by the trigger
  as changed.
*/

void TABLE::mark_columns_needed_for_insert(THD *thd)
{
  mark_columns_per_binlog_row_image(thd);

  if (found_next_number_field)
    mark_auto_increment_column();
  /* Mark all generated columns as writable */
  if (vfield)
    mark_generated_columns(false);
}


/* 
  @brief Update the write/read_set for generated columns
         when doing update and insert operation.

  @param        is_update  true means the operation is UPDATE.
                           false means it's INSERT.

  @return       void

  @detail

  Prerequisites for INSERT:

  - write_map is filled with all base columns.

  - read_map is filled with base columns and generated columns to be read. 
  Otherwise, it is empty. covering_keys and merge_keys are adjusted according
  to read_map.

  Actions for INSERT:

  - Fill write_map with all generated columns.
  Stored columns are needed because their values will be stored.
  Virtual columns are needed because their values must be checked against
  constraints and it might be referenced by latter generated columns.

  - Fill read_map with base columns for all generated columns.
  This has no technical reason, but is required because the function that
  evaluates generated functions asserts that base columns are in the read_map.
  covering_keys and merge_keys are adjusted according to read_map.

  Prerequisites for UPDATE:

  - write_map is filled with base columns to be updated.

  - read_map is filled with base columns and generated columns to be read
  prior to the row update. covering_keys and merge_keys are adjusted
  according to read_map.

  Actions for UPDATE:

  - Fill write_map with generated columns that are dependent on updated base columns
  and all virtual generated columns.
  Stored columns are needed because their values will be stored.
  Virtual columns are needed because their values must be checked against
  constraints and might be referenced by latter generated columns.
*/

void TABLE::mark_generated_columns(bool is_update)
{
  Field **vfield_ptr, *tmp_vfield;
  bool bitmap_updated= false;

  if (is_update)
  {
    MY_BITMAP dependent_fields;
    my_bitmap_map bitbuf[bitmap_buffer_size(MAX_FIELDS) / sizeof(my_bitmap_map)];
    bitmap_init(&dependent_fields, bitbuf, s->fields, 0);

    for (vfield_ptr= vfield; *vfield_ptr; vfield_ptr++)
    {
      tmp_vfield= *vfield_ptr;
      DBUG_ASSERT(tmp_vfield->gcol_info && tmp_vfield->gcol_info->expr_item);

      /*
        We need to evaluate the GC if:
        - it depends on any updated column
        - or it is virtual indexed, for example:
           * UPDATE changes the primary key's value, and the virtual index
           is a secondary index which includes the pk's value
           * the gcol is in a multi-column index, and UPDATE changes another
           column of this index
           * in both cases the entry in the index needs to change, so needs to
           be located first, for that the GC's value is needed.
      */
      if ((!tmp_vfield->stored_in_db && tmp_vfield->m_indexed) ||
          bitmap_is_overlapping(write_set,
                                &tmp_vfield->gcol_info->base_columns_map))
      {
        // The GC needs to be updated
        tmp_vfield->table->mark_column_used(in_use, tmp_vfield,
                                            MARK_COLUMNS_WRITE);
        // In order to update the new value, we have to read the old value
        tmp_vfield->table->mark_column_used(in_use, tmp_vfield,
                                            MARK_COLUMNS_READ);
        bitmap_updated= true;
      }
    }
  }
  else // Insert needs to evaluate all generated columns
  {
    for (vfield_ptr= vfield; *vfield_ptr; vfield_ptr++)
    {
      tmp_vfield= *vfield_ptr;
      DBUG_ASSERT(tmp_vfield->gcol_info && tmp_vfield->gcol_info->expr_item);
      tmp_vfield->table->mark_column_used(in_use, tmp_vfield,
                                          MARK_COLUMNS_WRITE);
      bitmap_updated= true;
    }
  }

  if (bitmap_updated)
    file->column_bitmaps_signal();
}

/*
  Check whether a base field is dependent on any generated columns.

  @return
    true     The field is dependent by some GC.

*/
bool TABLE::is_field_used_by_generated_columns(uint field_index)
{
  MY_BITMAP dependent_fields;
  my_bitmap_map bitbuf[bitmap_buffer_size(MAX_FIELDS) / sizeof(my_bitmap_map)];
  bitmap_init(&dependent_fields, bitbuf, s->fields, 0);
  MY_BITMAP *save_old_read_set= read_set;
  read_set= &dependent_fields;

  for (Field **vfield_ptr= vfield; *vfield_ptr; vfield_ptr++)
  {
    Field *tmp_vfield= *vfield_ptr;
    DBUG_ASSERT(tmp_vfield->gcol_info && tmp_vfield->gcol_info->expr_item);
    Mark_field mark_fld(MARK_COLUMNS_TEMP);
    tmp_vfield->gcol_info->expr_item->walk(&Item::mark_field_in_map,
                                           Item::WALK_PREFIX, (uchar *) &mark_fld);
    if (bitmap_is_set(read_set, field_index))
    {
      read_set= save_old_read_set;
      return true;
    }
  }
  read_set= save_old_read_set;
  return false;
}


/**
  Cleanup this table for re-execution.

*/

void TABLE_LIST::reinit_before_use(THD *thd)
{
  /*
    Reset old pointers to TABLEs: they are not valid since the tables
    were closed in the end of previous prepare or execute call.
  */
  table= 0;

  /*
    Reset table_name and table_name_length for schema table.
    They are not valid as TABLEs were closed in the end of previous prepare
    or execute call.
  */
  if (schema_table_name)
  {
    table_name= schema_table_name;
    table_name_length= strlen(schema_table_name);
  }

  /* Reset is_schema_table_processed value(needed for I_S tables */
  schema_table_state= NOT_PROCESSED;

  mdl_request.ticket= NULL;

  if (is_recursive_reference() && select_lex)
    set_derived_unit(select_lex->recursive_dummy_unit);

  /*
    Is this table part of a SECURITY DEFINER VIEW?
  */
  if (!prelocking_placeholder && view && view_suid && view_sctx)
  {
    /*
      The suid view needs to "login" again at this stage before privilege
      precheck is done. The THD::m_view_ctx list is used to keep track of the
      new authorized security context life time. When the THD is reset or
      destroyed the security context is safely logged out and and any Acl_maps
      returned to the Acl cache.
    */
    prepare_view_security_context(thd);
    thd->m_view_ctx_list.push_back(view_sctx);
  }
}


uint TABLE_LIST::query_block_id() const
{
  if (!derived)
    return 0;
  return derived->first_select()->select_number;
}


uint TABLE_LIST::query_block_id_for_explain() const
{
  if (!derived)
    return 0;
  if (!m_common_table_expr || !m_common_table_expr->tmp_tables.size())
    return derived->first_select()->select_number;
  return m_common_table_expr->tmp_tables[0]->
    derived_unit()->first_select()->select_number;
}


/**
  Compiles the tagged hints list and fills up the bitmasks.

  @param thd The current session.
  @param tbl the TABLE to operate on.

    The parser collects the index hints for each table in a "tagged list" 
    (TABLE_LIST::index_hints). Using the information in this tagged list
    this function sets the members st_table::keys_in_use_for_query,
    st_table::keys_in_use_for_group_by, st_table::keys_in_use_for_order_by,
    st_table::force_index, st_table::force_index_order,
    st_table::force_index_group and st_table::covering_keys.

    Current implementation of the runtime does not allow mixing FORCE INDEX
    and USE INDEX, so this is checked here. Then the FORCE INDEX list 
    (if non-empty) is appended to the USE INDEX list and a flag is set.

    Multiple hints of the same kind are processed so that each clause 
    is applied to what is computed in the previous clause.
    For example:
        USE INDEX (i1) USE INDEX (i2)
    is equivalent to
        USE INDEX (i1,i2)
    and means "consider only i1 and i2".
        
    Similarly
        USE INDEX () USE INDEX (i1)
    is equivalent to
        USE INDEX (i1)
    and means "consider only the index i1"

    It is OK to have the same index several times, e.g. "USE INDEX (i1,i1)" is
    not an error.
        
    Different kind of hints (USE/FORCE/IGNORE) are processed in the following
    order:
      1. All indexes in USE (or FORCE) INDEX are added to the mask.
      2. All IGNORE INDEX

    e.g. "USE INDEX i1, IGNORE INDEX i1, USE INDEX i1" will not use i1 at all
    as if we had "USE INDEX i1, USE INDEX i1, IGNORE INDEX i1".

  @retval false No errors found.
  @retval true Found and reported an error.
*/
bool TABLE_LIST::process_index_hints(const THD *thd, TABLE *tbl)
{
  /* initialize the result variables */
  tbl->keys_in_use_for_query= tbl->keys_in_use_for_group_by= 
    tbl->keys_in_use_for_order_by= tbl->s->usable_indexes(thd);

  /* index hint list processing */
  if (index_hints)
  {
    /* Temporary variables used to collect hints of each kind. */
    Key_map index_join[INDEX_HINT_FORCE + 1];
    Key_map index_order[INDEX_HINT_FORCE + 1];
    Key_map index_group[INDEX_HINT_FORCE + 1];
    Index_hint *hint;
    bool have_empty_use_join= false, have_empty_use_order= false, 
         have_empty_use_group= false;
    List_iterator <Index_hint> iter(*index_hints);

    /* iterate over the hints list */
    while ((hint= iter++))
    {
      uint pos;

      /* process empty USE INDEX () */
      if (hint->type == INDEX_HINT_USE && !hint->key_name.str)
      {
        if (hint->clause & INDEX_HINT_MASK_JOIN)
        {
          index_join[hint->type].clear_all();
          have_empty_use_join= true;
        }
        if (hint->clause & INDEX_HINT_MASK_ORDER)
        {
          index_order[hint->type].clear_all();
          have_empty_use_order= true;
        }
        if (hint->clause & INDEX_HINT_MASK_GROUP)
        {
          index_group[hint->type].clear_all();
          have_empty_use_group= true;
        }
        continue;
      }

      /* 
        Check if an index with the given name exists and get his offset in 
        the keys bitmask for the table 
      */
      if (tbl->s->keynames.type_names == 0 ||
          (pos= find_type(&tbl->s->keynames, hint->key_name.str,
                          hint->key_name.length, 1)) <= 0 ||
          !tbl->s->key_info[pos - 1].is_visible)
      {
        my_error(ER_KEY_DOES_NOT_EXITS, MYF(0), hint->key_name.str, alias);
        return 1;
      }

      pos--;

      /* add to the appropriate clause mask */
      if (hint->clause & INDEX_HINT_MASK_JOIN)
        index_join[hint->type].set_bit (pos);
      if (hint->clause & INDEX_HINT_MASK_ORDER)
        index_order[hint->type].set_bit (pos);
      if (hint->clause & INDEX_HINT_MASK_GROUP)
        index_group[hint->type].set_bit (pos);
    }

    /* cannot mix USE INDEX and FORCE INDEX */
    if ((!index_join[INDEX_HINT_FORCE].is_clear_all() ||
         !index_order[INDEX_HINT_FORCE].is_clear_all() ||
         !index_group[INDEX_HINT_FORCE].is_clear_all()) &&
        (!index_join[INDEX_HINT_USE].is_clear_all() ||  have_empty_use_join ||
         !index_order[INDEX_HINT_USE].is_clear_all() || have_empty_use_order ||
         !index_group[INDEX_HINT_USE].is_clear_all() || have_empty_use_group))
    {
      my_error(ER_WRONG_USAGE, MYF(0), index_hint_type_name[INDEX_HINT_USE],
               index_hint_type_name[INDEX_HINT_FORCE]);
      return 1;
    }

    /* process FORCE INDEX as USE INDEX with a flag */
    if (!index_order[INDEX_HINT_FORCE].is_clear_all())
    {
      tbl->force_index_order= true;
      index_order[INDEX_HINT_USE].merge(index_order[INDEX_HINT_FORCE]);
    }

    if (!index_group[INDEX_HINT_FORCE].is_clear_all())
    {
      tbl->force_index_group= true;
      index_group[INDEX_HINT_USE].merge(index_group[INDEX_HINT_FORCE]);
    }

    /*
      TODO: get rid of tbl->force_index (on if any FORCE INDEX is specified) and
      create tbl->force_index_join instead.
      Then use the correct force_index_XX instead of the global one.
    */
    if (!index_join[INDEX_HINT_FORCE].is_clear_all() ||
        tbl->force_index_group || tbl->force_index_order)
    {
      tbl->force_index= true;
      index_join[INDEX_HINT_USE].merge(index_join[INDEX_HINT_FORCE]);
    }

    /* apply USE INDEX */
    if (!index_join[INDEX_HINT_USE].is_clear_all() || have_empty_use_join)
      tbl->keys_in_use_for_query.intersect(index_join[INDEX_HINT_USE]);
    if (!index_order[INDEX_HINT_USE].is_clear_all() || have_empty_use_order)
      tbl->keys_in_use_for_order_by.intersect (index_order[INDEX_HINT_USE]);
    if (!index_group[INDEX_HINT_USE].is_clear_all() || have_empty_use_group)
      tbl->keys_in_use_for_group_by.intersect (index_group[INDEX_HINT_USE]);

    /* apply IGNORE INDEX */
    tbl->keys_in_use_for_query.subtract (index_join[INDEX_HINT_IGNORE]);
    tbl->keys_in_use_for_order_by.subtract (index_order[INDEX_HINT_IGNORE]);
    tbl->keys_in_use_for_group_by.subtract (index_group[INDEX_HINT_IGNORE]);
  }

  /* make sure covering_keys don't include indexes disabled with a hint */
  tbl->covering_keys.intersect(tbl->keys_in_use_for_query);
  return 0;
}


/**
   Helper function which allows to allocate metadata lock request
   objects for all elements of table list.
*/

void init_mdl_requests(TABLE_LIST *table_list)
{
  for ( ; table_list ; table_list= table_list->next_global)
    MDL_REQUEST_INIT(&table_list->mdl_request,
                     MDL_key::TABLE,
                     table_list->db, table_list->table_name,
                     mdl_type_for_dml(table_list->lock_descriptor().type),
                     MDL_TRANSACTION);
}


/**
  @returns true if view or derived table is mergeable, based on
  technical constraints.
*/
bool TABLE_LIST::is_mergeable() const
{
  return is_view_or_derived() && algorithm != VIEW_ALGORITHM_TEMPTABLE &&
    derived->is_mergeable();
}

///  @returns true if materializable table contains one or zero rows
bool TABLE_LIST::materializable_is_const() const
{
  DBUG_ASSERT(uses_materialization());
  return derived_unit()->query_result()->estimated_rowcount <= 1;
}


/**
  Return the number of leaf tables for a merged view.
*/

uint TABLE_LIST::leaf_tables_count() const
{
  // Join nests are not permissible, except as merged views
  DBUG_ASSERT(nested_join == NULL || is_merged());
  if (!is_merged())  // Base table or materialized view
    return 1;

  uint count= 0;
  for (TABLE_LIST *tbl= merge_underlying_list; tbl; tbl= tbl->next_local)
    count+= tbl->leaf_tables_count();

  return count;
}


/**
  @brief
  Retrieve number of rows in the table

  @details
  Retrieve number of rows in the table referred by this TABLE_LIST and
  store it in the table's stats.records variable. If this TABLE_LIST refers
  to a materialized derived table/view, then the estimated number of rows of
  the derived table/view is used instead.

  @return 0          ok
  @return non zero   error
*/

int TABLE_LIST::fetch_number_of_rows()
{
  int error= 0;
  if (is_table_function())
  {
    // FIXME: open question - there's no estimate for table function.
    // return arbitrary, non-zero number;
    table->file->stats.records= PLACEHOLDER_TABLE_ROW_ESTIMATE;
  }
  else if (uses_materialization())
  {
    /*
      @todo: CostModel: This updates the stats.record value to the
      estimated number of records. This number is used when estimating 
      the cost of a table scan for a heap table (ie. it helps producing
      a reasonable good cost estimate for heap tables). If the materialized
      table is stored in MyISAM, this number is not used in the cost estimate
      for table scan. The table scan cost for MyISAM thus always becomes
      the estimate for an empty table.
    */
    table->file->stats.records= derived->query_result()->estimated_rowcount;
  }
  else if (is_recursive_reference())
  {
    /*
      Use the estimated row count of all query blocks before this one, as the
      table will contain, at least, the rows produced by those blocks.
    */
    table->file->stats.records=
      std::max(select_lex->master_unit()->query_result()->estimated_rowcount,
               // Recursive reference is never a const table
               (ha_rows)PLACEHOLDER_TABLE_ROW_ESTIMATE);
  }
  else
    error= table->file->info(HA_STATUS_VARIABLE | HA_STATUS_NO_LOCK);
  return error;
}


/**
  A helper function to add a derived key to the list of possible keys

  @param derived_key_list  list of all possible derived keys
  @param field             referenced field
  @param ref_by_tbl        the table that refers to given field

  @details The possible key to be used for join with table with ref_by_tbl
  table map is extended to include 'field'. If ref_by_tbl == 0 then the key
  that includes all referred fields is extended.

  @note
  Procedure of keys generation for result tables of materialized derived
  tables/views for allowing ref access to them.

  A key is generated for each equi-join pair (derived table, another table).
  Each generated key consists of fields of derived table used in equi-join.
  Example:

    SELECT * FROM (SELECT f1, f2, count(*) FROM t1 GROUP BY f1) tt JOIN
                  t1 ON tt.f1=t1.f3 and tt.f2=t1.f4;

  In this case for the derived table tt one key will be generated. It will
  consist of two parts f1 and f2.
  Example:

    SELECT * FROM (SELECT f1, f2, count(*) FROM t1 GROUP BY f1) tt JOIN
                  t1 ON tt.f1=t1.f3 JOIN
                  t2 ON tt.f2=t2.f4;

  In this case for the derived table tt two keys will be generated.
  One key over f1 field, and another key over f2 field.
  Currently optimizer may choose to use only one such key, thus the second
  one will be dropped after the range optimizer is finished.
  See also JOIN::finalize_derived_keys function.
  Example:

    SELECT * FROM (SELECT f1, f2, count(*) FROM t1 GROUP BY f1) tt JOIN
                  t1 ON tt.f1=a_function(t1.f3);

  In this case for the derived table tt one key will be generated. It will
  consist of one field - f1.
  In all cases beside one-per-table keys one additional key is generated.
  It includes all fields referenced by other tables.

  Implementation is split in three steps:
    gather information on all used fields of derived tables/view and
      store it in lists of possible keys, one per a derived table/view.
    add keys to result tables of derived tables/view using info from above
      lists.
    (...Planner selects best key...)
    drop unused keys from the table.

  The above procedure is implemented in 4 functions:
    TABLE_LIST::update_derived_keys
                          Create/extend list of possible keys for one derived
                          table/view based on given field/used tables info.
                          (Step one)
    JOIN::generate_derived_keys
                          This function is called from update_ref_and_keys
                          when all possible info on keys is gathered and it's
                          safe to add keys - no keys or key parts would be
                          missed.  Walk over list of derived tables/views and
                          call to TABLE_LIST::generate_keys to actually
                          generate keys. (Step two)
    TABLE_LIST::generate_keys
                          Walks over list of possible keys for this derived
                          table/view to add keys to the result table.
                          Calls to TABLE::add_tmp_key to actually add
                          keys (i.e. KEY objects in TABLE::key_info). (Step two)
    TABLE::add_tmp_key    Creates one index description according to given
                          bitmap of used fields. (Step two)
    [ Planner runs and possibly chooses one key, stored in Key_use->key ]
    JOIN::finalize_derived_keys Walk over list of derived tables/views to
                          destroy unused keys. (Step three)

  This design is used for derived tables, views and CTEs. As a CTE
  can be multi-referenced, some points are worth noting:

  1) Definitions

  - let's call the CTE 'X'
  - Key creation/deletion happens in a window between the start of
  update_derived_keys() and the end of finalize_derived_keys().

  2) Key array locking

  - Evaluation of constant subqueries (and thus their optimization)
  may happen either before, inside, or after the window above:
    * an example of "before": WHERE 1=(subq)), due to optimize_cond()
    * an example of "inside": WHERE col<>(subq), as make_join_plan()
  calls estimate_rowcount() which calls the range optimizer for <>, which
  evaluates subq
    * an example of "after": WHERE key_col=(subq), due to
  create_ref_for_key().
  - let's say that a being-optimized query block 'QB1' is entering that
  window; other query blocks are QB2, etc; let's say (subq) above is QB2, a
  subquery of QB1.
  - While QB1 is in this window, it is possible, as we saw above, that QB2
  gets optimized. Because it is not safe to have two query blocks
  reading/writing possible keys for a same table at the same time, a locking
  mechanism is in place: TABLE_SHARE::owner_of_possible_tmp_keys is a record
  of which query block entered first the window for this table and hasn't left
  it yet; only that query block is allowed to read/write possible keys for
  this table.

  3) Key array growth

  - let's say that a being-optimized query block 'QB1' is entering the
  window; other query blocks are QB2 (not necessarily the same QB2 as in
  previous paragraph), etc.
  - let's call "local" the references to X in QB1, let's call "nonlocal" the
  ones in other query blocks. For example,
  with X(n) as (select 1)
  select /+ QB_NAME(QB2) *_/ n from X as X2
  where X2.n = (select /+* QB_NAME(QB1) *_/ X1.n from X as X1)
  union
  select n+2 from X as X3;
  QB1 owns the window, then X1 is local, X2 and X3 are nonlocal.
  - when QB1 enters the window, update_derived_keys() starts for the local
  reference X1, other references to X may already have keys,
  defined by previously optimized query blocks on their
  references (e.g. QB2 on X2). At that stage the TABLE_SHARE::key_info array is
  of size TABLE_SHARE::keys, and the TABLE_SHARE::first_unused_tmp_key member
  points to 'where any new key should be added in this array', so it's equal
  to TABLE_SHARE::keys. Let's call the keys defined by QB2 the "existing
  keys": they exist at this point and will continue to do so. X2 in QB2 is
  already set up to read with such key. Here's the key_info array, with cell 0
  to the left, "E" meaning "an existing key, created by previous
  optimizations", "-" meaning "an empty cell created by alloc_keys()".

  EEEEEEEEEE-----------
            ^ s->first_unused_keys
            ^ s->keys

  - generate_keys() extends the key_info array and adds "possible" keys to the
  end. "Possible" is defined as "not yet existing", "might be dropped in the
  end". Even if a possible key is a duplicate of an existing key, it is
  added. TABLE_SHARE::keys is increased to include existing and possible
  keys. All TABLEs referencing X, local or not, are kept in sync (i.e. any
  possible key is added to all key_info arrays). But possible keys are set to
  be unusable by nonlocal references, so that the decision to drop those keys
  can be left to the window's owner. Key_info array now is ("P" means
  "possible key"):

  EEEEEEEEEEPPPPPPP---
            ^ s->first_unused_keys
                   ^ s->keys

  - All possible keys are unused, at this stage.
  - Planner selects the best key for each local reference, among existing and
  possible keys, it is recorded in Key_use.
  - finalize_derived_keys() looks at local references, and gathers the list
  of (existing and possible) keys which the Planner has chosen for them. We
  call this list the list of locally-used keys, marked below with "!":

      !       !  !
  EEEEEEEEEEPPPPPPP---
            ^ s->first_unused_keys
                   ^ s->keys

  - Any possible key which isn't locally-used is unnecessary.

  - finalize_derived_keys() re-organizes the possible locally-used keys and
  unnecessary keys, and does needed updates to TABLEs' bitmaps.

      !     !!
  EEEEEEEEEEPPPPPPP---
              ^ s->first_unused_keys
                   ^ s->keys

  The locally-used keys become existing keys and are made visible to nonlocal
  references. The unnecessary keys are chopped.
      !     !!
  EEEEEEEEEEEE-----
              ^ s->first_unused_keys
              ^ s->keys

  - After that, another query block can be optimized.
  - So, query block after query block, optimization phases grow the key_info
  array.
  - If a reference is considered constant in a query block and the Optimizer
  decides to evaluate it, this triggers materialization (creation in engine),
  which freezes the key definition: other query blocks will not be allowed to
  add keys.

  @return true  OOM
  @return false otherwise
*/

static bool add_derived_key(List<Derived_key> &derived_key_list, Field *field,
                            table_map ref_by_tbl)
{
  uint key= 0;
  Derived_key *entry= 0;
  List_iterator<Derived_key> ki(derived_key_list);

  /* Search for already existing possible key. */
  while ((entry= ki++))
  {
    key++;
    if (ref_by_tbl)
    {
      /* Search for the entry for the specified table.*/
      if (entry->referenced_by & ref_by_tbl)
        break;
    }
    else
    {
      /*
        Search for the special entry that should contain fields referred
        from any table.
      */
      if (!entry->referenced_by)
        break;
    }
  }
  /* Add new possible key if nothing is found. */
  if (!entry)
  {
    THD *thd= field->table->in_use;
    key++;
    entry= new (thd->mem_root) Derived_key();
    if (!entry)
      return true;
    entry->referenced_by= ref_by_tbl;
    entry->used_fields.clear_all();
    if (derived_key_list.push_back(entry, thd->mem_root))
      return true;
  }
  /* Don't create keys longer than REF access can use. */
  if (entry->used_fields.bits_set() < MAX_REF_PARTS)
  {
    field->part_of_key.set_bit(key - 1);
    field->flags|= PART_KEY_FLAG;
    entry->used_fields.set_bit(field->field_index);
  }
  return false;
}

/*
  @brief
  Update derived table's list of possible keys

  @param field      derived table's field to take part in a key
  @param values     array of values that a part of equality predicate with the
                    field above
  @param num_values number of elements in the array values

  @details
  This function creates/extends a list of possible keys for this derived
  table/view. For each table used by a value from the 'values' array the
  corresponding possible key is extended to include the 'field'.
  If there is no such possible key, then it is created. field's
  part_of_key bitmaps are updated accordingly.
  @see add_derived_key

  @return true  new possible key can't be allocated.
  @return false list of possible keys successfully updated.
*/

bool TABLE_LIST::update_derived_keys(Field *field, Item **values,
                                     uint num_values)
{
  /*
    Don't bother with keys for CREATE VIEW, BLOB fields and fields with
    zero length.
  */
  if (field->table->in_use->lex->is_ps_or_view_context_analysis() ||
      field->flags & BLOB_FLAG ||
      field->field_length == 0)
    return false;

  /* Allow all keys to be used. */
  if (derived_key_list.elements == 0)
    table->keys_in_use_for_query.set_all();

  for (uint i= 0; i < num_values; i++)
  {
    table_map tables= values[i]->used_tables() & ~PSEUDO_TABLE_BITS;
    if (!tables || values[i]->real_item()->type() != Item::FIELD_ITEM)
      continue;
    for (table_map tbl= 1; tables >= tbl; tbl<<= 1)
    {
      if (! (tables & tbl))
        continue;
      if (add_derived_key(derived_key_list, field, tbl))
        return true;
    }
  }
  /* Extend key which includes all referenced fields. */
  if (add_derived_key(derived_key_list, field, (table_map)0))
    return true;
  return false;
}


/*
  Comparison function for Derived_key entries.
  See TABLE_LIST::generate_keys.
*/

static int Derived_key_comp(Derived_key *e1, Derived_key *e2, void*)
{
  /* Move entries for tables with greater table bit to the end. */
  return ((e1->referenced_by < e2->referenced_by) ? -1 :
          ((e1->referenced_by > e2->referenced_by) ? 1 : 0));
}


/**
  @brief
  Generate keys for a materialized derived table/view.
  @details
  This function adds keys to the result table by walking over the list of
  possible keys for this derived table/view and calling the
  TABLE::add_tmp_key to actually add keys. A name @<auto_keyN@>, where N is a
  sequential number, is given to each key to ease debugging.
  @see add_derived_key

  @return true  an error occur.
  @return false all keys were successfully added.
*/

bool TABLE_LIST::generate_keys()
{
  DBUG_ASSERT(uses_materialization());

  if (!derived_key_list.elements)
    return false;

  Derived_refs_iterator ref_it(this);
  while (TABLE *t= ref_it.get_next())
    if (t->is_created())
    {
      /*
        The table may have been instantiated already, by another query
        block. Consider:
        with qn as (...) select * from qn where a=(select * from qn)
                         union select * from qn where b=3;
        Then the scalar subquery is non-correlated, and cache-able, so the
        optimization phase of the first UNION member evaluates this subquery,
        which instantiates qn, then this phase may want to add an index on 'a'
        (for 'a=') but it's too late. Or the upcoming optimization phase for
        the second UNION member may want to add an index on 'b'.
       */
      return false;
    }

  if (table->s->owner_of_possible_tmp_keys != nullptr &&
      table->s->owner_of_possible_tmp_keys != select_lex)
    return false;

  // Extend the key array of every reference

  const int new_key_count=
    std::min(table->s->keys + derived_key_list.elements, MAX_INDEXES);
  ref_it.rewind();
  while (TABLE *t= ref_it.get_next())
    if (t->alloc_tmp_keys(new_key_count, ref_it.is_first()))
      return true;                              /* purecov: inspected */

  /* Sort entries to make key numbers sequence deterministic. */
  derived_key_list.sort((Node_cmp_func)Derived_key_comp, 0);

  List_iterator<Derived_key> it(derived_key_list);
  Derived_key *entry;
  char buf[NAME_CHAR_LEN];

  while ((entry= it++))
  {
    if (table->s->keys == MAX_INDEXES)
      break; // Impossible to create more keys.
    sprintf(buf, "<auto_key%d>", table->s->keys);
    char *name_buf= table->in_use->mem_strdup(buf);
    ref_it.rewind();
    while (TABLE *t= ref_it.get_next())
    {
      if (t->add_tmp_key(&entry->used_fields, name_buf,
                         t->pos_in_table_list->select_lex != select_lex,
                         ref_it.is_first()))
        return true;                            /* purecov: inspected */
    }
  }

  if (table->s->keys)
    table->s->owner_of_possible_tmp_keys= select_lex; // Acquire lock

  return false;
}


/**
  Update TABLE::const_key_parts for single table UPDATE/DELETE query

  @param conds               WHERE clause expression

  @retval true   error (OOM)
  @retval false  success

  @note
    Set const_key_parts bits if key fields are equal to constants in
    the WHERE expression.
*/

bool TABLE::update_const_key_parts(Item *conds)
{
  memset(const_key_parts, 0, sizeof(key_part_map) * s->keys);

  if (conds == NULL)
    return false;

  for (uint index= 0; index < s->keys; index++)
  {
    KEY_PART_INFO *keyinfo= key_info[index].key_part;
    KEY_PART_INFO *keyinfo_end= keyinfo + key_info[index].user_defined_key_parts;

    for (key_part_map part_map= (key_part_map)1;
        keyinfo < keyinfo_end;
        keyinfo++, part_map<<= 1)
    {
      if (const_expression_in_where(conds, NULL, keyinfo->field))
        const_key_parts[index]|= part_map;
    }
  }

  /*
    Handle error for the whole function here instead of along with the call for
    const_expression_in_where() as the function does not return true for errors.
  */
  return this->in_use && this->in_use->is_error();
}


/**
  Read removal is possible if the selected quick read
  method is using full unique index

  @see HA_READ_BEFORE_WRITE_REMOVAL

  @param index              Number of the index used for read

  @retval true   success, read removal started
  @retval false  read removal not started
*/

bool TABLE::check_read_removal(uint index)
{
  bool retval= false;

  DBUG_ENTER("check_read_removal");
  DBUG_ASSERT(file->ha_table_flags() & HA_READ_BEFORE_WRITE_REMOVAL);
  DBUG_ASSERT(index != MAX_KEY);

  // Index must be unique
  if ((key_info[index].flags & HA_NOSAME) == 0)
    DBUG_RETURN(false);

  // Full index must be used
  bitmap_clear_all(&tmp_set);
  mark_columns_used_by_index_no_reset(index, &tmp_set);

  if (bitmap_cmp(&tmp_set, read_set))
  {
    // Start read removal in handler
    retval= file->start_read_removal();
  }

  bitmap_clear_all(&tmp_set);
  DBUG_RETURN(retval);
}


/**
  Test if the order list consists of simple field expressions

  @param order                Linked list of ORDER BY arguments

  @return true if @a order is empty or consist of simple field expressions
*/

bool is_simple_order(ORDER *order)
{
  for (ORDER *ord= order; ord; ord= ord->next)
  {
    if (ord->item[0]->real_item()->type() != Item::FIELD_ITEM)
      return false;
  }
  return true;
}


/**
  Repoint a table's fields from old_rec to new_rec

  @param table     the table of fields needed to be repointed
  @param old_rec   the original record buffer fields point to
  @param new_rec   the target record buff fields need to repoint
*/

void repoint_field_to_record(TABLE *table, uchar *old_rec, uchar *new_rec)
{
  Field **fields= table->field;
  my_ptrdiff_t ptrdiff= new_rec - old_rec;
  for (uint i= 0; i < table->s->fields; i++)
    fields[i]->move_field_offset(ptrdiff);
}


/**
  Evaluate necessary virtual generated columns.
  This is used right after reading a row from the storage engine.

  @note this is not necessary for stored generated columns, as they are
  provided by the storage engine.

  @param [in,out] buf    the buffer to store data
  @param table           the TABLE object
  @param active_index    the number of key for index scan (MAX_KEY is default)

  @return true if error.

  @todo see below for potential conflict with Bug#21815348 .
 */
bool update_generated_read_fields(uchar *buf, TABLE *table, uint active_index)
{
  DBUG_ENTER("update_generated_read_fields");
  DBUG_ASSERT(table && table->vfield);
  DBUG_ASSERT(!table->in_use->is_error());
  if (active_index != MAX_KEY && table->key_read)
  {
    /*
      The covering index is providing all necessary columns, including
      generated ones.
      Note that this logic may have to be reconsidered when we fix
      Bug#21815348; indeed, for that bug it could be possible to implement the
      following optimization: if A is an indexed base column, and B is a
      virtual generated column dependent on A, "select B from t" could choose
      an index-only scan over the index of A and calculate values of B on the
      fly. In that case, we would come here, however calculation of B would
      still be needed.
      Currently MySQL doesn't choose an index scan in that case because it
      considers B as independent from A, in its index-scan decision logic.
    */
    DBUG_RETURN(false);
  }

  int error= 0;

  /*
    If the buffer storing the record data is not record[0], then the field
    objects must be temporarily changed to point into the supplied buffer.
    The field pointers are restored at the end of this function.
  */
  if (buf != table->record[0])
    repoint_field_to_record(table, table->record[0], buf);

  for (Field **vfield_ptr= table->vfield; *vfield_ptr; vfield_ptr++)
  {
    Field *vfield= *vfield_ptr;
    DBUG_ASSERT(vfield->gcol_info && vfield->gcol_info->expr_item);
    /*
      Only calculate those virtual generated fields that are marked in the
      read_set bitmap.
    */
    if (vfield->is_virtual_gcol() &&
        bitmap_is_set(table->read_set, vfield->field_index))
    {
      if (vfield->type() == MYSQL_TYPE_BLOB)
      {
        (down_cast<Field_blob*>(vfield))->keep_old_value();
        (down_cast<Field_blob*>(vfield))->set_keep_old_value(true);
      }

      error= vfield->gcol_info->expr_item->save_in_field(vfield, 0);
      DBUG_PRINT("info", ("field '%s' - updated", vfield->field_name));
      if (error && !table->in_use->is_error())
      {
        /*
          Most likely a calculation error which only triggered a warning, so
          let's not make the read fail.
        */
        error= 0;
      }
    }
    else
    {
      DBUG_PRINT("info", ("field '%s' - skipped", vfield->field_name));
    }
  }

  if (buf != table->record[0])
    repoint_field_to_record(table, buf, table->record[0]);

  DBUG_RETURN(error != 0);
  /*
    @todo
    this function is used by ha_rnd/etc, those ha_* functions are expected to
    return 0 or a HA_ERR code (and such codes are picked up by
    handler::print_error), but update_generated_read_fields returns true/false
    (0/1), which is then returned by the ha_* functions. If it
    returns 1 we get:
    ERROR 1030 (HY000): Got error 1 from storage engine
    which isn't informative for the user.
  */
}

/**
  Calculate data for each generated field marked for write in the
  corresponding column map.

  @note We need calculate data for both virtual and stored generated
  fields.

  @param bitmap         Bitmap over fields to update
  @param table          the TABLE object

  @return
    @retval
      false  - Success
    @retval
      true   - Error occurred during the generation/calculation of a generated
               field value
 */
bool update_generated_write_fields(const MY_BITMAP *bitmap, TABLE *table)
{
  DBUG_ENTER("update_generated_write_fields");
  Field **vfield_ptr;
  int error= 0;

  DBUG_ASSERT(table->vfield);
  DBUG_ASSERT(!table->in_use->is_error());
  /* Iterate over generated fields in the table */
  for (vfield_ptr= table->vfield; *vfield_ptr; vfield_ptr++)
  {
    Field *vfield;
    vfield= (*vfield_ptr);
    DBUG_ASSERT(vfield->gcol_info && vfield->gcol_info->expr_item);

    /* Only update those fields that are marked in the bitmap */
    if (bitmap_is_set(bitmap, vfield->field_index))
    {
      /*
        For a virtual generated column of blob type, we have to keep
        the current blob value since this might be needed by the
        storage engine during updates.
      */
      if (vfield->type() == MYSQL_TYPE_BLOB && vfield->is_virtual_gcol())
      {
        (down_cast<Field_blob*>(vfield))->keep_old_value();
        (down_cast<Field_blob*>(vfield))->set_keep_old_value(true);
      }

      /* Generate the actual value of the generated fields */
      error= vfield->gcol_info->expr_item->save_in_field(vfield, 0);

      DBUG_PRINT("info", ("field '%s' - updated", vfield->field_name));
      if (error && !table->in_use->is_error())
        error= 0;
      if (table->fields_set_during_insert)
        bitmap_set_bit(table->fields_set_during_insert, vfield->field_index);
    }
    else
    {
      DBUG_PRINT("info", ("field '%s' - skipped", vfield->field_name));
    }
  }

  if (error > 0)
    DBUG_RETURN(true);
  DBUG_RETURN(false);
}




/**
  Adds a generated column and its dependencies to the read_set/write_set
  bitmaps.

  If the value of a generated column (gcol) must be calculated, it needs to
  be in write_set (to satisfy the assertion in Field::store); the value of
  its underlying base columns is necessary to the calculation so those must
  be in read_set.

  A gcol must be calculated in two cases:
  - we're sending the gcol to the engine
  - the gcol is virtual and we're reading it from the engine without using a
  covering index on it.
*/
void TABLE::mark_gcol_in_maps(Field *field)
{
  bitmap_set_bit(write_set, field->field_index);
  /*
    Note that underlying base columns are here added to read_set but not added
    to requirements for an index to be covering (covering_keys is not touched).
    So, if we have:
    SELECT gcol FROM t :
    - an index covering gcol only (not including base columns), can still be
    chosen by the optimizer; note that InnoDB's build_template_needs_field()
    properly ignores read_set when MySQL asks for "index only" reads
    (table->key_read == true); if it didn't, it would do useless reads.
    - but if gcol is not read from an index, we will read base columns because
    they are in read_set.
    - Note how this relies on InnoDB's behaviour.
  */
  for (uint i= 0; i < s->fields; i++)
  {
    if (bitmap_is_set(&field->gcol_info->base_columns_map, i))
    {
      bitmap_set_bit(read_set, i);
      if (this->field[i]->is_virtual_gcol())
        bitmap_set_bit(write_set, i);
    }
  }
}

void TABLE::column_bitmaps_set(MY_BITMAP *read_set_arg,
                               MY_BITMAP *write_set_arg)
{
  read_set= read_set_arg;
  write_set= write_set_arg;
  if (file && created)
    file->column_bitmaps_signal();
}

bool TABLE_LIST::set_recursive_reference()
{
  if (select_lex->recursive_reference != nullptr)
    return true;
  select_lex->recursive_reference= this;
  m_is_recursive_reference= true;
  return false;
}


/**
  Propagate table map of a table up by nested join tree. Used to check
  dependencies for LATERAL JOIN of table functions.

  @param map_arg  table map to propagate
*/

void TABLE_LIST::propagate_table_maps(table_map map_arg)
{
  table_map prop_map;
  if (nested_join)
  {
    nested_join->used_tables|= map_arg;
    prop_map= nested_join->used_tables;
  }
  else
    prop_map= map();
  if (embedding)
    embedding->propagate_table_maps(prop_map);
}


LEX_USER *
LEX_USER::alloc(THD *thd, LEX_STRING *user_arg, LEX_STRING *host_arg)
{
  LEX_USER *ret= static_cast<LEX_USER *>(thd->alloc(sizeof(LEX_USER)));
  if (ret == NULL)
    return NULL;
  /*
    Trim whitespace as the values will go to a CHAR field
    when stored.
  */
  trim_whitespace(system_charset_info, user_arg);
  if (host_arg)
    trim_whitespace(system_charset_info, host_arg);

  ret->user.str= user_arg->str;
  ret->user.length= user_arg->length;
  ret->host.str= host_arg ? host_arg->str : "%";
  ret->host.length= host_arg ? host_arg->length : 1;
  ret->plugin= EMPTY_CSTR;
  ret->auth= NULL_CSTR;
  ret->uses_identified_by_clause= false;
  ret->uses_identified_with_clause= false;
  ret->uses_identified_by_password_clause= false;
  ret->uses_authentication_string_clause= false;
  ret->alter_status.account_locked= false;
  ret->alter_status.expire_after_days= 0;
  ret->alter_status.update_account_locked_column= false;
  ret->alter_status.update_password_expired_column= false;
  ret->alter_status.update_password_expired_fields= false;
  ret->alter_status.use_default_password_lifetime= true;
  ret->alter_status.use_default_password_history= true;
  ret->alter_status.password_history_length= 0;
  ret->alter_status.password_reuse_interval= 0;
  if (check_string_char_length(ret->user, ER_THD(thd, ER_USERNAME),
                               USERNAME_CHAR_LENGTH,
                               system_charset_info, 0) ||
      (host_arg && check_host_name(ret->host)))
    return NULL;
  if (host_arg)
  {
    /*
      Convert hostname part of username to lowercase.
      It's OK to use in-place lowercase as long as
      the character set is utf8.
    */
    my_casedn_str(system_charset_info, host_arg->str);
    ret->host.str= host_arg->str;
  }
  return ret;
}


/**
  A struct that contains execution time state used for partial update of JSON
  columns.
*/
struct Partial_update_info
{
  Partial_update_info(const TABLE *table, const MY_BITMAP *columns,
                      bool logical_diffs)
    : m_binary_diff_vectors(table->in_use->mem_root, table->s->fields, nullptr),
      m_logical_diff_vectors(table->in_use->mem_root,
                             logical_diffs ? table->s->fields : 0,
                             nullptr)
  {
    MEM_ROOT *const mem_root= table->in_use->mem_root;
    const size_t bitmap_size= table->s->column_bitmap_size;

    auto buffer= static_cast<my_bitmap_map*>(alloc_root(mem_root, bitmap_size));
    if (buffer != nullptr)
    {
      bitmap_init(&m_enabled_binary_diff_columns,
                  buffer, table->s->fields, false);
      bitmap_copy(&m_enabled_binary_diff_columns, columns);
    }

    buffer= static_cast<my_bitmap_map*>(alloc_root(mem_root, bitmap_size));
    if (buffer != nullptr)
    {
      bitmap_init(&m_enabled_logical_diff_columns,
                  buffer, table->s->fields, false);
      if (logical_diffs)
        bitmap_copy(&m_enabled_logical_diff_columns, columns);
      else
        bitmap_clear_all(&m_enabled_logical_diff_columns);
    }

    for (uint i= bitmap_get_first_set(columns);
         i != MY_BIT_NONE;
         i= bitmap_get_next_set(columns, i))
    {
      m_binary_diff_vectors[i]= new (mem_root) Binary_diff_vector(mem_root);

      if (logical_diffs)
      {
        Json_diff_vector::allocator_type alloc(mem_root);
        m_logical_diff_vectors[i]= new (mem_root) Json_diff_vector(alloc);
      }
    }
  }

  ~Partial_update_info()
  {
    for (auto v : m_logical_diff_vectors)
      destroy(v);
  }

  /**
    The columns for which partial update using binary diffs is enabled
    in the current row.
  */
  MY_BITMAP m_enabled_binary_diff_columns;

  /**
    The columns for which partial update using logical JSON diffs is
    enabled in the current row.
  */
  MY_BITMAP m_enabled_logical_diff_columns;

  /**
    The binary diffs that have been collected for the current row.

    The Binary_diff_vector objects live entirely in a MEM_ROOT, so
    there is no need to destroy them when this object is destroyed.
  */
  Mem_root_array<Binary_diff_vector*> m_binary_diff_vectors;

  /**
    The logical diffs that have been collected for JSON operations in
    the current row.

    Whereas the Json_diff_vector objects live in a MEM_ROOT and their
    memory will be reclaimed automatically, the Json_diff objects
    within them can own memory allocated on the heap, so they will
    have to be destroyed when this object is destroyed.
  */
  Mem_root_array<Json_diff_vector*> m_logical_diff_vectors;

  /**
    A buffer that can be used to hold the partially updated column value while
    performing the update in memory.
  */
  String m_buffer;

  /// Should logical JSON diffs be collected in addition to binary diffs?
  bool collect_logical_diffs() const
  {
    /*
      We only allocate logical diff vectors when we want logical diffs
      to be collected, so check if we have any.
    */
    return !m_logical_diff_vectors.empty();
  }
};


bool TABLE::mark_column_for_partial_update(const Field *field)
{
  DBUG_ASSERT(field->table == this);
  if (m_partial_update_columns == nullptr)
  {
    MY_BITMAP *map= new (&mem_root) MY_BITMAP;
    my_bitmap_map *buf=
      static_cast<my_bitmap_map*>(alloc_root(&mem_root, s->column_bitmap_size));
    if (map == nullptr ||
        buf == nullptr ||
        bitmap_init(map, buf, s->fields, false))
      return true;                              /* purecov: inspected */
    m_partial_update_columns= map;
  }

  bitmap_set_bit(m_partial_update_columns, field->field_index);
  return false;
}


void TABLE::disable_binary_diffs_for_current_row(const Field *field)
{
  DBUG_ASSERT(field->table == this);
  DBUG_ASSERT(is_binary_diff_enabled(field));

  // Remove the diffs collected for the column.
  m_partial_update_info->m_binary_diff_vectors[field->field_index]->clear();

  // Mark the column as disabled.
  bitmap_clear_bit(&m_partial_update_info->m_enabled_binary_diff_columns,
                   field->field_index);
}


bool TABLE::is_marked_for_partial_update(const Field *field) const
{
  DBUG_ASSERT(field->table == this);
  return
    m_partial_update_columns != nullptr &&
    bitmap_is_set(m_partial_update_columns, field->field_index);
}


bool TABLE::has_binary_diff_columns() const
{
  return
    m_partial_update_info != nullptr &&
    !bitmap_is_clear_all(&m_partial_update_info->m_enabled_binary_diff_columns);
}


bool TABLE::setup_partial_update(bool logical_diffs)
{
  DBUG_ENTER("TABLE::setup_partial_update(bool)");
  DBUG_ASSERT(m_partial_update_info == nullptr);

  if (!has_columns_marked_for_partial_update())
    DBUG_RETURN(false);

  Opt_trace_context *trace= &in_use->opt_trace;
  if (trace->is_started())
  {
    Opt_trace_object trace_wrapper(trace);
    Opt_trace_object trace_partial_update(trace, "json_partial_update");
    trace_partial_update.add_utf8_table(pos_in_table_list);
    Opt_trace_array columns(trace, "eligible_columns");
    for (uint i= bitmap_get_first_set(m_partial_update_columns);
         i != MY_BIT_NONE;
         i= bitmap_get_next_set(m_partial_update_columns, i))
    {
      columns.add_utf8(s->field[i]->field_name);
    }
  }

  m_partial_update_info=
    new (in_use->mem_root) Partial_update_info(this, m_partial_update_columns,
                                               logical_diffs);
  DBUG_RETURN(in_use->is_error());
}


bool TABLE::setup_partial_update()
{
  bool logical_diffs=
    (in_use->variables.binlog_row_value_options & PARTIAL_JSON_UPDATES) != 0 &&
    mysql_bin_log.is_open() &&
    (in_use->variables.option_bits & OPTION_BIN_LOG) != 0 &&
    log_bin_use_v1_row_events == 0 &&
    in_use->is_current_stmt_binlog_format_row();
  DBUG_PRINT("info", ("TABLE::setup_partial_update(): logical_diffs=%d "
                      "because binlog_row_value_options=%d binlog.is_open=%d "
                      "sql_log_bin=%d use_v1_row_events=%d rbr=%d",
                      logical_diffs,
                      (in_use->variables.binlog_row_value_options &
                       PARTIAL_JSON_UPDATES) != 0,
                      mysql_bin_log.is_open(),
                      (in_use->variables.option_bits & OPTION_BIN_LOG) != 0,
                      log_bin_use_v1_row_events,
                      in_use->is_current_stmt_binlog_format_row()));
  return setup_partial_update(logical_diffs);
}


bool TABLE::has_columns_marked_for_partial_update() const
{
  /*
    Do we have any columns that satisfy the syntactical requirements for
    partial update?
  */
  return
    m_partial_update_columns != nullptr &&
    !bitmap_is_clear_all(m_partial_update_columns);
}


void TABLE::cleanup_partial_update()
{
  DBUG_ENTER("TABLE::cleanup_partial_update");
  destroy(m_partial_update_info);
  m_partial_update_info= nullptr;
  DBUG_VOID_RETURN;
}


String *TABLE::get_partial_update_buffer()
{
  DBUG_ASSERT(m_partial_update_info != nullptr);
  return &m_partial_update_info->m_buffer;
}


void TABLE::clear_partial_update_diffs()
{
  DBUG_ENTER("TABLE::clear_partial_update_diffs");
  if (m_partial_update_info != nullptr)
  {
    for (auto v : m_partial_update_info->m_binary_diff_vectors)
      if (v != nullptr)
        v->clear();

    bitmap_copy(&m_partial_update_info->m_enabled_binary_diff_columns,
                m_partial_update_columns);

    if (m_partial_update_info->collect_logical_diffs())
    {
      for (auto v : m_partial_update_info->m_logical_diff_vectors)
        if (v != nullptr)
          v->clear();

      bitmap_copy(&m_partial_update_info->m_enabled_logical_diff_columns,
                  m_partial_update_columns);
    }
  }
  DBUG_VOID_RETURN;
}


const Binary_diff_vector *TABLE::get_binary_diffs(const Field *field) const
{
  if (!is_binary_diff_enabled(field))
    return nullptr;
  return m_partial_update_info->m_binary_diff_vectors[field->field_index];
}


bool TABLE::add_binary_diff(const Field *field, size_t offset, size_t length)
{
  DBUG_ASSERT(is_binary_diff_enabled(field));

  Binary_diff_vector *diffs=
    m_partial_update_info->m_binary_diff_vectors[field->field_index];

  /*
    Find the first diff that does not end before the diff we want to insert.
    That is, we find the first diff that is either overlapping with the diff we
    want to insert, adjacent to the diff we want to insert, or comes after the
    diff that we want to insert.

    In the case of overlapping or adjacent diffs, we want to merge the diffs
    rather than insert a new one.
  */
  Binary_diff_vector::iterator first_it=
    std::lower_bound(diffs->begin(), diffs->end(), offset,
                     [](const Binary_diff &diff, size_t start_offset) {
                       return diff.offset() + diff.length() < start_offset;
                     });

  if (first_it != diffs->end() && first_it->offset() <= offset + length)
  {
    /*
      The diff we found was overlapping or adjacent, so we want to merge the
      new diff with it. Find out if the new diff overlaps with or borders to
      some of the diffs behind it. The call below finds the first diff after
      first_it that is not overlapping with or adjacent to the new diff.
    */
    Binary_diff_vector::const_iterator last_it=
      std::upper_bound(first_it, diffs->end(), offset + length,
                       [](size_t end_offset, const Binary_diff &diff) {
                         return end_offset < diff.offset();
                       });

    // First and last adjacent or overlapping diff. They can be the same one.
    const Binary_diff &first_diff= *first_it;
    const Binary_diff &last_diff= *(last_it - 1);

    // Calculate the boundaries of the merged diff.
    size_t beg= std::min(offset, first_diff.offset());
    size_t end= std::max(offset + length,
                         last_diff.offset() + last_diff.length());

    /*
      Replace the first overlapping/adjacent diff with the merged diff, and
      erase any subsequent diffs that are covered by the merged diff.
    */
    *first_it= Binary_diff(beg, end - beg);
    diffs->erase(first_it + 1, last_it);
    return false;
  }

  /*
    The new diff isn't overlapping with or adjacent to any of the existing
    diffs. Just insert it.
  */
  diffs->insert(first_it, Binary_diff(offset, length));
  return false;
}


const char *Binary_diff::new_data(Field *field) const
{
  /*
    Currently, partial update is only supported for JSON columns, so it's
    safe to assume that the Field is in fact a Field_json.
  */
  auto fld= down_cast<Field_json*>(field);
  return fld->get_binary() + m_offset;
}


void TABLE::add_logical_diff(const Field_json *field,
                             const Json_seekable_path &path,
                             enum_json_diff_operation operation,
                             const Json_wrapper *new_value)
{
  DBUG_ASSERT(is_logical_diff_enabled(field));
  Json_diff_vector *diffs=
    m_partial_update_info->m_logical_diff_vectors[field->field_index];
  if (new_value == nullptr)
    diffs->add_diff(path, operation);
  else
  {
    diffs->add_diff(path, operation,
                    new_value->clone_dom(field->table->in_use));
  }
#ifndef DBUG_OFF
  StringBuffer<STRING_BUFFER_USUAL_SIZE> path_str;
  StringBuffer<STRING_BUFFER_USUAL_SIZE> value_str;
  if (diffs->at(diffs->size() - 1).path().to_string(&path_str))
    path_str.length(0); /* purecov: inspected */
  if (new_value == nullptr || new_value->type() == enum_json_type::J_ERROR)
    value_str.set_ascii("<none>", 6);
  else
  {
    if (new_value->to_string(&value_str, false, "add_logical_diff"))
      value_str.length(0); /* purecov: inspected */
  }
  DBUG_PRINT("info", ("add_logical_diff(operation=%d, path=%.*s, value=%.*s)",
                      (int)operation,
                      (int)path_str.length(), path_str.ptr(),
                      (int)value_str.length(), value_str.ptr()));
#endif
}


const Json_diff_vector *TABLE::get_logical_diffs(const Field_json *field) const
{
  if (!is_logical_diff_enabled(field))
    return nullptr;
  return m_partial_update_info->m_logical_diff_vectors[field->field_index];
}


bool TABLE::is_binary_diff_enabled(const Field *field) const
{
  return m_partial_update_info != nullptr &&
         bitmap_is_set(&m_partial_update_info->m_enabled_binary_diff_columns,
                       field->field_index);
}


bool TABLE::is_logical_diff_enabled(const Field *field) const
{
  DBUG_ENTER("TABLE::is_logical_diff_enabled");
  bool ret=
    m_partial_update_info != nullptr &&
    bitmap_is_set(&m_partial_update_info->m_enabled_logical_diff_columns,
                  field->field_index);
  DBUG_PRINT("info", (
    "field=%s "
    "is_logical_diff_enabled returns=%d "
    "(m_partial_update_info!=NULL)=%d "
    "m_enabled_logical_diff_columns[column]=%s",
    field->field_name,
    ret,
    m_partial_update_info != nullptr,
    m_partial_update_info != nullptr ?
    (bitmap_is_set(&m_partial_update_info->m_enabled_logical_diff_columns,
                   field->field_index) ? "1" : "0") : "unknown"));
  DBUG_RETURN(ret);
}


void TABLE::disable_logical_diffs_for_current_row(const Field *field) const
{
  DBUG_ASSERT(field->table == this);
  DBUG_ASSERT(is_logical_diff_enabled(field));

  // Remove the diffs collected for the column.
  m_partial_update_info->m_logical_diff_vectors[field->field_index]->clear();

  // Mark the column as disabled.
  bitmap_clear_bit(&m_partial_update_info->m_enabled_logical_diff_columns,
                   field->field_index);
}


//////////////////////////////////////////////////////////////////////////

/*
  NOTE:

  The functions in this block are used to read .frm file.
  They should not be used any where else in the code. They are only used
  in upgrade scenario for migrating old data directory to be compatible
  with current server. They will be removed in future release.

  Any new code should not be added in this section.
*/

/**
  Open and Read .frm file.
  Based on header, it is decided if its a table or view.
  Prepare TABLE_SHARE if its a table.
  Prepare File_parser if its a view.

  @param  thd                       thread handle
  @param  share                     TABLE_SHARE object to be filled.
  @param  frm_context               FRM_context for structures removed from
                                    TABLE_SHARE
  @param  table                     table name
  @param  is_fix_view_cols_and_deps Flag to indicate that we are recreating view
                                    to create view dependency entry in DD tables

  @retval  true   Error
  @retval  false  Success
*/
static bool read_frm_file(THD *thd,
                          TABLE_SHARE *share,
                          FRM_context *frm_context,
                          const std::string &table,
                          bool is_fix_view_cols_and_deps)
{
  File file;
  uchar head[64];
  char path[FN_REFLEN + 1];
  MEM_ROOT **root_ptr, *old_root;

  strxnmov(path, sizeof(path) - 1, share->normalized_path.str, reg_ext, NullS);
  LEX_STRING pathstr= { path, strlen(path) };

  if ((file= mysql_file_open(key_file_frm,
                             path, O_RDONLY, MYF(0))) < 0)
  {
    LogErr(ERROR_LEVEL, ER_CANT_OPEN_FRM_FILE, path);
    return true;
  }

  if (mysql_file_read(file, head, 64, MYF(MY_NABP)))
  {
    LogErr(ERROR_LEVEL, ER_CANT_READ_FRM_FILE, path);
    goto err;
  }

  /*
    Checking if the given .frm file is TABLE or VIEW.
  */
  if (head[0] == (uchar) 254 && head[1] == 1)
  {
    if (head[2] == FRM_VER || head[2] == FRM_VER+1 ||
        (head[2] >= FRM_VER+3 && head[2] <= FRM_VER+4))
    {
      /*
        This means this is a BASE_TABLE.
        Don't read .frm file for tables if we are recreating views
        to resolve dependency. At this time, all tables are already upgraded.
        .frm file should be only read for views.
      */
       if (is_fix_view_cols_and_deps)
       {
          mysql_file_close(file, MYF(MY_WME));
          return false;
       }
       int error;
       root_ptr= THR_MALLOC;
       old_root= *root_ptr;
       *root_ptr= &share->mem_root;

       error= open_binary_frm(thd, share, frm_context, head, file);

       *root_ptr= old_root;
       if (error)
       {
         LogErr(ERROR_LEVEL, ER_CANT_READ_FRM_FILE, path);
         goto err;
       }
    }
    else
    {
      LogErr(ERROR_LEVEL, ER_TABLE_CREATED_WITH_DIFFERENT_VERSION,
             table.c_str());
      goto err;
    }
  }
  else if (memcmp(head, STRING_WITH_LEN("TYPE=")) == 0)
  {
    if (memcmp(head+5, "VIEW", 4) == 0)
    {
      // View found
      share->is_view= 1;

      /*
        Create view file parser and hold it in
        FRM_context member view_def.
      */
      frm_context->view_def= sql_parse_prepare(&pathstr, &share->mem_root, true);
      if (!frm_context->view_def)
      {
        LogErr(ERROR_LEVEL, ER_VIEW_UNPARSABLE, pathstr.str);
        goto err;
      }
    }
    else
    {
      LogErr(ERROR_LEVEL, ER_FILE_TYPE_UNKNOWN, pathstr.str);
      goto err;
    }
  }
  else
  {
    LogErr(ERROR_LEVEL, ER_INVALID_INFO_IN_FRM, pathstr.str);
    goto err;
  }

  // Close file and return
  mysql_file_close(file, MYF(MY_WME));
  return false;

err:
  mysql_file_close(file, MYF(MY_WME));
  return true;
}



bool create_table_share_for_upgrade(THD *thd,
                                    const char *path,
                                    TABLE_SHARE *share,
                                    FRM_context *frm_context,
                                    const char *db_name,
                                    const char *table_name,
                                    bool is_fix_view_cols_and_deps)
{
  DBUG_ENTER("create_table_share_for_upgrade");

  init_tmp_table_share(thd, share, db_name, 0, table_name, path, nullptr);

  // Fix table categories set by init_tmp_table_share
  share->table_category= TABLE_UNKNOWN_CATEGORY;
  share->tmp_table= NO_TMP_TABLE;
  mysql_mutex_init(key_TABLE_SHARE_LOCK_ha_data,
                     &share->LOCK_ha_data, MY_MUTEX_INIT_FAST);

  if (read_frm_file(thd, share, frm_context,
                    table_name, is_fix_view_cols_and_deps))
  {
    free_table_share(share);
    DBUG_RETURN(true);
  }
  DBUG_RETURN(false);
}

void TABLE::blobs_need_not_keep_old_value()
{
  for (Field **vfield_ptr= vfield; *vfield_ptr; vfield_ptr++)
  {
    Field *vfield= *vfield_ptr;
    /*
      Set this flag so that all blob columns can keep the old value.
    */
    if (vfield->type() == MYSQL_TYPE_BLOB && vfield->is_virtual_gcol())
      (down_cast<Field_blob*>(vfield))->set_keep_old_value(false);
  }
}

void TABLE::set_binlog_drop_if_temp(bool should_binlog)
{
  should_binlog_drop_if_temp_flag= should_binlog;
}

bool TABLE::should_binlog_drop_if_temp(void) const
{
  return should_binlog_drop_if_temp_flag;
}
//////////////////////////////////////////////////////////////////////////<|MERGE_RESOLUTION|>--- conflicted
+++ resolved
@@ -3945,11 +3945,7 @@
 
   /* Whether the table definition has already been validated. */
   if (table->s->table_field_def_cache == table_def)
-<<<<<<< HEAD
-    DBUG_RETURN(false);
-=======
     goto end;
->>>>>>> 4935dc56
 
   if (table->s->fields != table_def->count)
   {
@@ -4073,7 +4069,7 @@
   {
     my_error(ER_MISSING_KEY, MYF(0), table->s->db.str,
              table->s->table_name.str);
-    error= TRUE;
+    error= true;
   }
 
   DBUG_RETURN(error);
