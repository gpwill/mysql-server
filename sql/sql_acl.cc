--- conflicted
+++ resolved
@@ -2479,29 +2479,11 @@
     plugin_temp= (table->s->fields > MYSQL_USER_FIELD_PLUGIN) ?
                  get_field(&global_acl_memory, table->field[MYSQL_USER_FIELD_PLUGIN]) : NULL;
   else
-<<<<<<< HEAD
-#ifdef MCP_BUG17359329
-    DBUG_ASSERT(FALSE);
-#else
-  {
-    /*
-      The early read from mysql.user failed. Return same error as
-      when ha_index_read_idx_map() fails in update_user_table()
-    */
-    my_message(ER_PASSWORD_NO_MATCH, ER(ER_PASSWORD_NO_MATCH),
-               MYF(0));
-    result= 1;
-    mysql_mutex_unlock(&acl_cache->lock);
-    goto end;
-  }
-#endif
-=======
   {
     my_message(ER_PASSWORD_NO_MATCH, ER(ER_PASSWORD_NO_MATCH), MYF(0));
     mysql_mutex_unlock(&acl_cache->lock);
     goto end;
   }
->>>>>>> c2e90fef
 
   plugin_empty= plugin_temp ? false: true;
 
