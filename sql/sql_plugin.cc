--- conflicted
+++ resolved
@@ -1,5 +1,5 @@
 /*
-   Copyright (c) 2005, 2018, Oracle and/or its affiliates. All rights reserved.
+   Copyright (c) 2005, 2019, Oracle and/or its affiliates. All rights reserved.
 
    This program is free software; you can redistribute it and/or modify
    it under the terms of the GNU General Public License as published by
@@ -772,13 +772,8 @@
 {
   uint i;
   DBUG_ENTER("plugin_find_internal");
-<<<<<<< HEAD
-  if (! initialized)
+  if (!initialized || !name.str)
     DBUG_RETURN(NULL);
-=======
-  if (!initialized || !name->str)
-    DBUG_RETURN(0);
->>>>>>> 28b7a547
 
   mysql_mutex_assert_owner(&LOCK_plugin);
 
