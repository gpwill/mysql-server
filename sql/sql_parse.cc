--- conflicted
+++ resolved
@@ -5267,12 +5267,26 @@
                thd->lex->sql_command == SQLCOM_CREATE_TABLE ||
                thd->lex->sql_command == SQLCOM_DROP_TABLE))
           {
-<<<<<<< HEAD
             if (opt_bin_log)
             {
               /*
-                This is executed at the end of a DDL statement or after
-                COMMIT. It ensures that an empty group is logged if needed.
+                This ensures that an empty transaction is logged if
+                needed. It is executed at the end of an implicitly or
+                explicitly committing statement, or after CREATE
+                TEMPORARY TABLE or DROP TEMPORARY TABLE.
+
+                CREATE/DROP TEMPORARY do not count as implicitly
+                committing according to stmt_causes_implicit_commit(),
+                but are written to the binary log as DDL (not between
+                BEGIN/COMMIT). Thus we need special cases for these
+                statements in the condition above. Hence the clauses for
+                for SQLCOM_CREATE_TABLE and SQLCOM_DROP_TABLE above.
+
+                Thus, for base tables, SQLCOM_[CREATE|DROP]_TABLE match
+                both the stmt_causes_implicit_commit clause and the
+                thd->lex->sql_command == SQLCOM_* clause; for temporary
+                tables they match only thd->lex->sql_command ==
+                SQLCOM_*.
               */
               error= gtid_empty_group_log_and_cleanup(thd);
             }
@@ -5287,28 +5301,6 @@
               else
                 gtid_state->update_on_commit(thd);
             }
-=======
-            /*
-              This ensures that an empty transaction is logged if
-              needed. It is executed at the end of an implicitly or
-              explicitly committing statement, or after CREATE
-              TEMPORARY TABLE or DROP TEMPORARY TABLE.
-
-              CREATE/DROP TEMPORARY do not count as implicitly
-              committing according to stmt_causes_implicit_commit(),
-              but are written to the binary log as DDL (not between
-              BEGIN/COMMIT). Thus we need special cases for these
-              statements in the condition above. Hence the clauses for
-              for SQLCOM_CREATE_TABLE and SQLCOM_DROP_TABLE above.
-
-              Thus, for base tables, SQLCOM_[CREATE|DROP]_TABLE match
-              both the stmt_causes_implicit_commit clause and the
-              thd->lex->sql_command == SQLCOM_* clause; for temporary
-              tables they match only thd->lex->sql_command ==
-              SQLCOM_*.
-            */
-            error= gtid_empty_group_log_and_cleanup(thd);
->>>>>>> e46eb54e
           }
           MYSQL_QUERY_EXEC_DONE(error);
 	}
