--- conflicted
+++ resolved
@@ -2524,7 +2524,6 @@
     }
   }
   else if ((cmp_type == DECIMAL_RESULT) || (cmp_type == INT_RESULT))
-<<<<<<< HEAD
   {
     collation.set_numeric();
     fix_char_length(my_decimal_precision_to_length_no_truncation(max_int_part +
@@ -2532,13 +2531,8 @@
                                                                  decimals,
                                                                  unsigned_flag));
   }
-=======
-    max_length= my_decimal_precision_to_length_no_truncation(max_int_part +
-                                                             decimals, decimals,
-                                                             unsigned_flag);
   else if (cmp_type == REAL_RESULT)
     max_length= float_length(decimals);
->>>>>>> 90198908
   cached_field_type= agg_field_type(args, arg_count);
 }
 
