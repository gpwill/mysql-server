--- conflicted
+++ resolved
@@ -1588,12 +1588,6 @@
 bool reopen_fstreams(const char *filename,
                      FILE *outstream, FILE *errstream)
 {
-<<<<<<< HEAD
-  if (outstream && !my_freopen(filename, "a", outstream))
-    return true;
-
-  if (errstream && !my_freopen(filename, "a", errstream))
-=======
   int retries= 2, errors= 0;
 
   do
@@ -1607,7 +1601,6 @@
   while(retries-- && errors);
 
   if(errors)
->>>>>>> 7690e9a5
     return true;
 
   /* The error stream must be unbuffered. */
@@ -1666,6 +1659,891 @@
   RegCloseKey(hRegKey);
 }
 
+#endif /* _WIN32 */
+
+/**
+  Find a unique filename for 'filename.#'.
+
+  Set '#' to the number next to the maximum found in the most
+  recent log file extension.
+
+  This function will return nonzero if: (i) the generated name
+  exceeds FN_REFLEN; (ii) if the number of extensions is exhausted;
+  or (iii) some other error happened while examining the filesystem.
+
+  @return
+    nonzero if not possible to get unique filename.
+*/
+
+static int find_uniq_filename(char *name)
+{
+  uint                  i;
+  char                  buff[FN_REFLEN], ext_buf[FN_REFLEN];
+  struct st_my_dir     *dir_info;
+  reg1 struct fileinfo *file_info;
+  ulong                 max_found= 0, next= 0, number= 0;
+  size_t		buf_length, length;
+  char			*start, *end;
+  int                   error= 0;
+  DBUG_ENTER("find_uniq_filename");
+
+  length= dirname_part(buff, name, &buf_length);
+  start=  name + length;
+  end=    strend(start);
+
+  *end='.';
+  length= (size_t) (end - start + 1);
+
+  if ((DBUG_EVALUATE_IF("error_unique_log_filename", 1, 
+      !(dir_info= my_dir(buff,MYF(MY_DONT_SORT))))))
+  {						// This shouldn't happen
+    strmov(end,".1");				// use name+1
+    DBUG_RETURN(1);
+  }
+  file_info= dir_info->dir_entry;
+  for (i= dir_info->number_off_files ; i-- ; file_info++)
+  {
+    if (memcmp(file_info->name, start, length) == 0 &&
+	test_if_number(file_info->name+length, &number,0))
+    {
+      set_if_bigger(max_found,(ulong) number);
+    }
+  }
+  my_dirend(dir_info);
+
+  /* check if reached the maximum possible extension number */
+  if (max_found == MAX_LOG_UNIQUE_FN_EXT)
+  {
+    sql_print_error("Log filename extension number exhausted: %06lu. \
+Please fix this by archiving old logs and \
+updating the index files.", max_found);
+    error= 1;
+    goto end;
+  }
+
+  next= max_found + 1;
+  if (sprintf(ext_buf, "%06lu", next)<0)
+  {
+    error= 1;
+    goto end;
+  }
+  *end++='.';
+
+  /* 
+    Check if the generated extension size + the file name exceeds the
+    buffer size used. If one did not check this, then the filename might be
+    truncated, resulting in error.
+   */
+  if (((strlen(ext_buf) + (end - name)) >= FN_REFLEN))
+  {
+    sql_print_error("Log filename too large: %s%s (%zu). \
+Please fix this by archiving old logs and updating the \
+index files.", name, ext_buf, (strlen(ext_buf) + (end - name)));
+    error= 1;
+    goto end;
+  }
+
+  if (sprintf(end, "%06lu", next)<0)
+  {
+    error= 1;
+    goto end;
+  }
+
+  /* print warning if reaching the end of available extensions. */
+  if ((next > (MAX_LOG_UNIQUE_FN_EXT - LOG_WARN_UNIQUE_FN_EXT_LEFT)))
+    sql_print_warning("Next log extension: %lu. \
+Remaining log filename extensions: %lu. \
+Please consider archiving some logs.", next, (MAX_LOG_UNIQUE_FN_EXT - next));
+
+end:
+  DBUG_RETURN(error);
+}
+
+
+void MYSQL_LOG::init(enum_log_type log_type_arg,
+                     enum cache_type io_cache_type_arg)
+{
+  DBUG_ENTER("MYSQL_LOG::init");
+  log_type= log_type_arg;
+  io_cache_type= io_cache_type_arg;
+  DBUG_PRINT("info",("log_type: %d", log_type));
+  DBUG_VOID_RETURN;
+}
+
+
+bool MYSQL_LOG::init_and_set_log_file_name(const char *log_name,
+                                           const char *new_name,
+                                           enum_log_type log_type_arg,
+                                           enum cache_type io_cache_type_arg)
+{
+  init(log_type_arg, io_cache_type_arg);
+
+  if (new_name && !strmov(log_file_name, new_name))
+    return TRUE;
+  else if (!new_name && generate_new_name(log_file_name, log_name))
+    return TRUE;
+
+  return FALSE;
+}
+
+
+/*
+  Open a (new) log file.
+
+  SYNOPSIS
+    open()
+
+    log_name            The name of the log to open
+    log_type_arg        The type of the log. E.g. LOG_NORMAL
+    new_name            The new name for the logfile. This is only needed
+                        when the method is used to open the binlog file.
+    io_cache_type_arg   The type of the IO_CACHE to use for this log file
+
+  DESCRIPTION
+    Open the logfile, init IO_CACHE and write startup messages
+    (in case of general and slow query logs).
+
+  RETURN VALUES
+    0   ok
+    1   error
+*/
+
+bool MYSQL_LOG::open(
+#ifdef HAVE_PSI_INTERFACE
+                     PSI_file_key log_file_key,
+#endif
+                     const char *log_name, enum_log_type log_type_arg,
+                     const char *new_name, enum cache_type io_cache_type_arg)
+{
+  char buff[FN_REFLEN];
+  File file= -1;
+  my_off_t pos= 0;
+  int open_flags= O_CREAT | O_BINARY;
+  DBUG_ENTER("MYSQL_LOG::open");
+  DBUG_PRINT("enter", ("log_type: %d", (int) log_type_arg));
+
+  write_error= 0;
+
+  if (!(name= my_strdup(log_name, MYF(MY_WME))))
+  {
+    name= (char *)log_name; // for the error message
+    goto err;
+  }
+
+  if (init_and_set_log_file_name(name, new_name,
+                                 log_type_arg, io_cache_type_arg) ||
+      DBUG_EVALUATE_IF("fault_injection_init_name", log_type == LOG_BIN, 0))
+    goto err;
+
+  if (io_cache_type == SEQ_READ_APPEND)
+    open_flags |= O_RDWR | O_APPEND;
+  else
+    open_flags |= O_WRONLY | (log_type == LOG_BIN ? 0 : O_APPEND);
+
+  db[0]= 0;
+
+#ifdef HAVE_PSI_INTERFACE
+  /* Keep the key for reopen */
+  m_log_file_key= log_file_key;
+#endif
+
+  if ((file= mysql_file_open(log_file_key,
+                             log_file_name, open_flags,
+                             MYF(MY_WME | ME_WAITTANG))) < 0)
+    goto err;
+
+  if ((pos= mysql_file_tell(file, MYF(MY_WME))) == MY_FILEPOS_ERROR)
+  {
+    if (my_errno == ESPIPE)
+      pos= 0;
+    else
+      goto err;
+  }
+
+  if (init_io_cache(&log_file, file, IO_SIZE, io_cache_type, pos, 0,
+                    MYF(MY_WME | MY_NABP |
+                        ((log_type == LOG_BIN) ? MY_WAIT_IF_FULL : 0))))
+    goto err;
+
+  if (log_type == LOG_NORMAL)
+  {
+    char *end;
+    int len=my_snprintf(buff, sizeof(buff), "%s, Version: %s (%s). "
+#ifdef EMBEDDED_LIBRARY
+                        "embedded library\n",
+                        my_progname, server_version, MYSQL_COMPILATION_COMMENT
+#elif _WIN32
+			"started with:\nTCP Port: %d, Named Pipe: %s\n",
+                        my_progname, server_version, MYSQL_COMPILATION_COMMENT,
+                        mysqld_port, mysqld_unix_port
+#else
+			"started with:\nTcp port: %d  Unix socket: %s\n",
+                        my_progname, server_version, MYSQL_COMPILATION_COMMENT,
+                        mysqld_port, mysqld_unix_port
+#endif
+                       );
+    end= strnmov(buff + len, "Time                 Id Command    Argument\n",
+                 sizeof(buff) - len);
+    if (my_b_write(&log_file, (uchar*) buff, (uint) (end-buff)) ||
+	flush_io_cache(&log_file))
+      goto err;
+  }
+
+  log_state= LOG_OPENED;
+  DBUG_RETURN(0);
+
+err:
+  if (log_type == LOG_BIN && binlogging_impossible_mode == ABORT_SERVER)
+  {
+    THD *thd= current_thd;
+    /*
+      On fatal error when code enters here we should forcefully clear the
+      previous errors so that a new critical error message can be pushed
+      to the client side.
+     */
+    thd->clear_error();
+    my_error(ER_BINLOG_LOGGING_IMPOSSIBLE, MYF(0), "Either disc is full or "
+             "file system is read only while opening the binlog. Aborting the "
+             "server");
+    thd->protocol->end_statement();
+    _exit(EXIT_FAILURE);
+  }
+  else
+    sql_print_error("Could not open %s for logging (error %d). "
+                    "Turning logging off for the whole duration "
+                    "of the MySQL server process. To turn it on "
+                    "again: fix the cause, shutdown the MySQL "
+                    "server and restart it.",
+                    name, errno);
+  if (file >= 0)
+    mysql_file_close(file, MYF(0));
+  end_io_cache(&log_file);
+  my_free(name);
+  name= NULL;
+  log_state= LOG_CLOSED;
+  DBUG_RETURN(1);
+}
+
+MYSQL_LOG::MYSQL_LOG()
+  : name(0), write_error(FALSE), inited(FALSE), log_type(LOG_UNKNOWN),
+    log_state(LOG_CLOSED)
+#ifdef HAVE_PSI_INTERFACE
+  , m_key_LOCK_log(key_LOG_LOCK_log)
+#endif
+{
+  /*
+    We don't want to initialize LOCK_Log here as such initialization depends on
+    safe_mutex (when using safe_mutex) which depends on MY_INIT(), which is
+    called only in main(). Doing initialization here would make it happen
+    before main().
+  */
+  memset(&log_file, 0, sizeof(log_file));
+}
+
+void MYSQL_LOG::init_pthread_objects()
+{
+  DBUG_ASSERT(inited == 0);
+  inited= 1;
+  mysql_mutex_init(m_key_LOCK_log, &LOCK_log, MY_MUTEX_INIT_SLOW);
+}
+
+/*
+  Close the log file
+
+  SYNOPSIS
+    close()
+    exiting     Bitmask. For the slow and general logs the only used bit is
+                LOG_CLOSE_TO_BE_OPENED. This is used if we intend to call
+                open at once after close.
+
+  NOTES
+    One can do an open on the object at once after doing a close.
+    The internal structures are not freed until cleanup() is called
+*/
+
+void MYSQL_LOG::close(uint exiting)
+{					// One can't set log_type here!
+  DBUG_ENTER("MYSQL_LOG::close");
+  DBUG_PRINT("enter",("exiting: %d", (int) exiting));
+  if (log_state == LOG_OPENED)
+  {
+    end_io_cache(&log_file);
+
+    if (mysql_file_sync(log_file.file, MYF(MY_WME)) && ! write_error)
+    {
+      char errbuf[MYSYS_STRERROR_SIZE];
+      write_error= 1;
+      sql_print_error(ER_DEFAULT(ER_ERROR_ON_WRITE), name, errno,
+                      my_strerror(errbuf, sizeof(errbuf), errno));
+    }
+
+    if (mysql_file_close(log_file.file, MYF(MY_WME)) && ! write_error)
+    {
+      char errbuf[MYSYS_STRERROR_SIZE];
+      write_error= 1;
+      sql_print_error(ER_DEFAULT(ER_ERROR_ON_WRITE), name, errno,
+                      my_strerror(errbuf, sizeof(errbuf), errno));
+    }
+  }
+
+  log_state= (exiting & LOG_CLOSE_TO_BE_OPENED) ? LOG_TO_BE_OPENED : LOG_CLOSED;
+  my_free(name);
+  name= NULL;
+  DBUG_VOID_RETURN;
+}
+
+/** This is called only once. */
+
+void MYSQL_LOG::cleanup()
+{
+  DBUG_ENTER("cleanup");
+  if (inited)
+  {
+    inited= 0;
+    mysql_mutex_destroy(&LOCK_log);
+    close(0);
+  }
+  DBUG_VOID_RETURN;
+}
+
+
+int MYSQL_LOG::generate_new_name(char *new_name, const char *log_name)
+{
+  fn_format(new_name, log_name, mysql_data_home, "", 4);
+  if (log_type == LOG_BIN)
+  {
+    if (!fn_ext(log_name)[0])
+    {
+      if (find_uniq_filename(new_name))
+      {
+        my_printf_error(ER_NO_UNIQUE_LOGFILE, ER(ER_NO_UNIQUE_LOGFILE),
+                        MYF(ME_FATALERROR), log_name);
+	sql_print_error(ER(ER_NO_UNIQUE_LOGFILE), log_name);
+	return 1;
+      }
+    }
+  }
+  return 0;
+}
+
+
+/*
+  Reopen the log file
+
+  SYNOPSIS
+    reopen_file()
+
+  DESCRIPTION
+    Reopen the log file. The method is used during FLUSH LOGS
+    and locks LOCK_log mutex
+*/
+
+
+void MYSQL_QUERY_LOG::reopen_file()
+{
+  char *save_name;
+
+  DBUG_ENTER("MYSQL_LOG::reopen_file");
+  if (!is_open())
+  {
+    DBUG_PRINT("info",("log is closed"));
+    DBUG_VOID_RETURN;
+  }
+
+  mysql_mutex_lock(&LOCK_log);
+
+  save_name= name;
+  name= 0;				// Don't free name
+  close(LOG_CLOSE_TO_BE_OPENED);
+
+  /*
+     Note that at this point, log_state != LOG_CLOSED (important for is_open()).
+  */
+
+  open(
+#ifdef HAVE_PSI_INTERFACE
+       m_log_file_key,
+#endif
+       save_name, log_type, 0, io_cache_type);
+  my_free(save_name);
+
+  mysql_mutex_unlock(&LOCK_log);
+
+  DBUG_VOID_RETURN;
+}
+
+
+/*
+  Write a command to traditional general log file
+
+  SYNOPSIS
+    write()
+
+    event_time        command start timestamp
+    user_host         the pointer to the string with user@host info
+    user_host_len     length of the user_host string. this is computed once
+                      and passed to all general log  event handlers
+    thread_id         Id of the thread, issued a query
+    command_type      the type of the command being logged
+    command_type_len  the length of the string above
+    sql_text          the very text of the query being executed
+    sql_text_len      the length of sql_text string
+
+  DESCRIPTION
+
+   Log given command to to normal (not rotable) log file
+
+  RETURN
+    FASE - OK
+    TRUE - error occured
+*/
+
+bool MYSQL_QUERY_LOG::write(time_t event_time, const char *user_host,
+                            uint user_host_len, my_thread_id thread_id,
+                            const char *command_type, uint command_type_len,
+                            const char *sql_text, uint sql_text_len)
+{
+  char buff[32];
+  uint length= 0;
+  char local_time_buff[MAX_TIME_SIZE];
+  struct tm start;
+  uint time_buff_len= 0;
+
+  mysql_mutex_lock(&LOCK_log);
+
+  /* Test if someone closed between the is_open test and lock */
+  if (is_open())
+  {
+    /* for testing output of timestamp and thread id */
+    DBUG_EXECUTE_IF("reset_log_last_time", last_time= 0;);
+
+    /* Note that my_b_write() assumes it knows the length for this */
+      if (event_time != last_time)
+      {
+        last_time= event_time;
+
+        localtime_r(&event_time, &start);
+
+        time_buff_len= my_snprintf(local_time_buff, MAX_TIME_SIZE,
+                                   "%02d%02d%02d %2d:%02d:%02d\t",
+                                   start.tm_year % 100, start.tm_mon + 1,
+                                   start.tm_mday, start.tm_hour,
+                                   start.tm_min, start.tm_sec);
+
+        if (my_b_write(&log_file, (uchar*) local_time_buff, time_buff_len))
+          goto err;
+      }
+      else
+        if (my_b_write(&log_file, (uchar*) "\t\t" ,2) < 0)
+          goto err;
+
+    length= my_snprintf(buff, 32, "%5lu ", thread_id);
+
+    if (my_b_write(&log_file, (uchar*) buff, length))
+      goto err;
+
+    if (my_b_write(&log_file, (uchar*) command_type, command_type_len))
+      goto err;
+
+    if (my_b_write(&log_file, (uchar*) "\t", 1))
+      goto err;
+
+    /* sql_text */
+    if (my_b_write(&log_file, (uchar*) sql_text, sql_text_len))
+      goto err;
+
+    if (my_b_write(&log_file, (uchar*) "\n", 1) ||
+        flush_io_cache(&log_file))
+      goto err;
+  }
+
+  mysql_mutex_unlock(&LOCK_log);
+  return FALSE;
+err:
+
+  if (!write_error)
+  {
+    char errbuf[MYSYS_STRERROR_SIZE];
+    write_error= 1;
+    sql_print_error(ER(ER_ERROR_ON_WRITE), name, errno,
+                    my_strerror(errbuf, sizeof(errbuf), errno));
+  }
+  mysql_mutex_unlock(&LOCK_log);
+  return TRUE;
+}
+
+
+/*
+  Log a query to the traditional slow log file
+
+  SYNOPSIS
+    write()
+
+    thd               THD of the query
+    current_time      current timestamp
+    query_start_arg   command start timestamp
+    user_host         the pointer to the string with user@host info
+    user_host_len     length of the user_host string. this is computed once
+                      and passed to all general log event handlers
+    query_utime       Amount of time the query took to execute (in microseconds)
+    lock_utime        Amount of time the query was locked (in microseconds)
+    is_command        The flag, which determines, whether the sql_text is a
+                      query or an administrator command.
+    sql_text          the very text of the query or administrator command
+                      processed
+    sql_text_len      the length of sql_text string
+
+  DESCRIPTION
+
+   Log a query to the slow log file.
+
+  RETURN
+    FALSE - OK
+    TRUE - error occured
+*/
+
+bool MYSQL_QUERY_LOG::write(THD *thd, time_t current_time,
+                            time_t query_start_arg, const char *user_host,
+                            uint user_host_len, ulonglong query_utime,
+                            ulonglong lock_utime, bool is_command,
+                            const char *sql_text, uint sql_text_len)
+{
+  bool error= 0;
+  DBUG_ENTER("MYSQL_QUERY_LOG::write");
+
+  mysql_mutex_lock(&LOCK_log);
+
+  if (!is_open())
+  {
+    mysql_mutex_unlock(&LOCK_log);
+    DBUG_RETURN(0);
+  }
+
+  if (is_open())
+  {						// Safety agains reopen
+    int tmp_errno= 0;
+    char buff[80], *end;
+    char query_time_buff[22+7], lock_time_buff[22+7];
+    uint buff_len;
+    end= buff;
+
+    if (!(specialflag & SPECIAL_SHORT_LOG_FORMAT))
+    {
+      if (current_time != last_time)
+      {
+        last_time= current_time;
+        struct tm start;
+        localtime_r(&current_time, &start);
+
+        buff_len= my_snprintf(buff, sizeof buff,
+                              "# Time: %02d%02d%02d %2d:%02d:%02d\n",
+                              start.tm_year % 100, start.tm_mon + 1,
+                              start.tm_mday, start.tm_hour,
+                              start.tm_min, start.tm_sec);
+
+        /* Note that my_b_write() assumes it knows the length for this */
+        if (my_b_write(&log_file, (uchar*) buff, buff_len))
+          tmp_errno= errno;
+      }
+      buff_len= my_snprintf(buff, 32, "%5lu", thd->thread_id);
+      if (my_b_printf(&log_file, "# User@Host: %s  Id: %s\n", user_host, buff)
+          == (uint) -1)
+        tmp_errno= errno;
+    }
+    /* For slow query log */
+    sprintf(query_time_buff, "%.6f", ulonglong2double(query_utime)/1000000.0);
+    sprintf(lock_time_buff,  "%.6f", ulonglong2double(lock_utime)/1000000.0);
+    if (my_b_printf(&log_file,
+                    "# Query_time: %s  Lock_time: %s"
+                    " Rows_sent: %lu  Rows_examined: %lu\n",
+                    query_time_buff, lock_time_buff,
+                    (ulong) thd->get_sent_row_count(),
+                    (ulong) thd->get_examined_row_count()) == (uint) -1)
+      tmp_errno= errno;
+    if (thd->db && strcmp(thd->db, db))
+    {						// Database changed
+      if (my_b_printf(&log_file,"use %s;\n",thd->db) == (uint) -1)
+        tmp_errno= errno;
+      strmov(db,thd->db);
+    }
+    if (thd->stmt_depends_on_first_successful_insert_id_in_prev_stmt)
+    {
+      end=strmov(end, ",last_insert_id=");
+      end=longlong10_to_str((longlong)
+                            thd->first_successful_insert_id_in_prev_stmt_for_binlog,
+                            end, -10);
+    }
+    // Save value if we do an insert.
+    if (thd->auto_inc_intervals_in_cur_stmt_for_binlog.nb_elements() > 0)
+    {
+      if (!(specialflag & SPECIAL_SHORT_LOG_FORMAT))
+      {
+        end=strmov(end,",insert_id=");
+        end=longlong10_to_str((longlong)
+                              thd->auto_inc_intervals_in_cur_stmt_for_binlog.minimum(),
+                              end, -10);
+      }
+    }
+
+    /*
+      This info used to show up randomly, depending on whether the query
+      checked the query start time or not. now we always write current
+      timestamp to the slow log
+    */
+    end= strmov(end, ",timestamp=");
+    end= int10_to_str((long) current_time, end, 10);
+
+    if (end != buff)
+    {
+      *end++=';';
+      *end='\n';
+      if (my_b_write(&log_file, (uchar*) "SET ", 4) ||
+          my_b_write(&log_file, (uchar*) buff + 1, (uint) (end-buff)))
+        tmp_errno= errno;
+    }
+    if (is_command)
+    {
+      end= strxmov(buff, "# administrator command: ", NullS);
+      buff_len= (ulong) (end - buff);
+      DBUG_EXECUTE_IF("simulate_slow_log_write_error",
+                      {DBUG_SET("+d,simulate_file_write_error");});
+      if(my_b_write(&log_file, (uchar*) buff, buff_len))
+        tmp_errno= errno;
+    }
+    if (my_b_write(&log_file, (uchar*) sql_text, sql_text_len) ||
+        my_b_write(&log_file, (uchar*) ";\n",2) ||
+        flush_io_cache(&log_file))
+      tmp_errno= errno;
+    if (tmp_errno)
+    {
+      error= 1;
+      if (! write_error)
+      {
+        char errbuf[MYSYS_STRERROR_SIZE];
+        write_error= 1;
+        sql_print_error(ER(ER_ERROR_ON_WRITE), name, error,
+                        my_strerror(errbuf, sizeof(errbuf), errno));
+      }
+    }
+  }
+  mysql_mutex_unlock(&LOCK_log);
+  DBUG_RETURN(error);
+}
+
+
+/**
+  @todo
+  The following should be using fn_format();  We just need to
+  first change fn_format() to cut the file name if it's too long.
+*/
+const char *MYSQL_LOG::generate_name(const char *log_name,
+                                      const char *suffix,
+                                      bool strip_ext, char *buff)
+{
+  if (!log_name || !log_name[0])
+  {
+    strmake(buff, pidfile_name, FN_REFLEN - strlen(suffix) - 1);
+    return (const char *)
+      fn_format(buff, buff, "", suffix, MYF(MY_REPLACE_EXT|MY_REPLACE_DIR));
+  }
+  // get rid of extension if the log is binary to avoid problems
+  if (strip_ext)
+  {
+    char *p= fn_ext(log_name);
+    uint length= (uint) (p - log_name);
+    strmake(buff, log_name, min<size_t>(length, FN_REFLEN-1));
+    return (const char*)buff;
+  }
+  return log_name;
+}
+
+
+int error_log_print(enum loglevel level, const char *format,
+                    va_list args)
+{
+  return logger.error_log_print(level, format, args);
+}
+
+
+bool slow_log_print(THD *thd, const char *query, uint query_length)
+{
+  return logger.slow_log_print(thd, query, query_length);
+}
+
+
+bool LOGGER::log_command(THD *thd, enum enum_server_command command)
+{
+#ifndef NO_EMBEDDED_ACCESS_CHECKS
+  Security_context *sctx= thd->security_ctx;
+#endif
+  /*
+    Log command if we have at least one log event handler enabled and want
+    to log this king of commands
+  */
+  if (*general_log_handler_list && (what_to_log & (1L << (uint) command)))
+  {
+    if ((thd->variables.option_bits & OPTION_LOG_OFF)
+#ifndef NO_EMBEDDED_ACCESS_CHECKS
+         && (sctx->master_access & SUPER_ACL)
+#endif
+       )
+    {
+      /* No logging */
+      return FALSE;
+    }
+
+    return TRUE;
+  }
+
+  return FALSE;
+}
+
+
+bool general_log_print(THD *thd, enum enum_server_command command,
+                       const char *format, ...)
+{
+  va_list args;
+  uint error= 0;
+
+  /* Print the message to the buffer if we want to log this king of commands */
+  if (! logger.log_command(thd, command))
+    return FALSE;
+
+  va_start(args, format);
+  error= logger.general_log_print(thd, command, format, args);
+  va_end(args);
+
+  return error;
+}
+
+bool general_log_write(THD *thd, enum enum_server_command command,
+                       const char *query, uint query_length)
+{
+  /* Write the message to the log if we want to log this king of commands */
+  if (logger.log_command(thd, command))
+    return logger.general_log_write(thd, command, query, query_length);
+
+  return FALSE;
+}
+
+/**
+  Check if a string is a valid number.
+
+  @param str			String to test
+  @param res			Store value here
+  @param allow_wildcards	Set to 1 if we should ignore '%' and '_'
+
+  @note
+    For the moment the allow_wildcards argument is not used
+    Should be move to some other file.
+
+  @retval
+    1	String is a number
+  @retval
+    0	String is not a number
+*/
+
+static bool test_if_number(register const char *str,
+			   ulong *res, bool allow_wildcards)
+{
+  reg2 int flag;
+  const char *start;
+  DBUG_ENTER("test_if_number");
+
+  flag=0; start=str;
+  while (*str++ == ' ') ;
+  if (*--str == '-' || *str == '+')
+    str++;
+  while (my_isdigit(files_charset_info,*str) ||
+	 (allow_wildcards && (*str == wild_many || *str == wild_one)))
+  {
+    flag=1;
+    str++;
+  }
+  if (*str == '.')
+  {
+    for (str++ ;
+	 my_isdigit(files_charset_info,*str) ||
+	   (allow_wildcards && (*str == wild_many || *str == wild_one)) ;
+	 str++, flag=1) ;
+  }
+  if (*str != 0 || flag == 0)
+    DBUG_RETURN(0);
+  if (res)
+    *res=atol(start);
+  DBUG_RETURN(1);			/* Number ok */
+} /* test_if_number */
+
+
+void sql_perror(const char *message)
+{
+#ifdef HAVE_STRERROR
+  sql_print_error("%s: %s",message, strerror(errno));
+#else
+  perror(message);
+#endif
+}
+
+
+/*
+  Change the file associated with two output streams. Used to
+  redirect stdout and stderr to a file. The streams are reopened
+  only for appending (writing at end of file).
+*/
+extern "C" my_bool reopen_fstreams(const char *filename,
+                                   FILE *outstream, FILE *errstream)
+{
+  int retries= 2, errors= 0;
+
+  do
+  {
+    errors= 0;
+    if (errstream && !my_freopen(filename, "a", errstream))
+      errors++;
+    if (outstream && !my_freopen(filename, "a", outstream))
+      errors++;
+  }
+  while(retries-- && errors);
+
+  if(errors)
+    return true;
+
+  /* The error stream must be unbuffered. */
+  if (errstream)
+    setbuf(errstream, NULL);
+
+  return FALSE;
+}
+
+
+/*
+  Unfortunately, there seems to be no good way
+  to restore the original streams upon failure.
+*/
+static bool redirect_std_streams(const char *file)
+{
+  if (reopen_fstreams(file, stdout, stderr))
+    return TRUE;
+
+  setbuf(stderr, NULL);
+  return FALSE;
+}
+
+
+bool flush_error_log()
+{
+  bool result= 0;
+  if (opt_error_log)
+  {
+    mysql_mutex_lock(&LOCK_error_log);
+    if (redirect_std_streams(log_error_file))
+      result= 1;
+    mysql_mutex_unlock(&LOCK_error_log);
+  }
+  return result;
+}
+
+#ifdef _WIN32
 static void print_buffer_to_nt_eventlog(enum loglevel level, char *buff,
                                         size_t length, size_t buffLen)
 {
