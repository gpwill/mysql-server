/* Copyright (c) 2013, 2014, Oracle and/or its affiliates. All rights reserved.

   This program is free software; you can redistribute it and/or modify
   it under the terms of the GNU General Public License as published by
   the Free Software Foundation; version 2 of the License.

   This program is distributed in the hope that it will be useful,
   but WITHOUT ANY WARRANTY; without even the implied warranty of
   MERCHANTABILITY or FITNESS FOR A PARTICULAR PURPOSE.  See the
   GNU General Public License for more details.

   You should have received a copy of the GNU General Public License
   along with this program; if not, write to the Free Software
   Foundation, Inc., 51 Franklin St, Fifth Floor, Boston, MA 02110-1301  USA */

#ifndef PARSE_TREE_NODE_INCLUDED
#define PARSE_TREE_NODE_INCLUDED

#include "my_config.h"
#include <cstdlib>
#include <cstring>
#include "my_sys.h"

#include "parse_location.h"

class THD;
class st_select_lex;

<<<<<<< HEAD
=======
// uncachable cause
#define UNCACHEABLE_DEPENDENT   1
#define UNCACHEABLE_RAND        2
#define UNCACHEABLE_SIDEEFFECT	4
/* For uncorrelated SELECT in an UNION with some correlated SELECTs */
#define UNCACHEABLE_UNITED      8
#define UNCACHEABLE_CHECKOPTION 16

>>>>>>> 122434e4
/**
  Names for different query parse tree parts
*/

enum enum_parsing_context
{
  CTX_NONE= 0, ///< Empty value
  CTX_MESSAGE, ///< "No tables used" messages etc.
  CTX_TABLE, ///< for single-table UPDATE/DELETE/INSERT/REPLACE
  CTX_SELECT_LIST, ///< SELECT (subquery), (subquery)...
  CTX_UPDATE_VALUE_LIST, ///< UPDATE ... SET field=(subquery)...
  CTX_JOIN,
  CTX_QEP_TAB,
  CTX_MATERIALIZATION,
  CTX_DUPLICATES_WEEDOUT,
  CTX_DERIVED, ///< "Derived" subquery
  CTX_WHERE, ///< Subquery in WHERE clause item tree
  CTX_ON,    ///< ON clause context
  CTX_HAVING, ///< Subquery in HAVING clause item tree
  CTX_ORDER_BY, ///< ORDER BY clause execution context
  CTX_GROUP_BY, ///< GROUP BY clause execution context
  CTX_SIMPLE_ORDER_BY, ///< ORDER BY clause execution context
  CTX_SIMPLE_GROUP_BY, ///< GROUP BY clause execution context
  CTX_DISTINCT, ///< DISTINCT clause execution context
  CTX_SIMPLE_DISTINCT, ///< DISTINCT clause execution context
  CTX_BUFFER_RESULT, ///< see SQL_BUFFER_RESULT in the manual
  CTX_ORDER_BY_SQ, ///< Subquery in ORDER BY clause item tree
  CTX_GROUP_BY_SQ, ///< Subquery in GROUP BY clause item tree
  CTX_OPTIMIZED_AWAY_SUBQUERY, ///< Subquery executed once during optimization
  CTX_UNION,
  CTX_UNION_RESULT, ///< Pseudo-table context for UNION result
  CTX_QUERY_SPEC ///< Inner SELECTs of UNION expression
};

/*
  Note: YYLTYPE doesn't overload a default constructor (as well an underlying
  Symbol_location).
  OTOH if we need a zero-initialized POS, YYLTYPE or Symbol_location object, we
  can simply call POS(), YYLTYPE() or Symbol_location(): C++ does
  value-initialization in that case.
*/
typedef YYLTYPE POS;

/**
  Environment data for the contextualization phase
*/
struct Parse_context {
  THD * const thd;              ///< Current thread handler
  MEM_ROOT *mem_root;           ///< Current MEM_ROOT
  st_select_lex * select;       ///< Current SELECT_LEX object

  Parse_context(THD *thd, st_select_lex *select);
};


/**
  Base class for parse tree nodes
*/
class Parse_tree_node
{
  friend class Item; // for direct access to the "contextualized" field

  Parse_tree_node(const Parse_tree_node &); // undefined
  void operator=(const Parse_tree_node &); // undefined

#ifndef DBUG_OFF
private:
  bool contextualized; // true if the node object is contextualized
  bool transitional; // TODO: remove that after parser refactoring
#endif//DBUG_OFF

public:
  static void *operator new(size_t size, MEM_ROOT *mem_root) throw ()
  { return alloc_root(mem_root, size); }
  static void operator delete(void *ptr,size_t size) { TRASH(ptr, size); }
  static void operator delete(void *ptr, MEM_ROOT *mem_root) {}

protected:
  Parse_tree_node()
  {
#ifndef DBUG_OFF
    contextualized= false;
    transitional= false;
#endif//DBUG_OFF
  }

public:
  virtual ~Parse_tree_node() {}

#ifndef DBUG_OFF
  bool is_contextualized() const { return contextualized; }
#endif//DBUG_OFF

  /**
    Do all context-sensitive things and mark the node as contextualized

    @param      pc      current parse context
    
    @retval     false   success
    @retval     true    syntax/OOM/etc error
  */
  virtual bool contextualize(Parse_context *pc);

  /**
   Intermediate version of the contextualize() function

   This function is intended to resolve parser grammar loops.

    During the step-by-step refactoring of the parser grammar we wrap
    each context-sensitive semantic action with 3 calls:
    1. Parse_tree_node() context-independent constructor call,
    2. contextualize_() function call to evaluate all context-sensitive things
       from the former context-sensitive semantic action code.
    3. Call of dummy contextualize() function.

    Then we lift the contextualize() function call to outer grammar rules but
    save the contextualize_() function call untouched.

    When all loops in the grammar rules are resolved (i.e. transformed
    as described above) we:
    a. remove all contextualize_() function calls and
    b. rename all contextualize_() function definitions to contextualize()
       function definitions.

    Note: it's not necessary to transform the whole grammar and remove
    this function calls in one pass: it's possible to transform the
    grammar statement by statement in a way described above.

    Note: remove this function together with Item::contextualize_().
  */
  virtual bool contextualize_(Parse_context *pc)
  {
#ifndef DBUG_OFF
    DBUG_ASSERT(!contextualized && !transitional);
    transitional= true;
    contextualized= true;
#endif//DBUG_OFF
    return false;
  }

  /**
    my_syntax_error() function replacement for deferred reporting of syntax
    errors

    @param      pc      current parse context
    @param      pos     location of the error in lexical scanner buffers
  */
  void error(Parse_context *pc, const POS &position) const;
};

#endif /* PARSE_TREE_NODE_INCLUDED */<|MERGE_RESOLUTION|>--- conflicted
+++ resolved
@@ -26,8 +26,6 @@
 class THD;
 class st_select_lex;
 
-<<<<<<< HEAD
-=======
 // uncachable cause
 #define UNCACHEABLE_DEPENDENT   1
 #define UNCACHEABLE_RAND        2
@@ -36,7 +34,6 @@
 #define UNCACHEABLE_UNITED      8
 #define UNCACHEABLE_CHECKOPTION 16
 
->>>>>>> 122434e4
 /**
   Names for different query parse tree parts
 */
