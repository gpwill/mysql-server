--- conflicted
+++ resolved
@@ -692,19 +692,6 @@
 }
 
 
-<<<<<<< HEAD
-=======
-bool Protocol::send_records_num(List<Item> *list, ulonglong records)
-{
-  char *pos;
-  char buff[20];
-  pos=net_store_length(buff, list->elements);
-  pos=net_store_length(pos, records);
-  return my_net_write(&thd->net, buff,(uint) (pos-buff));
-}
-
-
->>>>>>> 9a41822b
 bool Protocol::write()
 {
   DBUG_ENTER("Protocol::write");
