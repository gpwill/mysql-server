--- conflicted
+++ resolved
@@ -9795,13 +9795,8 @@
        &data, num_scan_ranges, m_index[active_index].ndb_record_row, lm,
        mask, flags, parallelism, 0);
     if (!scanOp)
-<<<<<<< HEAD
-      ERR_RETURN(m_active_trans->getNdbError());
+      ERR_RETURN(m_thd_ndb->trans->getNdbError());
     m_multi_cursor= scanOp;
-=======
-      ERR_RETURN(m_thd_ndb->trans->getNdbError());
-    m_active_cursor= scanOp;
->>>>>>> 679fd7d9
 
     /*
       We do not get_blob_values() here, as when using blobs we always
