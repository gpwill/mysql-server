/* Copyright (C) 2000-2003 MySQL AB

  This program is free software; you can redistribute it and/or modify
  it under the terms of the GNU General Public License as published by
  the Free Software Foundation; either version 2 of the License, or
  (at your option) any later version.

  This program is distributed in the hope that it will be useful,
  but WITHOUT ANY WARRANTY; without even the implied warranty of
  MERCHANTABILITY or FITNESS FOR A PARTICULAR PURPOSE.  See the
  GNU General Public License for more details.

  You should have received a copy of the GNU General Public License
  along with this program; if not, write to the Free Software
  Foundation, Inc., 59 Temple Place, Suite 330, Boston, MA  02111-1307  USA
*/

/*
  This file defines the NDB Cluster handler: the interface between MySQL and
  NDB Cluster
*/

#ifdef USE_PRAGMA_IMPLEMENTATION
#pragma implementation				// gcc: Class implementation
#endif

#include "mysql_priv.h"

#include <my_dir.h>
#ifdef WITH_NDBCLUSTER_STORAGE_ENGINE
#include "ha_ndbcluster.h"
#include <ndbapi/NdbApi.hpp>
#include <ndbapi/NdbScanFilter.hpp>
#include <../util/Bitmask.hpp>
#include <ndbapi/NdbIndexStat.hpp>

#include "ha_ndbcluster_binlog.h"
#include "ha_ndbcluster_tables.h"

#include <mysql/plugin.h>

#ifdef ndb_dynamite
#undef assert
#define assert(x) do { if(x) break; ::printf("%s %d: assert failed: %s\n", __FILE__, __LINE__, #x); ::fflush(stdout); ::signal(SIGABRT,SIG_DFL); ::abort(); ::kill(::getpid(),6); ::kill(::getpid(),9); } while (0)
#endif

// options from from mysqld.cc
extern my_bool opt_ndb_optimized_node_selection;
extern const char *opt_ndbcluster_connectstring;
extern ulong opt_ndb_cache_check_time;

// ndb interface initialization/cleanup
#ifdef  __cplusplus
extern "C" {
#endif
extern void ndb_init_internal();
extern void ndb_end_internal();
#ifdef  __cplusplus
}
#endif

const char *ndb_distribution_names[]= {"KEYHASH", "LINHASH", NullS};
TYPELIB ndb_distribution_typelib= { array_elements(ndb_distribution_names)-1,
                                    "", ndb_distribution_names, NULL };
const char *opt_ndb_distribution= ndb_distribution_names[ND_KEYHASH];
enum ndb_distribution opt_ndb_distribution_id= ND_KEYHASH;

// Default value for parallelism
static const int parallelism= 0;

// Default value for max number of transactions
// createable against NDB from this handler
static const int max_transactions= 3; // should really be 2 but there is a transaction to much allocated when loch table is used

static uint ndbcluster_partition_flags();
static uint ndbcluster_alter_table_flags(uint flags);
static int ndbcluster_init(void *);
static int ndbcluster_end(handlerton *hton, ha_panic_function flag);
static bool ndbcluster_show_status(handlerton *hton, THD*,
                                   stat_print_fn *,
                                   enum ha_stat_type);
static int ndbcluster_alter_tablespace(handlerton *hton,
                                       THD* thd, 
                                       st_alter_tablespace *info);
static int ndbcluster_fill_files_table(handlerton *hton,
                                       THD *thd, 
                                       TABLE_LIST *tables, 
                                       COND *cond);

handlerton *ndbcluster_hton;

static handler *ndbcluster_create_handler(handlerton *hton,
                                          TABLE_SHARE *table,
                                          MEM_ROOT *mem_root)
{
  return new (mem_root) ha_ndbcluster(hton, table);
}

static uint ndbcluster_partition_flags()
{
  return (HA_CAN_PARTITION | HA_CAN_UPDATE_PARTITION_KEY |
          HA_CAN_PARTITION_UNIQUE | HA_USE_AUTO_PARTITION);
}

static uint ndbcluster_alter_table_flags(uint flags)
{
  if (flags & ALTER_DROP_PARTITION)
    return 0;
  else
    return (HA_ONLINE_ADD_INDEX | HA_ONLINE_DROP_INDEX |
            HA_ONLINE_ADD_UNIQUE_INDEX | HA_ONLINE_DROP_UNIQUE_INDEX |
            HA_PARTITION_FUNCTION_SUPPORTED);

}

#define NDB_AUTO_INCREMENT_RETRIES 10

#define ERR_PRINT(err) \
  DBUG_PRINT("error", ("%d  message: %s", err.code, err.message))

#define ERR_RETURN(err)                  \
{                                        \
  const NdbError& tmp= err;              \
  ERR_PRINT(tmp);                        \
  DBUG_RETURN(ndb_to_mysql_error(&tmp)); \
}

#define ERR_BREAK(err, code)             \
{                                        \
  const NdbError& tmp= err;              \
  ERR_PRINT(tmp);                        \
  code= ndb_to_mysql_error(&tmp);        \
  break;                                 \
}

static int ndbcluster_inited= 0;
int ndbcluster_util_inited= 0;

static Ndb* g_ndb= NULL;
Ndb_cluster_connection* g_ndb_cluster_connection= NULL;
uchar g_node_id_map[max_ndb_nodes];

// Handler synchronization
pthread_mutex_t ndbcluster_mutex;

// Table lock handling
HASH ndbcluster_open_tables;

static byte *ndbcluster_get_key(NDB_SHARE *share,uint *length,
                                my_bool not_used __attribute__((unused)));
#ifdef HAVE_NDB_BINLOG
static int rename_share(NDB_SHARE *share, const char *new_key);
#endif
static void ndb_set_fragmentation(NDBTAB &tab, TABLE *table, uint pk_len);
static int ndb_get_table_statistics(ha_ndbcluster*, bool, Ndb*, const NDBTAB *, 
                                    struct Ndb_statistics *);


// Util thread variables
pthread_t ndb_util_thread;
pthread_mutex_t LOCK_ndb_util_thread;
pthread_cond_t COND_ndb_util_thread;
pthread_handler_t ndb_util_thread_func(void *arg);
ulong ndb_cache_check_time;

/*
  Dummy buffer to read zero pack_length fields
  which are mapped to 1 char
*/
static uint32 dummy_buf;

/*
  Stats that can be retrieved from ndb
*/

struct Ndb_statistics {
  Uint64 row_count;
  Uint64 commit_count;
  Uint64 row_size;
  Uint64 fragment_memory;
};

/* Status variables shown with 'show status like 'Ndb%' */

static long ndb_cluster_node_id= 0;
static const char * ndb_connected_host= 0;
static long ndb_connected_port= 0;
static long ndb_number_of_replicas= 0;
long ndb_number_of_data_nodes= 0;
long ndb_number_of_ready_data_nodes= 0;
long ndb_connect_count= 0;

static int update_status_variables(Ndb_cluster_connection *c)
{
  ndb_cluster_node_id=         c->node_id();
  ndb_connected_port=          c->get_connected_port();
  ndb_connected_host=          c->get_connected_host();
  ndb_number_of_replicas=      0;
  ndb_number_of_ready_data_nodes= c->get_no_ready();
  ndb_number_of_data_nodes=     c->no_db_nodes();
  ndb_connect_count= c->get_connect_count();
  return 0;
}

SHOW_VAR ndb_status_variables[]= {
  {"cluster_node_id",        (char*) &ndb_cluster_node_id,         SHOW_LONG},
  {"config_from_host",         (char*) &ndb_connected_host,      SHOW_CHAR_PTR},
  {"config_from_port",         (char*) &ndb_connected_port,          SHOW_LONG},
//  {"number_of_replicas",     (char*) &ndb_number_of_replicas,      SHOW_LONG},
  {"number_of_data_nodes",(char*) &ndb_number_of_data_nodes, SHOW_LONG},
  {NullS, NullS, SHOW_LONG}
};

/*
  Error handling functions
*/

/* Note for merge: old mapping table, moved to storage/ndb/ndberror.c */

static int ndb_to_mysql_error(const NdbError *ndberr)
{
  /* read the mysql mapped error code */
  int error= ndberr->mysql_code;

  switch (error)
  {
    /* errors for which we do not add warnings, just return mapped error code
    */
  case HA_ERR_NO_SUCH_TABLE:
  case HA_ERR_KEY_NOT_FOUND:
  case HA_ERR_FOUND_DUPP_KEY:
    return error;

    /* Mapping missing, go with the ndb error code*/
  case -1:
    error= ndberr->code;
    break;

    /* Mapping exists, go with the mapped code */
  default:
    break;
  }

  /*
    Push the NDB error message as warning
    - Used to be able to use SHOW WARNINGS toget more info on what the error is
    - Used by replication to see if the error was temporary
  */
  if (ndberr->status == NdbError::TemporaryError)
    push_warning_printf(current_thd, MYSQL_ERROR::WARN_LEVEL_ERROR,
			ER_GET_TEMPORARY_ERRMSG, ER(ER_GET_TEMPORARY_ERRMSG),
			ndberr->code, ndberr->message, "NDB");
  else
    push_warning_printf(current_thd, MYSQL_ERROR::WARN_LEVEL_ERROR,
			ER_GET_ERRMSG, ER(ER_GET_ERRMSG),
			ndberr->code, ndberr->message, "NDB");
  return error;
}

int execute_no_commit_ignore_no_key(ha_ndbcluster *h, NdbTransaction *trans)
{
  int res= trans->execute(NdbTransaction::NoCommit,
                          NdbTransaction::AO_IgnoreError,
                          h->m_force_send);
  if (res == 0)
    return 0;

  const NdbError &err= trans->getNdbError();
  if (err.classification != NdbError::ConstraintViolation &&
      err.classification != NdbError::NoDataFound)
    return res;

  return 0;
}

inline
int execute_no_commit(ha_ndbcluster *h, NdbTransaction *trans,
		      bool force_release)
{
#ifdef NOT_USED
  int m_batch_execute= 0;
  if (m_batch_execute)
    return 0;
#endif
  h->release_completed_operations(trans, force_release);
  return h->m_ignore_no_key ?
    execute_no_commit_ignore_no_key(h,trans) :
    trans->execute(NdbTransaction::NoCommit,
		   NdbTransaction::AbortOnError,
		   h->m_force_send);
}

inline
int execute_commit(ha_ndbcluster *h, NdbTransaction *trans)
{
#ifdef NOT_USED
  int m_batch_execute= 0;
  if (m_batch_execute)
    return 0;
#endif
  return trans->execute(NdbTransaction::Commit,
                        NdbTransaction::AbortOnError,
                        h->m_force_send);
}

inline
int execute_commit(THD *thd, NdbTransaction *trans)
{
#ifdef NOT_USED
  int m_batch_execute= 0;
  if (m_batch_execute)
    return 0;
#endif
  return trans->execute(NdbTransaction::Commit,
                        NdbTransaction::AbortOnError,
                        thd->variables.ndb_force_send);
}

inline
int execute_no_commit_ie(ha_ndbcluster *h, NdbTransaction *trans,
			 bool force_release)
{
#ifdef NOT_USED
  int m_batch_execute= 0;
  if (m_batch_execute)
    return 0;
#endif
  h->release_completed_operations(trans, force_release);
  return trans->execute(NdbTransaction::NoCommit,
                        NdbTransaction::AO_IgnoreError,
                        h->m_force_send);
}

/*
  Place holder for ha_ndbcluster thread specific data
*/
static
byte *thd_ndb_share_get_key(THD_NDB_SHARE *thd_ndb_share, uint *length,
                            my_bool not_used __attribute__((unused)))
{
  *length= sizeof(thd_ndb_share->key);
  return (byte*) &thd_ndb_share->key;
}

Thd_ndb::Thd_ndb()
{
  ndb= new Ndb(g_ndb_cluster_connection, "");
  lock_count= 0;
  count= 0;
  all= NULL;
  stmt= NULL;
  error= 0;
  query_state&= NDB_QUERY_NORMAL;
  options= 0;
  (void) hash_init(&open_tables, &my_charset_bin, 5, 0, 0,
                   (hash_get_key)thd_ndb_share_get_key, 0, 0);
}

Thd_ndb::~Thd_ndb()
{
  if (ndb)
  {
#ifndef DBUG_OFF
    Ndb::Free_list_usage tmp;
    tmp.m_name= 0;
    while (ndb->get_free_list_usage(&tmp))
    {
      uint leaked= (uint) tmp.m_created - tmp.m_free;
      if (leaked)
        fprintf(stderr, "NDB: Found %u %s%s that %s not been released\n",
                leaked, tmp.m_name,
                (leaked == 1)?"":"'s",
                (leaked == 1)?"has":"have");
    }
#endif
    delete ndb;
    ndb= NULL;
  }
  changed_tables.empty();
  hash_free(&open_tables);
}

void
Thd_ndb::init_open_tables()
{
  count= 0;
  error= 0;
  my_hash_reset(&open_tables);
}

THD_NDB_SHARE *
Thd_ndb::get_open_table(THD *thd, const void *key)
{
  DBUG_ENTER("Thd_ndb::get_open_table");
  HASH_SEARCH_STATE state;
  THD_NDB_SHARE *thd_ndb_share=
    (THD_NDB_SHARE*)hash_first(&open_tables, (byte *)&key, sizeof(key), &state);
  while (thd_ndb_share && thd_ndb_share->key != key)
    thd_ndb_share= (THD_NDB_SHARE*)hash_next(&open_tables, (byte *)&key, sizeof(key), &state);
  if (thd_ndb_share == 0)
  {
    thd_ndb_share= (THD_NDB_SHARE *) alloc_root(&thd->transaction.mem_root,
                                                sizeof(THD_NDB_SHARE));
    thd_ndb_share->key= key;
    thd_ndb_share->stat.last_count= count;
    thd_ndb_share->stat.no_uncommitted_rows_count= 0;
    thd_ndb_share->stat.records= ~(ha_rows)0;
    my_hash_insert(&open_tables, (byte *)thd_ndb_share);
  }
  else if (thd_ndb_share->stat.last_count != count)
  {
    thd_ndb_share->stat.last_count= count;
    thd_ndb_share->stat.no_uncommitted_rows_count= 0;
    thd_ndb_share->stat.records= ~(ha_rows)0;
  }
<<<<<<< HEAD
  DBUG_PRINT("exit", ("thd_ndb_share: 0x%lx  key: 0x%lx",
                      (long) thd_ndb_share, (long) key));
=======
  DBUG_PRINT("exit", ("thd_ndb_share: %p  key: %p", thd_ndb_share, key));
>>>>>>> 1f6266a1
  DBUG_RETURN(thd_ndb_share);
}

inline
Ndb *ha_ndbcluster::get_ndb()
{
  return get_thd_ndb(current_thd)->ndb;
}

/*
 * manage uncommitted insert/deletes during transactio to get records correct
 */

void ha_ndbcluster::set_rec_per_key()
{
  DBUG_ENTER("ha_ndbcluster::get_status_const");
  for (uint i=0 ; i < table_share->keys ; i++)
  {
    table->key_info[i].rec_per_key[table->key_info[i].key_parts-1]= 1;
  }
  DBUG_VOID_RETURN;
}

ha_rows ha_ndbcluster::records()
{
  ha_rows retval;
  DBUG_ENTER("ha_ndbcluster::records");
  struct Ndb_local_table_statistics *info= m_table_info;
  DBUG_PRINT("info", ("id=%d, no_uncommitted_rows_count=%d",
                      ((const NDBTAB *)m_table)->getTableId(),
                      info->no_uncommitted_rows_count));

  Ndb *ndb= get_ndb();
  ndb->setDatabaseName(m_dbname);
  struct Ndb_statistics stat;
  if (ndb_get_table_statistics(this, true, ndb, m_table, &stat) == 0)
  {
    retval= stat.row_count;
  }
  else
  {
    DBUG_RETURN(HA_POS_ERROR);
  }

  THD *thd= current_thd;
  if (get_thd_ndb(thd)->error)
    info->no_uncommitted_rows_count= 0;

  DBUG_RETURN(retval + info->no_uncommitted_rows_count);
}

int ha_ndbcluster::records_update()
{
  if (m_ha_not_exact_count)
    return 0;
  DBUG_ENTER("ha_ndbcluster::records_update");
  int result= 0;

  struct Ndb_local_table_statistics *info= m_table_info;
  DBUG_PRINT("info", ("id=%d, no_uncommitted_rows_count=%d",
                      ((const NDBTAB *)m_table)->getTableId(),
                      info->no_uncommitted_rows_count));
  //  if (info->records == ~(ha_rows)0)
  {
    Ndb *ndb= get_ndb();
    struct Ndb_statistics stat;
    ndb->setDatabaseName(m_dbname);
    result= ndb_get_table_statistics(this, true, ndb, m_table, &stat);
    if (result == 0)
    {
      stats.mean_rec_length= stat.row_size;
      stats.data_file_length= stat.fragment_memory;
      info->records= stat.row_count;
    }
  }
  {
    THD *thd= current_thd;
    if (get_thd_ndb(thd)->error)
      info->no_uncommitted_rows_count= 0;
  }
  if(result==0)
    stats.records= info->records+ info->no_uncommitted_rows_count;
  DBUG_RETURN(result);
}

void ha_ndbcluster::no_uncommitted_rows_execute_failure()
{
  if (m_ha_not_exact_count)
    return;
  DBUG_ENTER("ha_ndbcluster::no_uncommitted_rows_execute_failure");
  get_thd_ndb(current_thd)->error= 1;
  DBUG_VOID_RETURN;
}

void ha_ndbcluster::no_uncommitted_rows_update(int c)
{
  if (m_ha_not_exact_count)
    return;
  DBUG_ENTER("ha_ndbcluster::no_uncommitted_rows_update");
  struct Ndb_local_table_statistics *info= m_table_info;
  info->no_uncommitted_rows_count+= c;
  DBUG_PRINT("info", ("id=%d, no_uncommitted_rows_count=%d",
                      ((const NDBTAB *)m_table)->getTableId(),
                      info->no_uncommitted_rows_count));
  DBUG_VOID_RETURN;
}

void ha_ndbcluster::no_uncommitted_rows_reset(THD *thd)
{
  if (m_ha_not_exact_count)
    return;
  DBUG_ENTER("ha_ndbcluster::no_uncommitted_rows_reset");
  Thd_ndb *thd_ndb= get_thd_ndb(thd);
  thd_ndb->count++;
  thd_ndb->error= 0;
  DBUG_VOID_RETURN;
}

int ha_ndbcluster::ndb_err(NdbTransaction *trans)
{
  int res;
  NdbError err= trans->getNdbError();
  DBUG_ENTER("ndb_err");
  
  ERR_PRINT(err);
  switch (err.classification) {
  case NdbError::SchemaError:
  {
    // TODO perhaps we need to do more here, invalidate also in the cache
    m_table->setStatusInvalid();
    /* Close other open handlers not used by any thread */
    TABLE_LIST table_list;
    bzero((char*) &table_list,sizeof(table_list));
    table_list.db= m_dbname;
    table_list.alias= table_list.table_name= m_tabname;
    close_cached_tables(current_thd, 0, &table_list);
    break;
  }
  default:
    break;
  }
  res= ndb_to_mysql_error(&err);
  DBUG_PRINT("info", ("transformed ndbcluster error %d to mysql error %d", 
                      err.code, res));
  if (res == HA_ERR_FOUND_DUPP_KEY)
  {
    if (m_rows_to_insert == 1)
    {
      /*
	We can only distinguish between primary and non-primary
	violations here, so we need to return MAX_KEY for non-primary
	to signal that key is unknown
      */
      m_dupkey= err.code == 630 ? table_share->primary_key : MAX_KEY; 
    }
    else
    {
      /* We are batching inserts, offending key is not available */
      m_dupkey= (uint) -1;
    }
  }
  DBUG_RETURN(res);
}


/*
  Override the default get_error_message in order to add the 
  error message of NDB 
 */

bool ha_ndbcluster::get_error_message(int error, 
                                      String *buf)
{
  DBUG_ENTER("ha_ndbcluster::get_error_message");
  DBUG_PRINT("enter", ("error: %d", error));

  Ndb *ndb= get_ndb();
  if (!ndb)
    DBUG_RETURN(FALSE);

  const NdbError err= ndb->getNdbError(error);
  bool temporary= err.status==NdbError::TemporaryError;
  buf->set(err.message, strlen(err.message), &my_charset_bin);
  DBUG_PRINT("exit", ("message: %s, temporary: %d", buf->ptr(), temporary));
  DBUG_RETURN(temporary);
}


#ifndef DBUG_OFF
/*
  Check if type is supported by NDB.
*/

static bool ndb_supported_type(enum_field_types type)
{
  switch (type) {
  case MYSQL_TYPE_TINY:        
  case MYSQL_TYPE_SHORT:
  case MYSQL_TYPE_LONG:
  case MYSQL_TYPE_INT24:       
  case MYSQL_TYPE_LONGLONG:
  case MYSQL_TYPE_FLOAT:
  case MYSQL_TYPE_DOUBLE:
  case MYSQL_TYPE_DECIMAL:    
  case MYSQL_TYPE_NEWDECIMAL:
  case MYSQL_TYPE_TIMESTAMP:
  case MYSQL_TYPE_DATETIME:    
  case MYSQL_TYPE_DATE:
  case MYSQL_TYPE_NEWDATE:
  case MYSQL_TYPE_TIME:        
  case MYSQL_TYPE_YEAR:        
  case MYSQL_TYPE_STRING:      
  case MYSQL_TYPE_VAR_STRING:
  case MYSQL_TYPE_VARCHAR:
  case MYSQL_TYPE_TINY_BLOB:
  case MYSQL_TYPE_BLOB:    
  case MYSQL_TYPE_MEDIUM_BLOB:   
  case MYSQL_TYPE_LONG_BLOB:  
  case MYSQL_TYPE_ENUM:
  case MYSQL_TYPE_SET:         
  case MYSQL_TYPE_BIT:
  case MYSQL_TYPE_GEOMETRY:
    return TRUE;
  case MYSQL_TYPE_NULL:   
    break;
  }
  return FALSE;
}
#endif /* !DBUG_OFF */


/*
  Instruct NDB to set the value of the hidden primary key
*/

bool ha_ndbcluster::set_hidden_key(NdbOperation *ndb_op,
                                   uint fieldnr, const byte *field_ptr)
{
  DBUG_ENTER("set_hidden_key");
  DBUG_RETURN(ndb_op->equal(fieldnr, (char*)field_ptr) != 0);
}


/*
  Instruct NDB to set the value of one primary key attribute
*/

int ha_ndbcluster::set_ndb_key(NdbOperation *ndb_op, Field *field,
                               uint fieldnr, const byte *field_ptr)
{
  uint32 pack_len= field->pack_length();
  DBUG_ENTER("set_ndb_key");
  DBUG_PRINT("enter", ("%d: %s, ndb_type: %u, len=%d", 
                       fieldnr, field->field_name, field->type(),
                       pack_len));
  DBUG_DUMP("key", (char*)field_ptr, pack_len);
  
  DBUG_ASSERT(ndb_supported_type(field->type()));
  DBUG_ASSERT(! (field->flags & BLOB_FLAG));
  // Common implementation for most field types
  DBUG_RETURN(ndb_op->equal(fieldnr, (char*) field_ptr, pack_len) != 0);
}


/*
 Instruct NDB to set the value of one attribute
*/

int ha_ndbcluster::set_ndb_value(NdbOperation *ndb_op, Field *field, 
                                 uint fieldnr, int row_offset,
                                 bool *set_blob_value)
{
  const byte* field_ptr= field->ptr + row_offset;
  uint32 pack_len= field->pack_length();
  DBUG_ENTER("set_ndb_value");
  DBUG_PRINT("enter", ("%d: %s  type: %u  len=%d  is_null=%s", 
                       fieldnr, field->field_name, field->type(), 
                       pack_len, field->is_null(row_offset) ? "Y" : "N"));
  DBUG_DUMP("value", (char*) field_ptr, pack_len);

  DBUG_ASSERT(ndb_supported_type(field->type()));
  {
    // ndb currently does not support size 0
    uint32 empty_field;
    if (pack_len == 0)
    {
      pack_len= sizeof(empty_field);
      field_ptr= (byte *)&empty_field;
      if (field->is_null(row_offset))
        empty_field= 0;
      else
        empty_field= 1;
    }
    if (! (field->flags & BLOB_FLAG))
    {
      if (field->type() != MYSQL_TYPE_BIT)
      {
        if (field->is_null(row_offset))
        {
          DBUG_PRINT("info", ("field is NULL"));
          // Set value to NULL
          DBUG_RETURN((ndb_op->setValue(fieldnr, (char*)NULL) != 0));
	}
        // Common implementation for most field types
        DBUG_RETURN(ndb_op->setValue(fieldnr, (char*)field_ptr) != 0);
      }
      else // if (field->type() == MYSQL_TYPE_BIT)
      {
        longlong bits= field->val_int();
 
        // Round up bit field length to nearest word boundry
        pack_len= ((pack_len + 3) >> 2) << 2;
        DBUG_ASSERT(pack_len <= 8);
        if (field->is_null(row_offset))
          // Set value to NULL
          DBUG_RETURN((ndb_op->setValue(fieldnr, (char*)NULL) != 0));
        DBUG_PRINT("info", ("bit field"));
        DBUG_DUMP("value", (char*)&bits, pack_len);
#ifdef WORDS_BIGENDIAN
        if (pack_len < 5)
        {
          DBUG_RETURN(ndb_op->setValue(fieldnr, ((char*)&bits)+4) != 0);
        }
#endif
        DBUG_RETURN(ndb_op->setValue(fieldnr, (char*)&bits) != 0);
      }
    }
    // Blob type
    NdbBlob *ndb_blob= ndb_op->getBlobHandle(fieldnr);
    if (ndb_blob != NULL)
    {
      if (field->is_null(row_offset))
        DBUG_RETURN(ndb_blob->setNull() != 0);

      Field_blob *field_blob= (Field_blob*)field;

      // Get length and pointer to data
      uint32 blob_len= field_blob->get_length(field_ptr);
      char* blob_ptr= NULL;
      field_blob->get_ptr(&blob_ptr);

      // Looks like NULL ptr signals length 0 blob
      if (blob_ptr == NULL) {
        DBUG_ASSERT(blob_len == 0);
        blob_ptr= (char*)"";
      }

      DBUG_PRINT("value", ("set blob ptr: 0x%lx  len: %u",
                           (long) blob_ptr, blob_len));
      DBUG_DUMP("value", (char*)blob_ptr, min(blob_len, 26));

      if (set_blob_value)
        *set_blob_value= TRUE;
      // No callback needed to write value
      DBUG_RETURN(ndb_blob->setValue(blob_ptr, blob_len) != 0);
    }
    DBUG_RETURN(1);
  }
}


/*
  Callback to read all blob values.
  - not done in unpack_record because unpack_record is valid
    after execute(Commit) but reading blobs is not
  - may only generate read operations; they have to be executed
    somewhere before the data is available
  - due to single buffer for all blobs, we let the last blob
    process all blobs (last so that all are active)
  - null bit is still set in unpack_record
  - TODO allocate blob part aligned buffers
*/

NdbBlob::ActiveHook g_get_ndb_blobs_value;

int g_get_ndb_blobs_value(NdbBlob *ndb_blob, void *arg)
{
  DBUG_ENTER("g_get_ndb_blobs_value");
  if (ndb_blob->blobsNextBlob() != NULL)
    DBUG_RETURN(0);
  ha_ndbcluster *ha= (ha_ndbcluster *)arg;
  int ret= get_ndb_blobs_value(ha->table, ha->m_value,
                               ha->m_blobs_buffer, ha->m_blobs_buffer_size,
                               ha->m_blobs_offset);
  DBUG_RETURN(ret);
}

/*
  This routine is shared by injector.  There is no common blobs buffer
  so the buffer and length are passed by reference.  Injector also
  passes a record pointer diff.
 */
int get_ndb_blobs_value(TABLE* table, NdbValue* value_array,
                        byte*& buffer, uint& buffer_size,
                        my_ptrdiff_t ptrdiff)
{
  DBUG_ENTER("get_ndb_blobs_value");

  // Field has no field number so cannot use TABLE blob_field
  // Loop twice, first only counting total buffer size
  for (int loop= 0; loop <= 1; loop++)
  {
    uint32 offset= 0;
    for (uint i= 0; i < table->s->fields; i++)
    {
      Field *field= table->field[i];
      NdbValue value= value_array[i];
      if (! (field->flags & BLOB_FLAG))
        continue;
      if (value.blob == NULL)
      {
        DBUG_PRINT("info",("[%u] skipped", i));
        continue;
      }
      Field_blob *field_blob= (Field_blob *)field;
      NdbBlob *ndb_blob= value.blob;
      int isNull;
      if (ndb_blob->getNull(isNull) != 0)
        ERR_RETURN(ndb_blob->getNdbError());
      if (isNull == 0) {
        Uint64 len64= 0;
        if (ndb_blob->getLength(len64) != 0)
          ERR_RETURN(ndb_blob->getNdbError());
        // Align to Uint64
        uint32 size= len64;
        if (size % 8 != 0)
          size+= 8 - size % 8;
        if (loop == 1)
        {
          char *buf= buffer + offset;
          uint32 len= 0xffffffff;  // Max uint32
          if (ndb_blob->readData(buf, len) != 0)
            ERR_RETURN(ndb_blob->getNdbError());
          DBUG_PRINT("info", ("[%u] offset: %u  buf: 0x%lx  len=%u  [ptrdiff=%d]",
                              i, offset, (long) buf, len, (int)ptrdiff));
          DBUG_ASSERT(len == len64);
          // Ugly hack assumes only ptr needs to be changed
          field_blob->ptr+= ptrdiff;
          field_blob->set_ptr(len, buf);
          field_blob->ptr-= ptrdiff;
        }
        offset+= size;
      }
      else if (loop == 1) // undefined or null
      {
        // have to set length even in this case
        char *buf= buffer + offset; // or maybe NULL
        uint32 len= 0;
        field_blob->ptr+= ptrdiff;
        field_blob->set_ptr(len, buf);
        field_blob->ptr-= ptrdiff;
        DBUG_PRINT("info", ("[%u] isNull=%d", i, isNull));
      }
    }
    if (loop == 0 && offset > buffer_size)
    {
      my_free(buffer, MYF(MY_ALLOW_ZERO_PTR));
      buffer_size= 0;
      DBUG_PRINT("info", ("allocate blobs buffer size %u", offset));
      buffer= my_malloc(offset, MYF(MY_WME));
      if (buffer == NULL)
        DBUG_RETURN(-1);
      buffer_size= offset;
    }
  }
  DBUG_RETURN(0);
}


/*
  Instruct NDB to fetch one field
  - data is read directly into buffer provided by field
    if field is NULL, data is read into memory provided by NDBAPI
*/

int ha_ndbcluster::get_ndb_value(NdbOperation *ndb_op, Field *field,
                                 uint fieldnr, byte* buf)
{
  DBUG_ENTER("get_ndb_value");
  DBUG_PRINT("enter", ("fieldnr: %d flags: %o", fieldnr,
                       (int)(field != NULL ? field->flags : 0)));

  if (field != NULL)
  {
      DBUG_ASSERT(buf);
      DBUG_ASSERT(ndb_supported_type(field->type()));
      DBUG_ASSERT(field->ptr != NULL);
      if (! (field->flags & BLOB_FLAG))
      { 
        if (field->type() != MYSQL_TYPE_BIT)
        {
          byte *field_buf;
          if (field->pack_length() != 0)
            field_buf= buf + (field->ptr - table->record[0]);
          else
            field_buf= (byte *)&dummy_buf;
          m_value[fieldnr].rec= ndb_op->getValue(fieldnr, 
                                                 field_buf);
        }
        else // if (field->type() == MYSQL_TYPE_BIT)
        {
          m_value[fieldnr].rec= ndb_op->getValue(fieldnr);
        }
        DBUG_RETURN(m_value[fieldnr].rec == NULL);
      }

      // Blob type
      NdbBlob *ndb_blob= ndb_op->getBlobHandle(fieldnr);
      m_value[fieldnr].blob= ndb_blob;
      if (ndb_blob != NULL)
      {
        // Set callback
	m_blobs_offset= buf - (byte*) table->record[0];
        void *arg= (void *)this;
        DBUG_RETURN(ndb_blob->setActiveHook(g_get_ndb_blobs_value, arg) != 0);
      }
      DBUG_RETURN(1);
  }

  // Used for hidden key only
  m_value[fieldnr].rec= ndb_op->getValue(fieldnr, m_ref);
  DBUG_RETURN(m_value[fieldnr].rec == NULL);
}

/*
  Instruct NDB to fetch the partition id (fragment id)
*/
int ha_ndbcluster::get_ndb_partition_id(NdbOperation *ndb_op)
{
  DBUG_ENTER("get_ndb_partition_id");
  DBUG_RETURN(ndb_op->getValue(NdbDictionary::Column::FRAGMENT, 
                               (char *)&m_part_id) == NULL);
}

/*
  Check if any set or get of blob value in current query.
*/

bool ha_ndbcluster::uses_blob_value()
{
  uint blob_fields;
  MY_BITMAP *bitmap;
  uint *blob_index, *blob_index_end;
  if (table_share->blob_fields == 0)
    return FALSE;

  bitmap= m_write_op ? table->write_set : table->read_set;
  blob_index=     table_share->blob_field;
  blob_index_end= blob_index + table_share->blob_fields;
  do
  {
    if (bitmap_is_set(table->write_set,
                      table->field[*blob_index]->field_index))
      return TRUE;
  } while (++blob_index != blob_index_end);
  return FALSE;
}


/*
  Get metadata for this table from NDB 

  IMPLEMENTATION
    - check that frm-file on disk is equal to frm-file
      of table accessed in NDB

  RETURN
    0    ok
    -2   Meta data has changed; Re-read data and try again
*/

int cmp_frm(const NDBTAB *ndbtab, const void *pack_data,
            uint pack_length)
{
  DBUG_ENTER("cmp_frm");
  /*
    Compare FrmData in NDB with frm file from disk.
  */
  if ((pack_length != ndbtab->getFrmLength()) || 
      (memcmp(pack_data, ndbtab->getFrmData(), pack_length)))
    DBUG_RETURN(1);
  DBUG_RETURN(0);
}

int ha_ndbcluster::get_metadata(const char *path)
{
  Ndb *ndb= get_ndb();
  NDBDICT *dict= ndb->getDictionary();
  const NDBTAB *tab;
  int error;
  DBUG_ENTER("get_metadata");
  DBUG_PRINT("enter", ("m_tabname: %s, path: %s", m_tabname, path));

  DBUG_ASSERT(m_table == NULL);
  DBUG_ASSERT(m_table_info == NULL);

  const void *data, *pack_data;
  uint length, pack_length;

  /*
    Compare FrmData in NDB with frm file from disk.
  */
  error= 0;
  if (readfrm(path, &data, &length) ||
      packfrm(data, length, &pack_data, &pack_length))
  {
    my_free((char*)data, MYF(MY_ALLOW_ZERO_PTR));
    my_free((char*)pack_data, MYF(MY_ALLOW_ZERO_PTR));
    DBUG_RETURN(1);
  }
    
  Ndb_table_guard ndbtab_g(dict, m_tabname);
  if (!(tab= ndbtab_g.get_table()))
    ERR_RETURN(dict->getNdbError());

  if (get_ndb_share_state(m_share) != NSS_ALTERED 
      && cmp_frm(tab, pack_data, pack_length))
  {
    DBUG_PRINT("error", 
               ("metadata, pack_length: %d  getFrmLength: %d  memcmp: %d",
                pack_length, tab->getFrmLength(),
                memcmp(pack_data, tab->getFrmData(), pack_length)));
    DBUG_DUMP("pack_data", (char*)pack_data, pack_length);
    DBUG_DUMP("frm", (char*)tab->getFrmData(), tab->getFrmLength());
    error= HA_ERR_TABLE_DEF_CHANGED;
  }
  my_free((char*)data, MYF(0));
  my_free((char*)pack_data, MYF(0));

  if (error)
    goto err;

  DBUG_PRINT("info", ("fetched table %s", tab->getName()));
  m_table= tab;
  if ((error= open_indexes(ndb, table, FALSE)) == 0)
  {
    ndbtab_g.release();
    DBUG_RETURN(0);
  }
err:
  ndbtab_g.invalidate();
  m_table= NULL;
  DBUG_RETURN(error);
}

static int fix_unique_index_attr_order(NDB_INDEX_DATA &data,
                                       const NDBINDEX *index,
                                       KEY *key_info)
{
  DBUG_ENTER("fix_unique_index_attr_order");
  unsigned sz= index->getNoOfIndexColumns();

  if (data.unique_index_attrid_map)
    my_free((char*)data.unique_index_attrid_map, MYF(0));
  data.unique_index_attrid_map= (uchar*)my_malloc(sz,MYF(MY_WME));

  KEY_PART_INFO* key_part= key_info->key_part;
  KEY_PART_INFO* end= key_part+key_info->key_parts;
  DBUG_ASSERT(key_info->key_parts == sz);
  for (unsigned i= 0; key_part != end; key_part++, i++) 
  {
    const char *field_name= key_part->field->field_name;
#ifndef DBUG_OFF
   data.unique_index_attrid_map[i]= 255;
#endif
    for (unsigned j= 0; j < sz; j++)
    {
      const NDBCOL *c= index->getColumn(j);
      if (strcmp(field_name, c->getName()) == 0)
      {
        data.unique_index_attrid_map[i]= j;
        break;
      }
    }
    DBUG_ASSERT(data.unique_index_attrid_map[i] != 255);
  }
  DBUG_RETURN(0);
}

/*
  Create all the indexes for a table.
  If any index should fail to be created,
  the error is returned immediately
*/
int ha_ndbcluster::create_indexes(Ndb *ndb, TABLE *tab)
{
  uint i;
  int error= 0;
  const char *index_name;
  KEY* key_info= tab->key_info;
  const char **key_name= tab->s->keynames.type_names;
  NDBDICT *dict= ndb->getDictionary();
  DBUG_ENTER("ha_ndbcluster::create_indexes");
  
  for (i= 0; i < tab->s->keys; i++, key_info++, key_name++)
  {
    index_name= *key_name;
    NDB_INDEX_TYPE idx_type= get_index_type_from_table(i);
    error= create_index(index_name, key_info, idx_type, i);
    if (error)
    {
      DBUG_PRINT("error", ("Failed to create index %u", i));
      break;
    }
  }

  DBUG_RETURN(error);
}

static void ndb_init_index(NDB_INDEX_DATA &data)
{
  data.type= UNDEFINED_INDEX;
  data.status= UNDEFINED;
  data.unique_index= NULL;
  data.index= NULL;
  data.unique_index_attrid_map= NULL;
  data.index_stat=NULL;
  data.index_stat_cache_entries=0;
  data.index_stat_update_freq=0;
  data.index_stat_query_count=0;
}

static void ndb_clear_index(NDB_INDEX_DATA &data)
{
  if (data.unique_index_attrid_map)
  {
    my_free((char*)data.unique_index_attrid_map, MYF(0));
  }
  if (data.index_stat)
  {
    delete data.index_stat;
  }
  ndb_init_index(data);
}

/*
  Associate a direct reference to an index handle
  with an index (for faster access)
 */
int ha_ndbcluster::add_index_handle(THD *thd, NDBDICT *dict, KEY *key_info,
                                    const char *index_name, uint index_no)
{
  int error= 0;
  NDB_INDEX_TYPE idx_type= get_index_type_from_table(index_no);
  m_index[index_no].type= idx_type;
  DBUG_ENTER("ha_ndbcluster::add_index_handle");
  DBUG_PRINT("enter", ("table %s", m_tabname));

  if (idx_type != PRIMARY_KEY_INDEX && idx_type != UNIQUE_INDEX)
  {
    DBUG_PRINT("info", ("Get handle to index %s", index_name));
    const NDBINDEX *index;
    do
    {
      index= dict->getIndexGlobal(index_name, *m_table);
      if (!index)
        ERR_RETURN(dict->getNdbError());
<<<<<<< HEAD
      DBUG_PRINT("info", ("index: 0x%lx  id: %d  version: %d.%d  status: %d",
                          (long) index,
=======
      DBUG_PRINT("info", ("index: %p  id: %d  version: %d.%d  status: %d",
                          index,
>>>>>>> 1f6266a1
                          index->getObjectId(),
                          index->getObjectVersion() & 0xFFFFFF,
                          index->getObjectVersion() >> 24,
                          index->getObjectStatus()));
      DBUG_ASSERT(index->getObjectStatus() ==
                  NdbDictionary::Object::Retrieved);
      break;
    } while (1);
    m_index[index_no].index= index;
    // ordered index - add stats
    NDB_INDEX_DATA& d=m_index[index_no];
    delete d.index_stat;
    d.index_stat=NULL;
    if (thd->variables.ndb_index_stat_enable)
    {
      d.index_stat=new NdbIndexStat(index);
      d.index_stat_cache_entries=thd->variables.ndb_index_stat_cache_entries;
      d.index_stat_update_freq=thd->variables.ndb_index_stat_update_freq;
      d.index_stat_query_count=0;
      d.index_stat->alloc_cache(d.index_stat_cache_entries);
      DBUG_PRINT("info", ("index %s stat=on cache_entries=%u update_freq=%u",
                          index->getName(),
                          d.index_stat_cache_entries,
                          d.index_stat_update_freq));
    } else
    {
      DBUG_PRINT("info", ("index %s stat=off", index->getName()));
    }
  }
  if (idx_type == UNIQUE_ORDERED_INDEX || idx_type == UNIQUE_INDEX)
  {
    char unique_index_name[FN_LEN];
    static const char* unique_suffix= "$unique";
    m_has_unique_index= TRUE;
    strxnmov(unique_index_name, FN_LEN, index_name, unique_suffix, NullS);
    DBUG_PRINT("info", ("Get handle to unique_index %s", unique_index_name));
    const NDBINDEX *index;
    do
    {
      index= dict->getIndexGlobal(unique_index_name, *m_table);
      if (!index)
        ERR_RETURN(dict->getNdbError());
<<<<<<< HEAD
      DBUG_PRINT("info", ("index: 0x%lx  id: %d  version: %d.%d  status: %d",
                          (long) index,
=======
      DBUG_PRINT("info", ("index: %p  id: %d  version: %d.%d  status: %d",
                          index,
>>>>>>> 1f6266a1
                          index->getObjectId(),
                          index->getObjectVersion() & 0xFFFFFF,
                          index->getObjectVersion() >> 24,
                          index->getObjectStatus()));
      DBUG_ASSERT(index->getObjectStatus() ==
                  NdbDictionary::Object::Retrieved);
      break;
    } while (1);
    m_index[index_no].unique_index= index;
    error= fix_unique_index_attr_order(m_index[index_no], index, key_info);
  }
  if (!error)
    m_index[index_no].status= ACTIVE;
  
  DBUG_RETURN(error);
}

/*
  Associate index handles for each index of a table
*/
int ha_ndbcluster::open_indexes(Ndb *ndb, TABLE *tab, bool ignore_error)
{
  uint i;
  int error= 0;
  THD *thd=current_thd;
  NDBDICT *dict= ndb->getDictionary();
  const char *index_name;
  KEY* key_info= tab->key_info;
  const char **key_name= tab->s->keynames.type_names;
  DBUG_ENTER("ha_ndbcluster::open_indexes");
  m_has_unique_index= FALSE;
  for (i= 0; i < tab->s->keys; i++, key_info++, key_name++)
  {
    if ((error= add_index_handle(thd, dict, key_info, *key_name, i)))
      if (ignore_error)
        m_index[i].index= m_index[i].unique_index= NULL;
      else
        break;
  }

  if (error && !ignore_error)
  {
    while (i > 0)
    {
      i--;
      if (m_index[i].index)
      {
         dict->removeIndexGlobal(*m_index[i].index, 1);
         m_index[i].index= NULL;
      }
      if (m_index[i].unique_index)
      {
         dict->removeIndexGlobal(*m_index[i].unique_index, 1);
         m_index[i].unique_index= NULL;
      }
    }
  }

  DBUG_ASSERT(error == 0 || error == 4243);

  DBUG_RETURN(error);
}

/*
  Renumber indexes in index list by shifting out
  indexes that are to be dropped
 */
void ha_ndbcluster::renumber_indexes(Ndb *ndb, TABLE *tab)
{
  uint i;
  const char *index_name;
  KEY* key_info= tab->key_info;
  const char **key_name= tab->s->keynames.type_names;
  NDBDICT *dict= ndb->getDictionary();
  DBUG_ENTER("ha_ndbcluster::renumber_indexes");
  
  for (i= 0; i < tab->s->keys; i++, key_info++, key_name++)
  {
    index_name= *key_name;
    NDB_INDEX_TYPE idx_type= get_index_type_from_table(i);
    m_index[i].type= idx_type;
    if (m_index[i].status == TO_BE_DROPPED) 
    {
      DBUG_PRINT("info", ("Shifting index %s(%i) out of the list", 
                          index_name, i));
      NDB_INDEX_DATA tmp;
      uint j= i + 1;
      // Shift index out of list
      while(j != MAX_KEY && m_index[j].status != UNDEFINED)
      {
        tmp=  m_index[j - 1];
        m_index[j - 1]= m_index[j];
        m_index[j]= tmp;
        j++;
      }
    }
  }

  DBUG_VOID_RETURN;
}

/*
  Drop all indexes that are marked for deletion
*/
int ha_ndbcluster::drop_indexes(Ndb *ndb, TABLE *tab)
{
  uint i;
  int error= 0;
  const char *index_name;
  KEY* key_info= tab->key_info;
  NDBDICT *dict= ndb->getDictionary();
  DBUG_ENTER("ha_ndbcluster::drop_indexes");
  
  for (i= 0; i < tab->s->keys; i++, key_info++)
  {
    NDB_INDEX_TYPE idx_type= get_index_type_from_table(i);
    m_index[i].type= idx_type;
    if (m_index[i].status == TO_BE_DROPPED)
    {
      const NdbDictionary::Index *index= m_index[i].index;
      const NdbDictionary::Index *unique_index= m_index[i].unique_index;
      
      if (index)
      {
        index_name= index->getName();
        DBUG_PRINT("info", ("Dropping index %u: %s", i, index_name));  
        // Drop ordered index from ndb
        error= dict->dropIndexGlobal(*index);
        if (!error)
        {
          dict->removeIndexGlobal(*index, 1);
          m_index[i].index= NULL;
        }
      }
      if (!error && unique_index)
      {
        index_name= unique_index->getName();
        DBUG_PRINT("info", ("Dropping unique index %u: %s", i, index_name));
        // Drop unique index from ndb
        error= dict->dropIndexGlobal(*unique_index);
        if (!error)
        {
          dict->removeIndexGlobal(*unique_index, 1);
          m_index[i].unique_index= NULL;
        }
      }
      if (error)
        DBUG_RETURN(error);
      ndb_clear_index(m_index[i]);
      continue;
    }
  }
  
  DBUG_RETURN(error);
}

/*
  Decode the type of an index from information 
  provided in table object
*/
NDB_INDEX_TYPE ha_ndbcluster::get_index_type_from_table(uint inx) const
{
  return get_index_type_from_key(inx, table_share->key_info,
                                 inx == table_share->primary_key);
}

NDB_INDEX_TYPE ha_ndbcluster::get_index_type_from_key(uint inx,
                                                      KEY *key_info,
                                                      bool primary) const
{
  bool is_hash_index=  (key_info[inx].algorithm == 
                        HA_KEY_ALG_HASH);
  if (primary)
    return is_hash_index ? PRIMARY_KEY_INDEX : PRIMARY_KEY_ORDERED_INDEX;
  
  return ((key_info[inx].flags & HA_NOSAME) ? 
          (is_hash_index ? UNIQUE_INDEX : UNIQUE_ORDERED_INDEX) :
          ORDERED_INDEX);
} 

int ha_ndbcluster::check_index_fields_not_null(KEY* key_info)
{
  KEY_PART_INFO* key_part= key_info->key_part;
  KEY_PART_INFO* end= key_part+key_info->key_parts;
  DBUG_ENTER("ha_ndbcluster::check_index_fields_not_null");
  
  for (; key_part != end; key_part++) 
    {
      Field* field= key_part->field;
      if (field->maybe_null())
      {
        my_printf_error(ER_NULL_COLUMN_IN_INDEX,ER(ER_NULL_COLUMN_IN_INDEX),
                        MYF(0),field->field_name);
        DBUG_RETURN(ER_NULL_COLUMN_IN_INDEX);
      }
    }
  
  DBUG_RETURN(0);
}

void ha_ndbcluster::release_metadata(THD *thd, Ndb *ndb)
{
  uint i;

  DBUG_ENTER("release_metadata");
  DBUG_PRINT("enter", ("m_tabname: %s", m_tabname));

  NDBDICT *dict= ndb->getDictionary();
  int invalidate_indexes= 0;
  if (thd && thd->lex && thd->lex->sql_command == SQLCOM_FLUSH)
  {
    invalidate_indexes = 1;
  }
  if (m_table != NULL)
  {
    if (m_table->getObjectStatus() == NdbDictionary::Object::Invalid)
      invalidate_indexes= 1;
    dict->removeTableGlobal(*m_table, invalidate_indexes);
  }
  // TODO investigate
  DBUG_ASSERT(m_table_info == NULL);
  m_table_info= NULL;

  // Release index list 
  for (i= 0; i < MAX_KEY; i++)
  {
    if (m_index[i].unique_index)
    {
      DBUG_ASSERT(m_table != NULL);
      dict->removeIndexGlobal(*m_index[i].unique_index, invalidate_indexes);
    }
    if (m_index[i].index)
    {
      DBUG_ASSERT(m_table != NULL);
      dict->removeIndexGlobal(*m_index[i].index, invalidate_indexes);
    }
    ndb_clear_index(m_index[i]);
  }

  m_table= NULL;
  DBUG_VOID_RETURN;
}

int ha_ndbcluster::get_ndb_lock_type(enum thr_lock_type type)
{
  if (type >= TL_WRITE_ALLOW_WRITE)
    return NdbOperation::LM_Exclusive;
  if (type ==  TL_READ_WITH_SHARED_LOCKS ||
      uses_blob_value())
    return NdbOperation::LM_Read;
  return NdbOperation::LM_CommittedRead;
}

static const ulong index_type_flags[]=
{
  /* UNDEFINED_INDEX */
  0,                         

  /* PRIMARY_KEY_INDEX */
  HA_ONLY_WHOLE_INDEX, 

  /* PRIMARY_KEY_ORDERED_INDEX */
  /* 
     Enable HA_KEYREAD_ONLY when "sorted" indexes are supported, 
     thus ORDERD BY clauses can be optimized by reading directly 
     through the index.
  */
  // HA_KEYREAD_ONLY | 
  HA_READ_NEXT |
  HA_READ_PREV |
  HA_READ_RANGE |
  HA_READ_ORDER,

  /* UNIQUE_INDEX */
  HA_ONLY_WHOLE_INDEX,

  /* UNIQUE_ORDERED_INDEX */
  HA_READ_NEXT |
  HA_READ_PREV |
  HA_READ_RANGE |
  HA_READ_ORDER,

  /* ORDERED_INDEX */
  HA_READ_NEXT |
  HA_READ_PREV |
  HA_READ_RANGE |
  HA_READ_ORDER
};

static const int index_flags_size= sizeof(index_type_flags)/sizeof(ulong);

inline NDB_INDEX_TYPE ha_ndbcluster::get_index_type(uint idx_no) const
{
  DBUG_ASSERT(idx_no < MAX_KEY);
  return m_index[idx_no].type;
}


/*
  Get the flags for an index

  RETURN
    flags depending on the type of the index.
*/

inline ulong ha_ndbcluster::index_flags(uint idx_no, uint part,
                                        bool all_parts) const 
{ 
  DBUG_ENTER("ha_ndbcluster::index_flags");
  DBUG_PRINT("enter", ("idx_no: %u", idx_no));
  DBUG_ASSERT(get_index_type_from_table(idx_no) < index_flags_size);
  DBUG_RETURN(index_type_flags[get_index_type_from_table(idx_no)] | 
              HA_KEY_SCAN_NOT_ROR);
}

static void shrink_varchar(Field* field, const byte* & ptr, char* buf)
{
  if (field->type() == MYSQL_TYPE_VARCHAR && ptr != NULL) {
    Field_varstring* f= (Field_varstring*)field;
    if (f->length_bytes == 1) {
      uint pack_len= field->pack_length();
      DBUG_ASSERT(1 <= pack_len && pack_len <= 256);
      if (ptr[1] == 0) {
        buf[0]= ptr[0];
      } else {
        DBUG_ASSERT(FALSE);
        buf[0]= 255;
      }
      memmove(buf + 1, ptr + 2, pack_len - 1);
      ptr= buf;
    }
  }
}

int ha_ndbcluster::set_primary_key(NdbOperation *op, const byte *key)
{
  KEY* key_info= table->key_info + table_share->primary_key;
  KEY_PART_INFO* key_part= key_info->key_part;
  KEY_PART_INFO* end= key_part+key_info->key_parts;
  DBUG_ENTER("set_primary_key");

  for (; key_part != end; key_part++) 
  {
    Field* field= key_part->field;
    const byte* ptr= key;
    char buf[256];
    shrink_varchar(field, ptr, buf);
    if (set_ndb_key(op, field, 
                    key_part->fieldnr-1, ptr))
      ERR_RETURN(op->getNdbError());
    key += key_part->store_length;
  }
  DBUG_RETURN(0);
}


int ha_ndbcluster::set_primary_key_from_record(NdbOperation *op, const byte *record)
{
  KEY* key_info= table->key_info + table_share->primary_key;
  KEY_PART_INFO* key_part= key_info->key_part;
  KEY_PART_INFO* end= key_part+key_info->key_parts;
  DBUG_ENTER("set_primary_key_from_record");

  for (; key_part != end; key_part++) 
  {
    Field* field= key_part->field;
    if (set_ndb_key(op, field, 
		    key_part->fieldnr-1, record+key_part->offset))
      ERR_RETURN(op->getNdbError());
  }
  DBUG_RETURN(0);
}

int ha_ndbcluster::set_index_key_from_record(NdbOperation *op, 
                                             const byte *record, uint keyno)
{
  KEY* key_info= table->key_info + keyno;
  KEY_PART_INFO* key_part= key_info->key_part;
  KEY_PART_INFO* end= key_part+key_info->key_parts;
  uint i;
  DBUG_ENTER("set_index_key_from_record");
                                                                                
  for (i= 0; key_part != end; key_part++, i++)
  {
    Field* field= key_part->field;
    if (set_ndb_key(op, field, m_index[keyno].unique_index_attrid_map[i],
                    record+key_part->offset))
      ERR_RETURN(m_active_trans->getNdbError());
  }
  DBUG_RETURN(0);
}

int 
ha_ndbcluster::set_index_key(NdbOperation *op, 
                             const KEY *key_info, 
                             const byte * key_ptr)
{
  DBUG_ENTER("ha_ndbcluster::set_index_key");
  uint i;
  KEY_PART_INFO* key_part= key_info->key_part;
  KEY_PART_INFO* end= key_part+key_info->key_parts;
  
  for (i= 0; key_part != end; key_part++, i++) 
  {
    Field* field= key_part->field;
    const byte* ptr= key_part->null_bit ? key_ptr + 1 : key_ptr;
    char buf[256];
    shrink_varchar(field, ptr, buf);
    if (set_ndb_key(op, field, m_index[active_index].unique_index_attrid_map[i], ptr))
      ERR_RETURN(m_active_trans->getNdbError());
    key_ptr+= key_part->store_length;
  }
  DBUG_RETURN(0);
}

inline 
int ha_ndbcluster::define_read_attrs(byte* buf, NdbOperation* op)
{
  uint i;
  DBUG_ENTER("define_read_attrs");  

  // Define attributes to read
  for (i= 0; i < table_share->fields; i++) 
  {
    Field *field= table->field[i];
    if (bitmap_is_set(table->read_set, i) ||
        ((field->flags & PRI_KEY_FLAG)))
    {      
      if (get_ndb_value(op, field, i, buf))
        ERR_RETURN(op->getNdbError());
    } 
    else
    {
      m_value[i].ptr= NULL;
    }
  }
    
  if (table_share->primary_key == MAX_KEY) 
  {
    DBUG_PRINT("info", ("Getting hidden key"));
    // Scanning table with no primary key
    int hidden_no= table_share->fields;      
#ifndef DBUG_OFF
    const NDBTAB *tab= (const NDBTAB *) m_table;    
    if (!tab->getColumn(hidden_no))
      DBUG_RETURN(1);
#endif
    if (get_ndb_value(op, NULL, hidden_no, NULL))
      ERR_RETURN(op->getNdbError());
  }
  DBUG_RETURN(0);
} 


/*
  Read one record from NDB using primary key
*/

int ha_ndbcluster::pk_read(const byte *key, uint key_len, byte *buf,
                           uint32 part_id)
{
  uint no_fields= table_share->fields;
  NdbConnection *trans= m_active_trans;
  NdbOperation *op;

  int res;
  DBUG_ENTER("pk_read");
  DBUG_PRINT("enter", ("key_len: %u", key_len));
  DBUG_DUMP("key", (char*)key, key_len);
  m_write_op= FALSE;

  NdbOperation::LockMode lm=
    (NdbOperation::LockMode)get_ndb_lock_type(m_lock.type);
  if (!(op= trans->getNdbOperation((const NDBTAB *) m_table)) || 
      op->readTuple(lm) != 0)
    ERR_RETURN(trans->getNdbError());
  
  if (table_share->primary_key == MAX_KEY) 
  {
    // This table has no primary key, use "hidden" primary key
    DBUG_PRINT("info", ("Using hidden key"));
    DBUG_DUMP("key", (char*)key, 8);    
    if (set_hidden_key(op, no_fields, key))
      ERR_RETURN(trans->getNdbError());
    
    // Read key at the same time, for future reference
    if (get_ndb_value(op, NULL, no_fields, NULL))
      ERR_RETURN(trans->getNdbError());
  } 
  else 
  {
    if ((res= set_primary_key(op, key)))
      return res;
  }
  
  if ((res= define_read_attrs(buf, op)))
    DBUG_RETURN(res);

  if (m_use_partition_function)
  {
    op->setPartitionId(part_id);
    // If table has user defined partitioning
    // and no indexes, we need to read the partition id
    // to support ORDER BY queries
    if (table_share->primary_key == MAX_KEY &&
        get_ndb_partition_id(op))
      ERR_RETURN(trans->getNdbError());
  }

  if (execute_no_commit_ie(this,trans,false) != 0) 
  {
    table->status= STATUS_NOT_FOUND;
    DBUG_RETURN(ndb_err(trans));
  }

  // The value have now been fetched from NDB  
  unpack_record(buf);
  table->status= 0;     
  DBUG_RETURN(0);
}

/*
  Read one complementing record from NDB using primary key from old_data
  or hidden key
*/

int ha_ndbcluster::complemented_read(const byte *old_data, byte *new_data,
                                     uint32 old_part_id)
{
  uint no_fields= table_share->fields, i;
  NdbTransaction *trans= m_active_trans;
  NdbOperation *op;
  DBUG_ENTER("complemented_read");
  m_write_op= FALSE;

  if (bitmap_is_set_all(table->read_set))
  {
    // We have allready retrieved all fields, nothing to complement
    DBUG_RETURN(0);
  }

  NdbOperation::LockMode lm=
    (NdbOperation::LockMode)get_ndb_lock_type(m_lock.type);
  if (!(op= trans->getNdbOperation((const NDBTAB *) m_table)) || 
      op->readTuple(lm) != 0)
    ERR_RETURN(trans->getNdbError());
  if (table_share->primary_key != MAX_KEY) 
  {
    if (set_primary_key_from_record(op, old_data))
      ERR_RETURN(trans->getNdbError());
  } 
  else 
  {
    // This table has no primary key, use "hidden" primary key
    if (set_hidden_key(op, table->s->fields, m_ref))
      ERR_RETURN(op->getNdbError());
  }

  if (m_use_partition_function)
    op->setPartitionId(old_part_id);
  
  // Read all unreferenced non-key field(s)
  for (i= 0; i < no_fields; i++) 
  {
    Field *field= table->field[i];
    if (!((field->flags & PRI_KEY_FLAG) ||
          bitmap_is_set(table->read_set, i)) &&
        !bitmap_is_set(table->write_set, i))
    {
      if (get_ndb_value(op, field, i, new_data))
        ERR_RETURN(trans->getNdbError());
    }
  }
  
  if (execute_no_commit(this,trans,false) != 0) 
  {
    table->status= STATUS_NOT_FOUND;
    DBUG_RETURN(ndb_err(trans));
  }

  // The value have now been fetched from NDB  
  unpack_record(new_data);
  table->status= 0;     

  /**
   * restore m_value
   */
  for (i= 0; i < no_fields; i++) 
  {
    Field *field= table->field[i];
    if (!((field->flags & PRI_KEY_FLAG) ||
          bitmap_is_set(table->read_set, i)))
    {
      m_value[i].ptr= NULL;
    }
  }
  
  DBUG_RETURN(0);
}

/*
 * Check that all operations between first and last all
 * have gotten the errcode
 * If checking for HA_ERR_KEY_NOT_FOUND then update m_dupkey
 * for all succeeding operations
 */
bool ha_ndbcluster::check_all_operations_for_error(NdbTransaction *trans,
                                                   const NdbOperation *first,
                                                   const NdbOperation *last,
                                                   uint errcode)
{
  const NdbOperation *op= first;
  DBUG_ENTER("ha_ndbcluster::check_all_operations_for_error");

  while(op)
  {
    NdbError err= op->getNdbError();
    if (err.status != NdbError::Success)
    {
      if (ndb_to_mysql_error(&err) != (int) errcode)
        DBUG_RETURN(false);
      if (op == last) break;
      op= trans->getNextCompletedOperation(op);
    }
    else
    {
      // We found a duplicate
      if (op->getType() == NdbOperation::UniqueIndexAccess)
      {
        if (errcode == HA_ERR_KEY_NOT_FOUND)
        {
          NdbIndexOperation *iop= (NdbIndexOperation *) op;
          const NDBINDEX *index= iop->getIndex();
          // Find the key_no of the index
          for(uint i= 0; i<table->s->keys; i++)
          {
            if (m_index[i].unique_index == index)
            {
              m_dupkey= i;
              break;
            }
          }
        }
      }
      else
      {
        // Must have been primary key access
        DBUG_ASSERT(op->getType() == NdbOperation::PrimaryKeyAccess);
        if (errcode == HA_ERR_KEY_NOT_FOUND)
          m_dupkey= table->s->primary_key;
      }
      DBUG_RETURN(false);      
    }
  }
  DBUG_RETURN(true);
}


/*
 * Peek to check if any rows already exist with conflicting
 * primary key or unique index values
*/

int ha_ndbcluster::peek_indexed_rows(const byte *record)
{
  NdbTransaction *trans= m_active_trans;
  NdbOperation *op;
  const NdbOperation *first, *last;
  uint i;
  int res;
  DBUG_ENTER("peek_indexed_rows");

  NdbOperation::LockMode lm=
      (NdbOperation::LockMode)get_ndb_lock_type(m_lock.type);
  first= NULL;
  if (table->s->primary_key != MAX_KEY)
  {
    /*
     * Fetch any row with colliding primary key
     */
    if (!(op= trans->getNdbOperation((const NDBTAB *) m_table)) ||
        op->readTuple(lm) != 0)
      ERR_RETURN(trans->getNdbError());
    
    first= op;
    if ((res= set_primary_key_from_record(op, record)))
      ERR_RETURN(trans->getNdbError());

    if (m_use_partition_function)
    {
      uint32 part_id;
      int error;
      longlong func_value;
      my_bitmap_map *old_map= dbug_tmp_use_all_columns(table, table->read_set);
      error= m_part_info->get_partition_id(m_part_info, &part_id, &func_value);
      dbug_tmp_restore_column_map(table->read_set, old_map);
      if (error)
      {
        m_part_info->err_value= func_value;
        DBUG_RETURN(error);
      }
      op->setPartitionId(part_id);
    }
  }
  /*
   * Fetch any rows with colliding unique indexes
   */
  KEY* key_info;
  KEY_PART_INFO *key_part, *end;
  for (i= 0, key_info= table->key_info; i < table->s->keys; i++, key_info++)
  {
    if (i != table->s->primary_key &&
        key_info->flags & HA_NOSAME)
    {
      // A unique index is defined on table
      NdbIndexOperation *iop;
      const NDBINDEX *unique_index = m_index[i].unique_index;
      key_part= key_info->key_part;
      end= key_part + key_info->key_parts;
      if (!(iop= trans->getNdbIndexOperation(unique_index, m_table)) ||
          iop->readTuple(lm) != 0)
        ERR_RETURN(trans->getNdbError());

      if (!first)
        first= iop;
      if ((res= set_index_key_from_record(iop, record, i)))
        ERR_RETURN(trans->getNdbError());
    }
  }
  last= trans->getLastDefinedOperation();
  if (first)
    res= execute_no_commit_ie(this,trans,false);
  else
  {
    // Table has no keys
    table->status= STATUS_NOT_FOUND;
    DBUG_RETURN(HA_ERR_KEY_NOT_FOUND);
  }
  if (check_all_operations_for_error(trans, first, last, 
                                     HA_ERR_KEY_NOT_FOUND))
  {
    table->status= STATUS_NOT_FOUND;
    DBUG_RETURN(ndb_err(trans));
  } 
  else
  {
    DBUG_PRINT("info", ("m_dupkey %d", m_dupkey));
  }
  DBUG_RETURN(0);
}


/*
  Read one record from NDB using unique secondary index
*/

int ha_ndbcluster::unique_index_read(const byte *key,
                                     uint key_len, byte *buf)
{
  int res;
  NdbTransaction *trans= m_active_trans;
  NdbIndexOperation *op;
  DBUG_ENTER("ha_ndbcluster::unique_index_read");
  DBUG_PRINT("enter", ("key_len: %u, index: %u", key_len, active_index));
  DBUG_DUMP("key", (char*)key, key_len);
  
  NdbOperation::LockMode lm=
    (NdbOperation::LockMode)get_ndb_lock_type(m_lock.type);
  if (!(op= trans->getNdbIndexOperation(m_index[active_index].unique_index, 
                                        m_table)) ||
      op->readTuple(lm) != 0)
    ERR_RETURN(trans->getNdbError());
  
  // Set secondary index key(s)
  if ((res= set_index_key(op, table->key_info + active_index, key)))
    DBUG_RETURN(res);
  
  if ((res= define_read_attrs(buf, op)))
    DBUG_RETURN(res);

  if (execute_no_commit_ie(this,trans,false) != 0) 
  {
    table->status= STATUS_NOT_FOUND;
    DBUG_RETURN(ndb_err(trans));
  }
  // The value have now been fetched from NDB
  unpack_record(buf);
  table->status= 0;
  DBUG_RETURN(0);
}

inline int ha_ndbcluster::fetch_next(NdbScanOperation* cursor)
{
  DBUG_ENTER("fetch_next");
  int check;
  NdbTransaction *trans= m_active_trans;
  
  if (m_lock_tuple)
  {
    /*
      Lock level m_lock.type either TL_WRITE_ALLOW_WRITE
      (SELECT FOR UPDATE) or TL_READ_WITH_SHARED_LOCKS (SELECT
      LOCK WITH SHARE MODE) and row was not explictly unlocked 
      with unlock_row() call
    */
      NdbConnection *trans= m_active_trans;
      NdbOperation *op;
      // Lock row
      DBUG_PRINT("info", ("Keeping lock on scanned row"));
      
      if (!(op= m_active_cursor->lockCurrentTuple()))
      {
	m_lock_tuple= false;
	ERR_RETURN(trans->getNdbError());
      }
      m_ops_pending++;
  }
  m_lock_tuple= false;
  
  bool contact_ndb= m_lock.type < TL_WRITE_ALLOW_WRITE &&
                    m_lock.type != TL_READ_WITH_SHARED_LOCKS;;
  do {
    DBUG_PRINT("info", ("Call nextResult, contact_ndb: %d", contact_ndb));
    /*
      We can only handle one tuple with blobs at a time.
    */
    if (m_ops_pending && m_blobs_pending)
    {
      if (execute_no_commit(this,trans,false) != 0)
        DBUG_RETURN(ndb_err(trans));
      m_ops_pending= 0;
      m_blobs_pending= FALSE;
    }
    
    if ((check= cursor->nextResult(contact_ndb, m_force_send)) == 0)
    {
      /*
	Explicitly lock tuple if "select for update" or
	"select lock in share mode"
      */
      m_lock_tuple= (m_lock.type == TL_WRITE_ALLOW_WRITE
		     || 
		     m_lock.type == TL_READ_WITH_SHARED_LOCKS);
      DBUG_RETURN(0);
    } 
    else if (check == 1 || check == 2)
    {
      // 1: No more records
      // 2: No more cached records
      
      /*
        Before fetching more rows and releasing lock(s),
        all pending update or delete operations should 
        be sent to NDB
      */
<<<<<<< HEAD
      DBUG_PRINT("info", ("ops_pending: %ld", (long) m_ops_pending));    
=======
      DBUG_PRINT("info", ("ops_pending: %llu", m_ops_pending));
>>>>>>> 1f6266a1
      if (m_ops_pending)
      {
        if (m_transaction_on)
        {
          if (execute_no_commit(this,trans,false) != 0)
            DBUG_RETURN(-1);
        }
        else
        {
          if  (execute_commit(this,trans) != 0)
            DBUG_RETURN(-1);
          if (trans->restart() != 0)
          {
            DBUG_ASSERT(0);
            DBUG_RETURN(-1);
          }
        }
        m_ops_pending= 0;
      }
      contact_ndb= (check == 2);
    }
    else
    {
      DBUG_RETURN(-1);
    }
  } while (check == 2);

  DBUG_RETURN(1);
}

/*
  Get the next record of a started scan. Try to fetch
  it locally from NdbApi cached records if possible, 
  otherwise ask NDB for more.

  NOTE
  If this is a update/delete make sure to not contact 
  NDB before any pending ops have been sent to NDB.

*/

inline int ha_ndbcluster::next_result(byte *buf)
{  
  int res;
  DBUG_ENTER("next_result");
    
  if (!m_active_cursor)
    DBUG_RETURN(HA_ERR_END_OF_FILE);
  
  if ((res= fetch_next(m_active_cursor)) == 0)
  {
    DBUG_PRINT("info", ("One more record found"));    
    
    unpack_record(buf);
    table->status= 0;
    DBUG_RETURN(0);
  }
  else if (res == 1)
  {
    // No more records
    table->status= STATUS_NOT_FOUND;
    
    DBUG_PRINT("info", ("No more records"));
    DBUG_RETURN(HA_ERR_END_OF_FILE);
  }
  else
  {
    DBUG_RETURN(ndb_err(m_active_trans));
  }
}

/*
  Set bounds for ordered index scan.
*/

int ha_ndbcluster::set_bounds(NdbIndexScanOperation *op,
                              uint inx,
                              bool rir,
                              const key_range *keys[2],
                              uint range_no)
{
  const KEY *const key_info= table->key_info + inx;
  const uint key_parts= key_info->key_parts;
  uint key_tot_len[2];
  uint tot_len;
  uint i, j;

  DBUG_ENTER("set_bounds");
  DBUG_PRINT("info", ("key_parts=%d", key_parts));

  for (j= 0; j <= 1; j++)
  {
    const key_range *key= keys[j];
    if (key != NULL)
    {
      // for key->flag see ha_rkey_function
      DBUG_PRINT("info", ("key %d length=%d flag=%d",
                          j, key->length, key->flag));
      key_tot_len[j]= key->length;
    }
    else
    {
      DBUG_PRINT("info", ("key %d not present", j));
      key_tot_len[j]= 0;
    }
  }
  tot_len= 0;

  for (i= 0; i < key_parts; i++)
  {
    KEY_PART_INFO *key_part= &key_info->key_part[i];
    Field *field= key_part->field;
#ifndef DBUG_OFF
    uint part_len= key_part->length;
#endif
    uint part_store_len= key_part->store_length;
    // Info about each key part
    struct part_st {
      bool part_last;
      const key_range *key;
      const byte *part_ptr;
      bool part_null;
      int bound_type;
      const char* bound_ptr;
    };
    struct part_st part[2];

    for (j= 0; j <= 1; j++)
    {
      struct part_st &p= part[j];
      p.key= NULL;
      p.bound_type= -1;
      if (tot_len < key_tot_len[j])
      {
        p.part_last= (tot_len + part_store_len >= key_tot_len[j]);
        p.key= keys[j];
        p.part_ptr= &p.key->key[tot_len];
        p.part_null= key_part->null_bit && *p.part_ptr;
        p.bound_ptr= (const char *)
          p.part_null ? 0 : key_part->null_bit ? p.part_ptr + 1 : p.part_ptr;

        if (j == 0)
        {
          switch (p.key->flag)
          {
            case HA_READ_KEY_EXACT:
              if (! rir)
                p.bound_type= NdbIndexScanOperation::BoundEQ;
              else // differs for records_in_range
                p.bound_type= NdbIndexScanOperation::BoundLE;
              break;
            // ascending
            case HA_READ_KEY_OR_NEXT:
              p.bound_type= NdbIndexScanOperation::BoundLE;
              break;
            case HA_READ_AFTER_KEY:
              if (! p.part_last)
                p.bound_type= NdbIndexScanOperation::BoundLE;
              else
                p.bound_type= NdbIndexScanOperation::BoundLT;
              break;
            // descending
            case HA_READ_PREFIX_LAST:           // weird
              p.bound_type= NdbIndexScanOperation::BoundEQ;
              break;
            case HA_READ_PREFIX_LAST_OR_PREV:   // weird
              p.bound_type= NdbIndexScanOperation::BoundGE;
              break;
            case HA_READ_BEFORE_KEY:
              if (! p.part_last)
                p.bound_type= NdbIndexScanOperation::BoundGE;
              else
                p.bound_type= NdbIndexScanOperation::BoundGT;
              break;
            default:
              break;
          }
        }
        if (j == 1) {
          switch (p.key->flag)
          {
            // ascending
            case HA_READ_BEFORE_KEY:
              if (! p.part_last)
                p.bound_type= NdbIndexScanOperation::BoundGE;
              else
                p.bound_type= NdbIndexScanOperation::BoundGT;
              break;
            case HA_READ_AFTER_KEY:     // weird
              p.bound_type= NdbIndexScanOperation::BoundGE;
              break;
            default:
              break;
            // descending strangely sets no end key
          }
        }

        if (p.bound_type == -1)
        {
          DBUG_PRINT("error", ("key %d unknown flag %d", j, p.key->flag));
          DBUG_ASSERT(FALSE);
          // Stop setting bounds but continue with what we have
          op->end_of_bound(range_no);
          DBUG_RETURN(0);
        }
      }
    }

    // Seen with e.g. b = 1 and c > 1
    if (part[0].bound_type == NdbIndexScanOperation::BoundLE &&
        part[1].bound_type == NdbIndexScanOperation::BoundGE &&
        memcmp(part[0].part_ptr, part[1].part_ptr, part_store_len) == 0)
    {
      DBUG_PRINT("info", ("replace LE/GE pair by EQ"));
      part[0].bound_type= NdbIndexScanOperation::BoundEQ;
      part[1].bound_type= -1;
    }
    // Not seen but was in previous version
    if (part[0].bound_type == NdbIndexScanOperation::BoundEQ &&
        part[1].bound_type == NdbIndexScanOperation::BoundGE &&
        memcmp(part[0].part_ptr, part[1].part_ptr, part_store_len) == 0)
    {
      DBUG_PRINT("info", ("remove GE from EQ/GE pair"));
      part[1].bound_type= -1;
    }

    for (j= 0; j <= 1; j++)
    {
      struct part_st &p= part[j];
      // Set bound if not done with this key
      if (p.key != NULL)
      {
        DBUG_PRINT("info", ("key %d:%d  offset: %d  length: %d  last: %d  bound: %d",
                            j, i, tot_len, part_len, p.part_last, p.bound_type));
        DBUG_DUMP("info", (const char*)p.part_ptr, part_store_len);

        // Set bound if not cancelled via type -1
        if (p.bound_type != -1)
        {
          const char* ptr= p.bound_ptr;
          char buf[256];
          shrink_varchar(field, ptr, buf);
          if (op->setBound(i, p.bound_type, ptr))
            ERR_RETURN(op->getNdbError());
        }
      }
    }

    tot_len+= part_store_len;
  }
  op->end_of_bound(range_no);
  DBUG_RETURN(0);
}

/*
  Start ordered index scan in NDB
*/

int ha_ndbcluster::ordered_index_scan(const key_range *start_key,
                                      const key_range *end_key,
                                      bool sorted, bool descending,
                                      byte* buf, part_id_range *part_spec)
{  
  int res;
  bool restart;
  NdbTransaction *trans= m_active_trans;
  NdbIndexScanOperation *op;

  DBUG_ENTER("ha_ndbcluster::ordered_index_scan");
  DBUG_PRINT("enter", ("index: %u, sorted: %d, descending: %d",
             active_index, sorted, descending));  
  DBUG_PRINT("enter", ("Starting new ordered scan on %s", m_tabname));
  m_write_op= FALSE;

  // Check that sorted seems to be initialised
  DBUG_ASSERT(sorted == 0 || sorted == 1);
  
  if (m_active_cursor == 0)
  {
    restart= FALSE;
    NdbOperation::LockMode lm=
      (NdbOperation::LockMode)get_ndb_lock_type(m_lock.type);
   bool need_pk = (lm == NdbOperation::LM_Read);
    if (!(op= trans->getNdbIndexScanOperation(m_index[active_index].index, 
                                              m_table)) ||
        op->readTuples(lm, 0, parallelism, sorted, descending, false, need_pk))
      ERR_RETURN(trans->getNdbError());
    if (m_use_partition_function && part_spec != NULL &&
        part_spec->start_part == part_spec->end_part)
      op->setPartitionId(part_spec->start_part);
    m_active_cursor= op;
  } else {
    restart= TRUE;
    op= (NdbIndexScanOperation*)m_active_cursor;
    
    if (m_use_partition_function && part_spec != NULL &&
        part_spec->start_part == part_spec->end_part)
      op->setPartitionId(part_spec->start_part);
    DBUG_ASSERT(op->getSorted() == sorted);
    DBUG_ASSERT(op->getLockMode() == 
                (NdbOperation::LockMode)get_ndb_lock_type(m_lock.type));
    if (op->reset_bounds(m_force_send))
      DBUG_RETURN(ndb_err(m_active_trans));
  }
  
  {
    const key_range *keys[2]= { start_key, end_key };
    res= set_bounds(op, active_index, false, keys);
    if (res)
      DBUG_RETURN(res);
  }

  if (!restart)
  {
    if (generate_scan_filter(m_cond_stack, op))
      DBUG_RETURN(ndb_err(trans));

    if ((res= define_read_attrs(buf, op)))
    {
      DBUG_RETURN(res);
    }
    
    // If table has user defined partitioning
    // and no primary key, we need to read the partition id
    // to support ORDER BY queries
    if (m_use_partition_function &&
        (table_share->primary_key == MAX_KEY) && 
        (get_ndb_partition_id(op)))
      ERR_RETURN(trans->getNdbError());
  }

  if (execute_no_commit(this,trans,false) != 0)
    DBUG_RETURN(ndb_err(trans));
  
  DBUG_RETURN(next_result(buf));
}

static
int
guess_scan_flags(NdbOperation::LockMode lm, 
		 const NDBTAB* tab, const MY_BITMAP* readset)
{
  int flags= 0;
  flags|= (lm == NdbOperation::LM_Read) ? NdbScanOperation::SF_KeyInfo : 0;
  if (tab->checkColumns(0, 0) & 2)
  {
    int ret = tab->checkColumns(readset->bitmap, no_bytes_in_map(readset));
    
    if (ret & 2)
    { // If disk columns...use disk scan
      flags |= NdbScanOperation::SF_DiskScan;
    }
    else if ((ret & 4) == 0 && (lm == NdbOperation::LM_Exclusive))
    {
      // If no mem column is set and exclusive...guess disk scan
      flags |= NdbScanOperation::SF_DiskScan;
    }
  }
  return flags;
}

/*
  Start full table scan in NDB
 */

int ha_ndbcluster::full_table_scan(byte *buf)
{
  int res;
  NdbScanOperation *op;
  NdbTransaction *trans= m_active_trans;
  part_id_range part_spec;

  DBUG_ENTER("full_table_scan");  
  DBUG_PRINT("enter", ("Starting new scan on %s", m_tabname));
  m_write_op= FALSE;

  NdbOperation::LockMode lm=
    (NdbOperation::LockMode)get_ndb_lock_type(m_lock.type);
  int flags= guess_scan_flags(lm, m_table, table->read_set);
  if (!(op=trans->getNdbScanOperation(m_table)) ||
      op->readTuples(lm, flags, parallelism))
    ERR_RETURN(trans->getNdbError());
  m_active_cursor= op;

  if (m_use_partition_function)
  {
    part_spec.start_part= 0;
    part_spec.end_part= m_part_info->get_tot_partitions() - 1;
    prune_partition_set(table, &part_spec);
    DBUG_PRINT("info", ("part_spec.start_part: %u  part_spec.end_part: %u",
                        part_spec.start_part, part_spec.end_part));
    /*
      If partition pruning has found no partition in set
      we can return HA_ERR_END_OF_FILE
      If partition pruning has found exactly one partition in set
      we can optimize scan to run towards that partition only.
    */
    if (part_spec.start_part > part_spec.end_part)
    {
      DBUG_RETURN(HA_ERR_END_OF_FILE);
    }
    else if (part_spec.start_part == part_spec.end_part)
    {
      /*
        Only one partition is required to scan, if sorted is required we
        don't need it any more since output from one ordered partitioned
        index is always sorted.
      */
      m_active_cursor->setPartitionId(part_spec.start_part);
    }
    // If table has user defined partitioning
    // and no primary key, we need to read the partition id
    // to support ORDER BY queries
    if ((table_share->primary_key == MAX_KEY) && 
        (get_ndb_partition_id(op)))
      ERR_RETURN(trans->getNdbError());
  }

  if (generate_scan_filter(m_cond_stack, op))
    DBUG_RETURN(ndb_err(trans));
  if ((res= define_read_attrs(buf, op)))
    DBUG_RETURN(res);

  if (execute_no_commit(this,trans,false) != 0)
    DBUG_RETURN(ndb_err(trans));
  DBUG_PRINT("exit", ("Scan started successfully"));
  DBUG_RETURN(next_result(buf));
}

/*
  Insert one record into NDB
*/
int ha_ndbcluster::write_row(byte *record)
{
  bool has_auto_increment;
  uint i;
  NdbTransaction *trans= m_active_trans;
  NdbOperation *op;
  int res;
  THD *thd= current_thd;
  longlong func_value= 0;
  DBUG_ENTER("ha_ndbcluster::write_row");

  m_write_op= TRUE;
  has_auto_increment= (table->next_number_field && record == table->record[0]);
  if (table_share->primary_key != MAX_KEY)
  {
    /*
     * Increase any auto_incremented primary key
     */
    if (has_auto_increment) 
    {
      THD *thd= table->in_use;
      int error;

      m_skip_auto_increment= FALSE;
      if ((error= update_auto_increment()))
        DBUG_RETURN(error);
      m_skip_auto_increment= (insert_id_for_cur_row == 0);
    }
  }

  /*
   * If IGNORE the ignore constraint violations on primary and unique keys
   */
  if (!m_use_write && m_ignore_dup_key)
  {
    /*
      compare if expression with that in start_bulk_insert()
      start_bulk_insert will set parameters to ensure that each
      write_row is committed individually
    */
    int peek_res= peek_indexed_rows(record);
    
    if (!peek_res) 
    {
      DBUG_RETURN(HA_ERR_FOUND_DUPP_KEY);
    }
    if (peek_res != HA_ERR_KEY_NOT_FOUND)
      DBUG_RETURN(peek_res);
  }

  statistic_increment(thd->status_var.ha_write_count, &LOCK_status);
  if (table->timestamp_field_type & TIMESTAMP_AUTO_SET_ON_INSERT)
    table->timestamp_field->set_time();

  if (!(op= trans->getNdbOperation(m_table)))
    ERR_RETURN(trans->getNdbError());

  res= (m_use_write) ? op->writeTuple() :op->insertTuple(); 
  if (res != 0)
    ERR_RETURN(trans->getNdbError());  
 
  if (m_use_partition_function)
  {
    uint32 part_id;
    int error;
    my_bitmap_map *old_map= dbug_tmp_use_all_columns(table, table->read_set);
    error= m_part_info->get_partition_id(m_part_info, &part_id, &func_value);
    dbug_tmp_restore_column_map(table->read_set, old_map);
    if (error)
    {
      m_part_info->err_value= func_value;
      DBUG_RETURN(error);
    }
    op->setPartitionId(part_id);
  }

  if (table_share->primary_key == MAX_KEY) 
  {
    // Table has hidden primary key
    Ndb *ndb= get_ndb();
    int ret;
    Uint64 auto_value;
    uint retries= NDB_AUTO_INCREMENT_RETRIES;
    do {
      Ndb_tuple_id_range_guard g(m_share);
      ret= ndb->getAutoIncrementValue(m_table, g.range, auto_value, 1);
    } while (ret == -1 && 
             --retries &&
             ndb->getNdbError().status == NdbError::TemporaryError);
    if (ret == -1)
      ERR_RETURN(ndb->getNdbError());
    if (set_hidden_key(op, table_share->fields, (const byte*)&auto_value))
      ERR_RETURN(op->getNdbError());
  } 
  else 
  {
    int error;
    if ((error= set_primary_key_from_record(op, record)))
      DBUG_RETURN(error);
  }

  // Set non-key attribute(s)
  bool set_blob_value= FALSE;
  my_bitmap_map *old_map= dbug_tmp_use_all_columns(table, table->read_set);
  for (i= 0; i < table_share->fields; i++) 
  {
    Field *field= table->field[i];
    if (!(field->flags & PRI_KEY_FLAG) &&
	(bitmap_is_set(table->write_set, i) || !m_use_write) &&
        set_ndb_value(op, field, i, record-table->record[0], &set_blob_value))
    {
      m_skip_auto_increment= TRUE;
      dbug_tmp_restore_column_map(table->read_set, old_map);
      ERR_RETURN(op->getNdbError());
    }
  }
  dbug_tmp_restore_column_map(table->read_set, old_map);

  if (m_use_partition_function)
  {
    /*
      We need to set the value of the partition function value in
      NDB since the NDB kernel doesn't have easy access to the function
      to calculate the value.
    */
    if (func_value >= INT_MAX32)
      func_value= INT_MAX32;
    uint32 part_func_value= (uint32)func_value;
    uint no_fields= table_share->fields;
    if (table_share->primary_key == MAX_KEY)
      no_fields++;
    op->setValue(no_fields, part_func_value);
  }

  m_rows_changed++;

  /*
    Execute write operation
    NOTE When doing inserts with many values in 
    each INSERT statement it should not be necessary
    to NoCommit the transaction between each row.
    Find out how this is detected!
  */
  m_rows_inserted++;
  no_uncommitted_rows_update(1);
  m_bulk_insert_not_flushed= TRUE;
  if ((m_rows_to_insert == (ha_rows) 1) || 
      ((m_rows_inserted % m_bulk_insert_rows) == 0) ||
      m_primary_key_update ||
      set_blob_value)
  {
    // Send rows to NDB
    DBUG_PRINT("info", ("Sending inserts to NDB, "\
                        "rows_inserted: %d  bulk_insert_rows: %d", 
                        (int)m_rows_inserted, (int)m_bulk_insert_rows));

    m_bulk_insert_not_flushed= FALSE;
    if (m_transaction_on)
    {
      if (execute_no_commit(this,trans,false) != 0)
      {
        m_skip_auto_increment= TRUE;
        no_uncommitted_rows_execute_failure();
        DBUG_RETURN(ndb_err(trans));
      }
    }
    else
    {
      if (execute_commit(this,trans) != 0)
      {
        m_skip_auto_increment= TRUE;
        no_uncommitted_rows_execute_failure();
        DBUG_RETURN(ndb_err(trans));
      }
      if (trans->restart() != 0)
      {
        DBUG_ASSERT(0);
        DBUG_RETURN(-1);
      }
    }
  }
  if ((has_auto_increment) && (m_skip_auto_increment))
  {
    Ndb *ndb= get_ndb();
    Uint64 next_val= (Uint64) table->next_number_field->val_int() + 1;
    char buff[22];
    DBUG_PRINT("info", 
               ("Trying to set next auto increment value to %s",
                llstr(next_val, buff)));
    Ndb_tuple_id_range_guard g(m_share);
    if (ndb->setAutoIncrementValue(m_table, g.range, next_val, TRUE)
        == -1)
      ERR_RETURN(ndb->getNdbError());
  }
  m_skip_auto_increment= TRUE;

  DBUG_PRINT("exit",("ok"));
  DBUG_RETURN(0);
}


/* Compare if a key in a row has changed */

int ha_ndbcluster::key_cmp(uint keynr, const byte * old_row,
                           const byte * new_row)
{
  KEY_PART_INFO *key_part=table->key_info[keynr].key_part;
  KEY_PART_INFO *end=key_part+table->key_info[keynr].key_parts;

  for (; key_part != end ; key_part++)
  {
    if (key_part->null_bit)
    {
      if ((old_row[key_part->null_offset] & key_part->null_bit) !=
          (new_row[key_part->null_offset] & key_part->null_bit))
        return 1;
    }
    if (key_part->key_part_flag & (HA_BLOB_PART | HA_VAR_LENGTH_PART))
    {

      if (key_part->field->cmp_binary((char*) (old_row + key_part->offset),
                                      (char*) (new_row + key_part->offset),
                                      (ulong) key_part->length))
        return 1;
    }
    else
    {
      if (memcmp(old_row+key_part->offset, new_row+key_part->offset,
                 key_part->length))
        return 1;
    }
  }
  return 0;
}

/*
  Update one record in NDB using primary key
*/

int ha_ndbcluster::update_row(const byte *old_data, byte *new_data)
{
  THD *thd= current_thd;
  NdbTransaction *trans= m_active_trans;
  NdbScanOperation* cursor= m_active_cursor;
  NdbOperation *op;
  uint i;
  uint32 old_part_id= 0, new_part_id= 0;
  int error;
  longlong func_value;
  DBUG_ENTER("update_row");
  m_write_op= TRUE;
  
  statistic_increment(thd->status_var.ha_update_count, &LOCK_status);
  if (table->timestamp_field_type & TIMESTAMP_AUTO_SET_ON_UPDATE)
  {
    table->timestamp_field->set_time();
    bitmap_set_bit(table->write_set, table->timestamp_field->field_index);
  }

  if (m_use_partition_function &&
      (error= get_parts_for_update(old_data, new_data, table->record[0],
                                   m_part_info, &old_part_id, &new_part_id,
                                   &func_value)))
  {
    m_part_info->err_value= func_value;
    DBUG_RETURN(error);
  }

  /*
   * Check for update of primary key or partition change
   * for special handling
   */  
  if (((table_share->primary_key != MAX_KEY) &&
       key_cmp(table_share->primary_key, old_data, new_data)) ||
      (old_part_id != new_part_id))
  {
    int read_res, insert_res, delete_res, undo_res;

    DBUG_PRINT("info", ("primary key update or partition change, "
                        "doing read+delete+insert"));
    // Get all old fields, since we optimize away fields not in query
    read_res= complemented_read(old_data, new_data, old_part_id);
    if (read_res)
    {
      DBUG_PRINT("info", ("read failed"));
      DBUG_RETURN(read_res);
    }
    // Delete old row
    m_primary_key_update= TRUE;
    delete_res= delete_row(old_data);
    m_primary_key_update= FALSE;
    if (delete_res)
    {
      DBUG_PRINT("info", ("delete failed"));
      DBUG_RETURN(delete_res);
    }     
    // Insert new row
    DBUG_PRINT("info", ("delete succeded"));
    m_primary_key_update= TRUE;
    insert_res= write_row(new_data);
    m_primary_key_update= FALSE;
    if (insert_res)
    {
      DBUG_PRINT("info", ("insert failed"));
      if (trans->commitStatus() == NdbConnection::Started)
      {
        // Undo delete_row(old_data)
        m_primary_key_update= TRUE;
        undo_res= write_row((byte *)old_data);
        if (undo_res)
          push_warning(current_thd, 
                       MYSQL_ERROR::WARN_LEVEL_WARN, 
                       undo_res, 
                       "NDB failed undoing delete at primary key update");
        m_primary_key_update= FALSE;
      }
      DBUG_RETURN(insert_res);
    }
    DBUG_PRINT("info", ("delete+insert succeeded"));
    DBUG_RETURN(0);
  }

  if (cursor)
  {
    /*
      We are scanning records and want to update the record
      that was just found, call updateTuple on the cursor 
      to take over the lock to a new update operation
      And thus setting the primary key of the record from 
      the active record in cursor
    */
    DBUG_PRINT("info", ("Calling updateTuple on cursor"));
    if (!(op= cursor->updateCurrentTuple()))
      ERR_RETURN(trans->getNdbError());
    m_lock_tuple= false;
    m_ops_pending++;
    if (uses_blob_value())
      m_blobs_pending= TRUE;
    if (m_use_partition_function)
      cursor->setPartitionId(new_part_id);
  }
  else
  {  
    if (!(op= trans->getNdbOperation(m_table)) ||
        op->updateTuple() != 0)
      ERR_RETURN(trans->getNdbError());  
    
    if (m_use_partition_function)
      op->setPartitionId(new_part_id);
    if (table_share->primary_key == MAX_KEY) 
    {
      // This table has no primary key, use "hidden" primary key
      DBUG_PRINT("info", ("Using hidden key"));
      
      // Require that the PK for this record has previously been 
      // read into m_ref
      DBUG_DUMP("key", m_ref, NDB_HIDDEN_PRIMARY_KEY_LENGTH);
      
      if (set_hidden_key(op, table->s->fields, m_ref))
        ERR_RETURN(op->getNdbError());
    } 
    else 
    {
      int res;
      if ((res= set_primary_key_from_record(op, old_data)))
        DBUG_RETURN(res);
    }
  }

  m_rows_changed++;

  // Set non-key attribute(s)
  my_bitmap_map *old_map= dbug_tmp_use_all_columns(table, table->read_set);
  for (i= 0; i < table_share->fields; i++) 
  {
    Field *field= table->field[i];
    if (bitmap_is_set(table->write_set, i) &&
        (!(field->flags & PRI_KEY_FLAG)) &&
        set_ndb_value(op, field, i, new_data - table->record[0]))
    {
      dbug_tmp_restore_column_map(table->read_set, old_map);
      ERR_RETURN(op->getNdbError());
    }
  }
  dbug_tmp_restore_column_map(table->read_set, old_map);

  if (m_use_partition_function)
  {
    if (func_value >= INT_MAX32)
      func_value= INT_MAX32;
    uint32 part_func_value= (uint32)func_value;
    uint no_fields= table_share->fields;
    if (table_share->primary_key == MAX_KEY)
      no_fields++;
    op->setValue(no_fields, part_func_value);
  }
  // Execute update operation
  if (!cursor && execute_no_commit(this,trans,false) != 0) {
    no_uncommitted_rows_execute_failure();
    DBUG_RETURN(ndb_err(trans));
  }
  
  DBUG_RETURN(0);
}


/*
  Delete one record from NDB, using primary key 
*/

int ha_ndbcluster::delete_row(const byte *record)
{
  THD *thd= current_thd;
  NdbTransaction *trans= m_active_trans;
  NdbScanOperation* cursor= m_active_cursor;
  NdbOperation *op;
  uint32 part_id;
  int error;
  DBUG_ENTER("delete_row");
  m_write_op= TRUE;

  statistic_increment(thd->status_var.ha_delete_count,&LOCK_status);
  m_rows_changed++;

  if (m_use_partition_function &&
      (error= get_part_for_delete(record, table->record[0], m_part_info,
                                  &part_id)))
  {
    DBUG_RETURN(error);
  }

  if (cursor)
  {
    /*
      We are scanning records and want to delete the record
      that was just found, call deleteTuple on the cursor 
      to take over the lock to a new delete operation
      And thus setting the primary key of the record from 
      the active record in cursor
    */
    DBUG_PRINT("info", ("Calling deleteTuple on cursor"));
    if (cursor->deleteCurrentTuple() != 0)
      ERR_RETURN(trans->getNdbError());     
    m_lock_tuple= false;
    m_ops_pending++;

    if (m_use_partition_function)
      cursor->setPartitionId(part_id);

    no_uncommitted_rows_update(-1);

    if (!m_primary_key_update)
      // If deleting from cursor, NoCommit will be handled in next_result
      DBUG_RETURN(0);
  }
  else
  {
    
    if (!(op=trans->getNdbOperation(m_table)) || 
        op->deleteTuple() != 0)
      ERR_RETURN(trans->getNdbError());
    
    if (m_use_partition_function)
      op->setPartitionId(part_id);

    no_uncommitted_rows_update(-1);
    
    if (table_share->primary_key == MAX_KEY) 
    {
      // This table has no primary key, use "hidden" primary key
      DBUG_PRINT("info", ("Using hidden key"));
      
      if (set_hidden_key(op, table->s->fields, m_ref))
        ERR_RETURN(op->getNdbError());
    } 
    else 
    {
      if ((error= set_primary_key_from_record(op, record)))
        DBUG_RETURN(error);
    }
  }

  // Execute delete operation
  if (execute_no_commit(this,trans,false) != 0) {
    no_uncommitted_rows_execute_failure();
    DBUG_RETURN(ndb_err(trans));
  }
  DBUG_RETURN(0);
}
  
/*
  Unpack a record read from NDB 

  SYNOPSIS
    unpack_record()
    buf                 Buffer to store read row

  NOTE
    The data for each row is read directly into the
    destination buffer. This function is primarily 
    called in order to check if any fields should be 
    set to null.
*/

void ndb_unpack_record(TABLE *table, NdbValue *value,
                       MY_BITMAP *defined, byte *buf)
{
  Field **p_field= table->field, *field= *p_field;
  my_ptrdiff_t row_offset= (my_ptrdiff_t) (buf - table->record[0]);
  my_bitmap_map *old_map= dbug_tmp_use_all_columns(table, table->write_set);
  DBUG_ENTER("ndb_unpack_record");

  // Set null flag(s)
  bzero(buf, table->s->null_bytes);
  for ( ; field;
       p_field++, value++, field= *p_field)
  {
    if ((*value).ptr)
    {
      if (!(field->flags & BLOB_FLAG))
      {
        int is_null= (*value).rec->isNULL();
        if (is_null)
        {
          if (is_null > 0)
          {
            DBUG_PRINT("info",("[%u] NULL",
                               (*value).rec->getColumn()->getColumnNo()));
            field->set_null(row_offset);
          }
          else
          {
            DBUG_PRINT("info",("[%u] UNDEFINED",
                               (*value).rec->getColumn()->getColumnNo()));
            bitmap_clear_bit(defined,
                             (*value).rec->getColumn()->getColumnNo());
          }
        }
        else if (field->type() == MYSQL_TYPE_BIT)
        {
          Field_bit *field_bit= static_cast<Field_bit*>(field);

          /*
            Move internal field pointer to point to 'buf'.  Calling
            the correct member function directly since we know the
            type of the object.
           */
          field_bit->Field_bit::move_field_offset(row_offset);
          if (field->pack_length() < 5)
          {
            DBUG_PRINT("info", ("bit field H'%.8X", 
                                (*value).rec->u_32_value()));
            field_bit->Field_bit::store((longlong) (*value).rec->u_32_value(),
                                        FALSE);
          }
          else
          {
            DBUG_PRINT("info", ("bit field H'%.8X%.8X",
                                *(Uint32*) (*value).rec->aRef(),
                                *((Uint32*) (*value).rec->aRef()+1)));
            field_bit->Field_bit::store((longlong) (*value).rec->u_64_value(), 
                                        TRUE);
          }
          /*
            Move back internal field pointer to point to original
            value (usually record[0]).
           */
          field_bit->Field_bit::move_field_offset(-row_offset);
          DBUG_PRINT("info",("[%u] SET",
                             (*value).rec->getColumn()->getColumnNo()));
          DBUG_DUMP("info", (const char*) field->ptr, field->pack_length());
        }
        else
        {
          DBUG_PRINT("info",("[%u] SET",
                             (*value).rec->getColumn()->getColumnNo()));
          DBUG_DUMP("info", (const char*) field->ptr, field->pack_length());
        }
      }
      else
      {
        NdbBlob *ndb_blob= (*value).blob;
        uint col_no = ndb_blob->getColumn()->getColumnNo();
        int isNull;
        ndb_blob->getDefined(isNull);
        if (isNull == 1)
        {
          DBUG_PRINT("info",("[%u] NULL", col_no));
          field->set_null(row_offset);
        }
        else if (isNull == -1)
        {
          DBUG_PRINT("info",("[%u] UNDEFINED", col_no));
          bitmap_clear_bit(defined, col_no);
        }
        else
        {
#ifndef DBUG_OFF
          // pointer vas set in get_ndb_blobs_value
          Field_blob *field_blob= (Field_blob*)field;
          char* ptr;
          field_blob->get_ptr(&ptr, row_offset);
          uint32 len= field_blob->get_length(row_offset);
          DBUG_PRINT("info",("[%u] SET ptr: 0x%lx  len: %u",
                             col_no, (long) ptr, len));
#endif
        }
      }
    }
  }
  dbug_tmp_restore_column_map(table->write_set, old_map);
  DBUG_VOID_RETURN;
}

void ha_ndbcluster::unpack_record(byte *buf)
{
  ndb_unpack_record(table, m_value, 0, buf);
#ifndef DBUG_OFF
  // Read and print all values that was fetched
  if (table_share->primary_key == MAX_KEY)
  {
    // Table with hidden primary key
    int hidden_no= table_share->fields;
    const NDBTAB *tab= m_table;
    char buff[22];
    const NDBCOL *hidden_col= tab->getColumn(hidden_no);
    const NdbRecAttr* rec= m_value[hidden_no].rec;
    DBUG_ASSERT(rec);
    DBUG_PRINT("hidden", ("%d: %s \"%s\"", hidden_no,
			  hidden_col->getName(),
                          llstr(rec->u_64_value(), buff)));
  }
  //DBUG_EXECUTE("value", print_results(););
#endif
}

/*
  Utility function to print/dump the fetched field
  to avoid unnecessary work, wrap in DBUG_EXECUTE as in:

    DBUG_EXECUTE("value", print_results(););
 */

void ha_ndbcluster::print_results()
{
  DBUG_ENTER("print_results");

#ifndef DBUG_OFF

  char buf_type[MAX_FIELD_WIDTH], buf_val[MAX_FIELD_WIDTH];
  String type(buf_type, sizeof(buf_type), &my_charset_bin);
  String val(buf_val, sizeof(buf_val), &my_charset_bin);
  for (uint f= 0; f < table_share->fields; f++)
  {
    /* Use DBUG_PRINT since DBUG_FILE cannot be filtered out */
    char buf[2000];
    Field *field;
    void* ptr;
    NdbValue value;

    buf[0]= 0;
    field= table->field[f];
    if (!(value= m_value[f]).ptr)
    {
      strmov(buf, "not read");
      goto print_value;
    }

    ptr= field->ptr;

    if (! (field->flags & BLOB_FLAG))
    {
      if (value.rec->isNULL())
      {
        strmov(buf, "NULL");
        goto print_value;
      }
      type.length(0);
      val.length(0);
      field->sql_type(type);
      field->val_str(&val);
      my_snprintf(buf, sizeof(buf), "%s %s", type.c_ptr(), val.c_ptr());
    }
    else
    {
      NdbBlob *ndb_blob= value.blob;
      bool isNull= TRUE;
      ndb_blob->getNull(isNull);
      if (isNull)
        strmov(buf, "NULL");
    }

print_value:
    DBUG_PRINT("value", ("%u,%s: %s", f, field->field_name, buf));
  }
#endif
  DBUG_VOID_RETURN;
}


int ha_ndbcluster::index_init(uint index, bool sorted)
{
  DBUG_ENTER("ha_ndbcluster::index_init");
  DBUG_PRINT("enter", ("index: %u  sorted: %d", index, sorted));
  active_index= index;
  m_sorted= sorted;
  /*
    Locks are are explicitly released in scan
    unless m_lock.type == TL_READ_HIGH_PRIORITY
    and no sub-sequent call to unlock_row()
  */
  m_lock_tuple= false;
    m_lock_tuple= false;
  DBUG_RETURN(0);
}


int ha_ndbcluster::index_end()
{
  DBUG_ENTER("ha_ndbcluster::index_end");
  DBUG_RETURN(close_scan());
}

/**
 * Check if key contains null
 */
static
int
check_null_in_key(const KEY* key_info, const byte *key, uint key_len)
{
  KEY_PART_INFO *curr_part, *end_part;
  const byte* end_ptr= key + key_len;
  curr_part= key_info->key_part;
  end_part= curr_part + key_info->key_parts;
  

  for (; curr_part != end_part && key < end_ptr; curr_part++)
  {
    if (curr_part->null_bit && *key)
      return 1;

    key += curr_part->store_length;
  }
  return 0;
}

int ha_ndbcluster::index_read(byte *buf,
                              const byte *key, uint key_len, 
                              enum ha_rkey_function find_flag)
{
  key_range start_key;
  bool descending= FALSE;
  DBUG_ENTER("ha_ndbcluster::index_read");
  DBUG_PRINT("enter", ("active_index: %u, key_len: %u, find_flag: %d", 
                       active_index, key_len, find_flag));

  start_key.key= key;
  start_key.length= key_len;
  start_key.flag= find_flag;
  descending= FALSE;
  switch (find_flag) {
  case HA_READ_KEY_OR_PREV:
  case HA_READ_BEFORE_KEY:
  case HA_READ_PREFIX_LAST:
  case HA_READ_PREFIX_LAST_OR_PREV:
    descending= TRUE;
    break;
  default:
    break;
  }
  DBUG_RETURN(read_range_first_to_buf(&start_key, 0, descending,
                                      m_sorted, buf));
}


int ha_ndbcluster::index_read_idx(byte *buf, uint index_no, 
                              const byte *key, uint key_len, 
                              enum ha_rkey_function find_flag)
{
  statistic_increment(current_thd->status_var.ha_read_key_count, &LOCK_status);
  DBUG_ENTER("ha_ndbcluster::index_read_idx");
  DBUG_PRINT("enter", ("index_no: %u, key_len: %u", index_no, key_len));  
  close_scan();
  index_init(index_no, 0);  
  DBUG_RETURN(index_read(buf, key, key_len, find_flag));
}


int ha_ndbcluster::index_next(byte *buf)
{
  DBUG_ENTER("ha_ndbcluster::index_next");
  statistic_increment(current_thd->status_var.ha_read_next_count,
                      &LOCK_status);
  DBUG_RETURN(next_result(buf));
}


int ha_ndbcluster::index_prev(byte *buf)
{
  DBUG_ENTER("ha_ndbcluster::index_prev");
  statistic_increment(current_thd->status_var.ha_read_prev_count,
                      &LOCK_status);
  DBUG_RETURN(next_result(buf));
}


int ha_ndbcluster::index_first(byte *buf)
{
  DBUG_ENTER("ha_ndbcluster::index_first");
  statistic_increment(current_thd->status_var.ha_read_first_count,
                      &LOCK_status);
  // Start the ordered index scan and fetch the first row

  // Only HA_READ_ORDER indexes get called by index_first
  DBUG_RETURN(ordered_index_scan(0, 0, TRUE, FALSE, buf, NULL));
}


int ha_ndbcluster::index_last(byte *buf)
{
  DBUG_ENTER("ha_ndbcluster::index_last");
  statistic_increment(current_thd->status_var.ha_read_last_count,&LOCK_status);
  DBUG_RETURN(ordered_index_scan(0, 0, TRUE, TRUE, buf, NULL));
}

int ha_ndbcluster::index_read_last(byte * buf, const byte * key, uint key_len)
{
  DBUG_ENTER("ha_ndbcluster::index_read_last");
  DBUG_RETURN(index_read(buf, key, key_len, HA_READ_PREFIX_LAST));
}

int ha_ndbcluster::read_range_first_to_buf(const key_range *start_key,
                                           const key_range *end_key,
                                           bool desc, bool sorted,
                                           byte* buf)
{
  part_id_range part_spec;
  ndb_index_type type= get_index_type(active_index);
  const KEY* key_info= table->key_info+active_index;
  int error; 
  DBUG_ENTER("ha_ndbcluster::read_range_first_to_buf");
  DBUG_PRINT("info", ("desc: %d, sorted: %d", desc, sorted));

  if (m_use_partition_function)
  {
    get_partition_set(table, buf, active_index, start_key, &part_spec);
    DBUG_PRINT("info", ("part_spec.start_part: %u  part_spec.end_part: %u",
                        part_spec.start_part, part_spec.end_part));
    /*
      If partition pruning has found no partition in set
      we can return HA_ERR_END_OF_FILE
      If partition pruning has found exactly one partition in set
      we can optimize scan to run towards that partition only.
    */
    if (part_spec.start_part > part_spec.end_part)
    {
      DBUG_RETURN(HA_ERR_END_OF_FILE);
    }
    else if (part_spec.start_part == part_spec.end_part)
    {
      /*
        Only one partition is required to scan, if sorted is required we
        don't need it any more since output from one ordered partitioned
        index is always sorted.
      */
      sorted= FALSE;
    }
  }

  m_write_op= FALSE;
  switch (type){
  case PRIMARY_KEY_ORDERED_INDEX:
  case PRIMARY_KEY_INDEX:
    if (start_key && 
        start_key->length == key_info->key_length &&
        start_key->flag == HA_READ_KEY_EXACT)
    {
      if (m_active_cursor && (error= close_scan()))
        DBUG_RETURN(error);
      DBUG_RETURN(pk_read(start_key->key, start_key->length, buf,
                          part_spec.start_part));
    }
    break;
  case UNIQUE_ORDERED_INDEX:
  case UNIQUE_INDEX:
    if (start_key && start_key->length == key_info->key_length &&
        start_key->flag == HA_READ_KEY_EXACT && 
        !check_null_in_key(key_info, start_key->key, start_key->length))
    {
      if (m_active_cursor && (error= close_scan()))
        DBUG_RETURN(error);
      DBUG_RETURN(unique_index_read(start_key->key, start_key->length, buf));
    }
    break;
  default:
    break;
  }
  // Start the ordered index scan and fetch the first row
  DBUG_RETURN(ordered_index_scan(start_key, end_key, sorted, desc, buf,
                                 &part_spec));
}

int ha_ndbcluster::read_range_first(const key_range *start_key,
                                    const key_range *end_key,
                                    bool eq_r, bool sorted)
{
  byte* buf= table->record[0];
  DBUG_ENTER("ha_ndbcluster::read_range_first");
  DBUG_RETURN(read_range_first_to_buf(start_key, end_key, FALSE,
                                      sorted, buf));
}

int ha_ndbcluster::read_range_next()
{
  DBUG_ENTER("ha_ndbcluster::read_range_next");
  DBUG_RETURN(next_result(table->record[0]));
}


int ha_ndbcluster::rnd_init(bool scan)
{
  NdbScanOperation *cursor= m_active_cursor;
  DBUG_ENTER("rnd_init");
  DBUG_PRINT("enter", ("scan: %d", scan));
  // Check if scan is to be restarted
  if (cursor)
  {
    if (!scan)
      DBUG_RETURN(1);
    if (cursor->restart(m_force_send) != 0)
    {
      DBUG_ASSERT(0);
      DBUG_RETURN(-1);
    }
  }
  index_init(table_share->primary_key, 0);
  DBUG_RETURN(0);
}

int ha_ndbcluster::close_scan()
{
  NdbTransaction *trans= m_active_trans;
  DBUG_ENTER("close_scan");

  m_multi_cursor= 0;
  if (!m_active_cursor && !m_multi_cursor)
    DBUG_RETURN(1);

  NdbScanOperation *cursor= m_active_cursor ? m_active_cursor : m_multi_cursor;
  
  if (m_lock_tuple)
  {
    /*
      Lock level m_lock.type either TL_WRITE_ALLOW_WRITE
      (SELECT FOR UPDATE) or TL_READ_WITH_SHARED_LOCKS (SELECT
      LOCK WITH SHARE MODE) and row was not explictly unlocked 
      with unlock_row() call
    */
      NdbOperation *op;
      // Lock row
      DBUG_PRINT("info", ("Keeping lock on scanned row"));
      
      if (!(op= cursor->lockCurrentTuple()))
      {
	m_lock_tuple= false;
	ERR_RETURN(trans->getNdbError());
      }
      m_ops_pending++;      
  }
  m_lock_tuple= false;
  if (m_ops_pending)
  {
    /*
      Take over any pending transactions to the 
      deleteing/updating transaction before closing the scan    
    */
<<<<<<< HEAD
    DBUG_PRINT("info", ("ops_pending: %ld", (long) m_ops_pending));    
=======
    DBUG_PRINT("info", ("ops_pending: %llu", m_ops_pending));
>>>>>>> 1f6266a1
    if (execute_no_commit(this,trans,false) != 0) {
      no_uncommitted_rows_execute_failure();
      DBUG_RETURN(ndb_err(trans));
    }
    m_ops_pending= 0;
  }
  
  cursor->close(m_force_send, TRUE);
  m_active_cursor= m_multi_cursor= NULL;
  DBUG_RETURN(0);
}

int ha_ndbcluster::rnd_end()
{
  DBUG_ENTER("rnd_end");
  DBUG_RETURN(close_scan());
}


int ha_ndbcluster::rnd_next(byte *buf)
{
  DBUG_ENTER("rnd_next");
  statistic_increment(current_thd->status_var.ha_read_rnd_next_count,
                      &LOCK_status);

  if (!m_active_cursor)
    DBUG_RETURN(full_table_scan(buf));
  DBUG_RETURN(next_result(buf));
}


/*
  An "interesting" record has been found and it's pk 
  retrieved by calling position
  Now it's time to read the record from db once 
  again
*/

int ha_ndbcluster::rnd_pos(byte *buf, byte *pos)
{
  DBUG_ENTER("rnd_pos");
  statistic_increment(current_thd->status_var.ha_read_rnd_count,
                      &LOCK_status);
  // The primary key for the record is stored in pos
  // Perform a pk_read using primary key "index"
  {
    part_id_range part_spec;
    uint key_length= ref_length;
    if (m_use_partition_function)
    {
      if (table_share->primary_key == MAX_KEY)
      {
        /*
          The partition id has been fetched from ndb
          and has been stored directly after the hidden key
        */
        DBUG_DUMP("key+part", (char *)pos, key_length);
        key_length= ref_length - sizeof(m_part_id);
        part_spec.start_part= part_spec.end_part= *(uint32 *)(pos + key_length);
      }
      else
      {
        key_range key_spec;
        KEY *key_info= table->key_info + table_share->primary_key;
        key_spec.key= pos;
        key_spec.length= key_length;
        key_spec.flag= HA_READ_KEY_EXACT;
        get_full_part_id_from_key(table, buf, key_info, 
                                  &key_spec, &part_spec);
        DBUG_ASSERT(part_spec.start_part == part_spec.end_part);
      }
      DBUG_PRINT("info", ("partition id %u", part_spec.start_part));
    }
    DBUG_DUMP("key", (char *)pos, key_length);
    DBUG_RETURN(pk_read(pos, key_length, buf, part_spec.start_part));
  }
}


/*
  Store the primary key of this record in ref 
  variable, so that the row can be retrieved again later
  using "reference" in rnd_pos
*/

void ha_ndbcluster::position(const byte *record)
{
  KEY *key_info;
  KEY_PART_INFO *key_part;
  KEY_PART_INFO *end;
  byte *buff;
  uint key_length;

  DBUG_ENTER("position");

  if (table_share->primary_key != MAX_KEY) 
  {
    key_length= ref_length;
    key_info= table->key_info + table_share->primary_key;
    key_part= key_info->key_part;
    end= key_part + key_info->key_parts;
    buff= ref;
    
    for (; key_part != end; key_part++) 
    {
      if (key_part->null_bit) {
        /* Store 0 if the key part is a NULL part */      
        if (record[key_part->null_offset]
            & key_part->null_bit) {
          *buff++= 1;
          continue;
        }      
        *buff++= 0;
      }

      size_t len = key_part->length;
      const byte * ptr = record + key_part->offset;
      Field *field = key_part->field;
      if ((field->type() ==  MYSQL_TYPE_VARCHAR) &&
	  ((Field_varstring*)field)->length_bytes == 1)
      {
	/** 
	 * Keys always use 2 bytes length
	 */
	buff[0] = ptr[0];
	buff[1] = 0;
	memcpy(buff+2, ptr + 1, len);	
	len += 2;
      }
      else
      {
	memcpy(buff, ptr, len);
      }
      buff += len;
    }
  } 
  else 
  {
    // No primary key, get hidden key
    DBUG_PRINT("info", ("Getting hidden key"));
    // If table has user defined partition save the partition id as well
    if(m_use_partition_function)
    {
      DBUG_PRINT("info", ("Saving partition id %u", m_part_id));
      key_length= ref_length - sizeof(m_part_id);
      memcpy(ref+key_length, (void *)&m_part_id, sizeof(m_part_id));
    }
    else
      key_length= ref_length;
#ifndef DBUG_OFF
    int hidden_no= table->s->fields;
    const NDBTAB *tab= m_table;  
    const NDBCOL *hidden_col= tab->getColumn(hidden_no);
    DBUG_ASSERT(hidden_col->getPrimaryKey() && 
                hidden_col->getAutoIncrement() &&
                key_length == NDB_HIDDEN_PRIMARY_KEY_LENGTH);
#endif
    memcpy(ref, m_ref, key_length);
  }
#ifndef DBUG_OFF
  if (table_share->primary_key == MAX_KEY && m_use_partition_function) 
    DBUG_DUMP("key+part", (char*)ref, key_length+sizeof(m_part_id));
#endif
  DBUG_DUMP("ref", (char*)ref, key_length);
  DBUG_VOID_RETURN;
}


int ha_ndbcluster::info(uint flag)
{
  int result= 0;
  DBUG_ENTER("info");
  DBUG_PRINT("enter", ("flag: %d", flag));
  
  if (flag & HA_STATUS_POS)
    DBUG_PRINT("info", ("HA_STATUS_POS"));
  if (flag & HA_STATUS_NO_LOCK)
    DBUG_PRINT("info", ("HA_STATUS_NO_LOCK"));
  if (flag & HA_STATUS_TIME)
    DBUG_PRINT("info", ("HA_STATUS_TIME"));
  if (flag & HA_STATUS_VARIABLE)
  {
    DBUG_PRINT("info", ("HA_STATUS_VARIABLE"));
    if (m_table_info)
    {
      if (m_ha_not_exact_count)
        stats.records= 100;
      else
	result= records_update();
    }
    else
    {
      if ((my_errno= check_ndb_connection()))
        DBUG_RETURN(my_errno);
      Ndb *ndb= get_ndb();
      ndb->setDatabaseName(m_dbname);
      struct Ndb_statistics stat;
      ndb->setDatabaseName(m_dbname);
      if (current_thd->variables.ndb_use_exact_count &&
          (result= ndb_get_table_statistics(this, true, ndb, m_table, &stat))
          == 0)
      {
        stats.mean_rec_length= stat.row_size;
        stats.data_file_length= stat.fragment_memory;
        stats.records= stat.row_count;
      }
      else
      {
        stats.mean_rec_length= 0;
        stats.records= 100;
      }
    }
  }
  if (flag & HA_STATUS_CONST)
  {
    DBUG_PRINT("info", ("HA_STATUS_CONST"));
    set_rec_per_key();
  }
  if (flag & HA_STATUS_ERRKEY)
  {
    DBUG_PRINT("info", ("HA_STATUS_ERRKEY"));
    errkey= m_dupkey;
  }
  if (flag & HA_STATUS_AUTO)
  {
    DBUG_PRINT("info", ("HA_STATUS_AUTO"));
    if (m_table)
    {
      Ndb *ndb= get_ndb();
      Ndb_tuple_id_range_guard g(m_share);
      
      Uint64 auto_increment_value64;
      if (ndb->readAutoIncrementValue(m_table, g.range,
                                      auto_increment_value64) == -1)
      {
        const NdbError err= ndb->getNdbError();
        sql_print_error("Error %lu in readAutoIncrementValue(): %s",
                        (ulong) err.code, err.message);
        stats.auto_increment_value= ~(ulonglong)0;
      }
      else
        stats.auto_increment_value= (ulonglong)auto_increment_value64;
    }
  }

  if(result == -1)
    result= HA_ERR_NO_CONNECTION;

  DBUG_RETURN(result);
}


void ha_ndbcluster::get_dynamic_partition_info(PARTITION_INFO *stat_info,
                                               uint part_id)
{
  /* 
     This functions should be fixed. Suggested fix: to
     implement ndb function which retrives the statistics
     about ndb partitions.
  */
  bzero((char*) stat_info, sizeof(PARTITION_INFO));
  return;
}


int ha_ndbcluster::extra(enum ha_extra_function operation)
{
  DBUG_ENTER("extra");
  switch (operation) {
  case HA_EXTRA_IGNORE_DUP_KEY:       /* Dup keys don't rollback everything*/
    DBUG_PRINT("info", ("HA_EXTRA_IGNORE_DUP_KEY"));
    DBUG_PRINT("info", ("Ignoring duplicate key"));
    m_ignore_dup_key= TRUE;
    break;
  case HA_EXTRA_NO_IGNORE_DUP_KEY:
    DBUG_PRINT("info", ("HA_EXTRA_NO_IGNORE_DUP_KEY"));
    m_ignore_dup_key= FALSE;
    break;
  case HA_EXTRA_IGNORE_NO_KEY:
    DBUG_PRINT("info", ("HA_EXTRA_IGNORE_NO_KEY"));
    DBUG_PRINT("info", ("Turning on AO_IgnoreError at Commit/NoCommit"));
    m_ignore_no_key= TRUE;
    break;
  case HA_EXTRA_NO_IGNORE_NO_KEY:
    DBUG_PRINT("info", ("HA_EXTRA_NO_IGNORE_NO_KEY"));
    DBUG_PRINT("info", ("Turning on AO_IgnoreError at Commit/NoCommit"));
    m_ignore_no_key= FALSE;
    break;
  case HA_EXTRA_WRITE_CAN_REPLACE:
    DBUG_PRINT("info", ("HA_EXTRA_WRITE_CAN_REPLACE"));
    if (!m_has_unique_index)
    {
      DBUG_PRINT("info", ("Turning ON use of write instead of insert"));
      m_use_write= TRUE;
    }
    break;
  case HA_EXTRA_WRITE_CANNOT_REPLACE:
    DBUG_PRINT("info", ("HA_EXTRA_WRITE_CANNOT_REPLACE"));
    DBUG_PRINT("info", ("Turning OFF use of write instead of insert"));
    m_use_write= FALSE;
    break;
  default:
    break;
  }
  
  DBUG_RETURN(0);
}


int ha_ndbcluster::reset()
{
  DBUG_ENTER("ha_ndbcluster::reset");
  cond_clear();
  /*
    Regular partition pruning will set the bitmap appropriately.
    Some queries like ALTER TABLE doesn't use partition pruning and
    thus the 'used_partitions' bitmap needs to be initialized
  */
  if (m_part_info)
    bitmap_set_all(&m_part_info->used_partitions);
  DBUG_RETURN(0);
}


/* 
   Start of an insert, remember number of rows to be inserted, it will
   be used in write_row and get_autoincrement to send an optimal number
   of rows in each roundtrip to the server

   SYNOPSIS
   rows     number of rows to insert, 0 if unknown

*/

void ha_ndbcluster::start_bulk_insert(ha_rows rows)
{
  int bytes, batch;
  const NDBTAB *tab= m_table;    

  DBUG_ENTER("start_bulk_insert");
  DBUG_PRINT("enter", ("rows: %d", (int)rows));
  
  m_rows_inserted= (ha_rows) 0;
  if (!m_use_write && m_ignore_dup_key)
  {
    /*
      compare if expression with that in write_row
      we have a situation where peek_indexed_rows() will be called
      so we cannot batch
    */
    DBUG_PRINT("info", ("Batching turned off as duplicate key is "
                        "ignored by using peek_row"));
    m_rows_to_insert= 1;
    m_bulk_insert_rows= 1;
    DBUG_VOID_RETURN;
  }
  if (rows == (ha_rows) 0)
  {
    /* We don't know how many will be inserted, guess */
    m_rows_to_insert= m_autoincrement_prefetch;
  }
  else
    m_rows_to_insert= rows; 

  /* 
    Calculate how many rows that should be inserted
    per roundtrip to NDB. This is done in order to minimize the 
    number of roundtrips as much as possible. However performance will 
    degrade if too many bytes are inserted, thus it's limited by this 
    calculation.   
  */
  const int bytesperbatch= 8192;
  bytes= 12 + tab->getRowSizeInBytes() + 4 * tab->getNoOfColumns();
  batch= bytesperbatch/bytes;
  batch= batch == 0 ? 1 : batch;
  DBUG_PRINT("info", ("batch: %d, bytes: %d", batch, bytes));
  m_bulk_insert_rows= batch;

  DBUG_VOID_RETURN;
}

/*
  End of an insert
 */
int ha_ndbcluster::end_bulk_insert()
{
  int error= 0;

  DBUG_ENTER("end_bulk_insert");
  // Check if last inserts need to be flushed
  if (m_bulk_insert_not_flushed)
  {
    NdbTransaction *trans= m_active_trans;
    // Send rows to NDB
    DBUG_PRINT("info", ("Sending inserts to NDB, "\
                        "rows_inserted: %d  bulk_insert_rows: %d", 
                        (int) m_rows_inserted, (int) m_bulk_insert_rows)); 
    m_bulk_insert_not_flushed= FALSE;
    if (m_transaction_on)
    {
      if (execute_no_commit(this, trans,false) != 0)
      {
        no_uncommitted_rows_execute_failure();
        my_errno= error= ndb_err(trans);
      }
    }
    else
    {
      if (execute_commit(this, trans) != 0)
      {
        no_uncommitted_rows_execute_failure();
        my_errno= error= ndb_err(trans);
      }
      else
      {
        int res= trans->restart();
        DBUG_ASSERT(res == 0);
      }
    }
  }

  m_rows_inserted= (ha_rows) 0;
  m_rows_to_insert= (ha_rows) 1;
  DBUG_RETURN(error);
}


int ha_ndbcluster::extra_opt(enum ha_extra_function operation, ulong cache_size)
{
  DBUG_ENTER("extra_opt");
  DBUG_PRINT("enter", ("cache_size: %lu", cache_size));
  DBUG_RETURN(extra(operation));
}

static const char *ha_ndbcluster_exts[] = {
 ha_ndb_ext,
 NullS
};

const char** ha_ndbcluster::bas_ext() const
{
  return ha_ndbcluster_exts;
}

/*
  How many seeks it will take to read through the table
  This is to be comparable to the number returned by records_in_range so
  that we can decide if we should scan the table or use keys.
*/

double ha_ndbcluster::scan_time()
{
  DBUG_ENTER("ha_ndbcluster::scan_time()");
  double res= rows2double(stats.records*1000);
  DBUG_PRINT("exit", ("table: %s value: %f", 
                      m_tabname, res));
  DBUG_RETURN(res);
}

/*
  Convert MySQL table locks into locks supported by Ndb Cluster.
  Note that MySQL Cluster does currently not support distributed
  table locks, so to be safe one should set cluster in Single
  User Mode, before relying on table locks when updating tables
  from several MySQL servers
*/

THR_LOCK_DATA **ha_ndbcluster::store_lock(THD *thd,
                                          THR_LOCK_DATA **to,
                                          enum thr_lock_type lock_type)
{
  DBUG_ENTER("store_lock");
  if (lock_type != TL_IGNORE && m_lock.type == TL_UNLOCK) 
  {

    /* If we are not doing a LOCK TABLE, then allow multiple
       writers */
    
    /* Since NDB does not currently have table locks
       this is treated as a ordinary lock */

    if ((lock_type >= TL_WRITE_CONCURRENT_INSERT &&
         lock_type <= TL_WRITE) && !thd->in_lock_tables)      
      lock_type= TL_WRITE_ALLOW_WRITE;
    
    /* In queries of type INSERT INTO t1 SELECT ... FROM t2 ...
       MySQL would use the lock TL_READ_NO_INSERT on t2, and that
       would conflict with TL_WRITE_ALLOW_WRITE, blocking all inserts
       to t2. Convert the lock to a normal read lock to allow
       concurrent inserts to t2. */
    
    if (lock_type == TL_READ_NO_INSERT && !thd->in_lock_tables)
      lock_type= TL_READ;
    
    m_lock.type=lock_type;
  }
  *to++= &m_lock;

  DBUG_PRINT("exit", ("lock_type: %d", lock_type));
  
  DBUG_RETURN(to);
}

#ifndef DBUG_OFF
#define PRINT_OPTION_FLAGS(t) { \
      if (t->options & OPTION_NOT_AUTOCOMMIT) \
        DBUG_PRINT("thd->options", ("OPTION_NOT_AUTOCOMMIT")); \
      if (t->options & OPTION_BEGIN) \
        DBUG_PRINT("thd->options", ("OPTION_BEGIN")); \
      if (t->options & OPTION_TABLE_LOCK) \
        DBUG_PRINT("thd->options", ("OPTION_TABLE_LOCK")); \
}
#else
#define PRINT_OPTION_FLAGS(t)
#endif


/*
  As MySQL will execute an external lock for every new table it uses
  we can use this to start the transactions.
  If we are in auto_commit mode we just need to start a transaction
  for the statement, this will be stored in thd_ndb.stmt.
  If not, we have to start a master transaction if there doesn't exist
  one from before, this will be stored in thd_ndb.all
 
  When a table lock is held one transaction will be started which holds
  the table lock and for each statement a hupp transaction will be started  
  If we are locking the table then:
  - save the NdbDictionary::Table for easy access
  - save reference to table statistics
  - refresh list of the indexes for the table if needed (if altered)
 */

int ha_ndbcluster::external_lock(THD *thd, int lock_type)
{
  int error=0;
  NdbTransaction* trans= NULL;
  DBUG_ENTER("external_lock");

  /*
    Check that this handler instance has a connection
    set up to the Ndb object of thd
   */
  if (check_ndb_connection(thd))
    DBUG_RETURN(1);

  Thd_ndb *thd_ndb= get_thd_ndb(thd);
  Ndb *ndb= thd_ndb->ndb;

  DBUG_PRINT("enter", ("this: 0x%lx  thd: 0x%lx  thd_ndb: %lx  "
                       "thd_ndb->lock_count: %d",
                       (long) this, (long) thd, (long) thd_ndb,
                       thd_ndb->lock_count));

  if (lock_type != F_UNLCK)
  {
    DBUG_PRINT("info", ("lock_type != F_UNLCK"));
    if (thd->lex->sql_command == SQLCOM_LOAD)
    {
      m_transaction_on= FALSE;
      /* Would be simpler if has_transactions() didn't always say "yes" */
      thd->options|= OPTION_STATUS_NO_TRANS_UPDATE;
      thd->no_trans_update= TRUE;
    }
    else if (!thd->transaction.on)
      m_transaction_on= FALSE;
    else
      m_transaction_on= thd->variables.ndb_use_transactions;
    if (!thd_ndb->lock_count++)
    {
      PRINT_OPTION_FLAGS(thd);
      if (!(thd->options & (OPTION_NOT_AUTOCOMMIT | OPTION_BEGIN))) 
      {
        // Autocommit transaction
        DBUG_ASSERT(!thd_ndb->stmt);
        DBUG_PRINT("trans",("Starting transaction stmt"));      

        trans= ndb->startTransaction();
        if (trans == NULL)
          ERR_RETURN(ndb->getNdbError());
        thd_ndb->init_open_tables();
        thd_ndb->stmt= trans;
	thd_ndb->query_state&= NDB_QUERY_NORMAL;
        trans_register_ha(thd, FALSE, ndbcluster_hton);
      } 
      else 
      { 
        if (!thd_ndb->all)
        {
          // Not autocommit transaction
          // A "master" transaction ha not been started yet
          DBUG_PRINT("trans",("starting transaction, all"));
          
          trans= ndb->startTransaction();
          if (trans == NULL)
            ERR_RETURN(ndb->getNdbError());
          thd_ndb->init_open_tables();
          thd_ndb->all= trans; 
	  thd_ndb->query_state&= NDB_QUERY_NORMAL;
          trans_register_ha(thd, TRUE, ndbcluster_hton);

          /*
            If this is the start of a LOCK TABLE, a table look 
            should be taken on the table in NDB
           
            Check if it should be read or write lock
           */
          if (thd->options & (OPTION_TABLE_LOCK))
          {
            //lockThisTable();
            DBUG_PRINT("info", ("Locking the table..." ));
          }

        }
      }
    }
    /*
      This is the place to make sure this handler instance
      has a started transaction.
     
      The transaction is started by the first handler on which 
      MySQL Server calls external lock
     
      Other handlers in the same stmt or transaction should use 
      the same NDB transaction. This is done by setting up the m_active_trans
      pointer to point to the NDB transaction. 
     */

    // store thread specific data first to set the right context
    m_force_send=          thd->variables.ndb_force_send;
    m_ha_not_exact_count= !thd->variables.ndb_use_exact_count;
    m_autoincrement_prefetch= 
      (ha_rows) thd->variables.ndb_autoincrement_prefetch_sz;

    m_active_trans= thd_ndb->all ? thd_ndb->all : thd_ndb->stmt;
    DBUG_ASSERT(m_active_trans);
    // Start of transaction
    m_rows_changed= 0;
    m_ops_pending= 0;

    // TODO remove double pointers...
    m_thd_ndb_share= thd_ndb->get_open_table(thd, m_table);
    m_table_info= &m_thd_ndb_share->stat;
  }
  else
  {
    DBUG_PRINT("info", ("lock_type == F_UNLCK"));

    if (ndb_cache_check_time && m_rows_changed)
    {
      DBUG_PRINT("info", ("Rows has changed and util thread is running"));
      if (thd->options & (OPTION_NOT_AUTOCOMMIT | OPTION_BEGIN))
      {
        DBUG_PRINT("info", ("Add share to list of tables to be invalidated"));
        /* NOTE push_back allocates memory using transactions mem_root! */
        thd_ndb->changed_tables.push_back(m_share, &thd->transaction.mem_root);
      }

      pthread_mutex_lock(&m_share->mutex);
      DBUG_PRINT("info", ("Invalidating commit_count"));
      m_share->commit_count= 0;
      m_share->commit_count_lock++;
      pthread_mutex_unlock(&m_share->mutex);
    }

    if (!--thd_ndb->lock_count)
    {
      DBUG_PRINT("trans", ("Last external_lock"));
      PRINT_OPTION_FLAGS(thd);

      if (thd_ndb->stmt)
      {
        /*
          Unlock is done without a transaction commit / rollback.
          This happens if the thread didn't update any rows
          We must in this case close the transaction to release resources
        */
        DBUG_PRINT("trans",("ending non-updating transaction"));
        ndb->closeTransaction(m_active_trans);
        thd_ndb->stmt= NULL;
      }
    }
    m_table_info= NULL;

    /*
      This is the place to make sure this handler instance
      no longer are connected to the active transaction.

      And since the handler is no longer part of the transaction 
      it can't have open cursors, ops or blobs pending.
    */
    m_active_trans= NULL;    

    if (m_active_cursor)
      DBUG_PRINT("warning", ("m_active_cursor != NULL"));
    m_active_cursor= NULL;

    if (m_multi_cursor)
      DBUG_PRINT("warning", ("m_multi_cursor != NULL"));
    m_multi_cursor= NULL;
    
    if (m_blobs_pending)
      DBUG_PRINT("warning", ("blobs_pending != 0"));
    m_blobs_pending= 0;
    
    if (m_ops_pending)
      DBUG_PRINT("warning", ("ops_pending != 0L"));
    m_ops_pending= 0;
  }
  thd->set_current_stmt_binlog_row_based_if_mixed();
  DBUG_RETURN(error);
}

/*
  Unlock the last row read in an open scan.
  Rows are unlocked by default in ndb, but
  for SELECT FOR UPDATE and SELECT LOCK WIT SHARE MODE
  locks are kept if unlock_row() is not called.
*/

void ha_ndbcluster::unlock_row() 
{
  DBUG_ENTER("unlock_row");

  DBUG_PRINT("info", ("Unlocking row"));
  m_lock_tuple= false;
  DBUG_VOID_RETURN;
}

/*
  Start a transaction for running a statement if one is not
  already running in a transaction. This will be the case in
  a BEGIN; COMMIT; block
  When using LOCK TABLE's external_lock will start a transaction
  since ndb does not currently does not support table locking
*/

int ha_ndbcluster::start_stmt(THD *thd, thr_lock_type lock_type)
{
  int error=0;
  DBUG_ENTER("start_stmt");
  PRINT_OPTION_FLAGS(thd);

  Thd_ndb *thd_ndb= get_thd_ndb(thd);
  NdbTransaction *trans= (thd_ndb->stmt)?thd_ndb->stmt:thd_ndb->all;
  if (!trans){
    Ndb *ndb= thd_ndb->ndb;
    DBUG_PRINT("trans",("Starting transaction stmt"));  
    trans= ndb->startTransaction();
    if (trans == NULL)
      ERR_RETURN(ndb->getNdbError());
    no_uncommitted_rows_reset(thd);
    thd_ndb->stmt= trans;
    trans_register_ha(thd, FALSE, ndbcluster_hton);
  }
  thd_ndb->query_state&= NDB_QUERY_NORMAL;
  m_active_trans= trans;

  // Start of statement
  m_ops_pending= 0;    
  thd->set_current_stmt_binlog_row_based_if_mixed();

  DBUG_RETURN(error);
}


/*
  Commit a transaction started in NDB
 */

static int ndbcluster_commit(handlerton *hton, THD *thd, bool all)
{
  int res= 0;
  Thd_ndb *thd_ndb= get_thd_ndb(thd);
  Ndb *ndb= thd_ndb->ndb;
  NdbTransaction *trans= all ? thd_ndb->all : thd_ndb->stmt;

  DBUG_ENTER("ndbcluster_commit");
  DBUG_PRINT("transaction",("%s",
                            trans == thd_ndb->stmt ?
                            "stmt" : "all"));
  DBUG_ASSERT(ndb && trans);

  if (execute_commit(thd,trans) != 0)
  {
    const NdbError err= trans->getNdbError();
    const NdbOperation *error_op= trans->getNdbErrorOperation();
    ERR_PRINT(err);
    res= ndb_to_mysql_error(&err);
    if (res != -1)
      ndbcluster_print_error(res, error_op);
  }
  ndb->closeTransaction(trans);

  if (all)
    thd_ndb->all= NULL;
  else
    thd_ndb->stmt= NULL;

  /* Clear commit_count for tables changed by transaction */
  NDB_SHARE* share;
  List_iterator_fast<NDB_SHARE> it(thd_ndb->changed_tables);
  while ((share= it++))
  {
    pthread_mutex_lock(&share->mutex);
<<<<<<< HEAD
    DBUG_PRINT("info", ("Invalidate commit_count for %s, share->commit_count: %lu",
                        share->table_name, (ulong) share->commit_count));
=======
    DBUG_PRINT("info", ("Invalidate commit_count for %s, commit_count: %llu ",
			share->key, share->commit_count));
>>>>>>> 1f6266a1
    share->commit_count= 0;
    share->commit_count_lock++;
    pthread_mutex_unlock(&share->mutex);
  }
  thd_ndb->changed_tables.empty();

  DBUG_RETURN(res);
}


/*
  Rollback a transaction started in NDB
 */

static int ndbcluster_rollback(handlerton *hton, THD *thd, bool all)
{
  int res= 0;
  Thd_ndb *thd_ndb= get_thd_ndb(thd);
  Ndb *ndb= thd_ndb->ndb;
  NdbTransaction *trans= all ? thd_ndb->all : thd_ndb->stmt;

  DBUG_ENTER("ndbcluster_rollback");
  DBUG_PRINT("transaction",("%s",
                            trans == thd_ndb->stmt ? 
                            "stmt" : "all"));
  DBUG_ASSERT(ndb && trans);

  if (trans->execute(NdbTransaction::Rollback) != 0)
  {
    const NdbError err= trans->getNdbError();
    const NdbOperation *error_op= trans->getNdbErrorOperation();
    ERR_PRINT(err);     
    res= ndb_to_mysql_error(&err);
    if (res != -1) 
      ndbcluster_print_error(res, error_op);
  }
  ndb->closeTransaction(trans);

  if (all)
    thd_ndb->all= NULL;
  else
    thd_ndb->stmt= NULL;

  /* Clear list of tables changed by transaction */
  thd_ndb->changed_tables.empty();

  DBUG_RETURN(res);
}


/*
  Define NDB column based on Field.
  Returns 0 or mysql error code.
  Not member of ha_ndbcluster because NDBCOL cannot be declared.

  MySQL text types with character set "binary" are mapped to true
  NDB binary types without a character set.  This may change.
 */

static int create_ndb_column(NDBCOL &col,
                             Field *field,
                             HA_CREATE_INFO *info)
{
  // Set name
  col.setName(field->field_name);
  // Get char set
  CHARSET_INFO *cs= field->charset();
  // Set type and sizes
  const enum enum_field_types mysql_type= field->real_type();
  switch (mysql_type) {
  // Numeric types
  case MYSQL_TYPE_TINY:        
    if (field->flags & UNSIGNED_FLAG)
      col.setType(NDBCOL::Tinyunsigned);
    else
      col.setType(NDBCOL::Tinyint);
    col.setLength(1);
    break;
  case MYSQL_TYPE_SHORT:
    if (field->flags & UNSIGNED_FLAG)
      col.setType(NDBCOL::Smallunsigned);
    else
      col.setType(NDBCOL::Smallint);
    col.setLength(1);
    break;
  case MYSQL_TYPE_LONG:
    if (field->flags & UNSIGNED_FLAG)
      col.setType(NDBCOL::Unsigned);
    else
      col.setType(NDBCOL::Int);
    col.setLength(1);
    break;
  case MYSQL_TYPE_INT24:       
    if (field->flags & UNSIGNED_FLAG)
      col.setType(NDBCOL::Mediumunsigned);
    else
      col.setType(NDBCOL::Mediumint);
    col.setLength(1);
    break;
  case MYSQL_TYPE_LONGLONG:
    if (field->flags & UNSIGNED_FLAG)
      col.setType(NDBCOL::Bigunsigned);
    else
      col.setType(NDBCOL::Bigint);
    col.setLength(1);
    break;
  case MYSQL_TYPE_FLOAT:
    col.setType(NDBCOL::Float);
    col.setLength(1);
    break;
  case MYSQL_TYPE_DOUBLE:
    col.setType(NDBCOL::Double);
    col.setLength(1);
    break;
  case MYSQL_TYPE_DECIMAL:    
    {
      Field_decimal *f= (Field_decimal*)field;
      uint precision= f->pack_length();
      uint scale= f->decimals();
      if (field->flags & UNSIGNED_FLAG)
      {
        col.setType(NDBCOL::Olddecimalunsigned);
        precision-= (scale > 0);
      }
      else
      {
        col.setType(NDBCOL::Olddecimal);
        precision-= 1 + (scale > 0);
      }
      col.setPrecision(precision);
      col.setScale(scale);
      col.setLength(1);
    }
    break;
  case MYSQL_TYPE_NEWDECIMAL:    
    {
      Field_new_decimal *f= (Field_new_decimal*)field;
      uint precision= f->precision;
      uint scale= f->decimals();
      if (field->flags & UNSIGNED_FLAG)
      {
        col.setType(NDBCOL::Decimalunsigned);
      }
      else
      {
        col.setType(NDBCOL::Decimal);
      }
      col.setPrecision(precision);
      col.setScale(scale);
      col.setLength(1);
    }
    break;
  // Date types
  case MYSQL_TYPE_DATETIME:    
    col.setType(NDBCOL::Datetime);
    col.setLength(1);
    break;
  case MYSQL_TYPE_DATE: // ?
    col.setType(NDBCOL::Char);
    col.setLength(field->pack_length());
    break;
  case MYSQL_TYPE_NEWDATE:
    col.setType(NDBCOL::Date);
    col.setLength(1);
    break;
  case MYSQL_TYPE_TIME:        
    col.setType(NDBCOL::Time);
    col.setLength(1);
    break;
  case MYSQL_TYPE_YEAR:
    col.setType(NDBCOL::Year);
    col.setLength(1);
    break;
  case MYSQL_TYPE_TIMESTAMP:
    col.setType(NDBCOL::Timestamp);
    col.setLength(1);
    break;
  // Char types
  case MYSQL_TYPE_STRING:      
    if (field->pack_length() == 0)
    {
      col.setType(NDBCOL::Bit);
      col.setLength(1);
    }
    else if ((field->flags & BINARY_FLAG) && cs == &my_charset_bin)
    {
      col.setType(NDBCOL::Binary);
      col.setLength(field->pack_length());
    }
    else
    {
      col.setType(NDBCOL::Char);
      col.setCharset(cs);
      col.setLength(field->pack_length());
    }
    break;
  case MYSQL_TYPE_VAR_STRING: // ?
  case MYSQL_TYPE_VARCHAR:
    {
      Field_varstring* f= (Field_varstring*)field;
      if (f->length_bytes == 1)
      {
        if ((field->flags & BINARY_FLAG) && cs == &my_charset_bin)
          col.setType(NDBCOL::Varbinary);
        else {
          col.setType(NDBCOL::Varchar);
          col.setCharset(cs);
        }
      }
      else if (f->length_bytes == 2)
      {
        if ((field->flags & BINARY_FLAG) && cs == &my_charset_bin)
          col.setType(NDBCOL::Longvarbinary);
        else {
          col.setType(NDBCOL::Longvarchar);
          col.setCharset(cs);
        }
      }
      else
      {
        return HA_ERR_UNSUPPORTED;
      }
      col.setLength(field->field_length);
    }
    break;
  // Blob types (all come in as MYSQL_TYPE_BLOB)
  mysql_type_tiny_blob:
  case MYSQL_TYPE_TINY_BLOB:
    if ((field->flags & BINARY_FLAG) && cs == &my_charset_bin)
      col.setType(NDBCOL::Blob);
    else {
      col.setType(NDBCOL::Text);
      col.setCharset(cs);
    }
    col.setInlineSize(256);
    // No parts
    col.setPartSize(0);
    col.setStripeSize(0);
    break;
  //mysql_type_blob:
  case MYSQL_TYPE_GEOMETRY:
  case MYSQL_TYPE_BLOB:    
    if ((field->flags & BINARY_FLAG) && cs == &my_charset_bin)
      col.setType(NDBCOL::Blob);
    else {
      col.setType(NDBCOL::Text);
      col.setCharset(cs);
    }
    // Use "<=" even if "<" is the exact condition
    if (field->max_length() <= (1 << 8))
      goto mysql_type_tiny_blob;
    else if (field->max_length() <= (1 << 16))
    {
      col.setInlineSize(256);
      col.setPartSize(2000);
      col.setStripeSize(16);
    }
    else if (field->max_length() <= (1 << 24))
      goto mysql_type_medium_blob;
    else
      goto mysql_type_long_blob;
    break;
  mysql_type_medium_blob:
  case MYSQL_TYPE_MEDIUM_BLOB:   
    if ((field->flags & BINARY_FLAG) && cs == &my_charset_bin)
      col.setType(NDBCOL::Blob);
    else {
      col.setType(NDBCOL::Text);
      col.setCharset(cs);
    }
    col.setInlineSize(256);
    col.setPartSize(4000);
    col.setStripeSize(8);
    break;
  mysql_type_long_blob:
  case MYSQL_TYPE_LONG_BLOB:  
    if ((field->flags & BINARY_FLAG) && cs == &my_charset_bin)
      col.setType(NDBCOL::Blob);
    else {
      col.setType(NDBCOL::Text);
      col.setCharset(cs);
    }
    col.setInlineSize(256);
    col.setPartSize(8000);
    col.setStripeSize(4);
    break;
  // Other types
  case MYSQL_TYPE_ENUM:
    col.setType(NDBCOL::Char);
    col.setLength(field->pack_length());
    break;
  case MYSQL_TYPE_SET:         
    col.setType(NDBCOL::Char);
    col.setLength(field->pack_length());
    break;
  case MYSQL_TYPE_BIT:
  {
    int no_of_bits= field->field_length;
    col.setType(NDBCOL::Bit);
    if (!no_of_bits)
      col.setLength(1);
      else
        col.setLength(no_of_bits);
    break;
  }
  case MYSQL_TYPE_NULL:        
    goto mysql_type_unsupported;
  mysql_type_unsupported:
  default:
    return HA_ERR_UNSUPPORTED;
  }
  // Set nullable and pk
  col.setNullable(field->maybe_null());
  col.setPrimaryKey(field->flags & PRI_KEY_FLAG);
  // Set autoincrement
  if (field->flags & AUTO_INCREMENT_FLAG) 
  {
    char buff[22];
    col.setAutoIncrement(TRUE);
    ulonglong value= info->auto_increment_value ?
      info->auto_increment_value : (ulonglong) 1;
    DBUG_PRINT("info", ("Autoincrement key, initial: %s", llstr(value, buff)));
    col.setAutoIncrementInitialValue(value);
  }
  else
    col.setAutoIncrement(FALSE);
  return 0;
}

/*
  Create a table in NDB Cluster
*/

int ha_ndbcluster::create(const char *name, 
                          TABLE *form, 
                          HA_CREATE_INFO *info)
{
  THD *thd= current_thd;
  NDBTAB tab;
  NDBCOL col;
  uint pack_length, length, i, pk_length= 0;
  const void *data, *pack_data;
  bool create_from_engine= (info->table_options & HA_OPTION_CREATE_FROM_ENGINE);
  bool is_truncate= (thd->lex->sql_command == SQLCOM_TRUNCATE);

  DBUG_ENTER("ha_ndbcluster::create");
  DBUG_PRINT("enter", ("name: %s", name));

  DBUG_ASSERT(*fn_rext((char*)name) == 0);
  set_dbname(name);
  set_tabname(name);

  if (is_truncate)
  {
    DBUG_PRINT("info", ("Dropping and re-creating table for TRUNCATE"));
    if ((my_errno= delete_table(name)))
      DBUG_RETURN(my_errno);
  }
  table= form;
  if (create_from_engine)
  {
    /*
      Table already exists in NDB and frm file has been created by 
      caller.
      Do Ndb specific stuff, such as create a .ndb file
    */
    if ((my_errno= write_ndb_file(name)))
      DBUG_RETURN(my_errno);
#ifdef HAVE_NDB_BINLOG
    ndbcluster_create_binlog_setup(get_ndb(), name, strlen(name),
                                   m_dbname, m_tabname, FALSE);
#endif /* HAVE_NDB_BINLOG */
    DBUG_RETURN(my_errno);
  }

#ifdef HAVE_NDB_BINLOG
  /*
    Don't allow table creation unless
    schema distribution table is setup
    ( unless it is a creation of the schema dist table itself )
  */
  if (!schema_share &&
      !(strcmp(m_dbname, NDB_REP_DB) == 0 &&
        strcmp(m_tabname, NDB_SCHEMA_TABLE) == 0))
  {
    DBUG_PRINT("info", ("Schema distribution table not setup"));
    DBUG_RETURN(HA_ERR_NO_CONNECTION);
  }
#endif /* HAVE_NDB_BINLOG */

  DBUG_PRINT("table", ("name: %s", m_tabname));  
  tab.setName(m_tabname);
  tab.setLogging(!(info->options & HA_LEX_CREATE_TMP_TABLE));    
   
  // Save frm data for this table
  if (readfrm(name, &data, &length))
    DBUG_RETURN(1);
  if (packfrm(data, length, &pack_data, &pack_length))
  {
    my_free((char*)data, MYF(0));
    DBUG_RETURN(2);
  }
<<<<<<< HEAD
  DBUG_PRINT("info", ("setFrm data: 0x%lx  len: %d", (long) pack_data, pack_length));
=======

  DBUG_PRINT("info", ("setFrm data=%p  len=%d", pack_data, pack_length));
>>>>>>> 1f6266a1
  tab.setFrm(pack_data, pack_length);      
  my_free((char*)data, MYF(0));
  my_free((char*)pack_data, MYF(0));
  
  for (i= 0; i < form->s->fields; i++) 
  {
    Field *field= form->field[i];
    DBUG_PRINT("info", ("name: %s, type: %u, pack_length: %d", 
                        field->field_name, field->real_type(),
                        field->pack_length()));
    if ((my_errno= create_ndb_column(col, field, info)))
      DBUG_RETURN(my_errno);
 
    if (info->store_on_disk || getenv("NDB_DEFAULT_DISK"))
      col.setStorageType(NdbDictionary::Column::StorageTypeDisk);
    else
      col.setStorageType(NdbDictionary::Column::StorageTypeMemory);

    tab.addColumn(col);
    if (col.getPrimaryKey())
      pk_length += (field->pack_length() + 3) / 4;
  }

  KEY* key_info;
  for (i= 0, key_info= form->key_info; i < form->s->keys; i++, key_info++)
  {
    KEY_PART_INFO *key_part= key_info->key_part;
    KEY_PART_INFO *end= key_part + key_info->key_parts;
    for (; key_part != end; key_part++)
      tab.getColumn(key_part->fieldnr-1)->setStorageType(
                             NdbDictionary::Column::StorageTypeMemory);
  }

  if (info->store_on_disk)
    if (info->tablespace)
      tab.setTablespace(info->tablespace);
    else
      tab.setTablespace("DEFAULT-TS");
  // No primary key, create shadow key as 64 bit, auto increment  
  if (form->s->primary_key == MAX_KEY) 
  {
    DBUG_PRINT("info", ("Generating shadow key"));
    col.setName("$PK");
    col.setType(NdbDictionary::Column::Bigunsigned);
    col.setLength(1);
    col.setNullable(FALSE);
    col.setPrimaryKey(TRUE);
    col.setAutoIncrement(TRUE);
    tab.addColumn(col);
    pk_length += 2;
  }
 
  // Make sure that blob tables don't have to big part size
  for (i= 0; i < form->s->fields; i++) 
  {
    /**
     * The extra +7 concists
     * 2 - words from pk in blob table
     * 5 - from extra words added by tup/dict??
     */
    switch (form->field[i]->real_type()) {
    case MYSQL_TYPE_GEOMETRY:
    case MYSQL_TYPE_BLOB:    
    case MYSQL_TYPE_MEDIUM_BLOB:   
    case MYSQL_TYPE_LONG_BLOB: 
    {
      NdbDictionary::Column * col= tab.getColumn(i);
      int size= pk_length + (col->getPartSize()+3)/4 + 7;
      if (size > NDB_MAX_TUPLE_SIZE_IN_WORDS && 
         (pk_length+7) < NDB_MAX_TUPLE_SIZE_IN_WORDS)
      {
        size= NDB_MAX_TUPLE_SIZE_IN_WORDS - pk_length - 7;
        col->setPartSize(4*size);
      }
      /**
       * If size > NDB_MAX and pk_length+7 >= NDB_MAX
       *   then the table can't be created anyway, so skip
       *   changing part size, and have error later
       */ 
    }
    default:
      break;
    }
  }

  // Check partition info
  partition_info *part_info= form->part_info;
  if ((my_errno= set_up_partition_info(part_info, form, (void*)&tab)))
  {
    DBUG_RETURN(my_errno);
  }

  if ((my_errno= check_ndb_connection()))
    DBUG_RETURN(my_errno);
  
  // Create the table in NDB     
  Ndb *ndb= get_ndb();
  NDBDICT *dict= ndb->getDictionary();
  if (dict->createTable(tab) != 0) 
  {
    const NdbError err= dict->getNdbError();
    ERR_PRINT(err);
    my_errno= ndb_to_mysql_error(&err);
    DBUG_RETURN(my_errno);
  }

  Ndb_table_guard ndbtab_g(dict, m_tabname);
  // temporary set m_table during create
  // reset at return
  m_table= ndbtab_g.get_table();
  // TODO check also that we have the same frm...
  if (!m_table)
  {
    /* purecov: begin deadcode */
    const NdbError err= dict->getNdbError();
    ERR_PRINT(err);
    my_errno= ndb_to_mysql_error(&err);
    DBUG_RETURN(my_errno);
    /* purecov: end */
  }

  DBUG_PRINT("info", ("Table %s/%s created successfully", 
                      m_dbname, m_tabname));

  // Create secondary indexes
  my_errno= create_indexes(ndb, form);

  if (!my_errno)
    my_errno= write_ndb_file(name);
  else
  {
    /*
      Failed to create an index,
      drop the table (and all it's indexes)
    */
    while (dict->dropTableGlobal(*m_table))
    {
      switch (dict->getNdbError().status)
      {
        case NdbError::TemporaryError:
          if (!thd->killed) 
            continue; // retry indefinitly
          break;
        default:
          break;
      }
      break;
    }
    m_table = 0;
    DBUG_RETURN(my_errno);
  }

#ifdef HAVE_NDB_BINLOG
  if (!my_errno)
  {
    NDB_SHARE *share= 0;
    pthread_mutex_lock(&ndbcluster_mutex);
    /*
      First make sure we get a "fresh" share here, not an old trailing one...
    */
    {
      uint length= (uint) strlen(name);
      if ((share= (NDB_SHARE*) hash_search(&ndbcluster_open_tables,
                                           (byte*) name, length)))
        handle_trailing_share(share);
    }
    /*
      get a new share
    */

    if (!(share= get_share(name, form, true, true)))
    {
      sql_print_error("NDB: allocating table share for %s failed", name);
      /* my_errno is set */
    }
    pthread_mutex_unlock(&ndbcluster_mutex);

    while (!IS_TMP_PREFIX(m_tabname))
    {
      String event_name(INJECTOR_EVENT_LEN);
      ndb_rep_event_name(&event_name,m_dbname,m_tabname);
      int do_event_op= ndb_binlog_running;

      if (!schema_share &&
          strcmp(share->db, NDB_REP_DB) == 0 &&
          strcmp(share->table_name, NDB_SCHEMA_TABLE) == 0)
        do_event_op= 1;

      /*
        Always create an event for the table, as other mysql servers
        expect it to be there.
      */
      if (!ndbcluster_create_event(ndb, m_table, event_name.c_ptr(), share,
                                   share && do_event_op ? 2 : 1/* push warning */))
      {
        if (ndb_extra_logging)
          sql_print_information("NDB Binlog: CREATE TABLE Event: %s",
                                event_name.c_ptr());
        if (share && do_event_op &&
            ndbcluster_create_event_ops(share, m_table, event_name.c_ptr()))
        {
          sql_print_error("NDB Binlog: FAILED CREATE TABLE event operations."
                          " Event: %s", name);
          /* a warning has been issued to the client */
        }
      }
      /*
        warning has been issued if ndbcluster_create_event failed
        and (share && do_event_op)
      */
      if (share && !do_event_op)
        share->flags|= NSF_NO_BINLOG;
      ndbcluster_log_schema_op(thd, share,
                               thd->query, thd->query_length,
                               share->db, share->table_name,
                               m_table->getObjectId(),
                               m_table->getObjectVersion(),
                               (is_truncate) ?
			       SOT_TRUNCATE_TABLE : SOT_CREATE_TABLE, 
			       0, 0, 1);
      break;
    }
  }
#endif /* HAVE_NDB_BINLOG */

  m_table= 0;
  DBUG_RETURN(my_errno);
}

int ha_ndbcluster::create_handler_files(const char *file,
                                        const char *old_name,
                                        int action_flag,
                                        HA_CREATE_INFO *info) 
{ 
  char path[FN_REFLEN];
  const char *name;
  Ndb* ndb;
  const NDBTAB *tab;
  const void *data, *pack_data;
  uint length, pack_length;
  int error= 0;

  DBUG_ENTER("create_handler_files");

  if (action_flag != CHF_INDEX_FLAG)
  {
    DBUG_RETURN(FALSE);
  }
  DBUG_PRINT("enter", ("file: %s", file));
  if (!(ndb= get_ndb()))
    DBUG_RETURN(HA_ERR_NO_CONNECTION);

  NDBDICT *dict= ndb->getDictionary();
  if (!info->frm_only)
    DBUG_RETURN(0); // Must be a create, ignore since frm is saved in create

  // TODO handle this
  DBUG_ASSERT(m_table != 0);

  set_dbname(file);
  set_tabname(file);
  Ndb_table_guard ndbtab_g(dict, m_tabname);
  DBUG_PRINT("info", ("m_dbname: %s, m_tabname: %s", m_dbname, m_tabname));
  if (!(tab= ndbtab_g.get_table()))
    DBUG_RETURN(0); // Unkown table, must be temporary table

  DBUG_ASSERT(get_ndb_share_state(m_share) == NSS_ALTERED);
  if (readfrm(file, &data, &length) ||
      packfrm(data, length, &pack_data, &pack_length))
  {
    DBUG_PRINT("info", ("Missing frm for %s", m_tabname));
    my_free((char*)data, MYF(MY_ALLOW_ZERO_PTR));
    my_free((char*)pack_data, MYF(MY_ALLOW_ZERO_PTR));
    error= 1;
  }
  else
  {
    DBUG_PRINT("info", ("Table %s has changed, altering frm in ndb", 
                        m_tabname));
    NdbDictionary::Table new_tab= *tab;
    new_tab.setFrm(pack_data, pack_length);
    if (dict->alterTableGlobal(*tab, new_tab))
    {
      error= ndb_to_mysql_error(&dict->getNdbError());
    }
    my_free((char*)data, MYF(MY_ALLOW_ZERO_PTR));
    my_free((char*)pack_data, MYF(MY_ALLOW_ZERO_PTR));
  }
  
  set_ndb_share_state(m_share, NSS_INITIAL);
  free_share(&m_share); // Decrease ref_count

  DBUG_RETURN(error);
}

int ha_ndbcluster::create_index(const char *name, KEY *key_info, 
                                NDB_INDEX_TYPE idx_type, uint idx_no)
{
  int error= 0;
  char unique_name[FN_LEN];
  static const char* unique_suffix= "$unique";
  DBUG_ENTER("ha_ndbcluster::create_ordered_index");
  DBUG_PRINT("info", ("Creating index %u: %s", idx_no, name));  

  if (idx_type == UNIQUE_ORDERED_INDEX || idx_type == UNIQUE_INDEX)
  {
    strxnmov(unique_name, FN_LEN, name, unique_suffix, NullS);
    DBUG_PRINT("info", ("Created unique index name \'%s\' for index %d",
                        unique_name, idx_no));
  }
    
  switch (idx_type){
  case PRIMARY_KEY_INDEX:
    // Do nothing, already created
    break;
  case PRIMARY_KEY_ORDERED_INDEX:
    error= create_ordered_index(name, key_info);
    break;
  case UNIQUE_ORDERED_INDEX:
    if (!(error= create_ordered_index(name, key_info)))
      error= create_unique_index(unique_name, key_info);
    break;
  case UNIQUE_INDEX:
    if (!(error= check_index_fields_not_null(key_info)))
      error= create_unique_index(unique_name, key_info);
    break;
  case ORDERED_INDEX:
    error= create_ordered_index(name, key_info);
    break;
  default:
    DBUG_ASSERT(FALSE);
    break;
  }
  
  DBUG_RETURN(error);
}

int ha_ndbcluster::create_ordered_index(const char *name, 
                                        KEY *key_info)
{
  DBUG_ENTER("ha_ndbcluster::create_ordered_index");
  DBUG_RETURN(create_ndb_index(name, key_info, FALSE));
}

int ha_ndbcluster::create_unique_index(const char *name, 
                                       KEY *key_info)
{

  DBUG_ENTER("ha_ndbcluster::create_unique_index");
  DBUG_RETURN(create_ndb_index(name, key_info, TRUE));
}


/*
  Create an index in NDB Cluster
 */

int ha_ndbcluster::create_ndb_index(const char *name, 
                                     KEY *key_info,
                                     bool unique)
{
  Ndb *ndb= get_ndb();
  NdbDictionary::Dictionary *dict= ndb->getDictionary();
  KEY_PART_INFO *key_part= key_info->key_part;
  KEY_PART_INFO *end= key_part + key_info->key_parts;
  
  DBUG_ENTER("ha_ndbcluster::create_index");
  DBUG_PRINT("enter", ("name: %s ", name));

  NdbDictionary::Index ndb_index(name);
  if (unique)
    ndb_index.setType(NdbDictionary::Index::UniqueHashIndex);
  else 
  {
    ndb_index.setType(NdbDictionary::Index::OrderedIndex);
    // TODO Only temporary ordered indexes supported
    ndb_index.setLogging(FALSE); 
  }
  ndb_index.setTable(m_tabname);

  for (; key_part != end; key_part++) 
  {
    Field *field= key_part->field;
    DBUG_PRINT("info", ("attr: %s", field->field_name));
    ndb_index.addColumnName(field->field_name);
  }
  
  if (dict->createIndex(ndb_index, *m_table))
    ERR_RETURN(dict->getNdbError());

  // Success
  DBUG_PRINT("info", ("Created index %s", name));
  DBUG_RETURN(0);  
}

/*
 Prepare for an on-line alter table
*/ 
void ha_ndbcluster::prepare_for_alter()
{
  ndbcluster_get_share(m_share); // Increase ref_count
  set_ndb_share_state(m_share, NSS_ALTERED);
}

/*
  Add an index on-line to a table
*/
int ha_ndbcluster::add_index(TABLE *table_arg, 
                             KEY *key_info, uint num_of_keys)
{
<<<<<<< HEAD
=======
  DBUG_ENTER("ha_ndbcluster::add_index");
  DBUG_PRINT("info", ("ha_ndbcluster::add_index to table %s",
                      table_arg->s->table_name.str));
>>>>>>> 1f6266a1
  int error= 0;
  uint idx;
  DBUG_ENTER("ha_ndbcluster::add_index");
  DBUG_PRINT("enter", ("table %s", table_arg->s->table_name.str));
  DBUG_ASSERT(m_share->state == NSS_ALTERED);

  for (idx= 0; idx < num_of_keys; idx++)
  {
    KEY *key= key_info + idx;
    KEY_PART_INFO *key_part= key->key_part;
    KEY_PART_INFO *end= key_part + key->key_parts;
    NDB_INDEX_TYPE idx_type= get_index_type_from_key(idx, key, false);
    DBUG_PRINT("info", ("Adding index: '%s'", key_info[idx].name));
    // Add fields to key_part struct
    for (; key_part != end; key_part++)
      key_part->field= table->field[key_part->fieldnr];
    // Check index type
    // Create index in ndb
    if((error= create_index(key_info[idx].name, key, idx_type, idx)))
      break;
  }
  if (error)
  {
    set_ndb_share_state(m_share, NSS_INITIAL);
    free_share(&m_share); // Decrease ref_count
  }
  DBUG_RETURN(error);  
}

/*
  Mark one or several indexes for deletion. and
  renumber the remaining indexes
*/
int ha_ndbcluster::prepare_drop_index(TABLE *table_arg, 
                                      uint *key_num, uint num_of_keys)
{
  DBUG_ENTER("ha_ndbcluster::prepare_drop_index");
  DBUG_ASSERT(m_share->state == NSS_ALTERED);
  // Mark indexes for deletion
  uint idx;
  for (idx= 0; idx < num_of_keys; idx++)
  {
    DBUG_PRINT("info", ("ha_ndbcluster::prepare_drop_index %u", *key_num));
    m_index[*key_num++].status= TO_BE_DROPPED;
  }
  // Renumber indexes
  THD *thd= current_thd;
  Thd_ndb *thd_ndb= get_thd_ndb(thd);
  Ndb *ndb= thd_ndb->ndb;
  renumber_indexes(ndb, table_arg);
  DBUG_RETURN(0);
}
 
/*
  Really drop all indexes marked for deletion
*/
int ha_ndbcluster::final_drop_index(TABLE *table_arg)
{
  int error;
  DBUG_ENTER("ha_ndbcluster::final_drop_index");
  DBUG_PRINT("info", ("ha_ndbcluster::final_drop_index"));
  // Really drop indexes
  THD *thd= current_thd;
  Thd_ndb *thd_ndb= get_thd_ndb(thd);
  Ndb *ndb= thd_ndb->ndb;
  if((error= drop_indexes(ndb, table_arg)))
  {
    m_share->state= NSS_INITIAL;
    free_share(&m_share); // Decrease ref_count
  }
  DBUG_RETURN(error);
}

/*
  Rename a table in NDB Cluster
*/

int ha_ndbcluster::rename_table(const char *from, const char *to)
{
  NDBDICT *dict;
  char old_dbname[FN_HEADLEN];
  char new_dbname[FN_HEADLEN];
  char new_tabname[FN_HEADLEN];
  const NDBTAB *orig_tab;
  int result;
  bool recreate_indexes= FALSE;
  NDBDICT::List index_list;

  DBUG_ENTER("ha_ndbcluster::rename_table");
  DBUG_PRINT("info", ("Renaming %s to %s", from, to));
  set_dbname(from, old_dbname);
  set_dbname(to, new_dbname);
  set_tabname(from);
  set_tabname(to, new_tabname);

  if (check_ndb_connection())
    DBUG_RETURN(my_errno= HA_ERR_NO_CONNECTION);

  Ndb *ndb= get_ndb();
  ndb->setDatabaseName(old_dbname);
  dict= ndb->getDictionary();
  Ndb_table_guard ndbtab_g(dict, m_tabname);
  if (!(orig_tab= ndbtab_g.get_table()))
    ERR_RETURN(dict->getNdbError());

#ifdef HAVE_NDB_BINLOG
  int ndb_table_id= orig_tab->getObjectId();
  int ndb_table_version= orig_tab->getObjectVersion();

  NDB_SHARE *share= get_share(from, 0, false);
  if (share)
  {
    int r= rename_share(share, to);
    DBUG_ASSERT(r == 0);
  }
#endif
  if (my_strcasecmp(system_charset_info, new_dbname, old_dbname))
  {
    dict->listIndexes(index_list, *orig_tab);    
    recreate_indexes= TRUE;
  }
  // Change current database to that of target table
  set_dbname(to);
  ndb->setDatabaseName(m_dbname);

  NdbDictionary::Table new_tab= *orig_tab;
  new_tab.setName(new_tabname);
  if (dict->alterTableGlobal(*orig_tab, new_tab) != 0)
  {
    NdbError ndb_error= dict->getNdbError();
#ifdef HAVE_NDB_BINLOG
    if (share)
    {
      int r= rename_share(share, from);
      DBUG_ASSERT(r == 0);
      free_share(&share);
    }
#endif
    ERR_RETURN(ndb_error);
  }
  
  // Rename .ndb file
  if ((result= handler::rename_table(from, to)))
  {
    // ToDo in 4.1 should rollback alter table...
#ifdef HAVE_NDB_BINLOG
    if (share)
      free_share(&share);
#endif
    DBUG_RETURN(result);
  }

#ifdef HAVE_NDB_BINLOG
  int is_old_table_tmpfile= 1;
  if (share && share->op)
    dict->forceGCPWait();

  /* handle old table */
  if (!IS_TMP_PREFIX(m_tabname))
  {
    is_old_table_tmpfile= 0;
    String event_name(INJECTOR_EVENT_LEN);
    ndb_rep_event_name(&event_name, from + sizeof(share_prefix) - 1, 0);
    ndbcluster_handle_drop_table(ndb, event_name.c_ptr(), share,
                                 "rename table");
  }

  if (!result && !IS_TMP_PREFIX(new_tabname))
  {
    /* always create an event for the table */
    String event_name(INJECTOR_EVENT_LEN);
    ndb_rep_event_name(&event_name, to + sizeof(share_prefix) - 1, 0);
    Ndb_table_guard ndbtab_g2(dict, new_tabname);
    const NDBTAB *ndbtab= ndbtab_g2.get_table();

    if (!ndbcluster_create_event(ndb, ndbtab, event_name.c_ptr(), share,
                                 share && ndb_binlog_running ? 2 : 1/* push warning */))
    {
      if (ndb_extra_logging)
        sql_print_information("NDB Binlog: RENAME Event: %s",
                              event_name.c_ptr());
      if (share && ndb_binlog_running &&
          ndbcluster_create_event_ops(share, ndbtab, event_name.c_ptr()))
      {
        sql_print_error("NDB Binlog: FAILED create event operations "
                        "during RENAME. Event %s", event_name.c_ptr());
        /* a warning has been issued to the client */
      }
    }
    /*
      warning has been issued if ndbcluster_create_event failed
      and (share && ndb_binlog_running)
    */
    if (!is_old_table_tmpfile)
      ndbcluster_log_schema_op(current_thd, share,
                               current_thd->query, current_thd->query_length,
                               old_dbname, m_tabname,
                               ndb_table_id, ndb_table_version,
                               SOT_RENAME_TABLE,
                               m_dbname, new_tabname, 1);
  }

  // If we are moving tables between databases, we need to recreate
  // indexes
  if (recreate_indexes)
  {
    for (unsigned i = 0; i < index_list.count; i++) 
    {
        NDBDICT::List::Element& index_el = index_list.elements[i];
	// Recreate any indexes not stored in the system database
	if (my_strcasecmp(system_charset_info, 
			  index_el.database, NDB_SYSTEM_DATABASE))
	{
	  set_dbname(from);
	  ndb->setDatabaseName(m_dbname);
	  const NDBINDEX * index= dict->getIndexGlobal(index_el.name,  new_tab);
	  DBUG_PRINT("info", ("Creating index %s/%s",
			      index_el.database, index->getName()));
	  dict->createIndex(*index, new_tab);
	  DBUG_PRINT("info", ("Dropping index %s/%s",
			      index_el.database, index->getName()));
	  set_dbname(from);
	  ndb->setDatabaseName(m_dbname);
	  dict->dropIndexGlobal(*index);
	}
    }
  }
  if (share)
    free_share(&share);
#endif

  DBUG_RETURN(result);
}


/*
  Delete table from NDB Cluster

 */

/* static version which does not need a handler */

int
ha_ndbcluster::delete_table(ha_ndbcluster *h, Ndb *ndb,
                            const char *path,
                            const char *db,
                            const char *table_name)
{
  THD *thd= current_thd;
  DBUG_ENTER("ha_ndbcluster::ndbcluster_delete_table");
  NDBDICT *dict= ndb->getDictionary();
  int ndb_table_id= 0;
  int ndb_table_version= 0;
#ifdef HAVE_NDB_BINLOG
  /*
    Don't allow drop table unless
    schema distribution table is setup
  */
  if (!schema_share)
  {
    DBUG_PRINT("info", ("Schema distribution table not setup"));
    DBUG_RETURN(HA_ERR_NO_CONNECTION);
  }
  NDB_SHARE *share= get_share(path, 0, false);
#endif

  /* Drop the table from NDB */
  
  int res= 0;
  if (h && h->m_table)
  {
retry_temporary_error1:
    if (dict->dropTableGlobal(*h->m_table) == 0)
    {
      ndb_table_id= h->m_table->getObjectId();
      ndb_table_version= h->m_table->getObjectVersion();
    }
    else
    {
      switch (dict->getNdbError().status)
      {
        case NdbError::TemporaryError:
          if (!thd->killed) 
            goto retry_temporary_error1; // retry indefinitly
          break;
        default:
          break;
      }
      res= ndb_to_mysql_error(&dict->getNdbError());
    }
    h->release_metadata(thd, ndb);
  }
  else
  {
    ndb->setDatabaseName(db);
    while (1)
    {
      Ndb_table_guard ndbtab_g(dict, table_name);
      if (ndbtab_g.get_table())
      {
    retry_temporary_error2:
        if (dict->dropTableGlobal(*ndbtab_g.get_table()) == 0)
        {
          ndb_table_id= ndbtab_g.get_table()->getObjectId();
          ndb_table_version= ndbtab_g.get_table()->getObjectVersion();
        }
        else
        {
          switch (dict->getNdbError().status)
          {
            case NdbError::TemporaryError:
              if (!thd->killed) 
                goto retry_temporary_error2; // retry indefinitly
              break;
            default:
              if (dict->getNdbError().code == NDB_INVALID_SCHEMA_OBJECT)
              {
                ndbtab_g.invalidate();
                continue;
              }
              break;
          }
        }
      }
      else
        res= ndb_to_mysql_error(&dict->getNdbError());
      break;
    }
  }

  if (res)
  {
#ifdef HAVE_NDB_BINLOG
    /* the drop table failed for some reason, drop the share anyways */
    if (share)
    {
      pthread_mutex_lock(&ndbcluster_mutex);
      if (share->state != NSS_DROPPED)
      {
        /*
          The share kept by the server has not been freed, free it
        */
        share->state= NSS_DROPPED;
        free_share(&share, TRUE);
      }
      /* free the share taken above */
      free_share(&share, TRUE);
      pthread_mutex_unlock(&ndbcluster_mutex);
    }
#endif
    DBUG_RETURN(res);
  }

#ifdef HAVE_NDB_BINLOG
  /* stop the logging of the dropped table, and cleanup */

  /*
    drop table is successful even if table does not exist in ndb
    and in case table was actually not dropped, there is no need
    to force a gcp, and setting the event_name to null will indicate
    that there is no event to be dropped
  */
  int table_dropped= dict->getNdbError().code != 709;

  if (!IS_TMP_PREFIX(table_name) && share &&
      current_thd->lex->sql_command != SQLCOM_TRUNCATE)
  {
    ndbcluster_log_schema_op(thd, share,
                             thd->query, thd->query_length,
                             share->db, share->table_name,
                             ndb_table_id, ndb_table_version,
                             SOT_DROP_TABLE, 0, 0, 1);
  }
  else if (table_dropped && share && share->op) /* ndbcluster_log_schema_op
                                                   will do a force GCP */
    dict->forceGCPWait();

  if (!IS_TMP_PREFIX(table_name))
  {
    String event_name(INJECTOR_EVENT_LEN);
    ndb_rep_event_name(&event_name, path + sizeof(share_prefix) - 1, 0);
    ndbcluster_handle_drop_table(ndb,
                                 table_dropped ? event_name.c_ptr() : 0,
                                 share, "delete table");
  }

  if (share)
  {
    pthread_mutex_lock(&ndbcluster_mutex);
    if (share->state != NSS_DROPPED)
    {
      /*
        The share kept by the server has not been freed, free it
      */
      share->state= NSS_DROPPED;
      free_share(&share, TRUE);
    }
    /* free the share taken above */
    free_share(&share, TRUE);
    pthread_mutex_unlock(&ndbcluster_mutex);
  }
#endif
  DBUG_RETURN(0);
}

int ha_ndbcluster::delete_table(const char *name)
{
  DBUG_ENTER("ha_ndbcluster::delete_table");
  DBUG_PRINT("enter", ("name: %s", name));
  set_dbname(name);
  set_tabname(name);

#ifdef HAVE_NDB_BINLOG
  /*
    Don't allow drop table unless
    schema distribution table is setup
  */
  if (!schema_share)
  {
    DBUG_PRINT("info", ("Schema distribution table not setup"));
    DBUG_RETURN(HA_ERR_NO_CONNECTION);
  }
#endif

  if (check_ndb_connection())
    DBUG_RETURN(HA_ERR_NO_CONNECTION);

  /* Call ancestor function to delete .ndb file */
  handler::delete_table(name);

  DBUG_RETURN(delete_table(this, get_ndb(),name, m_dbname, m_tabname));
}


void ha_ndbcluster::get_auto_increment(ulonglong offset, ulonglong increment,
                                       ulonglong nb_desired_values,
                                       ulonglong *first_value,
                                       ulonglong *nb_reserved_values)
{  
  int cache_size;
  Uint64 auto_value;
  DBUG_ENTER("get_auto_increment");
  DBUG_PRINT("enter", ("m_tabname: %s", m_tabname));
  Ndb *ndb= get_ndb();
   
  if (m_rows_inserted > m_rows_to_insert)
  {
    /* We guessed too low */
    m_rows_to_insert+= m_autoincrement_prefetch;
  }
  cache_size= 
    (int) ((m_rows_to_insert - m_rows_inserted < m_autoincrement_prefetch) ?
           m_rows_to_insert - m_rows_inserted :
           ((m_rows_to_insert > m_autoincrement_prefetch) ?
            m_rows_to_insert : m_autoincrement_prefetch));
  int ret;
  uint retries= NDB_AUTO_INCREMENT_RETRIES;
  do {
    Ndb_tuple_id_range_guard g(m_share);
    ret=
      m_skip_auto_increment ? 
      ndb->readAutoIncrementValue(m_table, g.range, auto_value) :
      ndb->getAutoIncrementValue(m_table, g.range, auto_value, cache_size);
  } while (ret == -1 && 
           --retries &&
           ndb->getNdbError().status == NdbError::TemporaryError);
  if (ret == -1)
  {
    const NdbError err= ndb->getNdbError();
    sql_print_error("Error %lu in ::get_auto_increment(): %s",
                    (ulong) err.code, err.message);
    *first_value= ~(ulonglong) 0;
    DBUG_VOID_RETURN;
  }
  *first_value= (longlong)auto_value;
  /* From the point of view of MySQL, NDB reserves one row at a time */
  *nb_reserved_values= 1;
  DBUG_VOID_RETURN;
}


/*
  Constructor for the NDB Cluster table handler 
 */

#define HA_NDBCLUSTER_TABLE_FLAGS \
                HA_REC_NOT_IN_SEQ | \
                HA_NULL_IN_KEY | \
                HA_AUTO_PART_KEY | \
                HA_NO_PREFIX_CHAR_KEYS | \
                HA_NEED_READ_RANGE_BUFFER | \
                HA_CAN_GEOMETRY | \
                HA_CAN_BIT_FIELD | \
                HA_PRIMARY_KEY_REQUIRED_FOR_POSITION | \
                HA_PRIMARY_KEY_REQUIRED_FOR_DELETE | \
                HA_PARTIAL_COLUMN_READ | \
                HA_HAS_OWN_BINLOGGING | \
                HA_HAS_RECORDS

ha_ndbcluster::ha_ndbcluster(handlerton *hton, TABLE_SHARE *table_arg):
  handler(hton, table_arg),
  m_active_trans(NULL),
  m_active_cursor(NULL),
  m_table(NULL),
  m_table_info(NULL),
  m_table_flags(HA_NDBCLUSTER_TABLE_FLAGS),
  m_share(0),
  m_part_info(NULL),
  m_use_partition_function(FALSE),
  m_sorted(FALSE),
  m_use_write(FALSE),
  m_ignore_dup_key(FALSE),
  m_has_unique_index(FALSE),
  m_primary_key_update(FALSE),
  m_ignore_no_key(FALSE),
  m_rows_to_insert((ha_rows) 1),
  m_rows_inserted((ha_rows) 0),
  m_bulk_insert_rows((ha_rows) 1024),
  m_rows_changed((ha_rows) 0),
  m_bulk_insert_not_flushed(FALSE),
  m_ops_pending(0),
  m_skip_auto_increment(TRUE),
  m_blobs_pending(0),
  m_blobs_offset(0),
  m_blobs_buffer(0),
  m_blobs_buffer_size(0),
  m_dupkey((uint) -1),
  m_ha_not_exact_count(FALSE),
  m_force_send(TRUE),
  m_autoincrement_prefetch((ha_rows) 32),
  m_transaction_on(TRUE),
  m_cond_stack(NULL),
  m_multi_cursor(NULL)
{
  int i;
 
  DBUG_ENTER("ha_ndbcluster");

  m_tabname[0]= '\0';
  m_dbname[0]= '\0';

  stats.records= ~(ha_rows)0; // uninitialized
  stats.block_size= 1024;

  for (i= 0; i < MAX_KEY; i++)
    ndb_init_index(m_index[i]);

  DBUG_VOID_RETURN;
}


int ha_ndbcluster::ha_initialise()
{
  DBUG_ENTER("ha_ndbcluster::ha_initialise");
  if (check_ndb_in_thd(current_thd))
  {
    DBUG_RETURN(FALSE);
  }
  DBUG_RETURN(TRUE);
}

/*
  Destructor for NDB Cluster table handler
 */

ha_ndbcluster::~ha_ndbcluster() 
{
  THD *thd= current_thd;
  Ndb *ndb= thd ? check_ndb_in_thd(thd) : g_ndb;
  DBUG_ENTER("~ha_ndbcluster");

  if (m_share)
  {
    free_share(&m_share);
  }
  release_metadata(thd, ndb);
  my_free(m_blobs_buffer, MYF(MY_ALLOW_ZERO_PTR));
  m_blobs_buffer= 0;

  // Check for open cursor/transaction
  if (m_active_cursor) {
  }
  DBUG_ASSERT(m_active_cursor == NULL);
  if (m_active_trans) {
  }
  DBUG_ASSERT(m_active_trans == NULL);

  // Discard the condition stack
  DBUG_PRINT("info", ("Clearing condition stack"));
  cond_clear();

  DBUG_VOID_RETURN;
}



/*
  Open a table for further use
  - fetch metadata for this table from NDB
  - check that table exists

  RETURN
    0    ok
    < 0  Table has changed
*/

int ha_ndbcluster::open(const char *name, int mode, uint test_if_locked)
{
  int res;
  KEY *key;
  DBUG_ENTER("ha_ndbcluster::open");
  DBUG_PRINT("enter", ("name: %s  mode: %d  test_if_locked: %d",
                       name, mode, test_if_locked));
  
  /*
    Setup ref_length to make room for the whole 
    primary key to be written in the ref variable
  */
  
  if (table_share->primary_key != MAX_KEY) 
  {
    key= table->key_info+table_share->primary_key;
    ref_length= key->key_length;
  }
  else // (table_share->primary_key == MAX_KEY) 
  {
    if (m_use_partition_function)
    {
      ref_length+= sizeof(m_part_id);
    }
  }

  DBUG_PRINT("info", ("ref_length: %d", ref_length));

  // Init table lock structure 
  if (!(m_share=get_share(name, table)))
    DBUG_RETURN(1);
  thr_lock_data_init(&m_share->lock,&m_lock,(void*) 0);
  
  set_dbname(name);
  set_tabname(name);
  
  if (check_ndb_connection()) {
    free_share(&m_share);
    m_share= 0;
    DBUG_RETURN(HA_ERR_NO_CONNECTION);
  }
  
  res= get_metadata(name);
  if (!res)
  {
    Ndb *ndb= get_ndb();
    ndb->setDatabaseName(m_dbname);
    struct Ndb_statistics stat;
    res= ndb_get_table_statistics(NULL, false, ndb, m_table, &stat);
    stats.mean_rec_length= stat.row_size;
    stats.data_file_length= stat.fragment_memory;
    stats.records= stat.row_count;
    if(!res)
      res= info(HA_STATUS_CONST);
  }

#ifdef HAVE_NDB_BINLOG
  if (!ndb_binlog_tables_inited && ndb_binlog_running)
    table->db_stat|= HA_READ_ONLY;
#endif

  DBUG_RETURN(res);
}

/*
  Set partition info

  SYNOPSIS
    set_part_info()
    part_info

  RETURN VALUE
    NONE

  DESCRIPTION
    Set up partition info when handler object created
*/

void ha_ndbcluster::set_part_info(partition_info *part_info)
{
  m_part_info= part_info;
  if (!(m_part_info->part_type == HASH_PARTITION &&
        m_part_info->list_of_part_fields &&
        !m_part_info->is_sub_partitioned()))
    m_use_partition_function= TRUE;
}

/*
  Close the table
  - release resources setup by open()
 */

int ha_ndbcluster::close(void)
{
  DBUG_ENTER("close");
  THD *thd= current_thd;
  Ndb *ndb= thd ? check_ndb_in_thd(thd) : g_ndb;
  free_share(&m_share);
  m_share= 0;
  release_metadata(thd, ndb);
  DBUG_RETURN(0);
}


Thd_ndb* ha_ndbcluster::seize_thd_ndb()
{
  Thd_ndb *thd_ndb;
  DBUG_ENTER("seize_thd_ndb");

  thd_ndb= new Thd_ndb();
  if (thd_ndb->ndb->init(max_transactions) != 0)
  {
    ERR_PRINT(thd_ndb->ndb->getNdbError());
    /*
      TODO 
      Alt.1 If init fails because to many allocated Ndb 
      wait on condition for a Ndb object to be released.
      Alt.2 Seize/release from pool, wait until next release 
    */
    delete thd_ndb;
    thd_ndb= NULL;
  }
  DBUG_RETURN(thd_ndb);
}


void ha_ndbcluster::release_thd_ndb(Thd_ndb* thd_ndb)
{
  DBUG_ENTER("release_thd_ndb");
  delete thd_ndb;
  DBUG_VOID_RETURN;
}


/*
  If this thread already has a Thd_ndb object allocated
  in current THD, reuse it. Otherwise
  seize a Thd_ndb object, assign it to current THD and use it.
 
*/

Ndb* check_ndb_in_thd(THD* thd)
{
  Thd_ndb *thd_ndb= get_thd_ndb(thd);
  if (!thd_ndb)
  {
    if (!(thd_ndb= ha_ndbcluster::seize_thd_ndb()))
      return NULL;
    set_thd_ndb(thd, thd_ndb);
  }
  return thd_ndb->ndb;
}



int ha_ndbcluster::check_ndb_connection(THD* thd)
{
  Ndb *ndb;
  DBUG_ENTER("check_ndb_connection");
  
  if (!(ndb= check_ndb_in_thd(thd)))
    DBUG_RETURN(HA_ERR_NO_CONNECTION);
  ndb->setDatabaseName(m_dbname);
  DBUG_RETURN(0);
}


static int ndbcluster_close_connection(handlerton *hton, THD *thd)
{
  Thd_ndb *thd_ndb= get_thd_ndb(thd);
  DBUG_ENTER("ndbcluster_close_connection");
  if (thd_ndb)
  {
    ha_ndbcluster::release_thd_ndb(thd_ndb);
    set_thd_ndb(thd, NULL); // not strictly required but does not hurt either
  }
  DBUG_RETURN(0);
}


/*
  Try to discover one table from NDB
 */

int ndbcluster_discover(handlerton *hton, THD* thd, const char *db, 
                        const char *name,
                        const void** frmblob, 
                        uint* frmlen)
{
  int error= 0;
  NdbError ndb_error;
  uint len;
  const void* data;
  Ndb* ndb;
  char key[FN_REFLEN];
  DBUG_ENTER("ndbcluster_discover");
  DBUG_PRINT("enter", ("db: %s, name: %s", db, name)); 

  if (!(ndb= check_ndb_in_thd(thd)))
    DBUG_RETURN(HA_ERR_NO_CONNECTION);  
  ndb->setDatabaseName(db);
  NDBDICT* dict= ndb->getDictionary();
  build_table_filename(key, sizeof(key), db, name, "", 0);
  NDB_SHARE *share= get_share(key, 0, false);
  if (share && get_ndb_share_state(share) == NSS_ALTERED)
  {
    // Frm has been altered on disk, but not yet written to ndb
    if (readfrm(key, &data, &len))
    {
      DBUG_PRINT("error", ("Could not read frm"));
      error= 1;
      goto err;
    }
  }
  else
  {
    Ndb_table_guard ndbtab_g(dict, name);
    const NDBTAB *tab= ndbtab_g.get_table();
    if (!tab)
    {
      const NdbError err= dict->getNdbError();
      if (err.code == 709 || err.code == 723)
        error= -1;
      else
        ndb_error= err;
      goto err;
    }
    DBUG_PRINT("info", ("Found table %s", tab->getName()));
    
    len= tab->getFrmLength();  
    if (len == 0 || tab->getFrmData() == NULL)
    {
      DBUG_PRINT("error", ("No frm data found."));
      error= 1;
      goto err;
    }
    
    if (unpackfrm(&data, &len, tab->getFrmData()))
    {
      DBUG_PRINT("error", ("Could not unpack table"));
      error= 1;
      goto err;
    }
  }

  *frmlen= len;
  *frmblob= data;
  
  if (share)
    free_share(&share);

  DBUG_RETURN(0);
err:
  if (share)
    free_share(&share);
  if (ndb_error.code)
  {
    ERR_RETURN(ndb_error);
  }
  DBUG_RETURN(error);
}

/*
  Check if a table exists in NDB

 */

int ndbcluster_table_exists_in_engine(handlerton *hton, THD* thd, 
                                      const char *db,
                                      const char *name)
{
  Ndb* ndb;
  DBUG_ENTER("ndbcluster_table_exists_in_engine");
  DBUG_PRINT("enter", ("db: %s  name: %s", db, name));

  if (!(ndb= check_ndb_in_thd(thd)))
    DBUG_RETURN(HA_ERR_NO_CONNECTION);

  NDBDICT* dict= ndb->getDictionary();
  NdbDictionary::Dictionary::List list;
  if (dict->listObjects(list, NdbDictionary::Object::UserTable) != 0)
    ERR_RETURN(dict->getNdbError());
  for (uint i= 0 ; i < list.count ; i++)
  {
    NdbDictionary::Dictionary::List::Element& elmt= list.elements[i];
    if (my_strcasecmp(system_charset_info, elmt.database, db))
      continue;
    if (my_strcasecmp(system_charset_info, elmt.name, name))
      continue;
    DBUG_PRINT("info", ("Found table"));
    DBUG_RETURN(1);
  }
  DBUG_RETURN(0);
}



extern "C" byte* tables_get_key(const char *entry, uint *length,
                                my_bool not_used __attribute__((unused)))
{
  *length= strlen(entry);
  return (byte*) entry;
}


/*
  Drop a database in NDB Cluster
  NOTE add a dummy void function, since stupid handlerton is returning void instead of int...
*/

int ndbcluster_drop_database_impl(const char *path)
{
  DBUG_ENTER("ndbcluster_drop_database");
  THD *thd= current_thd;
  char dbname[FN_HEADLEN];
  Ndb* ndb;
  NdbDictionary::Dictionary::List list;
  uint i;
  char *tabname;
  List<char> drop_list;
  int ret= 0;
  ha_ndbcluster::set_dbname(path, (char *)&dbname);
  DBUG_PRINT("enter", ("db: %s", dbname));
  
  if (!(ndb= check_ndb_in_thd(thd)))
    DBUG_RETURN(-1);
  
  // List tables in NDB
  NDBDICT *dict= ndb->getDictionary();
  if (dict->listObjects(list, 
                        NdbDictionary::Object::UserTable) != 0)
    DBUG_RETURN(-1);
  for (i= 0 ; i < list.count ; i++)
  {
    NdbDictionary::Dictionary::List::Element& elmt= list.elements[i];
    DBUG_PRINT("info", ("Found %s/%s in NDB", elmt.database, elmt.name));     
    
    // Add only tables that belongs to db
    if (my_strcasecmp(system_charset_info, elmt.database, dbname))
      continue;
    DBUG_PRINT("info", ("%s must be dropped", elmt.name));     
    drop_list.push_back(thd->strdup(elmt.name));
  }
  // Drop any tables belonging to database
  char full_path[FN_REFLEN];
  char *tmp= full_path +
    build_table_filename(full_path, sizeof(full_path), dbname, "", "", 0);

  ndb->setDatabaseName(dbname);
  List_iterator_fast<char> it(drop_list);
  while ((tabname=it++))
  {
    tablename_to_filename(tabname, tmp, FN_REFLEN - (tmp - full_path)-1);
    VOID(pthread_mutex_lock(&LOCK_open));
    if (ha_ndbcluster::delete_table(0, ndb, full_path, dbname, tabname))
    {
      const NdbError err= dict->getNdbError();
      if (err.code != 709 && err.code != 723)
      {
        ERR_PRINT(err);
        ret= ndb_to_mysql_error(&err);
      }
    }
    VOID(pthread_mutex_unlock(&LOCK_open));
  }
  DBUG_RETURN(ret);      
}

static void ndbcluster_drop_database(handlerton *hton, char *path)
{
  THD *thd= current_thd;
  DBUG_ENTER("ndbcluster_drop_database");
#ifdef HAVE_NDB_BINLOG
  /*
    Don't allow drop database unless
    schema distribution table is setup
  */
  if (!schema_share)
  {
    DBUG_PRINT("info", ("Schema distribution table not setup"));
    DBUG_VOID_RETURN;
    //DBUG_RETURN(HA_ERR_NO_CONNECTION);
  }
#endif
  ndbcluster_drop_database_impl(path);
#ifdef HAVE_NDB_BINLOG
  char db[FN_REFLEN];
  ha_ndbcluster::set_dbname(path, db);
  ndbcluster_log_schema_op(thd, 0,
                           thd->query, thd->query_length,
                           db, "", 0, 0, SOT_DROP_DB, 0, 0, 0);
#endif
  DBUG_VOID_RETURN;
}

int ndb_create_table_from_engine(THD *thd, const char *db,
                                 const char *table_name)
{
  LEX *old_lex= thd->lex, newlex;
  thd->lex= &newlex;
  newlex.current_select= NULL;
  lex_start(thd, (const uchar*) "", 0);
  int res= ha_create_table_from_engine(thd, db, table_name);
  thd->lex= old_lex;
  return res;
}

/*
  find all tables in ndb and discover those needed
*/
int ndbcluster_find_all_files(THD *thd)
{
  DBUG_ENTER("ndbcluster_find_all_files");
  Ndb* ndb;
  char key[FN_REFLEN];

  if (!(ndb= check_ndb_in_thd(thd)))
    DBUG_RETURN(HA_ERR_NO_CONNECTION);

  NDBDICT *dict= ndb->getDictionary();

  int unhandled, retries= 5, skipped;
  LINT_INIT(unhandled);
  LINT_INIT(skipped);
  do
  {
    NdbDictionary::Dictionary::List list;
    if (dict->listObjects(list, NdbDictionary::Object::UserTable) != 0)
      ERR_RETURN(dict->getNdbError());
    unhandled= 0;
    skipped= 0;
    retries--;
    for (uint i= 0 ; i < list.count ; i++)
    {
      NDBDICT::List::Element& elmt= list.elements[i];
      if (IS_TMP_PREFIX(elmt.name) || IS_NDB_BLOB_PREFIX(elmt.name))
      {
        DBUG_PRINT("info", ("Skipping %s.%s in NDB", elmt.database, elmt.name));
        continue;
      }
      DBUG_PRINT("info", ("Found %s.%s in NDB", elmt.database, elmt.name));
      if (elmt.state != NDBOBJ::StateOnline &&
          elmt.state != NDBOBJ::StateBackup &&
          elmt.state != NDBOBJ::StateBuilding)
      {
        sql_print_information("NDB: skipping setup table %s.%s, in state %d",
                              elmt.database, elmt.name, elmt.state);
        skipped++;
        continue;
      }

      ndb->setDatabaseName(elmt.database);
      Ndb_table_guard ndbtab_g(dict, elmt.name);
      const NDBTAB *ndbtab= ndbtab_g.get_table();
      if (!ndbtab)
      {
        if (retries == 0)
          sql_print_error("NDB: failed to setup table %s.%s, error: %d, %s",
                          elmt.database, elmt.name,
                          dict->getNdbError().code,
                          dict->getNdbError().message);
        unhandled++;
        continue;
      }

      if (ndbtab->getFrmLength() == 0)
        continue;
    
      /* check if database exists */
      char *end= key +
        build_table_filename(key, sizeof(key), elmt.database, "", "", 0);
      if (my_access(key, F_OK))
      {
        /* no such database defined, skip table */
        continue;
      }
      /* finalize construction of path */
      end+= tablename_to_filename(elmt.name, end,
                                  sizeof(key)-(end-key));
      const void *data= 0, *pack_data= 0;
      uint length, pack_length;
      int discover= 0;
      if (readfrm(key, &data, &length) ||
          packfrm(data, length, &pack_data, &pack_length))
      {
        discover= 1;
        sql_print_information("NDB: missing frm for %s.%s, discovering...",
                              elmt.database, elmt.name);
      }
      else if (cmp_frm(ndbtab, pack_data, pack_length))
      {
        NDB_SHARE *share= get_share(key, 0, false);
        if (!share || get_ndb_share_state(share) != NSS_ALTERED)
        {
          discover= 1;
          sql_print_information("NDB: mismatch in frm for %s.%s, discovering...",
                                elmt.database, elmt.name);
        }
        if (share)
          free_share(&share);
      }
      my_free((char*) data, MYF(MY_ALLOW_ZERO_PTR));
      my_free((char*) pack_data, MYF(MY_ALLOW_ZERO_PTR));

      pthread_mutex_lock(&LOCK_open);
      if (discover)
      {
        /* ToDo 4.1 database needs to be created if missing */
        if (ndb_create_table_from_engine(thd, elmt.database, elmt.name))
        {
          /* ToDo 4.1 handle error */
        }
      }
#ifdef HAVE_NDB_BINLOG
      else
      {
        /* set up replication for this table */
        ndbcluster_create_binlog_setup(ndb, key, end-key,
                                       elmt.database, elmt.name,
                                       TRUE);
      }
#endif
      pthread_mutex_unlock(&LOCK_open);
    }
  }
  while (unhandled && retries);

  DBUG_RETURN(-(skipped + unhandled));
}

int ndbcluster_find_files(handlerton *hton, THD *thd,
                          const char *db,
                          const char *path,
                          const char *wild, bool dir, List<char> *files)
{
  DBUG_ENTER("ndbcluster_find_files");
  DBUG_PRINT("enter", ("db: %s", db));
  { // extra bracket to avoid gcc 2.95.3 warning
  uint i;
  Ndb* ndb;
  char name[FN_REFLEN];
  HASH ndb_tables, ok_tables;
  NDBDICT::List list;

  if (!(ndb= check_ndb_in_thd(thd)))
    DBUG_RETURN(HA_ERR_NO_CONNECTION);

  if (dir)
    DBUG_RETURN(0); // Discover of databases not yet supported

  // List tables in NDB
  NDBDICT *dict= ndb->getDictionary();
  if (dict->listObjects(list, 
                        NdbDictionary::Object::UserTable) != 0)
    ERR_RETURN(dict->getNdbError());

  if (hash_init(&ndb_tables, system_charset_info,list.count,0,0,
                (hash_get_key)tables_get_key,0,0))
  {
    DBUG_PRINT("error", ("Failed to init HASH ndb_tables"));
    DBUG_RETURN(-1);
  }

  if (hash_init(&ok_tables, system_charset_info,32,0,0,
                (hash_get_key)tables_get_key,0,0))
  {
    DBUG_PRINT("error", ("Failed to init HASH ok_tables"));
    hash_free(&ndb_tables);
    DBUG_RETURN(-1);
  }  

  for (i= 0 ; i < list.count ; i++)
  {
    NDBDICT::List::Element& elmt= list.elements[i];
    if (IS_TMP_PREFIX(elmt.name) || IS_NDB_BLOB_PREFIX(elmt.name))
    {
      DBUG_PRINT("info", ("Skipping %s.%s in NDB", elmt.database, elmt.name));
      continue;
    }
    DBUG_PRINT("info", ("Found %s/%s in NDB", elmt.database, elmt.name));

    // Add only tables that belongs to db
    if (my_strcasecmp(system_charset_info, elmt.database, db))
      continue;

    // Apply wildcard to list of tables in NDB
    if (wild)
    {
      if (lower_case_table_names)
      {
        if (wild_case_compare(files_charset_info, elmt.name, wild))
          continue;
      }
      else if (wild_compare(elmt.name,wild,0))
        continue;
    }
    DBUG_PRINT("info", ("Inserting %s into ndb_tables hash", elmt.name));     
    my_hash_insert(&ndb_tables, (byte*)thd->strdup(elmt.name));
  }

  char *file_name;
  List_iterator<char> it(*files);
  List<char> delete_list;
  while ((file_name=it++))
  {
    bool file_on_disk= false;
    DBUG_PRINT("info", ("%s", file_name));     
    if (hash_search(&ndb_tables, file_name, strlen(file_name)))
    {
      DBUG_PRINT("info", ("%s existed in NDB _and_ on disk ", file_name));
      file_on_disk= true;
    }
    
    // Check for .ndb file with this name
    build_table_filename(name, sizeof(name), db, file_name, ha_ndb_ext, 0);
    DBUG_PRINT("info", ("Check access for %s", name));
    if (my_access(name, F_OK))
    {
      DBUG_PRINT("info", ("%s did not exist on disk", name));     
      // .ndb file did not exist on disk, another table type
      if (file_on_disk)
      {
	// Ignore this ndb table
	gptr record=  hash_search(&ndb_tables, file_name, strlen(file_name));
	DBUG_ASSERT(record);
	hash_delete(&ndb_tables, record);
	push_warning_printf(current_thd, MYSQL_ERROR::WARN_LEVEL_WARN,
			    ER_TABLE_EXISTS_ERROR,
			    "Local table %s.%s shadows ndb table",
			    db, file_name);
      }
      continue;
    }
    if (file_on_disk) 
    {
      // File existed in NDB and as frm file, put in ok_tables list
      my_hash_insert(&ok_tables, (byte*)file_name);
      continue;
    }
    DBUG_PRINT("info", ("%s existed on disk", name));     
    // The .ndb file exists on disk, but it's not in list of tables in ndb
    // Verify that handler agrees table is gone.
    if (ndbcluster_table_exists_in_engine(hton, thd, db, file_name) == 0)    
    {
      DBUG_PRINT("info", ("NDB says %s does not exists", file_name));     
      it.remove();
      // Put in list of tables to remove from disk
      delete_list.push_back(thd->strdup(file_name));
    }
  }

#ifdef HAVE_NDB_BINLOG
  /* setup logging to binlog for all discovered tables */
  {
    char *end, *end1= name +
      build_table_filename(name, sizeof(name), db, "", "", 0);
    for (i= 0; i < ok_tables.records; i++)
    {
      file_name= (char*)hash_element(&ok_tables, i);
      end= end1 +
        tablename_to_filename(file_name, end1, sizeof(name) - (end1 - name));
      pthread_mutex_lock(&LOCK_open);
      ndbcluster_create_binlog_setup(ndb, name, end-name,
                                     db, file_name, TRUE);
      pthread_mutex_unlock(&LOCK_open);
    }
  }
#endif

  // Check for new files to discover
  DBUG_PRINT("info", ("Checking for new files to discover"));       
  List<char> create_list;
  for (i= 0 ; i < ndb_tables.records ; i++)
  {
    file_name= hash_element(&ndb_tables, i);
    if (!hash_search(&ok_tables, file_name, strlen(file_name)))
    {
      build_table_filename(name, sizeof(name), db, file_name, reg_ext, 0);
      if (my_access(name, F_OK))
      {
        DBUG_PRINT("info", ("%s must be discovered", file_name));
        // File is in list of ndb tables and not in ok_tables
        // This table need to be created
        create_list.push_back(thd->strdup(file_name));
      }
    }
  }

  // Lock mutex before deleting and creating frm files
  pthread_mutex_lock(&LOCK_open);

  if (!global_read_lock)
  {
    // Delete old files
    List_iterator_fast<char> it3(delete_list);
    while ((file_name=it3++))
    {
      DBUG_PRINT("info", ("Remove table %s/%s", db, file_name));
      // Delete the table and all related files
      TABLE_LIST table_list;
      bzero((char*) &table_list,sizeof(table_list));
      table_list.db= (char*) db;
      table_list.alias= table_list.table_name= (char*)file_name;
      (void)mysql_rm_table_part2(thd, &table_list,
                                                                 /* if_exists */ FALSE,
                                                                 /* drop_temporary */ FALSE,
                                                                 /* drop_view */ FALSE,
                                                                 /* dont_log_query*/ TRUE);
      /* Clear error message that is returned when table is deleted */
      thd->clear_error();
    }
  }

  // Create new files
  List_iterator_fast<char> it2(create_list);
  while ((file_name=it2++))
  {  
    DBUG_PRINT("info", ("Table %s need discovery", file_name));
    if (ndb_create_table_from_engine(thd, db, file_name) == 0)
      files->push_back(thd->strdup(file_name)); 
  }

  pthread_mutex_unlock(&LOCK_open);
  
  hash_free(&ok_tables);
  hash_free(&ndb_tables);
  } // extra bracket to avoid gcc 2.95.3 warning
  DBUG_RETURN(0);    
}


/*
  Initialise all gloal variables before creating 
  a NDB Cluster table handler
 */

/* Call back after cluster connect */
static int connect_callback()
{
  update_status_variables(g_ndb_cluster_connection);

  uint node_id, i= 0;
  Ndb_cluster_connection_node_iter node_iter;
  memset((void *)g_node_id_map, 0xFFFF, sizeof(g_node_id_map));
  while ((node_id= g_ndb_cluster_connection->get_next_node(node_iter)))
    g_node_id_map[node_id]= i++;

  pthread_cond_signal(&COND_ndb_util_thread);
  return 0;
}

extern int ndb_dictionary_is_mysqld;

static int ndbcluster_init(void *p)
{
  int res;
  DBUG_ENTER("ndbcluster_init");

  ndb_dictionary_is_mysqld= 1;
  ndbcluster_hton= (handlerton *)p;

  {
    handlerton *h= ndbcluster_hton;
    h->state=            have_ndbcluster;
    h->db_type=          DB_TYPE_NDBCLUSTER;
    h->close_connection= ndbcluster_close_connection;
    h->commit=           ndbcluster_commit;
    h->rollback=         ndbcluster_rollback;
    h->create=           ndbcluster_create_handler; /* Create a new handler */
    h->drop_database=    ndbcluster_drop_database;  /* Drop a database */
    h->panic=            ndbcluster_end;            /* Panic call */
    h->show_status=      ndbcluster_show_status;    /* Show status */
    h->alter_tablespace= ndbcluster_alter_tablespace;    /* Show status */
    h->partition_flags=  ndbcluster_partition_flags; /* Partition flags */
    h->alter_table_flags=ndbcluster_alter_table_flags; /* Alter table flags */
    h->fill_files_table= ndbcluster_fill_files_table;
#ifdef HAVE_NDB_BINLOG
    ndbcluster_binlog_init_handlerton();
#endif
    h->flags=            HTON_CAN_RECREATE | HTON_TEMPORARY_NOT_SUPPORTED;
    h->discover=         ndbcluster_discover;
    h->find_files= ndbcluster_find_files;
    h->table_exists_in_engine= ndbcluster_table_exists_in_engine;
  }

  if (have_ndbcluster != SHOW_OPTION_YES)
    DBUG_RETURN(0); // nothing else to do

  // Initialize ndb interface
  ndb_init_internal();

  // Set connectstring if specified
  if (opt_ndbcluster_connectstring != 0)
    DBUG_PRINT("connectstring", ("%s", opt_ndbcluster_connectstring));     
  if ((g_ndb_cluster_connection=
       new Ndb_cluster_connection(opt_ndbcluster_connectstring)) == 0)
  {
    DBUG_PRINT("error",("Ndb_cluster_connection(%s)",
                        opt_ndbcluster_connectstring));
    goto ndbcluster_init_error;
  }
  {
    char buf[128];
    my_snprintf(buf, sizeof(buf), "mysqld --server-id=%lu", server_id);
    g_ndb_cluster_connection->set_name(buf);
  }
  g_ndb_cluster_connection->set_optimized_node_selection
    (opt_ndb_optimized_node_selection);

  // Create a Ndb object to open the connection  to NDB
  if ( (g_ndb= new Ndb(g_ndb_cluster_connection, "sys")) == 0 )
  {
    DBUG_PRINT("error", ("failed to create global ndb object"));
    goto ndbcluster_init_error;
  }
  if (g_ndb->init() != 0)
  {
    ERR_PRINT (g_ndb->getNdbError());
    goto ndbcluster_init_error;
  }

  if ((res= g_ndb_cluster_connection->connect(0,0,0)) == 0)
  {
    connect_callback();
    DBUG_PRINT("info",("NDBCLUSTER storage engine at %s on port %d",
                       g_ndb_cluster_connection->get_connected_host(),
                       g_ndb_cluster_connection->get_connected_port()));
    g_ndb_cluster_connection->wait_until_ready(10,3);
  } 
  else if (res == 1)
  {
    if (g_ndb_cluster_connection->start_connect_thread(connect_callback)) 
    {
      DBUG_PRINT("error", ("g_ndb_cluster_connection->start_connect_thread()"));
      goto ndbcluster_init_error;
    }
#ifndef DBUG_OFF
    {
      char buf[1024];
      DBUG_PRINT("info",
                 ("NDBCLUSTER storage engine not started, "
                  "will connect using %s",
                  g_ndb_cluster_connection->
                  get_connectstring(buf,sizeof(buf))));
    }
#endif
  }
  else
  {
    DBUG_ASSERT(res == -1);
    DBUG_PRINT("error", ("permanent error"));
    goto ndbcluster_init_error;
  }
  
  (void) hash_init(&ndbcluster_open_tables,system_charset_info,32,0,0,
                   (hash_get_key) ndbcluster_get_key,0,0);
  pthread_mutex_init(&ndbcluster_mutex,MY_MUTEX_INIT_FAST);
#ifdef HAVE_NDB_BINLOG
  /* start the ndb injector thread */
  if (ndbcluster_binlog_start())
    goto ndbcluster_init_error;
#endif /* HAVE_NDB_BINLOG */

  pthread_mutex_init(&LOCK_ndb_util_thread, MY_MUTEX_INIT_FAST);
  pthread_cond_init(&COND_ndb_util_thread, NULL);


  ndb_cache_check_time = opt_ndb_cache_check_time;
  // Create utility thread
  pthread_t tmp;
  if (pthread_create(&tmp, &connection_attrib, ndb_util_thread_func, 0))
  {
    DBUG_PRINT("error", ("Could not create ndb utility thread"));
    hash_free(&ndbcluster_open_tables);
    pthread_mutex_destroy(&ndbcluster_mutex);
    pthread_mutex_destroy(&LOCK_ndb_util_thread);
    pthread_cond_destroy(&COND_ndb_util_thread);
    goto ndbcluster_init_error;
  }

  ndbcluster_inited= 1;
  DBUG_RETURN(FALSE);

ndbcluster_init_error:
  if (g_ndb)
    delete g_ndb;
  g_ndb= NULL;
  if (g_ndb_cluster_connection)
    delete g_ndb_cluster_connection;
  g_ndb_cluster_connection= NULL;
  have_ndbcluster= SHOW_OPTION_DISABLED;	// If we couldn't use handler
  ndbcluster_hton->state= SHOW_OPTION_DISABLED;               // If we couldn't use handler

  DBUG_RETURN(TRUE);
}

static int ndbcluster_end(handlerton *hton, ha_panic_function type)
{
  DBUG_ENTER("ndbcluster_end");

  if (!ndbcluster_inited)
    DBUG_RETURN(0);

#ifdef HAVE_NDB_BINLOG
  {
    pthread_mutex_lock(&ndbcluster_mutex);
    while (ndbcluster_open_tables.records)
    {
      NDB_SHARE *share=
        (NDB_SHARE*) hash_element(&ndbcluster_open_tables, 0);
#ifndef DBUG_OFF
      fprintf(stderr, "NDB: table share %s with use_count %d not freed\n",
              share->key, share->use_count);
#endif
      real_free_share(&share);
    }
    pthread_mutex_unlock(&ndbcluster_mutex);
  }
#endif
  hash_free(&ndbcluster_open_tables);

  if (g_ndb)
  {
#ifndef DBUG_OFF
    Ndb::Free_list_usage tmp;
    tmp.m_name= 0;
    while (g_ndb->get_free_list_usage(&tmp))
    {
      uint leaked= (uint) tmp.m_created - tmp.m_free;
      if (leaked)
        fprintf(stderr, "NDB: Found %u %s%s that %s not been released\n",
                leaked, tmp.m_name,
                (leaked == 1)?"":"'s",
                (leaked == 1)?"has":"have");
    }
#endif
    delete g_ndb;
    g_ndb= NULL;
  }
  delete g_ndb_cluster_connection;
  g_ndb_cluster_connection= NULL;

  // cleanup ndb interface
  ndb_end_internal();

  pthread_mutex_destroy(&ndbcluster_mutex);
  pthread_mutex_destroy(&LOCK_ndb_util_thread);
  pthread_cond_destroy(&COND_ndb_util_thread);
  ndbcluster_inited= 0;
  DBUG_RETURN(0);
}

void ha_ndbcluster::print_error(int error, myf errflag)
{
  DBUG_ENTER("ha_ndbcluster::print_error");
  DBUG_PRINT("enter", ("error: %d", error));

  if (error == HA_ERR_NO_PARTITION_FOUND)
    m_part_info->print_no_partition_found(table);
  else
    handler::print_error(error, errflag);
  DBUG_VOID_RETURN;
}


/*
  Static error print function called from
  static handler method ndbcluster_commit
  and ndbcluster_rollback
*/

void ndbcluster_print_error(int error, const NdbOperation *error_op)
{
  DBUG_ENTER("ndbcluster_print_error");
  TABLE_SHARE share;
  const char *tab_name= (error_op) ? error_op->getTableName() : "";
  share.db.str= (char*) "";
  share.db.length= 0;
  share.table_name.str= (char *) tab_name;
  share.table_name.length= strlen(tab_name);
  ha_ndbcluster error_handler(ndbcluster_hton, &share);
  error_handler.print_error(error, MYF(0));
  DBUG_VOID_RETURN;
}

/**
 * Set a given location from full pathname to database name
 *
 */
void ha_ndbcluster::set_dbname(const char *path_name, char *dbname)
{
  char *end, *ptr, *tmp_name;
  char tmp_buff[FN_REFLEN];
 
  tmp_name= tmp_buff;
  /* Scan name from the end */
  ptr= strend(path_name)-1;
  while (ptr >= path_name && *ptr != '\\' && *ptr != '/') {
    ptr--;
  }
  ptr--;
  end= ptr;
  while (ptr >= path_name && *ptr != '\\' && *ptr != '/') {
    ptr--;
  }
  uint name_len= end - ptr;
  memcpy(tmp_name, ptr + 1, name_len);
  tmp_name[name_len]= '\0';
#ifdef __WIN__
  /* Put to lower case */
  
  ptr= tmp_name;
  
  while (*ptr != '\0') {
    *ptr= tolower(*ptr);
    ptr++;
  }
#endif
  filename_to_tablename(tmp_name, dbname, FN_REFLEN);
}

/*
  Set m_dbname from full pathname to table file
 */

void ha_ndbcluster::set_dbname(const char *path_name)
{
  set_dbname(path_name, m_dbname);
}

/**
 * Set a given location from full pathname to table file
 *
 */
void
ha_ndbcluster::set_tabname(const char *path_name, char * tabname)
{
  char *end, *ptr, *tmp_name;
  char tmp_buff[FN_REFLEN];

  tmp_name= tmp_buff;
  /* Scan name from the end */
  end= strend(path_name)-1;
  ptr= end;
  while (ptr >= path_name && *ptr != '\\' && *ptr != '/') {
    ptr--;
  }
  uint name_len= end - ptr;
  memcpy(tmp_name, ptr + 1, end - ptr);
  tmp_name[name_len]= '\0';
#ifdef __WIN__
  /* Put to lower case */
  ptr= tmp_name;
  
  while (*ptr != '\0') {
    *ptr= tolower(*ptr);
    ptr++;
  }
#endif
  filename_to_tablename(tmp_name, tabname, FN_REFLEN);
}

/*
  Set m_tabname from full pathname to table file 
 */

void ha_ndbcluster::set_tabname(const char *path_name)
{
  set_tabname(path_name, m_tabname);
}


ha_rows 
ha_ndbcluster::records_in_range(uint inx, key_range *min_key,
                                key_range *max_key)
{
  KEY *key_info= table->key_info + inx;
  uint key_length= key_info->key_length;
  NDB_INDEX_TYPE idx_type= get_index_type(inx);  

  DBUG_ENTER("records_in_range");
  // Prevent partial read of hash indexes by returning HA_POS_ERROR
  if ((idx_type == UNIQUE_INDEX || idx_type == PRIMARY_KEY_INDEX) &&
      ((min_key && min_key->length < key_length) ||
       (max_key && max_key->length < key_length)))
    DBUG_RETURN(HA_POS_ERROR);
  
  // Read from hash index with full key
  // This is a "const" table which returns only one record!      
  if ((idx_type != ORDERED_INDEX) &&
      ((min_key && min_key->length == key_length) || 
       (max_key && max_key->length == key_length)))
    DBUG_RETURN(1);
  
  if ((idx_type == PRIMARY_KEY_ORDERED_INDEX ||
       idx_type == UNIQUE_ORDERED_INDEX ||
       idx_type == ORDERED_INDEX) &&
    m_index[inx].index_stat != NULL)
  {
    NDB_INDEX_DATA& d=m_index[inx];
    const NDBINDEX* index= d.index;
    Ndb* ndb=get_ndb();
    NdbTransaction* trans=NULL;
    NdbIndexScanOperation* op=NULL;
    int res=0;
    Uint64 rows;

    do
    {
      // We must provide approx table rows
      Uint64 table_rows=0;
      Ndb_local_table_statistics *info= m_table_info;
      if (info->records != ~(ha_rows)0 && info->records != 0)
      {
        table_rows = info->records;
        DBUG_PRINT("info", ("use info->records: %llu", table_rows));
      }
      else
      {
        Ndb_statistics stat;
        if ((res=ndb_get_table_statistics(this, true, ndb, m_table, &stat)) != 0)
          break;
        table_rows=stat.row_count;
        DBUG_PRINT("info", ("use db row_count: %llu", table_rows));
        if (table_rows == 0) {
          // Problem if autocommit=0
#ifdef ndb_get_table_statistics_uses_active_trans
          rows=0;
          break;
#endif
        }
      }

      // Define scan op for the range
      if ((trans=m_active_trans) == NULL || 
	  trans->commitStatus() != NdbTransaction::Started)
      {
        DBUG_PRINT("info", ("no active trans"));
        if (! (trans=ndb->startTransaction()))
          ERR_BREAK(ndb->getNdbError(), res);
      }
      if (! (op=trans->getNdbIndexScanOperation(index, (NDBTAB*)m_table)))
        ERR_BREAK(trans->getNdbError(), res);
      if ((op->readTuples(NdbOperation::LM_CommittedRead)) == -1)
        ERR_BREAK(op->getNdbError(), res);
      const key_range *keys[2]={ min_key, max_key };
      if ((res=set_bounds(op, inx, true, keys)) != 0)
        break;

      // Decide if db should be contacted
      int flags=0;
      if (d.index_stat_query_count < d.index_stat_cache_entries ||
          (d.index_stat_update_freq != 0 &&
           d.index_stat_query_count % d.index_stat_update_freq == 0))
      {
        DBUG_PRINT("info", ("force stat from db"));
        flags|=NdbIndexStat::RR_UseDb;
      }
      if (d.index_stat->records_in_range(index, op, table_rows, &rows, flags) == -1)
        ERR_BREAK(d.index_stat->getNdbError(), res);
      d.index_stat_query_count++;
    } while (0);

    if (trans != m_active_trans && rows == 0)
      rows = 1;
    if (trans != m_active_trans && trans != NULL)
      ndb->closeTransaction(trans);
    if (res != 0)
      DBUG_RETURN(HA_POS_ERROR);
    DBUG_RETURN(rows);
  }

  DBUG_RETURN(10); /* Good guess when you don't know anything */
}

ulonglong ha_ndbcluster::table_flags(void) const
{
  if (m_ha_not_exact_count)
    return m_table_flags & ~HA_STATS_RECORDS_IS_EXACT;
  return m_table_flags;
}
const char * ha_ndbcluster::table_type() const 
{
  return("NDBCLUSTER");
}
uint ha_ndbcluster::max_supported_record_length() const
{ 
  return NDB_MAX_TUPLE_SIZE;
}
uint ha_ndbcluster::max_supported_keys() const
{
  return MAX_KEY;
}
uint ha_ndbcluster::max_supported_key_parts() const 
{
  return NDB_MAX_NO_OF_ATTRIBUTES_IN_KEY;
}
uint ha_ndbcluster::max_supported_key_length() const
{
  return NDB_MAX_KEY_SIZE;
}
uint ha_ndbcluster::max_supported_key_part_length() const
{
  return NDB_MAX_KEY_SIZE;
}
bool ha_ndbcluster::low_byte_first() const
{ 
#ifdef WORDS_BIGENDIAN
  return FALSE;
#else
  return TRUE;
#endif
}
const char* ha_ndbcluster::index_type(uint key_number)
{
  switch (get_index_type(key_number)) {
  case ORDERED_INDEX:
  case UNIQUE_ORDERED_INDEX:
  case PRIMARY_KEY_ORDERED_INDEX:
    return "BTREE";
  case UNIQUE_INDEX:
  case PRIMARY_KEY_INDEX:
  default:
    return "HASH";
  }
}

uint8 ha_ndbcluster::table_cache_type()
{
  DBUG_ENTER("ha_ndbcluster::table_cache_type=HA_CACHE_TBL_ASKTRANSACT");
  DBUG_RETURN(HA_CACHE_TBL_ASKTRANSACT);
}


uint ndb_get_commitcount(THD *thd, char *dbname, char *tabname,
                         Uint64 *commit_count)
{
  char name[FN_REFLEN];
  NDB_SHARE *share;
  DBUG_ENTER("ndb_get_commitcount");

  build_table_filename(name, sizeof(name), dbname, tabname, "", 0);
  DBUG_PRINT("enter", ("name: %s", name));
  pthread_mutex_lock(&ndbcluster_mutex);
  if (!(share=(NDB_SHARE*) hash_search(&ndbcluster_open_tables,
                                       (byte*) name,
                                       strlen(name))))
  {
    pthread_mutex_unlock(&ndbcluster_mutex);
    DBUG_PRINT("info", ("Table %s not found in ndbcluster_open_tables", name));
    DBUG_RETURN(1);
  }
  share->use_count++;
  pthread_mutex_unlock(&ndbcluster_mutex);

  pthread_mutex_lock(&share->mutex);
  if (ndb_cache_check_time > 0)
  {
    if (share->commit_count != 0)
    {
      *commit_count= share->commit_count;
      char buff[22];
      DBUG_PRINT("info", ("Getting commit_count: %s from share",
                          llstr(share->commit_count, buff)));
      pthread_mutex_unlock(&share->mutex);
      free_share(&share);
      DBUG_RETURN(0);
    }
  }
  DBUG_PRINT("info", ("Get commit_count from NDB"));
  Ndb *ndb;
  if (!(ndb= check_ndb_in_thd(thd)))
    DBUG_RETURN(1);
  ndb->setDatabaseName(dbname);
  uint lock= share->commit_count_lock;
  pthread_mutex_unlock(&share->mutex);

  struct Ndb_statistics stat;
  {
    Ndb_table_guard ndbtab_g(ndb->getDictionary(), tabname);
    if (ndbtab_g.get_table() == 0
        || ndb_get_table_statistics(NULL, false, ndb, ndbtab_g.get_table(), &stat))
    {
      free_share(&share);
      DBUG_RETURN(1);
    }
  }

  pthread_mutex_lock(&share->mutex);
  if (share->commit_count_lock == lock)
  {
    char buff[22];
    DBUG_PRINT("info", ("Setting commit_count to %s",
                        llstr(stat.commit_count, buff)));
    share->commit_count= stat.commit_count;
    *commit_count= stat.commit_count;
  }
  else
  {
    DBUG_PRINT("info", ("Discarding commit_count, comit_count_lock changed"));
    *commit_count= 0;
  }
  pthread_mutex_unlock(&share->mutex);
  free_share(&share);
  DBUG_RETURN(0);
}


/*
  Check if a cached query can be used.
  This is done by comparing the supplied engine_data to commit_count of
  the table.
  The commit_count is either retrieved from the share for the table, where
  it has been cached by the util thread. If the util thread is not started,
  NDB has to be contacetd to retrieve the commit_count, this will introduce
  a small delay while waiting for NDB to answer.


  SYNOPSIS
  ndbcluster_cache_retrieval_allowed
    thd            thread handle
    full_name      concatenation of database name,
                   the null character '\0', and the table
                   name
    full_name_len  length of the full name,
                   i.e. len(dbname) + len(tablename) + 1

    engine_data    parameter retrieved when query was first inserted into
                   the cache. If the value of engine_data is changed,
                   all queries for this table should be invalidated.

  RETURN VALUE
    TRUE  Yes, use the query from cache
    FALSE No, don't use the cached query, and if engine_data
          has changed, all queries for this table should be invalidated

*/

static my_bool
ndbcluster_cache_retrieval_allowed(THD *thd,
                                   char *full_name, uint full_name_len,
                                   ulonglong *engine_data)
{
  Uint64 commit_count;
  bool is_autocommit= !(thd->options & (OPTION_NOT_AUTOCOMMIT | OPTION_BEGIN));
  char *dbname= full_name;
  char *tabname= dbname+strlen(dbname)+1;
  char buff[22], buff2[22];
  DBUG_ENTER("ndbcluster_cache_retrieval_allowed");
  DBUG_PRINT("enter", ("dbname: %s, tabname: %s, is_autocommit: %d",
                       dbname, tabname, is_autocommit));

  if (!is_autocommit)
  {
    DBUG_PRINT("exit", ("No, don't use cache in transaction"));
    DBUG_RETURN(FALSE);
  }

  if (ndb_get_commitcount(thd, dbname, tabname, &commit_count))
  {
    *engine_data= 0; /* invalidate */
    DBUG_PRINT("exit", ("No, could not retrieve commit_count"));
    DBUG_RETURN(FALSE);
  }
  DBUG_PRINT("info", ("*engine_data: %s, commit_count: %s",
                      llstr(*engine_data, buff), llstr(commit_count, buff2)));
  if (commit_count == 0)
  {
    *engine_data= 0; /* invalidate */
    DBUG_PRINT("exit", ("No, local commit has been performed"));
    DBUG_RETURN(FALSE);
  }
  else if (*engine_data != commit_count)
  {
    *engine_data= commit_count; /* invalidate */
     DBUG_PRINT("exit", ("No, commit_count has changed"));
     DBUG_RETURN(FALSE);
   }

  DBUG_PRINT("exit", ("OK to use cache, engine_data: %s",
                      llstr(*engine_data, buff)));
  DBUG_RETURN(TRUE);
}


/**
   Register a table for use in the query cache. Fetch the commit_count
   for the table and return it in engine_data, this will later be used
   to check if the table has changed, before the cached query is reused.

   SYNOPSIS
   ha_ndbcluster::can_query_cache_table
    thd            thread handle
    full_name      concatenation of database name,
                   the null character '\0', and the table
                   name
    full_name_len  length of the full name,
                   i.e. len(dbname) + len(tablename) + 1
    qc_engine_callback  function to be called before using cache on this table
    engine_data    out, commit_count for this table

  RETURN VALUE
    TRUE  Yes, it's ok to cahce this query
    FALSE No, don't cach the query

*/

my_bool
ha_ndbcluster::register_query_cache_table(THD *thd,
                                          char *full_name, uint full_name_len,
                                          qc_engine_callback *engine_callback,
                                          ulonglong *engine_data)
{
  Uint64 commit_count;
  char buff[22];
  bool is_autocommit= !(thd->options & (OPTION_NOT_AUTOCOMMIT | OPTION_BEGIN));
  DBUG_ENTER("ha_ndbcluster::register_query_cache_table");
  DBUG_PRINT("enter",("dbname: %s, tabname: %s, is_autocommit: %d",
		      m_dbname, m_tabname, is_autocommit));

  if (!is_autocommit)
  {
    DBUG_PRINT("exit", ("Can't register table during transaction"));
    DBUG_RETURN(FALSE);
  }

  if (ndb_get_commitcount(thd, m_dbname, m_tabname, &commit_count))
  {
    *engine_data= 0;
    DBUG_PRINT("exit", ("Error, could not get commitcount"));
    DBUG_RETURN(FALSE);
  }
  *engine_data= commit_count;
  *engine_callback= ndbcluster_cache_retrieval_allowed;
  DBUG_PRINT("exit", ("commit_count: %s", llstr(commit_count, buff)));
  DBUG_RETURN(commit_count > 0);
}


/*
  Handling the shared NDB_SHARE structure that is needed to
  provide table locking.
  It's also used for sharing data with other NDB handlers
  in the same MySQL Server. There is currently not much
  data we want to or can share.
 */

static byte *ndbcluster_get_key(NDB_SHARE *share,uint *length,
                                my_bool not_used __attribute__((unused)))
{
  *length= share->key_length;
  return (byte*) share->key;
}


#ifndef DBUG_OFF

static void print_share(const char* where, NDB_SHARE* share)
{
<<<<<<< HEAD
  DBUG_ENTER("dbug_print_open_tables");
  for (uint i= 0; i < ndbcluster_open_tables.records; i++)
  {
    NDB_SHARE *share= (NDB_SHARE*) hash_element(&ndbcluster_open_tables, i);
    DBUG_PRINT("loop",
               ("[%d] 0x%lx  key: %s  key_length: %d",
                i, (long) share, share->key, share->key_length));
    DBUG_PRINT("loop",
               ("db.tablename: %s.%s  use_count: %d  commit_count: %lu",
                share->db, share->table_name,
                share->use_count, (ulong) share->commit_count));
#ifdef HAVE_NDB_BINLOG
    if (share->table)
      DBUG_PRINT("loop",
                 ("table->s->db.table_name: %s.%s",
                  share->table->s->db.str, share->table->s->table_name.str));
=======
  fprintf(DBUG_FILE,
          "%s %s.%s: use_count: %u, commit_count: %llu\n",
          where, share->db, share->table_name, share->use_count,
          share->commit_count);
  fprintf(DBUG_FILE,
          "  - key: %s, key_length: %d\n",
          share->key, share->key_length);

#ifdef HAVE_NDB_BINLOG
  if (share->table)
    fprintf(DBUG_FILE,
            "  - share->table: %p %s.%s\n",
            share->table, share->table->s->db.str,
            share->table->s->table_name.str);
>>>>>>> 1f6266a1
#endif
}


static void print_ndbcluster_open_tables()
{
  DBUG_LOCK_FILE;
  fprintf(DBUG_FILE, ">ndbcluster_open_tables\n");
  for (uint i= 0; i < ndbcluster_open_tables.records; i++)
    print_share("",
                (NDB_SHARE*)hash_element(&ndbcluster_open_tables, i));
  fprintf(DBUG_FILE, "<ndbcluster_open_tables\n");
  DBUG_UNLOCK_FILE;
}


#define dbug_print_open_tables()                \
  DBUG_EXECUTE("info",                          \
               print_ndbcluster_open_tables(););

#define dbug_print_share(t, s)                  \
  DBUG_LOCK_FILE;                               \
  DBUG_EXECUTE("info",                          \
               print_share((t), (s)););         \
  DBUG_UNLOCK_FILE;

#endif

#ifdef HAVE_NDB_BINLOG
/*
  For some reason a share is still around, try to salvage the situation
  by closing all cached tables. If the share still exists, there is an
  error somewhere but only report this to the error log.  Keep this
  "trailing share" but rename it since there are still references to it
  to avoid segmentation faults.  There is a risk that the memory for
  this trailing share leaks.
  
  Must be called with previous pthread_mutex_lock(&ndbcluster_mutex)
*/
int handle_trailing_share(NDB_SHARE *share)
{
  THD *thd= current_thd;
  static ulong trailing_share_id= 0;
  DBUG_ENTER("handle_trailing_share");

  ++share->use_count;
  pthread_mutex_unlock(&ndbcluster_mutex);

  TABLE_LIST table_list;
  bzero((char*) &table_list,sizeof(table_list));
  table_list.db= share->db;
  table_list.alias= table_list.table_name= share->table_name;
  close_cached_tables(thd, 0, &table_list, TRUE);

  pthread_mutex_lock(&ndbcluster_mutex);
  if (!--share->use_count)
  {
    DBUG_PRINT("info", ("NDB_SHARE: close_cashed_tables %s freed share.",
               share->key)); 
    real_free_share(&share);
    DBUG_RETURN(0);
  }

  /*
    share still exists, if share has not been dropped by server
    release that share
  */
  if (share->state != NSS_DROPPED && !--share->use_count)
  {
    DBUG_PRINT("info", ("NDB_SHARE: %s already exists, "
                        "use_count=%d  state != NSS_DROPPED.",
                        share->key, share->use_count)); 
    real_free_share(&share);
    DBUG_RETURN(0);
  }
  DBUG_PRINT("error", ("NDB_SHARE: %s already exists  use_count=%d.",
                       share->key, share->use_count));

  sql_print_error("NDB_SHARE: %s already exists  use_count=%d."
                  " Moving away for safety, but possible memleak.",
                  share->key, share->use_count);
  dbug_print_open_tables();

  /*
    Ndb share has not been released as it should
  */
  DBUG_ASSERT(FALSE);

  /*
    This is probably an error.  We can however save the situation
    at the cost of a possible mem leak, by "renaming" the share
    - First remove from hash
  */
  hash_delete(&ndbcluster_open_tables, (byte*) share);

  /*
    now give it a new name, just a running number
    if space is not enough allocate some more
  */
  {
    const uint min_key_length= 10;
    if (share->key_length < min_key_length)
    {
      share->key= alloc_root(&share->mem_root, min_key_length + 1);
      share->key_length= min_key_length;
    }
    share->key_length=
      my_snprintf(share->key, min_key_length + 1, "#leak%lu",
                  trailing_share_id++);
  }
  /* Keep it for possible the future trailing free */
  my_hash_insert(&ndbcluster_open_tables, (byte*) share);

  DBUG_RETURN(0);
}

/*
  Rename share is used during rename table.
*/
static int rename_share(NDB_SHARE *share, const char *new_key)
{
  NDB_SHARE *tmp;
  pthread_mutex_lock(&ndbcluster_mutex);
  uint new_length= (uint) strlen(new_key);
  DBUG_PRINT("rename_share", ("old_key: %s  old__length: %d",
                              share->key, share->key_length));
  if ((tmp= (NDB_SHARE*) hash_search(&ndbcluster_open_tables,
                                     (byte*) new_key, new_length)))
    handle_trailing_share(tmp);

  /* remove the share from hash */
  hash_delete(&ndbcluster_open_tables, (byte*) share);
  dbug_print_open_tables();

  /* save old stuff if insert should fail */
  uint old_length= share->key_length;
  char *old_key= share->key;

  /*
    now allocate and set the new key, db etc
    enough space for key, db, and table_name
  */
  share->key= alloc_root(&share->mem_root, 2 * (new_length + 1));
  strmov(share->key, new_key);
  share->key_length= new_length;

  if (my_hash_insert(&ndbcluster_open_tables, (byte*) share))
  {
    // ToDo free the allocated stuff above?
    DBUG_PRINT("error", ("rename_share: my_hash_insert %s failed",
                         share->key));
    share->key= old_key;
    share->key_length= old_length;
    if (my_hash_insert(&ndbcluster_open_tables, (byte*) share))
    {
      sql_print_error("rename_share: failed to recover %s", share->key);
      DBUG_PRINT("error", ("rename_share: my_hash_insert %s failed",
                           share->key));
    }
    dbug_print_open_tables();
    pthread_mutex_unlock(&ndbcluster_mutex);
    return -1;
  }
  dbug_print_open_tables();

  share->db= share->key + new_length + 1;
  ha_ndbcluster::set_dbname(new_key, share->db);
  share->table_name= share->db + strlen(share->db) + 1;
  ha_ndbcluster::set_tabname(new_key, share->table_name);

<<<<<<< HEAD
  DBUG_PRINT("info",
             ("share: 0x%lx  key: %s  key_length: %d",
              (long) share, share->key, share->key_length));
  DBUG_PRINT("info",
             ("db.tablename: %s.%s  use_count: %d  commit_count: %lu",
              share->db, share->table_name,
              share->use_count, (ulong) share->commit_count));
=======
  dbug_print_share("rename_share:", share);
>>>>>>> 1f6266a1
  if (share->table)
  {
    if (share->op == 0)
    {
      share->table->s->db.str= share->db;
      share->table->s->db.length= strlen(share->db);
      share->table->s->table_name.str= share->table_name;
      share->table->s->table_name.length= strlen(share->table_name);
    }
  }
  /* else rename will be handled when the ALTER event comes */
  share->old_names= old_key;
  // ToDo free old_names after ALTER EVENT

  pthread_mutex_unlock(&ndbcluster_mutex);
  return 0;
}
#endif

/*
  Increase refcount on existing share.
  Always returns share and cannot fail.
*/
NDB_SHARE *ndbcluster_get_share(NDB_SHARE *share)
{
  pthread_mutex_lock(&ndbcluster_mutex);
  share->use_count++;

  dbug_print_open_tables();
<<<<<<< HEAD

  DBUG_PRINT("info",
             ("share: 0x%lx  key: %s  key_length: %d",
              (long) share, share->key, share->key_length));
  DBUG_PRINT("info",
             ("db.tablename: %s.%s  use_count: %d  commit_count: %lu",
              share->db, share->table_name,
              share->use_count, (ulong) share->commit_count));
=======
  dbug_print_share("ndbcluster_get_share:", share);
>>>>>>> 1f6266a1
  pthread_mutex_unlock(&ndbcluster_mutex);
  return share;
}


/*
  Get a share object for key

  Returns share for key, and increases the refcount on the share.

  create_if_not_exists == TRUE:
    creates share if it does not alreade exist
    returns 0 only due to out of memory, and then sets my_error

  create_if_not_exists == FALSE:
    returns 0 if share does not exist

  have_lock == TRUE, pthread_mutex_lock(&ndbcluster_mutex) already taken
*/

NDB_SHARE *ndbcluster_get_share(const char *key, TABLE *table,
                                bool create_if_not_exists,
                                bool have_lock)
{
  THD *thd= current_thd;
  NDB_SHARE *share;
  uint length= (uint) strlen(key);
  DBUG_ENTER("ndbcluster_get_share");
  DBUG_PRINT("enter", ("key: '%s'", key));

  if (!have_lock)
    pthread_mutex_lock(&ndbcluster_mutex);
  if (!(share= (NDB_SHARE*) hash_search(&ndbcluster_open_tables,
                                        (byte*) key,
                                        length)))
  {
    if (!create_if_not_exists)
    {
      DBUG_PRINT("error", ("get_share: %s does not exist", key));
      if (!have_lock)
        pthread_mutex_unlock(&ndbcluster_mutex);
      DBUG_RETURN(0);
    }
    if ((share= (NDB_SHARE*) my_malloc(sizeof(*share),
                                       MYF(MY_WME | MY_ZEROFILL))))
    {
      MEM_ROOT **root_ptr=
        my_pthread_getspecific_ptr(MEM_ROOT**, THR_MALLOC);
      MEM_ROOT *old_root= *root_ptr;
      init_sql_alloc(&share->mem_root, 1024, 0);
      *root_ptr= &share->mem_root; // remember to reset before return
      share->state= NSS_INITIAL;
      /* enough space for key, db, and table_name */
      share->key= alloc_root(*root_ptr, 2 * (length + 1));
      share->key_length= length;
      strmov(share->key, key);
      if (my_hash_insert(&ndbcluster_open_tables, (byte*) share))
      {
        free_root(&share->mem_root, MYF(0));
        my_free((gptr) share, 0);
        *root_ptr= old_root;
        if (!have_lock)
          pthread_mutex_unlock(&ndbcluster_mutex);
        DBUG_RETURN(0);
      }
      thr_lock_init(&share->lock);
      pthread_mutex_init(&share->mutex, MY_MUTEX_INIT_FAST);
      share->commit_count= 0;
      share->commit_count_lock= 0;
      share->db= share->key + length + 1;
      ha_ndbcluster::set_dbname(key, share->db);
      share->table_name= share->db + strlen(share->db) + 1;
      ha_ndbcluster::set_tabname(key, share->table_name);
#ifdef HAVE_NDB_BINLOG
      ndbcluster_binlog_init_share(share, table);
#endif
      *root_ptr= old_root;
    }
    else
    {
      DBUG_PRINT("error", ("get_share: failed to alloc share"));
      if (!have_lock)
        pthread_mutex_unlock(&ndbcluster_mutex);
      my_error(ER_OUTOFMEMORY, MYF(0), sizeof(*share));
      DBUG_RETURN(0);
    }
  }
  share->use_count++;

  dbug_print_open_tables();
<<<<<<< HEAD

  DBUG_PRINT("info",
             ("0x%lx key: %s  key_length: %d  key: %s",
              (long) share, share->key, share->key_length, key));
  DBUG_PRINT("info",
             ("db.tablename: %s.%s  use_count: %d  commit_count: %lu",
              share->db, share->table_name,
              share->use_count, (ulong) share->commit_count));
=======
  dbug_print_share("ndbcluster_get_share:", share);
>>>>>>> 1f6266a1
  if (!have_lock)
    pthread_mutex_unlock(&ndbcluster_mutex);
  DBUG_RETURN(share);
}


void ndbcluster_real_free_share(NDB_SHARE **share)
{
  DBUG_ENTER("ndbcluster_real_free_share");
<<<<<<< HEAD
  DBUG_PRINT("enter",
             ("share: 0x%lx  key: %s  key_length: %d  "
              "db.tablename: %s.%s  use_count: %d  commit_count: %lu",
              (long) (*share), (*share)->key, (*share)->key_length,
              (*share)->db, (*share)->table_name,
              (*share)->use_count, (ulong) (*share)->commit_count));
=======
  dbug_print_share("ndbcluster_real_free_share:", *share);
>>>>>>> 1f6266a1

  hash_delete(&ndbcluster_open_tables, (byte*) *share);
  thr_lock_delete(&(*share)->lock);
  pthread_mutex_destroy(&(*share)->mutex);

#ifdef HAVE_NDB_BINLOG
  if ((*share)->table)
  {
    // (*share)->table->mem_root is freed by closefrm
    closefrm((*share)->table, 0);
    // (*share)->table_share->mem_root is freed by free_table_share
    free_table_share((*share)->table_share);
#ifndef DBUG_OFF
    bzero((gptr)(*share)->table_share, sizeof(*(*share)->table_share));
    bzero((gptr)(*share)->table, sizeof(*(*share)->table));
    (*share)->table_share= 0;
    (*share)->table= 0;
#endif
  }
#endif
  free_root(&(*share)->mem_root, MYF(0));
  my_free((gptr) *share, MYF(0));
  *share= 0;

  dbug_print_open_tables();
  DBUG_VOID_RETURN;
}


void ndbcluster_free_share(NDB_SHARE **share, bool have_lock)
{
  if (!have_lock)
    pthread_mutex_lock(&ndbcluster_mutex);
  if ((*share)->util_lock == current_thd)
    (*share)->util_lock= 0;
  if (!--(*share)->use_count)
  {
    real_free_share(share);
  }
  else
  {
    dbug_print_open_tables();
<<<<<<< HEAD
    DBUG_PRINT("info",
               ("share: 0x%lx  key: %s  key_length: %d",
                (long) *share, (*share)->key, (*share)->key_length));
    DBUG_PRINT("info",
               ("db.tablename: %s.%s  use_count: %d  commit_count: %lu",
                (*share)->db, (*share)->table_name,
                (*share)->use_count, (ulong) (*share)->commit_count));
=======
    dbug_print_share("ndbcluster_free_share:", *share);
>>>>>>> 1f6266a1
  }
  if (!have_lock)
    pthread_mutex_unlock(&ndbcluster_mutex);
}


static 
int
ndb_get_table_statistics(ha_ndbcluster* file, bool report_error, Ndb* ndb, const NDBTAB *ndbtab,
                         struct Ndb_statistics * ndbstat)
{
  NdbTransaction* pTrans;
  NdbError error;
  int retries= 10;
  int reterr= 0;
  int retry_sleep= 30 * 1000; /* 30 milliseconds */
  char buff[22], buff2[22], buff3[22], buff4[22];
  DBUG_ENTER("ndb_get_table_statistics");
  DBUG_PRINT("enter", ("table: %s", ndbtab->getName()));

  DBUG_ASSERT(ndbtab != 0);

  do
  {
    Uint64 rows, commits, fixed_mem, var_mem;
    Uint32 size;
    Uint32 count= 0;
    Uint64 sum_rows= 0;
    Uint64 sum_commits= 0;
    Uint64 sum_row_size= 0;
    Uint64 sum_mem= 0;
    NdbScanOperation*pOp;
    NdbResultSet *rs;
    int check;

    if ((pTrans= ndb->startTransaction()) == NULL)
    {
      error= ndb->getNdbError();
      goto retry;
    }
      
    if ((pOp= pTrans->getNdbScanOperation(ndbtab)) == NULL)
    {
      error= pTrans->getNdbError();
      goto retry;
    }
    
    if (pOp->readTuples(NdbOperation::LM_CommittedRead))
    {
      error= pOp->getNdbError();
      goto retry;
    }
    
    if (pOp->interpret_exit_last_row() == -1)
    {
      error= pOp->getNdbError();
      goto retry;
    }
    
    pOp->getValue(NdbDictionary::Column::ROW_COUNT, (char*)&rows);
    pOp->getValue(NdbDictionary::Column::COMMIT_COUNT, (char*)&commits);
    pOp->getValue(NdbDictionary::Column::ROW_SIZE, (char*)&size);
    pOp->getValue(NdbDictionary::Column::FRAGMENT_FIXED_MEMORY, 
		  (char*)&fixed_mem);
    pOp->getValue(NdbDictionary::Column::FRAGMENT_VARSIZED_MEMORY, 
		  (char*)&var_mem);
    
    if (pTrans->execute(NdbTransaction::NoCommit,
                        NdbTransaction::AbortOnError,
                        TRUE) == -1)
    {
      error= pTrans->getNdbError();
      goto retry;
    }
    
    while ((check= pOp->nextResult(TRUE, TRUE)) == 0)
    {
      sum_rows+= rows;
      sum_commits+= commits;
      if (sum_row_size < size)
        sum_row_size= size;
      sum_mem+= fixed_mem + var_mem;
      count++;
    }
    
    if (check == -1)
    {
      error= pOp->getNdbError();
      goto retry;
    }

    pOp->close(TRUE);

    ndb->closeTransaction(pTrans);

    ndbstat->row_count= sum_rows;
    ndbstat->commit_count= sum_commits;
    ndbstat->row_size= sum_row_size;
    ndbstat->fragment_memory= sum_mem;

    DBUG_PRINT("exit", ("records: %s  commits: %s "
                        "row_size: %s  mem: %s count: %u",
			llstr(sum_rows, buff),
                        llstr(sum_commits, buff2),
                        llstr(sum_row_size, buff3),
                        llstr(sum_mem, buff4),
                        count));

    DBUG_RETURN(0);
retry:
    if(report_error)
    {
      if (file)
      {
        reterr= file->ndb_err(pTrans);
      }
      else
      {
        const NdbError& tmp= error;
        ERR_PRINT(tmp);
        reterr= ndb_to_mysql_error(&tmp);
      }
    }
    else
      reterr= error.code;

    if (pTrans)
    {
      ndb->closeTransaction(pTrans);
      pTrans= NULL;
    }
    if (error.status == NdbError::TemporaryError && retries--)
    {
      my_sleep(retry_sleep);
      continue;
    }
    break;
  } while(1);
  DBUG_PRINT("exit", ("failed, reterr: %u, NdbError %u(%s)", reterr,
                      error.code, error.message));
  DBUG_RETURN(reterr);
}

/*
  Create a .ndb file to serve as a placeholder indicating 
  that the table with this name is a ndb table
*/

int ha_ndbcluster::write_ndb_file(const char *name)
{
  File file;
  bool error=1;
  char path[FN_REFLEN];
  
  DBUG_ENTER("write_ndb_file");
  DBUG_PRINT("enter", ("name: %s", name));

  (void)strxnmov(path, FN_REFLEN-1, 
                 mysql_data_home,"/",name,ha_ndb_ext,NullS);

  if ((file=my_create(path, CREATE_MODE,O_RDWR | O_TRUNC,MYF(MY_WME))) >= 0)
  {
    // It's an empty file
    error=0;
    my_close(file,MYF(0));
  }
  DBUG_RETURN(error);
}

void 
ha_ndbcluster::release_completed_operations(NdbTransaction *trans,
					    bool force_release)
{
  if (trans->hasBlobOperation())
  {
    /* We are reading/writing BLOB fields, 
       releasing operation records is unsafe
    */
    return;
  }
  if (!force_release)
  {
    if (get_thd_ndb(current_thd)->query_state & NDB_QUERY_MULTI_READ_RANGE)
    {
      /* We are batching reads and have not consumed all fetched
	 rows yet, releasing operation records is unsafe 
      */
      return;
    }
  }
  trans->releaseCompletedOperations();
}

int
ha_ndbcluster::read_multi_range_first(KEY_MULTI_RANGE **found_range_p,
                                      KEY_MULTI_RANGE *ranges, 
                                      uint range_count,
                                      bool sorted, 
                                      HANDLER_BUFFER *buffer)
{
  DBUG_ENTER("ha_ndbcluster::read_multi_range_first");
  m_write_op= FALSE;
  
  int res;
  KEY* key_info= table->key_info + active_index;
  NDB_INDEX_TYPE index_type= get_index_type(active_index);
  ulong reclength= table_share->reclength;
  NdbOperation* op;
  Thd_ndb *thd_ndb= get_thd_ndb(current_thd);

  if (uses_blob_value())
  {
    /**
     * blobs can't be batched currently
     */
    m_disable_multi_read= TRUE;
    DBUG_RETURN(handler::read_multi_range_first(found_range_p, 
                                                ranges, 
                                                range_count,
                                                sorted, 
                                                buffer));
  }
  thd_ndb->query_state|= NDB_QUERY_MULTI_READ_RANGE;
  m_disable_multi_read= FALSE;

  /**
   * Copy arguments into member variables
   */
  m_multi_ranges= ranges;
  multi_range_curr= ranges;
  multi_range_end= ranges+range_count;
  multi_range_sorted= sorted;
  multi_range_buffer= buffer;

  /**
   * read multi range will read ranges as follows (if not ordered)
   *
   * input    read order
   * ======   ==========
   * pk-op 1  pk-op 1
   * pk-op 2  pk-op 2
   * range 3  range (3,5) NOTE result rows will be intermixed
   * pk-op 4  pk-op 4
   * range 5
   * pk-op 6  pk-ok 6
   */   

  /**
   * Variables for loop
   */
  byte *curr= (byte*)buffer->buffer;
  byte *end_of_buffer= (byte*)buffer->buffer_end;
  NdbOperation::LockMode lm= 
    (NdbOperation::LockMode)get_ndb_lock_type(m_lock.type);
  bool need_pk = (lm == NdbOperation::LM_Read);
  const NDBTAB *tab= m_table;
  const NDBINDEX *unique_idx= m_index[active_index].unique_index;
  const NDBINDEX *idx= m_index[active_index].index; 
  const NdbOperation* lastOp= m_active_trans->getLastDefinedOperation();
  NdbIndexScanOperation* scanOp= 0;
  for (; multi_range_curr<multi_range_end && curr+reclength <= end_of_buffer; 
       multi_range_curr++)
  {
    part_id_range part_spec;
    if (m_use_partition_function)
    {
      get_partition_set(table, curr, active_index,
                        &multi_range_curr->start_key,
                        &part_spec);
      DBUG_PRINT("info", ("part_spec.start_part: %u  part_spec.end_part: %u",
                          part_spec.start_part, part_spec.end_part));
      /*
        If partition pruning has found no partition in set
        we can skip this scan
      */
      if (part_spec.start_part > part_spec.end_part)
      {
        /*
          We can skip this partition since the key won't fit into any
          partition
        */
        curr += reclength;
        multi_range_curr->range_flag |= SKIP_RANGE;
        continue;
      }
    }
    switch(index_type){
    case PRIMARY_KEY_ORDERED_INDEX:
      if (!(multi_range_curr->start_key.length == key_info->key_length &&
          multi_range_curr->start_key.flag == HA_READ_KEY_EXACT))
        goto range;
      // else fall through
    case PRIMARY_KEY_INDEX:
    {
      multi_range_curr->range_flag |= UNIQUE_RANGE;
      if ((op= m_active_trans->getNdbOperation(tab)) && 
          !op->readTuple(lm) && 
          !set_primary_key(op, multi_range_curr->start_key.key) &&
          !define_read_attrs(curr, op) &&
          (op->setAbortOption(AO_IgnoreError), TRUE) &&
          (!m_use_partition_function ||
           (op->setPartitionId(part_spec.start_part), true)))
        curr += reclength;
      else
        ERR_RETURN(op ? op->getNdbError() : m_active_trans->getNdbError());
      break;
    }
    break;
    case UNIQUE_ORDERED_INDEX:
      if (!(multi_range_curr->start_key.length == key_info->key_length &&
          multi_range_curr->start_key.flag == HA_READ_KEY_EXACT &&
          !check_null_in_key(key_info, multi_range_curr->start_key.key,
                             multi_range_curr->start_key.length)))
        goto range;
      // else fall through
    case UNIQUE_INDEX:
    {
      multi_range_curr->range_flag |= UNIQUE_RANGE;
      if ((op= m_active_trans->getNdbIndexOperation(unique_idx, tab)) && 
          !op->readTuple(lm) && 
          !set_index_key(op, key_info, multi_range_curr->start_key.key) &&
          !define_read_attrs(curr, op) &&
          (op->setAbortOption(AO_IgnoreError), TRUE))
        curr += reclength;
      else
        ERR_RETURN(op ? op->getNdbError() : m_active_trans->getNdbError());
      break;
    }
    case ORDERED_INDEX: {
  range:
      multi_range_curr->range_flag &= ~(uint)UNIQUE_RANGE;
      if (scanOp == 0)
      {
        if (m_multi_cursor)
        {
          scanOp= m_multi_cursor;
          DBUG_ASSERT(scanOp->getSorted() == sorted);
          DBUG_ASSERT(scanOp->getLockMode() == 
                      (NdbOperation::LockMode)get_ndb_lock_type(m_lock.type));
          if (scanOp->reset_bounds(m_force_send))
            DBUG_RETURN(ndb_err(m_active_trans));
          
          end_of_buffer -= reclength;
        }
        else if ((scanOp= m_active_trans->getNdbIndexScanOperation(idx, tab)) 
                 &&!scanOp->readTuples(lm, 0, parallelism, sorted, 
				       FALSE, TRUE, need_pk)
                 &&!generate_scan_filter(m_cond_stack, scanOp)
                 &&!define_read_attrs(end_of_buffer-reclength, scanOp))
        {
          m_multi_cursor= scanOp;
          m_multi_range_cursor_result_ptr= end_of_buffer-reclength;
        }
        else
        {
          ERR_RETURN(scanOp ? scanOp->getNdbError() : 
                     m_active_trans->getNdbError());
        }
      }

      const key_range *keys[2]= { &multi_range_curr->start_key, 
                                  &multi_range_curr->end_key };
      if ((res= set_bounds(scanOp, active_index, false, keys,
                           multi_range_curr-ranges)))
        DBUG_RETURN(res);
      break;
    }
    case UNDEFINED_INDEX:
      DBUG_ASSERT(FALSE);
      DBUG_RETURN(1);
      break;
    }
  }
  
  if (multi_range_curr != multi_range_end)
  {
    /**
     * Mark that we're using entire buffer (even if might not) as
     *   we haven't read all ranges for some reason
     * This as we don't want mysqld to reuse the buffer when we read
     *   the remaining ranges
     */
    buffer->end_of_used_area= (byte*)buffer->buffer_end;
  }
  else
  {
    buffer->end_of_used_area= curr;
  }
  
  /**
   * Set first operation in multi range
   */
  m_current_multi_operation= 
    lastOp ? lastOp->next() : m_active_trans->getFirstDefinedOperation();
  if (!(res= execute_no_commit_ie(this, m_active_trans,true)))
  {
    m_multi_range_defined= multi_range_curr;
    multi_range_curr= ranges;
    m_multi_range_result_ptr= (byte*)buffer->buffer;
    DBUG_RETURN(read_multi_range_next(found_range_p));
  }
  ERR_RETURN(m_active_trans->getNdbError());
}

#if 0
#define DBUG_MULTI_RANGE(x) DBUG_PRINT("info", ("read_multi_range_next: case %d\n", x));
#else
#define DBUG_MULTI_RANGE(x)
#endif

int
ha_ndbcluster::read_multi_range_next(KEY_MULTI_RANGE ** multi_range_found_p)
{
  DBUG_ENTER("ha_ndbcluster::read_multi_range_next");
  if (m_disable_multi_read)
  {
    DBUG_MULTI_RANGE(11);
    DBUG_RETURN(handler::read_multi_range_next(multi_range_found_p));
  }
  
  int res;
  int range_no;
  ulong reclength= table_share->reclength;
  const NdbOperation* op= m_current_multi_operation;
  for (;multi_range_curr < m_multi_range_defined; multi_range_curr++)
  {
    DBUG_MULTI_RANGE(12);
    if (multi_range_curr->range_flag & SKIP_RANGE)
      continue;
    if (multi_range_curr->range_flag & UNIQUE_RANGE)
    {
      if (op->getNdbError().code == 0)
      {
        DBUG_MULTI_RANGE(13);
        goto found_next;
      }
      
      op= m_active_trans->getNextCompletedOperation(op);
      m_multi_range_result_ptr += reclength;
      continue;
    } 
    else if (m_multi_cursor && !multi_range_sorted)
    {
      DBUG_MULTI_RANGE(1);
      if ((res= fetch_next(m_multi_cursor)) == 0)
      {
        DBUG_MULTI_RANGE(2);
        range_no= m_multi_cursor->get_range_no();
        goto found;
      } 
      else
      {
        DBUG_MULTI_RANGE(14);
        goto close_scan;
      }
    }
    else if (m_multi_cursor && multi_range_sorted)
    {
      if (m_active_cursor && (res= fetch_next(m_multi_cursor)))
      {
        DBUG_MULTI_RANGE(3);
        goto close_scan;
      }
      
      range_no= m_multi_cursor->get_range_no();
      uint current_range_no= multi_range_curr - m_multi_ranges;
      if ((uint) range_no == current_range_no)
      {
        DBUG_MULTI_RANGE(4);
        // return current row
        goto found;
      }
      else if (range_no > (int)current_range_no)
      {
        DBUG_MULTI_RANGE(5);
        // wait with current row
        m_active_cursor= 0;
        continue;
      }
      else 
      {
        DBUG_MULTI_RANGE(6);
        // First fetch from cursor
        DBUG_ASSERT(range_no == -1);
        if ((res= m_multi_cursor->nextResult(true)))
        {
          DBUG_MULTI_RANGE(15);
          goto close_scan;
        }
        multi_range_curr--; // Will be increased in for-loop
        continue;
      }
    }
    else /** m_multi_cursor == 0 */
    {
      DBUG_MULTI_RANGE(7);
      /**
       * Corresponds to range 5 in example in read_multi_range_first
       */
      (void)1;
      continue;
    }
    
    DBUG_ASSERT(FALSE); // Should only get here via goto's
close_scan:
    if (res == 1)
    {
      m_multi_cursor->close(FALSE, TRUE);
      m_active_cursor= m_multi_cursor= 0;
      DBUG_MULTI_RANGE(8);
      continue;
    } 
    else 
    {
      DBUG_MULTI_RANGE(9);
      DBUG_RETURN(ndb_err(m_active_trans));
    }
  }
  
  if (multi_range_curr == multi_range_end)
  {
    DBUG_MULTI_RANGE(16);
    DBUG_RETURN(HA_ERR_END_OF_FILE);
  }
  
  /**
   * Read remaining ranges
   */
  DBUG_RETURN(read_multi_range_first(multi_range_found_p, 
                                     multi_range_curr,
                                     multi_range_end - multi_range_curr, 
                                     multi_range_sorted,
                                     multi_range_buffer));
  
found:
  /**
   * Found a record belonging to a scan
   */
  m_active_cursor= m_multi_cursor;
  * multi_range_found_p= m_multi_ranges + range_no;
  memcpy(table->record[0], m_multi_range_cursor_result_ptr, reclength);
  setup_recattr(m_active_cursor->getFirstRecAttr());
  unpack_record(table->record[0]);
  table->status= 0;     
  DBUG_RETURN(0);
  
found_next:
  /**
   * Found a record belonging to a pk/index op,
   *   copy result and move to next to prepare for next call
   */
  * multi_range_found_p= multi_range_curr;
  memcpy(table->record[0], m_multi_range_result_ptr, reclength);
  setup_recattr(op->getFirstRecAttr());
  unpack_record(table->record[0]);
  table->status= 0;
  
  multi_range_curr++;
  m_current_multi_operation= m_active_trans->getNextCompletedOperation(op);
  m_multi_range_result_ptr += reclength;
  DBUG_RETURN(0);
}

int
ha_ndbcluster::setup_recattr(const NdbRecAttr* curr)
{
  DBUG_ENTER("setup_recattr");

  Field **field, **end;
  NdbValue *value= m_value;
  
  end= table->field + table_share->fields;
  
  for (field= table->field; field < end; field++, value++)
  {
    if ((* value).ptr)
    {
      DBUG_ASSERT(curr != 0);
      NdbValue* val= m_value + curr->getColumn()->getColumnNo();
      DBUG_ASSERT(val->ptr);
      val->rec= curr;
      curr= curr->next();
    }
  }
  
  DBUG_RETURN(0);
}

char*
ha_ndbcluster::update_table_comment(
                                /* out: table comment + additional */
        const char*     comment)/* in:  table comment defined by user */
{
  uint length= strlen(comment);
  if (length > 64000 - 3)
  {
    return((char*)comment); /* string too long */
  }

  Ndb* ndb;
  if (!(ndb= get_ndb()))
  {
    return((char*)comment);
  }

  ndb->setDatabaseName(m_dbname);
  NDBDICT* dict= ndb->getDictionary();
  const NDBTAB* tab= m_table;
  DBUG_ASSERT(tab != NULL);

  char *str;
  const char *fmt="%s%snumber_of_replicas: %d";
  const unsigned fmt_len_plus_extra= length + strlen(fmt);
  if ((str= my_malloc(fmt_len_plus_extra, MYF(0))) == NULL)
  {
    return (char*)comment;
  }

  my_snprintf(str,fmt_len_plus_extra,fmt,comment,
              length > 0 ? " ":"",
              tab->getReplicaCount());
  return str;
}


// Utility thread main loop
pthread_handler_t ndb_util_thread_func(void *arg __attribute__((unused)))
{
  THD *thd; /* needs to be first for thread_stack */
  struct timespec abstime;
  List<NDB_SHARE> util_open_tables;
  Thd_ndb *thd_ndb;

  my_thread_init();
  DBUG_ENTER("ndb_util_thread");
  DBUG_PRINT("enter", ("ndb_cache_check_time: %lu", ndb_cache_check_time));

  thd= new THD; /* note that contructor of THD uses DBUG_ */
  THD_CHECK_SENTRY(thd);

  pthread_detach_this_thread();
  ndb_util_thread= pthread_self();

  thd->thread_stack= (char*)&thd; /* remember where our stack is */
  if (thd->store_globals())
  {
    thd->cleanup();
    delete thd;
    DBUG_RETURN(NULL);
  }
  thd->init_for_queries();
  thd->version=refresh_version;
  thd->set_time();
  thd->main_security_ctx.host_or_ip= "";
  thd->client_capabilities = 0;
  my_net_init(&thd->net, 0);
  thd->main_security_ctx.master_access= ~0;
  thd->main_security_ctx.priv_user = 0;
  thd->current_stmt_binlog_row_based= TRUE;     // If in mixed mode

  /*
    wait for mysql server to start
  */
  pthread_mutex_lock(&LOCK_server_started);
  while (!mysqld_server_started)
    pthread_cond_wait(&COND_server_started, &LOCK_server_started);
  pthread_mutex_unlock(&LOCK_server_started);

  ndbcluster_util_inited= 1;

  /*
    Wait for cluster to start
  */
  pthread_mutex_lock(&LOCK_ndb_util_thread);
  while (!ndb_cluster_node_id && (ndbcluster_hton->slot != ~(uint)0))
  {
    /* ndb not connected yet */
    set_timespec(abstime, 1);
    pthread_cond_timedwait(&COND_ndb_util_thread,
                           &LOCK_ndb_util_thread,
                           &abstime);
    if (abort_loop)
    {
      pthread_mutex_unlock(&LOCK_ndb_util_thread);
      goto ndb_util_thread_end;
    }
  }
  pthread_mutex_unlock(&LOCK_ndb_util_thread);

  /* Get thd_ndb for this thread */
  if (!(thd_ndb= ha_ndbcluster::seize_thd_ndb()))
  {
    sql_print_error("Could not allocate Thd_ndb object");
    goto ndb_util_thread_end;
  }
  set_thd_ndb(thd, thd_ndb);
  thd_ndb->options|= TNO_NO_LOG_SCHEMA_OP;

#ifdef HAVE_NDB_BINLOG
  if (ndb_extra_logging && ndb_binlog_running)
    sql_print_information("NDB Binlog: Ndb tables initially read only.");
  /* create tables needed by the replication */
  ndbcluster_setup_binlog_table_shares(thd);
#else
  /*
    Get all table definitions from the storage node
  */
  ndbcluster_find_all_files(thd);
#endif

  set_timespec(abstime, 0);
  for (;!abort_loop;)
  {
    pthread_mutex_lock(&LOCK_ndb_util_thread);
    pthread_cond_timedwait(&COND_ndb_util_thread,
                           &LOCK_ndb_util_thread,
                           &abstime);
    pthread_mutex_unlock(&LOCK_ndb_util_thread);
#ifdef NDB_EXTRA_DEBUG_UTIL_THREAD
    DBUG_PRINT("ndb_util_thread", ("Started, ndb_cache_check_time: %lu",
                                   ndb_cache_check_time));
#endif
    if (abort_loop)
      break; /* Shutting down server */

#ifdef HAVE_NDB_BINLOG
    /*
      Check that the apply_status_share and schema_share has been created.
      If not try to create it
    */
    if (!ndb_binlog_tables_inited)
      ndbcluster_setup_binlog_table_shares(thd);
#endif

    if (ndb_cache_check_time == 0)
    {
      /* Wake up in 1 second to check if value has changed */
      set_timespec(abstime, 1);
      continue;
    }

    /* Lock mutex and fill list with pointers to all open tables */
    NDB_SHARE *share;
    pthread_mutex_lock(&ndbcluster_mutex);
    for (uint i= 0; i < ndbcluster_open_tables.records; i++)
    {
      share= (NDB_SHARE *)hash_element(&ndbcluster_open_tables, i);
#ifdef HAVE_NDB_BINLOG
      if ((share->use_count - (int) (share->op != 0) - (int) (share->op != 0))
          <= 0)
        continue; // injector thread is the only user, skip statistics
      share->util_lock= current_thd; // Mark that util thread has lock
#endif /* HAVE_NDB_BINLOG */
      share->use_count++; /* Make sure the table can't be closed */
      DBUG_PRINT("ndb_util_thread",
                 ("Found open table[%d]: %s, use_count: %d",
                  i, share->table_name, share->use_count));

      /* Store pointer to table */
      util_open_tables.push_back(share);
    }
    pthread_mutex_unlock(&ndbcluster_mutex);

    /* Iterate through the  open files list */
    List_iterator_fast<NDB_SHARE> it(util_open_tables);
    while ((share= it++))
    {
#ifdef HAVE_NDB_BINLOG
      if ((share->use_count - (int) (share->op != 0) - (int) (share->op != 0))
          <= 1)
      {
        /*
          Util thread and injector thread is the only user, skip statistics
	*/
        free_share(&share);
        continue;
      }
#endif /* HAVE_NDB_BINLOG */
      DBUG_PRINT("ndb_util_thread",
                 ("Fetching commit count for: %s", share->key));

      struct Ndb_statistics stat;
      uint lock;
      pthread_mutex_lock(&share->mutex);
      lock= share->commit_count_lock;
      pthread_mutex_unlock(&share->mutex);

      {
        /* Contact NDB to get commit count for table */
        Ndb* ndb= thd_ndb->ndb;
        ndb->setDatabaseName(share->db);
        Ndb_table_guard ndbtab_g(ndb->getDictionary(), share->table_name);
        if (ndbtab_g.get_table() &&
            ndb_get_table_statistics(NULL, false, ndb,
                                     ndbtab_g.get_table(), &stat) == 0)
        {
          char buff[22], buff2[22];
<<<<<<< HEAD
          DBUG_PRINT("info",
                     ("Table: %s  commit_count: %s  rows: %s",
=======
          DBUG_PRINT("ndb_util_thread",
                     ("Table: %s, commit_count: %s, rows: %s",
>>>>>>> 1f6266a1
                      share->key,
                      llstr(stat.commit_count, buff),
                      llstr(stat.row_count, buff2)));
        }
        else
        {
          DBUG_PRINT("ndb_util_thread",
                     ("Error: Could not get commit count for table %s",
                      share->key));
          stat.commit_count= 0;
        }
      }

      pthread_mutex_lock(&share->mutex);
      if (share->commit_count_lock == lock)
        share->commit_count= stat.commit_count;
      pthread_mutex_unlock(&share->mutex);

      /* Decrease the use count and possibly free share */
      free_share(&share);
    }

    /* Clear the list of open tables */
    util_open_tables.empty();

    /* Calculate new time to wake up */
    int secs= 0;
    int msecs= ndb_cache_check_time;

    struct timeval tick_time;
    gettimeofday(&tick_time, 0);
    abstime.tv_sec=  tick_time.tv_sec;
    abstime.tv_nsec= tick_time.tv_usec * 1000;

    if (msecs >= 1000){
      secs=  msecs / 1000;
      msecs= msecs % 1000;
    }

    abstime.tv_sec+=  secs;
    abstime.tv_nsec+= msecs * 1000000;
    if (abstime.tv_nsec >= 1000000000) {
      abstime.tv_sec+=  1;
      abstime.tv_nsec-= 1000000000;
    }
  }
ndb_util_thread_end:
  sql_print_information("Stopping Cluster Utility thread");
  net_end(&thd->net);
  thd->cleanup();
  delete thd;
  DBUG_PRINT("exit", ("ndb_util_thread"));
  my_thread_end();
  pthread_exit(0);
  DBUG_RETURN(NULL);
}

/*
  Condition pushdown
*/
/*
  Push a condition to ndbcluster storage engine for evaluation 
  during table   and index scans. The conditions will be stored on a stack
  for possibly storing several conditions. The stack can be popped
  by calling cond_pop, handler::extra(HA_EXTRA_RESET) (handler::reset())
  will clear the stack.
  The current implementation supports arbitrary AND/OR nested conditions
  with comparisons between columns and constants (including constant
  expressions and function calls) and the following comparison operators:
  =, !=, >, >=, <, <=, "is null", and "is not null".
  
  RETURN
    NULL The condition was supported and will be evaluated for each 
    row found during the scan
    cond The condition was not supported and all rows will be returned from
         the scan for evaluation (and thus not saved on stack)
*/
const 
COND* 
ha_ndbcluster::cond_push(const COND *cond) 
{ 
  DBUG_ENTER("cond_push");
  Ndb_cond_stack *ndb_cond = new Ndb_cond_stack();
  DBUG_EXECUTE("where",print_where((COND *)cond, m_tabname););
  if (m_cond_stack)
    ndb_cond->next= m_cond_stack;
  else
    ndb_cond->next= NULL;
  m_cond_stack= ndb_cond;
  
  if (serialize_cond(cond, ndb_cond))
  {
    DBUG_RETURN(NULL);
  }
  else
  {
    cond_pop();
  }
  DBUG_RETURN(cond); 
}

/*
  Pop the top condition from the condition stack of the handler instance.
*/
void 
ha_ndbcluster::cond_pop() 
{ 
  Ndb_cond_stack *ndb_cond_stack= m_cond_stack;  
  if (ndb_cond_stack)
  {
    m_cond_stack= ndb_cond_stack->next;
    delete ndb_cond_stack;
  }
}

/*
  Clear the condition stack
*/
void
ha_ndbcluster::cond_clear()
{
  DBUG_ENTER("cond_clear");
  while (m_cond_stack)
    cond_pop();

  DBUG_VOID_RETURN;
}

/*
  Serialize the item tree into a linked list represented by Ndb_cond
  for fast generation of NbdScanFilter. Adds information such as
  position of fields that is not directly available in the Item tree.
  Also checks if condition is supported.
*/
void ndb_serialize_cond(const Item *item, void *arg)
{
  Ndb_cond_traverse_context *context= (Ndb_cond_traverse_context *) arg;
  DBUG_ENTER("ndb_serialize_cond");  

  // Check if we are skipping arguments to a function to be evaluated
  if (context->skip)
  {
    DBUG_PRINT("info", ("Skiping argument %d", context->skip));
    context->skip--;
    switch (item->type()) {
    case Item::FUNC_ITEM:
    {
      Item_func *func_item= (Item_func *) item;
      context->skip+= func_item->argument_count();
      break;
    }
    case Item::INT_ITEM:
    case Item::REAL_ITEM:
    case Item::STRING_ITEM:
    case Item::VARBIN_ITEM:
    case Item::DECIMAL_ITEM:
      break;
    default:
      context->supported= FALSE;
      break;
    }
    
    DBUG_VOID_RETURN;
  }
  
  if (context->supported)
  {
    Ndb_rewrite_context *rewrite_context= context->rewrite_stack;
    const Item_func *func_item;
    // Check if we are rewriting some unsupported function call
    if (rewrite_context &&
        (func_item= rewrite_context->func_item) &&
        rewrite_context->count++ == 0)
    {
      switch (func_item->functype()) {
      case Item_func::BETWEEN:
        /*
          Rewrite 
          <field>|<const> BETWEEN <const1>|<field1> AND <const2>|<field2>
          to <field>|<const> > <const1>|<field1> AND 
          <field>|<const> < <const2>|<field2>
          or actually in prefix format
          BEGIN(AND) GT(<field>|<const>, <const1>|<field1>), 
          LT(<field>|<const>, <const2>|<field2>), END()
        */
      case Item_func::IN_FUNC:
      {
        /*
          Rewrite <field>|<const> IN(<const1>|<field1>, <const2>|<field2>,..)
          to <field>|<const> = <const1>|<field1> OR 
          <field> = <const2>|<field2> ...
          or actually in prefix format
          BEGIN(OR) EQ(<field>|<const>, <const1><field1>), 
          EQ(<field>|<const>, <const2>|<field2>), ... END()
          Each part of the disjunction is added for each call
          to ndb_serialize_cond and end of rewrite statement 
          is wrapped in end of ndb_serialize_cond
        */
        if (context->expecting(item->type()))
        {
          // This is the <field>|<const> item, save it in the rewrite context
          rewrite_context->left_hand_item= item;
          if (item->type() == Item::FUNC_ITEM)
          {
            Item_func *func_item= (Item_func *) item;
            if (func_item->functype() == Item_func::UNKNOWN_FUNC &&
                func_item->const_item())
            {
              // Skip any arguments since we will evaluate function instead
              DBUG_PRINT("info", ("Skip until end of arguments marker"));
              context->skip= func_item->argument_count();
            }
            else
            {
              DBUG_PRINT("info", ("Found unsupported functional expression in BETWEEN|IN"));
              context->supported= FALSE;
              DBUG_VOID_RETURN;
              
            }
          }
        }
        else
        {
          // Non-supported BETWEEN|IN expression
          DBUG_PRINT("info", ("Found unexpected item of type %u in BETWEEN|IN",
                              item->type()));
          context->supported= FALSE;
          DBUG_VOID_RETURN;
        }
        break;
      }
      default:
        context->supported= FALSE;
        break;
      }
      DBUG_VOID_RETURN;
    }
    else
    {
      Ndb_cond_stack *ndb_stack= context->stack_ptr;
      Ndb_cond *prev_cond= context->cond_ptr;
      Ndb_cond *curr_cond= context->cond_ptr= new Ndb_cond();
      if (!ndb_stack->ndb_cond)
        ndb_stack->ndb_cond= curr_cond;
      curr_cond->prev= prev_cond;
      if (prev_cond) prev_cond->next= curr_cond;
    // Check if we are rewriting some unsupported function call
      if (context->rewrite_stack)
      {
        Ndb_rewrite_context *rewrite_context= context->rewrite_stack;
        const Item_func *func_item= rewrite_context->func_item;
        switch (func_item->functype()) {
        case Item_func::BETWEEN:
        {
          /*
            Rewrite 
            <field>|<const> BETWEEN <const1>|<field1> AND <const2>|<field2>
            to <field>|<const> > <const1>|<field1> AND 
            <field>|<const> < <const2>|<field2>
            or actually in prefix format
            BEGIN(AND) GT(<field>|<const>, <const1>|<field1>), 
            LT(<field>|<const>, <const2>|<field2>), END()
          */
          if (rewrite_context->count == 2)
          {
            // Lower limit of BETWEEN
            DBUG_PRINT("info", ("GE_FUNC"));      
            curr_cond->ndb_item= new Ndb_item(Item_func::GE_FUNC, 2);
          }
          else if (rewrite_context->count == 3)
          {
            // Upper limit of BETWEEN
            DBUG_PRINT("info", ("LE_FUNC"));      
            curr_cond->ndb_item= new Ndb_item(Item_func::LE_FUNC, 2);
          }
          else
          {
            // Illegal BETWEEN expression
            DBUG_PRINT("info", ("Illegal BETWEEN expression"));
            context->supported= FALSE;
            DBUG_VOID_RETURN;
          }
          break;
        }
        case Item_func::IN_FUNC:
        {
          /*
            Rewrite <field>|<const> IN(<const1>|<field1>, <const2>|<field2>,..)
            to <field>|<const> = <const1>|<field1> OR 
            <field> = <const2>|<field2> ...
            or actually in prefix format
            BEGIN(OR) EQ(<field>|<const>, <const1><field1>), 
            EQ(<field>|<const>, <const2>|<field2>), ... END()
            Each part of the disjunction is added for each call
            to ndb_serialize_cond and end of rewrite statement 
            is wrapped in end of ndb_serialize_cond
          */
          DBUG_PRINT("info", ("EQ_FUNC"));      
          curr_cond->ndb_item= new Ndb_item(Item_func::EQ_FUNC, 2);
          break;
        }
        default:
          context->supported= FALSE;
        }
        // Handle left hand <field>|<const>
        context->rewrite_stack= NULL; // Disable rewrite mode
        context->expect_only(Item::FIELD_ITEM);
        context->expect_field_result(STRING_RESULT);
        context->expect_field_result(REAL_RESULT);
        context->expect_field_result(INT_RESULT);
        context->expect_field_result(DECIMAL_RESULT);
        context->expect(Item::INT_ITEM);
        context->expect(Item::STRING_ITEM);
        context->expect(Item::VARBIN_ITEM);
        context->expect(Item::FUNC_ITEM);
        ndb_serialize_cond(rewrite_context->left_hand_item, arg);
        context->skip= 0; // Any FUNC_ITEM expression has already been parsed
        context->rewrite_stack= rewrite_context; // Enable rewrite mode
        if (!context->supported)
          DBUG_VOID_RETURN;

        prev_cond= context->cond_ptr;
        curr_cond= context->cond_ptr= new Ndb_cond();
        prev_cond->next= curr_cond;
      }
      
      // Check for end of AND/OR expression
      if (!item)
      {
        // End marker for condition group
        DBUG_PRINT("info", ("End of condition group"));
        curr_cond->ndb_item= new Ndb_item(NDB_END_COND);
      }
      else
      {
        switch (item->type()) {
        case Item::FIELD_ITEM:
        {
          Item_field *field_item= (Item_field *) item;
          Field *field= field_item->field;
          enum_field_types type= field->type();
          /*
            Check that the field is part of the table of the handler
            instance and that we expect a field with of this result type.
          */
          if (context->table == field->table)
          {       
            const NDBTAB *tab= (const NDBTAB *) context->ndb_table;
            DBUG_PRINT("info", ("FIELD_ITEM"));
            DBUG_PRINT("info", ("table %s", tab->getName()));
            DBUG_PRINT("info", ("column %s", field->field_name));
            DBUG_PRINT("info", ("type %d", field->type()));
            DBUG_PRINT("info", ("result type %d", field->result_type()));
            
            // Check that we are expecting a field and with the correct
            // result type
            if (context->expecting(Item::FIELD_ITEM) &&
                context->expecting_field_type(field->type()) &&
                (context->expecting_field_result(field->result_type()) ||
                 // Date and year can be written as string or int
                 ((type == MYSQL_TYPE_TIME ||
                   type == MYSQL_TYPE_DATE || 
                   type == MYSQL_TYPE_YEAR ||
                   type == MYSQL_TYPE_DATETIME)
                  ? (context->expecting_field_result(STRING_RESULT) ||
                     context->expecting_field_result(INT_RESULT))
                  : true)) &&
                // Bit fields no yet supported in scan filter
                type != MYSQL_TYPE_BIT &&
                // No BLOB support in scan filter
                type != MYSQL_TYPE_TINY_BLOB &&
                type != MYSQL_TYPE_MEDIUM_BLOB &&
                type != MYSQL_TYPE_LONG_BLOB &&
                type != MYSQL_TYPE_BLOB)
            {
              const NDBCOL *col= tab->getColumn(field->field_name);
              DBUG_ASSERT(col);
              curr_cond->ndb_item= new Ndb_item(field, col->getColumnNo());
              context->dont_expect(Item::FIELD_ITEM);
              context->expect_no_field_result();
              if (! context->expecting_nothing())
              {
                // We have not seen second argument yet
                if (type == MYSQL_TYPE_TIME ||
                    type == MYSQL_TYPE_DATE || 
                    type == MYSQL_TYPE_YEAR ||
                    type == MYSQL_TYPE_DATETIME)
                {
                  context->expect_only(Item::STRING_ITEM);
                  context->expect(Item::INT_ITEM);
                }
                else
                  switch (field->result_type()) {
                  case STRING_RESULT:
                    // Expect char string or binary string
                    context->expect_only(Item::STRING_ITEM);
                    context->expect(Item::VARBIN_ITEM);
                    context->expect_collation(field_item->collation.collation);
                    break;
                  case REAL_RESULT:
                    context->expect_only(Item::REAL_ITEM);
                    context->expect(Item::DECIMAL_ITEM);
                    context->expect(Item::INT_ITEM);
                    break;
                  case INT_RESULT:
                    context->expect_only(Item::INT_ITEM);
                    context->expect(Item::VARBIN_ITEM);
                    break;
                  case DECIMAL_RESULT:
                    context->expect_only(Item::DECIMAL_ITEM);
                    context->expect(Item::REAL_ITEM);
                    context->expect(Item::INT_ITEM);
                    break;
                  default:
                    break;
                  }    
              }
              else
              {
                // Expect another logical expression
                context->expect_only(Item::FUNC_ITEM);
                context->expect(Item::COND_ITEM);
                // Check that field and string constant collations are the same
                if ((field->result_type() == STRING_RESULT) &&
                    !context->expecting_collation(item->collation.collation)
                    && type != MYSQL_TYPE_TIME
                    && type != MYSQL_TYPE_DATE
                    && type != MYSQL_TYPE_YEAR
                    && type != MYSQL_TYPE_DATETIME)
                {
                  DBUG_PRINT("info", ("Found non-matching collation %s",  
                                      item->collation.collation->name)); 
                  context->supported= FALSE;                
                }
              }
              break;
            }
            else
            {
              DBUG_PRINT("info", ("Was not expecting field of type %u(%u)",
                                  field->result_type(), type));
              context->supported= FALSE;
            }
          }
          else
          {
            DBUG_PRINT("info", ("Was not expecting field from table %s (%s)",
                                context->table->s->table_name.str, 
                                field->table->s->table_name.str));
            context->supported= FALSE;
          }
          break;
        }
        case Item::FUNC_ITEM:
        {
          Item_func *func_item= (Item_func *) item;
          // Check that we expect a function or functional expression here
          if (context->expecting(Item::FUNC_ITEM) || 
              func_item->functype() == Item_func::UNKNOWN_FUNC)
            context->expect_nothing();
          else
          {
            // Did not expect function here
            context->supported= FALSE;
            break;
          }
          
          switch (func_item->functype()) {
          case Item_func::EQ_FUNC:
          {
            DBUG_PRINT("info", ("EQ_FUNC"));      
            curr_cond->ndb_item= new Ndb_item(func_item->functype(), 
                                              func_item);      
            context->expect(Item::STRING_ITEM);
            context->expect(Item::INT_ITEM);
            context->expect(Item::REAL_ITEM);
            context->expect(Item::DECIMAL_ITEM);
            context->expect(Item::VARBIN_ITEM);
            context->expect(Item::FIELD_ITEM);
            context->expect_field_result(STRING_RESULT);
            context->expect_field_result(REAL_RESULT);
            context->expect_field_result(INT_RESULT);
            context->expect_field_result(DECIMAL_RESULT);
            break;
          }
          case Item_func::NE_FUNC:
          {
            DBUG_PRINT("info", ("NE_FUNC"));      
            curr_cond->ndb_item= new Ndb_item(func_item->functype(),
                                              func_item);      
            context->expect(Item::STRING_ITEM);
            context->expect(Item::INT_ITEM);
            context->expect(Item::REAL_ITEM);
            context->expect(Item::DECIMAL_ITEM);
            context->expect(Item::VARBIN_ITEM);
            context->expect(Item::FIELD_ITEM);
            context->expect_field_result(STRING_RESULT);
            context->expect_field_result(REAL_RESULT);
            context->expect_field_result(INT_RESULT);
            context->expect_field_result(DECIMAL_RESULT);
            break;
          }
          case Item_func::LT_FUNC:
          {
            DBUG_PRINT("info", ("LT_FUNC"));      
            curr_cond->ndb_item= new Ndb_item(func_item->functype(),
                                              func_item);      
            context->expect(Item::STRING_ITEM);
            context->expect(Item::INT_ITEM);
            context->expect(Item::REAL_ITEM);
            context->expect(Item::DECIMAL_ITEM);
            context->expect(Item::VARBIN_ITEM);
            context->expect(Item::FIELD_ITEM);
            context->expect_field_result(STRING_RESULT);
            context->expect_field_result(REAL_RESULT);
            context->expect_field_result(INT_RESULT);
            context->expect_field_result(DECIMAL_RESULT);
            break;
          }
          case Item_func::LE_FUNC:
          {
            DBUG_PRINT("info", ("LE_FUNC"));      
            curr_cond->ndb_item= new Ndb_item(func_item->functype(),
                                              func_item);      
            context->expect(Item::STRING_ITEM);
            context->expect(Item::INT_ITEM);
            context->expect(Item::REAL_ITEM);
            context->expect(Item::DECIMAL_ITEM);
            context->expect(Item::VARBIN_ITEM);
            context->expect(Item::FIELD_ITEM);
            context->expect_field_result(STRING_RESULT);
            context->expect_field_result(REAL_RESULT);
            context->expect_field_result(INT_RESULT);
            context->expect_field_result(DECIMAL_RESULT);
            break;
          }
          case Item_func::GE_FUNC:
          {
            DBUG_PRINT("info", ("GE_FUNC"));      
            curr_cond->ndb_item= new Ndb_item(func_item->functype(),
                                              func_item);      
            context->expect(Item::STRING_ITEM);
            context->expect(Item::INT_ITEM);
            context->expect(Item::REAL_ITEM);
            context->expect(Item::DECIMAL_ITEM);
            context->expect(Item::VARBIN_ITEM);
            context->expect(Item::FIELD_ITEM);
            context->expect_field_result(STRING_RESULT);
            context->expect_field_result(REAL_RESULT);
            context->expect_field_result(INT_RESULT);
            context->expect_field_result(DECIMAL_RESULT);
            break;
          }
          case Item_func::GT_FUNC:
          {
            DBUG_PRINT("info", ("GT_FUNC"));      
            curr_cond->ndb_item= new Ndb_item(func_item->functype(),
                                              func_item);      
            context->expect(Item::STRING_ITEM);
            context->expect(Item::REAL_ITEM);
            context->expect(Item::DECIMAL_ITEM);
            context->expect(Item::INT_ITEM);
            context->expect(Item::VARBIN_ITEM);
            context->expect(Item::FIELD_ITEM);
            context->expect_field_result(STRING_RESULT);
            context->expect_field_result(REAL_RESULT);
            context->expect_field_result(INT_RESULT);
            context->expect_field_result(DECIMAL_RESULT);
            break;
          }
          case Item_func::LIKE_FUNC:
          {
            DBUG_PRINT("info", ("LIKE_FUNC"));      
            curr_cond->ndb_item= new Ndb_item(func_item->functype(),
                                              func_item);      
            context->expect(Item::STRING_ITEM);
            context->expect(Item::FIELD_ITEM);
            context->expect_only_field_type(MYSQL_TYPE_STRING);
            context->expect_field_type(MYSQL_TYPE_VAR_STRING);
            context->expect_field_type(MYSQL_TYPE_VARCHAR);
            context->expect_field_result(STRING_RESULT);
            context->expect(Item::FUNC_ITEM);
            break;
          }
          case Item_func::ISNULL_FUNC:
          {
            DBUG_PRINT("info", ("ISNULL_FUNC"));      
            curr_cond->ndb_item= new Ndb_item(func_item->functype(),
                                              func_item);      
            context->expect(Item::FIELD_ITEM);
            context->expect_field_result(STRING_RESULT);
            context->expect_field_result(REAL_RESULT);
            context->expect_field_result(INT_RESULT);
            context->expect_field_result(DECIMAL_RESULT);
            break;
          }
          case Item_func::ISNOTNULL_FUNC:
          {
            DBUG_PRINT("info", ("ISNOTNULL_FUNC"));      
            curr_cond->ndb_item= new Ndb_item(func_item->functype(),
                                              func_item);     
            context->expect(Item::FIELD_ITEM);
            context->expect_field_result(STRING_RESULT);
            context->expect_field_result(REAL_RESULT);
            context->expect_field_result(INT_RESULT);
            context->expect_field_result(DECIMAL_RESULT);
            break;
          }
          case Item_func::NOT_FUNC:
          {
            DBUG_PRINT("info", ("NOT_FUNC"));      
            curr_cond->ndb_item= new Ndb_item(func_item->functype(),
                                              func_item);     
            context->expect(Item::FUNC_ITEM);
            context->expect(Item::COND_ITEM);
            break;
          }
          case Item_func::BETWEEN:
          {
            DBUG_PRINT("info", ("BETWEEN, rewriting using AND"));
            Item_func_between *between_func= (Item_func_between *) func_item;
            Ndb_rewrite_context *rewrite_context= 
              new Ndb_rewrite_context(func_item);
            rewrite_context->next= context->rewrite_stack;
            context->rewrite_stack= rewrite_context;
            if (between_func->negated)
            {
              DBUG_PRINT("info", ("NOT_FUNC"));
              curr_cond->ndb_item= new Ndb_item(Item_func::NOT_FUNC, 1);
              prev_cond= curr_cond;
              curr_cond= context->cond_ptr= new Ndb_cond();
              curr_cond->prev= prev_cond;
              prev_cond->next= curr_cond;
            }
            DBUG_PRINT("info", ("COND_AND_FUNC"));
            curr_cond->ndb_item= 
              new Ndb_item(Item_func::COND_AND_FUNC, 
                           func_item->argument_count() - 1);
            context->expect_only(Item::FIELD_ITEM);
            context->expect(Item::INT_ITEM);
            context->expect(Item::STRING_ITEM);
            context->expect(Item::VARBIN_ITEM);
            context->expect(Item::FUNC_ITEM);
            break;
          }
          case Item_func::IN_FUNC:
          {
            DBUG_PRINT("info", ("IN_FUNC, rewriting using OR"));
            Item_func_in *in_func= (Item_func_in *) func_item;
            Ndb_rewrite_context *rewrite_context= 
              new Ndb_rewrite_context(func_item);
            rewrite_context->next= context->rewrite_stack;
            context->rewrite_stack= rewrite_context;
            if (in_func->negated)
            {
              DBUG_PRINT("info", ("NOT_FUNC"));
              curr_cond->ndb_item= new Ndb_item(Item_func::NOT_FUNC, 1);
              prev_cond= curr_cond;
              curr_cond= context->cond_ptr= new Ndb_cond();
              curr_cond->prev= prev_cond;
              prev_cond->next= curr_cond;
            }
            DBUG_PRINT("info", ("COND_OR_FUNC"));
            curr_cond->ndb_item= new Ndb_item(Item_func::COND_OR_FUNC, 
                                              func_item->argument_count() - 1);
            context->expect_only(Item::FIELD_ITEM);
            context->expect(Item::INT_ITEM);
            context->expect(Item::STRING_ITEM);
            context->expect(Item::VARBIN_ITEM);
            context->expect(Item::FUNC_ITEM);
            break;
          }
          case Item_func::UNKNOWN_FUNC:
          {
            DBUG_PRINT("info", ("UNKNOWN_FUNC %s", 
                                func_item->const_item()?"const":""));  
            DBUG_PRINT("info", ("result type %d", func_item->result_type()));
            if (func_item->const_item())
            {
              switch (func_item->result_type()) {
              case STRING_RESULT:
              {
                NDB_ITEM_QUALIFICATION q;
                q.value_type= Item::STRING_ITEM;
                curr_cond->ndb_item= new Ndb_item(NDB_VALUE, q, item); 
                if (! context->expecting_no_field_result())
                {
                  // We have not seen the field argument yet
                  context->expect_only(Item::FIELD_ITEM);
                  context->expect_only_field_result(STRING_RESULT);
                  context->expect_collation(func_item->collation.collation);
                }
                else
                {
                  // Expect another logical expression
                  context->expect_only(Item::FUNC_ITEM);
                  context->expect(Item::COND_ITEM);
                  // Check that string result have correct collation
                  if (!context->expecting_collation(item->collation.collation))
                  {
                    DBUG_PRINT("info", ("Found non-matching collation %s",  
                                        item->collation.collation->name));
                    context->supported= FALSE;
                  }
                }
                // Skip any arguments since we will evaluate function instead
                DBUG_PRINT("info", ("Skip until end of arguments marker"));
                context->skip= func_item->argument_count();
                break;
              }
              case REAL_RESULT:
              {
                NDB_ITEM_QUALIFICATION q;
                q.value_type= Item::REAL_ITEM;
                curr_cond->ndb_item= new Ndb_item(NDB_VALUE, q, item);
                if (! context->expecting_no_field_result()) 
                {
                  // We have not seen the field argument yet
                  context->expect_only(Item::FIELD_ITEM);
                  context->expect_only_field_result(REAL_RESULT);
                }
                else
                {
                  // Expect another logical expression
                  context->expect_only(Item::FUNC_ITEM);
                  context->expect(Item::COND_ITEM);
                }
                
                // Skip any arguments since we will evaluate function instead
                DBUG_PRINT("info", ("Skip until end of arguments marker"));
                context->skip= func_item->argument_count();
                break;
              }
              case INT_RESULT:
              {
                NDB_ITEM_QUALIFICATION q;
                q.value_type= Item::INT_ITEM;
                curr_cond->ndb_item= new Ndb_item(NDB_VALUE, q, item);
                if (! context->expecting_no_field_result()) 
                {
                  // We have not seen the field argument yet
                  context->expect_only(Item::FIELD_ITEM);
                  context->expect_only_field_result(INT_RESULT);
                }
                else
                {
                  // Expect another logical expression
                  context->expect_only(Item::FUNC_ITEM);
                  context->expect(Item::COND_ITEM);
                }
                
                // Skip any arguments since we will evaluate function instead
                DBUG_PRINT("info", ("Skip until end of arguments marker"));
                context->skip= func_item->argument_count();
                break;
              }
              case DECIMAL_RESULT:
              {
                NDB_ITEM_QUALIFICATION q;
                q.value_type= Item::DECIMAL_ITEM;
                curr_cond->ndb_item= new Ndb_item(NDB_VALUE, q, item);
                if (! context->expecting_no_field_result()) 
                {
                  // We have not seen the field argument yet
                  context->expect_only(Item::FIELD_ITEM);
                  context->expect_only_field_result(DECIMAL_RESULT);
                }
                else
                {
                  // Expect another logical expression
                  context->expect_only(Item::FUNC_ITEM);
                  context->expect(Item::COND_ITEM);
                }
                // Skip any arguments since we will evaluate function instead
                DBUG_PRINT("info", ("Skip until end of arguments marker"));
                context->skip= func_item->argument_count();
                break;
              }
              default:
                break;
              }
            }
            else
              // Function does not return constant expression
              context->supported= FALSE;
            break;
          }
          default:
          {
            DBUG_PRINT("info", ("Found func_item of type %d", 
                                func_item->functype()));
            context->supported= FALSE;
          }
          }
          break;
        }
        case Item::STRING_ITEM:
          DBUG_PRINT("info", ("STRING_ITEM")); 
          if (context->expecting(Item::STRING_ITEM)) 
          {
#ifndef DBUG_OFF
            char buff[256];
            String str(buff,(uint32) sizeof(buff), system_charset_info);
            str.length(0);
            Item_string *string_item= (Item_string *) item;
            DBUG_PRINT("info", ("value \"%s\"", 
                                string_item->val_str(&str)->ptr()));
#endif
            NDB_ITEM_QUALIFICATION q;
            q.value_type= Item::STRING_ITEM;
            curr_cond->ndb_item= new Ndb_item(NDB_VALUE, q, item);      
            if (! context->expecting_no_field_result())
            {
              // We have not seen the field argument yet
              context->expect_only(Item::FIELD_ITEM);
              context->expect_only_field_result(STRING_RESULT);
              context->expect_collation(item->collation.collation);
            }
            else 
            {
              // Expect another logical expression
              context->expect_only(Item::FUNC_ITEM);
              context->expect(Item::COND_ITEM);
              // Check that we are comparing with a field with same collation
              if (!context->expecting_collation(item->collation.collation))
              {
                DBUG_PRINT("info", ("Found non-matching collation %s",  
                                    item->collation.collation->name));
                context->supported= FALSE;
              }
            }
          }
          else
            context->supported= FALSE;
          break;
        case Item::INT_ITEM:
          DBUG_PRINT("info", ("INT_ITEM"));
          if (context->expecting(Item::INT_ITEM)) 
          {
            Item_int *int_item= (Item_int *) item;      
<<<<<<< HEAD
            DBUG_PRINT("info", ("value %ld", (long) int_item->value));
=======
            DBUG_PRINT("info", ("value %llu", int_item->value));
>>>>>>> 1f6266a1
            NDB_ITEM_QUALIFICATION q;
            q.value_type= Item::INT_ITEM;
            curr_cond->ndb_item= new Ndb_item(NDB_VALUE, q, item);
            if (! context->expecting_no_field_result()) 
            {
              // We have not seen the field argument yet
              context->expect_only(Item::FIELD_ITEM);
              context->expect_only_field_result(INT_RESULT);
              context->expect_field_result(REAL_RESULT);
              context->expect_field_result(DECIMAL_RESULT);
            }
            else
            {
              // Expect another logical expression
              context->expect_only(Item::FUNC_ITEM);
              context->expect(Item::COND_ITEM);
            }
          }
          else
            context->supported= FALSE;
          break;
        case Item::REAL_ITEM:
          DBUG_PRINT("info", ("REAL_ITEM"));
          if (context->expecting(Item::REAL_ITEM)) 
          {
            Item_float *float_item= (Item_float *) item;      
            DBUG_PRINT("info", ("value %f", float_item->value));
            NDB_ITEM_QUALIFICATION q;
            q.value_type= Item::REAL_ITEM;
            curr_cond->ndb_item= new Ndb_item(NDB_VALUE, q, item);
            if (! context->expecting_no_field_result()) 
            {
              // We have not seen the field argument yet
              context->expect_only(Item::FIELD_ITEM);
              context->expect_only_field_result(REAL_RESULT);
            }
            else
            {
              // Expect another logical expression
              context->expect_only(Item::FUNC_ITEM);
              context->expect(Item::COND_ITEM);
            }
          }
          else
            context->supported= FALSE;
          break;
        case Item::VARBIN_ITEM:
          DBUG_PRINT("info", ("VARBIN_ITEM"));
          if (context->expecting(Item::VARBIN_ITEM)) 
          {
            NDB_ITEM_QUALIFICATION q;
            q.value_type= Item::VARBIN_ITEM;
            curr_cond->ndb_item= new Ndb_item(NDB_VALUE, q, item);      
            if (! context->expecting_no_field_result())
            {
              // We have not seen the field argument yet
              context->expect_only(Item::FIELD_ITEM);
              context->expect_only_field_result(STRING_RESULT);
            }
            else
            {
              // Expect another logical expression
              context->expect_only(Item::FUNC_ITEM);
              context->expect(Item::COND_ITEM);
            }
          }
          else
            context->supported= FALSE;
          break;
        case Item::DECIMAL_ITEM:
          DBUG_PRINT("info", ("DECIMAL_ITEM"));
          if (context->expecting(Item::DECIMAL_ITEM)) 
          {
            Item_decimal *decimal_item= (Item_decimal *) item;      
            DBUG_PRINT("info", ("value %f", decimal_item->val_real()));
            NDB_ITEM_QUALIFICATION q;
            q.value_type= Item::DECIMAL_ITEM;
            curr_cond->ndb_item= new Ndb_item(NDB_VALUE, q, item);
            if (! context->expecting_no_field_result()) 
            {
              // We have not seen the field argument yet
              context->expect_only(Item::FIELD_ITEM);
              context->expect_only_field_result(REAL_RESULT);
              context->expect_field_result(DECIMAL_RESULT);
            }
            else
            {
              // Expect another logical expression
              context->expect_only(Item::FUNC_ITEM);
              context->expect(Item::COND_ITEM);
            }
          }
          else
            context->supported= FALSE;
          break;
        case Item::COND_ITEM:
        {
          Item_cond *cond_item= (Item_cond *) item;
          
          if (context->expecting(Item::COND_ITEM))
          {
            switch (cond_item->functype()) {
            case Item_func::COND_AND_FUNC:
              DBUG_PRINT("info", ("COND_AND_FUNC"));
              curr_cond->ndb_item= new Ndb_item(cond_item->functype(),
                                                cond_item);      
              break;
            case Item_func::COND_OR_FUNC:
              DBUG_PRINT("info", ("COND_OR_FUNC"));
              curr_cond->ndb_item= new Ndb_item(cond_item->functype(),
                                                cond_item);      
              break;
            default:
              DBUG_PRINT("info", ("COND_ITEM %d", cond_item->functype()));
              context->supported= FALSE;
              break;
            }
          }
          else
          {
            /* Did not expect condition */
            context->supported= FALSE;          
          }
          break;
        }
        default:
        {
          DBUG_PRINT("info", ("Found item of type %d", item->type()));
          context->supported= FALSE;
        }
        }
      }
      if (context->supported && context->rewrite_stack)
      {
        Ndb_rewrite_context *rewrite_context= context->rewrite_stack;
        if (rewrite_context->count == 
            rewrite_context->func_item->argument_count())
        {
          // Rewrite is done, wrap an END() at the en
          DBUG_PRINT("info", ("End of condition group"));
          prev_cond= curr_cond;
          curr_cond= context->cond_ptr= new Ndb_cond();
          curr_cond->prev= prev_cond;
          prev_cond->next= curr_cond;
          curr_cond->ndb_item= new Ndb_item(NDB_END_COND);
          // Pop rewrite stack
          context->rewrite_stack=  rewrite_context->next;
          rewrite_context->next= NULL;
          delete(rewrite_context);
        }
      }
    }
  }
 
  DBUG_VOID_RETURN;
}

bool
ha_ndbcluster::serialize_cond(const COND *cond, Ndb_cond_stack *ndb_cond)
{
  DBUG_ENTER("serialize_cond");
  Item *item= (Item *) cond;
  Ndb_cond_traverse_context context(table, (void *)m_table, ndb_cond);
  // Expect a logical expression
  context.expect(Item::FUNC_ITEM);
  context.expect(Item::COND_ITEM);
  item->traverse_cond(&ndb_serialize_cond, (void *) &context, Item::PREFIX);
  DBUG_PRINT("info", ("The pushed condition is %ssupported", (context.supported)?"":"not "));

  DBUG_RETURN(context.supported);
}

int
ha_ndbcluster::build_scan_filter_predicate(Ndb_cond * &cond, 
                                           NdbScanFilter *filter,
                                           bool negated)
{
  DBUG_ENTER("build_scan_filter_predicate");  
  switch (cond->ndb_item->type) {
  case NDB_FUNCTION:
  {
    if (!cond->next)
      break;
    Ndb_item *a= cond->next->ndb_item;
    Ndb_item *b, *field, *value= NULL;
    LINT_INIT(field);

    switch (cond->ndb_item->argument_count()) {
    case 1:
      field= 
        (a->type == NDB_FIELD)? a : NULL;
      break;
    case 2:
      if (!cond->next->next)
        break;
      b= cond->next->next->ndb_item;
      value= 
        (a->type == NDB_VALUE)? a
        : (b->type == NDB_VALUE)? b
        : NULL;
      field= 
        (a->type == NDB_FIELD)? a
        : (b->type == NDB_FIELD)? b
        : NULL;
      break;
    default:
      field= NULL; //Keep compiler happy
      DBUG_ASSERT(0);
      break;
    }
    switch ((negated) ? 
            Ndb_item::negate(cond->ndb_item->qualification.function_type)
            : cond->ndb_item->qualification.function_type) {
    case NDB_EQ_FUNC:
    {
      if (!value || !field) break;
      // Save value in right format for the field type
      value->save_in_field(field);
      DBUG_PRINT("info", ("Generating EQ filter"));
      if (filter->cmp(NdbScanFilter::COND_EQ, 
                      field->get_field_no(),
                      field->get_val(),
                      field->pack_length()) == -1)
        DBUG_RETURN(1);
      cond= cond->next->next->next;
      DBUG_RETURN(0);
    }
    case NDB_NE_FUNC:
    {
      if (!value || !field) break;
      // Save value in right format for the field type
      value->save_in_field(field);
      DBUG_PRINT("info", ("Generating NE filter"));
      if (filter->cmp(NdbScanFilter::COND_NE, 
                      field->get_field_no(),
                      field->get_val(),
                      field->pack_length()) == -1)
        DBUG_RETURN(1);
      cond= cond->next->next->next;
      DBUG_RETURN(0);
    }
    case NDB_LT_FUNC:
    {
      if (!value || !field) break;
      // Save value in right format for the field type
      value->save_in_field(field);
      if (a == field)
      {
        DBUG_PRINT("info", ("Generating LT filter")); 
        if (filter->cmp(NdbScanFilter::COND_LT, 
                        field->get_field_no(),
                        field->get_val(),
                        field->pack_length()) == -1)
          DBUG_RETURN(1);
      }
      else
      {
        DBUG_PRINT("info", ("Generating GT filter")); 
        if (filter->cmp(NdbScanFilter::COND_GT, 
                        field->get_field_no(),
                        field->get_val(),
                        field->pack_length()) == -1)
          DBUG_RETURN(1);
      }
      cond= cond->next->next->next;
      DBUG_RETURN(0);
    }
    case NDB_LE_FUNC:
    {
      if (!value || !field) break;
      // Save value in right format for the field type
      value->save_in_field(field);
      if (a == field)
      {
        DBUG_PRINT("info", ("Generating LE filter")); 
        if (filter->cmp(NdbScanFilter::COND_LE, 
                        field->get_field_no(),
                        field->get_val(),
                        field->pack_length()) == -1)
          DBUG_RETURN(1);       
      }
      else
      {
        DBUG_PRINT("info", ("Generating GE filter")); 
        if (filter->cmp(NdbScanFilter::COND_GE, 
                        field->get_field_no(),
                        field->get_val(),
                        field->pack_length()) == -1)
          DBUG_RETURN(1);
      }
      cond= cond->next->next->next;
      DBUG_RETURN(0);
    }
    case NDB_GE_FUNC:
    {
      if (!value || !field) break;
      // Save value in right format for the field type
      value->save_in_field(field);
      if (a == field)
      {
        DBUG_PRINT("info", ("Generating GE filter")); 
        if (filter->cmp(NdbScanFilter::COND_GE, 
                        field->get_field_no(),
                        field->get_val(),
                        field->pack_length()) == -1)
          DBUG_RETURN(1);
      }
      else
      {
        DBUG_PRINT("info", ("Generating LE filter")); 
        if (filter->cmp(NdbScanFilter::COND_LE, 
                        field->get_field_no(),
                        field->get_val(),
                        field->pack_length()) == -1)
          DBUG_RETURN(1);
      }
      cond= cond->next->next->next;
      DBUG_RETURN(0);
    }
    case NDB_GT_FUNC:
    {
      if (!value || !field) break;
      // Save value in right format for the field type
      value->save_in_field(field);
      if (a == field)
      {
        DBUG_PRINT("info", ("Generating GT filter"));
        if (filter->cmp(NdbScanFilter::COND_GT, 
                        field->get_field_no(),
                        field->get_val(),
                        field->pack_length()) == -1)
          DBUG_RETURN(1);
      }
      else
      {
        DBUG_PRINT("info", ("Generating LT filter"));
        if (filter->cmp(NdbScanFilter::COND_LT, 
                        field->get_field_no(),
                        field->get_val(),
                        field->pack_length()) == -1)
          DBUG_RETURN(1);
      }
      cond= cond->next->next->next;
      DBUG_RETURN(0);
    }
    case NDB_LIKE_FUNC:
    {
      if (!value || !field) break;
      if ((value->qualification.value_type != Item::STRING_ITEM) &&
          (value->qualification.value_type != Item::VARBIN_ITEM))
          break;
      // Save value in right format for the field type
      value->save_in_field(field);
      DBUG_PRINT("info", ("Generating LIKE filter: like(%d,%s,%d)", 
                          field->get_field_no(), value->get_val(), 
                          value->pack_length()));
      if (filter->cmp(NdbScanFilter::COND_LIKE, 
                      field->get_field_no(),
                      value->get_val(),
                      value->pack_length()) == -1)
        DBUG_RETURN(1);
      cond= cond->next->next->next;
      DBUG_RETURN(0);
    }
    case NDB_NOTLIKE_FUNC:
    {
      if (!value || !field) break;
      if ((value->qualification.value_type != Item::STRING_ITEM) &&
          (value->qualification.value_type != Item::VARBIN_ITEM))
          break;
      // Save value in right format for the field type
      value->save_in_field(field);
      DBUG_PRINT("info", ("Generating NOTLIKE filter: notlike(%d,%s,%d)", 
                          field->get_field_no(), value->get_val(), 
                          value->pack_length()));
      if (filter->cmp(NdbScanFilter::COND_NOT_LIKE, 
                      field->get_field_no(),
                      value->get_val(),
                      value->pack_length()) == -1)
        DBUG_RETURN(1);
      cond= cond->next->next->next;
      DBUG_RETURN(0);
    }
    case NDB_ISNULL_FUNC:
      if (!field)
        break;
      DBUG_PRINT("info", ("Generating ISNULL filter"));
      if (filter->isnull(field->get_field_no()) == -1)
        DBUG_RETURN(1);
      cond= cond->next->next;
      DBUG_RETURN(0);
    case NDB_ISNOTNULL_FUNC:
    {
      if (!field)
        break;
      DBUG_PRINT("info", ("Generating ISNOTNULL filter"));
      if (filter->isnotnull(field->get_field_no()) == -1)
        DBUG_RETURN(1);         
      cond= cond->next->next;
      DBUG_RETURN(0);
    }
    default:
      break;
    }
    break;
  }
  default:
    break;
  }
  DBUG_PRINT("info", ("Found illegal condition"));
  DBUG_RETURN(1);
}

int
ha_ndbcluster::build_scan_filter_group(Ndb_cond* &cond, NdbScanFilter *filter)
{
  uint level=0;
  bool negated= FALSE;
  DBUG_ENTER("build_scan_filter_group");

  do
  {
    if (!cond)
      DBUG_RETURN(1);
    switch (cond->ndb_item->type) {
    case NDB_FUNCTION:
    {
      switch (cond->ndb_item->qualification.function_type) {
      case NDB_COND_AND_FUNC:
      {
        level++;
        DBUG_PRINT("info", ("Generating %s group %u", (negated)?"NAND":"AND",
                            level));
        if ((negated) ? filter->begin(NdbScanFilter::NAND)
            : filter->begin(NdbScanFilter::AND) == -1)
          DBUG_RETURN(1);
        negated= FALSE;
        cond= cond->next;
        break;
      }
      case NDB_COND_OR_FUNC:
      {
        level++;
        DBUG_PRINT("info", ("Generating %s group %u", (negated)?"NOR":"OR",
                            level));
        if ((negated) ? filter->begin(NdbScanFilter::NOR)
            : filter->begin(NdbScanFilter::OR) == -1)
          DBUG_RETURN(1);
        negated= FALSE;
        cond= cond->next;
        break;
      }
      case NDB_NOT_FUNC:
      {
        DBUG_PRINT("info", ("Generating negated query"));
        cond= cond->next;
        negated= TRUE;
        break;
      }
      default:
        if (build_scan_filter_predicate(cond, filter, negated))
          DBUG_RETURN(1);
        negated= FALSE;
        break;
      }
      break;
    }
    case NDB_END_COND:
      DBUG_PRINT("info", ("End of group %u", level));
      level--;
      if (cond) cond= cond->next;
      if (filter->end() == -1)
        DBUG_RETURN(1);
      if (!negated)
        break;
      // else fall through (NOT END is an illegal condition)
    default:
    {
      DBUG_PRINT("info", ("Illegal scan filter"));
    }
    }
  }  while (level > 0 || negated);
  
  DBUG_RETURN(0);
}

int
ha_ndbcluster::build_scan_filter(Ndb_cond * &cond, NdbScanFilter *filter)
{
  bool simple_cond= TRUE;
  DBUG_ENTER("build_scan_filter");  

    switch (cond->ndb_item->type) {
    case NDB_FUNCTION:
      switch (cond->ndb_item->qualification.function_type) {
      case NDB_COND_AND_FUNC:
      case NDB_COND_OR_FUNC:
        simple_cond= FALSE;
        break;
      default:
        break;
      }
      break;
    default:
      break;
    }
  if (simple_cond && filter->begin() == -1)
    DBUG_RETURN(1);
  if (build_scan_filter_group(cond, filter))
    DBUG_RETURN(1);
  if (simple_cond && filter->end() == -1)
    DBUG_RETURN(1);

  DBUG_RETURN(0);
}

int
ha_ndbcluster::generate_scan_filter(Ndb_cond_stack *ndb_cond_stack,
                                    NdbScanOperation *op)
{
  DBUG_ENTER("generate_scan_filter");
  if (ndb_cond_stack)
  {
    DBUG_PRINT("info", ("Generating scan filter"));
    NdbScanFilter filter(op);
    bool multiple_cond= FALSE;
    // Wrap an AND group around multiple conditions
    if (ndb_cond_stack->next) {
      multiple_cond= TRUE;
      if (filter.begin() == -1)
        DBUG_RETURN(1); 
    }
    for (Ndb_cond_stack *stack= ndb_cond_stack; 
         (stack); 
         stack= stack->next)
      {
        Ndb_cond *cond= stack->ndb_cond;

        if (build_scan_filter(cond, &filter))
        {
          DBUG_PRINT("info", ("build_scan_filter failed"));
          DBUG_RETURN(1);
        }
      }
    if (multiple_cond && filter.end() == -1)
      DBUG_RETURN(1);
  }
  else
  {  
    DBUG_PRINT("info", ("Empty stack"));
  }

  DBUG_RETURN(0);
}

/*
  get table space info for SHOW CREATE TABLE
*/
char* ha_ndbcluster::get_tablespace_name(THD *thd)
{
  Ndb *ndb= check_ndb_in_thd(thd);
  NDBDICT *ndbdict= ndb->getDictionary();
  NdbError ndberr;
  Uint32 id;
  ndb->setDatabaseName(m_dbname);
  const NDBTAB *ndbtab= m_table;
  DBUG_ASSERT(ndbtab != NULL);
  if (!ndbtab->getTablespace(&id))
  {
    return 0;
  }
  {
    NdbDictionary::Tablespace ts= ndbdict->getTablespace(id);
    ndberr= ndbdict->getNdbError();
    if(ndberr.classification != NdbError::NoError)
      goto err;
    return (my_strdup(ts.getName(), MYF(0)));
  }
err:
  if (ndberr.status == NdbError::TemporaryError)
    push_warning_printf(thd, MYSQL_ERROR::WARN_LEVEL_ERROR,
			ER_GET_TEMPORARY_ERRMSG, ER(ER_GET_TEMPORARY_ERRMSG),
			ndberr.code, ndberr.message, "NDB");
  else
    push_warning_printf(thd, MYSQL_ERROR::WARN_LEVEL_ERROR,
			ER_GET_ERRMSG, ER(ER_GET_ERRMSG),
			ndberr.code, ndberr.message, "NDB");
  return 0;
}

/*
  Implements the SHOW NDB STATUS command.
*/
bool
ndbcluster_show_status(handlerton *hton, THD* thd, stat_print_fn *stat_print,
                       enum ha_stat_type stat_type)
{
  char buf[IO_SIZE];
  uint buflen;
  DBUG_ENTER("ndbcluster_show_status");
  
  if (have_ndbcluster != SHOW_OPTION_YES) 
  {
    DBUG_RETURN(FALSE);
  }
  if (stat_type != HA_ENGINE_STATUS)
  {
    DBUG_RETURN(FALSE);
  }

  update_status_variables(g_ndb_cluster_connection);
  buflen=
    my_snprintf(buf, sizeof(buf),
                "cluster_node_id=%ld, "
                "connected_host=%s, "
                "connected_port=%ld, "
                "number_of_data_nodes=%ld, "
                "number_of_ready_data_nodes=%ld, "
                "connect_count=%ld",
                ndb_cluster_node_id,
                ndb_connected_host,
                ndb_connected_port,
                ndb_number_of_data_nodes,
                ndb_number_of_ready_data_nodes,
                ndb_connect_count);
  if (stat_print(thd, ndbcluster_hton_name, ndbcluster_hton_name_length,
                 STRING_WITH_LEN("connection"), buf, buflen))
    DBUG_RETURN(TRUE);

  if (get_thd_ndb(thd) && get_thd_ndb(thd)->ndb)
  {
    Ndb* ndb= (get_thd_ndb(thd))->ndb;
    Ndb::Free_list_usage tmp;
    tmp.m_name= 0;
    while (ndb->get_free_list_usage(&tmp))
    {
      buflen=
        my_snprintf(buf, sizeof(buf),
                  "created=%u, free=%u, sizeof=%u",
                  tmp.m_created, tmp.m_free, tmp.m_sizeof);
      if (stat_print(thd, ndbcluster_hton_name, ndbcluster_hton_name_length,
                     tmp.m_name, strlen(tmp.m_name), buf, buflen))
        DBUG_RETURN(TRUE);
    }
  }
#ifdef HAVE_NDB_BINLOG
  ndbcluster_show_status_binlog(thd, stat_print, stat_type);
#endif

  DBUG_RETURN(FALSE);
}


/*
  Create a table in NDB Cluster
 */
static uint get_no_fragments(ulonglong max_rows)
{
#if MYSQL_VERSION_ID >= 50000
  uint acc_row_size= 25 + /*safety margin*/ 2;
#else
  uint acc_row_size= pk_length*4;
  /* add acc overhead */
  if (pk_length <= 8)  /* main page will set the limit */
    acc_row_size+= 25 + /*safety margin*/ 2;
  else                /* overflow page will set the limit */
    acc_row_size+= 4 + /*safety margin*/ 4;
#endif
  ulonglong acc_fragment_size= 512*1024*1024;
#if MYSQL_VERSION_ID >= 50100
  return (max_rows*acc_row_size)/acc_fragment_size+1;
#else
  return ((max_rows*acc_row_size)/acc_fragment_size+1
	  +1/*correct rounding*/)/2;
#endif
}


/*
  Routine to adjust default number of partitions to always be a multiple
  of number of nodes and never more than 4 times the number of nodes.

*/
static bool adjusted_frag_count(uint no_fragments, uint no_nodes,
                                uint &reported_frags)
{
  uint i= 0;
  reported_frags= no_nodes;
  while (reported_frags < no_fragments && ++i < 4 &&
         (reported_frags + no_nodes) < MAX_PARTITIONS) 
    reported_frags+= no_nodes;
  return (reported_frags < no_fragments);
}

int ha_ndbcluster::get_default_no_partitions(HA_CREATE_INFO *info)
{
  ha_rows max_rows, min_rows;
  if (info)
  {
    max_rows= info->max_rows;
    min_rows= info->min_rows;
  }
  else
  {
    max_rows= table_share->max_rows;
    min_rows= table_share->min_rows;
  }
  uint reported_frags;
  uint no_fragments=
    get_no_fragments(max_rows >= min_rows ? max_rows : min_rows);
  uint no_nodes= g_ndb_cluster_connection->no_db_nodes();
  if (adjusted_frag_count(no_fragments, no_nodes, reported_frags))
  {
    push_warning(current_thd,
                 MYSQL_ERROR::WARN_LEVEL_WARN, ER_UNKNOWN_ERROR,
    "Ndb might have problems storing the max amount of rows specified");
  }
  return (int)reported_frags;
}


/*
  Set-up auto-partitioning for NDB Cluster

  SYNOPSIS
    set_auto_partitions()
    part_info                  Partition info struct to set-up
 
  RETURN VALUE
    NONE

  DESCRIPTION
    Set-up auto partitioning scheme for tables that didn't define any
    partitioning. We'll use PARTITION BY KEY() in this case which
    translates into partition by primary key if a primary key exists
    and partition by hidden key otherwise.
*/

void ha_ndbcluster::set_auto_partitions(partition_info *part_info)
{
  DBUG_ENTER("ha_ndbcluster::set_auto_partitions");
  part_info->list_of_part_fields= TRUE;
  part_info->part_type= HASH_PARTITION;
  switch (opt_ndb_distribution_id)
  {
  case ND_KEYHASH:
    part_info->linear_hash_ind= FALSE;
    break;
  case ND_LINHASH:
    part_info->linear_hash_ind= TRUE;
    break;
  }
  DBUG_VOID_RETURN;
}


int ha_ndbcluster::set_range_data(void *tab_ref, partition_info *part_info)
{
  NDBTAB *tab= (NDBTAB*)tab_ref;
  int32 *range_data= (int32*)my_malloc(part_info->no_parts*sizeof(int32),
                                       MYF(0));
  uint i;
  int error= 0;
  bool unsigned_flag= part_info->part_expr->unsigned_flag;
  DBUG_ENTER("set_range_data");

  if (!range_data)
  {
    mem_alloc_error(part_info->no_parts*sizeof(int32));
    DBUG_RETURN(1);
  }
  for (i= 0; i < part_info->no_parts; i++)
  {
    longlong range_val= part_info->range_int_array[i];
    if (unsigned_flag)
      range_val-= 0x8000000000000000ULL;
    if (range_val < INT_MIN32 || range_val >= INT_MAX32)
    {
      if ((i != part_info->no_parts - 1) ||
          (range_val != LONGLONG_MAX))
      {
        my_error(ER_LIMITED_PART_RANGE, MYF(0), "NDB");
        error= 1;
        goto error;
      }
      range_val= INT_MAX32;
    }
    range_data[i]= (int32)range_val;
  }
  tab->setRangeListData(range_data, sizeof(int32)*part_info->no_parts);
error:
  my_free((char*)range_data, MYF(0));
  DBUG_RETURN(error);
}

int ha_ndbcluster::set_list_data(void *tab_ref, partition_info *part_info)
{
  NDBTAB *tab= (NDBTAB*)tab_ref;
  int32 *list_data= (int32*)my_malloc(part_info->no_list_values * 2
                                      * sizeof(int32), MYF(0));
  uint32 *part_id, i;
  int error= 0;
  bool unsigned_flag= part_info->part_expr->unsigned_flag;
  DBUG_ENTER("set_list_data");

  if (!list_data)
  {
    mem_alloc_error(part_info->no_list_values*2*sizeof(int32));
    DBUG_RETURN(1);
  }
  for (i= 0; i < part_info->no_list_values; i++)
  {
    LIST_PART_ENTRY *list_entry= &part_info->list_array[i];
    longlong list_val= list_entry->list_value;
    if (unsigned_flag)
      list_val-= 0x8000000000000000ULL;
    if (list_val < INT_MIN32 || list_val > INT_MAX32)
    {
      my_error(ER_LIMITED_PART_RANGE, MYF(0), "NDB");
      error= 1;
      goto error;
    }
    list_data[2*i]= (int32)list_val;
    part_id= (uint32*)&list_data[2*i+1];
    *part_id= list_entry->partition_id;
  }
  tab->setRangeListData(list_data, 2*sizeof(int32)*part_info->no_list_values);
error:
  my_free((char*)list_data, MYF(0));
  DBUG_RETURN(error);
}

/*
  User defined partitioning set-up. We need to check how many fragments the
  user wants defined and which node groups to put those into. Later we also
  want to attach those partitions to a tablespace.

  All the functionality of the partition function, partition limits and so
  forth are entirely handled by the MySQL Server. There is one exception to
  this rule for PARTITION BY KEY where NDB handles the hash function and
  this type can thus be handled transparently also by NDB API program.
  For RANGE, HASH and LIST and subpartitioning the NDB API programs must
  implement the function to map to a partition.
*/

uint ha_ndbcluster::set_up_partition_info(partition_info *part_info,
                                          TABLE *table,
                                          void *tab_par)
{
  uint16 frag_data[MAX_PARTITIONS];
  char *ts_names[MAX_PARTITIONS];
  ulong ts_index= 0, fd_index= 0, i, j;
  NDBTAB *tab= (NDBTAB*)tab_par;
  NDBTAB::FragmentType ftype= NDBTAB::UserDefined;
  partition_element *part_elem;
  bool first= TRUE;
  uint ts_id, ts_version, part_count= 0, tot_ts_name_len;
  List_iterator<partition_element> part_it(part_info->partitions);
  int error;
  char *name_ptr;
  DBUG_ENTER("ha_ndbcluster::set_up_partition_info");

  if (part_info->part_type == HASH_PARTITION &&
      part_info->list_of_part_fields == TRUE)
  {
    Field **fields= part_info->part_field_array;

    if (part_info->linear_hash_ind)
      ftype= NDBTAB::DistrKeyLin;
    else
      ftype= NDBTAB::DistrKeyHash;

    for (i= 0; i < part_info->part_field_list.elements; i++)
    {
      NDBCOL *col= tab->getColumn(fields[i]->field_index);
      DBUG_PRINT("info",("setting dist key on %s", col->getName()));
      col->setPartitionKey(TRUE);
    }
  }
  else 
  {
    if (!current_thd->variables.new_mode)
    {
      push_warning_printf(current_thd, MYSQL_ERROR::WARN_LEVEL_ERROR,
                          ER_ILLEGAL_HA_CREATE_OPTION,
                          ER(ER_ILLEGAL_HA_CREATE_OPTION),
                          ndbcluster_hton_name,
                          "LIST, RANGE and HASH partition disabled by default,"
                          " use --new option to enable");
      DBUG_RETURN(HA_ERR_UNSUPPORTED);
    }
   /*
      Create a shadow field for those tables that have user defined
      partitioning. This field stores the value of the partition
      function such that NDB can handle reorganisations of the data
      even when the MySQL Server isn't available to assist with
      calculation of the partition function value.
    */
    NDBCOL col;
    DBUG_PRINT("info", ("Generating partition func value field"));
    col.setName("$PART_FUNC_VALUE");
    col.setType(NdbDictionary::Column::Int);
    col.setLength(1);
    col.setNullable(FALSE);
    col.setPrimaryKey(FALSE);
    col.setAutoIncrement(FALSE);
    tab->addColumn(col);
    if (part_info->part_type == RANGE_PARTITION)
    {
      if ((error= set_range_data((void*)tab, part_info)))
      {
        DBUG_RETURN(error);
      }
    }
    else if (part_info->part_type == LIST_PARTITION)
    {
      if ((error= set_list_data((void*)tab, part_info)))
      {
        DBUG_RETURN(error);
      }
    }
  }
  tab->setFragmentType(ftype);
  i= 0;
  tot_ts_name_len= 0;
  do
  {
    uint ng;
    part_elem= part_it++;
    if (!part_info->is_sub_partitioned())
    {
      ng= part_elem->nodegroup_id;
      if (first && ng == UNDEF_NODEGROUP)
        ng= 0;
      ts_names[fd_index]= part_elem->tablespace_name;
      frag_data[fd_index++]= ng;
    }
    else
    {
      List_iterator<partition_element> sub_it(part_elem->subpartitions);
      j= 0;
      do
      {
        part_elem= sub_it++;
        ng= part_elem->nodegroup_id;
        if (first && ng == UNDEF_NODEGROUP)
          ng= 0;
        ts_names[fd_index]= part_elem->tablespace_name;
        frag_data[fd_index++]= ng;
      } while (++j < part_info->no_subparts);
    }
    first= FALSE;
  } while (++i < part_info->no_parts);
  tab->setDefaultNoPartitionsFlag(part_info->use_default_no_partitions);
  tab->setLinearFlag(part_info->linear_hash_ind);
  {
    ha_rows max_rows= table_share->max_rows;
    ha_rows min_rows= table_share->min_rows;
    if (max_rows < min_rows)
      max_rows= min_rows;
    if (max_rows != (ha_rows)0) /* default setting, don't set fragmentation */
    {
      tab->setMaxRows(max_rows);
      tab->setMinRows(min_rows);
    }
  }
  tab->setTablespaceNames(ts_names, fd_index*sizeof(char*));
  tab->setFragmentCount(fd_index);
  tab->setFragmentData(&frag_data, fd_index*2);
  DBUG_RETURN(0);
}


bool ha_ndbcluster::check_if_incompatible_data(HA_CREATE_INFO *info,
					       uint table_changes)
{
  DBUG_ENTER("ha_ndbcluster::check_if_incompatible_data");
  uint i;
  const NDBTAB *tab= (const NDBTAB *) m_table;

  if (current_thd->variables.ndb_use_copying_alter_table)
  {
    DBUG_PRINT("info", ("On-line alter table disabled"));
    DBUG_RETURN(COMPATIBLE_DATA_NO);
  }

  int pk= 0;
  int ai= 0;
  for (i= 0; i < table->s->fields; i++) 
  {
    Field *field= table->field[i];
    const NDBCOL *col= tab->getColumn(i);
    if (field->flags & FIELD_IS_RENAMED)
    {
      DBUG_PRINT("info", ("Field has been renamed, copy table"));
      DBUG_RETURN(COMPATIBLE_DATA_NO);
    }
    if ((field->flags & FIELD_IN_ADD_INDEX) &&
        col->getStorageType() == NdbDictionary::Column::StorageTypeDisk)
    {
      DBUG_PRINT("info", ("add/drop index not supported for disk stored column"));
      DBUG_RETURN(COMPATIBLE_DATA_NO);
    }
    
    if (field->flags & PRI_KEY_FLAG)
      pk=1;
    if (field->flags & FIELD_IN_ADD_INDEX)
      ai=1;
  }
  if (table_changes != IS_EQUAL_YES)
    DBUG_RETURN(COMPATIBLE_DATA_NO);
  
  /**
   * Changing from/to primary key
   *
   * This is _not_ correct, but check_if_incompatible_data-interface
   *   doesnt give more info, so I guess that we can't do any
   *   online add index if not using primary key
   *
   *   This as mysql will handle a unique not null index as primary 
   *     even wo/ user specifiying it... :-(
   *   
   */
  if ((table_share->primary_key == MAX_KEY && pk) ||
      (table_share->primary_key != MAX_KEY && !pk) ||
      (table_share->primary_key == MAX_KEY && !pk && ai))
  {
    DBUG_RETURN(COMPATIBLE_DATA_NO);
  }
  
  /* Check that auto_increment value was not changed */
  if ((info->used_fields & HA_CREATE_USED_AUTO) &&
      info->auto_increment_value != 0)
    DBUG_RETURN(COMPATIBLE_DATA_NO);
  
  /* Check that row format didn't change */
  if ((info->used_fields & HA_CREATE_USED_AUTO) &&
      get_row_type() != info->row_type)
    DBUG_RETURN(COMPATIBLE_DATA_NO);

  DBUG_RETURN(COMPATIBLE_DATA_YES);
}

bool set_up_tablespace(st_alter_tablespace *info,
                       NdbDictionary::Tablespace *ndb_ts)
{
  ndb_ts->setName(info->tablespace_name);
  ndb_ts->setExtentSize(info->extent_size);
  ndb_ts->setDefaultLogfileGroup(info->logfile_group_name);
  return false;
}

bool set_up_datafile(st_alter_tablespace *info,
                     NdbDictionary::Datafile *ndb_df)
{
  if (info->max_size > 0)
  {
    my_error(ER_TABLESPACE_AUTO_EXTEND_ERROR, MYF(0));
    return true;
  }
  ndb_df->setPath(info->data_file_name);
  ndb_df->setSize(info->initial_size);
  ndb_df->setTablespace(info->tablespace_name);
  return false;
}

bool set_up_logfile_group(st_alter_tablespace *info,
                          NdbDictionary::LogfileGroup *ndb_lg)
{
  ndb_lg->setName(info->logfile_group_name);
  ndb_lg->setUndoBufferSize(info->undo_buffer_size);
  return false;
}

bool set_up_undofile(st_alter_tablespace *info,
                     NdbDictionary::Undofile *ndb_uf)
{
  ndb_uf->setPath(info->undo_file_name);
  ndb_uf->setSize(info->initial_size);
  ndb_uf->setLogfileGroup(info->logfile_group_name);
  return false;
}

int ndbcluster_alter_tablespace(handlerton *hton, THD* thd, st_alter_tablespace *info)
{
  DBUG_ENTER("ha_ndbcluster::alter_tablespace");

  int is_tablespace= 0;
  Ndb *ndb= check_ndb_in_thd(thd);
  if (ndb == NULL)
  {
    DBUG_RETURN(HA_ERR_NO_CONNECTION);
  }

  NdbError err;
  NDBDICT *dict= ndb->getDictionary();
  int error;
  const char * errmsg;
  LINT_INIT(errmsg);

  switch (info->ts_cmd_type){
  case (CREATE_TABLESPACE):
  {
    error= ER_CREATE_FILEGROUP_FAILED;
    
    NdbDictionary::Tablespace ndb_ts;
    NdbDictionary::Datafile ndb_df;
    NdbDictionary::ObjectId objid;
    if (set_up_tablespace(info, &ndb_ts))
    {
      DBUG_RETURN(1);
    }
    if (set_up_datafile(info, &ndb_df))
    {
      DBUG_RETURN(1);
    }
    errmsg= "TABLESPACE";
    if (dict->createTablespace(ndb_ts, &objid))
    {
      DBUG_PRINT("error", ("createTablespace returned %d", error));
      goto ndberror;
    }
    DBUG_PRINT("info", ("Successfully created Tablespace"));
    errmsg= "DATAFILE";
    if (dict->createDatafile(ndb_df))
    {
      err= dict->getNdbError();
      NdbDictionary::Tablespace tmp= dict->getTablespace(ndb_ts.getName());
      if (dict->getNdbError().code == 0 &&
	  tmp.getObjectId() == objid.getObjectId() &&
	  tmp.getObjectVersion() == objid.getObjectVersion())
      {
	dict->dropTablespace(tmp);
      }
      
      DBUG_PRINT("error", ("createDatafile returned %d", error));
      goto ndberror2;
    }
    is_tablespace= 1;
    break;
  }
  case (ALTER_TABLESPACE):
  {
    error= ER_ALTER_FILEGROUP_FAILED;
    if (info->ts_alter_tablespace_type == ALTER_TABLESPACE_ADD_FILE)
    {
      NdbDictionary::Datafile ndb_df;
      if (set_up_datafile(info, &ndb_df))
      {
	DBUG_RETURN(1);
      }
      errmsg= " CREATE DATAFILE";
      if (dict->createDatafile(ndb_df))
      {
	goto ndberror;
      }
    }
    else if(info->ts_alter_tablespace_type == ALTER_TABLESPACE_DROP_FILE)
    {
      NdbDictionary::Tablespace ts= dict->getTablespace(info->tablespace_name);
      NdbDictionary::Datafile df= dict->getDatafile(0, info->data_file_name);
      NdbDictionary::ObjectId objid;
      df.getTablespaceId(&objid);
      if (ts.getObjectId() == objid.getObjectId() && 
	  strcmp(df.getPath(), info->data_file_name) == 0)
      {
	errmsg= " DROP DATAFILE";
	if (dict->dropDatafile(df))
	{
	  goto ndberror;
	}
      }
      else
      {
	DBUG_PRINT("error", ("No such datafile"));
	my_error(ER_ALTER_FILEGROUP_FAILED, MYF(0), " NO SUCH FILE");
	DBUG_RETURN(1);
      }
    }
    else
    {
      DBUG_PRINT("error", ("Unsupported alter tablespace: %d", 
			   info->ts_alter_tablespace_type));
      DBUG_RETURN(HA_ADMIN_NOT_IMPLEMENTED);
    }
    is_tablespace= 1;
    break;
  }
  case (CREATE_LOGFILE_GROUP):
  {
    error= ER_CREATE_FILEGROUP_FAILED;
    NdbDictionary::LogfileGroup ndb_lg;
    NdbDictionary::Undofile ndb_uf;
    NdbDictionary::ObjectId objid;
    if (info->undo_file_name == NULL)
    {
      /*
	REDO files in LOGFILE GROUP not supported yet
      */
      DBUG_RETURN(HA_ADMIN_NOT_IMPLEMENTED);
    }
    if (set_up_logfile_group(info, &ndb_lg))
    {
      DBUG_RETURN(1);
    }
    errmsg= "LOGFILE GROUP";
    if (dict->createLogfileGroup(ndb_lg, &objid))
    {
      goto ndberror;
    }
    DBUG_PRINT("info", ("Successfully created Logfile Group"));
    if (set_up_undofile(info, &ndb_uf))
    {
      DBUG_RETURN(1);
    }
    errmsg= "UNDOFILE";
    if (dict->createUndofile(ndb_uf))
    {
      err= dict->getNdbError();
      NdbDictionary::LogfileGroup tmp= dict->getLogfileGroup(ndb_lg.getName());
      if (dict->getNdbError().code == 0 &&
	  tmp.getObjectId() == objid.getObjectId() &&
	  tmp.getObjectVersion() == objid.getObjectVersion())
      {
	dict->dropLogfileGroup(tmp);
      }
      goto ndberror2;
    }
    break;
  }
  case (ALTER_LOGFILE_GROUP):
  {
    error= ER_ALTER_FILEGROUP_FAILED;
    if (info->undo_file_name == NULL)
    {
      /*
	REDO files in LOGFILE GROUP not supported yet
      */
      DBUG_RETURN(HA_ADMIN_NOT_IMPLEMENTED);
    }
    NdbDictionary::Undofile ndb_uf;
    if (set_up_undofile(info, &ndb_uf))
    {
      DBUG_RETURN(1);
    }
    errmsg= "CREATE UNDOFILE";
    if (dict->createUndofile(ndb_uf))
    {
      goto ndberror;
    }
    break;
  }
  case (DROP_TABLESPACE):
  {
    error= ER_DROP_FILEGROUP_FAILED;
    errmsg= "TABLESPACE";
    if (dict->dropTablespace(dict->getTablespace(info->tablespace_name)))
    {
      goto ndberror;
    }
    is_tablespace= 1;
    break;
  }
  case (DROP_LOGFILE_GROUP):
  {
    error= ER_DROP_FILEGROUP_FAILED;
    errmsg= "LOGFILE GROUP";
    if (dict->dropLogfileGroup(dict->getLogfileGroup(info->logfile_group_name)))
    {
      goto ndberror;
    }
    break;
  }
  case (CHANGE_FILE_TABLESPACE):
  {
    DBUG_RETURN(HA_ADMIN_NOT_IMPLEMENTED);
  }
  case (ALTER_ACCESS_MODE_TABLESPACE):
  {
    DBUG_RETURN(HA_ADMIN_NOT_IMPLEMENTED);
  }
  default:
  {
    DBUG_RETURN(HA_ADMIN_NOT_IMPLEMENTED);
  }
  }
#ifdef HAVE_NDB_BINLOG
  if (is_tablespace)
    ndbcluster_log_schema_op(thd, 0,
                             thd->query, thd->query_length,
                             "", info->tablespace_name,
                             0, 0,
                             SOT_TABLESPACE, 0, 0, 0);
  else
    ndbcluster_log_schema_op(thd, 0,
                             thd->query, thd->query_length,
                             "", info->logfile_group_name,
                             0, 0,
                             SOT_LOGFILE_GROUP, 0, 0, 0);
#endif
  DBUG_RETURN(FALSE);

ndberror:
  err= dict->getNdbError();
ndberror2:
  ERR_PRINT(err);
  ndb_to_mysql_error(&err);
  
  my_error(error, MYF(0), errmsg);
  DBUG_RETURN(1);
}


bool ha_ndbcluster::get_no_parts(const char *name, uint *no_parts)
{
  Ndb *ndb;
  NDBDICT *dict;
  const NDBTAB *tab;
  int err;
  DBUG_ENTER("ha_ndbcluster::get_no_parts");
  LINT_INIT(err);

  set_dbname(name);
  set_tabname(name);
  for (;;)
  {
    if (check_ndb_connection())
    {
      err= HA_ERR_NO_CONNECTION;
      break;
    }
    ndb= get_ndb();
    ndb->setDatabaseName(m_dbname);
    Ndb_table_guard ndbtab_g(dict= ndb->getDictionary(), m_tabname);
    if (!ndbtab_g.get_table())
      ERR_BREAK(dict->getNdbError(), err);
    *no_parts= ndbtab_g.get_table()->getFragmentCount();
    DBUG_RETURN(FALSE);
  }

  print_error(err, MYF(0));
  DBUG_RETURN(TRUE);
}

static int ndbcluster_fill_files_table(handlerton *hton, 
                                       THD *thd, 
                                       TABLE_LIST *tables,
                                       COND *cond)
{
  TABLE* table= tables->table;
  Ndb *ndb= check_ndb_in_thd(thd);
  NdbDictionary::Dictionary* dict= ndb->getDictionary();
  NdbDictionary::Dictionary::List dflist;
  NdbError ndberr;
  uint i;
  DBUG_ENTER("ndbcluster_fill_files_table");

  dict->listObjects(dflist, NdbDictionary::Object::Datafile);
  ndberr= dict->getNdbError();
  if (ndberr.classification != NdbError::NoError)
    ERR_RETURN(ndberr);

  for (i= 0; i < dflist.count; i++)
  {
    NdbDictionary::Dictionary::List::Element& elt = dflist.elements[i];
    Ndb_cluster_connection_node_iter iter;
    uint id;
    
    g_ndb_cluster_connection->init_get_next_node(iter);

    while ((id= g_ndb_cluster_connection->get_next_node(iter)))
    {
      init_fill_schema_files_row(table);
      NdbDictionary::Datafile df= dict->getDatafile(id, elt.name);
      ndberr= dict->getNdbError();
      if(ndberr.classification != NdbError::NoError)
      {
        if (ndberr.classification == NdbError::SchemaError)
          continue;
        ERR_RETURN(ndberr);
      }
      NdbDictionary::Tablespace ts= dict->getTablespace(df.getTablespace());
      ndberr= dict->getNdbError();
      if (ndberr.classification != NdbError::NoError)
      {
        if (ndberr.classification == NdbError::SchemaError)
          continue;
        ERR_RETURN(ndberr);
      }

      table->field[IS_FILES_FILE_NAME]->set_notnull();
      table->field[IS_FILES_FILE_NAME]->store(elt.name, strlen(elt.name),
                                              system_charset_info);
      table->field[IS_FILES_FILE_TYPE]->set_notnull();
      table->field[IS_FILES_FILE_TYPE]->store("DATAFILE",8,
                                              system_charset_info);
      table->field[IS_FILES_TABLESPACE_NAME]->set_notnull();
      table->field[IS_FILES_TABLESPACE_NAME]->store(df.getTablespace(),
                                                    strlen(df.getTablespace()),
                                                    system_charset_info);
      table->field[IS_FILES_LOGFILE_GROUP_NAME]->set_notnull();
      table->field[IS_FILES_LOGFILE_GROUP_NAME]->
        store(ts.getDefaultLogfileGroup(),
              strlen(ts.getDefaultLogfileGroup()),
              system_charset_info);
      table->field[IS_FILES_ENGINE]->set_notnull();
      table->field[IS_FILES_ENGINE]->store(ndbcluster_hton_name,
                                           ndbcluster_hton_name_length,
                                           system_charset_info);

      table->field[IS_FILES_FREE_EXTENTS]->set_notnull();
      table->field[IS_FILES_FREE_EXTENTS]->store(df.getFree()
                                                 / ts.getExtentSize());
      table->field[IS_FILES_TOTAL_EXTENTS]->set_notnull();
      table->field[IS_FILES_TOTAL_EXTENTS]->store(df.getSize()
                                                  / ts.getExtentSize());
      table->field[IS_FILES_EXTENT_SIZE]->set_notnull();
      table->field[IS_FILES_EXTENT_SIZE]->store(ts.getExtentSize());
      table->field[IS_FILES_INITIAL_SIZE]->set_notnull();
      table->field[IS_FILES_INITIAL_SIZE]->store(df.getSize());
      table->field[IS_FILES_MAXIMUM_SIZE]->set_notnull();
      table->field[IS_FILES_MAXIMUM_SIZE]->store(df.getSize());
      table->field[IS_FILES_VERSION]->set_notnull();
      table->field[IS_FILES_VERSION]->store(df.getObjectVersion());

      table->field[IS_FILES_ROW_FORMAT]->set_notnull();
      table->field[IS_FILES_ROW_FORMAT]->store("FIXED", 5, system_charset_info);

      char extra[30];
      int len= my_snprintf(extra, sizeof(extra), "CLUSTER_NODE=%u", id);
      table->field[IS_FILES_EXTRA]->set_notnull();
      table->field[IS_FILES_EXTRA]->store(extra, len, system_charset_info);
      schema_table_store_record(thd, table);
    }
  }

  NdbDictionary::Dictionary::List uflist;
  dict->listObjects(uflist, NdbDictionary::Object::Undofile);
  ndberr= dict->getNdbError();
  if (ndberr.classification != NdbError::NoError)
    ERR_RETURN(ndberr);

  for (i= 0; i < uflist.count; i++)
  {
    NdbDictionary::Dictionary::List::Element& elt= uflist.elements[i];
    Ndb_cluster_connection_node_iter iter;
    unsigned id;

    g_ndb_cluster_connection->init_get_next_node(iter);

    while ((id= g_ndb_cluster_connection->get_next_node(iter)))
    {
      NdbDictionary::Undofile uf= dict->getUndofile(id, elt.name);
      ndberr= dict->getNdbError();
      if (ndberr.classification != NdbError::NoError)
      {
        if (ndberr.classification == NdbError::SchemaError)
          continue;
        ERR_RETURN(ndberr);
      }
      NdbDictionary::LogfileGroup lfg=
        dict->getLogfileGroup(uf.getLogfileGroup());
      ndberr= dict->getNdbError();
      if (ndberr.classification != NdbError::NoError)
      {
        if (ndberr.classification == NdbError::SchemaError)
          continue;
        ERR_RETURN(ndberr);
      }

      init_fill_schema_files_row(table);
      table->field[IS_FILES_FILE_NAME]->set_notnull();
      table->field[IS_FILES_FILE_NAME]->store(elt.name, strlen(elt.name),
                                              system_charset_info);
      table->field[IS_FILES_FILE_TYPE]->set_notnull();
      table->field[IS_FILES_FILE_TYPE]->store("UNDO LOG", 8,
                                              system_charset_info);
      NdbDictionary::ObjectId objid;
      uf.getLogfileGroupId(&objid);
      table->field[IS_FILES_LOGFILE_GROUP_NAME]->set_notnull();
      table->field[IS_FILES_LOGFILE_GROUP_NAME]->store(uf.getLogfileGroup(),
                                                  strlen(uf.getLogfileGroup()),
                                                       system_charset_info);
      table->field[IS_FILES_LOGFILE_GROUP_NUMBER]->set_notnull();
      table->field[IS_FILES_LOGFILE_GROUP_NUMBER]->store(objid.getObjectId());
      table->field[IS_FILES_ENGINE]->set_notnull();
      table->field[IS_FILES_ENGINE]->store(ndbcluster_hton_name,
                                           ndbcluster_hton_name_length,
                                           system_charset_info);

      table->field[IS_FILES_TOTAL_EXTENTS]->set_notnull();
      table->field[IS_FILES_TOTAL_EXTENTS]->store(uf.getSize()/4);
      table->field[IS_FILES_EXTENT_SIZE]->set_notnull();
      table->field[IS_FILES_EXTENT_SIZE]->store(4);

      table->field[IS_FILES_INITIAL_SIZE]->set_notnull();
      table->field[IS_FILES_INITIAL_SIZE]->store(uf.getSize());
      table->field[IS_FILES_MAXIMUM_SIZE]->set_notnull();
      table->field[IS_FILES_MAXIMUM_SIZE]->store(uf.getSize());

      table->field[IS_FILES_VERSION]->set_notnull();
      table->field[IS_FILES_VERSION]->store(uf.getObjectVersion());

      char extra[100];
      int len= my_snprintf(extra,sizeof(extra),"CLUSTER_NODE=%u;UNDO_BUFFER_SIZE=%lu",
                           id, (ulong) lfg.getUndoBufferSize());
      table->field[IS_FILES_EXTRA]->set_notnull();
      table->field[IS_FILES_EXTRA]->store(extra, len, system_charset_info);
      schema_table_store_record(thd, table);
    }
  }

  // now for LFGs
  NdbDictionary::Dictionary::List lfglist;
  dict->listObjects(lfglist, NdbDictionary::Object::LogfileGroup);
  ndberr= dict->getNdbError();
  if (ndberr.classification != NdbError::NoError)
    ERR_RETURN(ndberr);

  for (i= 0; i < lfglist.count; i++)
  {
    NdbDictionary::Dictionary::List::Element& elt= lfglist.elements[i];

    NdbDictionary::LogfileGroup lfg= dict->getLogfileGroup(elt.name);
    ndberr= dict->getNdbError();
    if (ndberr.classification != NdbError::NoError)
    {
      if (ndberr.classification == NdbError::SchemaError)
        continue;
      ERR_RETURN(ndberr);
    }

    init_fill_schema_files_row(table);
    table->field[IS_FILES_FILE_TYPE]->set_notnull();
    table->field[IS_FILES_FILE_TYPE]->store("UNDO LOG", 8,
                                            system_charset_info);

    table->field[IS_FILES_LOGFILE_GROUP_NAME]->set_notnull();
    table->field[IS_FILES_LOGFILE_GROUP_NAME]->store(elt.name,
                                                     strlen(elt.name),
                                                     system_charset_info);
    table->field[IS_FILES_LOGFILE_GROUP_NUMBER]->set_notnull();
    table->field[IS_FILES_LOGFILE_GROUP_NUMBER]->store(lfg.getObjectId());
    table->field[IS_FILES_ENGINE]->set_notnull();
    table->field[IS_FILES_ENGINE]->store(ndbcluster_hton_name,
                                         ndbcluster_hton_name_length,
                                         system_charset_info);

    table->field[IS_FILES_FREE_EXTENTS]->set_notnull();
    table->field[IS_FILES_FREE_EXTENTS]->store(lfg.getUndoFreeWords());
    table->field[IS_FILES_EXTENT_SIZE]->set_notnull();
    table->field[IS_FILES_EXTENT_SIZE]->store(4);

    table->field[IS_FILES_VERSION]->set_notnull();
    table->field[IS_FILES_VERSION]->store(lfg.getObjectVersion());

    char extra[100];
    int len= my_snprintf(extra,sizeof(extra),
                         "UNDO_BUFFER_SIZE=%lu",
                         (ulong) lfg.getUndoBufferSize());
    table->field[IS_FILES_EXTRA]->set_notnull();
    table->field[IS_FILES_EXTRA]->store(extra, len, system_charset_info);
    schema_table_store_record(thd, table);
  }
  DBUG_RETURN(0);
}

SHOW_VAR ndb_status_variables_export[]= {
  {"Ndb",                      (char*) &ndb_status_variables,   SHOW_ARRAY},
  {NullS, NullS, SHOW_LONG}
};

struct st_mysql_storage_engine ndbcluster_storage_engine=
{ MYSQL_HANDLERTON_INTERFACE_VERSION };

mysql_declare_plugin(ndbcluster)
{
  MYSQL_STORAGE_ENGINE_PLUGIN,
  &ndbcluster_storage_engine,
  ndbcluster_hton_name,
  "MySQL AB",
  "Clustered, fault-tolerant tables",
  PLUGIN_LICENSE_GPL,
  ndbcluster_init, /* Plugin Init */
  NULL, /* Plugin Deinit */
  0x0100 /* 1.0 */,
  ndb_status_variables_export,/* status variables                */
  NULL,                       /* system variables                */
  NULL                        /* config options                  */
}
mysql_declare_plugin_end;

#endif<|MERGE_RESOLUTION|>--- conflicted
+++ resolved
@@ -413,12 +413,8 @@
     thd_ndb_share->stat.no_uncommitted_rows_count= 0;
     thd_ndb_share->stat.records= ~(ha_rows)0;
   }
-<<<<<<< HEAD
   DBUG_PRINT("exit", ("thd_ndb_share: 0x%lx  key: 0x%lx",
                       (long) thd_ndb_share, (long) key));
-=======
-  DBUG_PRINT("exit", ("thd_ndb_share: %p  key: %p", thd_ndb_share, key));
->>>>>>> 1f6266a1
   DBUG_RETURN(thd_ndb_share);
 }
 
@@ -1176,13 +1172,8 @@
       index= dict->getIndexGlobal(index_name, *m_table);
       if (!index)
         ERR_RETURN(dict->getNdbError());
-<<<<<<< HEAD
       DBUG_PRINT("info", ("index: 0x%lx  id: %d  version: %d.%d  status: %d",
                           (long) index,
-=======
-      DBUG_PRINT("info", ("index: %p  id: %d  version: %d.%d  status: %d",
-                          index,
->>>>>>> 1f6266a1
                           index->getObjectId(),
                           index->getObjectVersion() & 0xFFFFFF,
                           index->getObjectVersion() >> 24,
@@ -1225,13 +1216,8 @@
       index= dict->getIndexGlobal(unique_index_name, *m_table);
       if (!index)
         ERR_RETURN(dict->getNdbError());
-<<<<<<< HEAD
       DBUG_PRINT("info", ("index: 0x%lx  id: %d  version: %d.%d  status: %d",
                           (long) index,
-=======
-      DBUG_PRINT("info", ("index: %p  id: %d  version: %d.%d  status: %d",
-                          index,
->>>>>>> 1f6266a1
                           index->getObjectId(),
                           index->getObjectVersion() & 0xFFFFFF,
                           index->getObjectVersion() >> 24,
@@ -2087,11 +2073,7 @@
         all pending update or delete operations should 
         be sent to NDB
       */
-<<<<<<< HEAD
       DBUG_PRINT("info", ("ops_pending: %ld", (long) m_ops_pending));    
-=======
-      DBUG_PRINT("info", ("ops_pending: %llu", m_ops_pending));
->>>>>>> 1f6266a1
       if (m_ops_pending)
       {
         if (m_transaction_on)
@@ -3500,11 +3482,7 @@
       Take over any pending transactions to the 
       deleteing/updating transaction before closing the scan    
     */
-<<<<<<< HEAD
     DBUG_PRINT("info", ("ops_pending: %ld", (long) m_ops_pending));    
-=======
-    DBUG_PRINT("info", ("ops_pending: %llu", m_ops_pending));
->>>>>>> 1f6266a1
     if (execute_no_commit(this,trans,false) != 0) {
       no_uncommitted_rows_execute_failure();
       DBUG_RETURN(ndb_err(trans));
@@ -4310,13 +4288,8 @@
   while ((share= it++))
   {
     pthread_mutex_lock(&share->mutex);
-<<<<<<< HEAD
     DBUG_PRINT("info", ("Invalidate commit_count for %s, share->commit_count: %lu",
                         share->table_name, (ulong) share->commit_count));
-=======
-    DBUG_PRINT("info", ("Invalidate commit_count for %s, commit_count: %llu ",
-			share->key, share->commit_count));
->>>>>>> 1f6266a1
     share->commit_count= 0;
     share->commit_count_lock++;
     pthread_mutex_unlock(&share->mutex);
@@ -4719,12 +4692,7 @@
     my_free((char*)data, MYF(0));
     DBUG_RETURN(2);
   }
-<<<<<<< HEAD
   DBUG_PRINT("info", ("setFrm data: 0x%lx  len: %d", (long) pack_data, pack_length));
-=======
-
-  DBUG_PRINT("info", ("setFrm data=%p  len=%d", pack_data, pack_length));
->>>>>>> 1f6266a1
   tab.setFrm(pack_data, pack_length);      
   my_free((char*)data, MYF(0));
   my_free((char*)pack_data, MYF(0));
@@ -5135,12 +5103,6 @@
 int ha_ndbcluster::add_index(TABLE *table_arg, 
                              KEY *key_info, uint num_of_keys)
 {
-<<<<<<< HEAD
-=======
-  DBUG_ENTER("ha_ndbcluster::add_index");
-  DBUG_PRINT("info", ("ha_ndbcluster::add_index to table %s",
-                      table_arg->s->table_name.str));
->>>>>>> 1f6266a1
   int error= 0;
   uint idx;
   DBUG_ENTER("ha_ndbcluster::add_index");
@@ -7206,24 +7168,6 @@
 
 static void print_share(const char* where, NDB_SHARE* share)
 {
-<<<<<<< HEAD
-  DBUG_ENTER("dbug_print_open_tables");
-  for (uint i= 0; i < ndbcluster_open_tables.records; i++)
-  {
-    NDB_SHARE *share= (NDB_SHARE*) hash_element(&ndbcluster_open_tables, i);
-    DBUG_PRINT("loop",
-               ("[%d] 0x%lx  key: %s  key_length: %d",
-                i, (long) share, share->key, share->key_length));
-    DBUG_PRINT("loop",
-               ("db.tablename: %s.%s  use_count: %d  commit_count: %lu",
-                share->db, share->table_name,
-                share->use_count, (ulong) share->commit_count));
-#ifdef HAVE_NDB_BINLOG
-    if (share->table)
-      DBUG_PRINT("loop",
-                 ("table->s->db.table_name: %s.%s",
-                  share->table->s->db.str, share->table->s->table_name.str));
-=======
   fprintf(DBUG_FILE,
           "%s %s.%s: use_count: %u, commit_count: %llu\n",
           where, share->db, share->table_name, share->use_count,
@@ -7238,7 +7182,6 @@
             "  - share->table: %p %s.%s\n",
             share->table, share->table->s->db.str,
             share->table->s->table_name.str);
->>>>>>> 1f6266a1
 #endif
 }
 
@@ -7409,17 +7352,7 @@
   share->table_name= share->db + strlen(share->db) + 1;
   ha_ndbcluster::set_tabname(new_key, share->table_name);
 
-<<<<<<< HEAD
-  DBUG_PRINT("info",
-             ("share: 0x%lx  key: %s  key_length: %d",
-              (long) share, share->key, share->key_length));
-  DBUG_PRINT("info",
-             ("db.tablename: %s.%s  use_count: %d  commit_count: %lu",
-              share->db, share->table_name,
-              share->use_count, (ulong) share->commit_count));
-=======
   dbug_print_share("rename_share:", share);
->>>>>>> 1f6266a1
   if (share->table)
   {
     if (share->op == 0)
@@ -7449,18 +7382,7 @@
   share->use_count++;
 
   dbug_print_open_tables();
-<<<<<<< HEAD
-
-  DBUG_PRINT("info",
-             ("share: 0x%lx  key: %s  key_length: %d",
-              (long) share, share->key, share->key_length));
-  DBUG_PRINT("info",
-             ("db.tablename: %s.%s  use_count: %d  commit_count: %lu",
-              share->db, share->table_name,
-              share->use_count, (ulong) share->commit_count));
-=======
   dbug_print_share("ndbcluster_get_share:", share);
->>>>>>> 1f6266a1
   pthread_mutex_unlock(&ndbcluster_mutex);
   return share;
 }
@@ -7551,18 +7473,7 @@
   share->use_count++;
 
   dbug_print_open_tables();
-<<<<<<< HEAD
-
-  DBUG_PRINT("info",
-             ("0x%lx key: %s  key_length: %d  key: %s",
-              (long) share, share->key, share->key_length, key));
-  DBUG_PRINT("info",
-             ("db.tablename: %s.%s  use_count: %d  commit_count: %lu",
-              share->db, share->table_name,
-              share->use_count, (ulong) share->commit_count));
-=======
   dbug_print_share("ndbcluster_get_share:", share);
->>>>>>> 1f6266a1
   if (!have_lock)
     pthread_mutex_unlock(&ndbcluster_mutex);
   DBUG_RETURN(share);
@@ -7572,16 +7483,7 @@
 void ndbcluster_real_free_share(NDB_SHARE **share)
 {
   DBUG_ENTER("ndbcluster_real_free_share");
-<<<<<<< HEAD
-  DBUG_PRINT("enter",
-             ("share: 0x%lx  key: %s  key_length: %d  "
-              "db.tablename: %s.%s  use_count: %d  commit_count: %lu",
-              (long) (*share), (*share)->key, (*share)->key_length,
-              (*share)->db, (*share)->table_name,
-              (*share)->use_count, (ulong) (*share)->commit_count));
-=======
   dbug_print_share("ndbcluster_real_free_share:", *share);
->>>>>>> 1f6266a1
 
   hash_delete(&ndbcluster_open_tables, (byte*) *share);
   thr_lock_delete(&(*share)->lock);
@@ -7624,17 +7526,7 @@
   else
   {
     dbug_print_open_tables();
-<<<<<<< HEAD
-    DBUG_PRINT("info",
-               ("share: 0x%lx  key: %s  key_length: %d",
-                (long) *share, (*share)->key, (*share)->key_length));
-    DBUG_PRINT("info",
-               ("db.tablename: %s.%s  use_count: %d  commit_count: %lu",
-                (*share)->db, (*share)->table_name,
-                (*share)->use_count, (ulong) (*share)->commit_count));
-=======
     dbug_print_share("ndbcluster_free_share:", *share);
->>>>>>> 1f6266a1
   }
   if (!have_lock)
     pthread_mutex_unlock(&ndbcluster_mutex);
@@ -8432,13 +8324,8 @@
                                      ndbtab_g.get_table(), &stat) == 0)
         {
           char buff[22], buff2[22];
-<<<<<<< HEAD
           DBUG_PRINT("info",
                      ("Table: %s  commit_count: %s  rows: %s",
-=======
-          DBUG_PRINT("ndb_util_thread",
-                     ("Table: %s, commit_count: %s, rows: %s",
->>>>>>> 1f6266a1
                       share->key,
                       llstr(stat.commit_count, buff),
                       llstr(stat.row_count, buff2)));
@@ -9279,11 +9166,7 @@
           if (context->expecting(Item::INT_ITEM)) 
           {
             Item_int *int_item= (Item_int *) item;      
-<<<<<<< HEAD
             DBUG_PRINT("info", ("value %ld", (long) int_item->value));
-=======
-            DBUG_PRINT("info", ("value %llu", int_item->value));
->>>>>>> 1f6266a1
             NDB_ITEM_QUALIFICATION q;
             q.value_type= Item::INT_ITEM;
             curr_cond->ndb_item= new Ndb_item(NDB_VALUE, q, item);
