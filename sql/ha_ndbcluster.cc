--- conflicted
+++ resolved
@@ -511,10 +511,7 @@
   ha_ndbcluster::release_completed_operations(thd_ndb, trans);
   const NdbOperation *first= trans->getFirstDefinedOperation();
   thd_ndb->m_execute_count++;
-<<<<<<< HEAD
   DBUG_PRINT("info", ("execute_count: %u", thd_ndb->m_execute_count));
-=======
->>>>>>> b557323c
   if (trans->execute(NdbTransaction::NoCommit,
                      NdbOperation::AO_IgnoreError,
                      thd_ndb->m_force_send))
@@ -539,10 +536,7 @@
   DBUG_ENTER("execute_commit");
   const NdbOperation *first= trans->getFirstDefinedOperation();
   thd_ndb->m_execute_count++;
-<<<<<<< HEAD
   DBUG_PRINT("info", ("execute_count: %u", thd_ndb->m_execute_count));
-=======
->>>>>>> b557323c
   if (trans->execute(NdbTransaction::Commit,
                      NdbOperation::AO_IgnoreError,
                      force_send))
@@ -574,10 +568,7 @@
                           thd_ndb->m_force_send);
   thd_ndb->m_unsent_bytes= 0;
   thd_ndb->m_execute_count++;
-<<<<<<< HEAD
   DBUG_PRINT("info", ("execute_count: %u", thd_ndb->m_execute_count));
-=======
->>>>>>> b557323c
   DBUG_RETURN(res);
 }
 
@@ -1695,7 +1686,7 @@
       mysqld for short varchar keys is correctly converted into a one-byte
       length used by Ndb kernel.
     */
-    rec= dict->createRecord(m_index[index_no].index,
+    rec= dict->createRecord(m_index[index_no].index, m_table,
                             spec, key_info->key_parts, sizeof(spec[0]),
                             ( NdbDictionary::RecMysqldShrinkVarchar |
                               NdbDictionary::RecMysqldBitfield ));
@@ -1708,7 +1699,7 @@
 
   if (m_index[index_no].unique_index)
   {
-    rec= dict->createRecord(m_index[index_no].unique_index,
+    rec= dict->createRecord(m_index[index_no].unique_index, m_table,
                             spec, key_info->key_parts, sizeof(spec[0]),
                             ( NdbDictionary::RecMysqldShrinkVarchar |
                               NdbDictionary::RecMysqldBitfield ));
@@ -1752,7 +1743,7 @@
 
   if (m_index[index_no].unique_index)
   {
-    rec= dict->createRecord(m_index[index_no].unique_index,
+    rec= dict->createRecord(m_index[index_no].unique_index, m_table,
                             spec, key_info->key_parts, sizeof(spec[0]),
                             NdbDictionary::RecMysqldBitfield);
     if (! rec)
@@ -2251,10 +2242,7 @@
       m_thd_ndb->m_conflict_fn_usage_count= 0;
       m_thd_ndb->m_unsent_bytes= 0;
       m_thd_ndb->m_execute_count++;
-<<<<<<< HEAD
       DBUG_PRINT("info", ("execute_count: %u", m_thd_ndb->m_execute_count));
-=======
->>>>>>> b557323c
       trans->execute(NdbTransaction::Rollback);
 #ifdef FIXED_OLD_DATA_TO_ACTUALLY_CONTAIN_GOOD_DATA
       int undo_res;
@@ -2936,7 +2924,6 @@
     }
 
     if (part_spec.start_part == part_spec.end_part)
-<<<<<<< HEAD
     {
       /*
        * Only one partition is required to scan, if sorted is required
@@ -2951,22 +2938,6 @@
     }
     else
     {
-=======
-    {
-      /*
-       * Only one partition is required to scan, if sorted is required
-       * don't need it anymore since output from one ordered partitioned
-       * index is always sorted.
-       */
-      use_set_part_id= TRUE;
-      if (!(trans= get_transaction_part_id(part_spec.start_part, error)))
-      {
-        DBUG_RETURN(error);
-      }
-    }
-    else
-    {
->>>>>>> b557323c
       if (!(trans= get_transaction(error)))
       {
         DBUG_RETURN(error);
@@ -3015,7 +2986,6 @@
       if (m_cond->generate_scan_filter_from_key(&code, &options, key_info, key, key_len, buf))
         ERR_RETURN(code.getNdbError());
     }
-<<<<<<< HEAD
 
     if (!(op= trans->scanTable(m_ndb_record, lm,
                                (uchar *)(table->read_set->bitmap),
@@ -3025,17 +2995,6 @@
   
   m_active_cursor= op;
 
-=======
-
-    if (!(op= trans->scanTable(m_ndb_record, lm,
-                               (uchar *)(table->read_set->bitmap),
-                               &options, sizeof(NdbScanOperation::ScanOptions))))
-      ERR_RETURN(trans->getNdbError());
-  }
-  
-  m_active_cursor= op;
-
->>>>>>> b557323c
   if (uses_blob_value(table->read_set) &&
       get_blob_values(op, NULL, table->read_set) != 0)
     ERR_RETURN(op->getNdbError());
@@ -3334,12 +3293,6 @@
   
   if (m_use_write)
   {
-<<<<<<< HEAD
-    /* Using write, the only user-visible cols we write are in the write_set */
-    user_cols_written_bitmap= table->write_set;
-    op= trans->writeTuple(key_rec, (const char *)key_row, m_ndb_record,
-                          (char *)record, (uchar *)(table->write_set->bitmap),
-=======
     const uchar *mask;
 #ifdef HAVE_NDB_BINLOG
     /*
@@ -3369,7 +3322,6 @@
 
     op= trans->writeTuple(key_rec, (const char *)key_row, m_ndb_record,
                           (char *)record, mask,
->>>>>>> b557323c
                           poptions, sizeof(NdbOperation::OperationOptions));
   }
   else
@@ -5786,10 +5738,7 @@
   thd_ndb->m_conflict_fn_usage_count= 0;
   thd_ndb->m_unsent_bytes= 0;
   thd_ndb->m_execute_count++;
-<<<<<<< HEAD
   DBUG_PRINT("info", ("execute_count: %u", thd_ndb->m_execute_count));
-=======
->>>>>>> b557323c
   if (trans->execute(NdbTransaction::Rollback) != 0)
   {
     const NdbError err= trans->getNdbError();
@@ -7432,10 +7381,6 @@
   m_blobs_pending(0),
   m_blobs_buffer(0),
   m_blobs_buffer_size(0),
-<<<<<<< HEAD
-=======
-  m_key_fields(NULL),
->>>>>>> b557323c
   m_dupkey((uint) -1),
   m_autoincrement_prefetch((ha_rows) NDB_DEFAULT_AUTO_PREFETCH),
   m_cond(NULL),
@@ -9920,10 +9865,7 @@
     }
     
     thd_ndb->m_execute_count++;
-<<<<<<< HEAD
     DBUG_PRINT("info", ("execute_count: %u", thd_ndb->m_execute_count));
-=======
->>>>>>> b557323c
     if (pTrans->execute(NdbTransaction::NoCommit,
                         NdbOperation::AbortOnError,
                         TRUE) == -1)
@@ -10382,16 +10324,11 @@
         continue;
       }
       else
-<<<<<<< HEAD
       {
         any_real_read= TRUE;
         DBUG_PRINT("info", ("m_read_before_write_removal_used == FALSE, "
                             "any_real_read= TRUE"));
       }
-=======
-        any_real_read= TRUE;
-
->>>>>>> b557323c
       r->range_flag|= UNIQUE_RANGE;
 
       Uint32 partitionId;
