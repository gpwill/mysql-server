--- conflicted
+++ resolved
@@ -1,9 +1,5 @@
-<<<<<<< HEAD
-/* Copyright (c) 2000, 2010, Oracle and/or its affiliates. All rights reserved.
-=======
 /*
    Copyright (c) 2000, 2011, Oracle and/or its affiliates. All rights reserved.
->>>>>>> a8572e3d
 
    This program is free software; you can redistribute it and/or modify
    it under the terms of the GNU General Public License as published by
@@ -14,16 +10,10 @@
    MERCHANTABILITY or FITNESS FOR A PARTICULAR PURPOSE.  See the
    GNU General Public License for more details.
 
-<<<<<<< HEAD
-  You should have received a copy of the GNU General Public License
-  along with this program; if not, write to the Free Software Foundation,
-  51 Franklin Street, Suite 500, Boston, MA 02110-1335 USA */
-=======
    You should have received a copy of the GNU General Public License
    along with this program; if not, write to the Free Software
    Foundation, Inc., 51 Franklin St, Fifth Floor, Boston, MA 02110-1301  USA
 */
->>>>>>> a8572e3d
 
 #include "ha_ndbcluster_glue.h"
 
@@ -38,31 +28,10 @@
 
 #include "rpl_injector.h"
 #include "rpl_filter.h"
-<<<<<<< HEAD
-#include "rpl_slave.h"
-#include "ha_ndbcluster_binlog.h"
-#include "NdbDictionary.hpp"
-#include "ndb_cluster_connection.hpp"
-#include <util/NdbAutoPtr.hpp>
-
-#include "sql_base.h"                           // close_thread_tables
-#include "sql_table.h"                         // build_table_filename
-#include "table.h"                             // open_table_from_share
-#include "discover.h"                          // readfrm, writefrm
-#include "lock.h"                              // MYSQL_LOCK_IGNORE_FLUSH,
-                                               // mysql_unlock_tables
-#include "sql_parse.h"                         // mysql_parse
-#include "transaction.h"
-
-#ifdef ndb_dynamite
-#undef assert
-#define assert(x) do { if(x) break; ::printf("%s %d: assert failed: %s\n", __FILE__, __LINE__, #x); ::fflush(stdout); ::signal(SIGABRT,SIG_DFL); ::abort(); ::kill(::getpid(),6); ::kill(::getpid(),9); } while (0)
-=======
 #if MYSQL_VERSION_ID > 50600
 #include "rpl_slave.h"
 #else
 #include "slave.h"
->>>>>>> a8572e3d
 #endif
 #include "ha_ndbcluster_binlog.h"
 #include <ndbapi/NdbDictionary.hpp>
@@ -5646,11 +5615,7 @@
   lex_start(thd);
 
   thd->init_for_queries();
-<<<<<<< HEAD
-  thd->set_command(COM_DAEMON);
-=======
   thd_set_command(thd, COM_DAEMON);
->>>>>>> a8572e3d
   thd->system_thread= SYSTEM_THREAD_NDBCLUSTER_BINLOG;
 #ifndef NDB_THD_HAS_NO_VERSION
   thd->version= refresh_version;
