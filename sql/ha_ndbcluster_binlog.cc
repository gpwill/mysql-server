/* Copyright (C) 2000-2003 MySQL AB

  This program is free software; you can redistribute it and/or modify
  it under the terms of the GNU General Public License as published by
  the Free Software Foundation; version 2 of the License.

  This program is distributed in the hope that it will be useful,
  but WITHOUT ANY WARRANTY; without even the implied warranty of
  MERCHANTABILITY or FITNESS FOR A PARTICULAR PURPOSE.  See the
  GNU General Public License for more details.

  You should have received a copy of the GNU General Public License
  along with this program; if not, write to the Free Software
  Foundation, Inc., 59 Temple Place, Suite 330, Boston, MA  02111-1307  USA
*/

#include "mysql_priv.h"
#include "sql_show.h"
#ifdef WITH_NDBCLUSTER_STORAGE_ENGINE
#include "ha_ndbcluster.h"
#include "ha_ndbcluster_connection.h"

#include "rpl_injector.h"
#include "rpl_filter.h"
#include "slave.h"
#include "ha_ndbcluster_binlog.h"
#include <ndbapi/NdbDictionary.hpp>
#include <ndbapi/ndb_cluster_connection.hpp>
#include <util/NdbAutoPtr.hpp>

#ifdef ndb_dynamite
#undef assert
#define assert(x) do { if(x) break; ::printf("%s %d: assert failed: %s\n", __FILE__, __LINE__, #x); ::fflush(stdout); ::signal(SIGABRT,SIG_DFL); ::abort(); ::kill(::getpid(),6); ::kill(::getpid(),9); } while (0)
#endif

extern my_bool opt_ndb_log_orig;

extern my_bool opt_ndb_log_update_as_write;
extern my_bool opt_ndb_log_updated_only;

extern my_bool ndbcluster_silent;

/*
  defines for cluster replication table names
*/
#include "ha_ndbcluster_tables.h"
#define NDB_APPLY_TABLE_FILE "./" NDB_REP_DB "/" NDB_APPLY_TABLE
#define NDB_SCHEMA_TABLE_FILE "./" NDB_REP_DB "/" NDB_SCHEMA_TABLE
static char repdb[]= NDB_REP_DB;
static char reptable[]= NDB_REP_TABLE;

/*
  Timeout for syncing schema events between
  mysql servers, and between mysql server and the binlog
*/
const int opt_ndb_sync_timeout= 120;

/*
  Flag showing if the ndb injector thread is running, if so == 1
  -1 if it was started but later stopped for some reason
   0 if never started
*/
int ndb_binlog_thread_running= 0;
/*
  Flag showing if the ndb binlog should be created, if so == TRUE
  FALSE if not
*/
my_bool ndb_binlog_running= FALSE;
my_bool ndb_binlog_tables_inited= FALSE;
my_bool ndb_binlog_is_ready= FALSE;

/*
  Global reference to the ndb injector thread THD oject

  Has one sole purpose, for setting the in_use table member variable
  in get_share(...)
*/
extern THD * injector_thd; // Declared in ha_ndbcluster.cc

/*
  Global reference to ndb injector thd object.

  Used mainly by the binlog index thread, but exposed to the client sql
  thread for one reason; to setup the events operations for a table
  to enable ndb injector thread receiving events.

  Must therefore always be used with a surrounding
  pthread_mutex_lock(&injector_mutex), when doing create/dropEventOperation
*/
static Ndb *injector_ndb= 0;
static Ndb *schema_ndb= 0;

static int ndbcluster_binlog_inited= 0;
/*
  Flag "ndbcluster_binlog_terminating" set when shutting down mysqld.
  Server main loop should call handlerton function:

  ndbcluster_hton->binlog_func ==
  ndbcluster_binlog_func(...,BFN_BINLOG_END,...) ==
  ndbcluster_binlog_end

  at shutdown, which sets the flag. And then server needs to wait for it
  to complete.  Otherwise binlog will not be complete.

  ndbcluster_hton->panic == ndbcluster_end() will not return until
  ndb binlog is completed
*/
static int ndbcluster_binlog_terminating= 0;

/*
  Mutex and condition used for interacting between client sql thread
  and injector thread
*/
pthread_t ndb_binlog_thread;
pthread_mutex_t injector_mutex;
pthread_cond_t  injector_cond;

/* NDB Injector thread (used for binlog creation) */
static ulonglong ndb_latest_applied_binlog_epoch= 0;
static ulonglong ndb_latest_handled_binlog_epoch= 0;
static ulonglong ndb_latest_received_binlog_epoch= 0;

NDB_SHARE *ndb_apply_status_share= 0;
NDB_SHARE *ndb_schema_share= 0;
pthread_mutex_t ndb_schema_share_mutex;

extern my_bool opt_log_slave_updates;
static my_bool g_ndb_log_slave_updates;

/* Schema object distribution handling */
HASH ndb_schema_objects;
typedef struct st_ndb_schema_object {
  pthread_mutex_t mutex;
  char *key;
  uint key_length;
  uint use_count;
  MY_BITMAP slock_bitmap;
  uint32 slock[256/32]; // 256 bits for lock status of table
} NDB_SCHEMA_OBJECT;
static NDB_SCHEMA_OBJECT *ndb_get_schema_object(const char *key,
                                                my_bool create_if_not_exists,
                                                my_bool have_lock);
static void ndb_free_schema_object(NDB_SCHEMA_OBJECT **ndb_schema_object,
                                   bool have_lock);

/*
  Helper functions
*/
static bool ndbcluster_check_if_local_table(const char *dbname, const char *tabname);
static bool ndbcluster_check_if_local_tables_in_db(THD *thd, const char *dbname);

#ifndef DBUG_OFF
/* purecov: begin deadcode */
static void print_records(TABLE *table, const uchar *record)
{
  for (uint j= 0; j < table->s->fields; j++)
  {
    char buf[40];
    int pos= 0;
    Field *field= table->field[j];
    const uchar* field_ptr= field->ptr - table->record[0] + record;
    int pack_len= field->pack_length();
    int n= pack_len < 10 ? pack_len : 10;

    for (int i= 0; i < n && pos < 20; i++)
    {
      pos+= sprintf(&buf[pos]," %x", (int) (uchar) field_ptr[i]);
    }
    buf[pos]= 0;
    DBUG_PRINT("info",("[%u]field_ptr[0->%d]: %s", j, n, buf));
  }
}
/* purecov: end */
#else
#define print_records(a,b)
#endif


#ifndef DBUG_OFF
static void dbug_print_table(const char *info, TABLE *table)
{
  if (table == 0)
  {
    DBUG_PRINT("info",("%s: (null)", info));
    return;
  }
  DBUG_PRINT("info",
             ("%s: %s.%s s->fields: %d  "
              "reclength: %lu  rec_buff_length: %u  record[0]: 0x%lx  "
              "record[1]: 0x%lx",
              info,
              table->s->db.str,
              table->s->table_name.str,
              table->s->fields,
              table->s->reclength,
              table->s->rec_buff_length,
              (long) table->record[0],
              (long) table->record[1]));

  for (unsigned int i= 0; i < table->s->fields; i++) 
  {
    Field *f= table->field[i];
    DBUG_PRINT("info",
               ("[%d] \"%s\"(0x%lx:%s%s%s%s%s%s) type: %d  pack_length: %d  "
                "ptr: 0x%lx[+%d]  null_bit: %u  null_ptr: 0x%lx[+%d]",
                i,
                f->field_name,
                (long) f->flags,
                (f->flags & PRI_KEY_FLAG)  ? "pri"       : "attr",
                (f->flags & NOT_NULL_FLAG) ? ""          : ",nullable",
                (f->flags & UNSIGNED_FLAG) ? ",unsigned" : ",signed",
                (f->flags & ZEROFILL_FLAG) ? ",zerofill" : "",
                (f->flags & BLOB_FLAG)     ? ",blob"     : "",
                (f->flags & BINARY_FLAG)   ? ",binary"   : "",
                f->real_type(),
                f->pack_length(),
                (long) f->ptr, (int) (f->ptr - table->record[0]),
                f->null_bit,
                (long) f->null_ptr,
                (int) ((uchar*) f->null_ptr - table->record[0])));
    if (f->type() == MYSQL_TYPE_BIT)
    {
      Field_bit *g= (Field_bit*) f;
      DBUG_PRINT("MYSQL_TYPE_BIT",("field_length: %d  bit_ptr: 0x%lx[+%d] "
                                   "bit_ofs: %d  bit_len: %u",
                                   g->field_length, (long) g->bit_ptr,
                                   (int) ((uchar*) g->bit_ptr -
                                          table->record[0]),
                                   g->bit_ofs, g->bit_len));
    }
  }
}
#else
#define dbug_print_table(a,b)
#endif


/*
  Run a query through mysql_parse

  Used to:
  - purging the ndb_binlog_index
  - creating the ndb_apply_status table
*/
static void run_query(THD *thd, char *buf, char *end,
                      const int *no_print_error, my_bool disable_binlog)
{
  ulong save_thd_query_length= thd->query_length;
  char *save_thd_query= thd->query;
  ulong save_thread_id= thd->variables.pseudo_thread_id;
  struct system_status_var save_thd_status_var= thd->status_var;
  THD_TRANS save_thd_transaction_all= thd->transaction.all;
  THD_TRANS save_thd_transaction_stmt= thd->transaction.stmt;
  ulonglong save_thd_options= thd->options;
  DBUG_ASSERT(sizeof(save_thd_options) == sizeof(thd->options));
  NET save_thd_net= thd->net;
  const char* found_semicolon= NULL;

  bzero((char*) &thd->net, sizeof(NET));
  thd->query_length= end - buf;
  thd->query= buf;
  thd->variables.pseudo_thread_id= thread_id;
  thd->transaction.stmt.modified_non_trans_table= FALSE;
  if (disable_binlog)
    thd->options&= ~OPTION_BIN_LOG;
    
  DBUG_PRINT("query", ("%s", thd->query));

  DBUG_ASSERT(!thd->in_sub_stmt);
  DBUG_ASSERT(!thd->prelocked_mode);

  mysql_parse(thd, thd->query, thd->query_length, &found_semicolon);

  if (no_print_error && thd->is_slave_error)
  {
    int i;
    Thd_ndb *thd_ndb= get_thd_ndb(thd);
    for (i= 0; no_print_error[i]; i++)
      if ((thd_ndb->m_error_code == no_print_error[i]) ||
          (thd->main_da.sql_errno() == (unsigned) no_print_error[i]))
        break;
    if (!no_print_error[i])
      sql_print_error("NDB: %s: error %s %d(ndb: %d) %d %d",
                      buf,
                      thd->main_da.message(),
                      thd->main_da.sql_errno(),
                      thd_ndb->m_error_code,
                      (int) thd->is_error(), thd->is_slave_error);
  }
  close_thread_tables(thd);
  /*
    XXX: this code is broken. mysql_parse()/mysql_reset_thd_for_next_command()
    can not be called from within a statement, and
    run_query() can be called from anywhere, including from within
    a sub-statement.
    This particular reset is a temporary hack to avoid an assert
    for double assignment of the diagnostics area when run_query()
    is called from ndbcluster_reset_logs(), which is called from
    mysql_flush().
  */
  if (!thd->main_da.is_error())
  {
    thd->main_da.reset_diagnostics_area();
  }

  thd->options= save_thd_options;
  thd->query_length= save_thd_query_length;
  thd->query= save_thd_query;
  thd->variables.pseudo_thread_id= save_thread_id;
  thd->status_var= save_thd_status_var;
  thd->transaction.all= save_thd_transaction_all;
  thd->transaction.stmt= save_thd_transaction_stmt;
  thd->net= save_thd_net;
}

static void
ndbcluster_binlog_close_table(THD *thd, NDB_SHARE *share)
{
  DBUG_ENTER("ndbcluster_binlog_close_table");
  Ndb_event_data *event_data= share->event_data;
  if (event_data)
  {
    delete event_data;
    share->event_data= 0;
  }
  DBUG_VOID_RETURN;
}


/*
  Creates a TABLE object for the ndb cluster table

  NOTES
    This does not open the underlying table
*/

static int
ndbcluster_binlog_open_table(THD *thd, NDB_SHARE *share)
{
  int error;
  DBUG_ASSERT(share->event_data == 0);
  Ndb_event_data *event_data= share->event_data= new Ndb_event_data(share);
  DBUG_ENTER("ndbcluster_binlog_open_table");

  MEM_ROOT **root_ptr=
    my_pthread_getspecific_ptr(MEM_ROOT**, THR_MALLOC);
  MEM_ROOT *old_root= *root_ptr;
  init_sql_alloc(&event_data->mem_root, 1024, 0);
  *root_ptr= &event_data->mem_root;

  TABLE_SHARE *table_share= event_data->table_share= 
    (TABLE_SHARE*)alloc_root(&event_data->mem_root, sizeof(TABLE_SHARE));
  TABLE *table= event_data->table= 
    (TABLE*)alloc_root(&event_data->mem_root, sizeof(TABLE));

  safe_mutex_assert_owner(&LOCK_open);
  init_tmp_table_share(thd, table_share, share->db, 0, share->table_name, 
                       share->key);
  if ((error= open_table_def(thd, table_share, 0)) ||
      (error= open_table_from_share(thd, table_share, "", 0, 
                                    (uint) (OPEN_FRM_FILE_ONLY | DELAYED_OPEN | READ_ALL),
                                    0, table, OTM_OPEN)))
  {
    DBUG_PRINT("error", ("open_table_def/open_table_from_share failed: %d my_errno: %d",
                         error, my_errno));
    free_table_share(table_share);
    event_data->table= 0;
    event_data->table_share= 0;
    delete event_data;
    share->event_data= 0;
    *root_ptr= old_root;
    DBUG_RETURN(error);
  }
  assign_new_table_id(table_share);

  table->in_use= injector_thd;
  
  table->s->db.str= share->db;
  table->s->db.length= strlen(share->db);
  table->s->table_name.str= share->table_name;
  table->s->table_name.length= strlen(share->table_name);
  /* We can't use 'use_all_columns()' as the file object is not setup yet */
  table->column_bitmaps_set_no_signal(&table->s->all_set, &table->s->all_set);
#ifndef DBUG_OFF
  dbug_print_table("table", table);
#endif
  *root_ptr= old_root;
  DBUG_RETURN(0);
}


/*
  Initialize the binlog part of the NDB_SHARE
*/
int ndbcluster_binlog_init_share(THD *thd, NDB_SHARE *share, TABLE *_table)
{
  MEM_ROOT *mem_root= &share->mem_root;
  int do_event_op= ndb_binlog_running;
  int error= 0;
  DBUG_ENTER("ndbcluster_binlog_init_share");

  share->connect_count= g_ndb_cluster_connection->get_connect_count();
#ifdef HAVE_NDB_BINLOG
  share->m_cfn_share= NULL;
#endif

  share->op= 0;
  share->new_op= 0;
  share->event_data= 0;

  if (!ndb_schema_share &&
      strcmp(share->db, NDB_REP_DB) == 0 &&
      strcmp(share->table_name, NDB_SCHEMA_TABLE) == 0)
    do_event_op= 1;
  else if (!ndb_apply_status_share &&
           strcmp(share->db, NDB_REP_DB) == 0 &&
           strcmp(share->table_name, NDB_APPLY_TABLE) == 0)
    do_event_op= 1;

  {
    int i, no_nodes= g_ndb_cluster_connection->no_db_nodes();
    share->subscriber_bitmap= (MY_BITMAP*)
      alloc_root(mem_root, no_nodes * sizeof(MY_BITMAP));
    for (i= 0; i < no_nodes; i++)
    {
      bitmap_init(&share->subscriber_bitmap[i],
                  (Uint32*)alloc_root(mem_root, max_ndb_nodes/8),
                  max_ndb_nodes, FALSE);
      bitmap_clear_all(&share->subscriber_bitmap[i]);
    }
  }

  if (!do_event_op)
  {
    if (_table)
    {
      if (_table->s->primary_key == MAX_KEY)
        share->flags|= NSF_HIDDEN_PK;
      if (_table->s->blob_fields != 0)
        share->flags|= NSF_BLOB_FLAG;
    }
    else
    {
      share->flags|= NSF_NO_BINLOG;
    }
    DBUG_RETURN(error);
  }
  while (1) 
  {
    if ((error= ndbcluster_binlog_open_table(thd, share)))
      break;
    if (share->event_data->table->s->primary_key == MAX_KEY)
      share->flags|= NSF_HIDDEN_PK;
    if (share->event_data->table->s->blob_fields != 0)
      share->flags|= NSF_BLOB_FLAG;
    break;
  }
  DBUG_RETURN(error);
}

/*****************************************************************
  functions called from master sql client threads
****************************************************************/

/*
  called in mysql_show_binlog_events and reset_logs to make sure we wait for
  all events originating from this mysql server to arrive in the binlog

  Wait for the last epoch in which the last transaction is a part of.

  Wait a maximum of 30 seconds.
*/
static void ndbcluster_binlog_wait(THD *thd)
{
  if (ndb_binlog_running)
  {
    DBUG_ENTER("ndbcluster_binlog_wait");
    ulonglong wait_epoch= ndb_get_latest_trans_gci();
    /*
      cluster not connected or no transactions done
      so nothing to wait for
    */
    if (!wait_epoch)
      DBUG_VOID_RETURN;
    const char *save_info= thd ? thd->proc_info : 0;
    int count= 30;
    if (thd)
      thd->proc_info= "Waiting for ndbcluster binlog update to "
	"reach current position";
    pthread_mutex_lock(&injector_mutex);
    while (!thd->killed && count && ndb_binlog_running &&
           (ndb_latest_handled_binlog_epoch == 0 ||
            ndb_latest_handled_binlog_epoch < wait_epoch))
    {
      count--;
      struct timespec abstime;
      set_timespec(abstime, 1);
      pthread_cond_timedwait(&injector_cond, &injector_mutex, &abstime);
    }
    pthread_mutex_unlock(&injector_mutex);
    if (thd)
      thd->proc_info= save_info;
    DBUG_VOID_RETURN;
  }
}

/*
 Called from MYSQL_BIN_LOG::reset_logs in log.cc when binlog is emptied
*/
static int ndbcluster_reset_logs(THD *thd)
{
  if (!ndb_binlog_running)
    return 0;

  /* only reset master should reset logs */
  if (!((thd->lex->sql_command == SQLCOM_RESET) &&
        (thd->lex->type & REFRESH_MASTER)))
    return 0;

  DBUG_ENTER("ndbcluster_reset_logs");

  /*
    Wait for all events originating from this mysql server has
    reached the binlog before continuing to reset
  */
  ndbcluster_binlog_wait(thd);

  /*
    Could use run_query() here, but it is actually wrong,
    see comment in run_query()
  */
  TABLE_LIST table;
  bzero((char*) &table, sizeof(table));
  table.db= repdb;
  table.alias= table.table_name= reptable;
  mysql_truncate(thd, &table, 0);

  /*
    Calling function only expects and handles error cases,
    so reset state if not an error as not to hit asserts
    in upper layers
  */
  while (thd->main_da.is_error())
  {
    if (thd->main_da.sql_errno() == ER_NO_SUCH_TABLE)
    {
      /*
        If table does not exist ignore the error as it
        is a consistant behavior
      */
      break;
    }
    DBUG_RETURN(1);
  }
  thd->main_da.reset_diagnostics_area();
  DBUG_RETURN(0);
}

/*
  Called from MYSQL_BIN_LOG::purge_logs in log.cc when the binlog "file"
  is removed
*/

static int
ndbcluster_binlog_index_purge_file(THD *thd, const char *file)
{
  if (!ndb_binlog_running || thd->slave_thread)
    return 0;

  DBUG_ENTER("ndbcluster_binlog_index_purge_file");
  DBUG_PRINT("enter", ("file: %s", file));

  char buf[1024];
  char *end= strmov(strmov(strmov(buf,
                                  "DELETE FROM "
                                  NDB_REP_DB "." NDB_REP_TABLE
                                  " WHERE File='"), file), "'");

  run_query(thd, buf, end, NULL, TRUE);
  if (thd->main_da.is_error() &&
      thd->main_da.sql_errno() == ER_NO_SUCH_TABLE)
  {
    /*
      If table does not exist ignore the error as it
      is a consistant behavior
    */
    thd->main_da.reset_diagnostics_area();
  }

  DBUG_RETURN(0);
}

static void
ndbcluster_binlog_log_query(handlerton *hton, THD *thd, enum_binlog_command binlog_command,
                            const char *query, uint query_length,
                            const char *db, const char *table_name)
{
  DBUG_ENTER("ndbcluster_binlog_log_query");
  DBUG_PRINT("enter", ("db: %s  table_name: %s  query: %s",
                       db, table_name, query));
  enum SCHEMA_OP_TYPE type;
  int log= 0;
  switch (binlog_command)
  {
  case LOGCOM_CREATE_TABLE:
    type= SOT_CREATE_TABLE;
    DBUG_ASSERT(FALSE);
    break;
  case LOGCOM_ALTER_TABLE:
    type= SOT_ALTER_TABLE_COMMIT;
    //log= 1;
    break;
  case LOGCOM_RENAME_TABLE:
    type= SOT_RENAME_TABLE;
    DBUG_ASSERT(FALSE);
    break;
  case LOGCOM_DROP_TABLE:
    type= SOT_DROP_TABLE;
    DBUG_ASSERT(FALSE);
    break;
  case LOGCOM_CREATE_DB:
    type= SOT_CREATE_DB;
    log= 1;
    break;
  case LOGCOM_ALTER_DB:
    type= SOT_ALTER_DB;
    log= 1;
    break;
  case LOGCOM_DROP_DB:
    type= SOT_DROP_DB;
    DBUG_ASSERT(FALSE);
    break;
  }
  if (log)
  {
    ndbcluster_log_schema_op(thd, query, query_length,
                             db, table_name, 0, 0, type,
                             0, 0, 0);
  }
  DBUG_VOID_RETURN;
}


/*
  End use of the NDB Cluster binlog
   - wait for binlog thread to shutdown
*/

int ndbcluster_binlog_end(THD *thd)
{
  DBUG_ENTER("ndbcluster_binlog_end");

  if (ndb_util_thread_running > 0)
  {
    /*
      Wait for util thread to die (as this uses the injector mutex)
      There is a very small change that ndb_util_thread dies and the
      following mutex is freed before it's accessed. This shouldn't
      however be a likely case as the ndbcluster_binlog_end is supposed to
      be called before ndb_cluster_end().
    */
    sql_print_information("Stopping Cluster Utility thread");
    pthread_mutex_lock(&LOCK_ndb_util_thread);
    /* Ensure mutex are not freed if ndb_cluster_end is running at same time */
    ndb_util_thread_running++;
    ndbcluster_terminating= 1;
    pthread_cond_signal(&COND_ndb_util_thread);
    while (ndb_util_thread_running > 1)
      pthread_cond_wait(&COND_ndb_util_ready, &LOCK_ndb_util_thread);
    ndb_util_thread_running--;
    pthread_mutex_unlock(&LOCK_ndb_util_thread);
  }

  if (ndbcluster_binlog_inited)
  {
    ndbcluster_binlog_inited= 0;
    if (ndb_binlog_thread_running)
    {
      /* wait for injector thread to finish */
      ndbcluster_binlog_terminating= 1;
      pthread_mutex_lock(&injector_mutex);
      pthread_cond_signal(&injector_cond);
      while (ndb_binlog_thread_running > 0)
        pthread_cond_wait(&injector_cond, &injector_mutex);
      pthread_mutex_unlock(&injector_mutex);
    }
    pthread_mutex_destroy(&injector_mutex);
    pthread_cond_destroy(&injector_cond);
    pthread_mutex_destroy(&ndb_schema_share_mutex);
  }

  DBUG_RETURN(0);
}

/*****************************************************************
  functions called from slave sql client threads
****************************************************************/
static void ndbcluster_reset_slave(THD *thd)
{
  if (!ndb_binlog_running)
    return;

  DBUG_ENTER("ndbcluster_reset_slave");
  char buf[1024];
  char *end= strmov(buf, "DELETE FROM " NDB_REP_DB "." NDB_APPLY_TABLE);
  run_query(thd, buf, end, NULL, TRUE);
  if (thd->main_da.is_error() &&
      ((thd->main_da.sql_errno() == ER_NO_SUCH_TABLE) ||
       (thd->main_da.sql_errno() == ER_OPEN_AS_READONLY && ndbcluster_silent)))
  {
    /*
      If table does not exist ignore the error as it
      is a consistant behavior
    */
    thd->main_da.reset_diagnostics_area();
    /*
      ndbcluster_silent
      - avoid "no table mysql.ndb_apply_status" warning - ER_NO_SUCH_TABLE
      - avoid "mysql.ndb_apply_status read only" warning - ER_OPEN_AS_READONLY
    */
    if (ndbcluster_silent)
      mysql_reset_errors(thd, 1);
  }

  DBUG_VOID_RETURN;
}

/*
  Initialize the binlog part of the ndb handlerton
*/

/**
  Upon the sql command flush logs, we need to ensure that all outstanding
  ndb data to be logged has made it to the binary log to get a deterministic
  behavior on the rotation of the log.
 */
static bool ndbcluster_flush_logs(handlerton *hton)
{
  ndbcluster_binlog_wait(current_thd);
  return FALSE;
}

/*
  Global schema lock across mysql servers
*/
int ndbcluster_has_global_schema_lock(Thd_ndb *thd_ndb)
{
  if (thd_ndb->global_schema_lock_trans)
  {
    thd_ndb->global_schema_lock_trans->refresh();
    return 1;
  }
  return 0;
}

int ndbcluster_no_global_schema_lock_abort(THD *thd, const char *msg)
{
  Thd_ndb *thd_ndb= get_thd_ndb(thd);
  if (thd_ndb && thd_ndb->global_schema_lock_error != 0)
    return HA_ERR_NO_CONNECTION;
  sql_print_error("NDB: programming error, no lock taken while running "
                  "query %s. Message: %s", thd->query, msg);
  abort();
  return -1;
}

#include "ha_ndbcluster_lock_ext.h"

/*
  lock/unlock calls are reference counted, so calls to lock
  must be matched to a call to unlock even if the lock call fails
*/
static int ndbcluster_global_schema_lock(THD *thd,
                                         int report_cluster_disconnected)
{
  Ndb *ndb= check_ndb_in_thd(thd);
  Thd_ndb *thd_ndb= get_thd_ndb(thd);
  NdbError ndb_error;
  if (thd_ndb->options & TNO_NO_LOCK_SCHEMA_OP)
    return 0;
  DBUG_ENTER("ndbcluster_global_schema_lock");
  DBUG_PRINT("enter", ("query: %s", thd->query));
  if (thd_ndb->global_schema_lock_count)
  {
    if (thd_ndb->global_schema_lock_trans)
      thd_ndb->global_schema_lock_trans->refresh();
    else
      DBUG_ASSERT(thd_ndb->global_schema_lock_error != 0);
    thd_ndb->global_schema_lock_count++;
    DBUG_PRINT("exit", ("global_schema_lock_count: %d",
                        thd_ndb->global_schema_lock_count));
    DBUG_RETURN(0);
  }
  DBUG_ASSERT(thd_ndb->global_schema_lock_count == 0);
  thd_ndb->global_schema_lock_count= 1;
  thd_ndb->global_schema_lock_error= 0;
  DBUG_PRINT("exit", ("global_schema_lock_count: %d",
                      thd_ndb->global_schema_lock_count));

  if ((thd_ndb->global_schema_lock_trans=
       ndbcluster_global_schema_lock_ext(thd, ndb, ndb_error, -1)) != NULL)
  {
    DBUG_RETURN(0);
  }

  /*
    ndbcluster_silent - avoid "cluster disconnected error"
  */
  if (ndbcluster_silent)
    report_cluster_disconnected= 0;
  if (ndb_error.code != 4009 || report_cluster_disconnected)
  {
    sql_print_warning("NDB: Could not acquire global schema lock (%d)%s",
                      ndb_error.code, ndb_error.message);
    push_warning_printf(thd, MYSQL_ERROR::WARN_LEVEL_ERROR,
                        ER_GET_ERRMSG, ER(ER_GET_ERRMSG),
                        ndb_error.code, ndb_error.message,
                        "NDB. Could not acquire global schema lock");
  }
  thd_ndb->global_schema_lock_error= ndb_error.code ? ndb_error.code : -1;
  DBUG_RETURN(-1);
}
static int ndbcluster_global_schema_unlock(THD *thd)
{
  Thd_ndb *thd_ndb= get_thd_ndb(thd);
  DBUG_ASSERT(thd_ndb != 0);
  if (thd_ndb == 0 || (thd_ndb->options & TNO_NO_LOCK_SCHEMA_OP))
    return 0;
  Ndb *ndb= thd_ndb->ndb;
  DBUG_ENTER("ndbcluster_global_schema_unlock");
  NdbTransaction *trans= thd_ndb->global_schema_lock_trans;
  thd_ndb->global_schema_lock_count--;
  DBUG_PRINT("exit", ("global_schema_lock_count: %d",
                      thd_ndb->global_schema_lock_count));
  DBUG_ASSERT(ndb != NULL);
  if (ndb == NULL)
    return 0;
  DBUG_ASSERT(trans != NULL || thd_ndb->global_schema_lock_error != 0);
  if (thd_ndb->global_schema_lock_count != 0)
  {
    DBUG_RETURN(0);
  }
  thd_ndb->global_schema_lock_error= 0;
  if (trans)
  {
    thd_ndb->global_schema_lock_trans= NULL;
    NdbError ndb_error;
    if (ndbcluster_global_schema_unlock_ext(ndb, trans, ndb_error))
    {
      sql_print_warning("NDB: Releasing global schema lock (%d)%s",
                        ndb_error.code, ndb_error.message);
      push_warning_printf(thd, MYSQL_ERROR::WARN_LEVEL_ERROR,
                          ER_GET_ERRMSG, ER(ER_GET_ERRMSG),
                          ndb_error.code,
                          ndb_error.message,
                          "ndb. Releasing global schema lock");
      DBUG_RETURN(-1);
    }
  }
  DBUG_RETURN(0);
}

static int ndbcluster_binlog_func(handlerton *hton, THD *thd, 
                                  enum_binlog_func fn, 
                                  void *arg)
{
  DBUG_ENTER("ndbcluster_binlog_func");
  switch(fn)
  {
  case BFN_RESET_LOGS:
    DBUG_RETURN(ndbcluster_reset_logs(thd));
  case BFN_RESET_SLAVE:
    ndbcluster_reset_slave(thd);
    break;
  case BFN_BINLOG_WAIT:
    ndbcluster_binlog_wait(thd);
    break;
  case BFN_BINLOG_END:
    ndbcluster_binlog_end(thd);
    break;
  case BFN_BINLOG_PURGE_FILE:
    ndbcluster_binlog_index_purge_file(thd, (const char *)arg);
    break;
  case BFN_GLOBAL_SCHEMA_LOCK:
    DBUG_RETURN(ndbcluster_global_schema_lock(thd, 1));
    break;
  case BFN_GLOBAL_SCHEMA_UNLOCK:
    ndbcluster_global_schema_unlock(thd);
    break;
  }
  DBUG_RETURN(0);
}
Ndbcluster_global_schema_lock_guard::Ndbcluster_global_schema_lock_guard(THD *thd)
  : m_thd(thd), m_lock(0)
{
}
Ndbcluster_global_schema_lock_guard::~Ndbcluster_global_schema_lock_guard()
{
  if (m_lock)
    ndbcluster_global_schema_unlock(m_thd);
}
int Ndbcluster_global_schema_lock_guard::lock()
{
  /* only one lock call allowed */
  DBUG_ASSERT(m_lock == 0);
  /*
    Always se m_lock, even if lock fails. Since the
    lock/unlock calls are reference counted, the number
    of calls to lock and unlock need to match up.
  */
  m_lock= 1;
  return ndbcluster_global_schema_lock(m_thd, 0);
}

void ndbcluster_binlog_init_handlerton()
{
  handlerton *h= ndbcluster_hton;
  h->flush_logs=       ndbcluster_flush_logs;
  h->binlog_func=      ndbcluster_binlog_func;
  h->binlog_log_query= ndbcluster_binlog_log_query;
}





/*
  check the availability af the ndb_apply_status share
  - return share, but do not increase refcount
  - return 0 if there is no share
*/
static NDB_SHARE *ndbcluster_check_ndb_apply_status_share()
{
  pthread_mutex_lock(&ndbcluster_mutex);

  void *share= hash_search(&ndbcluster_open_tables, 
                           (uchar*) NDB_APPLY_TABLE_FILE,
                           sizeof(NDB_APPLY_TABLE_FILE) - 1);
  DBUG_PRINT("info",("ndbcluster_check_ndb_apply_status_share %s 0x%lx",
                     NDB_APPLY_TABLE_FILE, (long) share));
  pthread_mutex_unlock(&ndbcluster_mutex);
  return (NDB_SHARE*) share;
}

/*
  check the availability af the schema share
  - return share, but do not increase refcount
  - return 0 if there is no share
*/
static NDB_SHARE *ndbcluster_check_ndb_schema_share()
{
  pthread_mutex_lock(&ndbcluster_mutex);

  void *share= hash_search(&ndbcluster_open_tables, 
                           (uchar*) NDB_SCHEMA_TABLE_FILE,
                           sizeof(NDB_SCHEMA_TABLE_FILE) - 1);
  DBUG_PRINT("info",("ndbcluster_check_ndb_schema_share %s 0x%lx",
                     NDB_SCHEMA_TABLE_FILE, (long) share));
  pthread_mutex_unlock(&ndbcluster_mutex);
  return (NDB_SHARE*) share;
}

/*
  Create the ndb_apply_status table
*/
static int ndbcluster_create_ndb_apply_status_table(THD *thd)
{
  DBUG_ENTER("ndbcluster_create_ndb_apply_status_table");

  /*
    Check if we already have the apply status table.
    If so it should have been discovered at startup
    and thus have a share
  */

  if (ndbcluster_check_ndb_apply_status_share())
    DBUG_RETURN(0);

  if (g_ndb_cluster_connection->get_no_ready() <= 0)
    DBUG_RETURN(0);

  char buf[1024], *end;

  if (ndb_extra_logging)
    sql_print_information("NDB: Creating " NDB_REP_DB "." NDB_APPLY_TABLE);

  /*
    Check if apply status table exists in MySQL "dictionary"
    if so, remove it since there is none in Ndb
  */
  {
    build_table_filename(buf, sizeof(buf),
                         NDB_REP_DB, NDB_APPLY_TABLE, reg_ext, 0);
    if (my_delete(buf, MYF(0)) == 0)
    {
      /*
        The .frm file existed and was deleted from disk.
        It's possible that someone has tried to use it and thus
        it might have been inserted in the table definition cache.
        It must be flushed to avoid that it exist only in the
        table definition cache.
      */
      if (ndb_extra_logging)
        sql_print_information("NDB: Flushing " NDB_REP_DB "." NDB_APPLY_TABLE);

      end= strmov(buf, "FLUSH TABLE " NDB_REP_DB "." NDB_APPLY_TABLE);
      const int no_print_error[1]= {0};
      run_query(thd, buf, end, no_print_error, TRUE);
      /* always reset here */
      thd->main_da.reset_diagnostics_area();
    }
  }

  /*
    Note, updating this table schema must be reflected in ndb_restore
  */
  end= strmov(buf, "CREATE TABLE IF NOT EXISTS "
                   NDB_REP_DB "." NDB_APPLY_TABLE
                   " ( server_id INT UNSIGNED NOT NULL,"
                   " epoch BIGINT UNSIGNED NOT NULL, "
                   " log_name VARCHAR(255) BINARY NOT NULL, "
                   " start_pos BIGINT UNSIGNED NOT NULL, "
                   " end_pos BIGINT UNSIGNED NOT NULL, "
                   " PRIMARY KEY USING HASH (server_id) ) ENGINE=NDB CHARACTER SET latin1");

  const int no_print_error[6]= {ER_TABLE_EXISTS_ERROR,
                                701,
                                702,
                                721, // Table already exist
                                4009,
                                0}; // do not print error 701 etc
  run_query(thd, buf, end, no_print_error, TRUE);
  /* always reset here */
  thd->main_da.reset_diagnostics_area();

  DBUG_RETURN(0);
}


/*
  Create the schema table
*/
static int ndbcluster_create_schema_table(THD *thd)
{
  DBUG_ENTER("ndbcluster_create_schema_table");

  /*
    Check if we already have the schema table.
    If so it should have been discovered at startup
    and thus have a share
  */

  if (ndbcluster_check_ndb_schema_share())
    DBUG_RETURN(0);

  if (g_ndb_cluster_connection->get_no_ready() <= 0)
    DBUG_RETURN(0);

  char buf[1024], *end;

  if (ndb_extra_logging)
    sql_print_information("NDB: Creating " NDB_REP_DB "." NDB_SCHEMA_TABLE);

  /*
    Check if schema table exists in MySQL "dictionary"
    if so, remove it since there is none in Ndb
  */
  {
    build_table_filename(buf, sizeof(buf),
                         NDB_REP_DB, NDB_SCHEMA_TABLE, reg_ext, 0);
    if (my_delete(buf, MYF(0)) == 0)
    {
      /*
        The .frm file existed and was deleted from disk.
        It's possible that someone has tried to use it and thus
        it might have been inserted in the table definition cache.
        It must be flushed to avoid that it exist only in the
        table definition cache.
      */
      if (ndb_extra_logging)
        sql_print_information("NDB: Flushing " NDB_REP_DB "." NDB_SCHEMA_TABLE);

      end= strmov(buf, "FLUSH TABLE " NDB_REP_DB "." NDB_SCHEMA_TABLE);
      const int no_print_error[1]= {0};
      run_query(thd, buf, end, no_print_error, TRUE);
      /* always reset here */
      thd->main_da.reset_diagnostics_area();
    }
  }

  /*
    Update the defines below to reflect the table schema
  */
  end= strmov(buf, "CREATE TABLE IF NOT EXISTS "
                   NDB_REP_DB "." NDB_SCHEMA_TABLE
                   " ( db VARBINARY(63) NOT NULL,"
                   " name VARBINARY(63) NOT NULL,"
                   " slock BINARY(32) NOT NULL,"
                   " query BLOB NOT NULL,"
                   " node_id INT UNSIGNED NOT NULL,"
                   " epoch BIGINT UNSIGNED NOT NULL,"
                   " id INT UNSIGNED NOT NULL,"
                   " version INT UNSIGNED NOT NULL,"
                   " type INT UNSIGNED NOT NULL,"
                   " PRIMARY KEY USING HASH (db,name) ) ENGINE=NDB CHARACTER SET latin1");

  const int no_print_error[6]= {ER_TABLE_EXISTS_ERROR,
                                701,
                                702,
                                721, // Table already exist
                                4009,
                                0}; // do not print error 701 etc
  run_query(thd, buf, end, no_print_error, TRUE);
  /* always reset here */
  thd->main_da.reset_diagnostics_area();

  DBUG_RETURN(0);
}

class Thd_ndb_options_guard
{
public:
  Thd_ndb_options_guard(Thd_ndb *thd_ndb)
    : m_val(thd_ndb->options), m_save_val(thd_ndb->options) {}
  ~Thd_ndb_options_guard() { m_val= m_save_val; }
  void set(uint32 flag) { m_val|= flag; }
private:
  uint32 &m_val;
  uint32 m_save_val;
};

/*
  Ndb has no representation of the database schema objects.
  The mysql.ndb_schema table contains the latest schema operations
  done via a mysqld, and thus reflects databases created/dropped/altered
  while a mysqld was disconnected.  This function tries to recover
  the correct state w.r.t created databases using the information in
  that table.

  Function should only be called while ndbcluster_global_schema_lock
  is held, to ensure that ndb_schema table is not being updated while
  scanning.
*/
static int ndbcluster_find_all_databases(THD *thd)
{
  Ndb *ndb= check_ndb_in_thd(thd);
  Thd_ndb *thd_ndb= get_thd_ndb(thd);
  Thd_ndb_options_guard thd_ndb_options(thd_ndb);
  NDBDICT *dict= ndb->getDictionary();
  NdbTransaction *trans= NULL;
  NdbError ndb_error;
  int retries= 100;
  int retry_sleep= 30; /* 30 milliseconds, transaction */
  DBUG_ENTER("ndbcluster_find_all_databases");
  /* Ensure that we have the right lock */
  if (!ndbcluster_has_global_schema_lock(thd_ndb))
    DBUG_RETURN(ndbcluster_no_global_schema_lock_abort
                (thd, "ndbcluster_find_all_databases"));
  ndb->setDatabaseName(NDB_REP_DB);
  thd_ndb_options.set(TNO_NO_LOG_SCHEMA_OP);
  thd_ndb_options.set(TNO_NO_LOCK_SCHEMA_OP);
  while (1)
  {
    char db_buffer[FN_REFLEN];
    char *db= db_buffer+1;
    char name[FN_REFLEN];
    char query[64000];
    Ndb_table_guard ndbtab_g(dict, NDB_SCHEMA_TABLE);
    const NDBTAB *ndbtab= ndbtab_g.get_table();
    NdbScanOperation *op;
    NdbBlob *query_blob_handle;
    int r= 0;
    if (ndbtab == NULL)
    {
      ndb_error= dict->getNdbError();
      goto error;
    }
    trans= ndb->startTransaction();
    if (trans == NULL)
    {
      ndb_error= ndb->getNdbError();
      goto error;
    }
    op= trans->getNdbScanOperation(ndbtab);
    if (op == NULL)
      abort();
    op->readTuples(NdbScanOperation::LM_Read,
                   NdbScanOperation::SF_TupScan, 1);
    
    r|= op->getValue("db", db_buffer) == NULL;
    r|= op->getValue("name", name) == NULL;
    r|= (query_blob_handle= op->getBlobHandle("query")) == NULL;
    r|= query_blob_handle->getValue(query, sizeof(query));

    if (r)
      abort();

    if (trans->execute(NdbTransaction::NoCommit))
    {
      ndb_error= trans->getNdbError();
      goto error;
    }

    while ((r= op->nextResult()) == 0)
    {
      unsigned db_len= db_buffer[0];
      unsigned name_len= name[0];
      /*
        name_len == 0 means no table name, hence the row
        is for a database
      */
      if (db_len > 0 && name_len == 0)
      {
        /* database found */
        Uint64 query_length= 0;
        if (query_blob_handle->getLength(query_length))
          abort();
        db[db_len]= 0;
        query[query_length]= 0;
        build_table_filename(name, sizeof(name), db, "", "", 0);
        int database_exists= !my_access(name, F_OK);
        if (strncasecmp("CREATE", query, 6) == 0)
        {
          /* Database should exist */
          if (!database_exists)
          {
            /* create missing database */
            sql_print_information("NDB: Discovered missing database '%s'", db);
            const int no_print_error[1]= {0};
            run_query(thd, query, query + query_length,
                      no_print_error,    /* print error */
                      TRUE);   /* don't binlog the query */
            /* always reset here */
            thd->main_da.reset_diagnostics_area();
          }
        }
        else if (strncasecmp("ALTER", query, 5) == 0)
        {
          /* Database should exist */
          if (!database_exists)
          {
            /* create missing database */
            sql_print_information("NDB: Discovered missing database '%s'", db);
            const int no_print_error[1]= {0};
<<<<<<< HEAD
			name_len= my_snprintf(name, sizeof(name), "CREATE DATABASE %s", db);
=======
            name_len= my_snprintf(name, sizeof(name), "CREATE DATABASE %s", db);
>>>>>>> 8c643736
            run_query(thd, name, name + name_len,
                      no_print_error,    /* print error */
                      TRUE);   /* don't binlog the query */
            thd->main_da.reset_diagnostics_area();
            run_query(thd, query, query + query_length,
                      no_print_error,    /* print error */
                      TRUE);   /* don't binlog the query */
            /* always reset here */
            thd->main_da.reset_diagnostics_area();
          }
        }
        else if (strncasecmp("DROP", query, 4) == 0)
        {
          /* Database should not exist */
          if (database_exists)
          {
            /* drop missing database */
            sql_print_information("NDB: Discovered reamining database '%s'", db);
          }
        }
      }
    }
    if (r == -1)
    {
      ndb_error= op->getNdbError();
      goto error;
    }
    ndb->closeTransaction(trans);
    trans= NULL;
    DBUG_RETURN(0); // success
  error:
    if (trans)
    {
      ndb->closeTransaction(trans);
      trans= NULL;
    }
    if (ndb_error.status == NdbError::TemporaryError && !thd->killed)
    {
      if (retries--)
      {
        do_retry_sleep(retry_sleep);
        continue; // retry
      }
    }
    DBUG_RETURN(1); // not temp error or too many retries
  }
}

int ndbcluster_setup_binlog_table_shares(THD *thd)
{
  Ndbcluster_global_schema_lock_guard global_schema_lock_guard(thd);
  if (global_schema_lock_guard.lock())
    return 1;
  if (!ndb_schema_share &&
      ndbcluster_check_ndb_schema_share() == 0)
  {
    pthread_mutex_lock(&LOCK_open);
    ndb_create_table_from_engine(thd, NDB_REP_DB, NDB_SCHEMA_TABLE);
    pthread_mutex_unlock(&LOCK_open);
    if (!ndb_schema_share)
    {
      ndbcluster_create_schema_table(thd);
      // always make sure we create the 'schema' first
      if (!ndb_schema_share)
        return 1;
    }
  }
  if (!ndb_apply_status_share &&
      ndbcluster_check_ndb_apply_status_share() == 0)
  {
    pthread_mutex_lock(&LOCK_open);
    ndb_create_table_from_engine(thd, NDB_REP_DB, NDB_APPLY_TABLE);
    pthread_mutex_unlock(&LOCK_open);
    if (!ndb_apply_status_share)
    {
      ndbcluster_create_ndb_apply_status_table(thd);
      if (!ndb_apply_status_share)
        return 1;
    }
  }

  if (ndbcluster_find_all_databases(thd))
  {
    return 1;
  }

  if (!ndbcluster_find_all_files(thd))
  {
    pthread_mutex_lock(&LOCK_open);
    ndb_binlog_tables_inited= TRUE;
    if (ndb_binlog_tables_inited &&
        ndb_binlog_running && ndb_binlog_is_ready)
    {
      if (ndb_extra_logging)
        sql_print_information("NDB Binlog: ndb tables writable");
      close_cached_tables(NULL, NULL, TRUE, FALSE, FALSE);
    }
    pthread_mutex_unlock(&LOCK_open);
    /* Signal injector thread that all is setup */
    pthread_cond_signal(&injector_cond);
  }
  return 0;
}

/*
  Defines and struct for schema table.
  Should reflect table definition above.
*/
#define SCHEMA_DB_I 0u
#define SCHEMA_NAME_I 1u
#define SCHEMA_SLOCK_I 2u
#define SCHEMA_QUERY_I 3u
#define SCHEMA_NODE_ID_I 4u
#define SCHEMA_EPOCH_I 5u
#define SCHEMA_ID_I 6u
#define SCHEMA_VERSION_I 7u
#define SCHEMA_TYPE_I 8u
#define SCHEMA_SIZE 9u
#define SCHEMA_SLOCK_SIZE 32u

struct Cluster_schema
{
  uchar db_length;
  char db[64];
  uchar name_length;
  char name[64];
  uchar slock_length;
  uint32 slock[SCHEMA_SLOCK_SIZE/4];
  unsigned short query_length;
  char *query;
  Uint64 epoch;
  uint32 node_id;
  uint32 id;
  uint32 version;
  uint32 type;
  uint32 any_value;
};

/*
  Transfer schema table data into corresponding struct
*/
static void ndbcluster_get_schema(Ndb_event_data *event_data,
                                  Cluster_schema *s)
{
  TABLE *table= event_data->table;
  Field **field;
  /* unpack blob values */
  uchar* blobs_buffer= 0;
  uint blobs_buffer_size= 0;
  my_bitmap_map *old_map= dbug_tmp_use_all_columns(table, table->read_set);
  {
    ptrdiff_t ptrdiff= 0;
    int ret= get_ndb_blobs_value(table, event_data->ndb_value[0],
                                 blobs_buffer, blobs_buffer_size,
                                 ptrdiff);
    if (ret != 0)
    {
      my_free(blobs_buffer, MYF(MY_ALLOW_ZERO_PTR));
      DBUG_PRINT("info", ("blob read error"));
      DBUG_ASSERT(FALSE);
    }
  }
  /* db varchar 1 length uchar */
  field= table->field;
  s->db_length= *(uint8*)(*field)->ptr;
  DBUG_ASSERT(s->db_length <= (*field)->field_length);
  DBUG_ASSERT((*field)->field_length + 1 == sizeof(s->db));
  memcpy(s->db, (*field)->ptr + 1, s->db_length);
  s->db[s->db_length]= 0;
  /* name varchar 1 length uchar */
  field++;
  s->name_length= *(uint8*)(*field)->ptr;
  DBUG_ASSERT(s->name_length <= (*field)->field_length);
  DBUG_ASSERT((*field)->field_length + 1 == sizeof(s->name));
  memcpy(s->name, (*field)->ptr + 1, s->name_length);
  s->name[s->name_length]= 0;
  /* slock fixed length */
  field++;
  s->slock_length= (*field)->field_length;
  DBUG_ASSERT((*field)->field_length == sizeof(s->slock));
  memcpy(s->slock, (*field)->ptr, s->slock_length);
  /* query blob */
  field++;
  {
    Field_blob *field_blob= (Field_blob*)(*field);
    uint blob_len= field_blob->get_length((*field)->ptr);
    uchar *blob_ptr= 0;
    field_blob->get_ptr(&blob_ptr);
    DBUG_ASSERT(blob_len == 0 || blob_ptr != 0);
    s->query_length= blob_len;
    s->query= sql_strmake((char*) blob_ptr, blob_len);
  }
  /* node_id */
  field++;
  s->node_id= (Uint32)((Field_long *)*field)->val_int();
  /* epoch */
  field++;
  s->epoch= ((Field_long *)*field)->val_int();
  /* id */
  field++;
  s->id= (Uint32)((Field_long *)*field)->val_int();
  /* version */
  field++;
  s->version= (Uint32)((Field_long *)*field)->val_int();
  /* type */
  field++;
  s->type= (Uint32)((Field_long *)*field)->val_int();
  /* free blobs buffer */
  my_free(blobs_buffer, MYF(MY_ALLOW_ZERO_PTR));
  dbug_tmp_restore_column_map(table->read_set, old_map);
}

/*
  helper function to pack a ndb varchar
*/
char *ndb_pack_varchar(const NDBCOL *col, char *buf,
                       const char *str, int sz)
{
  switch (col->getArrayType())
  {
    case NDBCOL::ArrayTypeFixed:
      memcpy(buf, str, sz);
      break;
    case NDBCOL::ArrayTypeShortVar:
      *(uchar*)buf= (uchar)sz;
      memcpy(buf + 1, str, sz);
      break;
    case NDBCOL::ArrayTypeMediumVar:
      int2store(buf, sz);
      memcpy(buf + 2, str, sz);
      break;
  }
  return buf;
}

/*
  acknowledge handling of schema operation
*/
static int
ndbcluster_update_slock(THD *thd,
                        const char *db,
                        const char *table_name)
{
  DBUG_ENTER("ndbcluster_update_slock");
  if (!ndb_schema_share)
  {
    DBUG_RETURN(0);
  }

  const NdbError *ndb_error= 0;
  uint32 node_id= g_ndb_cluster_connection->node_id();
  Ndb *ndb= check_ndb_in_thd(thd);
  char save_db[FN_HEADLEN];
  strcpy(save_db, ndb->getDatabaseName());

  char tmp_buf[FN_REFLEN];
  NDBDICT *dict= ndb->getDictionary();
  ndb->setDatabaseName(NDB_REP_DB);
  Ndb_table_guard ndbtab_g(dict, NDB_SCHEMA_TABLE);
  const NDBTAB *ndbtab= ndbtab_g.get_table();
  NdbTransaction *trans= 0;
  int retries= 100;
  int retry_sleep= 30; /* 30 milliseconds, transaction */
  const NDBCOL *col[SCHEMA_SIZE];
  unsigned sz[SCHEMA_SIZE];

  MY_BITMAP slock;
  uint32 bitbuf[SCHEMA_SLOCK_SIZE/4];
  bitmap_init(&slock, bitbuf, sizeof(bitbuf)*8, false);

  if (ndbtab == 0)
  {
    if (dict->getNdbError().code != 4009)
      abort();
    DBUG_RETURN(0);
  }

  {
    uint i;
    for (i= 0; i < SCHEMA_SIZE; i++)
    {
      col[i]= ndbtab->getColumn(i);
      if (i != SCHEMA_QUERY_I)
      {
        sz[i]= col[i]->getLength();
        DBUG_ASSERT(sz[i] <= sizeof(tmp_buf));
      }
    }
  }

  while (1)
  {
    if ((trans= ndb->startTransaction()) == 0)
      goto err;
    {
      NdbOperation *op= 0;
      int r= 0;

      /* read the bitmap exlusive */
      r|= (op= trans->getNdbOperation(ndbtab)) == 0;
      DBUG_ASSERT(r == 0);
      r|= op->readTupleExclusive();
      DBUG_ASSERT(r == 0);
    
      /* db */
      ndb_pack_varchar(col[SCHEMA_DB_I], tmp_buf, db, strlen(db));
      r|= op->equal(SCHEMA_DB_I, tmp_buf);
      DBUG_ASSERT(r == 0);
      /* name */
      ndb_pack_varchar(col[SCHEMA_NAME_I], tmp_buf, table_name,
                       strlen(table_name));
      r|= op->equal(SCHEMA_NAME_I, tmp_buf);
      DBUG_ASSERT(r == 0);
      /* slock */
      r|= op->getValue(SCHEMA_SLOCK_I, (char*)slock.bitmap) == 0;
      DBUG_ASSERT(r == 0);
    }
    if (trans->execute(NdbTransaction::NoCommit))
      goto err;
    bitmap_clear_bit(&slock, node_id);
    {
      NdbOperation *op= 0;
      int r= 0;

      /* now update the tuple */
      r|= (op= trans->getNdbOperation(ndbtab)) == 0;
      DBUG_ASSERT(r == 0);
      r|= op->updateTuple();
      DBUG_ASSERT(r == 0);

      /* db */
      ndb_pack_varchar(col[SCHEMA_DB_I], tmp_buf, db, strlen(db));
      r|= op->equal(SCHEMA_DB_I, tmp_buf);
      DBUG_ASSERT(r == 0);
      /* name */
      ndb_pack_varchar(col[SCHEMA_NAME_I], tmp_buf, table_name,
                       strlen(table_name));
      r|= op->equal(SCHEMA_NAME_I, tmp_buf);
      DBUG_ASSERT(r == 0);
      /* slock */
      r|= op->setValue(SCHEMA_SLOCK_I, (char*)slock.bitmap);
      DBUG_ASSERT(r == 0);
      /* node_id */
      r|= op->setValue(SCHEMA_NODE_ID_I, node_id);
      DBUG_ASSERT(r == 0);
      /* type */
      r|= op->setValue(SCHEMA_TYPE_I, (uint32)SOT_CLEAR_SLOCK);
      DBUG_ASSERT(r == 0);
    }
    if (trans->execute(NdbTransaction::Commit) == 0)
    {
      DBUG_PRINT("info", ("node %d cleared lock on '%s.%s'",
                          node_id, db, table_name));
      break;
    }
  err:
    const NdbError *this_error= trans ?
      &trans->getNdbError() : &ndb->getNdbError();
    if (this_error->status == NdbError::TemporaryError && !thd->killed)
    {
      if (retries--)
      {
        if (trans)
          ndb->closeTransaction(trans);
        do_retry_sleep(retry_sleep);
        continue; // retry
      }
    }
    ndb_error= this_error;
    break;
  }

  if (ndb_error)
    push_warning_printf(thd, MYSQL_ERROR::WARN_LEVEL_ERROR,
                        ER_GET_ERRMSG, ER(ER_GET_ERRMSG),
                        ndb_error->code,
                        ndb_error->message,
                        "Could not release lock on '%s.%s'",
                        db, table_name);
  if (trans)
    ndb->closeTransaction(trans);
  ndb->setDatabaseName(save_db);
  DBUG_RETURN(0);
}


/*
  log query in schema table
*/
static void ndb_report_waiting(const char *key,
                               int the_time,
                               const char *op,
                               const char *obj)
{
  ulonglong ndb_latest_epoch= 0;
  const char *proc_info= "<no info>";
  pthread_mutex_lock(&injector_mutex);
  if (injector_ndb)
    ndb_latest_epoch= injector_ndb->getLatestGCI();
  if (injector_thd)
    proc_info= injector_thd->proc_info;
  pthread_mutex_unlock(&injector_mutex);
  sql_print_information("NDB %s:"
                        " waiting max %u sec for %s %s."
                        "  epochs: (%u/%u,%u/%u,%u/%u)"
                        "  injector proc_info: %s"
                        ,key, the_time, op, obj
                        ,(uint)(ndb_latest_handled_binlog_epoch >> 32)
                        ,(uint)(ndb_latest_handled_binlog_epoch)
                        ,(uint)(ndb_latest_received_binlog_epoch >> 32)
                        ,(uint)(ndb_latest_received_binlog_epoch)
                        ,(uint)(ndb_latest_epoch >> 32)
                        ,(uint)(ndb_latest_epoch)
                        ,proc_info
                        );
}

int ndbcluster_log_schema_op(THD *thd,
                             const char *query, int query_length,
                             const char *db, const char *table_name,
                             uint32 ndb_table_id,
                             uint32 ndb_table_version,
                             enum SCHEMA_OP_TYPE type,
                             const char *new_db, const char *new_table_name,
                             int have_lock_open)
{
  DBUG_ENTER("ndbcluster_log_schema_op");
  Thd_ndb *thd_ndb= get_thd_ndb(thd);
  if (!thd_ndb)
  {
    if (!(thd_ndb= ha_ndbcluster::seize_thd_ndb()))
    {
      sql_print_error("Could not allocate Thd_ndb object");
      DBUG_RETURN(1);
    }
    set_thd_ndb(thd, thd_ndb);
  }

  DBUG_PRINT("enter",
             ("query: %s  db: %s  table_name: %s  thd_ndb->options: %d",
              query, db, table_name, thd_ndb->options));
  if (!ndb_schema_share || thd_ndb->options & TNO_NO_LOG_SCHEMA_OP)
  {
    DBUG_RETURN(0);
  }

  char tmp_buf2[FN_REFLEN];
  const char *type_str;
  int also_internal= 0;
  switch (type)
  {
  case SOT_DROP_TABLE:
    /* drop database command, do not log at drop table */
    if (thd->lex->sql_command ==  SQLCOM_DROP_DB)
      DBUG_RETURN(0);
    /* redo the drop table query as is may contain several tables */
    query= tmp_buf2;
    query_length= (uint) (strxmov(tmp_buf2, "drop table ",
                                  "`", db, "`", ".",
                                  "`", table_name, "`", NullS) - tmp_buf2);
    type_str= "drop table";
    break;
  case SOT_RENAME_TABLE_PREPARE:
    type_str= "rename table prepare";
    also_internal= 1;
    break;
  case SOT_RENAME_TABLE:
    /* redo the rename table query as is may contain several tables */
    query= tmp_buf2;
    query_length= (uint) (strxmov(tmp_buf2, "rename table ",
                                  "`", db, "`", ".",
                                  "`", table_name, "` to ",
                                  "`", new_db, "`", ".",
                                  "`", new_table_name, "`", NullS) - tmp_buf2);
    type_str= "rename table";
    break;
  case SOT_CREATE_TABLE:
    type_str= "create table";
    break;
  case SOT_ALTER_TABLE_COMMIT:
    type_str= "alter table";
    also_internal= 1;
    break;
  case SOT_ONLINE_ALTER_TABLE_PREPARE:
    type_str= "online alter table prepare";
    also_internal= 1;
    break;
  case SOT_ONLINE_ALTER_TABLE_COMMIT:
    type_str= "online alter table commit";
    also_internal= 1;
    break;
  case SOT_DROP_DB:
    type_str= "drop db";
    break;
  case SOT_CREATE_DB:
    type_str= "create db";
    break;
  case SOT_ALTER_DB:
    type_str= "alter db";
    break;
  case SOT_TABLESPACE:
    type_str= "tablespace";
    break;
  case SOT_LOGFILE_GROUP:
    type_str= "logfile group";
    break;
  case SOT_TRUNCATE_TABLE:
    type_str= "truncate table";
    break;
  default:
    abort(); /* should not happen, programming error */
  }

  NDB_SCHEMA_OBJECT *ndb_schema_object;
  {
    char key[FN_REFLEN];
    build_table_filename(key, sizeof(key), db, table_name, "", 0);
    ndb_schema_object= ndb_get_schema_object(key, TRUE, FALSE);
  }

  const NdbError *ndb_error= 0;
  uint32 node_id= g_ndb_cluster_connection->node_id();
  Uint64 epoch= 0;
  MY_BITMAP schema_subscribers;
  uint32 bitbuf[sizeof(ndb_schema_object->slock)/4];
  char bitbuf_e[sizeof(bitbuf)];
  bzero(bitbuf_e, sizeof(bitbuf_e));
  {
    int i, updated= 0;
    int no_storage_nodes= g_ndb_cluster_connection->no_db_nodes();
    bitmap_init(&schema_subscribers, bitbuf, sizeof(bitbuf)*8, FALSE);
    bitmap_set_all(&schema_subscribers);

    /* begin protect ndb_schema_share */
    pthread_mutex_lock(&ndb_schema_share_mutex);
    if (ndb_schema_share == 0)
    {
      pthread_mutex_unlock(&ndb_schema_share_mutex);
      if (ndb_schema_object)
        ndb_free_schema_object(&ndb_schema_object, FALSE);
      DBUG_RETURN(0);    
    }
    (void) pthread_mutex_lock(&ndb_schema_share->mutex);
    for (i= 0; i < no_storage_nodes; i++)
    {
      MY_BITMAP *table_subscribers= &ndb_schema_share->subscriber_bitmap[i];
      if (!bitmap_is_clear_all(table_subscribers))
      {
        bitmap_intersect(&schema_subscribers,
                         table_subscribers);
        updated= 1;
      }
    }
    (void) pthread_mutex_unlock(&ndb_schema_share->mutex);
    pthread_mutex_unlock(&ndb_schema_share_mutex);
    /* end protect ndb_schema_share */

    if (updated)
    {
      bitmap_clear_bit(&schema_subscribers, node_id);
      /*
        if setting own acknowledge bit it is important that
        no other mysqld's are registred, as subsequent code
        will cause the original event to be hidden (by blob
        merge event code)
      */
      if (bitmap_is_clear_all(&schema_subscribers))
          bitmap_set_bit(&schema_subscribers, node_id);
    }
    else
      bitmap_clear_all(&schema_subscribers);

    if (also_internal)
      bitmap_set_bit(&schema_subscribers, node_id);        

    if (ndb_schema_object)
    {
      (void) pthread_mutex_lock(&ndb_schema_object->mutex);
      memcpy(ndb_schema_object->slock, schema_subscribers.bitmap,
             sizeof(ndb_schema_object->slock));
      (void) pthread_mutex_unlock(&ndb_schema_object->mutex);
    }

    DBUG_DUMP("schema_subscribers", (uchar*)schema_subscribers.bitmap,
              no_bytes_in_map(&schema_subscribers));
    DBUG_PRINT("info", ("bitmap_is_clear_all(&schema_subscribers): %d",
                        bitmap_is_clear_all(&schema_subscribers)));
  }

  Ndb *ndb= thd_ndb->ndb;
  char save_db[FN_REFLEN];
  strcpy(save_db, ndb->getDatabaseName());

  char tmp_buf[FN_REFLEN];
  NDBDICT *dict= ndb->getDictionary();
  ndb->setDatabaseName(NDB_REP_DB);
  Ndb_table_guard ndbtab_g(dict, NDB_SCHEMA_TABLE);
  const NDBTAB *ndbtab= ndbtab_g.get_table();
  NdbTransaction *trans= 0;
  int retries= 100;
  int retry_sleep= 30; /* 30 milliseconds, transaction */
  const NDBCOL *col[SCHEMA_SIZE];
  unsigned sz[SCHEMA_SIZE];

  if (ndbtab == 0)
  {
    if (strcmp(NDB_REP_DB, db) != 0 ||
        strcmp(NDB_SCHEMA_TABLE, table_name))
    {
      ndb_error= &dict->getNdbError();
    }
    goto end;
  }

  {
    uint i;
    for (i= 0; i < SCHEMA_SIZE; i++)
    {
      col[i]= ndbtab->getColumn(i);
      if (i != SCHEMA_QUERY_I)
      {
        sz[i]= col[i]->getLength();
        DBUG_ASSERT(sz[i] <= sizeof(tmp_buf));
      }
    }
  }

  while (1)
  {
    const char *log_db= db;
    const char *log_tab= table_name;
    const char *log_subscribers= (char*)schema_subscribers.bitmap;
    uint32 log_type= (uint32)type;
    if ((trans= ndb->startTransaction()) == 0)
      goto err;
    while (1)
    {
      NdbOperation *op= 0;
      int r= 0;
      r|= (op= trans->getNdbOperation(ndbtab)) == 0;
      DBUG_ASSERT(r == 0);
      r|= op->writeTuple();
      DBUG_ASSERT(r == 0);
      
      /* db */
      ndb_pack_varchar(col[SCHEMA_DB_I], tmp_buf, log_db, strlen(log_db));
      r|= op->equal(SCHEMA_DB_I, tmp_buf);
      DBUG_ASSERT(r == 0);
      /* name */
      ndb_pack_varchar(col[SCHEMA_NAME_I], tmp_buf, log_tab,
                       strlen(log_tab));
      r|= op->equal(SCHEMA_NAME_I, tmp_buf);
      DBUG_ASSERT(r == 0);
      /* slock */
      DBUG_ASSERT(sz[SCHEMA_SLOCK_I] == sizeof(bitbuf));
      r|= op->setValue(SCHEMA_SLOCK_I, log_subscribers);
      DBUG_ASSERT(r == 0);
      /* query */
      {
        NdbBlob *ndb_blob= op->getBlobHandle(SCHEMA_QUERY_I);
        DBUG_ASSERT(ndb_blob != 0);
        uint blob_len= query_length;
        const char* blob_ptr= query;
        r|= ndb_blob->setValue(blob_ptr, blob_len);
        DBUG_ASSERT(r == 0);
      }
      /* node_id */
      r|= op->setValue(SCHEMA_NODE_ID_I, node_id);
      DBUG_ASSERT(r == 0);
      /* epoch */
      r|= op->setValue(SCHEMA_EPOCH_I, epoch);
      DBUG_ASSERT(r == 0);
      /* id */
      r|= op->setValue(SCHEMA_ID_I, ndb_table_id);
      DBUG_ASSERT(r == 0);
      /* version */
      r|= op->setValue(SCHEMA_VERSION_I, ndb_table_version);
      DBUG_ASSERT(r == 0);
      /* type */
      r|= op->setValue(SCHEMA_TYPE_I, log_type);
      DBUG_ASSERT(r == 0);
      /* any value */
      if (!(thd->options & OPTION_BIN_LOG))
        r|= op->setAnyValue(NDB_ANYVALUE_FOR_NOLOGGING);
      else
        r|= op->setAnyValue(thd->server_id);
      DBUG_ASSERT(r == 0);
#if 0
      if (log_db != new_db && new_db && new_table_name)
      {
        log_db= new_db;
        log_tab= new_table_name;
        log_subscribers= bitbuf_e; // no ack expected on this
        log_type= (uint32)SOT_RENAME_TABLE_NEW;
        continue;
      }
#endif
      break;
    }
    if (trans->execute(NdbTransaction::Commit) == 0)
    {
      DBUG_PRINT("info", ("logged: %s", query));
      break;
    }
err:
    const NdbError *this_error= trans ?
      &trans->getNdbError() : &ndb->getNdbError();
    if (this_error->status == NdbError::TemporaryError && !thd->killed)
    {
      if (retries--)
      {
        if (trans)
          ndb->closeTransaction(trans);
        do_retry_sleep(retry_sleep);
        continue; // retry
      }
    }
    ndb_error= this_error;
    break;
  }
end:
  if (ndb_error)
    push_warning_printf(thd, MYSQL_ERROR::WARN_LEVEL_ERROR,
                        ER_GET_ERRMSG, ER(ER_GET_ERRMSG),
                        ndb_error->code,
                        ndb_error->message,
                        "Could not log query '%s' on other mysqld's");
          
  if (trans)
    ndb->closeTransaction(trans);
  ndb->setDatabaseName(save_db);

  /*
    Wait for other mysqld's to acknowledge the table operation
  */
  if (ndb_error == 0 &&
      !bitmap_is_clear_all(&schema_subscribers))
  {
    if (!also_internal)
    {
      /*
        if own nodeid is set we are a single mysqld registred
        as an optimization we update the slock directly
      */
      if (bitmap_is_set(&schema_subscribers, node_id))
        ndbcluster_update_slock(thd, db, table_name);
    }
    int max_timeout= opt_ndb_sync_timeout;
    (void) pthread_mutex_lock(&ndb_schema_object->mutex);
    if (have_lock_open)
    {
      safe_mutex_assert_owner(&LOCK_open);
      (void) pthread_mutex_unlock(&LOCK_open);
    }
    while (1)
    {
      struct timespec abstime;
      int i;
      int no_storage_nodes= g_ndb_cluster_connection->no_db_nodes();
      set_timespec(abstime, 1);
      int ret= pthread_cond_timedwait(&injector_cond,
                                      &ndb_schema_object->mutex,
                                      &abstime);
      if (thd->killed)
        break;

      /* begin protect ndb_schema_share */
      pthread_mutex_lock(&ndb_schema_share_mutex);
      if (ndb_schema_share == 0)
      {
        pthread_mutex_unlock(&ndb_schema_share_mutex);
        break;
      }
      (void) pthread_mutex_lock(&ndb_schema_share->mutex);
      for (i= 0; i < no_storage_nodes; i++)
      {
        /* remove any unsubscribed from schema_subscribers */
        MY_BITMAP *tmp= &ndb_schema_share->subscriber_bitmap[i];
        if (!bitmap_is_clear_all(tmp))
          bitmap_intersect(&schema_subscribers, tmp);
      }
      (void) pthread_mutex_unlock(&ndb_schema_share->mutex);
      pthread_mutex_unlock(&ndb_schema_share_mutex);
      /* end protect ndb_schema_share */

      /* remove any unsubscribed from ndb_schema_object->slock */
      bitmap_intersect(&ndb_schema_object->slock_bitmap, &schema_subscribers);

      DBUG_DUMP("ndb_schema_object->slock_bitmap.bitmap",
                (uchar*)ndb_schema_object->slock_bitmap.bitmap,
                no_bytes_in_map(&ndb_schema_object->slock_bitmap));

      if (bitmap_is_clear_all(&ndb_schema_object->slock_bitmap))
        break;

      if (ret)
      {
        max_timeout--;
        if (max_timeout == 0)
        {
          sql_print_error("NDB %s: distributing %s timed out. Ignoring...",
                          type_str, ndb_schema_object->key);
          break;
        }
        if (ndb_extra_logging)
          ndb_report_waiting(type_str, max_timeout,
                             "distributing", ndb_schema_object->key);
      }
    }
    if (have_lock_open)
    {
      (void) pthread_mutex_lock(&LOCK_open);
    }
    (void) pthread_mutex_unlock(&ndb_schema_object->mutex);
  }

  if (ndb_schema_object)
    ndb_free_schema_object(&ndb_schema_object, FALSE);

  DBUG_RETURN(0);
}

/*
  Handle _non_ data events from the storage nodes
*/

int
ndb_handle_schema_change(THD *thd, Ndb *ndb, NdbEventOperation *pOp,
                         Ndb_event_data *event_data)
{
  DBUG_ENTER("ndb_handle_schema_change");
  NDB_SHARE *share= event_data->share;
  TABLE_SHARE *table_share= event_data->table_share;
  const char *tabname= table_share->table_name.str;
  const char *dbname= table_share->db.str;
  bool do_close_cached_tables= FALSE;
  bool is_remote_change= !ndb_has_node_id(pOp->getReqNodeId());

  if (pOp->getEventType() == NDBEVENT::TE_ALTER)
  {
    DBUG_RETURN(0);
  }
  DBUG_ASSERT(pOp->getEventType() == NDBEVENT::TE_DROP ||
              pOp->getEventType() == NDBEVENT::TE_CLUSTER_FAILURE);
  {
    ndb->setDatabaseName(dbname);
    Ndb_table_guard ndbtab_g(ndb->getDictionary(), tabname);
    const NDBTAB *ev_tab= pOp->getTable();
    const NDBTAB *cache_tab= ndbtab_g.get_table();
    if (cache_tab &&
        cache_tab->getObjectId() == ev_tab->getObjectId() &&
        cache_tab->getObjectVersion() <= ev_tab->getObjectVersion())
      ndbtab_g.invalidate();
  }

  (void) pthread_mutex_lock(&share->mutex);
  DBUG_ASSERT(share->state == NSS_DROPPED || 
              share->op == pOp || share->new_op == pOp);
  if (share->new_op)
  {
    share->new_op= 0;
  }
  if (share->op)
  {
    share->op= 0;
  }
  // either just us or drop table handling as well
      
  /* Signal ha_ndbcluster::delete/rename_table that drop is done */
  (void) pthread_mutex_unlock(&share->mutex);
  (void) pthread_cond_signal(&injector_cond);

  pthread_mutex_lock(&ndbcluster_mutex);
  /* ndb_share reference binlog free */
  DBUG_PRINT("NDB_SHARE", ("%s binlog free  use_count: %u",
                           share->key, share->use_count));
  free_share(&share, TRUE);
  if (is_remote_change && share && share->state != NSS_DROPPED)
  {
    DBUG_PRINT("info", ("remote change"));
    share->state= NSS_DROPPED;
    if (share->use_count != 1)
    {
      /* open handler holding reference */
      /* wait with freeing create ndb_share to below */
      do_close_cached_tables= TRUE;
    }
    else
    {
      /* ndb_share reference create free */
      DBUG_PRINT("NDB_SHARE", ("%s create free  use_count: %u",
                               share->key, share->use_count));
      free_share(&share, TRUE);
      share= 0;
    }
  }
  else
    share= 0;
  pthread_mutex_unlock(&ndbcluster_mutex);

  if (event_data)
  {
    delete event_data;
    pOp->setCustomData(NULL);
  }

  pthread_mutex_lock(&injector_mutex);
  ndb->dropEventOperation(pOp);
  pOp= 0;
  pthread_mutex_unlock(&injector_mutex);

  if (do_close_cached_tables)
  {
    TABLE_LIST table_list;
    bzero((char*) &table_list,sizeof(table_list));
    table_list.db= (char *)dbname;
    table_list.alias= table_list.table_name= (char *)tabname;
    close_cached_tables(thd, &table_list, FALSE, FALSE, FALSE);
    /* ndb_share reference create free */
    DBUG_PRINT("NDB_SHARE", ("%s create free  use_count: %u",
                             share->key, share->use_count));
    free_share(&share);
  }
  DBUG_RETURN(0);
}

static void ndb_binlog_query(THD *thd, Cluster_schema *schema)
{
  if (schema->any_value & NDB_ANYVALUE_RESERVED)
  {
    if (schema->any_value != NDB_ANYVALUE_FOR_NOLOGGING)
      sql_print_warning("NDB: unknown value for binlog signalling 0x%X, "
                        "query not logged",
                        schema->any_value);
    return;
  }
  uint32 thd_server_id_save= thd->server_id;
  DBUG_ASSERT(sizeof(thd_server_id_save) == sizeof(thd->server_id));
  char *thd_db_save= thd->db;
  if (schema->any_value == 0)
    thd->server_id= ::server_id;
  else
    thd->server_id= schema->any_value;
  thd->db= schema->db;
  thd->binlog_query(THD::STMT_QUERY_TYPE, schema->query,
                    schema->query_length, FALSE,
                    schema->name[0] == 0 || thd->db[0] == 0);
  thd->server_id= thd_server_id_save;
  thd->db= thd_db_save;
}

static int
ndb_binlog_thread_handle_schema_event(THD *thd, Ndb *ndb,
                                      NdbEventOperation *pOp,
                                      List<Cluster_schema> 
                                      *post_epoch_log_list,
                                      List<Cluster_schema> 
                                      *post_epoch_unlock_list,
                                      MEM_ROOT *mem_root)
{
  DBUG_ENTER("ndb_binlog_thread_handle_schema_event");
  Ndb_event_data *event_data= (Ndb_event_data *) pOp->getCustomData();
  NDB_SHARE *tmp_share= event_data->share;
  if (tmp_share && ndb_schema_share == tmp_share)
  {
    NDBEVENT::TableEvent ev_type= pOp->getEventType();
    DBUG_PRINT("enter", ("%s.%s  ev_type: %d",
                         tmp_share->db, tmp_share->table_name, ev_type));
    if (ev_type == NDBEVENT::TE_UPDATE ||
        ev_type == NDBEVENT::TE_INSERT)
    {
      Thd_ndb *thd_ndb= get_thd_ndb(thd);
      Thd_ndb_options_guard thd_ndb_options(thd_ndb);
      Cluster_schema *schema= (Cluster_schema *)
        sql_alloc(sizeof(Cluster_schema));
      MY_BITMAP slock;
      bitmap_init(&slock, schema->slock, 8*SCHEMA_SLOCK_SIZE, FALSE);
      uint node_id= g_ndb_cluster_connection->node_id();
      {
        ndbcluster_get_schema(event_data, schema);
        schema->any_value= pOp->getAnyValue();
      }
      enum SCHEMA_OP_TYPE schema_type= (enum SCHEMA_OP_TYPE)schema->type;
      DBUG_PRINT("info",
                 ("%s.%s: log query_length: %d  query: '%s'  type: %d",
                  schema->db, schema->name,
                  schema->query_length, schema->query,
                  schema_type));
      if ((schema->db[0] == 0) && (schema->name[0] == 0))
        DBUG_RETURN(0);
      switch (schema_type)
      {
      case SOT_CLEAR_SLOCK:
        /*
          handle slock after epoch is completed to ensure that
          schema events get inserted in the binlog after any data
          events
        */
        post_epoch_log_list->push_back(schema, mem_root);
        DBUG_RETURN(0);
      case SOT_ALTER_TABLE_COMMIT:
        // fall through
      case SOT_RENAME_TABLE_PREPARE:
        // fall through
      case SOT_ONLINE_ALTER_TABLE_PREPARE:
        // fall through
      case SOT_ONLINE_ALTER_TABLE_COMMIT:
        post_epoch_log_list->push_back(schema, mem_root);
        post_epoch_unlock_list->push_back(schema, mem_root);
        DBUG_RETURN(0);
        break;
      default:
        break;
      }

      if (schema->node_id != node_id)
      {
        int log_query= 0, post_epoch_unlock= 0;
        char errmsg[MYSQL_ERRMSG_SIZE];

        switch (schema_type)
        {
        case SOT_RENAME_TABLE:
          // fall through
        case SOT_RENAME_TABLE_NEW:
        {
          uint end= my_snprintf(&errmsg[0], MYSQL_ERRMSG_SIZE,
                             "NDB Binlog: Skipping renaming locally defined table '%s.%s' from binlog schema event '%s' from node %d. ",
                             schema->db, schema->name, schema->query,
                             schema->node_id);
          
          errmsg[end]= '\0';
        }
        // fall through
        case SOT_DROP_TABLE:
          if (schema_type == SOT_DROP_TABLE)
          {
            uint end= my_snprintf(&errmsg[0], MYSQL_ERRMSG_SIZE,
                               "NDB Binlog: Skipping dropping locally defined table '%s.%s' from binlog schema event '%s' from node %d. ",
                               schema->db, schema->name, schema->query,
                               schema->node_id);
            errmsg[end]= '\0';
          }
          if (! ndbcluster_check_if_local_table(schema->db, schema->name))
          {
            thd_ndb_options.set(TNO_NO_LOCK_SCHEMA_OP);
            const int no_print_error[1]=
              {ER_BAD_TABLE_ERROR}; /* ignore missing table */
            run_query(thd, schema->query,
                      schema->query + schema->query_length,
                      no_print_error, //   /* don't print error */
                      TRUE); //  /* don't binlog the query */
            /* always reset here */
            thd->main_da.reset_diagnostics_area();

            /* binlog dropping table after any table operations */
            post_epoch_log_list->push_back(schema, mem_root);
            /* acknowledge this query _after_ epoch completion */
            post_epoch_unlock= 1;
          }
          else
          {
            /* Tables exists as a local table, leave it */
            DBUG_PRINT("info", ((const char *) errmsg));
            sql_print_error((const char *) errmsg);
            log_query= 1;
          }
          // Fall through
	case SOT_TRUNCATE_TABLE:
        {
          char key[FN_REFLEN];
          build_table_filename(key, sizeof(key),
                               schema->db, schema->name, "", 0);
          /* ndb_share reference temporary, free below */
          NDB_SHARE *share= get_share(key, 0, FALSE, FALSE);
          if (share)
          {
            DBUG_PRINT("NDB_SHARE", ("%s temporary  use_count: %u",
                                     share->key, share->use_count));
          }
          // invalidation already handled by binlog thread
          if (!share || !share->op)
          {
            {
              injector_ndb->setDatabaseName(schema->db);
              Ndb_table_guard ndbtab_g(injector_ndb->getDictionary(),
                                       schema->name);
              ndbtab_g.invalidate();
            }
            TABLE_LIST table_list;
            bzero((char*) &table_list,sizeof(table_list));
            table_list.db= schema->db;
            table_list.alias= table_list.table_name= schema->name;
            close_cached_tables(thd, &table_list, FALSE, FALSE, FALSE);
          }
          /* ndb_share reference temporary free */
          if (share)
          {
            DBUG_PRINT("NDB_SHARE", ("%s temporary free  use_count: %u",
                                     share->key, share->use_count));
            free_share(&share);
          }
        }
        if (schema_type != SOT_TRUNCATE_TABLE)
          break;
        // fall through
        case SOT_CREATE_TABLE:
          thd_ndb_options.set(TNO_NO_LOCK_SCHEMA_OP);
          pthread_mutex_lock(&LOCK_open);
          if (ndbcluster_check_if_local_table(schema->db, schema->name))
          {
            DBUG_PRINT("info", ("NDB Binlog: Skipping locally defined table '%s.%s'",
                                schema->db, schema->name));
            sql_print_error("NDB Binlog: Skipping locally defined table '%s.%s' from "
                            "binlog schema event '%s' from node %d. ",
                            schema->db, schema->name, schema->query,
                            schema->node_id);
          }
          else if (ndb_create_table_from_engine(thd, schema->db, schema->name))
          {
            sql_print_error("NDB Binlog: Could not discover table '%s.%s' from "
                            "binlog schema event '%s' from node %d. "
                            "my_errno: %d",
                            schema->db, schema->name, schema->query,
                            schema->node_id, my_errno);
            List_iterator_fast<MYSQL_ERROR> it(thd->warn_list);
            MYSQL_ERROR *err;
            while ((err= it++))
              sql_print_warning("NDB Binlog: (%d)%s", err->code, err->msg);
          }
          pthread_mutex_unlock(&LOCK_open);
          log_query= 1;
          break;
        case SOT_DROP_DB:
          /* Drop the database locally if it only contains ndb tables */
          thd_ndb_options.set(TNO_NO_LOCK_SCHEMA_OP);
          if (! ndbcluster_check_if_local_tables_in_db(thd, schema->db))
          {
            const int no_print_error[1]= {0};
            run_query(thd, schema->query,
                      schema->query + schema->query_length,
                      no_print_error,    /* print error */
                      TRUE);   /* don't binlog the query */
            /* always reset here */
            thd->main_da.reset_diagnostics_area();
            /* binlog dropping database after any table operations */
            post_epoch_log_list->push_back(schema, mem_root);
            /* acknowledge this query _after_ epoch completion */
            post_epoch_unlock= 1;
          }
          else
          {
            /* Database contained local tables, leave it */
            sql_print_error("NDB Binlog: Skipping drop database '%s' since it contained local tables "
                            "binlog schema event '%s' from node %d. ",
                            schema->db, schema->query,
                            schema->node_id);
            log_query= 1;
          }
          break;
        case SOT_CREATE_DB:
          if (ndb_extra_logging > 9)
            sql_print_information("SOT_CREATE_DB %s", schema->db);
          
          /* fall through */
        case SOT_ALTER_DB:
        {
          thd_ndb_options.set(TNO_NO_LOCK_SCHEMA_OP);
          const int no_print_error[1]= {0};
          run_query(thd, schema->query,
                    schema->query + schema->query_length,
                    no_print_error,    /* print error */
                    TRUE);   /* don't binlog the query */
          /* always reset here */
          thd->main_da.reset_diagnostics_area();
          log_query= 1;
          break;
        }
        case SOT_TABLESPACE:
        case SOT_LOGFILE_GROUP:
          log_query= 1;
          break;
        case SOT_ALTER_TABLE_COMMIT:
        case SOT_RENAME_TABLE_PREPARE:
        case SOT_ONLINE_ALTER_TABLE_PREPARE:
        case SOT_ONLINE_ALTER_TABLE_COMMIT:
        case SOT_CLEAR_SLOCK:
          abort();
        }
        if (log_query && ndb_binlog_running)
          ndb_binlog_query(thd, schema);
        /* signal that schema operation has been handled */
        DBUG_DUMP("slock", (uchar*) schema->slock, schema->slock_length);
        if (bitmap_is_set(&slock, node_id))
        {
          if (post_epoch_unlock)
            post_epoch_unlock_list->push_back(schema, mem_root);
          else
            ndbcluster_update_slock(thd, schema->db, schema->name);
        }
      }
      DBUG_RETURN(0);
    }
    /*
      the normal case of UPDATE/INSERT has already been handled
    */
    switch (ev_type)
    {
    case NDBEVENT::TE_DELETE:
      // skip
      break;
    case NDBEVENT::TE_CLUSTER_FAILURE:
      if (ndb_extra_logging)
        sql_print_information("NDB Binlog: cluster failure for %s at epoch %u/%u.",
                              ndb_schema_share->key,
                              (uint)(pOp->getGCI() >> 32),
                              (uint)(pOp->getGCI()));
      // fall through
    case NDBEVENT::TE_DROP:
      if (ndb_extra_logging &&
          ndb_binlog_tables_inited && ndb_binlog_running)
        sql_print_information("NDB Binlog: ndb tables initially "
                              "read only on reconnect.");

      /* begin protect ndb_schema_share */
      pthread_mutex_lock(&ndb_schema_share_mutex);
      /* ndb_share reference binlog extra free */
      DBUG_PRINT("NDB_SHARE", ("%s binlog extra free  use_count: %u",
                               ndb_schema_share->key,
                               ndb_schema_share->use_count));
      free_share(&ndb_schema_share);
      ndb_schema_share= 0;
      ndb_binlog_tables_inited= FALSE;
      ndb_binlog_is_ready= FALSE;
      pthread_mutex_unlock(&ndb_schema_share_mutex);
      /* end protect ndb_schema_share */

      close_cached_tables(NULL, NULL, FALSE, FALSE, FALSE);
      // fall through
    case NDBEVENT::TE_ALTER:
      ndb_handle_schema_change(thd, ndb, pOp, event_data);
      break;
    case NDBEVENT::TE_NODE_FAILURE:
    {
      uint8 node_id= g_node_id_map[pOp->getNdbdNodeId()];
      DBUG_ASSERT(node_id != 0xFF);
      (void) pthread_mutex_lock(&tmp_share->mutex);
      bitmap_clear_all(&tmp_share->subscriber_bitmap[node_id]);
      DBUG_PRINT("info",("NODE_FAILURE UNSUBSCRIBE[%d]", node_id));
      if (ndb_extra_logging)
      {
        sql_print_information("NDB Binlog: Node: %d, down,"
                              " Subscriber bitmask %x%x",
                              pOp->getNdbdNodeId(),
                              tmp_share->subscriber_bitmap[node_id].bitmap[1],
                              tmp_share->subscriber_bitmap[node_id].bitmap[0]);
      }
      (void) pthread_mutex_unlock(&tmp_share->mutex);
      (void) pthread_cond_signal(&injector_cond);
      break;
    }
    case NDBEVENT::TE_SUBSCRIBE:
    {
      uint8 node_id= g_node_id_map[pOp->getNdbdNodeId()];
      uint8 req_id= pOp->getReqNodeId();
      DBUG_ASSERT(req_id != 0 && node_id != 0xFF);
      (void) pthread_mutex_lock(&tmp_share->mutex);
      bitmap_set_bit(&tmp_share->subscriber_bitmap[node_id], req_id);
      DBUG_PRINT("info",("SUBSCRIBE[%d] %d", node_id, req_id));
      if (ndb_extra_logging)
      {
        sql_print_information("NDB Binlog: Node: %d, subscribe from node %d,"
                              " Subscriber bitmask %x%x",
                              pOp->getNdbdNodeId(),
                              req_id,
                              tmp_share->subscriber_bitmap[node_id].bitmap[1],
                              tmp_share->subscriber_bitmap[node_id].bitmap[0]);
      }
      (void) pthread_mutex_unlock(&tmp_share->mutex);
      (void) pthread_cond_signal(&injector_cond);
      break;
    }
    case NDBEVENT::TE_UNSUBSCRIBE:
    {
      uint8 node_id= g_node_id_map[pOp->getNdbdNodeId()];
      uint8 req_id= pOp->getReqNodeId();
      DBUG_ASSERT(req_id != 0 && node_id != 0xFF);
      (void) pthread_mutex_lock(&tmp_share->mutex);
      bitmap_clear_bit(&tmp_share->subscriber_bitmap[node_id], req_id);
      DBUG_PRINT("info",("UNSUBSCRIBE[%d] %d", node_id, req_id));
      if (ndb_extra_logging)
      {
        sql_print_information("NDB Binlog: Node: %d, unsubscribe from node %d,"
                              " Subscriber bitmask %x%x",
                              pOp->getNdbdNodeId(),
                              req_id,
                              tmp_share->subscriber_bitmap[node_id].bitmap[1],
                              tmp_share->subscriber_bitmap[node_id].bitmap[0]);
      }
      (void) pthread_mutex_unlock(&tmp_share->mutex);
      (void) pthread_cond_signal(&injector_cond);
      break;
    }
    default:
      sql_print_error("NDB Binlog: unknown non data event %d for %s. "
                      "Ignoring...", (unsigned) ev_type, tmp_share->key);
    }
  }
  DBUG_RETURN(0);
}

/*
  process any operations that should be done after
  the epoch is complete
*/
static void
ndb_binlog_thread_handle_schema_event_post_epoch(THD *thd,
                                                 List<Cluster_schema>
                                                 *post_epoch_log_list,
                                                 List<Cluster_schema>
                                                 *post_epoch_unlock_list)
{
  if (post_epoch_log_list->elements == 0)
    return;
  DBUG_ENTER("ndb_binlog_thread_handle_schema_event_post_epoch");
  Cluster_schema *schema;
  Thd_ndb *thd_ndb= get_thd_ndb(thd);
  while ((schema= post_epoch_log_list->pop()))
  {
    Thd_ndb_options_guard thd_ndb_options(thd_ndb);
    DBUG_PRINT("info",
               ("%s.%s: log query_length: %d  query: '%s'  type: %d",
                schema->db, schema->name,
                schema->query_length, schema->query,
                schema->type));
    int log_query= 0;
    {
      enum SCHEMA_OP_TYPE schema_type= (enum SCHEMA_OP_TYPE)schema->type;
      char key[FN_REFLEN];
      build_table_filename(key, sizeof(key), schema->db, schema->name, "", 0);
      if (schema_type == SOT_CLEAR_SLOCK)
      {
        pthread_mutex_lock(&ndbcluster_mutex);
        NDB_SCHEMA_OBJECT *ndb_schema_object=
          (NDB_SCHEMA_OBJECT*) hash_search(&ndb_schema_objects,
                                           (uchar*) key, strlen(key));
        if (ndb_schema_object)
        {
          pthread_mutex_lock(&ndb_schema_object->mutex);
          memcpy(ndb_schema_object->slock, schema->slock,
                 sizeof(ndb_schema_object->slock));
          DBUG_DUMP("ndb_schema_object->slock_bitmap.bitmap",
                    (uchar*)ndb_schema_object->slock_bitmap.bitmap,
                    no_bytes_in_map(&ndb_schema_object->slock_bitmap));
          pthread_mutex_unlock(&ndb_schema_object->mutex);
          pthread_cond_signal(&injector_cond);
        }
        pthread_mutex_unlock(&ndbcluster_mutex);
        continue;
      }
      /* ndb_share reference temporary, free below */
      NDB_SHARE *share= get_share(key, 0, FALSE, FALSE);
      if (share)
      {
        DBUG_PRINT("NDB_SHARE", ("%s temporary  use_count: %u",
                                 share->key, share->use_count));
      }
      switch (schema_type)
      {
      case SOT_DROP_DB:
        log_query= 1;
        break;
      case SOT_DROP_TABLE:
        if (ndb_extra_logging > 9)
          sql_print_information("SOT_DROP_TABLE %s.%s", schema->db, schema->name);
        log_query= 1;
        {
          injector_ndb->setDatabaseName(schema->db);
          Ndb_table_guard ndbtab_g(injector_ndb->getDictionary(),
                                   schema->name);
          ndbtab_g.invalidate();
        }
        {
          TABLE_LIST table_list;
          bzero((char*) &table_list,sizeof(table_list));
          table_list.db= schema->db;
          table_list.alias= table_list.table_name= schema->name;
          close_cached_tables(thd, &table_list, FALSE, FALSE, FALSE);
        }
        break;
      case SOT_RENAME_TABLE:
        if (ndb_extra_logging > 9)
          sql_print_information("SOT_RENAME_TABLE %s.%s", schema->db, schema->name);
        log_query= 1;
        {
          injector_ndb->setDatabaseName(schema->db);
          Ndb_table_guard ndbtab_g(injector_ndb->getDictionary(),
                                   schema->name);
          ndbtab_g.invalidate();
        }
        {
          TABLE_LIST table_list;
          bzero((char*) &table_list,sizeof(table_list));
          table_list.db= schema->db;
          table_list.alias= table_list.table_name= schema->name;
          close_cached_tables(thd, &table_list, FALSE, FALSE, FALSE);
        }
        {
          if (ndb_extra_logging > 9)
            sql_print_information("NDB Binlog: renaming files start");
          pthread_mutex_lock(&LOCK_open);
          char from[FN_REFLEN];
          char to[FN_REFLEN];
          strxnmov(from, FN_REFLEN-1, share->key, NullS);
          ndbcluster_rename_share(thd, share);
          strxnmov(to, FN_REFLEN-1, share->key, NullS);
          rename_file_ext(from, to, ".ndb");
          rename_file_ext(from, to, ".frm");
          pthread_mutex_unlock(&LOCK_open);
          if (ndb_extra_logging > 9)
            sql_print_information("NDB Binlog: renaming files done");
        }
        break;
      case SOT_RENAME_TABLE_PREPARE:
        if (ndb_extra_logging > 9)
          sql_print_information("SOT_RENAME_TABLE_PREPARE %s.%s -> %s",
                                schema->db, schema->name, schema->query);
        if (schema->node_id != g_ndb_cluster_connection->node_id())
          ndbcluster_prepare_rename_share(share, schema->query);
        break;
      case SOT_ALTER_TABLE_COMMIT:
        if (ndb_extra_logging > 9)
          sql_print_information("SOT_ALTER_TABLE_COMMIT %s.%s", schema->db, schema->name);
        if (schema->node_id == g_ndb_cluster_connection->node_id())
          break;
        log_query= 1;
        {
          injector_ndb->setDatabaseName(schema->db);
          Ndb_table_guard ndbtab_g(injector_ndb->getDictionary(),
                                   schema->name);
          ndbtab_g.invalidate();
        }
        {
          TABLE_LIST table_list;
          bzero((char*) &table_list,sizeof(table_list));
          table_list.db= schema->db;
          table_list.alias= table_list.table_name= schema->name;
          close_cached_tables(thd, &table_list, FALSE, FALSE, FALSE);
        }
        if (share)
        {
          if (share->op)
          {
            Ndb_event_data *event_data= (Ndb_event_data *) share->op->getCustomData();
            if (event_data)
              delete event_data;
            share->op->setCustomData(NULL);
            injector_ndb->dropEventOperation(share->op);
            share->op= 0;
            free_share(&share);
          }
          free_share(&share);
        }
        if (ndb_binlog_running)
        {
          /*
            we need to free any share here as command below
            may need to call handle_trailing_share
          */
          if (share)
          {
            /* ndb_share reference temporary free */
            DBUG_PRINT("NDB_SHARE", ("%s temporary free  use_count: %u",
                                     share->key, share->use_count));
            free_share(&share);
            share= 0;
          }
          thd_ndb_options.set(TNO_NO_LOCK_SCHEMA_OP);
          pthread_mutex_lock(&LOCK_open);
          if (ndbcluster_check_if_local_table(schema->db, schema->name))
          {
            DBUG_PRINT("info", ("NDB Binlog: Skipping locally defined table '%s.%s'",
                                schema->db, schema->name));
            sql_print_error("NDB Binlog: Skipping locally defined table '%s.%s' from "
                            "binlog schema event '%s' from node %d. ",
                            schema->db, schema->name, schema->query,
                            schema->node_id);
          }
          else if (ndb_create_table_from_engine(thd, schema->db, schema->name))
          {
            sql_print_error("NDB Binlog: Could not discover table '%s.%s' from "
                            "binlog schema event '%s' from node %d. my_errno: %d",
                            schema->db, schema->name, schema->query,
                            schema->node_id, my_errno);
            List_iterator_fast<MYSQL_ERROR> it(thd->warn_list);
            MYSQL_ERROR *err;
            while ((err= it++))
              sql_print_warning("NDB Binlog: (%d)%s", err->code, err->msg);
          }
          pthread_mutex_unlock(&LOCK_open);
        }
        break;
      case SOT_ONLINE_ALTER_TABLE_PREPARE:
      {
        if (ndb_extra_logging > 9)
          sql_print_information("SOT_ONLINE_ALTER_TABLE_PREPARE %s.%s", schema->db, schema->name);
        NDBDICT *dict= injector_ndb->getDictionary();
        int error= 0;
        injector_ndb->setDatabaseName(schema->db);
        {
          Ndb_table_guard ndbtab_g(dict, schema->name);
          ndbtab_g.get_table();
          ndbtab_g.invalidate();
        }
        Ndb_table_guard ndbtab_g(dict, schema->name);
        const NDBTAB *ndbtab= ndbtab_g.get_table();
        /*
          Refresh local frm file and dictionary cache if
          remote on-line alter table
        */
        pthread_mutex_lock(&LOCK_open);
        TABLE_LIST table_list;
        bzero((char*) &table_list,sizeof(table_list));
        table_list.db= (char *)schema->db;
        table_list.alias= table_list.table_name= (char *)schema->name;
        close_cached_tables(thd, &table_list, TRUE, FALSE, FALSE);

        if (schema->node_id != g_ndb_cluster_connection->node_id())
        {
          char key[FN_REFLEN];
          uchar *data= 0, *pack_data= 0;
          size_t length, pack_length;
 
          DBUG_PRINT("info", ("Detected frm change of table %s.%s",
                              schema->db, schema->name));
          log_query= 1;
          build_table_filename(key, FN_LEN-1, schema->db, schema->name, NullS, 0);
          /*
            If the there is no local table shadowing the altered table and 
            it has an frm that is different than the one on disk then 
            overwrite it with the new table definition
          */
          if (!ndbcluster_check_if_local_table(schema->db, schema->name) &&
              readfrm(key, &data, &length) == 0 &&
              packfrm(data, length, &pack_data, &pack_length) == 0 &&
              cmp_frm(ndbtab, pack_data, pack_length))
          {
            DBUG_DUMP("frm", (uchar*) ndbtab->getFrmData(), 
                      ndbtab->getFrmLength());
            my_free((char*)data, MYF(MY_ALLOW_ZERO_PTR));
            data= NULL;
            if ((error= unpackfrm(&data, &length,
                                  (const uchar*) ndbtab->getFrmData())) ||
                (error= writefrm(key, data, length)))
            {
              sql_print_error("NDB: Failed write frm for %s.%s, error %d",
                              schema->db, schema->name, error);
            }
          }
          my_free((char*)data, MYF(MY_ALLOW_ZERO_PTR));
          my_free((char*)pack_data, MYF(MY_ALLOW_ZERO_PTR));
        }
        if (!share)
          pthread_mutex_unlock(&LOCK_open);
        else
        {
          if (ndb_extra_logging > 9)
            sql_print_information("NDB Binlog: handeling online alter/rename");

          (void) pthread_mutex_lock(&share->mutex);
          ndbcluster_binlog_close_table(thd, share);

          if ((error= ndbcluster_binlog_open_table(thd, share)))
            sql_print_error("NDB Binlog: Failed to re-open table %s.%s",
                            schema->db, schema->name);
          pthread_mutex_unlock(&LOCK_open);
          if (error)
            (void) pthread_mutex_unlock(&share->mutex);
        }
        if (!error && share)
        {
          if (share->event_data->table->s->primary_key == MAX_KEY)
            share->flags|= NSF_HIDDEN_PK;
          /*
            Refresh share->flags to handle added BLOB columns
          */
          if (share->event_data->table->s->blob_fields != 0)
            share->flags|= NSF_BLOB_FLAG;

          /*
            Start subscribing to data changes to the new table definition
          */
          String event_name(INJECTOR_EVENT_LEN);
          ndb_rep_event_name(&event_name, schema->db, schema->name,
                             get_binlog_full(share));
          NdbEventOperation *tmp_op= share->op;
          share->new_op= 0;
          share->op= 0;

          if (ndbcluster_create_event_ops(thd, share, ndbtab, event_name.c_ptr()))
          {
            sql_print_error("NDB Binlog:"
                            "FAILED CREATE (DISCOVER) EVENT OPERATIONS Event: %s",
                            event_name.c_ptr());
          }
          else
          {
            share->new_op= share->op;
          }
          share->op= tmp_op;
          (void) pthread_mutex_unlock(&share->mutex);

          if (ndb_extra_logging > 9)
            sql_print_information("NDB Binlog: handeling online alter/rename done");
        }
        break;
      }
      case SOT_ONLINE_ALTER_TABLE_COMMIT:
      {
        if (ndb_extra_logging > 9)
          sql_print_information("SOT_ONLINE_ALTER_TABLE_COMMIT %s.%s", schema->db, schema->name);
        if (share)
        {
          (void) pthread_mutex_lock(&share->mutex);
          if (share->op && share->new_op)
          {
            Ndb_event_data *event_data= (Ndb_event_data *) share->op->getCustomData();
            if (event_data)
              delete event_data;
            share->op->setCustomData(NULL);
            injector_ndb->dropEventOperation(share->op);
            share->op= share->new_op;
            share->new_op= 0;
            free_share(&share);
          }
          (void) pthread_mutex_unlock(&share->mutex);
        }
        break;
      }
      case SOT_RENAME_TABLE_NEW:
        if (ndb_extra_logging > 9)
          sql_print_information("SOT_RENAME_TABLE_NEW %s.%s", schema->db, schema->name);
        log_query= 1;
        if (ndb_binlog_running && (!share || !share->op))
        {
          /*
            we need to free any share here as command below
            may need to call handle_trailing_share
          */
          if (share)
          {
            /* ndb_share reference temporary free */
            DBUG_PRINT("NDB_SHARE", ("%s temporary free  use_count: %u",
                                     share->key, share->use_count));
            free_share(&share);
            share= 0;
          }
          thd_ndb_options.set(TNO_NO_LOCK_SCHEMA_OP);
          pthread_mutex_lock(&LOCK_open);
          if (ndbcluster_check_if_local_table(schema->db, schema->name))
          {
            DBUG_PRINT("info", ("NDB Binlog: Skipping locally defined table '%s.%s'",
                                schema->db, schema->name));
            sql_print_error("NDB Binlog: Skipping locally defined table '%s.%s' from "
                            "binlog schema event '%s' from node %d. ",
                            schema->db, schema->name, schema->query,
                            schema->node_id);
          }
          else if (ndb_create_table_from_engine(thd, schema->db, schema->name))
          {
            sql_print_error("NDB Binlog: Could not discover table '%s.%s' from "
                            "binlog schema event '%s' from node %d. my_errno: %d",
                            schema->db, schema->name, schema->query,
                            schema->node_id, my_errno);
            List_iterator_fast<MYSQL_ERROR> it(thd->warn_list);
            MYSQL_ERROR *err;
            while ((err= it++))
              sql_print_warning("NDB Binlog: (%d)%s", err->code, err->msg);
          }
          pthread_mutex_unlock(&LOCK_open);
        }
        break;
      default:
        DBUG_ASSERT(FALSE);
      }
      if (share)
      {
        /* ndb_share reference temporary free */
        DBUG_PRINT("NDB_SHARE", ("%s temporary free  use_count: %u",
                                 share->key, share->use_count));
        free_share(&share);
        share= 0;
      }
    }
    if (ndb_binlog_running && log_query)
      ndb_binlog_query(thd, schema);
  }
  while ((schema= post_epoch_unlock_list->pop()))
  {
    ndbcluster_update_slock(thd, schema->db, schema->name);
  }
  DBUG_VOID_RETURN;
}

/*
  Timer class for doing performance measurements
*/

/*********************************************************************
  Internal helper functions for handeling of the cluster replication tables
  - ndb_binlog_index
  - ndb_apply_status
*********************************************************************/

/*
  struct to hold the data to be inserted into the
  ndb_binlog_index table
*/
struct ndb_binlog_index_row {
  ulonglong epoch;
  const char *master_log_file;
  ulonglong master_log_pos;
  ulong n_inserts;
  ulong n_updates;
  ulong n_deletes;
  ulong n_schemaops;

  ulong orig_server_id;
  ulonglong orig_epoch;

  ulong gci;

  struct ndb_binlog_index_row *next;
};

/*
  Open the ndb_binlog_index table
*/
static int open_and_lock_ndb_binlog_index(THD *thd, TABLE_LIST *tables,
                                          TABLE **ndb_binlog_index)
{
  const char *save_proc_info= thd->proc_info;

  bzero((char*) tables, sizeof(*tables));
  tables->db= repdb;
  tables->alias= tables->table_name= reptable;
  tables->lock_type= TL_WRITE;
  thd->proc_info= "Opening " NDB_REP_DB "." NDB_REP_TABLE;
  tables->required_type= FRMTYPE_TABLE;
  thd->clear_error();
  if (simple_open_n_lock_tables(thd, tables))
  {
    if (thd->killed)
      sql_print_error("NDB Binlog: Opening ndb_binlog_index: killed");
    else
      sql_print_error("NDB Binlog: Opening ndb_binlog_index: %d, '%s'",
                      thd->main_da.sql_errno(),
                      thd->main_da.message());
    thd->proc_info= save_proc_info;
    return -1;
  }
  *ndb_binlog_index= tables->table;
  thd->proc_info= save_proc_info;
  (*ndb_binlog_index)->use_all_columns();
  return 0;
}

/*
  Insert one row in the ndb_binlog_index
*/

static int
ndb_add_ndb_binlog_index(THD *thd, ndb_binlog_index_row *row)
{
  int error= 0;
  ndb_binlog_index_row *first= row;
  TABLE *ndb_binlog_index= 0;
  TABLE_LIST binlog_tables;

  /*
    Turn of binlogging to prevent the table changes to be written to
    the binary log.
  */
  ulonglong saved_options= thd->options;
  thd->options&= ~(OPTION_BIN_LOG);


  if (open_and_lock_ndb_binlog_index(thd, &binlog_tables, &ndb_binlog_index))
  {
    sql_print_error("NDB Binlog: Unable to lock table ndb_binlog_index");
    error= -1;
    goto add_ndb_binlog_index_err;
  }

  /*
    Intialize ndb_binlog_index->record[0]
  */
  do
  {
    empty_record(ndb_binlog_index);

    ndb_binlog_index->field[0]->store(first->master_log_pos, true);
    ndb_binlog_index->field[1]->store(first->master_log_file,
                                      strlen(first->master_log_file),
                                      &my_charset_bin);
    ndb_binlog_index->field[2]->store(first->epoch, true);
    if (ndb_binlog_index->s->fields > 7)
    {
      ndb_binlog_index->field[3]->store(row->n_inserts);
      ndb_binlog_index->field[4]->store(row->n_updates);
      ndb_binlog_index->field[5]->store(row->n_deletes);
      ndb_binlog_index->field[6]->store(row->n_schemaops);
      ndb_binlog_index->field[7]->store(row->orig_server_id);
      ndb_binlog_index->field[8]->store(row->orig_epoch, true);
      ndb_binlog_index->field[9]->store(first->gci);
      row= row->next;
    }
    else
    {
      while ((row= row->next))
      {
        first->n_inserts+= row->n_inserts;
        first->n_updates+= row->n_updates;
        first->n_deletes+= row->n_deletes;
        first->n_schemaops+= row->n_schemaops;
      }
      ndb_binlog_index->field[3]->store((ulonglong)first->n_inserts, true);
      ndb_binlog_index->field[4]->store((ulonglong)first->n_updates, true);
      ndb_binlog_index->field[5]->store((ulonglong)first->n_deletes, true);
      ndb_binlog_index->field[6]->store((ulonglong)first->n_schemaops, true);
    }

    if ((error= ndb_binlog_index->file->ha_write_row(ndb_binlog_index->record[0])))
    {
      sql_print_error("NDB Binlog: Writing row to ndb_binlog_index: %d", error);
      error= -1;
      goto add_ndb_binlog_index_err;
    }
  } while (row);

add_ndb_binlog_index_err:
  close_thread_tables(thd);
  thd->options= saved_options;
  return error;
}

/*********************************************************************
  Functions for start, stop, wait for ndbcluster binlog thread
*********************************************************************/

enum Binlog_thread_state
{
  BCCC_running= 0,
  BCCC_exit= 1,
  BCCC_restart= 2
};

static enum Binlog_thread_state do_ndbcluster_binlog_close_connection= BCCC_restart;

int ndbcluster_binlog_start()
{
  DBUG_ENTER("ndbcluster_binlog_start");

  if (::server_id == 0)
  {
    sql_print_warning("NDB: server id set to zero will cause any other mysqld "
                      "with bin log to log with wrong server id");
  }
  else if (::server_id & 0x1 << 31)
  {
    sql_print_error("NDB: server id's with high bit set is reserved for internal "
                    "purposes");
    DBUG_RETURN(-1);
  }

  pthread_mutex_init(&injector_mutex, MY_MUTEX_INIT_FAST);
  pthread_cond_init(&injector_cond, NULL);
  pthread_mutex_init(&ndb_schema_share_mutex, MY_MUTEX_INIT_FAST);

  /* Create injector thread */
  if (pthread_create(&ndb_binlog_thread, &connection_attrib,
                     ndb_binlog_thread_func, 0))
  {
    DBUG_PRINT("error", ("Could not create ndb injector thread"));
    pthread_cond_destroy(&injector_cond);
    pthread_mutex_destroy(&injector_mutex);
    DBUG_RETURN(-1);
  }

  ndbcluster_binlog_inited= 1;

  /* Wait for the injector thread to start */
  pthread_mutex_lock(&injector_mutex);
  while (!ndb_binlog_thread_running)
    pthread_cond_wait(&injector_cond, &injector_mutex);
  pthread_mutex_unlock(&injector_mutex);

  if (ndb_binlog_thread_running < 0)
    DBUG_RETURN(-1);

  DBUG_RETURN(0);
}


/**************************************************************
  Internal helper functions for creating/dropping ndb events
  used by the client sql threads
**************************************************************/
void
ndb_rep_event_name(String *event_name,const char *db, const char *tbl,
                   my_bool full)
{
  if (full)
    event_name->set_ascii("REPLF$", 6);
  else
    event_name->set_ascii("REPL$", 5);
  event_name->append(db);
  if (tbl)
  {
    event_name->append('/');
    event_name->append(tbl);
  }
  DBUG_PRINT("info", ("ndb_rep_event_name: %s", event_name->c_ptr()));
}

#ifdef HAVE_NDB_BINLOG
static void 
set_binlog_flags(NDB_SHARE *share,
                 Ndb_binlog_type ndb_binlog_type)
{
  switch (ndb_binlog_type)
  {
  case NBT_NO_LOGGING:
    set_binlog_nologging(share);
    return;
  case NBT_DEFAULT:
    if (opt_ndb_log_updated_only)
      set_binlog_updated_only(share);
    else
      set_binlog_full(share);
    if (opt_ndb_log_update_as_write)
      set_binlog_use_write(share);
    else
      set_binlog_use_update(share);
    break;
  case NBT_UPDATED_ONLY:
    set_binlog_updated_only(share);
    set_binlog_use_write(share);
    break;
  case NBT_USE_UPDATE:
  case NBT_UPDATED_ONLY_USE_UPDATE:
    set_binlog_updated_only(share);
    set_binlog_use_update(share);
    break;
  case NBT_FULL:
    set_binlog_full(share);
    set_binlog_use_write(share);
    break;
  case NBT_FULL_USE_UPDATE:
    set_binlog_full(share);
    set_binlog_use_update(share);
    break;
  }
  set_binlog_logging(share);
}


inline void slave_reset_conflict_fn(NDB_SHARE *share)
{
  NDB_CONFLICT_FN_SHARE *cfn_share= share->m_cfn_share;
  if (cfn_share)
  {
    bzero((char*)cfn_share, sizeof(*cfn_share));
  }
}

static int
slave_set_resolve_fn(THD *thd, NDB_SHARE *share,
                     const NDBTAB *ndbtab, uint field_index,
                     enum_conflict_fn_type type, TABLE *table)
{
  DBUG_ENTER("slave_set_resolve_fn");

  Thd_ndb *thd_ndb= get_thd_ndb(thd);
  Ndb *ndb= thd_ndb->ndb;
  NDBDICT *dict= ndb->getDictionary();
  const NDBCOL *c= ndbtab->getColumn(field_index);
  uint sz;
  switch (c->getType())
  {
  case  NDBCOL::Unsigned:
    sz= sizeof(Uint32);
    DBUG_PRINT("info", ("resolve column Uint32 %u",
                        field_index));
    break;
  case  NDBCOL::Bigunsigned:
    sz= sizeof(Uint64);
    DBUG_PRINT("info", ("resolve column Uint64 %u",
                        field_index));
    break;
  default:
    DBUG_PRINT("info", ("resolve column %u has wrong type",
                        field_index));
    slave_reset_conflict_fn(share);
    DBUG_RETURN(-1);
    break;
  }

  NDB_CONFLICT_FN_SHARE *cfn_share= share->m_cfn_share;
  if (cfn_share == NULL)
  {
    share->m_cfn_share= cfn_share= (NDB_CONFLICT_FN_SHARE*)
      alloc_root(&share->mem_root, sizeof(NDB_CONFLICT_FN_SHARE));
    slave_reset_conflict_fn(share);
  }
  cfn_share->m_resolve_size= sz;
  cfn_share->m_resolve_column= field_index;
  cfn_share->m_resolve_cft= type;

  {
    /* get exceptions table */
    char ex_tab_name[FN_REFLEN];
    strxnmov(ex_tab_name, sizeof(ex_tab_name), share->table_name,
             lower_case_table_names ? NDB_EXCEPTIONS_TABLE_SUFFIX_LOWER :
             NDB_EXCEPTIONS_TABLE_SUFFIX, NullS);
    ndb->setDatabaseName(share->db);
    Ndb_table_guard ndbtab_g(dict, ex_tab_name);
    const NDBTAB *ex_tab= ndbtab_g.get_table();
    if (ex_tab)
    {
      const int fixed_cols= 4;
      bool ok=
        ex_tab->getNoOfColumns() >= fixed_cols &&
        ex_tab->getNoOfPrimaryKeys() == 4 &&
        /* server id */
        ex_tab->getColumn(0)->getType() == NDBCOL::Unsigned &&
        ex_tab->getColumn(0)->getPrimaryKey() &&
        /* master_server_id */
        ex_tab->getColumn(1)->getType() == NDBCOL::Unsigned &&
        ex_tab->getColumn(1)->getPrimaryKey() &&
        /* master_epoch */
        ex_tab->getColumn(2)->getType() == NDBCOL::Bigunsigned &&
        ex_tab->getColumn(2)->getPrimaryKey() &&
        /* count */
        ex_tab->getColumn(3)->getType() == NDBCOL::Unsigned &&
        ex_tab->getColumn(3)->getPrimaryKey();
      if (ok)
      {
        int ncol= ndbtab->getNoOfColumns();
        int nkey= ndbtab->getNoOfPrimaryKeys();
        int i, k;
        for (i= k= 0; i < ncol && k < nkey; i++)
        {
          const NdbDictionary::Column* col= ndbtab->getColumn(i);
          if (col->getPrimaryKey())
          {
            const NdbDictionary::Column* ex_col=
              ex_tab->getColumn(fixed_cols + k);
            ok=
              ex_col != NULL &&
              col->getType() == ex_col->getType() &&
              col->getLength() == ex_col->getLength() &&
              col->getNullable() == ex_col->getNullable();
            if (!ok)
              break;
            cfn_share->m_offset[k]=
              (uint16)(table->field[i]->ptr - table->record[0]);
            k++;
          }
        }
        if (ok)
        {
          cfn_share->m_ex_tab= ex_tab;
          cfn_share->m_pk_cols= nkey;
          ndbtab_g.release();
          if (ndb_extra_logging)
            sql_print_information("NDB Slave: log exceptions to %s",
                                  ex_tab_name);
        }
        else
          sql_print_warning("NDB Slave: exceptions table %s has wrong "
                            "definition (column %d)",
                            ex_tab_name, fixed_cols + k);
      }
      else
        sql_print_warning("NDB Slave: exceptions table %s has wrong "
                          "definition (initial %d columns)",
                          ex_tab_name, fixed_cols);
    }
  }
  DBUG_RETURN(0);
}

enum enum_conflict_fn_arg_type
{
  CFAT_END
  ,CFAT_COLUMN_NAME
};
struct st_conflict_fn_arg
{
  enum_conflict_fn_arg_type type;
  const char *ptr;
  uint32 len;
  uint32 fieldno; // CFAT_COLUMN_NAME
};
struct st_conflict_fn_def
{
  const char *name;
  enum_conflict_fn_type type;
  enum enum_conflict_fn_arg_type arg_type;
};
static struct st_conflict_fn_def conflict_fns[]=
{
   { "NDB$MAX", CFT_NDB_MAX,   CFAT_COLUMN_NAME }
  ,{ NULL,      CFT_NDB_MAX,   CFAT_END }
  ,{ "NDB$OLD", CFT_NDB_OLD,   CFAT_COLUMN_NAME }
  ,{ NULL,      CFT_NDB_OLD,   CFAT_END }
};
static unsigned n_conflict_fns=
sizeof(conflict_fns) / sizeof(struct st_conflict_fn_def);

static int
set_conflict_fn(THD *thd, NDB_SHARE *share,
                const NDBTAB *ndbtab,
                const NDBCOL *conflict_col,
                char *conflict_fn,
                char *msg, uint msg_len,
                TABLE *table)
{
  DBUG_ENTER("set_conflict_fn");
  uint len= 0;
  switch (conflict_col->getArrayType())
  {
  case NDBCOL::ArrayTypeShortVar:
    len= *(uchar*)conflict_fn;
    conflict_fn++;
    break;
  case NDBCOL::ArrayTypeMediumVar:
    len= uint2korr(conflict_fn);
    conflict_fn+= 2;
    break;
  default:
    break;
  }
  conflict_fn[len]= '\0';
  const char *ptr= conflict_fn;
  const char *error_str= "unknown conflict resolution function";
  /* remove whitespace */
  while (*ptr == ' ' && *ptr != '\0') ptr++;

  const unsigned MAX_ARGS= 8;
  unsigned no_args= 0;
  struct st_conflict_fn_arg args[MAX_ARGS];

  DBUG_PRINT("info", ("parsing %s", conflict_fn));

  for (unsigned i= 0; i < n_conflict_fns; i++)
  {
    struct st_conflict_fn_def &fn= conflict_fns[i];
    if (fn.name == NULL)
      continue;

    uint len= strlen(fn.name);
    if (strncmp(ptr, fn.name, len))
      continue;

    DBUG_PRINT("info", ("found function %s", fn.name));

    /* skip function name */
    ptr+= len;

    /* remove whitespace */
    while (*ptr == ' ' && *ptr != '\0') ptr++;

    /* next '(' */
    if (*ptr != '(')
    {
      error_str= "missing '('";
      DBUG_PRINT("info", ("parse error %s", error_str));
      break;
    }
    ptr++;

    /* find all arguments */
    for (;;)
    {
      /* expected type */
      enum enum_conflict_fn_arg_type type=
        conflict_fns[i+no_args].arg_type;

      /* remove whitespace */
      while (*ptr == ' ' && *ptr != '\0') ptr++;

      if (type == CFAT_END)
      {
        args[no_args].type= type;
        error_str= NULL;
        break;
      }

      /* arg */
      const char *start_arg= ptr;
      while (*ptr != ')' && *ptr != ' ' && *ptr != '\0') ptr++;
      const char *end_arg= ptr;

      /* any arg given? */
      if (start_arg == end_arg)
      {
        error_str= "missing function argument";
        DBUG_PRINT("info", ("parse error %s", error_str));
        break;
      }

      uint len= end_arg - start_arg;
      args[no_args].type=    type;
      args[no_args].ptr=     start_arg;
      args[no_args].len=     len;
      args[no_args].fieldno= (uint32)-1;
 
      DBUG_PRINT("info", ("found argument %s %u", start_arg, len));

      switch (type)
      {
      case CFAT_COLUMN_NAME:
      {
        /* find column in table */
        DBUG_PRINT("info", ("searching for %s %u", start_arg, len));
        TABLE_SHARE *table_s= table->s;
        for (uint j= 0; j < table_s->fields; j++)
        {
          Field *field= table_s->field[j];
          if (strncmp(start_arg, field->field_name, len) == 0 &&
              field->field_name[len] == '\0')
          {
            DBUG_PRINT("info", ("found %s", field->field_name));
            args[no_args].fieldno= j;
            break;
          }
        }
        break;
      }
      case CFAT_END:
        abort();
      }

      no_args++;
    }

    if (error_str)
      break;

    /* remove whitespace */
    while (*ptr == ' ' && *ptr != '\0') ptr++;

    /* next ')' */
    if (*ptr != ')')
    {
      error_str= "missing ')'";
      break;
    }
    ptr++;

    /* remove whitespace */
    while (*ptr == ' ' && *ptr != '\0') ptr++;

    /* garbage in the end? */
    if (*ptr != '\0')
    {
      error_str= "garbage in the end";
      break;
    }

    /* setup the function */
    switch (fn.type)
    {
    case CFT_NDB_MAX:
    case CFT_NDB_OLD:
      if (args[0].fieldno == (uint32)-1)
        break;
      if (slave_set_resolve_fn(thd, share, ndbtab, args[0].fieldno,
                               fn.type, table))
      {
        /* wrong data type */
        my_snprintf(msg, msg_len,
                 "column '%s' has wrong datatype",
                 table->s->field[args[0].fieldno]->field_name);
        DBUG_PRINT("info", (msg));
        DBUG_RETURN(-1);
      }
      if (ndb_extra_logging)
      {
        sql_print_information("NDB Slave: conflict_fn %s on attribute %s",
                              fn.name,
                              table->s->field[args[0].fieldno]->field_name);
      }
      break;
    case CFT_NDB_UNDEF:
      abort();
    }
    DBUG_RETURN(0);
  }
  /* parse error */
  my_snprintf(msg, msg_len, "%s, %s at '%s'",
           conflict_fn, error_str, ptr);
  DBUG_PRINT("info", (msg));
  DBUG_RETURN(-1);
}

static const char *ndb_rep_db= NDB_REP_DB;
static const char *ndb_replication_table= NDB_REPLICATION_TABLE;
static const char *nrt_db= "db";
static const char *nrt_table_name= "table_name";
static const char *nrt_server_id= "server_id";
static const char *nrt_binlog_type= "binlog_type";
static const char *nrt_conflict_fn= "conflict_fn";
int
ndbcluster_read_binlog_replication(THD *thd, Ndb *ndb,
                                   NDB_SHARE *share,
                                   const NDBTAB *ndbtab,
                                   uint server_id,
                                   TABLE *table,
                                   bool do_set_binlog_flags)
{
  DBUG_ENTER("ndbcluster_read_binlog_replication");
  const char *db= share->db;
  const char *table_name= share->table_name;
  NdbError ndberror;
  int error= 0;
  const char *error_str= "<none>";

  ndb->setDatabaseName(ndb_rep_db);
  NDBDICT *dict= ndb->getDictionary();
  Ndb_table_guard ndbtab_g(dict, ndb_replication_table);
  const NDBTAB *reptab= ndbtab_g.get_table();
  if (reptab == NULL &&
      dict->getNdbError().classification == NdbError::SchemaError)
  {
    DBUG_PRINT("info", ("No %s.%s table", ndb_rep_db, ndb_replication_table));
    if (!table)
      set_binlog_flags(share, NBT_DEFAULT);
    DBUG_RETURN(0);
  }
  const NDBCOL
    *col_db, *col_table_name, *col_server_id, *col_binlog_type, *col_conflict_fn;
  char tmp_buf[FN_REFLEN];
  uint retries= 100;
  int retry_sleep= 30; /* 30 milliseconds, transaction */
  if (reptab == NULL)
  {
    ndberror= dict->getNdbError();
    goto err;
  }
  if (reptab->getNoOfPrimaryKeys() != 3)
  {
    error= -2;
    error_str= "Wrong number of primary key parts, expected 3";
    goto err;
  }
  error= -1;
  col_db= reptab->getColumn(error_str= nrt_db);
  if (col_db == NULL ||
      !col_db->getPrimaryKey() ||
      col_db->getType() != NDBCOL::Varbinary)
    goto err;
  col_table_name= reptab->getColumn(error_str= nrt_table_name);
  if (col_table_name == NULL ||
      !col_table_name->getPrimaryKey() ||
      col_table_name->getType() != NDBCOL::Varbinary)
    goto err;
  col_server_id= reptab->getColumn(error_str= nrt_server_id);
  if (col_server_id == NULL ||
      !col_server_id->getPrimaryKey() ||
      col_server_id->getType() != NDBCOL::Unsigned)
    goto err;
  col_binlog_type= reptab->getColumn(error_str= nrt_binlog_type);
  if (col_binlog_type == NULL ||
      col_binlog_type->getPrimaryKey() ||
      col_binlog_type->getType() != NDBCOL::Unsigned)
    goto err;
  col_conflict_fn= reptab->getColumn(error_str= nrt_conflict_fn);
  if (col_conflict_fn == NULL)
  {
    col_conflict_fn= NULL;
  }
  else if (col_conflict_fn->getPrimaryKey() ||
           col_conflict_fn->getType() != NDBCOL::Varbinary)
    goto err;

  error= 0;
  for (;;)
  {
    NdbTransaction *trans= ndb->startTransaction();
    if (trans == NULL)
    {
      ndberror= ndb->getNdbError();
      break;
    }
    NdbRecAttr *col_binlog_type_rec_attr[2];
    NdbRecAttr *col_conflict_fn_rec_attr[2]= {NULL, NULL};
    uint32 ndb_binlog_type[2];
    const uint sz= 256;
    char ndb_conflict_fn_buf[2*sz];
    char *ndb_conflict_fn[2]= {ndb_conflict_fn_buf, ndb_conflict_fn_buf+sz};
    NdbOperation *op[2];
    uint32 i, id= 0;
    for (i= 0; i < 2; i++)
    {
      NdbOperation *_op;
      DBUG_PRINT("info", ("reading[%u]: %s,%s,%u", i, db, table_name, id));
      if ((_op= trans->getNdbOperation(reptab)) == NULL) abort();
      if (_op->readTuple(NdbOperation::LM_CommittedRead)) abort();
      ndb_pack_varchar(col_db, tmp_buf, db, strlen(db));
      if (_op->equal(col_db->getColumnNo(), tmp_buf)) abort();
      ndb_pack_varchar(col_table_name, tmp_buf, table_name, strlen(table_name));
      if (_op->equal(col_table_name->getColumnNo(), tmp_buf)) abort();
      if (_op->equal(col_server_id->getColumnNo(), id)) abort();
      if ((col_binlog_type_rec_attr[i]=
           _op->getValue(col_binlog_type, (char *)&(ndb_binlog_type[i]))) == 0) abort();
      /* optional columns */
      if (col_conflict_fn)
      {
        if ((col_conflict_fn_rec_attr[i]=
             _op->getValue(col_conflict_fn, ndb_conflict_fn[i])) == 0) abort();
      }
      id= server_id;
      op[i]= _op;
    }

    if (trans->execute(NdbTransaction::Commit,
                       NdbOperation::AO_IgnoreError))
    {
      if (ndb->getNdbError().status == NdbError::TemporaryError)
      {
        if (retries--)
        {
          if (trans)
            ndb->closeTransaction(trans);
          do_retry_sleep(retry_sleep);
          continue;
        }
      }
      ndberror= trans->getNdbError();
      ndb->closeTransaction(trans);
      break;
    }
    ndb->closeTransaction(trans);
    for (i= 0; i < 2; i++)
    {
      if (op[i]->getNdbError().code)
      {
        if (op[i]->getNdbError().classification == NdbError::NoDataFound)
        {
          col_binlog_type_rec_attr[i]= NULL;
          col_conflict_fn_rec_attr[i]= NULL;
          DBUG_PRINT("info", ("not found row[%u]", i));
          continue;
        }
        ndberror= op[i]->getNdbError();
        break;
      }
      DBUG_PRINT("info", ("found row[%u]", i));
    }
    if (col_binlog_type_rec_attr[1] == NULL ||
        col_binlog_type_rec_attr[1]->isNULL())
    {
      col_binlog_type_rec_attr[1]= col_binlog_type_rec_attr[0];
      ndb_binlog_type[1]= ndb_binlog_type[0];
    }
    if (col_conflict_fn_rec_attr[1] == NULL ||
        col_conflict_fn_rec_attr[1]->isNULL())
    {
      col_conflict_fn_rec_attr[1]= col_conflict_fn_rec_attr[0];
      ndb_conflict_fn[1]= ndb_conflict_fn[0];
    }

    if (do_set_binlog_flags)
    {
      if (col_binlog_type_rec_attr[1] == NULL ||
          col_binlog_type_rec_attr[1]->isNULL())
        set_binlog_flags(share, NBT_DEFAULT);
      else
        set_binlog_flags(share, (enum Ndb_binlog_type) ndb_binlog_type[1]);
    }
    if (table)
    {
      if (col_conflict_fn_rec_attr[1] == NULL ||
          col_conflict_fn_rec_attr[1]->isNULL())
        slave_reset_conflict_fn(share); /* no conflict_fn */
      else if (set_conflict_fn(thd, share, ndbtab,
                               col_conflict_fn, ndb_conflict_fn[1],
                               tmp_buf, sizeof(tmp_buf), table))
      {
        error_str= tmp_buf;
        error= 1;
        goto err;
      }
    }

    DBUG_RETURN(0);
  }

err:
  if (error > 0)
  {
    push_warning_printf(thd, MYSQL_ERROR::WARN_LEVEL_ERROR,
                        ER_CONFLICT_FN_PARSE_ERROR,
                        ER(ER_CONFLICT_FN_PARSE_ERROR),
                        error_str);
  }
  else if (error < 0)
  {
    char msg[FN_REFLEN];
    switch (error)
    {
      case -1:
        my_snprintf(msg, sizeof(msg),
                 "Missing or wrong type for column '%s'", error_str);
        break;
      case -2:
        my_snprintf(msg, sizeof(msg), error_str);
        break;
      default:
        abort();
    }
    push_warning_printf(thd, MYSQL_ERROR::WARN_LEVEL_ERROR,
                        ER_NDB_REPLICATION_SCHEMA_ERROR,
                        ER(ER_NDB_REPLICATION_SCHEMA_ERROR),
                        msg);
  }
  else
  {
    char msg[FN_REFLEN];
    my_snprintf(tmp_buf, sizeof(tmp_buf), "ndberror %u", ndberror.code);
    my_snprintf(msg, sizeof(msg), "Unable to retrieve %s.%s, logging and "
             "conflict resolution may not function as intended (%s)",
             ndb_rep_db, ndb_replication_table, tmp_buf);
    push_warning_printf(thd, MYSQL_ERROR::WARN_LEVEL_ERROR,
                        ER_ILLEGAL_HA_CREATE_OPTION,
                        ER(ER_ILLEGAL_HA_CREATE_OPTION),
                        ndbcluster_hton_name, msg);  
  }
  set_binlog_flags(share, NBT_DEFAULT);
  if (ndberror.code && ndb_extra_logging)
  {
    List_iterator_fast<MYSQL_ERROR> it(thd->warn_list);
    MYSQL_ERROR *err;
    while ((err= it++))
    {
      sql_print_warning("NDB: %s Error_code: %d", err->msg, err->code);
    }
  }
  DBUG_RETURN(ndberror.code);
}
#endif /* HAVE_NDB_BINLOG */

static bool
ndbcluster_check_if_local_table(const char *dbname, const char *tabname)
{
  char key[FN_REFLEN];
  char ndb_file[FN_REFLEN];

  DBUG_ENTER("ndbcluster_check_if_local_table");
  build_table_filename(key, FN_LEN-1, dbname, tabname, reg_ext, 0);
  build_table_filename(ndb_file, FN_LEN-1, dbname, tabname, ha_ndb_ext, 0);
  /* Check that any defined table is an ndb table */
  DBUG_PRINT("info", ("Looking for file %s and %s", key, ndb_file));
  if ((! my_access(key, F_OK)) && my_access(ndb_file, F_OK))
  {
    DBUG_PRINT("info", ("table file %s not on disk, local table", ndb_file));   
  
  
    DBUG_RETURN(true);
  }

  DBUG_RETURN(false);
}

static bool
ndbcluster_check_if_local_tables_in_db(THD *thd, const char *dbname)
{
  DBUG_ENTER("ndbcluster_check_if_local_tables_in_db");
  DBUG_PRINT("info", ("Looking for files in directory %s", dbname));
  LEX_STRING *tabname;
  List<LEX_STRING> files;
  char path[FN_REFLEN];

  build_table_filename(path, sizeof(path), dbname, "", "", 0);
  if (find_files(thd, &files, dbname, path, NullS, 0) != FIND_FILES_OK)
  {
    DBUG_PRINT("info", ("Failed to find files"));
    DBUG_RETURN(true);
  }
  DBUG_PRINT("info",("found: %d files", files.elements));
  while ((tabname= files.pop()))
  {
    DBUG_PRINT("info", ("Found table %s", tabname->str));
    if (ndbcluster_check_if_local_table(dbname, tabname->str))
      DBUG_RETURN(true);
  }
  
  DBUG_RETURN(false);
}

/*
  Common function for setting up everything for logging a table at
  create/discover.
*/
int ndbcluster_create_binlog_setup(THD *thd, Ndb *ndb, const char *key,
                                   uint key_len,
                                   const char *db,
                                   const char *table_name,
                                   my_bool share_may_exist)
{
  int do_event_op= ndb_binlog_running;
  DBUG_ENTER("ndbcluster_create_binlog_setup");
  DBUG_PRINT("enter",("key: %s  key_len: %d  %s.%s  share_may_exist: %d",
                      key, key_len, db, table_name, share_may_exist));
  DBUG_ASSERT(! IS_NDB_BLOB_PREFIX(table_name));
  DBUG_ASSERT(strlen(key) == key_len);

  pthread_mutex_lock(&ndbcluster_mutex);

  /* Handle any trailing share */
  NDB_SHARE *share= (NDB_SHARE*) hash_search(&ndbcluster_open_tables,
                                             (uchar*) key, key_len);

  if (share && share_may_exist)
  {
    if (get_binlog_nologging(share) ||
        share->op != 0 ||
        share->new_op != 0)
    {
      pthread_mutex_unlock(&ndbcluster_mutex);
      DBUG_RETURN(0); // replication already setup, or should not
    }
  }

  if (share)
  {
    if (share->op || share->new_op)
    {
      my_errno= HA_ERR_TABLE_EXIST;
      pthread_mutex_unlock(&ndbcluster_mutex);
      DBUG_RETURN(1);
    }
    if (!share_may_exist || share->connect_count != 
        g_ndb_cluster_connection->get_connect_count())
    {
      handle_trailing_share(thd, share);
      share= NULL;
    }
  }

  /* Create share which is needed to hold replication information */
  if (share)
  {
    /* ndb_share reference create */
    ++share->use_count;
    DBUG_PRINT("NDB_SHARE", ("%s create  use_count: %u",
                             share->key, share->use_count));
  }
  /* ndb_share reference create */
  else if (!(share= get_share(key, 0, TRUE, TRUE)))
  {
    sql_print_error("NDB Binlog: "
                    "allocating table share for %s failed", key);
  }
  else
  {
    DBUG_PRINT("NDB_SHARE", ("%s create  use_count: %u",
                             share->key, share->use_count));
  }

  if (!ndb_schema_share &&
      strcmp(share->db, NDB_REP_DB) == 0 &&
      strcmp(share->table_name, NDB_SCHEMA_TABLE) == 0)
    do_event_op= 1;
  else if (!ndb_apply_status_share &&
           strcmp(share->db, NDB_REP_DB) == 0 &&
           strcmp(share->table_name, NDB_APPLY_TABLE) == 0)
    do_event_op= 1;

  if (!do_event_op)
  {
    set_binlog_nologging(share);
    pthread_mutex_unlock(&ndbcluster_mutex);
    DBUG_RETURN(0);
  }
  pthread_mutex_unlock(&ndbcluster_mutex);

  while (share && !IS_TMP_PREFIX(table_name))
  {
    /*
      ToDo make sanity check of share so that the table is actually the same
      I.e. we need to do open file from frm in this case
      Currently awaiting this to be fixed in the 4.1 tree in the general
      case
    */

    /* Create the event in NDB */
    ndb->setDatabaseName(db);

    NDBDICT *dict= ndb->getDictionary();
    Ndb_table_guard ndbtab_g(dict, table_name);
    const NDBTAB *ndbtab= ndbtab_g.get_table();
    if (ndbtab == 0)
    {
      if (ndb_extra_logging)
        sql_print_information("NDB Binlog: Failed to get table %s from ndb: "
                              "%s, %d", key, dict->getNdbError().message,
                              dict->getNdbError().code);
      break; // error
    }
#ifdef HAVE_NDB_BINLOG
    /*
     */
    ndbcluster_read_binlog_replication(thd, ndb, share, ndbtab,
                                       ::server_id, NULL, TRUE);
#endif
    /*
      check if logging turned off for this table
    */
    if (get_binlog_nologging(share))
    {
      if (ndb_extra_logging)
        sql_print_information("NDB Binlog: NOT logging %s", share->key);
      DBUG_RETURN(0);
    }

    String event_name(INJECTOR_EVENT_LEN);
    ndb_rep_event_name(&event_name, db, table_name, get_binlog_full(share));
    /*
      event should have been created by someone else,
      but let's make sure, and create if it doesn't exist
    */
    const NDBEVENT *ev= dict->getEvent(event_name.c_ptr());
    if (!ev)
    {
      if (ndbcluster_create_event(thd, ndb, ndbtab, event_name.c_ptr(), share))
      {
        sql_print_error("NDB Binlog: "
                        "FAILED CREATE (DISCOVER) TABLE Event: %s",
                        event_name.c_ptr());
        break; // error
      }
      if (ndb_extra_logging)
        sql_print_information("NDB Binlog: "
                              "CREATE (DISCOVER) TABLE Event: %s",
                              event_name.c_ptr());
    }
    else
    {
      delete ev;
      if (ndb_extra_logging)
        sql_print_information("NDB Binlog: DISCOVER TABLE Event: %s",
                              event_name.c_ptr());
    }

    /*
      create the event operations for receiving logging events
    */
    if (ndbcluster_create_event_ops(thd, share,
                                    ndbtab, event_name.c_ptr()))
    {
      sql_print_error("NDB Binlog:"
                      "FAILED CREATE (DISCOVER) EVENT OPERATIONS Event: %s",
                      event_name.c_ptr());
      /* a warning has been issued to the client */
      DBUG_RETURN(0);
    }
    DBUG_RETURN(0);
  }
  DBUG_RETURN(-1);
}

int
ndbcluster_create_event(THD *thd, Ndb *ndb, const NDBTAB *ndbtab,
                        const char *event_name, NDB_SHARE *share,
                        int push_warning)
{
  DBUG_ENTER("ndbcluster_create_event");
  DBUG_PRINT("info", ("table=%s version=%d event=%s share=%s",
                      ndbtab->getName(), ndbtab->getObjectVersion(),
                      event_name, share ? share->key : "(nil)"));
  DBUG_ASSERT(! IS_NDB_BLOB_PREFIX(ndbtab->getName()));
  if (!share)
  {
    DBUG_PRINT("info", ("share == NULL"));
    DBUG_RETURN(0);
  }
  if (get_binlog_nologging(share))
  {
    if (ndb_extra_logging && ndb_binlog_running)
      sql_print_information("NDB Binlog: NOT logging %s", share->key);
    DBUG_PRINT("info", ("share->flags & NSF_NO_BINLOG, flags: %x %d",
                        share->flags, share->flags & NSF_NO_BINLOG));
    DBUG_RETURN(0);
  }

  ndb->setDatabaseName(share->db);
  NDBDICT *dict= ndb->getDictionary();
  NDBEVENT my_event(event_name);
  my_event.setTable(*ndbtab);
  my_event.addTableEvent(NDBEVENT::TE_ALL);
  if (share->flags & NSF_HIDDEN_PK)
  {
    if (share->flags & NSF_BLOB_FLAG)
    {
      sql_print_error("NDB Binlog: logging of table %s "
                      "with BLOB attribute and no PK is not supported",
                      share->key);
      if (push_warning)
        push_warning_printf(thd, MYSQL_ERROR::WARN_LEVEL_ERROR,
                            ER_ILLEGAL_HA_CREATE_OPTION,
                            ER(ER_ILLEGAL_HA_CREATE_OPTION),
                            ndbcluster_hton_name,
                            "Binlog of table with BLOB attribute and no PK");

      share->flags|= NSF_NO_BINLOG;
      DBUG_RETURN(-1);
    }
    /* No primary key, subscribe for all attributes */
    my_event.setReport(NDBEVENT::ER_ALL);
    DBUG_PRINT("info", ("subscription all"));
  }
  else
  {
    if (ndb_schema_share || strcmp(share->db, NDB_REP_DB) ||
        strcmp(share->table_name, NDB_SCHEMA_TABLE))
    {
      if (get_binlog_full(share))
      {
        my_event.setReport(NDBEVENT::ER_ALL);
        DBUG_PRINT("info", ("subscription all"));
      }
      else
      {
        my_event.setReport(NDBEVENT::ER_UPDATED);
        DBUG_PRINT("info", ("subscription only updated"));
      }
    }
    else
    {
      my_event.setReport((NDBEVENT::EventReport)
                         (NDBEVENT::ER_ALL | NDBEVENT::ER_SUBSCRIBE));
      DBUG_PRINT("info", ("subscription all and subscribe"));
    }
  }
  if (share->flags & NSF_BLOB_FLAG)
    my_event.mergeEvents(TRUE);

  /* add all columns to the event */
  int n_cols= ndbtab->getNoOfColumns();
  for(int a= 0; a < n_cols; a++)
    my_event.addEventColumn(a);

  if (dict->createEvent(my_event)) // Add event to database
  {
    if (dict->getNdbError().classification != NdbError::SchemaObjectExists)
    {
      /*
        failed, print a warning
      */
      if (push_warning > 1)
        push_warning_printf(thd, MYSQL_ERROR::WARN_LEVEL_ERROR,
                            ER_GET_ERRMSG, ER(ER_GET_ERRMSG),
                            dict->getNdbError().code,
                            dict->getNdbError().message, "NDB");
      sql_print_error("NDB Binlog: Unable to create event in database. "
                      "Event: %s  Error Code: %d  Message: %s", event_name,
                      dict->getNdbError().code, dict->getNdbError().message);
      DBUG_RETURN(-1);
    }

    /*
      try retrieving the event, if table version/id matches, we will get
      a valid event.  Otherwise we have a trailing event from before
    */
    const NDBEVENT *ev;
    if ((ev= dict->getEvent(event_name)))
    {
      delete ev;
      DBUG_RETURN(0);
    }

    /*
      trailing event from before; an error, but try to correct it
    */
    if (dict->getNdbError().code == NDB_INVALID_SCHEMA_OBJECT &&
        dict->dropEvent(my_event.getName(), 1))
    {
      if (push_warning > 1)
        push_warning_printf(thd, MYSQL_ERROR::WARN_LEVEL_ERROR,
                            ER_GET_ERRMSG, ER(ER_GET_ERRMSG),
                            dict->getNdbError().code,
                            dict->getNdbError().message, "NDB");
      sql_print_error("NDB Binlog: Unable to create event in database. "
                      " Attempt to correct with drop failed. "
                      "Event: %s Error Code: %d Message: %s",
                      event_name,
                      dict->getNdbError().code,
                      dict->getNdbError().message);
      DBUG_RETURN(-1);
    }

    /*
      try to add the event again
    */
    if (dict->createEvent(my_event))
    {
      if (push_warning > 1)
        push_warning_printf(thd, MYSQL_ERROR::WARN_LEVEL_ERROR,
                            ER_GET_ERRMSG, ER(ER_GET_ERRMSG),
                            dict->getNdbError().code,
                            dict->getNdbError().message, "NDB");
      sql_print_error("NDB Binlog: Unable to create event in database. "
                      " Attempt to correct with drop ok, but create failed. "
                      "Event: %s Error Code: %d Message: %s",
                      event_name,
                      dict->getNdbError().code,
                      dict->getNdbError().message);
      DBUG_RETURN(-1);
    }
#ifdef NDB_BINLOG_EXTRA_WARNINGS
    push_warning_printf(thd, MYSQL_ERROR::WARN_LEVEL_ERROR,
                        ER_GET_ERRMSG, ER(ER_GET_ERRMSG),
                        0, "NDB Binlog: Removed trailing event",
                        "NDB");
#endif
  }

  DBUG_RETURN(0);
}

inline int is_ndb_compatible_type(Field *field)
{
  return
    !(field->flags & BLOB_FLAG) &&
    field->type() != MYSQL_TYPE_BIT &&
    field->pack_length() != 0;
}

/*
  - create eventOperations for receiving log events
  - setup ndb recattrs for reception of log event data
  - "start" the event operation

  used at create/discover of tables
*/
int
ndbcluster_create_event_ops(THD *thd, NDB_SHARE *share,
                            const NDBTAB *ndbtab, const char *event_name)
{
  /*
    we are in either create table or rename table so table should be
    locked, hence we can work with the share without locks
  */

  DBUG_ENTER("ndbcluster_create_event_ops");
  DBUG_PRINT("enter", ("table: %s event: %s", ndbtab->getName(), event_name));
  DBUG_ASSERT(! IS_NDB_BLOB_PREFIX(ndbtab->getName()));

  DBUG_ASSERT(share != 0);

  if (get_binlog_nologging(share))
  {
    DBUG_PRINT("info", ("share->flags & NSF_NO_BINLOG, flags: %x",
                        share->flags));
    DBUG_RETURN(0);
  }

  Ndb_event_data *event_data= share->event_data;
  int do_ndb_schema_share= 0, do_ndb_apply_status_share= 0;
#ifdef HAVE_NDB_BINLOG
  uint len= strlen(share->table_name);
#endif
  if (!ndb_schema_share && strcmp(share->db, NDB_REP_DB) == 0 &&
      strcmp(share->table_name, NDB_SCHEMA_TABLE) == 0)
    do_ndb_schema_share= 1;
  else if (!ndb_apply_status_share && strcmp(share->db, NDB_REP_DB) == 0 &&
           strcmp(share->table_name, NDB_APPLY_TABLE) == 0)
    do_ndb_apply_status_share= 1;
  else
#ifdef HAVE_NDB_BINLOG
    if (!binlog_filter->db_ok(share->db) ||
        !ndb_binlog_running ||
        (len >= sizeof(NDB_EXCEPTIONS_TABLE_SUFFIX) &&
         strcmp(share->table_name+len-sizeof(NDB_EXCEPTIONS_TABLE_SUFFIX)+1,
                lower_case_table_names ? NDB_EXCEPTIONS_TABLE_SUFFIX_LOWER :
                NDB_EXCEPTIONS_TABLE_SUFFIX) == 0))
#endif
  {
    share->flags|= NSF_NO_BINLOG;
    DBUG_RETURN(0);
  }

  if (share->op)
  {
    event_data= (Ndb_event_data *) share->op->getCustomData();
    assert(event_data->share == share);
    assert(share->event_data == 0);

    DBUG_ASSERT(share->use_count > 1);
    sql_print_error("NDB Binlog: discover reusing old ev op");
    /* ndb_share reference ToDo free */
    DBUG_PRINT("NDB_SHARE", ("%s ToDo free  use_count: %u",
                             share->key, share->use_count));
    free_share(&share); // old event op already has reference
    DBUG_RETURN(0);
  }

  DBUG_ASSERT(event_data != 0);
  TABLE *table= event_data->table;

  int retries= 100;
  /*
    100 milliseconds, temporary error on schema operation can
    take some time to be resolved
  */
  int retry_sleep= 100;
  while (1)
  {
    pthread_mutex_lock(&injector_mutex);
    Ndb *ndb= injector_ndb;
    if (do_ndb_schema_share)
      ndb= schema_ndb;

    if (ndb == 0)
    {
      pthread_mutex_unlock(&injector_mutex);
      DBUG_RETURN(-1);
    }

    NdbEventOperation* op;
    if (do_ndb_schema_share)
      op= ndb->createEventOperation(event_name);
    else
    {
      // set injector_ndb database/schema from table internal name
      int ret= ndb->setDatabaseAndSchemaName(ndbtab);
      assert(ret == 0);
      op= ndb->createEventOperation(event_name);
      // reset to catch errors
      ndb->setDatabaseName("");
    }
    if (!op)
    {
      sql_print_error("NDB Binlog: Creating NdbEventOperation failed for"
                      " %s",event_name);
      push_warning_printf(thd, MYSQL_ERROR::WARN_LEVEL_ERROR,
                          ER_GET_ERRMSG, ER(ER_GET_ERRMSG),
                          ndb->getNdbError().code,
                          ndb->getNdbError().message,
                          "NDB");
      pthread_mutex_unlock(&injector_mutex);
      DBUG_RETURN(-1);
    }

    if (share->flags & NSF_BLOB_FLAG)
      op->mergeEvents(TRUE); // currently not inherited from event

    uint n_columns= ndbtab->getNoOfColumns();
    uint n_fields= table->s->fields;
    uint val_length= sizeof(NdbValue) * n_columns;

    /*
       Allocate memory globally so it can be reused after online alter table
    */
    if (my_multi_malloc(MYF(MY_WME),
                        &event_data->ndb_value[0],
                        val_length,
                        &event_data->ndb_value[1],
                        val_length,
                        NULL) == 0)
    {
      DBUG_PRINT("info", ("Failed to allocate records for event operation"));
      DBUG_RETURN(-1);
    }

    for (uint j= 0; j < n_columns; j++)
    {
      const char *col_name= ndbtab->getColumn(j)->getName();
      NdbValue attr0, attr1;
      if (j < n_fields)
      {
        Field *f= table->field[j];
        if (is_ndb_compatible_type(f))
        {
          DBUG_PRINT("info", ("%s compatible", col_name));
          attr0.rec= op->getValue(col_name, (char*) f->ptr);
          attr1.rec= op->getPreValue(col_name,
                                     (f->ptr - table->record[0]) +
                                     (char*) table->record[1]);
        }
        else if (! (f->flags & BLOB_FLAG))
        {
          DBUG_PRINT("info", ("%s non compatible", col_name));
          attr0.rec= op->getValue(col_name);
          attr1.rec= op->getPreValue(col_name);
        }
        else
        {
          DBUG_PRINT("info", ("%s blob", col_name));
          DBUG_ASSERT(share->flags & NSF_BLOB_FLAG);
          attr0.blob= op->getBlobHandle(col_name);
          attr1.blob= op->getPreBlobHandle(col_name);
          if (attr0.blob == NULL || attr1.blob == NULL)
          {
            sql_print_error("NDB Binlog: Creating NdbEventOperation"
                            " blob field %u handles failed (code=%d) for %s",
                            j, op->getNdbError().code, event_name);
            push_warning_printf(thd, MYSQL_ERROR::WARN_LEVEL_ERROR,
                                ER_GET_ERRMSG, ER(ER_GET_ERRMSG),
                                op->getNdbError().code,
                                op->getNdbError().message,
                                "NDB");
            ndb->dropEventOperation(op);
            pthread_mutex_unlock(&injector_mutex);
            DBUG_RETURN(-1);
          }
        }
      }
      else
      {
        DBUG_PRINT("info", ("%s hidden key", col_name));
        attr0.rec= op->getValue(col_name);
        attr1.rec= op->getPreValue(col_name);
      }
      event_data->ndb_value[0][j].ptr= attr0.ptr;
      event_data->ndb_value[1][j].ptr= attr1.ptr;
      DBUG_PRINT("info", ("&event_data->ndb_value[0][%d]: 0x%lx  "
                          "event_data->ndb_value[0][%d]: 0x%lx",
                          j, (long) &event_data->ndb_value[0][j],
                          j, (long) attr0.ptr));
      DBUG_PRINT("info", ("&event_data->ndb_value[1][%d]: 0x%lx  "
                          "event_data->ndb_value[1][%d]: 0x%lx",
                          j, (long) &event_data->ndb_value[0][j],
                          j, (long) attr1.ptr));
    }
    op->setCustomData((void *) event_data); // set before execute
    share->event_data= 0;                   // take over event data
    share->op= op; // assign op in NDB_SHARE

    if (op->execute())
    {
      share->op= NULL;
      retries--;
      if (op->getNdbError().status != NdbError::TemporaryError &&
          op->getNdbError().code != 1407)
        retries= 0;
      if (retries == 0)
      {
        push_warning_printf(thd, MYSQL_ERROR::WARN_LEVEL_ERROR,
                            ER_GET_ERRMSG, ER(ER_GET_ERRMSG), 
                            op->getNdbError().code, op->getNdbError().message,
                            "NDB");
        sql_print_error("NDB Binlog: ndbevent->execute failed for %s; %d %s",
                        event_name,
                        op->getNdbError().code, op->getNdbError().message);
      }
      share->event_data= event_data;
      op->setCustomData(NULL);
      ndb->dropEventOperation(op);
      pthread_mutex_unlock(&injector_mutex);
      if (retries && !thd->killed)
      {
        do_retry_sleep(retry_sleep);
        continue;
      }
      DBUG_RETURN(-1);
    }
    pthread_mutex_unlock(&injector_mutex);
    break;
  }

  /* ndb_share reference binlog */
  get_share(share);
  DBUG_PRINT("NDB_SHARE", ("%s binlog  use_count: %u",
                           share->key, share->use_count));
  if (do_ndb_apply_status_share)
  {
    /* ndb_share reference binlog extra */
    ndb_apply_status_share= get_share(share);
    DBUG_PRINT("NDB_SHARE", ("%s binlog extra  use_count: %u",
                             share->key, share->use_count));
    (void) pthread_cond_signal(&injector_cond);
  }
  else if (do_ndb_schema_share)
  {
    /* ndb_share reference binlog extra */
    ndb_schema_share= get_share(share);
    DBUG_PRINT("NDB_SHARE", ("%s binlog extra  use_count: %u",
                             share->key, share->use_count));
    (void) pthread_cond_signal(&injector_cond);
  }

  DBUG_PRINT("info",("%s share->op: 0x%lx  share->use_count: %u",
                     share->key, (long) share->op, share->use_count));

  if (ndb_extra_logging)
    sql_print_information("NDB Binlog: logging %s (%s,%s)", share->key,
                          get_binlog_full(share) ? "FULL" : "UPDATED",
                          get_binlog_use_update(share) ? "USE_UPDATE" : "USE_WRITE");
  DBUG_RETURN(0);
}

int
ndbcluster_drop_event(THD *thd, Ndb *ndb, NDB_SHARE *share,
                      const char *type_str,
                      const char *event_name_prefix)
{
  DBUG_ENTER("ndbcluster_drop_event");
  /*
    There might be 2 types of events setup for the table, we cannot know
    which ones are supposed to be there as they may have been created
    differently for different mysqld's.  So we drop both
  */
  for (uint i= 0; event_name_prefix && i < 2; i++)
  {
    NDBDICT *dict= ndb->getDictionary();
    String event_name(INJECTOR_EVENT_LEN);
    ndb_rep_event_name(&event_name, event_name_prefix, 0, i);

    if (!dict->dropEvent(event_name.c_ptr()))
      continue;

    if (dict->getNdbError().code != 4710)
    {
      /* drop event failed for some reason, issue a warning */
      push_warning_printf(thd, MYSQL_ERROR::WARN_LEVEL_ERROR,
                          ER_GET_ERRMSG, ER(ER_GET_ERRMSG),
                          dict->getNdbError().code,
                          dict->getNdbError().message, "NDB");
      /* error is not that the event did not exist */
      sql_print_error("NDB Binlog: Unable to drop event in database. "
                      "Event: %s Error Code: %d Message: %s",
                      event_name.c_ptr(),
                      dict->getNdbError().code,
                      dict->getNdbError().message);
      /* ToDo; handle error? */
      if (share && share->op &&
          share->op->getState() == NdbEventOperation::EO_EXECUTING &&
          dict->getNdbError().mysql_code != HA_ERR_NO_CONNECTION)
      {
        DBUG_ASSERT(FALSE);
        DBUG_RETURN(-1);
      }
    }
  }
  DBUG_RETURN(0);
}

int
ndbcluster_handle_alter_table(THD *thd, NDB_SHARE *share, const char *type_str)
{
  DBUG_ENTER("ndbcluster_handle_alter_table");
  const char *save_proc_info= thd->proc_info;
  thd->proc_info= "Syncing ndb table schema operation and binlog";
  (void) pthread_mutex_lock(&share->mutex);
  int max_timeout= opt_ndb_sync_timeout;
  while (share->state == NSS_ALTERED)
  {
    struct timespec abstime;
    set_timespec(abstime, 1);
    int ret= pthread_cond_timedwait(&injector_cond,
                                    &share->mutex,
                                    &abstime);
    if (thd->killed ||
        (share->state != NSS_ALTERED))
      break;
    if (ret)
    {
      max_timeout--;
      if (max_timeout == 0)
      {
        sql_print_error("NDB %s: %s timed out. Ignoring...",
                        type_str, share->key);
        break;
      }
      if (ndb_extra_logging)
        ndb_report_waiting(type_str, max_timeout,
                           type_str, share->key);
    }
  }
  (void) pthread_mutex_unlock(&share->mutex);
  thd->proc_info= save_proc_info;
  DBUG_RETURN(0);
}

/*
  when entering the calling thread should have a share lock id share != 0
  then the injector thread will have  one as well, i.e. share->use_count == 0
  (unless it has already dropped... then share->op == 0)
*/

int
ndbcluster_handle_drop_table(THD *thd, Ndb *ndb, NDB_SHARE *share,
                             const char *type_str,
                             const char *event_name_prefix)
{
  DBUG_ENTER("ndbcluster_handle_drop_table");

  if (ndbcluster_drop_event(thd, ndb, share, type_str, event_name_prefix))
    DBUG_RETURN(-1);

  if (share == 0 || share->op == 0)
  {
    DBUG_RETURN(0);
  }

/*
  Syncronized drop between client thread and injector thread is
  neccessary in order to maintain ordering in the binlog,
  such that the drop occurs _after_ any inserts/updates/deletes.

  The penalty for this is that the drop table becomes slow.

  This wait is however not strictly neccessary to produce a binlog
  that is usable.  However the slave does not currently handle
  these out of order, thus we are keeping the SYNC_DROP_ defined
  for now.
*/
  const char *save_proc_info= thd->proc_info;
#define SYNC_DROP_
#ifdef SYNC_DROP_
  thd->proc_info= "Syncing ndb table schema operation and binlog";
  (void) pthread_mutex_lock(&share->mutex);
  safe_mutex_assert_owner(&LOCK_open);
  (void) pthread_mutex_unlock(&LOCK_open);
  int max_timeout= opt_ndb_sync_timeout;
  while (share->op)
  {
    struct timespec abstime;
    set_timespec(abstime, 1);
    int ret= pthread_cond_timedwait(&injector_cond,
                                    &share->mutex,
                                    &abstime);
    if (thd->killed ||
        share->op == 0)
      break;
    if (ret)
    {
      max_timeout--;
      if (max_timeout == 0)
      {
        sql_print_error("NDB %s: %s timed out. Ignoring...",
                        type_str, share->key);
        break;
      }
      if (ndb_extra_logging)
        ndb_report_waiting(type_str, max_timeout,
                           type_str, share->key);
    }
  }
  (void) pthread_mutex_lock(&LOCK_open);
  (void) pthread_mutex_unlock(&share->mutex);
#else
  (void) pthread_mutex_lock(&share->mutex);
  share->op= 0;
  (void) pthread_mutex_unlock(&share->mutex);
#endif
  thd->proc_info= save_proc_info;

  DBUG_RETURN(0);
}


/********************************************************************
  Internal helper functions for differentd events from the stoarage nodes
  used by the ndb injector thread
********************************************************************/

/*
  Unpack a record read from NDB 

  SYNOPSIS
    ndb_unpack_record()
    buf                 Buffer to store read row

  NOTE
    The data for each row is read directly into the
    destination buffer. This function is primarily 
    called in order to check if any fields should be 
    set to null.
*/

static void ndb_unpack_record(TABLE *table, NdbValue *value,
                              MY_BITMAP *defined, uchar *buf)
{
  Field **p_field= table->field, *field= *p_field;
  my_ptrdiff_t row_offset= (my_ptrdiff_t) (buf - table->record[0]);
  my_bitmap_map *old_map= dbug_tmp_use_all_columns(table, table->write_set);
  DBUG_ENTER("ndb_unpack_record");

  /*
    Set the filler bits of the null byte, since they are
    not touched in the code below.
    
    The filler bits are the MSBs in the last null byte
  */ 
  if (table->s->null_bytes > 0)
       buf[table->s->null_bytes - 1]|= 256U - (1U <<
					       table->s->last_null_bit_pos);
  /*
    Set null flag(s)
  */
  for ( ; field;
       p_field++, value++, field= *p_field)
  {
    field->set_notnull(row_offset);       
    if ((*value).ptr)
    {
      if (!(field->flags & BLOB_FLAG))
      {
        int is_null= (*value).rec->isNULL();
        if (is_null)
        {
          if (is_null > 0)
          {
            DBUG_PRINT("info",("[%u] NULL", field->field_index));
            field->set_null(row_offset);
          }
          else
          {
            DBUG_PRINT("info",("[%u] UNDEFINED", field->field_index));
            bitmap_clear_bit(defined, field->field_index);
          }
        }
        else if (field->type() == MYSQL_TYPE_BIT)
        {
          Field_bit *field_bit= static_cast<Field_bit*>(field);

          /*
            Move internal field pointer to point to 'buf'.  Calling
            the correct member function directly since we know the
            type of the object.
           */
          field_bit->Field_bit::move_field_offset(row_offset);
          if (field->pack_length() < 5)
          {
            DBUG_PRINT("info", ("bit field H'%.8X", 
                                (*value).rec->u_32_value()));
            field_bit->Field_bit::store((longlong) (*value).rec->u_32_value(),
                                        FALSE);
          }
          else
          {
            DBUG_PRINT("info", ("bit field H'%.8X%.8X",
                                *(Uint32 *)(*value).rec->aRef(),
                                *((Uint32 *)(*value).rec->aRef()+1)));
#ifdef WORDS_BIGENDIAN
            /* lsw is stored first */
            Uint32 *buf= (Uint32 *)(*value).rec->aRef();
            field_bit->Field_bit::store((((longlong)*buf)
                                         & 0x000000000FFFFFFFFLL)
                                        |
                                        ((((longlong)*(buf+1)) << 32)
                                         & 0xFFFFFFFF00000000LL),
                                        TRUE);
#else
            field_bit->Field_bit::store((longlong)
                                        (*value).rec->u_64_value(), TRUE);
#endif
          }
          /*
            Move back internal field pointer to point to original
            value (usually record[0]).
           */
          field_bit->Field_bit::move_field_offset(-row_offset);
          DBUG_PRINT("info",("[%u] SET",
                             (*value).rec->getColumn()->getColumnNo()));
          DBUG_DUMP("info", (const uchar*) field->ptr, field->pack_length());
        }
        else
        {
          DBUG_PRINT("info",("[%u] SET",
                             (*value).rec->getColumn()->getColumnNo()));
          DBUG_DUMP("info", (const uchar*) field->ptr, field->pack_length());
        }
      }
      else
      {
        NdbBlob *ndb_blob= (*value).blob;
        uint col_no= field->field_index;
        int isNull;
        ndb_blob->getDefined(isNull);
        if (isNull == 1)
        {
          DBUG_PRINT("info",("[%u] NULL", col_no));
          field->set_null(row_offset);
        }
        else if (isNull == -1)
        {
          DBUG_PRINT("info",("[%u] UNDEFINED", col_no));
          bitmap_clear_bit(defined, col_no);
        }
        else
        {
#ifndef DBUG_OFF
          // pointer vas set in get_ndb_blobs_value
          Field_blob *field_blob= (Field_blob*)field;
          uchar* ptr;
          field_blob->get_ptr(&ptr, row_offset);
          uint32 len= field_blob->get_length(row_offset);
          DBUG_PRINT("info",("[%u] SET ptr: 0x%lx  len: %u",
                             col_no, (long) ptr, len));
#endif
        }
      }
    }
  }
  dbug_tmp_restore_column_map(table->write_set, old_map);
  DBUG_VOID_RETURN;
}

/*
  Handle error states on events from the storage nodes
*/
static int ndb_binlog_thread_handle_error(Ndb *ndb, NdbEventOperation *pOp,
                                          ndb_binlog_index_row &row)
{
  Ndb_event_data *event_data= (Ndb_event_data *) pOp->getCustomData();
  NDB_SHARE *share= event_data->share;
  DBUG_ENTER("ndb_binlog_thread_handle_error");

  int overrun= pOp->isOverrun();
  if (overrun)
  {
    /*
      ToDo: this error should rather clear the ndb_binlog_index...
      and continue
    */
    sql_print_error("NDB Binlog: Overrun in event buffer, "
                    "this means we have dropped events. Cannot "
                    "continue binlog for %s", share->key);
    pOp->clearError();
    DBUG_RETURN(-1);
  }

  if (!pOp->isConsistent())
  {
    /*
      ToDo: this error should rather clear the ndb_binlog_index...
      and continue
    */
    sql_print_error("NDB Binlog: Not Consistent. Cannot "
                    "continue binlog for %s. Error code: %d"
                    " Message: %s", share->key,
                    pOp->getNdbError().code,
                    pOp->getNdbError().message);
    pOp->clearError();
    DBUG_RETURN(-1);
  }
  sql_print_error("NDB Binlog: unhandled error %d for table %s",
                  pOp->hasError(), share->key);
  pOp->clearError();
  DBUG_RETURN(0);
}

static int
ndb_binlog_thread_handle_non_data_event(THD *thd, Ndb *ndb,
                                        NdbEventOperation *pOp,
                                        ndb_binlog_index_row &row)
{
  Ndb_event_data *event_data= (Ndb_event_data *) pOp->getCustomData();
  NDB_SHARE *share= event_data->share;
  NDBEVENT::TableEvent type= pOp->getEventType();

  switch (type)
  {
  case NDBEVENT::TE_CLUSTER_FAILURE:
    if (ndb_extra_logging)
      sql_print_information("NDB Binlog: cluster failure for %s at epoch %u/%u.",
                            share->key,
                            (uint)(pOp->getGCI() >> 32),
                            (uint)(pOp->getGCI()));
    if (ndb_apply_status_share == share)
    {
      if (ndb_extra_logging &&
          ndb_binlog_tables_inited && ndb_binlog_running)
        sql_print_information("NDB Binlog: ndb tables initially "
                              "read only on reconnect.");
      /* ndb_share reference binlog extra free */
      DBUG_PRINT("NDB_SHARE", ("%s binlog extra free  use_count: %u",
                               share->key, share->use_count));
      free_share(&ndb_apply_status_share);
      ndb_apply_status_share= 0;
      ndb_binlog_tables_inited= FALSE;
    }
    DBUG_PRINT("error", ("CLUSTER FAILURE EVENT: "
                        "%s  received share: 0x%lx  op: 0x%lx  share op: 0x%lx  "
                        "new_op: 0x%lx",
                         share->key, (long) share, (long) pOp,
                         (long) share->op, (long) share->new_op));
    break;
  case NDBEVENT::TE_DROP:
    if (ndb_apply_status_share == share)
    {
      if (ndb_extra_logging &&
          ndb_binlog_tables_inited && ndb_binlog_running)
        sql_print_information("NDB Binlog: ndb tables initially "
                              "read only on reconnect.");
      /* ndb_share reference binlog extra free */
      DBUG_PRINT("NDB_SHARE", ("%s binlog extra free  use_count: %u",
                               share->key, share->use_count));
      free_share(&ndb_apply_status_share);
      ndb_apply_status_share= 0;
      ndb_binlog_tables_inited= FALSE;
    }
    /* ToDo: remove printout */
    if (ndb_extra_logging)
      sql_print_information("NDB Binlog: drop table %s.", share->key);
    // fall through
  case NDBEVENT::TE_ALTER:
    row.n_schemaops++;
    DBUG_PRINT("info", ("TABLE %s  EVENT: %s  received share: 0x%lx  op: 0x%lx  "
                        "share op: 0x%lx  new_op: 0x%lx",
                        type == NDBEVENT::TE_DROP ? "DROP" : "ALTER",
                        share->key, (long) share, (long) pOp,
                        (long) share->op, (long) share->new_op));
    break;
  case NDBEVENT::TE_NODE_FAILURE:
    /* fall through */
  case NDBEVENT::TE_SUBSCRIBE:
    /* fall through */
  case NDBEVENT::TE_UNSUBSCRIBE:
    /* ignore */
    return 0;
  default:
    sql_print_error("NDB Binlog: unknown non data event %d for %s. "
                    "Ignoring...", (unsigned) type, share->key);
    return 0;
  }

  ndb_handle_schema_change(thd, ndb, pOp, event_data);
  return 0;
}

/*
  Handle data events from the storage nodes
*/
inline ndb_binlog_index_row *
ndb_find_binlog_index_row(ndb_binlog_index_row **rows,
                          uint orig_server_id, int flag)
{
  ndb_binlog_index_row *row= *rows;
  if (opt_ndb_log_orig)
  {
    ndb_binlog_index_row *first= row, *found_id= 0;
    for (;;)
    {
      if (row->orig_server_id == orig_server_id)
      {
        /* */
        if (!flag || !row->orig_epoch)
          return row;
        if (!found_id)
          found_id= row;
      }
      if (row->orig_server_id == 0)
        break;
      row= row->next;
      if (row == NULL)
      {
        row= (ndb_binlog_index_row*)sql_alloc(sizeof(ndb_binlog_index_row));
        bzero((char*)row, sizeof(ndb_binlog_index_row));
        row->next= first;
        *rows= row;
        if (found_id)
        {
          /*
            If we found index_row with same server id already
            that row will contain the current stats.
            Copy stats over to new and reset old.
          */
          row->n_inserts= found_id->n_inserts;
          row->n_updates= found_id->n_updates;
          row->n_deletes= found_id->n_deletes;
          found_id->n_inserts= 0;
          found_id->n_updates= 0;
          found_id->n_deletes= 0;
        }
        /* keep track of schema ops only on "first" index_row */
        row->n_schemaops= first->n_schemaops;
        first->n_schemaops= 0;
        break;
      }
    }
    row->orig_server_id= orig_server_id;
  }
  return row;
}

static int
ndb_binlog_thread_handle_data_event(Ndb *ndb, NdbEventOperation *pOp,
                                    ndb_binlog_index_row **rows,
                                    injector::transaction &trans,
                                    unsigned &trans_row_count)
{
  Ndb_event_data *event_data= (Ndb_event_data *) pOp->getCustomData();
  TABLE *table= event_data->table;
  NDB_SHARE *share= event_data->share;
  if (pOp != share->op)
  {
    return 0;
  }
  if (share == ndb_apply_status_share)
  {
    if (opt_ndb_log_orig)
    {
      switch(pOp->getEventType())
      {
      case NDBEVENT::TE_INSERT:
        // fall through
      case NDBEVENT::TE_UPDATE:
      {
        /* unpack data to fetch orig_server_id and orig_epoch */
        uint n_fields= table->s->fields;
        MY_BITMAP b;
        uint32 bitbuf[128 / (sizeof(uint32) * 8)];
        bitmap_init(&b, bitbuf, n_fields, FALSE);
        bitmap_set_all(&b);
        ndb_unpack_record(table, event_data->ndb_value[0], &b, table->record[0]);
        /* store */
        ndb_binlog_index_row *row= ndb_find_binlog_index_row
          (rows, (uint)((Field_long *)table->field[0])->val_int(), 1);
        row->orig_epoch= ((Field_longlong *)table->field[1])->val_int();
        break;
      }
      case NDBEVENT::TE_DELETE:
        break;
      default:
        /* We should REALLY never get here */
        abort();
      }
    }
    return 0;
  }

  uint32 originating_server_id= pOp->getAnyValue();
  if (originating_server_id == 0)
    originating_server_id= ::server_id;
  else if (originating_server_id & NDB_ANYVALUE_RESERVED)
  {
    if (originating_server_id != NDB_ANYVALUE_FOR_NOLOGGING)
      sql_print_warning("NDB: unknown value for binlog signalling 0x%X, "
                        "event not logged",
                        originating_server_id);
    return 0;
  }
  else if (!g_ndb_log_slave_updates)
  {
    /*
      This event comes from a slave applier since it has an originating
      server id set. Since option to log slave updates is not set, skip it.
    */
    return 0;
  }

  DBUG_ASSERT(trans.good());
  DBUG_ASSERT(table != 0);

  dbug_print_table("table", table);

  uint n_fields= table->s->fields;
  DBUG_PRINT("info", ("Assuming %u columns for table %s",
                      n_fields, table->s->table_name.str));
  MY_BITMAP b;
  /* Potential buffer for the bitmap */
  uint32 bitbuf[128 / (sizeof(uint32) * 8)];
  bitmap_init(&b, n_fields <= sizeof(bitbuf) * 8 ? bitbuf : NULL, 
              n_fields, FALSE);
  bitmap_set_all(&b);

  /*
   row data is already in table->record[0]
   As we told the NdbEventOperation to do this
   (saves moving data about many times)
  */

  /*
    for now malloc/free blobs buffer each time
    TODO if possible share single permanent buffer with handlers
   */
  uchar* blobs_buffer[2] = { 0, 0 };
  uint blobs_buffer_size[2] = { 0, 0 };

  ndb_binlog_index_row *row=
    ndb_find_binlog_index_row(rows, originating_server_id, 0);

  switch(pOp->getEventType())
  {
  case NDBEVENT::TE_INSERT:
    row->n_inserts++;
    trans_row_count++;
    DBUG_PRINT("info", ("INSERT INTO %s.%s",
                        table->s->db.str, table->s->table_name.str));
    {
      if (share->flags & NSF_BLOB_FLAG)
      {
        my_ptrdiff_t ptrdiff= 0;
        IF_DBUG(int ret =) get_ndb_blobs_value(table, event_data->ndb_value[0],
                                               blobs_buffer[0],
                                               blobs_buffer_size[0],
                                               ptrdiff);
        DBUG_ASSERT(ret == 0);
      }
      ndb_unpack_record(table, event_data->ndb_value[0], &b, table->record[0]);
      IF_DBUG(int ret=) trans.write_row(originating_server_id,
                                        injector::transaction::table(table,
                                                                     TRUE),
                                        &b, n_fields, table->record[0]);
      DBUG_ASSERT(ret == 0);
    }
    break;
  case NDBEVENT::TE_DELETE:
    row->n_deletes++;
    trans_row_count++;
    DBUG_PRINT("info",("DELETE FROM %s.%s",
                       table->s->db.str, table->s->table_name.str));
    {
      /*
        table->record[0] contains only the primary key in this case
        since we do not have an after image
      */
      int n;
      if (table->s->primary_key != MAX_KEY)
        n= 0; /*
                use the primary key only as it save time and space and
                it is the only thing needed to log the delete
              */
      else
        n= 1; /*
                we use the before values since we don't have a primary key
                since the mysql server does not handle the hidden primary
                key
              */

      if (share->flags & NSF_BLOB_FLAG)
      {
        my_ptrdiff_t ptrdiff= table->record[n] - table->record[0];
        IF_DBUG(int ret =) get_ndb_blobs_value(table, event_data->ndb_value[n],
                                               blobs_buffer[n],
                                               blobs_buffer_size[n],
                                               ptrdiff);
        DBUG_ASSERT(ret == 0);
      }
      ndb_unpack_record(table, event_data->ndb_value[n], &b, table->record[n]);
      DBUG_EXECUTE("info", print_records(table, table->record[n]););
      IF_DBUG(int ret =) trans.delete_row(originating_server_id,
                                          injector::transaction::table(table,
                                                                       TRUE),
                                          &b, n_fields, table->record[n]);
      DBUG_ASSERT(ret == 0);
    }
    break;
  case NDBEVENT::TE_UPDATE:
    row->n_updates++;
    trans_row_count++;
    DBUG_PRINT("info", ("UPDATE %s.%s",
                        table->s->db.str, table->s->table_name.str));
    {
      if (share->flags & NSF_BLOB_FLAG)
      {
        my_ptrdiff_t ptrdiff= 0;
        IF_DBUG(int ret =) get_ndb_blobs_value(table, event_data->ndb_value[0],
                                               blobs_buffer[0],
                                               blobs_buffer_size[0],
                                               ptrdiff);
        DBUG_ASSERT(ret == 0);
      }
      ndb_unpack_record(table, event_data->ndb_value[0],
                        &b, table->record[0]);
      DBUG_EXECUTE("info", print_records(table, table->record[0]););
      if (table->s->primary_key != MAX_KEY &&
          !get_binlog_use_update(share)) 
      {
        /*
          since table has a primary key, we can do a write
          using only after values
        */
        IF_DBUG(int ret =) trans.write_row(originating_server_id,
                                           injector::transaction::table(table, TRUE),
                                           &b, n_fields, table->record[0]);// after values
        DBUG_ASSERT(ret == 0);
      }
      else
      {
        /*
          mysql server cannot handle the ndb hidden key and
          therefore needs the before image as well
        */
        if (share->flags & NSF_BLOB_FLAG)
        {
          my_ptrdiff_t ptrdiff= table->record[1] - table->record[0];
          IF_DBUG(int ret =) get_ndb_blobs_value(table, event_data->ndb_value[1],
                                                 blobs_buffer[1],
                                                 blobs_buffer_size[1],
                                                 ptrdiff);
          DBUG_ASSERT(ret == 0);
        }
        ndb_unpack_record(table, event_data->ndb_value[1], &b, table->record[1]);
        DBUG_EXECUTE("info", print_records(table, table->record[1]););
        IF_DBUG(int ret =) trans.update_row(originating_server_id,
                                            injector::transaction::table(table,
                                                                         TRUE),
                                            &b, n_fields,
                                            table->record[1], // before values
                                            table->record[0]);// after values
        DBUG_ASSERT(ret == 0);
      }
    }
    break;
  default:
    /* We should REALLY never get here. */
    DBUG_PRINT("info", ("default - uh oh, a brain exploded."));
    break;
  }

  if (share->flags & NSF_BLOB_FLAG)
  {
    my_free(blobs_buffer[0], MYF(MY_ALLOW_ZERO_PTR));
    my_free(blobs_buffer[1], MYF(MY_ALLOW_ZERO_PTR));
  }

  return 0;
}

//#define RUN_NDB_BINLOG_TIMER
#ifdef RUN_NDB_BINLOG_TIMER
class Timer
{
public:
  Timer() { start(); }
  void start() { gettimeofday(&m_start, 0); }
  void stop() { gettimeofday(&m_stop, 0); }
  ulong elapsed_ms()
  {
    return (ulong)
      (((longlong) m_stop.tv_sec - (longlong) m_start.tv_sec) * 1000 +
       ((longlong) m_stop.tv_usec -
        (longlong) m_start.tv_usec + 999) / 1000);
  }
private:
  struct timeval m_start,m_stop;
};
#endif

/****************************************************************
  Injector thread main loop
****************************************************************/

static uchar *
ndb_schema_objects_get_key(NDB_SCHEMA_OBJECT *schema_object,
                           size_t *length,
                           my_bool not_used __attribute__((unused)))
{
  *length= schema_object->key_length;
  return (uchar*) schema_object->key;
}

static NDB_SCHEMA_OBJECT *ndb_get_schema_object(const char *key,
                                                my_bool create_if_not_exists,
                                                my_bool have_lock)
{
  NDB_SCHEMA_OBJECT *ndb_schema_object;
  uint length= (uint) strlen(key);
  DBUG_ENTER("ndb_get_schema_object");
  DBUG_PRINT("enter", ("key: '%s'", key));

  if (!have_lock)
    pthread_mutex_lock(&ndbcluster_mutex);
  while (!(ndb_schema_object=
           (NDB_SCHEMA_OBJECT*) hash_search(&ndb_schema_objects,
                                            (uchar*) key,
                                            length)))
  {
    if (!create_if_not_exists)
    {
      DBUG_PRINT("info", ("does not exist"));
      break;
    }
    if (!(ndb_schema_object=
          (NDB_SCHEMA_OBJECT*) my_malloc(sizeof(*ndb_schema_object) + length + 1,
                                         MYF(MY_WME | MY_ZEROFILL))))
    {
      DBUG_PRINT("info", ("malloc error"));
      break;
    }
    ndb_schema_object->key= (char *)(ndb_schema_object+1);
    memcpy(ndb_schema_object->key, key, length + 1);
    ndb_schema_object->key_length= length;
    if (my_hash_insert(&ndb_schema_objects, (uchar*) ndb_schema_object))
    {
      my_free((uchar*) ndb_schema_object, 0);
      break;
    }
    pthread_mutex_init(&ndb_schema_object->mutex, MY_MUTEX_INIT_FAST);
    bitmap_init(&ndb_schema_object->slock_bitmap, ndb_schema_object->slock,
                sizeof(ndb_schema_object->slock)*8, FALSE);
    bitmap_clear_all(&ndb_schema_object->slock_bitmap);
    break;
  }
  if (ndb_schema_object)
  {
    ndb_schema_object->use_count++;
    DBUG_PRINT("info", ("use_count: %d", ndb_schema_object->use_count));
  }
  if (!have_lock)
    pthread_mutex_unlock(&ndbcluster_mutex);
  DBUG_RETURN(ndb_schema_object);
}


static void ndb_free_schema_object(NDB_SCHEMA_OBJECT **ndb_schema_object,
                                   bool have_lock)
{
  DBUG_ENTER("ndb_free_schema_object");
  DBUG_PRINT("enter", ("key: '%s'", (*ndb_schema_object)->key));
  if (!have_lock)
    pthread_mutex_lock(&ndbcluster_mutex);
  if (!--(*ndb_schema_object)->use_count)
  {
    DBUG_PRINT("info", ("use_count: %d", (*ndb_schema_object)->use_count));
    hash_delete(&ndb_schema_objects, (uchar*) *ndb_schema_object);
    pthread_mutex_destroy(&(*ndb_schema_object)->mutex);
    my_free((uchar*) *ndb_schema_object, MYF(0));
    *ndb_schema_object= 0;
  }
  else
  {
    DBUG_PRINT("info", ("use_count: %d", (*ndb_schema_object)->use_count));
  }
  if (!have_lock)
    pthread_mutex_unlock(&ndbcluster_mutex);
  DBUG_VOID_RETURN;
}


pthread_handler_t ndb_binlog_thread_func(void *arg)
{
  THD *thd; /* needs to be first for thread_stack */
  Ndb *i_ndb= 0;
  Ndb *s_ndb= 0;
  Thd_ndb *thd_ndb=0;
  int ndb_update_ndb_binlog_index= 1;
  injector *inj= injector::instance();
  uint incident_id= 0;

#ifdef RUN_NDB_BINLOG_TIMER
  Timer main_timer;
#endif

  pthread_mutex_lock(&injector_mutex);
  /*
    Set up the Thread
  */
  my_thread_init();
  DBUG_ENTER("ndb_binlog_thread");

  thd= new THD; /* note that contructor of THD uses DBUG_ */
  THD_CHECK_SENTRY(thd);

  /* We need to set thd->thread_id before thd->store_globals, or it will
     set an invalid value for thd->variables.pseudo_thread_id.
  */
  pthread_mutex_lock(&LOCK_thread_count);
  thd->thread_id= thread_id++;
  pthread_mutex_unlock(&LOCK_thread_count);

  thd->thread_stack= (char*) &thd; /* remember where our stack is */
  if (thd->store_globals())
  {
    thd->cleanup();
    delete thd;
    ndb_binlog_thread_running= -1;
    pthread_mutex_unlock(&injector_mutex);
    pthread_cond_signal(&injector_cond);
    my_thread_end();
    pthread_exit(0);
    DBUG_RETURN(NULL);
  }
  lex_start(thd);

  thd->init_for_queries();
  thd->command= COM_DAEMON;
  thd->system_thread= SYSTEM_THREAD_NDBCLUSTER_BINLOG;
  thd->version= refresh_version;
  thd->main_security_ctx.host_or_ip= "";
  thd->client_capabilities= 0;
  my_net_init(&thd->net, 0);
  thd->main_security_ctx.master_access= ~0;
  thd->main_security_ctx.priv_user= 0;

  /*
    Set up ndb binlog
  */
  sql_print_information("Starting Cluster Binlog Thread");

  pthread_detach_this_thread();
  thd->real_id= pthread_self();
  pthread_mutex_lock(&LOCK_thread_count);
  threads.append(thd);
  pthread_mutex_unlock(&LOCK_thread_count);
  thd->lex->start_transaction_opt= 0;

  if (!(s_ndb= new Ndb(g_ndb_cluster_connection, "")) ||
      s_ndb->init())
  {
    sql_print_error("NDB Binlog: Getting Schema Ndb object failed");
    ndb_binlog_thread_running= -1;
    pthread_mutex_unlock(&injector_mutex);
    pthread_cond_signal(&injector_cond);
    goto err;
  }

  // empty database
  if (!(i_ndb= new Ndb(g_ndb_cluster_connection, "")) ||
      i_ndb->init())
  {
    sql_print_error("NDB Binlog: Getting Ndb object failed");
    ndb_binlog_thread_running= -1;
    pthread_mutex_unlock(&injector_mutex);
    pthread_cond_signal(&injector_cond);
    goto err;
  }

  /* init hash for schema object distribution */
  (void) hash_init(&ndb_schema_objects, system_charset_info, 32, 0, 0,
                   (hash_get_key)ndb_schema_objects_get_key, 0, 0);

  /*
    Expose global reference to our ndb object.

    Used by both sql client thread and binlog thread to interact
    with the storage
    pthread_mutex_lock(&injector_mutex);
  */
  injector_thd= thd;
  injector_ndb= i_ndb;
  schema_ndb= s_ndb;

  if (opt_bin_log)
  {
    ndb_binlog_running= TRUE;
  }

  /* Thread start up completed  */
  ndb_binlog_thread_running= 1;
  pthread_mutex_unlock(&injector_mutex);
  pthread_cond_signal(&injector_cond);

  /*
    wait for mysql server to start (so that the binlog is started
    and thus can receive the first GAP event)
  */
  pthread_mutex_lock(&LOCK_server_started);
  while (!mysqld_server_started)
  {
    struct timespec abstime;
    set_timespec(abstime, 1);
    pthread_cond_timedwait(&COND_server_started, &LOCK_server_started,
                           &abstime);
    if (ndbcluster_terminating)
    {
      pthread_mutex_unlock(&LOCK_server_started);
      goto err;
    }
  }
  pthread_mutex_unlock(&LOCK_server_started);
restart:
  /*
    Main NDB Injector loop
  */
  while (ndb_binlog_running)
  {
    /*
      check if it is the first log, if so we do not insert a GAP event
      as there is really no log to have a GAP in
    */
    if (incident_id == 0)
    {
      LOG_INFO log_info;
      mysql_bin_log.get_current_log(&log_info);
      int len=  strlen(log_info.log_file_name);
      uint no= 0;
      if ((sscanf(log_info.log_file_name + len - 6, "%u", &no) == 1) &&
          no == 1)
      {
        /* this is the fist log, so skip GAP event */
        break;
      }
    }

    /*
      Always insert a GAP event as we cannot know what has happened
      in the cluster while not being connected.
    */
    LEX_STRING const msg[2]=
      {
        { C_STRING_WITH_LEN("mysqld startup")    },
        { C_STRING_WITH_LEN("cluster disconnect")}
      };
    IF_DBUG(int error=)
      inj->record_incident(thd, INCIDENT_LOST_EVENTS, msg[incident_id]);
    DBUG_ASSERT(!error);
    break;
  }
  incident_id= 1;
  {
    thd->proc_info= "Waiting for ndbcluster to start";

    pthread_mutex_lock(&injector_mutex);
    while (!ndb_schema_share ||
           (ndb_binlog_running && !ndb_apply_status_share) ||
           !ndb_binlog_tables_inited)
    {
      /* ndb not connected yet */
      struct timespec abstime;
      set_timespec(abstime, 1);
      pthread_cond_timedwait(&injector_cond, &injector_mutex, &abstime);
      if (ndbcluster_binlog_terminating)
      {
        pthread_mutex_unlock(&injector_mutex);
        goto err;
      }
    }
    pthread_mutex_unlock(&injector_mutex);

    if (thd_ndb == NULL)
    {
      DBUG_ASSERT(ndbcluster_hton->slot != ~(uint)0);
      if (!(thd_ndb= ha_ndbcluster::seize_thd_ndb()))
      {
        sql_print_error("Could not allocate Thd_ndb object");
        goto err;
      }
      set_thd_ndb(thd, thd_ndb);
      thd_ndb->options|= TNO_NO_LOG_SCHEMA_OP;
      thd->query_id= 0; // to keep valgrind quiet
    }
  }

  {
    // wait for the first event
    thd->proc_info= "Waiting for first event from ndbcluster";
    int schema_res, res;
    Uint64 schema_gci;
    do
    {
      DBUG_PRINT("info", ("Waiting for the first event"));

      if (ndbcluster_binlog_terminating)
        goto err;

      schema_res= s_ndb->pollEvents(100, &schema_gci);
    } while (schema_gci == 0 || ndb_latest_received_binlog_epoch == schema_gci);
    if (ndb_binlog_running)
    {
      Uint64 gci= i_ndb->getLatestGCI();
      while (gci < schema_gci || gci == ndb_latest_received_binlog_epoch)
      {
        if (ndbcluster_binlog_terminating)
          goto err;
        res= i_ndb->pollEvents(10, &gci);
      }
      if (gci > schema_gci)
      {
        schema_gci= gci;
      }
    }
    // now check that we have epochs consistant with what we had before the restart
    DBUG_PRINT("info", ("schema_res: %d  schema_gci: %u/%u", schema_res,
                        (uint)(schema_gci >> 32),
                        (uint)(schema_gci)));
    {
      i_ndb->flushIncompleteEvents(schema_gci);
      s_ndb->flushIncompleteEvents(schema_gci);
      if (schema_gci < ndb_latest_handled_binlog_epoch)
      {
        sql_print_error("NDB Binlog: cluster has been restarted --initial or with older filesystem. "
                        "ndb_latest_handled_binlog_epoch: %u/%u, while current epoch: %u/%u. "
                        "RESET MASTER should be issued. Resetting ndb_latest_handled_binlog_epoch.",
                        (uint)(ndb_latest_handled_binlog_epoch >> 32),
                        (uint)(ndb_latest_handled_binlog_epoch),
                        (uint)(schema_gci >> 32),
                        (uint)(schema_gci));
        ndb_set_latest_trans_gci(0);
        ndb_latest_handled_binlog_epoch= 0;
        ndb_latest_applied_binlog_epoch= 0;
        ndb_latest_received_binlog_epoch= 0;
      }
      else if (ndb_latest_applied_binlog_epoch > 0)
      {
        sql_print_warning("NDB Binlog: cluster has reconnected. "
                          "Changes to the database that occured while "
                          "disconnected will not be in the binlog");
      }
      if (ndb_extra_logging)
      {
        sql_print_information("NDB Binlog: starting log at epoch %u/%u",
                              (uint)(schema_gci >> 32),
                              (uint)(schema_gci));
      }
    }
  }
  /*
    binlog thread is ready to receive events
    - client threads may now start updating data, i.e. tables are
    no longer read only
  */
  ndb_binlog_is_ready= TRUE;

  if (ndb_extra_logging)
    sql_print_information("NDB Binlog: ndb tables writable");
  close_cached_tables((THD*) 0, (TABLE_LIST*) 0, FALSE, FALSE, FALSE);

  {
    static char db[]= "";
    thd->db= db;
  }
  do_ndbcluster_binlog_close_connection= BCCC_running;
  for ( ; !((ndbcluster_binlog_terminating ||
             do_ndbcluster_binlog_close_connection) &&
            ndb_latest_handled_binlog_epoch >= ndb_get_latest_trans_gci()) &&
          do_ndbcluster_binlog_close_connection != BCCC_restart; )
  {
#ifndef DBUG_OFF
    if (do_ndbcluster_binlog_close_connection)
    {
      DBUG_PRINT("info", ("do_ndbcluster_binlog_close_connection: %d, "
                          "ndb_latest_handled_binlog_epoch: %u/%u, "
                          "*get_latest_trans_gci(): %u/%u",
                          do_ndbcluster_binlog_close_connection,
                          (uint)(ndb_latest_handled_binlog_epoch >> 32),
                          (uint)(ndb_latest_handled_binlog_epoch),
                          (uint)(ndb_get_latest_trans_gci() >> 32),
                          (uint)(ndb_get_latest_trans_gci())));
    }
#endif
#ifdef RUN_NDB_BINLOG_TIMER
    main_timer.stop();
    sql_print_information("main_timer %ld ms",  main_timer.elapsed_ms());
    main_timer.start();
#endif

    /*
      now we don't want any events before next gci is complete
    */
    thd->proc_info= "Waiting for event from ndbcluster";
    thd->set_time();
    
    /* wait for event or 1000 ms */
    Uint64 gci= 0, schema_gci;
    int res= 0, tot_poll_wait= 1000;
    if (ndb_binlog_running)
    {
      res= i_ndb->pollEvents(tot_poll_wait, &gci);
      tot_poll_wait= 0;
    }
    else
    {
      /*
        Just consume any events, not used if no binlogging
        e.g. node failure events
      */
      Uint64 tmp_gci;
      if (i_ndb->pollEvents(0, &tmp_gci))
        while (i_ndb->nextEvent())
          ;
    }
    int schema_res= s_ndb->pollEvents(tot_poll_wait, &schema_gci);
    ndb_latest_received_binlog_epoch= gci;

    while (gci > schema_gci && schema_res >= 0)
    {
      static char buf[64];
      thd->proc_info= "Waiting for schema epoch";
      my_snprintf(buf, sizeof(buf), "%s %u/%u(%u/%u)", thd->proc_info,
                  (uint)(schema_gci >> 32),
                  (uint)(schema_gci),
                  (uint)(gci >> 32),
                  (uint)(gci));
      thd->proc_info= buf;
      schema_res= s_ndb->pollEvents(10, &schema_gci);
    }

    if ((ndbcluster_binlog_terminating ||
         do_ndbcluster_binlog_close_connection) &&
        (ndb_latest_handled_binlog_epoch >= ndb_get_latest_trans_gci() ||
         !ndb_binlog_running))
      break; /* Shutting down server */

    MEM_ROOT **root_ptr=
      my_pthread_getspecific_ptr(MEM_ROOT**, THR_MALLOC);
    MEM_ROOT *old_root= *root_ptr;
    MEM_ROOT mem_root;
    init_sql_alloc(&mem_root, 4096, 0);
    List<Cluster_schema> post_epoch_log_list;
    List<Cluster_schema> post_epoch_unlock_list;
    *root_ptr= &mem_root;

    if (unlikely(schema_res > 0))
    {
      thd->proc_info= "Processing events from schema table";
      s_ndb->
        setReportThreshEventGCISlip(ndb_report_thresh_binlog_epoch_slip);
      s_ndb->
        setReportThreshEventFreeMem(ndb_report_thresh_binlog_mem_usage);
      NdbEventOperation *pOp= s_ndb->nextEvent();
      while (pOp != NULL)
      {
        if (!pOp->hasError())
        {
          ndb_binlog_thread_handle_schema_event(thd, s_ndb, pOp,
                                                &post_epoch_log_list,
                                                &post_epoch_unlock_list,
                                                &mem_root);
          DBUG_PRINT("info", ("s_ndb first: %s", s_ndb->getEventOperation() ?
                              s_ndb->getEventOperation()->getEvent()->getTable()->getName() :
                              "<empty>"));
          DBUG_PRINT("info", ("i_ndb first: %s", i_ndb->getEventOperation() ?
                              i_ndb->getEventOperation()->getEvent()->getTable()->getName() :
                              "<empty>"));
          if (i_ndb->getEventOperation() == NULL &&
              s_ndb->getEventOperation() == NULL &&
              do_ndbcluster_binlog_close_connection == BCCC_running)
          {
            DBUG_PRINT("info", ("do_ndbcluster_binlog_close_connection= BCCC_restart"));
            do_ndbcluster_binlog_close_connection= BCCC_restart;
            if (ndb_latest_received_binlog_epoch < ndb_get_latest_trans_gci() && ndb_binlog_running)
            {
              sql_print_error("NDB Binlog: latest transaction in epoch %u/%u not in binlog "
                              "as latest received epoch is %u/%u",
                              (uint)(ndb_get_latest_trans_gci() >> 32),
                              (uint)(ndb_get_latest_trans_gci()),
                              (uint)(ndb_latest_received_binlog_epoch >> 32),
                              (uint)(ndb_latest_received_binlog_epoch));
            }
          }
        }
        else
          sql_print_error("NDB: error %lu (%s) on handling "
                          "binlog schema event",
                          (ulong) pOp->getNdbError().code,
                          pOp->getNdbError().message);
        pOp= s_ndb->nextEvent();
      }
    }

    if (res > 0)
    {
      DBUG_PRINT("info", ("pollEvents res: %d", res));
      thd->proc_info= "Processing events";
      NdbEventOperation *pOp= i_ndb->nextEvent();
      ndb_binlog_index_row _row;
      while (pOp != NULL)
      {
        ndb_binlog_index_row *rows= &_row;
#ifdef RUN_NDB_BINLOG_TIMER
        Timer gci_timer, write_timer;
        int event_count= 0;
        gci_timer.start();
#endif
        gci= pOp->getGCI();
        DBUG_PRINT("info", ("Handling gci: %u/%u",
                            (uint)(gci >> 32),
                            (uint)(gci)));
        // sometimes get TE_ALTER with invalid table
        DBUG_ASSERT(pOp->getEventType() == NdbDictionary::Event::TE_ALTER ||
                    ! IS_NDB_BLOB_PREFIX(pOp->getEvent()->getTable()->getName()));
        DBUG_ASSERT(gci <= ndb_latest_received_binlog_epoch);

        /* initialize some variables for this epoch */
        g_ndb_log_slave_updates= opt_log_slave_updates;
        i_ndb->
          setReportThreshEventGCISlip(ndb_report_thresh_binlog_epoch_slip);
        i_ndb->setReportThreshEventFreeMem(ndb_report_thresh_binlog_mem_usage);

        bzero((char*)&_row, sizeof(_row));
        thd->variables.character_set_client= &my_charset_latin1;
        injector::transaction trans;
        unsigned trans_row_count= 0;
        // pass table map before epoch
        {
          Uint32 iter= 0;
          const NdbEventOperation *gci_op;
          Uint32 event_types;

          if (!i_ndb->isConsistentGCI(gci))
          {
            char errmsg[64];
            uint end= sprintf(&errmsg[0],
                              "Detected missing data in GCI %llu, "
                              "inserting GAP event", gci);
            errmsg[end]= '\0';
            DBUG_PRINT("info",
                       ("Detected missing data in GCI %llu, "
                        "inserting GAP event", gci));
            LEX_STRING const msg= { C_STRING_WITH_LEN(errmsg) };
            inj->record_incident(thd, INCIDENT_LOST_EVENTS, msg);
          }
          while ((gci_op= i_ndb->getGCIEventOperations(&iter, &event_types))
                 != NULL)
          {
            Ndb_event_data *event_data=
              (Ndb_event_data *) gci_op->getCustomData();
            NDB_SHARE *share= (event_data)?event_data->share:NULL;
            DBUG_PRINT("info", ("per gci_op: 0x%lx  share: 0x%lx  event_types: 0x%x",
                                (long) gci_op, (long) share, event_types));
            // workaround for interface returning TE_STOP events
            // which are normally filtered out below in the nextEvent loop
            if ((event_types & ~NdbDictionary::Event::TE_STOP) == 0)
            {
              DBUG_PRINT("info", ("Skipped TE_STOP on table %s",
                                  gci_op->getEvent()->getTable()->getName()));
              continue;
            }
            // this should not happen
            if (share == NULL || event_data->table == NULL)
            {
              DBUG_PRINT("info", ("no share or table %s!",
                                  gci_op->getEvent()->getTable()->getName()));
              continue;
            }
            if (share == ndb_apply_status_share)
            {
              // skip this table, it is handled specially
              continue;
            }
            TABLE *table= event_data->table;
#ifndef DBUG_OFF
            const LEX_STRING &name= table->s->table_name;
#endif
            if ((event_types & (NdbDictionary::Event::TE_INSERT |
                                NdbDictionary::Event::TE_UPDATE |
                                NdbDictionary::Event::TE_DELETE)) == 0)
            {
              DBUG_PRINT("info", ("skipping non data event table: %.*s",
                                  (int) name.length, name.str));
              continue;
            }
            if (!trans.good())
            {
              DBUG_PRINT("info",
                         ("Found new data event, initializing transaction"));
              inj->new_trans(thd, &trans);
            }
            DBUG_PRINT("info", ("use_table: %.*s, cols %u",
                                (int) name.length, name.str,
                                table->s->fields));
            injector::transaction::table tbl(table, TRUE);
            IF_DBUG(int ret=) trans.use_table(::server_id, tbl);
            DBUG_ASSERT(ret == 0);
          }
        }
        if (trans.good())
        {
          if (ndb_apply_status_share)
          {
            Ndb_event_data *event_data= 0;
            if (ndb_apply_status_share->event_data)
            {
              event_data= ndb_apply_status_share->event_data;
            }
            else if (ndb_apply_status_share->op)
            {
              event_data= 
                (Ndb_event_data *) ndb_apply_status_share->op->getCustomData();
            }
            DBUG_ASSERT(event_data);
            TABLE *table= event_data->table;

#ifndef DBUG_OFF
            const LEX_STRING& name= table->s->table_name;
            DBUG_PRINT("info", ("use_table: %.*s",
                                (int) name.length, name.str));
#endif
            injector::transaction::table tbl(table, TRUE);
            IF_DBUG(int ret=) trans.use_table(::server_id, tbl);
            DBUG_ASSERT(ret == 0);

	    /* 
	       Intialize table->record[0] 
	    */
	    empty_record(table);

            table->field[0]->store((longlong)::server_id, true);
            table->field[1]->store((longlong)gci, true);
            table->field[2]->store("", 0, &my_charset_bin);
            table->field[3]->store((longlong)0);
            table->field[4]->store((longlong)0);
            trans.write_row(::server_id,
                            injector::transaction::table(table, TRUE),
                            &table->s->all_set, table->s->fields,
                            table->record[0]);
          }
          else
          {
            sql_print_error("NDB: Could not get apply status share");
          }
        }
#ifdef RUN_NDB_BINLOG_TIMER
        write_timer.start();
#endif
        do
        {
#ifdef RUN_NDB_BINLOG_TIMER
          event_count++;
#endif
          if (pOp->hasError() &&
              ndb_binlog_thread_handle_error(i_ndb, pOp, *rows) < 0)
            goto err;

#ifndef DBUG_OFF
          {
            Ndb_event_data *event_data=
              (Ndb_event_data *) pOp->getCustomData();
            NDB_SHARE *share= (event_data)?event_data->share:NULL;
            DBUG_PRINT("info",
                       ("EVENT TYPE: %d  GCI: %u/%u last applied: %u/%u  "
                        "share: 0x%lx (%s.%s)", pOp->getEventType(),
                        (uint)(gci >> 32),
                        (uint)(gci),
                        (uint)(ndb_latest_applied_binlog_epoch >> 32),
                        (uint)(ndb_latest_applied_binlog_epoch),
                        (long) share,
                        share ? share->db :  "'NULL'",
                        share ? share->table_name : "'NULL'"));
            DBUG_ASSERT(share != 0);
          }
          // assert that there is consistancy between gci op list
          // and event list
          {
            Uint32 iter= 0;
            const NdbEventOperation *gci_op;
            Uint32 event_types;
            while ((gci_op= i_ndb->getGCIEventOperations(&iter, &event_types))
                   != NULL)
            {
              if (gci_op == pOp)
                break;
            }
            DBUG_ASSERT(gci_op == pOp);
            DBUG_ASSERT((event_types & pOp->getEventType()) != 0);
          }
#endif
          if ((unsigned) pOp->getEventType() <
              (unsigned) NDBEVENT::TE_FIRST_NON_DATA_EVENT)
            ndb_binlog_thread_handle_data_event(i_ndb, pOp, &rows, trans, trans_row_count);
          else
          {
            // set injector_ndb database/schema from table internal name
            IF_DBUG(int ret=)
              i_ndb->setDatabaseAndSchemaName(pOp->getEvent()->getTable());
            DBUG_ASSERT(ret == 0);
            ndb_binlog_thread_handle_non_data_event(thd, i_ndb, pOp, *rows);
            // reset to catch errors
            i_ndb->setDatabaseName("");
            DBUG_PRINT("info", ("s_ndb first: %s", s_ndb->getEventOperation() ?
                                s_ndb->getEventOperation()->getEvent()->getTable()->getName() :
                                "<empty>"));
            DBUG_PRINT("info", ("i_ndb first: %s", i_ndb->getEventOperation() ?
                                i_ndb->getEventOperation()->getEvent()->getTable()->getName() :
                                "<empty>"));
            if (i_ndb->getEventOperation() == NULL &&
                s_ndb->getEventOperation() == NULL &&
                do_ndbcluster_binlog_close_connection == BCCC_running)
            {
              DBUG_PRINT("info", ("do_ndbcluster_binlog_close_connection= BCCC_restart"));
              do_ndbcluster_binlog_close_connection= BCCC_restart;
              if (ndb_latest_received_binlog_epoch < ndb_get_latest_trans_gci() && ndb_binlog_running)
              {
                sql_print_error("NDB Binlog: latest transaction in epoch %lu not in binlog "
                                "as latest received epoch is %lu",
                                (ulong) ndb_get_latest_trans_gci(),
                                (ulong) ndb_latest_received_binlog_epoch);
              }
            }
          }

          pOp= i_ndb->nextEvent();
        } while (pOp && pOp->getGCI() == gci);

        /*
          note! pOp is not referring to an event in the next epoch
          or is == 0
        */
#ifdef RUN_NDB_BINLOG_TIMER
        write_timer.stop();
#endif

        while (trans.good())
        {
          if (trans_row_count == 0)
          {
            /* nothing to commit, rollback instead */
            if (int r= trans.rollback())
            {
              sql_print_error("NDB Binlog: "
                              "Error during ROLLBACK of GCI %u/%u. Error: %d",
                              uint(gci >> 32), uint(gci), r);
              /* TODO: Further handling? */
            }
            break;
          }
          thd->proc_info= "Committing events to binlog";
          injector::transaction::binlog_pos start= trans.start_pos();
          if (int r= trans.commit())
          {
            sql_print_error("NDB Binlog: "
                            "Error during COMMIT of GCI. Error: %d",
                            r);
            /* TODO: Further handling? */
          }
          rows->gci= (gci >> 32); // Expose gci hi/lo
          rows->epoch= gci;
          rows->master_log_file= start.file_name();
          rows->master_log_pos= start.file_pos();

          DBUG_PRINT("info", ("COMMIT gci: %lu", (ulong) gci));
          if (ndb_update_ndb_binlog_index)
          {
            ndb_add_ndb_binlog_index(thd, rows);
          }
          ndb_latest_applied_binlog_epoch= gci;
          break;
        }
        ndb_latest_handled_binlog_epoch= gci;

#ifdef RUN_NDB_BINLOG_TIMER
        gci_timer.stop();
        sql_print_information("gci %ld event_count %d write time "
                              "%ld(%d e/s), total time %ld(%d e/s)",
                              (ulong)gci, event_count,
                              write_timer.elapsed_ms(),
                              (1000*event_count) / write_timer.elapsed_ms(),
                              gci_timer.elapsed_ms(),
                              (1000*event_count) / gci_timer.elapsed_ms());
#endif
      }
      if(!i_ndb->isConsistent(gci))
      {
        char errmsg[64];
        uint end= sprintf(&errmsg[0],
                          "Detected missing data in GCI %llu, "
                          "inserting GAP event", gci);
        errmsg[end]= '\0';
        DBUG_PRINT("info",
                   ("Detected missing data in GCI %llu, "
                    "inserting GAP event", gci));
        LEX_STRING const msg= { C_STRING_WITH_LEN(errmsg) };
        inj->record_incident(thd, INCIDENT_LOST_EVENTS, msg);
      }
    }

    ndb_binlog_thread_handle_schema_event_post_epoch(thd,
                                                     &post_epoch_log_list,
                                                     &post_epoch_unlock_list);
    free_root(&mem_root, MYF(0));
    *root_ptr= old_root;
    ndb_latest_handled_binlog_epoch= ndb_latest_received_binlog_epoch;
  }
  if (do_ndbcluster_binlog_close_connection == BCCC_restart)
  {
    ndb_binlog_tables_inited= FALSE;
    goto restart;
  }
err:
  sql_print_information("Stopping Cluster Binlog");
  DBUG_PRINT("info",("Shutting down cluster binlog thread"));
  thd->proc_info= "Shutting down";
  pthread_mutex_lock(&injector_mutex);
  /* don't mess with the injector_ndb anymore from other threads */
  injector_thd= 0;
  injector_ndb= 0;
  schema_ndb= 0;
  pthread_mutex_unlock(&injector_mutex);
  thd->db= 0; // as not to try to free memory

  if (ndb_apply_status_share)
  {
    /* ndb_share reference binlog extra free */
    DBUG_PRINT("NDB_SHARE", ("%s binlog extra free  use_count: %u",
                             ndb_apply_status_share->key,
                             ndb_apply_status_share->use_count));
    free_share(&ndb_apply_status_share);
    ndb_apply_status_share= 0;
    ndb_binlog_tables_inited= FALSE;
  }
  if (ndb_schema_share)
  {
    /* begin protect ndb_schema_share */
    pthread_mutex_lock(&ndb_schema_share_mutex);
    /* ndb_share reference binlog extra free */
    DBUG_PRINT("NDB_SHARE", ("%s binlog extra free  use_count: %u",
                             ndb_schema_share->key,
                             ndb_schema_share->use_count));
    free_share(&ndb_schema_share);
    ndb_schema_share= 0;
    ndb_binlog_tables_inited= FALSE;
    pthread_mutex_unlock(&ndb_schema_share_mutex);
    /* end protect ndb_schema_share */
  }

  /* remove all event operations */
  if (s_ndb)
  {
    NdbEventOperation *op;
    DBUG_PRINT("info",("removing all event operations"));
    while ((op= s_ndb->getEventOperation()))
    {
      DBUG_ASSERT(! IS_NDB_BLOB_PREFIX(op->getEvent()->getTable()->getName()));
      DBUG_PRINT("info",("removing event operation on %s",
                         op->getEvent()->getName()));
      Ndb_event_data *event_data= (Ndb_event_data *) op->getCustomData();
      NDB_SHARE *share= (event_data)?event_data->share:NULL;
      DBUG_ASSERT(share != 0);
      DBUG_ASSERT(share->op == op || share->new_op == op);
      if (event_data)
      {
        delete event_data;
        op->setCustomData(NULL);
      }
      (void) pthread_mutex_lock(&share->mutex);
      share->op= 0;
      share->new_op= 0;
      (void) pthread_mutex_unlock(&share->mutex);
      /* ndb_share reference binlog free */
      DBUG_PRINT("NDB_SHARE", ("%s binlog free  use_count: %u",
                               share->key, share->use_count));
      free_share(&share);
      s_ndb->dropEventOperation(op);
    }
    delete s_ndb;
    s_ndb= 0;
  }
  if (i_ndb)
  {
    NdbEventOperation *op;
    DBUG_PRINT("info",("removing all event operations"));
    while ((op= i_ndb->getEventOperation()))
    {
      DBUG_ASSERT(! IS_NDB_BLOB_PREFIX(op->getEvent()->getTable()->getName()));
      DBUG_PRINT("info",("removing event operation on %s",
                         op->getEvent()->getName()));
      Ndb_event_data *event_data= (Ndb_event_data *) op->getCustomData();
      NDB_SHARE *share= (event_data)?event_data->share:NULL;
      if (event_data)
      {
        delete event_data;
        op->setCustomData(NULL);
      }
      DBUG_ASSERT(share != 0);
      (void) pthread_mutex_lock(&share->mutex);
      DBUG_ASSERT(share->op == op || share->new_op == op);
      share->op= 0;
      share->new_op= 0;
      (void) pthread_mutex_unlock(&share->mutex);
      /* ndb_share reference binlog free */
      DBUG_PRINT("NDB_SHARE", ("%s binlog free  use_count: %u",
                               share->key, share->use_count));
      free_share(&share);
      i_ndb->dropEventOperation(op);
    }
    delete i_ndb;
    i_ndb= 0;
  }

  hash_free(&ndb_schema_objects);

  if (thd_ndb)
  {
    ha_ndbcluster::release_thd_ndb(thd_ndb);
    set_thd_ndb(thd, NULL);
  }
  net_end(&thd->net);
  thd->cleanup();
  delete thd;

  ndb_binlog_thread_running= -1;
  ndb_binlog_running= FALSE;
  (void) pthread_cond_signal(&injector_cond);

  DBUG_PRINT("exit", ("ndb_binlog_thread"));
  my_thread_end();

  pthread_exit(0);
  DBUG_RETURN(NULL);
}

bool
ndbcluster_show_status_binlog(THD* thd, stat_print_fn *stat_print,
                              enum ha_stat_type stat_type)
{
  char buf[IO_SIZE];
  uint buflen;
  ulonglong ndb_latest_epoch= 0;
  DBUG_ENTER("ndbcluster_show_status_binlog");
  
  pthread_mutex_lock(&injector_mutex);
  if (injector_ndb)
  {
    char buff1[22],buff2[22],buff3[22],buff4[22],buff5[22];
    ndb_latest_epoch= injector_ndb->getLatestGCI();
    pthread_mutex_unlock(&injector_mutex);

    buflen=
      my_snprintf(buf, sizeof(buf),
               "latest_epoch=%s, "
               "latest_trans_epoch=%s, "
               "latest_received_binlog_epoch=%s, "
               "latest_handled_binlog_epoch=%s, "
               "latest_applied_binlog_epoch=%s",
               llstr(ndb_latest_epoch, buff1),
               llstr(ndb_get_latest_trans_gci(), buff2),
               llstr(ndb_latest_received_binlog_epoch, buff3),
               llstr(ndb_latest_handled_binlog_epoch, buff4),
               llstr(ndb_latest_applied_binlog_epoch, buff5));
    if (stat_print(thd, ndbcluster_hton_name, ndbcluster_hton_name_length,
                   "binlog", strlen("binlog"),
                   buf, buflen))
      DBUG_RETURN(TRUE);
  }
  else
    pthread_mutex_unlock(&injector_mutex);
  DBUG_RETURN(FALSE);
}

#endif<|MERGE_RESOLUTION|>--- conflicted
+++ resolved
@@ -1242,11 +1242,7 @@
             /* create missing database */
             sql_print_information("NDB: Discovered missing database '%s'", db);
             const int no_print_error[1]= {0};
-<<<<<<< HEAD
-			name_len= my_snprintf(name, sizeof(name), "CREATE DATABASE %s", db);
-=======
             name_len= my_snprintf(name, sizeof(name), "CREATE DATABASE %s", db);
->>>>>>> 8c643736
             run_query(thd, name, name + name_len,
                       no_print_error,    /* print error */
                       TRUE);   /* don't binlog the query */
