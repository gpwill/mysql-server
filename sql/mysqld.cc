/* Copyright (c) 2000, 2012, Oracle and/or its affiliates. All rights reserved.

   This program is free software; you can redistribute it and/or modify
   it under the terms of the GNU General Public License as published by
   the Free Software Foundation; version 2 of the License.

   This program is distributed in the hope that it will be useful,
   but WITHOUT ANY WARRANTY; without even the implied warranty of
   MERCHANTABILITY or FITNESS FOR A PARTICULAR PURPOSE.  See the
   GNU General Public License for more details.

   You should have received a copy of the GNU General Public License
   along with this program; if not, write to the Free Software
   Foundation, Inc., 51 Franklin St, Fifth Floor, Boston, MA 02110-1301  USA */

#include "my_global.h"                          /* NO_EMBEDDED_ACCESS_CHECKS */

#include <vector>
#include <algorithm>
#include <functional>
#include <list>
#include <set>

#include "sql_priv.h"
#include "unireg.h"
#include <signal.h>
#include "sql_parse.h"    // test_if_data_home_dir
#include "sql_cache.h"    // query_cache, query_cache_*
#include "sql_locale.h"   // MY_LOCALES, my_locales, my_locale_by_name
#include "sql_show.h"     // free_status_vars, add_status_vars,
                          // reset_status_vars
#include "strfunc.h"      // find_set_from_flags
#include "parse_file.h"   // File_parser_dummy_hook
#include "sql_db.h"       // my_dboptions_cache_free
                          // my_dboptions_cache_init
#include "sql_table.h"    // release_ddl_log, execute_ddl_log_recovery
#include "sql_connect.h"  // free_max_user_conn, init_max_user_conn,
                          // handle_one_connection
#include "sql_time.h"     // known_date_time_formats,
                          // get_date_time_format_str,
                          // date_time_format_make
#include "tztime.h"       // my_tz_free, my_tz_init, my_tz_SYSTEM
#include "hostname.h"     // hostname_cache_free, hostname_cache_init
#include "sql_acl.h"      // acl_free, grant_free, acl_init,
                          // grant_init
#include "sql_base.h"     // table_def_free, table_def_init,
                          // Table_cache,
                          // cached_table_definitions
#include "sql_test.h"     // mysql_print_status
#include "item_create.h"  // item_create_cleanup, item_create_init
#include "sql_servers.h"  // servers_free, servers_init
#include "init.h"         // unireg_init
#include "derror.h"       // init_errmessage
#include "derror.h"       // init_errmessage
#include "des_key_file.h" // load_des_key_file
#include "sql_manager.h"  // stop_handle_manager, start_handle_manager
#include <m_ctype.h>
#include <my_dir.h>
#include <my_bit.h>
#include "rpl_gtid.h"
#include "rpl_slave.h"
#include "rpl_master.h"
#include "rpl_mi.h"
#include "rpl_filter.h"
#include <sql_common.h>
#include <my_stacktrace.h>
#include "mysqld_suffix.h"
#include "mysys_err.h"
#include "events.h"
#include "sql_audit.h"
#include "probes_mysql.h"
#include "scheduler.h"
#include "debug_sync.h"
#include "sql_callback.h"
#include "opt_trace_context.h"

#include "global_threads.h"
#include "mysqld.h"
#include "my_default.h"

#ifdef WITH_PERFSCHEMA_STORAGE_ENGINE
#include "../storage/perfschema/pfs_server.h"
#endif /* WITH_PERFSCHEMA_STORAGE_ENGINE */
#include <mysql/psi/mysql_idle.h>
#include <mysql/psi/mysql_socket.h>
#include <mysql/psi/mysql_statement.h>
#include "mysql_com_server.h"

#include "keycaches.h"
#include "../storage/myisam/ha_myisam.h"
#include "set_var.h"

#include "rpl_injector.h"

#include "rpl_handler.h"

#ifdef HAVE_SYS_PRCTL_H
#include <sys/prctl.h>
#endif

#include <thr_alarm.h>
#include <ft_global.h>
#include <errmsg.h>
#include "sp_rcontext.h"
#include "sp_cache.h"
#include "sql_reload.h"  // reload_acl_and_cache

#ifdef HAVE_POLL_H
#include <poll.h>
#endif

#ifdef HAVE_FESETROUND
#include <fenv.h>
#endif
#include "table_cache.h" // table_cache_manager

using std::min;
using std::max;
using std::vector;

#define mysqld_charset &my_charset_latin1

/* We have HAVE_purify below as this speeds up the shutdown of MySQL */

#if defined(HAVE_DEC_3_2_THREADS) || defined(SIGNALS_DONT_BREAK_READ) || defined(HAVE_purify) && defined(__linux__)
#define HAVE_CLOSE_SERVER_SOCK 1
#endif

extern "C" {          // Because of SCO 3.2V4.2
#include <errno.h>
#include <sys/stat.h>
#ifndef __GNU_LIBRARY__
#define __GNU_LIBRARY__       // Skip warnings in getopt.h
#endif
#include <my_getopt.h>
#ifdef HAVE_SYSENT_H
#include <sysent.h>
#endif
#ifdef HAVE_PWD_H
#include <pwd.h>        // For getpwent
#endif
#ifdef HAVE_GRP_H
#include <grp.h>
#endif
#include <my_net.h>

#if !defined(__WIN__)
#include <sys/resource.h>
#ifdef HAVE_SYS_UN_H
#include <sys/un.h>
#endif
#ifdef HAVE_SELECT_H
#include <select.h>
#endif
#ifdef HAVE_SYS_SELECT_H
#include <sys/select.h>
#endif
#include <sys/utsname.h>
#endif /* __WIN__ */

#include <my_libwrap.h>

#ifdef HAVE_SYS_MMAN_H
#include <sys/mman.h>
#endif

#ifdef __WIN__
#include <crtdbg.h>
#endif

#ifdef HAVE_SOLARIS_LARGE_PAGES
#include <sys/mman.h>
#if defined(__sun__) && defined(__GNUC__) && defined(__cplusplus) \
    && defined(_XOPEN_SOURCE)
extern int getpagesizes(size_t *, int);
extern int getpagesizes2(size_t *, int);
extern int memcntl(caddr_t, size_t, int, caddr_t, int, int);
#endif /* __sun__ ... */
#endif /* HAVE_SOLARIS_LARGE_PAGES */

#ifdef _AIX41
int initgroups(const char *,unsigned int);
#endif

#if defined(__FreeBSD__) && defined(HAVE_IEEEFP_H) && !defined(HAVE_FEDISABLEEXCEPT)
#include <ieeefp.h>
#ifdef HAVE_FP_EXCEPT       // Fix type conflict
typedef fp_except fp_except_t;
#endif
#endif /* __FreeBSD__ && HAVE_IEEEFP_H && !HAVE_FEDISABLEEXCEPT */
#ifdef HAVE_SYS_FPU_H
/* for IRIX to use set_fpc_csr() */
#include <sys/fpu.h>
#endif
#ifdef HAVE_FPU_CONTROL_H
#include <fpu_control.h>
#endif
#if defined(__i386__) && !defined(HAVE_FPU_CONTROL_H)
# define fpu_control_t unsigned int
# define _FPU_EXTENDED 0x300
# define _FPU_DOUBLE 0x200
# if defined(__GNUC__) || (defined(__SUNPRO_CC) && __SUNPRO_CC >= 0x590)
#  define _FPU_GETCW(cw) asm volatile ("fnstcw %0" : "=m" (*&cw))
#  define _FPU_SETCW(cw) asm volatile ("fldcw %0" : : "m" (*&cw))
# else
#  define _FPU_GETCW(cw) (cw= 0)
#  define _FPU_SETCW(cw)
# endif
#endif

extern "C" my_bool reopen_fstreams(const char *filename,
                                   FILE *outstream, FILE *errstream);

inline void setup_fpu()
{
#if defined(__FreeBSD__) && defined(HAVE_IEEEFP_H) && !defined(HAVE_FEDISABLEEXCEPT)
  /* We can't handle floating point exceptions with threads, so disable
     this on freebsd
     Don't fall for overflow, underflow,divide-by-zero or loss of precision.
     fpsetmask() is deprecated in favor of fedisableexcept() in C99.
  */
#if defined(FP_X_DNML)
  fpsetmask(~(FP_X_INV | FP_X_DNML | FP_X_OFL | FP_X_UFL | FP_X_DZ |
        FP_X_IMP));
#else
  fpsetmask(~(FP_X_INV |             FP_X_OFL | FP_X_UFL | FP_X_DZ |
              FP_X_IMP));
#endif /* FP_X_DNML */
#endif /* __FreeBSD__ && HAVE_IEEEFP_H && !HAVE_FEDISABLEEXCEPT */

#ifdef HAVE_FEDISABLEEXCEPT
  fedisableexcept(FE_ALL_EXCEPT);
#endif

#ifdef HAVE_FESETROUND
    /* Set FPU rounding mode to "round-to-nearest" */
  fesetround(FE_TONEAREST);
#endif /* HAVE_FESETROUND */

  /*
    x86 (32-bit) requires FPU precision to be explicitly set to 64 bit
    (double precision) for portable results of floating point operations.
    However, there is no need to do so if compiler is using SSE2 for floating
    point, double values will be stored and processed in 64 bits anyway.
  */
#if defined(__i386__) && !defined(__SSE2_MATH__)
#if defined(_WIN32)
#if !defined(_WIN64)
  _control87(_PC_53, MCW_PC);
#endif /* !_WIN64 */
#else /* !_WIN32 */
  fpu_control_t cw;
  _FPU_GETCW(cw);
  cw= (cw & ~_FPU_EXTENDED) | _FPU_DOUBLE;
  _FPU_SETCW(cw);
#endif /* _WIN32 && */
#endif /* __i386__ */

#if defined(__sgi) && defined(HAVE_SYS_FPU_H)
  /* Enable denormalized DOUBLE values support for IRIX */
  union fpc_csr n;
  n.fc_word = get_fpc_csr();
  n.fc_struct.flush = 0;
  set_fpc_csr(n.fc_word);
#endif
}

} /* cplusplus */

#define MYSQL_KILL_SIGNAL SIGTERM

#include <my_pthread.h>     // For thr_setconcurency()

#ifdef SOLARIS
extern "C" int gethostname(char *name, int namelen);
#endif

extern "C" sig_handler handle_fatal_signal(int sig);

#if defined(__linux__)
#define ENABLE_TEMP_POOL 1
#else
#define ENABLE_TEMP_POOL 0
#endif

/* Constants */

#include <welcome_copyright_notice.h> // ORACLE_WELCOME_COPYRIGHT_NOTICE

const char *show_comp_option_name[]= {"YES", "NO", "DISABLED"};

static const char *tc_heuristic_recover_names[]=
{
  "COMMIT", "ROLLBACK", NullS
};
static TYPELIB tc_heuristic_recover_typelib=
{
  array_elements(tc_heuristic_recover_names)-1,"",
  tc_heuristic_recover_names, NULL
};

const char *first_keyword= "first", *binary_keyword= "BINARY";
const char *my_localhost= "localhost", *delayed_user= "DELAYED";

bool opt_large_files= sizeof(my_off_t) > 4;
static my_bool opt_autocommit; ///< for --autocommit command-line option

/*
  Used with --help for detailed option
*/
static my_bool opt_help= 0, opt_verbose= 0;

arg_cmp_func Arg_comparator::comparator_matrix[5][2] =
{{&Arg_comparator::compare_string,     &Arg_comparator::compare_e_string},
 {&Arg_comparator::compare_real,       &Arg_comparator::compare_e_real},
 {&Arg_comparator::compare_int_signed, &Arg_comparator::compare_e_int},
 {&Arg_comparator::compare_row,        &Arg_comparator::compare_e_row},
 {&Arg_comparator::compare_decimal,    &Arg_comparator::compare_e_decimal}};

/* static variables */

#ifdef HAVE_PSI_INTERFACE
#if (defined(_WIN32) || defined(HAVE_SMEM)) && !defined(EMBEDDED_LIBRARY)
static PSI_thread_key key_thread_handle_con_namedpipes;
static PSI_cond_key key_COND_handler_count;
#endif /* _WIN32 || HAVE_SMEM && !EMBEDDED_LIBRARY */

#if defined(HAVE_SMEM) && !defined(EMBEDDED_LIBRARY)
static PSI_thread_key key_thread_handle_con_sharedmem;
#endif /* HAVE_SMEM && !EMBEDDED_LIBRARY */

#if (defined(_WIN32) || defined(HAVE_SMEM)) && !defined(EMBEDDED_LIBRARY)
static PSI_thread_key key_thread_handle_con_sockets;
#endif /* _WIN32 || HAVE_SMEM && !EMBEDDED_LIBRARY */

#ifdef __WIN__
static PSI_thread_key key_thread_handle_shutdown;
#endif /* __WIN__ */

#if defined (HAVE_OPENSSL) && !defined(HAVE_YASSL)
static PSI_rwlock_key key_rwlock_openssl;
#endif
#endif /* HAVE_PSI_INTERFACE */

#ifdef HAVE_NPTL
volatile sig_atomic_t ld_assume_kernel_is_set= 0;
#endif

/* the default log output is log tables */
static bool lower_case_table_names_used= 0;
static bool volatile select_thread_in_use, signal_thread_in_use;
/* See Bug#56666 and Bug#56760 */;
volatile bool ready_to_exit;
static my_bool opt_debugging= 0, opt_external_locking= 0, opt_console= 0;
static my_bool opt_short_log_format= 0;
static uint kill_blocked_pthreads_flag, wake_pthread;
static ulong killed_threads;
       ulong max_used_connections;
static char *mysqld_user, *mysqld_chroot;
static char *default_character_set_name;
static char *character_set_filesystem_name;
static char *lc_messages;
static char *lc_time_names_name;
char *my_bind_addr_str;
static char *default_collation_name;
char *default_storage_engine;
char *default_tmp_storage_engine;
static char compiled_default_collation_name[]= MYSQL_DEFAULT_COLLATION_NAME;
static bool binlog_format_used= false;

LEX_STRING opt_init_connect, opt_init_slave;

static mysql_cond_t COND_thread_cache, COND_flush_thread_cache;

/* Global variables */

bool opt_bin_log, opt_ignore_builtin_innodb= 0;
my_bool opt_log, opt_slow_log, opt_log_raw;
ulonglong log_output_options;
my_bool opt_log_queries_not_using_indexes= 0;
ulong opt_log_throttle_queries_not_using_indexes= 0;
bool opt_error_log= IF_WIN(1,0);
bool opt_disable_networking=0, opt_skip_show_db=0;
bool opt_skip_name_resolve=0;
my_bool opt_character_set_client_handshake= 1;
bool server_id_supplied = 0;
bool opt_endinfo, using_udf_functions;
my_bool locked_in_memory;
bool opt_using_transactions;
bool volatile abort_loop;
bool volatile shutdown_in_progress;
ulong log_warnings;
#if defined(_WIN32) && !defined(EMBEDDED_LIBRARY)
ulong slow_start_timeout;
#endif
/*
  True if the bootstrap thread is running. Protected by LOCK_thread_count.
  Used in bootstrap() function to determine if the bootstrap thread
  has completed. Note, that we can't use 'thread_count' instead,
  since in 5.1, in presence of the Event Scheduler, there may be
  event threads running in parallel, so it's impossible to know
  what value of 'thread_count' is a sign of completion of the
  bootstrap thread.

  At the same time, we can't start the event scheduler after
  bootstrap either, since we want to be able to process event-related
  SQL commands in the init file and in --bootstrap mode.
*/
bool in_bootstrap= FALSE;
my_bool opt_bootstrap= 0;

/**
   @brief 'grant_option' is used to indicate if privileges needs
   to be checked, in which case the lock, LOCK_grant, is used
   to protect access to the grant table.
   @note This flag is dropped in 5.1
   @see grant_init()
 */
bool volatile grant_option;

my_bool opt_skip_slave_start = 0; ///< If set, slave is not autostarted
my_bool opt_reckless_slave = 0;
my_bool opt_enable_named_pipe= 0;
my_bool opt_local_infile, opt_slave_compressed_protocol;
my_bool opt_safe_user_create = 0;
my_bool opt_show_slave_auth_info;
my_bool opt_log_slave_updates= 0;
char *opt_slave_skip_errors;
my_bool opt_slave_allow_batching= 0;

/**
  compatibility option:
    - index usage hints (USE INDEX without a FOR clause) behave as in 5.0
*/
my_bool old_mode;

/*
  Legacy global handlerton. These will be removed (please do not add more).
*/
handlerton *heap_hton;
handlerton *myisam_hton;
handlerton *partition_hton;

uint opt_server_id_bits= 0;
ulong opt_server_id_mask= 0;
my_bool read_only= 0, opt_readonly= 0;
my_bool use_temp_pool, relay_log_purge;
my_bool relay_log_recovery;
my_bool opt_sync_frm, opt_allow_suspicious_udfs;
my_bool opt_secure_auth= 0;
char* opt_secure_file_priv;
my_bool opt_log_slow_admin_statements= 0;
my_bool opt_log_slow_slave_statements= 0;
my_bool lower_case_file_system= 0;
my_bool opt_large_pages= 0;
my_bool opt_super_large_pages= 0;
my_bool opt_myisam_use_mmap= 0;
uint   opt_large_page_size= 0;
#if defined(ENABLED_DEBUG_SYNC)
MYSQL_PLUGIN_IMPORT uint    opt_debug_sync_timeout= 0;
#endif /* defined(ENABLED_DEBUG_SYNC) */
my_bool opt_old_style_user_limits= 0, trust_function_creators= 0;
/*
  True if there is at least one per-hour limit for some user, so we should
  check them before each query (and possibly reset counters when hour is
  changed). False otherwise.
*/
volatile bool mqh_used = 0;
my_bool opt_noacl= 0;
my_bool sp_automatic_privileges= 1;

ulong opt_binlog_rows_event_max_size;
const char *binlog_checksum_default= "NONE";
ulong binlog_checksum_options;
my_bool opt_master_verify_checksum= 0;
my_bool opt_slave_sql_verify_checksum= 1;
const char *binlog_format_names[]= {"MIXED", "STATEMENT", "ROW", NullS};
my_bool disable_gtid_unsafe_statements;
ulong gtid_mode;
const char *gtid_mode_names[]=
{"OFF", "UPGRADE_STEP_1", "UPGRADE_STEP_2", "ON", NullS};
TYPELIB gtid_mode_typelib=
{ array_elements(gtid_mode_names) - 1, "", gtid_mode_names, NULL };

#ifdef HAVE_INITGROUPS
volatile sig_atomic_t calling_initgroups= 0; /**< Used in SIGSEGV handler. */
#endif
uint mysqld_port, test_flags, select_errors, dropping_tables, ha_open_options;
uint mysqld_port_timeout;
ulong delay_key_write_options;
uint protocol_version;
uint lower_case_table_names;
ulong tc_heuristic_recover= 0;
int32 thread_running;
ulong thread_created;
ulong back_log, connect_timeout, concurrency, server_id;
ulong table_cache_size, table_def_size;
ulong table_cache_instances;
ulong table_cache_size_per_instance;
ulong what_to_log;
ulong slow_launch_time;
int32 slave_open_temp_tables;
ulong open_files_limit, max_binlog_size, max_relay_log_size;
ulong slave_trans_retries;
uint  slave_net_timeout;
ulong slave_exec_mode_options;
ulonglong slave_type_conversions_options;
ulong opt_mts_slave_parallel_workers;
ulonglong opt_mts_pending_jobs_size_max;
ulonglong slave_rows_search_algorithms_options;
#ifndef DBUG_OFF
uint slave_rows_last_search_algorithm_used;
#endif
ulong binlog_cache_size=0;
ulonglong  max_binlog_cache_size=0;
ulong binlog_stmt_cache_size=0;
my_atomic_rwlock_t opt_binlog_max_flush_queue_time_lock;
int32 opt_binlog_max_flush_queue_time= 0;
ulonglong  max_binlog_stmt_cache_size=0;
ulong query_cache_size=0;
ulong refresh_version;  /* Increments on each reload */
query_id_t global_query_id;
my_atomic_rwlock_t global_query_id_lock;
my_atomic_rwlock_t thread_running_lock;
my_atomic_rwlock_t slave_open_temp_tables_lock;
ulong aborted_threads, aborted_connects;
ulong delayed_insert_timeout, delayed_insert_limit, delayed_queue_size;
ulong delayed_insert_threads, delayed_insert_writes, delayed_rows_in_use;
ulong delayed_insert_errors,flush_time;
ulong specialflag=0;
ulong binlog_cache_use= 0, binlog_cache_disk_use= 0;
ulong binlog_stmt_cache_use= 0, binlog_stmt_cache_disk_use= 0;
ulong max_connections, max_connect_errors;
my_bool log_bin_use_v1_row_events= 0;
/**
  Limit of the total number of prepared statements in the server.
  Is necessary to protect the server against out-of-memory attacks.
*/
ulong max_prepared_stmt_count;
/**
  Current total number of prepared statements in the server. This number
  is exact, and therefore may not be equal to the difference between
  `com_stmt_prepare' and `com_stmt_close' (global status variables), as
  the latter ones account for all registered attempts to prepare
  a statement (including unsuccessful ones).  Prepared statements are
  currently connection-local: if the same SQL query text is prepared in
  two different connections, this counts as two distinct prepared
  statements.
*/
ulong prepared_stmt_count=0;
ulong thread_id=1L,current_pid;
ulong slow_launch_threads = 0;
uint sync_binlog_period= 0, sync_relaylog_period= 0,
     sync_relayloginfo_period= 0, sync_masterinfo_period= 0,
     opt_mts_checkpoint_period, opt_mts_checkpoint_group;
ulong expire_logs_days = 0;
/**
  Soft upper limit for number of sp_head objects that can be stored
  in the sp_cache for one connection.
*/
ulong stored_program_cache_size= 0;

const double log_10[] = {
  1e000, 1e001, 1e002, 1e003, 1e004, 1e005, 1e006, 1e007, 1e008, 1e009,
  1e010, 1e011, 1e012, 1e013, 1e014, 1e015, 1e016, 1e017, 1e018, 1e019,
  1e020, 1e021, 1e022, 1e023, 1e024, 1e025, 1e026, 1e027, 1e028, 1e029,
  1e030, 1e031, 1e032, 1e033, 1e034, 1e035, 1e036, 1e037, 1e038, 1e039,
  1e040, 1e041, 1e042, 1e043, 1e044, 1e045, 1e046, 1e047, 1e048, 1e049,
  1e050, 1e051, 1e052, 1e053, 1e054, 1e055, 1e056, 1e057, 1e058, 1e059,
  1e060, 1e061, 1e062, 1e063, 1e064, 1e065, 1e066, 1e067, 1e068, 1e069,
  1e070, 1e071, 1e072, 1e073, 1e074, 1e075, 1e076, 1e077, 1e078, 1e079,
  1e080, 1e081, 1e082, 1e083, 1e084, 1e085, 1e086, 1e087, 1e088, 1e089,
  1e090, 1e091, 1e092, 1e093, 1e094, 1e095, 1e096, 1e097, 1e098, 1e099,
  1e100, 1e101, 1e102, 1e103, 1e104, 1e105, 1e106, 1e107, 1e108, 1e109,
  1e110, 1e111, 1e112, 1e113, 1e114, 1e115, 1e116, 1e117, 1e118, 1e119,
  1e120, 1e121, 1e122, 1e123, 1e124, 1e125, 1e126, 1e127, 1e128, 1e129,
  1e130, 1e131, 1e132, 1e133, 1e134, 1e135, 1e136, 1e137, 1e138, 1e139,
  1e140, 1e141, 1e142, 1e143, 1e144, 1e145, 1e146, 1e147, 1e148, 1e149,
  1e150, 1e151, 1e152, 1e153, 1e154, 1e155, 1e156, 1e157, 1e158, 1e159,
  1e160, 1e161, 1e162, 1e163, 1e164, 1e165, 1e166, 1e167, 1e168, 1e169,
  1e170, 1e171, 1e172, 1e173, 1e174, 1e175, 1e176, 1e177, 1e178, 1e179,
  1e180, 1e181, 1e182, 1e183, 1e184, 1e185, 1e186, 1e187, 1e188, 1e189,
  1e190, 1e191, 1e192, 1e193, 1e194, 1e195, 1e196, 1e197, 1e198, 1e199,
  1e200, 1e201, 1e202, 1e203, 1e204, 1e205, 1e206, 1e207, 1e208, 1e209,
  1e210, 1e211, 1e212, 1e213, 1e214, 1e215, 1e216, 1e217, 1e218, 1e219,
  1e220, 1e221, 1e222, 1e223, 1e224, 1e225, 1e226, 1e227, 1e228, 1e229,
  1e230, 1e231, 1e232, 1e233, 1e234, 1e235, 1e236, 1e237, 1e238, 1e239,
  1e240, 1e241, 1e242, 1e243, 1e244, 1e245, 1e246, 1e247, 1e248, 1e249,
  1e250, 1e251, 1e252, 1e253, 1e254, 1e255, 1e256, 1e257, 1e258, 1e259,
  1e260, 1e261, 1e262, 1e263, 1e264, 1e265, 1e266, 1e267, 1e268, 1e269,
  1e270, 1e271, 1e272, 1e273, 1e274, 1e275, 1e276, 1e277, 1e278, 1e279,
  1e280, 1e281, 1e282, 1e283, 1e284, 1e285, 1e286, 1e287, 1e288, 1e289,
  1e290, 1e291, 1e292, 1e293, 1e294, 1e295, 1e296, 1e297, 1e298, 1e299,
  1e300, 1e301, 1e302, 1e303, 1e304, 1e305, 1e306, 1e307, 1e308
};

time_t server_start_time, flush_status_time;

char server_uuid[UUID_LENGTH+1];
const char *server_uuid_ptr;
char mysql_home[FN_REFLEN], pidfile_name[FN_REFLEN], system_time_zone[30];
char default_logfile_name[FN_REFLEN];
char *default_tz_name;
char log_error_file[FN_REFLEN], glob_hostname[FN_REFLEN];
char mysql_real_data_home[FN_REFLEN],
     lc_messages_dir[FN_REFLEN], reg_ext[FN_EXTLEN],
     mysql_charsets_dir[FN_REFLEN],
     *opt_init_file, *opt_tc_log_file;
char *lc_messages_dir_ptr, *log_error_file_ptr;
char mysql_unpacked_real_data_home[FN_REFLEN];
int mysql_unpacked_real_data_home_len;
uint mysql_real_data_home_len, mysql_data_home_len= 1;
uint reg_ext_length;
const key_map key_map_empty(0);
key_map key_map_full(0);                        // Will be initialized later
char logname_path[FN_REFLEN];
char slow_logname_path[FN_REFLEN];
char secure_file_real_path[FN_REFLEN];

DATE_TIME_FORMAT global_date_format, global_datetime_format, global_time_format;
Time_zone *default_tz;

char *mysql_data_home= const_cast<char*>(".");
const char *mysql_real_data_home_ptr= mysql_real_data_home;
char server_version[SERVER_VERSION_LENGTH];
char *mysqld_unix_port, *opt_mysql_tmpdir;
ulong thread_handling;

/** name of reference on left expression in rewritten IN subquery */
const char *in_left_expr_name= "<left expr>";
/** name of additional condition */
const char *in_additional_cond= "<IN COND>";
const char *in_having_cond= "<IN HAVING>";

my_decimal decimal_zero;
/** Number of connection errors when selecting on the listening port */
ulong connection_errors_select= 0;
/** Number of connection errors when accepting sockets in the listening port. */
ulong connection_errors_accept= 0;
/** Number of connection errors from TCP wrappers. */
ulong connection_errors_tcpwrap= 0;
/** Number of connection errors from internal server errors. */
ulong connection_errors_internal= 0;
/** Number of connection errors from the server max_connection limit. */
ulong connection_errors_max_connection= 0;
/** Number of errors when reading the peer address. */
ulong connection_errors_peer_addr= 0;

/* classes for comparation parsing/processing */
Eq_creator eq_creator;
Ne_creator ne_creator;
Gt_creator gt_creator;
Lt_creator lt_creator;
Ge_creator ge_creator;
Le_creator le_creator;

MYSQL_FILE *bootstrap_file;
int bootstrap_error;

Rpl_filter* rpl_filter;
Rpl_filter* binlog_filter;

struct system_variables global_system_variables;
struct system_variables max_system_variables;
struct system_status_var global_status_var;

MY_TMPDIR mysql_tmpdir_list;
MY_BITMAP temp_pool;

CHARSET_INFO *system_charset_info, *files_charset_info ;
CHARSET_INFO *national_charset_info, *table_alias_charset;
CHARSET_INFO *character_set_filesystem;
CHARSET_INFO *error_message_charset_info;

MY_LOCALE *my_default_lc_messages;
MY_LOCALE *my_default_lc_time_names;

SHOW_COMP_OPTION have_ssl, have_symlink, have_dlopen, have_query_cache;
SHOW_COMP_OPTION have_geometry, have_rtree_keys;
SHOW_COMP_OPTION have_crypt, have_compress;
SHOW_COMP_OPTION have_profiling;

/* Thread specific variables */

pthread_key(MEM_ROOT**,THR_MALLOC);
pthread_key(THD*, THR_THD);
mysql_mutex_t LOCK_thread_count;
mysql_mutex_t
  LOCK_status, LOCK_error_log, LOCK_uuid_generator,
  LOCK_delayed_insert, LOCK_delayed_status, LOCK_delayed_create,
  LOCK_crypt,
  LOCK_global_system_variables,
  LOCK_user_conn, LOCK_slave_list, LOCK_active_mi,
  LOCK_connection_count, LOCK_error_messages;
mysql_mutex_t LOCK_sql_rand;

/**
  The below lock protects access to two global server variables:
  max_prepared_stmt_count and prepared_stmt_count. These variables
  set the limit and hold the current total number of prepared statements
  in the server, respectively. As PREPARE/DEALLOCATE rate in a loaded
  server may be fairly high, we need a dedicated lock.
*/
mysql_mutex_t LOCK_prepared_stmt_count;
mysql_mutex_t LOCK_log_throttle_qni;
#ifdef HAVE_OPENSSL
mysql_mutex_t LOCK_des_key_file;
#endif
mysql_rwlock_t LOCK_grant, LOCK_sys_init_connect, LOCK_sys_init_slave;
mysql_rwlock_t LOCK_system_variables_hash;
mysql_cond_t COND_thread_count;
pthread_t signal_thread;
pthread_attr_t connection_attrib;
mysql_mutex_t LOCK_server_started;
mysql_cond_t COND_server_started;

int mysqld_server_started= 0;

File_parser_dummy_hook file_parser_dummy_hook;

/* replication parameters, if master_host is not NULL, we are a slave */
uint report_port= 0;
ulong master_retry_count=0;
char *master_info_file;
char *relay_log_info_file, *report_user, *report_password, *report_host;
char *opt_relay_logname = 0, *opt_relaylog_index_name=0;
char *opt_logname, *opt_slow_logname, *opt_bin_logname;

/* Static variables */

static volatile sig_atomic_t kill_in_progress;


static my_bool opt_myisam_log;
static int cleanup_done;
static ulong opt_specialflag;
static char *opt_update_logname;
char *opt_binlog_index_name;
char *mysql_home_ptr, *pidfile_name_ptr;
/** Initial command line arguments (count), after load_defaults().*/
static int defaults_argc;
/**
  Initial command line arguments (arguments), after load_defaults().
  This memory is allocated by @c load_defaults() and should be freed
  using @c free_defaults().
  Do not modify defaults_argc / defaults_argv,
  use remaining_argc / remaining_argv instead to parse the command
  line arguments in multiple steps.
*/
static char **defaults_argv;
/** Remaining command line arguments (count), filtered by handle_options().*/
static int remaining_argc;
/** Remaining command line arguments (arguments), filtered by handle_options().*/
static char **remaining_argv;

int orig_argc;
char **orig_argv;

static volatile sig_atomic_t global_thread_count= 0;
static std::set<THD*> *global_thread_list= NULL;

ulong max_blocked_pthreads= 0;
static ulong blocked_pthread_count= 0;
static std::list<THD*> *waiting_thd_list= NULL;

/*
  global_thread_list and waiting_thd_list are both pointers to objects
  on the heap, to avoid potential problems with running destructors atexit().
 */
static void delete_global_thread_list()
{
  delete global_thread_list;
  delete waiting_thd_list;
  global_thread_list= NULL;
  waiting_thd_list= NULL;
}

Thread_iterator global_thread_list_begin()
{
  mysql_mutex_assert_owner(&LOCK_thread_count);
  return global_thread_list->begin();
}

Thread_iterator global_thread_list_end()
{
  mysql_mutex_assert_owner(&LOCK_thread_count);
  return global_thread_list->end();
}

void add_global_thread(THD *thd)
{
  DBUG_PRINT("info", ("add_global_thread %p", thd));
  mysql_mutex_assert_owner(&LOCK_thread_count);
  const bool have_thread=
    global_thread_list->find(thd) != global_thread_list->end();
  if (!have_thread)
  {
    ++global_thread_count;
    global_thread_list->insert(thd);
  }
  // Adding the same THD twice is an error.
  DBUG_ASSERT(!have_thread);
}

void remove_global_thread(THD *thd)
{
  DBUG_PRINT("info", ("remove_global_thread %p current_linfo %p",
                      thd, thd->current_linfo));
  mysql_mutex_assert_owner(&LOCK_thread_count);

  const size_t num_erased= global_thread_list->erase(thd);
  if (num_erased == 1)
    --global_thread_count;
  // Removing a THD that was never added is an error.
  DBUG_ASSERT(1 == num_erased);

  mysql_cond_broadcast(&COND_thread_count);
}

uint get_thread_count()
{
  return (uint) global_thread_count;
}


void set_remaining_args(int argc, char **argv)
{
  remaining_argc= argc;
  remaining_argv= argv;
}
/* 
  Multiple threads of execution use the random state maintained in global
  sql_rand to generate random numbers. sql_rnd_with_mutex use mutex
  LOCK_sql_rand to protect sql_rand across multiple instantiations that use
  sql_rand to generate random numbers.
 */
ulong sql_rnd_with_mutex()
{
  mysql_mutex_lock(&LOCK_sql_rand);
  ulong tmp=(ulong) (my_rnd(&sql_rand) * 0xffffffff); /* make all bits random */
  mysql_mutex_unlock(&LOCK_sql_rand);
  return tmp;
}

#ifdef HAVE_PSI_STATEMENT_INTERFACE
PSI_statement_info stmt_info_new_packet;
#endif

#ifndef EMBEDDED_LIBRARY
void net_before_header_psi(struct st_net *net, void *user_data, size_t /* unused: count */)
{
  THD *thd;
  thd= static_cast<THD*> (user_data);
  DBUG_ASSERT(thd != NULL);

  if (thd->m_server_idle)
  {
    /*
      The server is IDLE, waiting for the next command.
      Technically, it is a wait on a socket, which may take a long time,
      because the call is blocking.
      Disable the socket instrumentation, to avoid recording a SOCKET event.
      Instead, start explicitly an IDLE event.
    */
    MYSQL_SOCKET_SET_STATE(net->vio->mysql_socket, PSI_SOCKET_STATE_IDLE);
    MYSQL_START_IDLE_WAIT(thd->m_idle_psi, &thd->m_idle_state);
  }
}

void net_after_header_psi(struct st_net *net, void *user_data, size_t /* unused: count */, my_bool rc)
{
  THD *thd;
  thd= static_cast<THD*> (user_data);
  DBUG_ASSERT(thd != NULL);

  if (thd->m_server_idle)
  {
    /*
      The server just got data for a network packet header,
      from the network layer.
      The IDLE event is now complete, since we now have a message to process.
      We need to:
      - start a new STATEMENT event
      - start a new STAGE event, within this statement,
      - start recording SOCKET WAITS events, within this stage.
      The proper order is critical to get events numbered correctly,
      and nested in the proper parent.
    */
    MYSQL_END_IDLE_WAIT(thd->m_idle_psi);

    if (! rc)
    {
      thd->m_statement_psi= MYSQL_START_STATEMENT(&thd->m_statement_state,
                                                  stmt_info_new_packet.m_key,
                                                  thd->db, thd->db_length,
                                                  thd->charset());

      THD_STAGE_INFO(thd, stage_init);
    }

    /*
      TODO: consider recording a SOCKET event for the bytes just read,
      by also passing count here.
    */
    MYSQL_SOCKET_SET_STATE(net->vio->mysql_socket, PSI_SOCKET_STATE_ACTIVE);
  }
}

void init_net_server_extension(THD *thd)
{
#ifdef HAVE_PSI_INTERFACE
  /* Start with a clean state for connection events. */
  thd->m_idle_psi= NULL;
  thd->m_statement_psi= NULL;
  thd->m_server_idle= false;
  /* Hook up the NET_SERVER callback in the net layer. */
  thd->m_net_server_extension.m_user_data= thd;
  thd->m_net_server_extension.m_before_header= net_before_header_psi;
  thd->m_net_server_extension.m_after_header= net_after_header_psi;
  /* Activate this private extension for the mysqld server. */
  thd->net.extension= & thd->m_net_server_extension;
#else
  thd->net.extension= NULL;
#endif
}
#endif /* EMBEDDED_LIBRARY */

/**
  A log message for the error log, buffered in memory.
  Log messages are temporarily buffered when generated before the error log
  is initialized, and then printed once the error log is ready.
*/
class Buffered_log : public Sql_alloc
{
public:
  Buffered_log(enum loglevel level, const char *message);

  ~Buffered_log()
  {}

  void print(void);

private:
  /** Log message level. */
  enum loglevel m_level;
  /** Log message text. */
  String m_message;
};

/**
  Constructor.
  @param level          the message log level
  @param message        the message text
*/
Buffered_log::Buffered_log(enum loglevel level, const char *message)
  : m_level(level), m_message()
{
  m_message.copy(message, strlen(message), &my_charset_latin1);
}

/**
  Print a buffered log to the real log file.
*/
void Buffered_log::print()
{
  /*
    Since messages are buffered, they can be printed out
    of order with other entries in the log.
    Add "Buffered xxx" to the message text to prevent confusion.
  */
  switch(m_level)
  {
  case ERROR_LEVEL:
    sql_print_error("Buffered error: %s\n", m_message.c_ptr_safe());
    break;
  case WARNING_LEVEL:
    sql_print_warning("Buffered warning: %s\n", m_message.c_ptr_safe());
    break;
  case INFORMATION_LEVEL:
    /*
      Messages printed as "information" still end up in the mysqld *error* log,
      but with a [Note] tag instead of an [ERROR] tag.
      While this is probably fine for a human reading the log,
      it is upsetting existing automated scripts used to parse logs,
      because such scripts are likely to not already handle [Note] properly.
      INFORMATION_LEVEL messages are simply silenced, on purpose,
      to avoid un needed verbosity.
    */
    break;
  }
}

/**
  Collection of all the buffered log messages.
*/
class Buffered_logs
{
public:
  Buffered_logs()
  {}

  ~Buffered_logs()
  {}

  void init();
  void cleanup();

  void buffer(enum loglevel m_level, const char *msg);
  void print();
private:
  /**
    Memory root to use to store buffered logs.
    This memory root lifespan is between init and cleanup.
    Once the buffered logs are printed, they are not needed anymore,
    and all the memory used is reclaimed.
  */
  MEM_ROOT m_root;
  /** List of buffered log messages. */
  List<Buffered_log> m_list;
};

void Buffered_logs::init()
{
  init_alloc_root(&m_root, 1024, 0);
}

void Buffered_logs::cleanup()
{
  m_list.delete_elements();
  free_root(&m_root, MYF(0));
}

/**
  Add a log message to the buffer.
*/
void Buffered_logs::buffer(enum loglevel level, const char *msg)
{
  /*
    Do not let Sql_alloc::operator new(size_t) allocate memory,
    there is no memory root associated with the main() thread.
    Give explicitly the proper memory root to use to
    Sql_alloc::operator new(size_t, MEM_ROOT *) instead.
  */
  Buffered_log *log= new (&m_root) Buffered_log(level, msg);
  if (log)
    m_list.push_back(log, &m_root);
}

/**
  Print buffered log messages.
*/
void Buffered_logs::print()
{
  Buffered_log *log;
  List_iterator_fast<Buffered_log> it(m_list);
  while ((log= it++))
    log->print();
}

/** Logs reported before a logger is available. */
static Buffered_logs buffered_logs;

/**
  Error reporter that buffer log messages.
  @param level          log message level
  @param format         log message format string
*/
C_MODE_START
static void buffered_option_error_reporter(enum loglevel level,
                                           const char *format, ...)
{
  va_list args;
  char buffer[1024];

  va_start(args, format);
  my_vsnprintf(buffer, sizeof(buffer), format, args);
  va_end(args);
  buffered_logs.buffer(level, buffer);
}
C_MODE_END

static MYSQL_SOCKET unix_sock, ip_sock;
struct rand_struct sql_rand; ///< used by sql_class.cc:THD::THD()

#ifndef EMBEDDED_LIBRARY
struct passwd *user_info;
static pthread_t select_thread;
static uint thr_kill_signal;
#endif

/* OS specific variables */

#ifdef __WIN__
#undef   getpid
#include <process.h>

static mysql_cond_t COND_handler_count;
static uint handler_count;
static bool start_mode=0, use_opt_args;
static int opt_argc;
static char **opt_argv;

#if !defined(EMBEDDED_LIBRARY)
static HANDLE hEventShutdown;
static char shutdown_event_name[40];
#include "nt_servc.h"
static   NTService  Service;        ///< Service object for WinNT
#endif /* EMBEDDED_LIBRARY */
#endif /* __WIN__ */

#ifdef _WIN32
static char pipe_name[512];
static SECURITY_ATTRIBUTES saPipeSecurity;
static SECURITY_DESCRIPTOR sdPipeDescriptor;
static HANDLE hPipe = INVALID_HANDLE_VALUE;
#endif

#ifndef EMBEDDED_LIBRARY
bool mysqld_embedded=0;
#else
bool mysqld_embedded=1;
#endif

static my_bool plugins_are_initialized= FALSE;

#ifndef DBUG_OFF
static const char* default_dbug_option;
#endif
#ifdef HAVE_LIBWRAP
const char *libwrapName= NULL;
int allow_severity = LOG_INFO;
int deny_severity = LOG_WARNING;
#endif
#ifdef HAVE_QUERY_CACHE
ulong query_cache_min_res_unit= QUERY_CACHE_MIN_RESULT_DATA_SIZE;
Query_cache query_cache;
#endif
#ifdef HAVE_SMEM
char *shared_memory_base_name= default_shared_memory_base_name;
my_bool opt_enable_shared_memory;
HANDLE smem_event_connect_request= 0;
#endif

my_bool opt_use_ssl  = 0;
char *opt_ssl_ca= NULL, *opt_ssl_capath= NULL, *opt_ssl_cert= NULL,
     *opt_ssl_cipher= NULL, *opt_ssl_key= NULL, *opt_ssl_crl= NULL,
     *opt_ssl_crlpath= NULL;

#ifdef HAVE_OPENSSL
#include <openssl/crypto.h>
#ifndef HAVE_YASSL
typedef struct CRYPTO_dynlock_value
{
  mysql_rwlock_t lock;
} openssl_lock_t;

static openssl_lock_t *openssl_stdlocks;
static openssl_lock_t *openssl_dynlock_create(const char *, int);
static void openssl_dynlock_destroy(openssl_lock_t *, const char *, int);
static void openssl_lock_function(int, int, const char *, int);
static void openssl_lock(int, openssl_lock_t *, const char *, int);
static unsigned long openssl_id_function();
#endif
char *des_key_file;
#ifndef EMBEDDED_LIBRARY
struct st_VioSSLFd *ssl_acceptor_fd;
#endif
#endif /* HAVE_OPENSSL */

/**
  Number of currently active user connections. The variable is protected by
  LOCK_connection_count.
*/
uint connection_count= 0;

/* Function declarations */

pthread_handler_t signal_hand(void *arg);
static int mysql_init_variables(void);
static int get_options(int *argc_ptr, char ***argv_ptr);
static void add_terminator(vector<my_option> *options);
extern "C" my_bool mysqld_get_one_option(int, const struct my_option *, char *);
static void set_server_version(void);
static int init_thread_environment();
static char *get_relative_path(const char *path);
static int fix_paths(void);
void handle_connections_sockets();
#ifdef _WIN32
pthread_handler_t handle_connections_sockets_thread(void *arg);
#endif
pthread_handler_t kill_server_thread(void *arg);
static void bootstrap(MYSQL_FILE *file);
static bool read_init_file(char *file_name);
#ifdef _WIN32
pthread_handler_t handle_connections_namedpipes(void *arg);
#endif
#ifdef HAVE_SMEM
pthread_handler_t handle_connections_shared_memory(void *arg);
#endif
pthread_handler_t handle_slave(void *arg);
static void clean_up(bool print_message);
static int test_if_case_insensitive(const char *dir_name);

#ifndef EMBEDDED_LIBRARY
static bool pid_file_created= false;
static void usage(void);
static void start_signal_handler(void);
static void close_server_sock();
static void clean_up_mutexes(void);
static void wait_for_signal_thread_to_end(void);
static void create_pid_file();
static void mysqld_exit(int exit_code) __attribute__((noreturn));
#endif
static void delete_pid_file(myf flags);
static void end_ssl();


#ifndef EMBEDDED_LIBRARY
/****************************************************************************
** Code to end mysqld
****************************************************************************/

static void close_connections(void)
{
#ifdef EXTRA_DEBUG
  int count=0;
#endif
  DBUG_ENTER("close_connections");

  /* Kill blocked pthreads */
  kill_blocked_pthreads_flag++;
  kill_blocked_pthreads();

  /* kill connection thread */
#if !defined(__WIN__)
  DBUG_PRINT("quit", ("waiting for select thread: 0x%lx",
                      (ulong) select_thread));
  mysql_mutex_lock(&LOCK_thread_count);

  while (select_thread_in_use)
  {
    struct timespec abstime;
    int error;
    LINT_INIT(error);
    DBUG_PRINT("info",("Waiting for select thread"));

#ifndef DONT_USE_THR_ALARM
    if (pthread_kill(select_thread, thr_client_alarm))
      break;          // allready dead
#endif
    set_timespec(abstime, 2);
    for (uint tmp=0 ; tmp < 10 && select_thread_in_use; tmp++)
    {
      error= mysql_cond_timedwait(&COND_thread_count, &LOCK_thread_count,
                                  &abstime);
      if (error != EINTR)
  break;
    }
#ifdef EXTRA_DEBUG
    if (error != 0 && !count++)
      sql_print_error("Got error %d from mysql_cond_timedwait", error);
#endif
    close_server_sock();
  }
  mysql_mutex_unlock(&LOCK_thread_count);
#endif /* __WIN__ */


  /* Abort listening to new connections */
  DBUG_PRINT("quit",("Closing sockets"));
  if (!opt_disable_networking )
  {
    if (mysql_socket_getfd(ip_sock) != INVALID_SOCKET)
    {
      (void) mysql_socket_shutdown(ip_sock, SHUT_RDWR);
      (void) mysql_socket_close(ip_sock);
      ip_sock= MYSQL_INVALID_SOCKET;
    }
  }
#ifdef _WIN32
  if (hPipe != INVALID_HANDLE_VALUE && opt_enable_named_pipe)
  {
    HANDLE temp;
    DBUG_PRINT("quit", ("Closing named pipes") );

    /* Create connection to the handle named pipe handler to break the loop */
    if ((temp = CreateFile(pipe_name,
         GENERIC_READ | GENERIC_WRITE,
         0,
         NULL,
         OPEN_EXISTING,
         0,
         NULL )) != INVALID_HANDLE_VALUE)
    {
      WaitNamedPipe(pipe_name, 1000);
      DWORD dwMode = PIPE_READMODE_BYTE | PIPE_WAIT;
      SetNamedPipeHandleState(temp, &dwMode, NULL, NULL);
      CancelIo(temp);
      DisconnectNamedPipe(temp);
      CloseHandle(temp);
    }
  }
#endif
#ifdef HAVE_SYS_UN_H
  if (mysql_socket_getfd(unix_sock) != INVALID_SOCKET)
  {
    (void) mysql_socket_shutdown(unix_sock, SHUT_RDWR);
    (void) mysql_socket_close(unix_sock);
    (void) unlink(mysqld_unix_port);
    unix_sock= MYSQL_INVALID_SOCKET;
  }
#endif
  end_thr_alarm(0);      // Abort old alarms.

  /*
    First signal all threads that it's time to die
    This will give the threads some time to gracefully abort their
    statements and inform their clients that the server is about to die.
  */

  sql_print_information("Giving client threads a chance to die gracefully");

  mysql_mutex_lock(&LOCK_thread_count);

  Thread_iterator it= global_thread_list->begin();
  for (; it != global_thread_list->end(); ++it)
  {
    THD *tmp= *it;
    DBUG_PRINT("quit",("Informing thread %ld that it's time to die",
                       tmp->thread_id));
    /* We skip slave threads & scheduler on this first loop through. */
    if (tmp->slave_thread)
      continue;

    tmp->killed= THD::KILL_CONNECTION;
    MYSQL_CALLBACK(thread_scheduler, post_kill_notification, (tmp));
    mysql_mutex_lock(&tmp->LOCK_thd_data);
    if (tmp->mysys_var)
    {
      tmp->mysys_var->abort=1;
      mysql_mutex_lock(&tmp->mysys_var->mutex);
      if (tmp->mysys_var->current_cond)
      {
        mysql_mutex_lock(tmp->mysys_var->current_mutex);
        mysql_cond_broadcast(tmp->mysys_var->current_cond);
        mysql_mutex_unlock(tmp->mysys_var->current_mutex);
      }
      mysql_mutex_unlock(&tmp->mysys_var->mutex);
    }
    mysql_mutex_unlock(&tmp->LOCK_thd_data);
  }
  mysql_mutex_unlock(&LOCK_thread_count);

  Events::deinit();

  sql_print_information("Shutting down slave threads");
  end_slave();

  if (get_thread_count() > 0)
    sleep(2);         // Give threads time to die

  /*
    Force remaining threads to die by closing the connection to the client
    This will ensure that threads that are waiting for a command from the
    client on a blocking read call are aborted.
  */

  sql_print_information("Forcefully disconnecting remaining clients");

#ifndef __bsdi__ // Bug in BSDI kernel
  DBUG_PRINT("quit", ("Locking LOCK_thread_count"));
  mysql_mutex_lock(&LOCK_thread_count);
  for (it= global_thread_list->begin(); it != global_thread_list->end(); ++it)
  {
    THD *tmp= *it;
    if (tmp->vio_ok())
    {
      if (log_warnings)
        sql_print_warning(ER_DEFAULT(ER_FORCING_CLOSE),my_progname,
                          tmp->thread_id,
                          (tmp->main_security_ctx.user ?
                           tmp->main_security_ctx.user : ""));
      close_connection(tmp);
    }
  }
  DBUG_PRINT("quit",("Unlocking LOCK_thread_count"));
  mysql_mutex_unlock(&LOCK_thread_count);
#endif // Bug in BSDI kernel

  /* All threads has now been aborted */
  DBUG_PRINT("quit",("Waiting for threads to die (count=%u)",
                     get_thread_count()));
  mysql_mutex_lock(&LOCK_thread_count);
  while (get_thread_count() > 0)
  {
    mysql_cond_wait(&COND_thread_count, &LOCK_thread_count);
    DBUG_PRINT("quit", ("One thread died (count=%u)", get_thread_count()));
  }
  mysql_mutex_unlock(&LOCK_thread_count);

  close_active_mi();
  DBUG_PRINT("quit",("close_connections thread"));
  DBUG_VOID_RETURN;
}


static void close_server_sock()
{
#ifdef HAVE_CLOSE_SERVER_SOCK
  DBUG_ENTER("close_server_sock");
  MYSQL_SOCKET tmp_sock;
  tmp_sock=ip_sock;
  if (mysql_socket_getfd(tmp_sock) != INVALID_SOCKET)
  {
    ip_sock= MYSQL_INVALID_SOCKET;
    DBUG_PRINT("info",("calling shutdown on TCP/IP socket"));
    (void) mysql_socket_shutdown(tmp_sock, SHUT_RDWR);
  }
  tmp_sock=unix_sock;
  if (mysql_socket_getfd(tmp_sock) != INVALID_SOCKET)
  {
    unix_sock= MYSQL_INVALID_SOCKET;
    DBUG_PRINT("info",("calling shutdown on unix socket"));
    (void) mysql_socket_shutdown(tmp_sock, SHUT_RDWR);
    (void) unlink(mysqld_unix_port);
  }
  DBUG_VOID_RETURN;
#endif
}

#endif /*EMBEDDED_LIBRARY*/


void kill_mysql(void)
{
  DBUG_ENTER("kill_mysql");

#if defined(SIGNALS_DONT_BREAK_READ) && !defined(EMBEDDED_LIBRARY)
  abort_loop=1;         // Break connection loops
  close_server_sock();        // Force accept to wake up
#endif

#if defined(__WIN__)
#if !defined(EMBEDDED_LIBRARY)
  {
    if (!SetEvent(hEventShutdown))
    {
      DBUG_PRINT("error",("Got error: %ld from SetEvent",GetLastError()));
    }
    /*
      or:
      HANDLE hEvent=OpenEvent(0, FALSE, "MySqlShutdown");
      SetEvent(hEventShutdown);
      CloseHandle(hEvent);
    */
  }
#endif
#elif defined(HAVE_PTHREAD_KILL)
  if (pthread_kill(signal_thread, MYSQL_KILL_SIGNAL))
  {
    DBUG_PRINT("error",("Got error %d from pthread_kill",errno)); /* purecov: inspected */
  }
#elif !defined(SIGNALS_DONT_BREAK_READ)
  kill(current_pid, MYSQL_KILL_SIGNAL);
#endif
  DBUG_PRINT("quit",("After pthread_kill"));
  shutdown_in_progress=1;     // Safety if kill didn't work
#ifdef SIGNALS_DONT_BREAK_READ
  if (!kill_in_progress)
  {
    pthread_t tmp;
    abort_loop=1;
    if (mysql_thread_create(0, /* Not instrumented */
                            &tmp, &connection_attrib, kill_server_thread,
                            (void*) 0))
      sql_print_error("Can't create thread to kill server");
  }
#endif
  DBUG_VOID_RETURN;
}

/**
  Force server down. Kill all connections and threads and exit.

  @param  sig_ptr       Signal number that caused kill_server to be called.

  @note
    A signal number of 0 mean that the function was not called
    from a signal handler and there is thus no signal to block
    or stop, we just want to kill the server.
*/

#if !defined(__WIN__)
static void *kill_server(void *sig_ptr)
#define RETURN_FROM_KILL_SERVER return 0
#else
static void __cdecl kill_server(int sig_ptr)
#define RETURN_FROM_KILL_SERVER return
#endif
{
  DBUG_ENTER("kill_server");
#ifndef EMBEDDED_LIBRARY
  int sig=(int) (long) sig_ptr;     // This is passed a int
  // if there is a signal during the kill in progress, ignore the other
  if (kill_in_progress)       // Safety
  {
    DBUG_LEAVE;
    RETURN_FROM_KILL_SERVER;
  }
  kill_in_progress=TRUE;
  abort_loop=1;         // This should be set
  if (sig != 0) // 0 is not a valid signal number
    my_sigset(sig, SIG_IGN);                    /* purify inspected */
  if (sig == MYSQL_KILL_SIGNAL || sig == 0)
    sql_print_information(ER_DEFAULT(ER_NORMAL_SHUTDOWN),my_progname);
  else
    sql_print_error(ER_DEFAULT(ER_GOT_SIGNAL),my_progname,sig); /* purecov: inspected */

#if defined(HAVE_SMEM) && defined(__WIN__)
  /*
   Send event to smem_event_connect_request for aborting
   */
  if (opt_enable_shared_memory)
  {
    if (!SetEvent(smem_event_connect_request))
    {
      DBUG_PRINT("error",
                 ("Got error: %ld from SetEvent of smem_event_connect_request",
                  GetLastError()));
    }
  }
#endif

  close_connections();
  if (sig != MYSQL_KILL_SIGNAL &&
      sig != 0)
    unireg_abort(1);        /* purecov: inspected */
  else
    unireg_end();

  /* purecov: begin deadcode */
  DBUG_LEAVE;                                   // Must match DBUG_ENTER()
  my_thread_end();
  pthread_exit(0);
  /* purecov: end */

  RETURN_FROM_KILL_SERVER;                      // Avoid compiler warnings

#else /* EMBEDDED_LIBRARY*/

  DBUG_LEAVE;
  RETURN_FROM_KILL_SERVER;

#endif /* EMBEDDED_LIBRARY */
}


#if defined(USE_ONE_SIGNAL_HAND)
pthread_handler_t kill_server_thread(void *arg __attribute__((unused)))
{
  my_thread_init();       // Initialize new thread
  kill_server(0);
  /* purecov: begin deadcode */
  my_thread_end();
  pthread_exit(0);
  return 0;
  /* purecov: end */
}
#endif


extern "C" sig_handler print_signal_warning(int sig)
{
  if (log_warnings)
    sql_print_warning("Got signal %d from thread %ld", sig,my_thread_id());
#ifdef SIGNAL_HANDLER_RESET_ON_DELIVERY
  my_sigset(sig,print_signal_warning);    /* int. thread system calls */
#endif
#if !defined(__WIN__)
  if (sig == SIGALRM)
    alarm(2);         /* reschedule alarm */
#endif
}

#ifndef EMBEDDED_LIBRARY

static void init_error_log_mutex()
{
  mysql_mutex_init(key_LOCK_error_log, &LOCK_error_log, MY_MUTEX_INIT_FAST);
}


static void clean_up_error_log_mutex()
{
  mysql_mutex_destroy(&LOCK_error_log);
}


/**
  cleanup all memory and end program nicely.

    If SIGNALS_DONT_BREAK_READ is defined, this function is called
    by the main thread. To get MySQL to shut down nicely in this case
    (Mac OS X) we have to call exit() instead if pthread_exit().

  @note
    This function never returns.
*/
void unireg_end(void)
{
  clean_up(1);
  my_thread_end();
#if defined(SIGNALS_DONT_BREAK_READ)
  exit(0);
#else
  pthread_exit(0);        // Exit is in main thread
#endif
}


extern "C" void unireg_abort(int exit_code)
{
  DBUG_ENTER("unireg_abort");

  if (opt_help)
    usage();
  if (exit_code)
    sql_print_error("Aborting\n");
  clean_up(!opt_help && (exit_code || !opt_bootstrap)); /* purecov: inspected */
  DBUG_PRINT("quit",("done with cleanup in unireg_abort"));
  mysqld_exit(exit_code);
}

static void mysqld_exit(int exit_code)
{
  /*
    Important note: we wait for the signal thread to end,
    but if a kill -15 signal was sent, the signal thread did
    spawn the kill_server_thread thread, which is running concurrently.
  */
  wait_for_signal_thread_to_end();
  mysql_audit_finalize();
  clean_up_mutexes();
  clean_up_error_log_mutex();
#ifdef WITH_PERFSCHEMA_STORAGE_ENGINE
  shutdown_performance_schema();
#endif
  my_end(opt_endinfo ? MY_CHECK_ERROR | MY_GIVE_INFO : 0);
  exit(exit_code); /* purecov: inspected */
}

#endif /* !EMBEDDED_LIBRARY */

void clean_up(bool print_message)
{
  DBUG_PRINT("exit",("clean_up"));
  if (cleanup_done++)
    return; /* purecov: inspected */

  stop_handle_manager();
  release_ddl_log();

  /*
    make sure that handlers finish up
    what they have that is dependent on the binlog
  */
  sql_print_information("Binlog end");
  ha_binlog_end(current_thd);

  logger.cleanup_base();

  injector::free_instance();
  mysql_bin_log.cleanup();

#ifdef HAVE_REPLICATION
  if (use_slave_mask)
    bitmap_free(&slave_error_mask);
#endif
  my_tz_free();
  my_dboptions_cache_free();
  ignore_db_dirs_free();
#ifndef NO_EMBEDDED_ACCESS_CHECKS
  servers_free(1);
  acl_free(1);
  grant_free();
#endif
  query_cache_destroy();
  hostname_cache_free();
  item_user_lock_free();
  lex_free();       /* Free some memory */
  item_create_cleanup();
  free_charsets();
  if (!opt_noacl)
  {
#ifdef HAVE_DLOPEN
    udf_free();
#endif
  }
  table_def_start_shutdown();
  plugin_shutdown();
  ha_end();
  if (tc_log)
    tc_log->close();
  delegates_destroy();
  xid_cache_free();
  table_def_free();
  mdl_destroy();
  key_caches.delete_elements((void (*)(const char*, uchar*)) free_key_cache);
  multi_keycache_free();
  free_status_vars();
  end_thr_alarm(1);     /* Free allocated memory */
  my_free_open_file_info();
  if (defaults_argv)
    free_defaults(defaults_argv);
  free_tmpdir(&mysql_tmpdir_list);
  my_free(opt_bin_logname);
  bitmap_free(&temp_pool);
  free_max_user_conn();
#ifdef HAVE_REPLICATION
  end_slave_list();
#endif
  delete binlog_filter;
  delete rpl_filter;
  end_ssl();
  vio_end();
  my_regex_end();
#if defined(ENABLED_DEBUG_SYNC)
  /* End the debug sync facility. See debug_sync.cc. */
  debug_sync_end();
#endif /* defined(ENABLED_DEBUG_SYNC) */

  delete_pid_file(MYF(0));

  if (print_message && my_default_lc_messages && server_start_time)
    sql_print_information(ER_DEFAULT(ER_SHUTDOWN_COMPLETE),my_progname);
  cleanup_errmsgs();
  MYSQL_CALLBACK(thread_scheduler, end, ());
  mysql_client_plugin_deinit();
  finish_client_errs();
  (void) my_error_unregister(ER_ERROR_FIRST, ER_ERROR_LAST); // finish server errs
  DBUG_PRINT("quit", ("Error messages freed"));
  /* Tell main we are ready */
  logger.cleanup_end();
  my_atomic_rwlock_destroy(&opt_binlog_max_flush_queue_time_lock);
  my_atomic_rwlock_destroy(&global_query_id_lock);
  my_atomic_rwlock_destroy(&thread_running_lock);
  mysql_mutex_lock(&LOCK_thread_count);
  DBUG_PRINT("quit", ("got thread count lock"));
  ready_to_exit=1;
  /* do the broadcast inside the lock to ensure that my_end() is not called */
  mysql_cond_broadcast(&COND_thread_count);
  mysql_mutex_unlock(&LOCK_thread_count);
  sys_var_end();
  delete_global_thread_list();

  my_free(const_cast<char*>(log_bin_basename));
  my_free(const_cast<char*>(log_bin_index));
#ifndef EMBEDDED_LIBRARY
  my_free(const_cast<char*>(relay_log_basename));
  my_free(const_cast<char*>(relay_log_index));
#endif
  free_list(opt_plugin_load_list_ptr);

  if (THR_THD)
    (void) pthread_key_delete(THR_THD);

  if (THR_MALLOC)
    (void) pthread_key_delete(THR_MALLOC);

  /*
    The following lines may never be executed as the main thread may have
    killed us
  */
  DBUG_PRINT("quit", ("done with cleanup"));
} /* clean_up */


#ifndef EMBEDDED_LIBRARY

/**
  This is mainly needed when running with purify, but it's still nice to
  know that all child threads have died when mysqld exits.
*/
static void wait_for_signal_thread_to_end()
{
  uint i;
  /*
    Wait up to 10 seconds for signal thread to die. We use this mainly to
    avoid getting warnings that my_thread_end has not been called
  */
  for (i= 0 ; i < 100 && signal_thread_in_use; i++)
  {
    if (pthread_kill(signal_thread, MYSQL_KILL_SIGNAL) != ESRCH)
      break;
    my_sleep(100);        // Give it time to die
  }
}


static void clean_up_mutexes()
{
  mysql_rwlock_destroy(&LOCK_grant);
  mysql_mutex_destroy(&LOCK_thread_count);
  mysql_mutex_destroy(&LOCK_log_throttle_qni);
  mysql_mutex_destroy(&LOCK_status);
  mysql_mutex_destroy(&LOCK_delayed_insert);
  mysql_mutex_destroy(&LOCK_delayed_status);
  mysql_mutex_destroy(&LOCK_delayed_create);
  mysql_mutex_destroy(&LOCK_manager);
  mysql_mutex_destroy(&LOCK_crypt);
  mysql_mutex_destroy(&LOCK_user_conn);
  mysql_mutex_destroy(&LOCK_connection_count);
#ifdef HAVE_OPENSSL
  mysql_mutex_destroy(&LOCK_des_key_file);
#ifndef HAVE_YASSL
  for (int i= 0; i < CRYPTO_num_locks(); ++i)
    mysql_rwlock_destroy(&openssl_stdlocks[i].lock);
  OPENSSL_free(openssl_stdlocks);
#endif
#endif
  mysql_mutex_destroy(&LOCK_active_mi);
  mysql_rwlock_destroy(&LOCK_sys_init_connect);
  mysql_rwlock_destroy(&LOCK_sys_init_slave);
  mysql_mutex_destroy(&LOCK_global_system_variables);
  mysql_rwlock_destroy(&LOCK_system_variables_hash);
  mysql_mutex_destroy(&LOCK_uuid_generator);
  mysql_mutex_destroy(&LOCK_sql_rand);
  mysql_mutex_destroy(&LOCK_prepared_stmt_count);
  mysql_mutex_destroy(&LOCK_error_messages);
  mysql_cond_destroy(&COND_thread_count);
  mysql_cond_destroy(&COND_thread_cache);
  mysql_cond_destroy(&COND_flush_thread_cache);
  mysql_cond_destroy(&COND_manager);
}
#endif /*EMBEDDED_LIBRARY*/


/****************************************************************************
** Init IP and UNIX socket
****************************************************************************/

#ifndef EMBEDDED_LIBRARY
static void set_ports()
{
  char  *env;
  if (!mysqld_port && !opt_disable_networking)
  {         // Get port if not from commandline
    mysqld_port= MYSQL_PORT;

    /*
      if builder specifically requested a default port, use that
      (even if it coincides with our factory default).
      only if they didn't do we check /etc/services (and, failing
      on that, fall back to the factory default of 3306).
      either default can be overridden by the environment variable
      MYSQL_TCP_PORT, which in turn can be overridden with command
      line options.
    */

#if MYSQL_PORT_DEFAULT == 0
    struct  servent *serv_ptr;
    if ((serv_ptr= getservbyname("mysql", "tcp")))
      mysqld_port= ntohs((u_short) serv_ptr->s_port); /* purecov: inspected */
#endif
    if ((env = getenv("MYSQL_TCP_PORT")))
      mysqld_port= (uint) atoi(env);    /* purecov: inspected */
  }
  if (!mysqld_unix_port)
  {
#ifdef __WIN__
    mysqld_unix_port= (char*) MYSQL_NAMEDPIPE;
#else
    mysqld_unix_port= (char*) MYSQL_UNIX_ADDR;
#endif
    if ((env = getenv("MYSQL_UNIX_PORT")))
      mysqld_unix_port= env;      /* purecov: inspected */
  }
}

/* Change to run as another user if started with --user */

static struct passwd *check_user(const char *user)
{
#if !defined(__WIN__)
  struct passwd *tmp_user_info;
  uid_t user_id= geteuid();

  // Don't bother if we aren't superuser
  if (user_id)
  {
    if (user)
    {
      /* Don't give a warning, if real user is same as given with --user */
      /* purecov: begin tested */
      tmp_user_info= getpwnam(user);
      if ((!tmp_user_info || user_id != tmp_user_info->pw_uid) &&
    log_warnings)
        sql_print_warning(
                    "One can only use the --user switch if running as root\n");
      /* purecov: end */
    }
    return NULL;
  }
  if (!user)
  {
    if (!opt_bootstrap)
    {
      sql_print_error("Fatal error: Please read \"Security\" section of the manual to find out how to run mysqld as root!\n");
      unireg_abort(1);
    }
    return NULL;
  }
  /* purecov: begin tested */
  if (!strcmp(user,"root"))
    return NULL;                        // Avoid problem with dynamic libraries

  if (!(tmp_user_info= getpwnam(user)))
  {
    // Allow a numeric uid to be used
    const char *pos;
    for (pos= user; my_isdigit(mysqld_charset,*pos); pos++) ;
    if (*pos)                                   // Not numeric id
      goto err;
    if (!(tmp_user_info= getpwuid(atoi(user))))
      goto err;
  }
  return tmp_user_info;
  /* purecov: end */

err:
  sql_print_error("Fatal error: Can't change to run as user '%s' ;  Please check that the user exists!\n",user);
  unireg_abort(1);

#ifdef PR_SET_DUMPABLE
  if (test_flags & TEST_CORE_ON_SIGNAL)
  {
    /* inform kernel that process is dumpable */
    (void) prctl(PR_SET_DUMPABLE, 1);
  }
#endif

#endif
  return NULL;
}

static void set_user(const char *user, struct passwd *user_info_arg)
{
  /* purecov: begin tested */
#if !defined(__WIN__)
  DBUG_ASSERT(user_info_arg != 0);
#ifdef HAVE_INITGROUPS
  /*
    We can get a SIGSEGV when calling initgroups() on some systems when NSS
    is configured to use LDAP and the server is statically linked.  We set
    calling_initgroups as a flag to the SIGSEGV handler that is then used to
    output a specific message to help the user resolve this problem.
  */
  calling_initgroups= 1;
  initgroups((char*) user, user_info_arg->pw_gid);
  calling_initgroups= 0;
#endif
  if (setgid(user_info_arg->pw_gid) == -1)
  {
    sql_perror("setgid");
    unireg_abort(1);
  }
  if (setuid(user_info_arg->pw_uid) == -1)
  {
    sql_perror("setuid");
    unireg_abort(1);
  }
#endif
  /* purecov: end */
}


static void set_effective_user(struct passwd *user_info_arg)
{
#if !defined(__WIN__)
  DBUG_ASSERT(user_info_arg != 0);
  if (setregid((gid_t)-1, user_info_arg->pw_gid) == -1)
  {
    sql_perror("setregid");
    unireg_abort(1);
  }
  if (setreuid((uid_t)-1, user_info_arg->pw_uid) == -1)
  {
    sql_perror("setreuid");
    unireg_abort(1);
  }
#endif
}


/** Change root user if started with @c --chroot . */
static void set_root(const char *path)
{
#if !defined(__WIN__)
  if (chroot(path) == -1)
  {
    sql_perror("chroot");
    unireg_abort(1);
  }
  my_setwd("/", MYF(0));
#endif
}


static MYSQL_SOCKET create_socket(const struct addrinfo *addrinfo_list,
                                  int addr_family,
                                  struct addrinfo **use_addrinfo)
{
  MYSQL_SOCKET sock= MYSQL_INVALID_SOCKET;

  for (const struct addrinfo *cur_ai= addrinfo_list; cur_ai != NULL;
       cur_ai= cur_ai->ai_next)
  {
    if (cur_ai->ai_family != addr_family)
      continue;

    sock= mysql_socket_socket(key_socket_tcpip, cur_ai->ai_family,
                              cur_ai->ai_socktype, cur_ai->ai_protocol);

    char ip_addr[INET6_ADDRSTRLEN];

    if (vio_getnameinfo(cur_ai->ai_addr, ip_addr, sizeof (ip_addr),
                        NULL, 0, NI_NUMERICHOST))
    {
      ip_addr[0]= 0;
    }

    if (mysql_socket_getfd(sock) == INVALID_SOCKET)
    {
      sql_print_error("Failed to create a socket for %s '%s': errno: %d.",
                      (addr_family == AF_INET) ? "IPv4" : "IPv6",
                      (const char *) ip_addr,
                      (int) socket_errno);

      continue;
    }

    sql_print_information("Server socket created on IP: '%s'.",
                          (const char *) ip_addr);

    *use_addrinfo= (struct addrinfo *)cur_ai;
    return sock;
  }

  return MYSQL_INVALID_SOCKET;
}


static void network_init(void)
{
#ifdef HAVE_SYS_UN_H
  struct sockaddr_un  UNIXaddr;
#endif
  int arg;
  int   ret;
  uint  waited;
  uint  this_wait;
  uint  retry;
  char port_buf[NI_MAXSERV];
  DBUG_ENTER("network_init");
  LINT_INIT(ret);

  if (MYSQL_CALLBACK_ELSE(thread_scheduler, init, (), 0))
    unireg_abort(1);      /* purecov: inspected */

  set_ports();

  if (report_port == 0)
  {
    report_port= mysqld_port;
  }

#ifndef DBUG_OFF
  if (!opt_disable_networking)
    DBUG_ASSERT(report_port != 0);
#endif

  if (mysqld_port != 0 && !opt_disable_networking && !opt_bootstrap)
  {
    struct addrinfo *ai;
    struct addrinfo hints;

    sql_print_information("Server hostname (bind-address): '%s'; port: %d",
                          my_bind_addr_str, mysqld_port);

    // Get list of IP-addresses associated with the server hostname.
    memset(&hints, 0, sizeof (hints));
    hints.ai_flags= AI_PASSIVE;
    hints.ai_socktype= SOCK_STREAM;
    hints.ai_family= AF_UNSPEC;

    my_snprintf(port_buf, NI_MAXSERV, "%d", mysqld_port);
    if (getaddrinfo(my_bind_addr_str, port_buf, &hints, &ai))
    {
      sql_perror(ER_DEFAULT(ER_IPSOCK_ERROR));  /* purecov: tested */
      sql_print_error("Can't start server: cannot resolve hostname!");
      unireg_abort(1);				/* purecov: tested */
    }

    // Log all the IP-addresses.
    for (struct addrinfo *cur_ai= ai; cur_ai != NULL; cur_ai= cur_ai->ai_next)
    {
      char ip_addr[INET6_ADDRSTRLEN];

      if (vio_getnameinfo(cur_ai->ai_addr, ip_addr, sizeof (ip_addr),
                          NULL, 0, NI_NUMERICHOST))
      {
        sql_print_error("Fails to print out IP-address.");
        continue;
      }

      sql_print_information("  - '%s' resolves to '%s';",
                            my_bind_addr_str, ip_addr);
    }

    /*
      If the 'bind-address' option specifies the hostname, which resolves to
      multiple IP-address, use the following rule:
      - if there are IPv4-addresses, use the first IPv4-address
      returned by getaddrinfo();
      - if there are IPv6-addresses, use the first IPv6-address
      returned by getaddrinfo();
    */

    struct addrinfo *a;
    ip_sock= create_socket(ai, AF_INET, &a);

    if (mysql_socket_getfd(ip_sock) == INVALID_SOCKET)
      ip_sock= create_socket(ai, AF_INET6, &a);

    // Report user-error if we failed to create a socket.
    if (mysql_socket_getfd(ip_sock) == INVALID_SOCKET)
    {
      sql_perror(ER_DEFAULT(ER_IPSOCK_ERROR));  /* purecov: tested */
      unireg_abort(1);                          /* purecov: tested */
    }

    mysql_socket_set_thread_owner(ip_sock);

#ifndef __WIN__
    /*
      We should not use SO_REUSEADDR on windows as this would enable a
      user to open two mysqld servers with the same TCP/IP port.
    */
    arg= 1;
    (void) mysql_socket_setsockopt(ip_sock, SOL_SOCKET, SO_REUSEADDR, (char*)&arg,sizeof(arg));
#endif /* __WIN__ */

#ifdef IPV6_V6ONLY
     /*
       For interoperability with older clients, IPv6 socket should
       listen on both IPv6 and IPv4 wildcard addresses.
       Turn off IPV6_V6ONLY option.

       NOTE: this will work starting from Windows Vista only.
       On Windows XP dual stack is not available, so it will not
       listen on the corresponding IPv4-address.
     */
    if (a->ai_family == AF_INET6)
    {
      arg= 0;

      if (mysql_socket_setsockopt(ip_sock, IPPROTO_IPV6, IPV6_V6ONLY,
                                  (char *) &arg, sizeof (arg)))
      {
        sql_print_warning("Failed to reset IPV6_V6ONLY flag (error: %d). "
                          "The server will listen to IPv6 addresses only.",
                          (int) socket_errno);
      }
    }
#endif
    /*
      Sometimes the port is not released fast enough when stopping and
      restarting the server. This happens quite often with the test suite
      on busy Linux systems. Retry to bind the address at these intervals:
      Sleep intervals: 1, 2, 4,  6,  9, 13, 17, 22, ...
      Retry at second: 1, 3, 7, 13, 22, 35, 52, 74, ...
      Limit the sequence by mysqld_port_timeout (set --port-open-timeout=#).
    */
    for (waited= 0, retry= 1; ; retry++, waited+= this_wait)
    {
      if (((ret= mysql_socket_bind(ip_sock, a->ai_addr, a->ai_addrlen)) >= 0 ) ||
          (socket_errno != SOCKET_EADDRINUSE) ||
          (waited >= mysqld_port_timeout))
        break;
      sql_print_information("Retrying bind on TCP/IP port %u", mysqld_port);
      this_wait= retry * retry / 3 + 1;
      sleep(this_wait);
    }
    freeaddrinfo(ai);
    if (ret < 0)
    {
      DBUG_PRINT("error",("Got error: %d from bind",socket_errno));
      sql_perror("Can't start server: Bind on TCP/IP port");
      sql_print_error("Do you already have another mysqld server running on port: %d ?",mysqld_port);
      unireg_abort(1);
    }
    if (mysql_socket_listen(ip_sock, (int)back_log) < 0)
    {
      sql_perror("Can't start server: listen() on TCP/IP port");
      sql_print_error("listen() on TCP/IP failed with error %d",
          socket_errno);
      unireg_abort(1);
    }
  }

#ifdef _WIN32
  /* create named pipe */
  if (Service.IsNT() && mysqld_unix_port[0] && !opt_bootstrap &&
      opt_enable_named_pipe)
  {
    strxnmov(pipe_name, sizeof(pipe_name)-1, "\\\\.\\pipe\\",
       mysqld_unix_port, NullS);
    memset(&saPipeSecurity, 0, sizeof(saPipeSecurity));
    memset(&sdPipeDescriptor, 0, sizeof(sdPipeDescriptor));
    if (!InitializeSecurityDescriptor(&sdPipeDescriptor,
              SECURITY_DESCRIPTOR_REVISION))
    {
      sql_perror("Can't start server : Initialize security descriptor");
      unireg_abort(1);
    }
    if (!SetSecurityDescriptorDacl(&sdPipeDescriptor, TRUE, NULL, FALSE))
    {
      sql_perror("Can't start server : Set security descriptor");
      unireg_abort(1);
    }
    saPipeSecurity.nLength = sizeof(SECURITY_ATTRIBUTES);
    saPipeSecurity.lpSecurityDescriptor = &sdPipeDescriptor;
    saPipeSecurity.bInheritHandle = FALSE;
    if ((hPipe= CreateNamedPipe(pipe_name,
        PIPE_ACCESS_DUPLEX|FILE_FLAG_OVERLAPPED,
        PIPE_TYPE_BYTE |
        PIPE_READMODE_BYTE |
        PIPE_WAIT,
        PIPE_UNLIMITED_INSTANCES,
        (int) global_system_variables.net_buffer_length,
        (int) global_system_variables.net_buffer_length,
        NMPWAIT_USE_DEFAULT_WAIT,
        &saPipeSecurity)) == INVALID_HANDLE_VALUE)
      {
  LPVOID lpMsgBuf;
  int error=GetLastError();
  FormatMessage(FORMAT_MESSAGE_ALLOCATE_BUFFER |
          FORMAT_MESSAGE_FROM_SYSTEM,
          NULL, error, MAKELANGID(LANG_NEUTRAL, SUBLANG_DEFAULT),
          (LPTSTR) &lpMsgBuf, 0, NULL );
  sql_perror((char *)lpMsgBuf);
  LocalFree(lpMsgBuf);
  unireg_abort(1);
      }
  }
#endif

#if defined(HAVE_SYS_UN_H)
  /*
  ** Create the UNIX socket
  */
  if (mysqld_unix_port[0] && !opt_bootstrap)
  {
    DBUG_PRINT("general",("UNIX Socket is %s",mysqld_unix_port));

    if (strlen(mysqld_unix_port) > (sizeof(UNIXaddr.sun_path) - 1))
    {
      sql_print_error("The socket file path is too long (> %u): %s",
                      (uint) sizeof(UNIXaddr.sun_path) - 1, mysqld_unix_port);
      unireg_abort(1);
    }

    unix_sock= mysql_socket_socket(key_socket_unix, AF_UNIX, SOCK_STREAM, 0);

    if (mysql_socket_getfd(unix_sock) < 0)
    {
      sql_perror("Can't start server : UNIX Socket "); /* purecov: inspected */
      unireg_abort(1);        /* purecov: inspected */
    }

    mysql_socket_set_thread_owner(unix_sock);

    memset(&UNIXaddr, 0, sizeof(UNIXaddr));
    UNIXaddr.sun_family = AF_UNIX;
    strmov(UNIXaddr.sun_path, mysqld_unix_port);
    (void) unlink(mysqld_unix_port);
    arg= 1;
    (void) mysql_socket_setsockopt(unix_sock, SOL_SOCKET, SO_REUSEADDR, (char*)&arg,
          sizeof(arg));
    umask(0);
    if (mysql_socket_bind(unix_sock, reinterpret_cast<struct sockaddr *> (&UNIXaddr),
                          sizeof(UNIXaddr)) < 0)
    {
      sql_perror("Can't start server : Bind on unix socket"); /* purecov: tested */
      sql_print_error("Do you already have another mysqld server running on socket: %s ?",mysqld_unix_port);
      unireg_abort(1);          /* purecov: tested */
    }
    umask(((~my_umask) & 0666));
#if defined(S_IFSOCK) && defined(SECURE_SOCKETS)
    (void) chmod(mysqld_unix_port,S_IFSOCK);  /* Fix solaris 2.6 bug */
#endif
    if (mysql_socket_listen(unix_sock, (int)back_log) < 0)
      sql_print_warning("listen() on Unix socket failed with error %d",
          socket_errno);
  }
#endif
  DBUG_PRINT("info",("server started"));
  DBUG_VOID_RETURN;
}

#endif /*!EMBEDDED_LIBRARY*/


#ifndef EMBEDDED_LIBRARY
/**
  Close a connection.

  @param thd        Thread handle.
  @param sql_errno  The error code to send before disconnect.

  @note
    For the connection that is doing shutdown, this is called twice
*/
void close_connection(THD *thd, uint sql_errno)
{
  DBUG_ENTER("close_connection");

  if (sql_errno)
    net_send_error(thd, sql_errno, ER_DEFAULT(sql_errno), NULL);

  thd->disconnect();

  MYSQL_CONNECTION_DONE((int) sql_errno, thd->thread_id);

  if (MYSQL_CONNECTION_DONE_ENABLED())
  {
    sleep(0); /* Workaround to avoid tailcall optimisation */
  }
  MYSQL_AUDIT_NOTIFY_CONNECTION_DISCONNECT(thd, sql_errno);
  DBUG_VOID_RETURN;
}
#endif /* EMBEDDED_LIBRARY */


/** Called when a thread is aborted. */
/* ARGSUSED */
extern "C" sig_handler end_thread_signal(int sig __attribute__((unused)))
{
  THD *thd=current_thd;
  my_safe_printf_stderr("end_thread_signal %p", thd);
  if (thd && ! thd->bootstrap)
  {
    statistic_increment(killed_threads, &LOCK_status);
    MYSQL_CALLBACK(thread_scheduler, end_thread, (thd,0)); /* purecov: inspected */
  }
}


/*
  Cleanup THD object

  SYNOPSIS
    thd_cleanup()
    thd    Thread handler
*/

void thd_cleanup(THD *thd)
{
  thd->cleanup();
}

/*
  Decrease number of connections

  SYNOPSIS
    dec_connection_count()
*/

void dec_connection_count()
{
  mysql_mutex_lock(&LOCK_connection_count);
  --connection_count;
  mysql_mutex_unlock(&LOCK_connection_count);
}


/**
  Delete the THD object.
 */
void destroy_thd(THD *thd)
{
  mysql_mutex_assert_not_owner(&LOCK_thread_count);
  delete thd;
}


/**
  Block the current pthread for reuse by new connections.

  @retval false  Pthread was not blocked for reuse.
  @retval true   Pthread is to be reused by new connection.
                 (ie, caller should return, not abort with pthread_exit())
*/

static bool block_until_new_connection()
{
  mysql_mutex_lock(&LOCK_thread_count);
  if (blocked_pthread_count < max_blocked_pthreads &&
      !abort_loop && !kill_blocked_pthreads_flag)
  {
    /* Don't kill the pthread, just block it for reuse */
    DBUG_PRINT("info", ("Blocking pthread for reuse"));
    blocked_pthread_count++;

#ifdef HAVE_PSI_THREAD_INTERFACE
    /*
      Delete the instrumentation for the job that just completed,
      before blocking this pthread (blocked on COND_thread_cache).
    */
    PSI_THREAD_CALL(delete_current_thread)();
#endif

    // Block pthread
    while (!abort_loop && !wake_pthread && !kill_blocked_pthreads_flag)
      mysql_cond_wait(&COND_thread_cache, &LOCK_thread_count);

    blocked_pthread_count--;
    if (kill_blocked_pthreads_flag)
      mysql_cond_signal(&COND_flush_thread_cache);
    if (wake_pthread)
    {
      THD *thd;
      wake_pthread--;
      DBUG_ASSERT(!waiting_thd_list->empty());
      thd= waiting_thd_list->front();
      waiting_thd_list->pop_front();
      DBUG_PRINT("info", ("waiting_thd_list->pop %p", thd));

      thd->thread_stack= (char*) &thd;          // For store_globals
      (void) thd->store_globals();

#ifdef HAVE_PSI_THREAD_INTERFACE
      /*
        Create new instrumentation for the new THD job,
        and attach it to this running pthread.
      */
      PSI_thread *psi= PSI_THREAD_CALL(new_thread)
        (key_thread_one_connection, thd, thd->thread_id);
      PSI_THREAD_CALL(set_thread)(psi);
#endif

      /*
        THD::mysys_var::abort is associated with physical thread rather
        than with THD object. So we need to reset this flag before using
        this thread for handling of new THD object/connection.
      */
      thd->mysys_var->abort= 0;
      thd->thr_create_utime= my_micro_time();
      add_global_thread(thd);
      mysql_mutex_unlock(&LOCK_thread_count);
      return true;
    }
  }
  mysql_mutex_unlock(&LOCK_thread_count);
  return false;
}


/**
  End thread for the current connection

  @param thd            Thread handler
  @param block_pthread  Block the pthread so it can be reused later.
                        Normally this is true in all cases except when we got
                        out of resources initializing the current thread

  @retval false  Signal to handle_one_connection to reuse connection

  @note If the pthread is blocked, we will wait until the pthread is
        scheduled to be reused and then return.
        If the pthread is not to be blocked, it will be ended.
*/

bool one_thread_per_connection_end(THD *thd, bool block_pthread)
{
  DBUG_ENTER("one_thread_per_connection_end");
  DBUG_PRINT("info", ("thd %p block_pthread %d", thd, (int) block_pthread));

  thd->cleanup();
  dec_connection_count();

  mysql_mutex_lock(&LOCK_thread_count);
  /*
    Used by binlog_reset_master.  It would be cleaner to use
    DEBUG_SYNC here, but that's not possible because the THD's debug
    sync feature has been shut down at this point.
  */
  DBUG_EXECUTE_IF("sleep_after_lock_thread_count_before_delete_thd", sleep(5););
  remove_global_thread(thd);
  mysql_mutex_unlock(&LOCK_thread_count);
  delete thd;

  if (block_pthread)
    block_pthread= block_until_new_connection();

  if (block_pthread)
    DBUG_RETURN(false);                         // Pthread is reused

  /* It's safe to broadcast outside a lock (COND... is not deleted here) */
  DBUG_PRINT("signal", ("Broadcasting COND_thread_count"));
  DBUG_LEAVE;                                   // Must match DBUG_ENTER()
  my_thread_end();
  mysql_cond_broadcast(&COND_thread_count);

  pthread_exit(0);
  return false;                                 // Avoid compiler warnings
}


void kill_blocked_pthreads()
{
  mysql_mutex_lock(&LOCK_thread_count);
  kill_blocked_pthreads_flag++;
  while (blocked_pthread_count)
  {
    mysql_cond_broadcast(&COND_thread_cache);
    mysql_cond_wait(&COND_flush_thread_cache, &LOCK_thread_count);
  }
  kill_blocked_pthreads_flag--;
  mysql_mutex_unlock(&LOCK_thread_count);
}


#ifdef THREAD_SPECIFIC_SIGPIPE
/**
  Aborts a thread nicely. Comes here on SIGPIPE.

  @todo
    One should have to fix that thr_alarm know about this thread too.
*/
extern "C" sig_handler abort_thread(int sig __attribute__((unused)))
{
  THD *thd=current_thd;
  DBUG_ENTER("abort_thread");
  if (thd)
    thd->killed= THD::KILL_CONNECTION;
  DBUG_VOID_RETURN;
}
#endif


/******************************************************************************
  Setup a signal thread with handles all signals.
  Because Linux doesn't support schemas use a mutex to check that
  the signal thread is ready before continuing
******************************************************************************/

#if defined(__WIN__)


/*
  On Windows, we use native SetConsoleCtrlHandler for handle events like Ctrl-C
  with graceful shutdown.
  Also, we do not use signal(), but SetUnhandledExceptionFilter instead - as it
  provides possibility to pass the exception to just-in-time debugger, collect
  dumps and potentially also the exception and thread context used to output
  callstack.
*/

static BOOL WINAPI console_event_handler( DWORD type )
{
  DBUG_ENTER("console_event_handler");
#ifndef EMBEDDED_LIBRARY
  if(type == CTRL_C_EVENT)
  {
     /*
       Do not shutdown before startup is finished and shutdown
       thread is initialized. Otherwise there is a race condition
       between main thread doing initialization and CTRL-C thread doing
       cleanup, which can result into crash.
     */
#ifndef EMBEDDED_LIBRARY
     if(hEventShutdown)
       kill_mysql();
     else
#endif
       sql_print_warning("CTRL-C ignored during startup");
     DBUG_RETURN(TRUE);
  }
#endif
  DBUG_RETURN(FALSE);
}




#ifdef DEBUG_UNHANDLED_EXCEPTION_FILTER
#define DEBUGGER_ATTACH_TIMEOUT 120
/*
  Wait for debugger to attach and break into debugger. If debugger is not attached,
  resume after timeout.
*/
static void wait_for_debugger(int timeout_sec)
{
   if(!IsDebuggerPresent())
   {
     int i;
     printf("Waiting for debugger to attach, pid=%u\n",GetCurrentProcessId());
     fflush(stdout);
     for(i= 0; i < timeout_sec; i++)
     {
       Sleep(1000);
       if(IsDebuggerPresent())
       {
         /* Break into debugger */
         __debugbreak();
         return;
       }
     }
     printf("pid=%u, debugger not attached after %d seconds, resuming\n",GetCurrentProcessId(),
       timeout_sec);
     fflush(stdout);
   }
}
#endif /* DEBUG_UNHANDLED_EXCEPTION_FILTER */

LONG WINAPI my_unhandler_exception_filter(EXCEPTION_POINTERS *ex_pointers)
{
   static BOOL first_time= TRUE;
   if(!first_time)
   {
     /*
       This routine can be called twice, typically
       when detaching in JIT debugger.
       Return EXCEPTION_EXECUTE_HANDLER to terminate process.
     */
     return EXCEPTION_EXECUTE_HANDLER;
   }
   first_time= FALSE;
#ifdef DEBUG_UNHANDLED_EXCEPTION_FILTER
   /*
    Unfortunately there is no clean way to debug unhandled exception filters,
    as debugger does not stop there(also documented in MSDN)
    To overcome, one could put a MessageBox, but this will not work in service.
    Better solution is to print error message and sleep some minutes
    until debugger is attached
  */
  wait_for_debugger(DEBUGGER_ATTACH_TIMEOUT);
#endif /* DEBUG_UNHANDLED_EXCEPTION_FILTER */
  __try
  {
    my_set_exception_pointers(ex_pointers);
    handle_fatal_signal(ex_pointers->ExceptionRecord->ExceptionCode);
  }
  __except(EXCEPTION_EXECUTE_HANDLER)
  {
    DWORD written;
    const char msg[] = "Got exception in exception handler!\n";
    WriteFile(GetStdHandle(STD_OUTPUT_HANDLE),msg, sizeof(msg)-1,
      &written,NULL);
  }
  /*
    Return EXCEPTION_CONTINUE_SEARCH to give JIT debugger
    (drwtsn32 or vsjitdebugger) possibility to attach,
    if JIT debugger is configured.
    Windows Error reporting might generate a dump here.
  */
  return EXCEPTION_CONTINUE_SEARCH;
}


void my_init_signals(void)
{
  if(opt_console)
    SetConsoleCtrlHandler(console_event_handler,TRUE);

    /* Avoid MessageBox()es*/
  _CrtSetReportMode(_CRT_WARN, _CRTDBG_MODE_FILE);
  _CrtSetReportFile(_CRT_WARN, _CRTDBG_FILE_STDERR);
  _CrtSetReportMode(_CRT_ERROR, _CRTDBG_MODE_FILE);
  _CrtSetReportFile(_CRT_ERROR, _CRTDBG_FILE_STDERR);
  _CrtSetReportMode(_CRT_ASSERT, _CRTDBG_MODE_FILE);
  _CrtSetReportFile(_CRT_ASSERT, _CRTDBG_FILE_STDERR);

   /*
     Do not use SEM_NOGPFAULTERRORBOX in the following SetErrorMode (),
     because it would prevent JIT debugger and Windows error reporting
     from working. We need WER or JIT-debugging, since our own unhandled
     exception filter is not guaranteed to work in all situation
     (like heap corruption or stack overflow)
   */
  SetErrorMode(SetErrorMode(0) | SEM_FAILCRITICALERRORS
                               | SEM_NOOPENFILEERRORBOX);
  SetUnhandledExceptionFilter(my_unhandler_exception_filter);
}


static void start_signal_handler(void)
{
#ifndef EMBEDDED_LIBRARY
  // Save vm id of this process
  if (!opt_bootstrap)
    create_pid_file();
#endif /* EMBEDDED_LIBRARY */
}


static void check_data_home(const char *path)
{}

#endif /* __WIN__ */


#if BACKTRACE_DEMANGLE
#include <cxxabi.h>
extern "C" char *my_demangle(const char *mangled_name, int *status)
{
  return abi::__cxa_demangle(mangled_name, NULL, NULL, status);
}
#endif


#if !defined(__WIN__)
#ifndef SA_RESETHAND
#define SA_RESETHAND 0
#endif
#ifndef SA_NODEFER
#define SA_NODEFER 0
#endif

#ifndef EMBEDDED_LIBRARY

void my_init_signals(void)
{
  sigset_t set;
  struct sigaction sa;
  DBUG_ENTER("my_init_signals");

  my_sigset(THR_SERVER_ALARM,print_signal_warning); // Should never be called!

  if (!(test_flags & TEST_NO_STACKTRACE) || (test_flags & TEST_CORE_ON_SIGNAL))
  {
    sa.sa_flags = SA_RESETHAND | SA_NODEFER;
    sigemptyset(&sa.sa_mask);
    sigprocmask(SIG_SETMASK,&sa.sa_mask,NULL);

#ifdef HAVE_STACKTRACE
    my_init_stacktrace();
#endif
#if defined(__amiga__)
    sa.sa_handler=(void(*)())handle_fatal_signal;
#else
    sa.sa_handler=handle_fatal_signal;
#endif
    sigaction(SIGSEGV, &sa, NULL);
    sigaction(SIGABRT, &sa, NULL);
#ifdef SIGBUS
    sigaction(SIGBUS, &sa, NULL);
#endif
    sigaction(SIGILL, &sa, NULL);
    sigaction(SIGFPE, &sa, NULL);
  }

#ifdef HAVE_GETRLIMIT
  if (test_flags & TEST_CORE_ON_SIGNAL)
  {
    /* Change limits so that we will get a core file */
    STRUCT_RLIMIT rl;
    rl.rlim_cur = rl.rlim_max = RLIM_INFINITY;
    if (setrlimit(RLIMIT_CORE, &rl) && log_warnings)
      sql_print_warning("setrlimit could not change the size of core files to 'infinity';  We may not be able to generate a core file on signals");
  }
#endif
  (void) sigemptyset(&set);
  my_sigset(SIGPIPE,SIG_IGN);
  sigaddset(&set,SIGPIPE);
#ifndef IGNORE_SIGHUP_SIGQUIT
  sigaddset(&set,SIGQUIT);
  sigaddset(&set,SIGHUP);
#endif
  sigaddset(&set,SIGTERM);

  /* Fix signals if blocked by parents (can happen on Mac OS X) */
  sigemptyset(&sa.sa_mask);
  sa.sa_flags = 0;
  sa.sa_handler = print_signal_warning;
  sigaction(SIGTERM, &sa, (struct sigaction*) 0);
  sa.sa_flags = 0;
  sa.sa_handler = print_signal_warning;
  sigaction(SIGHUP, &sa, (struct sigaction*) 0);
#ifdef SIGTSTP
  sigaddset(&set,SIGTSTP);
#endif
  if (thd_lib_detected != THD_LIB_LT)
    sigaddset(&set,THR_SERVER_ALARM);
  if (test_flags & TEST_SIGINT)
  {
    my_sigset(thr_kill_signal, end_thread_signal);
    // May be SIGINT
    sigdelset(&set, thr_kill_signal);
  }
  else
    sigaddset(&set,SIGINT);
  sigprocmask(SIG_SETMASK,&set,NULL);
  pthread_sigmask(SIG_SETMASK,&set,NULL);
  DBUG_VOID_RETURN;
}


static void start_signal_handler(void)
{
  int error;
  pthread_attr_t thr_attr;
  DBUG_ENTER("start_signal_handler");

  (void) pthread_attr_init(&thr_attr);
#if !defined(HAVE_DEC_3_2_THREADS)
  pthread_attr_setscope(&thr_attr,PTHREAD_SCOPE_SYSTEM);
  (void) pthread_attr_setdetachstate(&thr_attr,PTHREAD_CREATE_DETACHED);
#if defined(__ia64__) || defined(__ia64)
  /*
    Peculiar things with ia64 platforms - it seems we only have half the
    stack size in reality, so we have to double it here
  */
  pthread_attr_setstacksize(&thr_attr,my_thread_stack_size*2);
#else
  pthread_attr_setstacksize(&thr_attr,my_thread_stack_size);
#endif
#endif

  mysql_mutex_lock(&LOCK_thread_count);
  if ((error= mysql_thread_create(key_thread_signal_hand,
                                  &signal_thread, &thr_attr, signal_hand, 0)))
  {
    sql_print_error("Can't create interrupt-thread (error %d, errno: %d)",
        error,errno);
    exit(1);
  }
  mysql_cond_wait(&COND_thread_count, &LOCK_thread_count);
  mysql_mutex_unlock(&LOCK_thread_count);

  (void) pthread_attr_destroy(&thr_attr);
  DBUG_VOID_RETURN;
}


/** This threads handles all signals and alarms. */
/* ARGSUSED */
pthread_handler_t signal_hand(void *arg __attribute__((unused)))
{
  sigset_t set;
  int sig;
  my_thread_init();       // Init new thread
  signal_thread_in_use= 1;

  /*
    Setup alarm handler
    This should actually be '+ max_number_of_slaves' instead of +10,
    but the +10 should be quite safe.
  */
  init_thr_alarm(thread_scheduler->max_threads +
     global_system_variables.max_insert_delayed_threads + 10);
  if (thd_lib_detected != THD_LIB_LT && (test_flags & TEST_SIGINT))
  {
    (void) sigemptyset(&set);     // Setup up SIGINT for debug
    (void) sigaddset(&set,SIGINT);    // For debugging
    (void) pthread_sigmask(SIG_UNBLOCK,&set,NULL);
  }
  (void) sigemptyset(&set);     // Setup up SIGINT for debug
#ifdef USE_ONE_SIGNAL_HAND
  (void) sigaddset(&set,THR_SERVER_ALARM);  // For alarms
#endif
#ifndef IGNORE_SIGHUP_SIGQUIT
  (void) sigaddset(&set,SIGQUIT);
  (void) sigaddset(&set,SIGHUP);
#endif
  (void) sigaddset(&set,SIGTERM);
  (void) sigaddset(&set,SIGTSTP);

  /* Save pid to this process (or thread on Linux) */
  if (!opt_bootstrap)
    create_pid_file();

  /*
    signal to start_signal_handler that we are ready
    This works by waiting for start_signal_handler to free mutex,
    after which we signal it that we are ready.
    At this pointer there is no other threads running, so there
    should not be any other mysql_cond_signal() calls.
  */
  mysql_mutex_lock(&LOCK_thread_count);
  mysql_cond_broadcast(&COND_thread_count);
  mysql_mutex_unlock(&LOCK_thread_count);

  /*
    Waiting for until mysqld_server_started != 0
    to ensure that all server components has been successfully
    initialized. This step is mandatory since signal processing
    could be done safely only when all server components
    has been initialized.
  */
  mysql_mutex_lock(&LOCK_server_started);
  while (!mysqld_server_started)
    mysql_cond_wait(&COND_server_started, &LOCK_server_started);
  mysql_mutex_unlock(&LOCK_server_started);

  for (;;)
  {
    int error;          // Used when debugging
    if (shutdown_in_progress && !abort_loop)
    {
      sig= SIGTERM;
      error=0;
    }
    else
      while ((error=my_sigwait(&set,&sig)) == EINTR) ;
    if (cleanup_done)
    {
      my_thread_end();
      signal_thread_in_use= 0;
      pthread_exit(0);        // Safety
      return 0;                                 // Avoid compiler warnings
    }
    switch (sig) {
    case SIGTERM:
    case SIGQUIT:
    case SIGKILL:
#ifdef EXTRA_DEBUG
      sql_print_information("Got signal %d to shutdown mysqld",sig);
#endif
      /* switch to the old log message processing */
      logger.set_handlers(LOG_FILE, opt_slow_log ? LOG_FILE:LOG_NONE,
                          opt_log ? LOG_FILE:LOG_NONE);
      DBUG_PRINT("info",("Got signal: %d  abort_loop: %d",sig,abort_loop));
      if (!abort_loop)
      {
        abort_loop=1;       // mark abort for threads
#ifdef HAVE_PSI_THREAD_INTERFACE
        /* Delete the instrumentation for the signal thread */
        PSI_THREAD_CALL(delete_current_thread)();
#endif
#ifdef USE_ONE_SIGNAL_HAND
        pthread_t tmp;
        if (mysql_thread_create(0, /* Not instrumented */
                                &tmp, &connection_attrib, kill_server_thread,
                                (void*) &sig))
          sql_print_error("Can't create thread to kill server");
#else
        kill_server((void*) sig); // MIT THREAD has a alarm thread
#endif
      }
      break;
    case SIGHUP:
      if (!abort_loop)
      {
        int not_used;
  mysql_print_status();   // Print some debug info
  reload_acl_and_cache((THD*) 0,
           (REFRESH_LOG | REFRESH_TABLES | REFRESH_FAST |
            REFRESH_GRANT |
            REFRESH_THREADS | REFRESH_HOSTS),
           (TABLE_LIST*) 0, &not_used); // Flush logs
      }
      /* reenable logs after the options were reloaded */
      if (log_output_options & LOG_NONE)
      {
        logger.set_handlers(LOG_FILE,
                            opt_slow_log ? LOG_TABLE : LOG_NONE,
                            opt_log ? LOG_TABLE : LOG_NONE);
      }
      else
      {
        logger.set_handlers(LOG_FILE,
                            opt_slow_log ? log_output_options : LOG_NONE,
                            opt_log ? log_output_options : LOG_NONE);
      }
      break;
#ifdef USE_ONE_SIGNAL_HAND
    case THR_SERVER_ALARM:
      process_alarm(sig);     // Trigger alarms.
      break;
#endif
    default:
#ifdef EXTRA_DEBUG
      sql_print_warning("Got signal: %d  error: %d",sig,error); /* purecov: tested */
#endif
      break;          /* purecov: tested */
    }
  }
  return(0);          /* purecov: deadcode */
}

static void check_data_home(const char *path)
{}

#endif /*!EMBEDDED_LIBRARY*/
#endif  /* __WIN__*/


/**
  All global error messages are sent here where the first one is stored
  for the client.
*/
/* ARGSUSED */
extern "C" void my_message_sql(uint error, const char *str, myf MyFlags);

void my_message_sql(uint error, const char *str, myf MyFlags)
{
  THD *thd= current_thd;
  DBUG_ENTER("my_message_sql");
  DBUG_PRINT("error", ("error: %u  message: '%s'", error, str));

  DBUG_ASSERT(str != NULL);
  /*
    An error should have a valid error number (!= 0), so it can be caught
    in stored procedures by SQL exception handlers.
    Calling my_error() with error == 0 is a bug.
    Remaining known places to fix:
    - storage/myisam/mi_create.c, my_printf_error()
    TODO:
    DBUG_ASSERT(error != 0);
  */

  if (error == 0)
  {
    /* At least, prevent new abuse ... */
    DBUG_ASSERT(strncmp(str, "MyISAM table", 12) == 0);
    error= ER_UNKNOWN_ERROR;
  }

  mysql_audit_general(thd, MYSQL_AUDIT_GENERAL_ERROR, error, str);

  if (thd)
  {
    if (MyFlags & ME_FATALERROR)
      thd->is_fatal_error= 1;
    (void) thd->raise_condition(error,
                                NULL,
                                Sql_condition::WARN_LEVEL_ERROR,
                                str);
  }

  /* When simulating OOM, skip writing to error log to avoid mtr errors */
  DBUG_EXECUTE_IF("simulate_out_of_memory", DBUG_VOID_RETURN;);

  if (!thd || MyFlags & ME_NOREFRESH)
    sql_print_error("%s: %s",my_progname,str); /* purecov: inspected */
  DBUG_VOID_RETURN;
}


#ifndef EMBEDDED_LIBRARY
extern "C" void *my_str_malloc_mysqld(size_t size);
extern "C" void my_str_free_mysqld(void *ptr);

void *my_str_malloc_mysqld(size_t size)
{
  return my_malloc(size, MYF(MY_FAE));
}


void my_str_free_mysqld(void *ptr)
{
  my_free(ptr);
}
#endif /* EMBEDDED_LIBRARY */


#ifdef __WIN__

pthread_handler_t handle_shutdown(void *arg)
{
  MSG msg;
  my_thread_init();

  /* this call should create the message queue for this thread */
  PeekMessage(&msg, NULL, 1, 65534,PM_NOREMOVE);
#if !defined(EMBEDDED_LIBRARY)
  if (WaitForSingleObject(hEventShutdown,INFINITE)==WAIT_OBJECT_0)
#endif /* EMBEDDED_LIBRARY */
     kill_server(MYSQL_KILL_SIGNAL);
  return 0;
}
#endif

const char *load_default_groups[]= {
#ifdef WITH_NDBCLUSTER_STORAGE_ENGINE
"mysql_cluster",
#endif
"mysqld","server", MYSQL_BASE_VERSION, 0, 0};

#if defined(__WIN__) && !defined(EMBEDDED_LIBRARY)
static const int load_default_groups_sz=
sizeof(load_default_groups)/sizeof(load_default_groups[0]);
#endif


#ifndef EMBEDDED_LIBRARY
namespace {
extern "C"
int
check_enough_stack_size()
{
  uchar stack_top;

  return check_stack_overrun(current_thd, STACK_MIN_SIZE,
                             &stack_top);
}
}
#endif


/**
  Initialize one of the global date/time format variables.

  @param format_type    What kind of format should be supported
  @param var_ptr    Pointer to variable that should be updated

  @retval
    0 ok
  @retval
    1 error
*/

static bool init_global_datetime_format(timestamp_type format_type,
                                        DATE_TIME_FORMAT *format)
{
  /*
    Get command line option
    format->format.str is already set by my_getopt
  */
  format->format.length= strlen(format->format.str);

  if (parse_date_time_format(format_type, format))
  {
    fprintf(stderr, "Wrong date/time format specifier: %s\n",
            format->format.str);
    return true;
  }
  return false;
}

SHOW_VAR com_status_vars[]= {
  {"admin_commands",       (char*) offsetof(STATUS_VAR, com_other), SHOW_LONG_STATUS},
  {"assign_to_keycache",   (char*) offsetof(STATUS_VAR, com_stat[(uint) SQLCOM_ASSIGN_TO_KEYCACHE]), SHOW_LONG_STATUS},
  {"alter_db",             (char*) offsetof(STATUS_VAR, com_stat[(uint) SQLCOM_ALTER_DB]), SHOW_LONG_STATUS},
  {"alter_db_upgrade",     (char*) offsetof(STATUS_VAR, com_stat[(uint) SQLCOM_ALTER_DB_UPGRADE]), SHOW_LONG_STATUS},
  {"alter_event",          (char*) offsetof(STATUS_VAR, com_stat[(uint) SQLCOM_ALTER_EVENT]), SHOW_LONG_STATUS},
  {"alter_function",       (char*) offsetof(STATUS_VAR, com_stat[(uint) SQLCOM_ALTER_FUNCTION]), SHOW_LONG_STATUS},
  {"alter_procedure",      (char*) offsetof(STATUS_VAR, com_stat[(uint) SQLCOM_ALTER_PROCEDURE]), SHOW_LONG_STATUS},
  {"alter_server",         (char*) offsetof(STATUS_VAR, com_stat[(uint) SQLCOM_ALTER_SERVER]), SHOW_LONG_STATUS},
  {"alter_table",          (char*) offsetof(STATUS_VAR, com_stat[(uint) SQLCOM_ALTER_TABLE]), SHOW_LONG_STATUS},
  {"alter_tablespace",     (char*) offsetof(STATUS_VAR, com_stat[(uint) SQLCOM_ALTER_TABLESPACE]), SHOW_LONG_STATUS},
  {"alter_user",           (char*) offsetof(STATUS_VAR, com_stat[(uint) SQLCOM_ALTER_USER]), SHOW_LONG_STATUS},
  {"analyze",              (char*) offsetof(STATUS_VAR, com_stat[(uint) SQLCOM_ANALYZE]), SHOW_LONG_STATUS},
  {"begin",                (char*) offsetof(STATUS_VAR, com_stat[(uint) SQLCOM_BEGIN]), SHOW_LONG_STATUS},
  {"binlog",               (char*) offsetof(STATUS_VAR, com_stat[(uint) SQLCOM_BINLOG_BASE64_EVENT]), SHOW_LONG_STATUS},
  {"call_procedure",       (char*) offsetof(STATUS_VAR, com_stat[(uint) SQLCOM_CALL]), SHOW_LONG_STATUS},
  {"change_db",            (char*) offsetof(STATUS_VAR, com_stat[(uint) SQLCOM_CHANGE_DB]), SHOW_LONG_STATUS},
  {"change_master",        (char*) offsetof(STATUS_VAR, com_stat[(uint) SQLCOM_CHANGE_MASTER]), SHOW_LONG_STATUS},
  {"check",                (char*) offsetof(STATUS_VAR, com_stat[(uint) SQLCOM_CHECK]), SHOW_LONG_STATUS},
  {"checksum",             (char*) offsetof(STATUS_VAR, com_stat[(uint) SQLCOM_CHECKSUM]), SHOW_LONG_STATUS},
  {"commit",               (char*) offsetof(STATUS_VAR, com_stat[(uint) SQLCOM_COMMIT]), SHOW_LONG_STATUS},
  {"create_db",            (char*) offsetof(STATUS_VAR, com_stat[(uint) SQLCOM_CREATE_DB]), SHOW_LONG_STATUS},
  {"create_event",         (char*) offsetof(STATUS_VAR, com_stat[(uint) SQLCOM_CREATE_EVENT]), SHOW_LONG_STATUS},
  {"create_function",      (char*) offsetof(STATUS_VAR, com_stat[(uint) SQLCOM_CREATE_SPFUNCTION]), SHOW_LONG_STATUS},
  {"create_index",         (char*) offsetof(STATUS_VAR, com_stat[(uint) SQLCOM_CREATE_INDEX]), SHOW_LONG_STATUS},
  {"create_procedure",     (char*) offsetof(STATUS_VAR, com_stat[(uint) SQLCOM_CREATE_PROCEDURE]), SHOW_LONG_STATUS},
  {"create_server",        (char*) offsetof(STATUS_VAR, com_stat[(uint) SQLCOM_CREATE_SERVER]), SHOW_LONG_STATUS},
  {"create_table",         (char*) offsetof(STATUS_VAR, com_stat[(uint) SQLCOM_CREATE_TABLE]), SHOW_LONG_STATUS},
  {"create_trigger",       (char*) offsetof(STATUS_VAR, com_stat[(uint) SQLCOM_CREATE_TRIGGER]), SHOW_LONG_STATUS},
  {"create_udf",           (char*) offsetof(STATUS_VAR, com_stat[(uint) SQLCOM_CREATE_FUNCTION]), SHOW_LONG_STATUS},
  {"create_user",          (char*) offsetof(STATUS_VAR, com_stat[(uint) SQLCOM_CREATE_USER]), SHOW_LONG_STATUS},
  {"create_view",          (char*) offsetof(STATUS_VAR, com_stat[(uint) SQLCOM_CREATE_VIEW]), SHOW_LONG_STATUS},
  {"dealloc_sql",          (char*) offsetof(STATUS_VAR, com_stat[(uint) SQLCOM_DEALLOCATE_PREPARE]), SHOW_LONG_STATUS},
  {"delete",               (char*) offsetof(STATUS_VAR, com_stat[(uint) SQLCOM_DELETE]), SHOW_LONG_STATUS},
  {"delete_multi",         (char*) offsetof(STATUS_VAR, com_stat[(uint) SQLCOM_DELETE_MULTI]), SHOW_LONG_STATUS},
  {"do",                   (char*) offsetof(STATUS_VAR, com_stat[(uint) SQLCOM_DO]), SHOW_LONG_STATUS},
  {"drop_db",              (char*) offsetof(STATUS_VAR, com_stat[(uint) SQLCOM_DROP_DB]), SHOW_LONG_STATUS},
  {"drop_event",           (char*) offsetof(STATUS_VAR, com_stat[(uint) SQLCOM_DROP_EVENT]), SHOW_LONG_STATUS},
  {"drop_function",        (char*) offsetof(STATUS_VAR, com_stat[(uint) SQLCOM_DROP_FUNCTION]), SHOW_LONG_STATUS},
  {"drop_index",           (char*) offsetof(STATUS_VAR, com_stat[(uint) SQLCOM_DROP_INDEX]), SHOW_LONG_STATUS},
  {"drop_procedure",       (char*) offsetof(STATUS_VAR, com_stat[(uint) SQLCOM_DROP_PROCEDURE]), SHOW_LONG_STATUS},
  {"drop_server",          (char*) offsetof(STATUS_VAR, com_stat[(uint) SQLCOM_DROP_SERVER]), SHOW_LONG_STATUS},
  {"drop_table",           (char*) offsetof(STATUS_VAR, com_stat[(uint) SQLCOM_DROP_TABLE]), SHOW_LONG_STATUS},
  {"drop_trigger",         (char*) offsetof(STATUS_VAR, com_stat[(uint) SQLCOM_DROP_TRIGGER]), SHOW_LONG_STATUS},
  {"drop_user",            (char*) offsetof(STATUS_VAR, com_stat[(uint) SQLCOM_DROP_USER]), SHOW_LONG_STATUS},
  {"drop_view",            (char*) offsetof(STATUS_VAR, com_stat[(uint) SQLCOM_DROP_VIEW]), SHOW_LONG_STATUS},
  {"empty_query",          (char*) offsetof(STATUS_VAR, com_stat[(uint) SQLCOM_EMPTY_QUERY]), SHOW_LONG_STATUS},
  {"execute_sql",          (char*) offsetof(STATUS_VAR, com_stat[(uint) SQLCOM_EXECUTE]), SHOW_LONG_STATUS},
  {"flush",                (char*) offsetof(STATUS_VAR, com_stat[(uint) SQLCOM_FLUSH]), SHOW_LONG_STATUS},
  {"get_diagnostics",      (char*) offsetof(STATUS_VAR, com_stat[(uint) SQLCOM_GET_DIAGNOSTICS]), SHOW_LONG_STATUS},
  {"grant",                (char*) offsetof(STATUS_VAR, com_stat[(uint) SQLCOM_GRANT]), SHOW_LONG_STATUS},
  {"ha_close",             (char*) offsetof(STATUS_VAR, com_stat[(uint) SQLCOM_HA_CLOSE]), SHOW_LONG_STATUS},
  {"ha_open",              (char*) offsetof(STATUS_VAR, com_stat[(uint) SQLCOM_HA_OPEN]), SHOW_LONG_STATUS},
  {"ha_read",              (char*) offsetof(STATUS_VAR, com_stat[(uint) SQLCOM_HA_READ]), SHOW_LONG_STATUS},
  {"help",                 (char*) offsetof(STATUS_VAR, com_stat[(uint) SQLCOM_HELP]), SHOW_LONG_STATUS},
  {"insert",               (char*) offsetof(STATUS_VAR, com_stat[(uint) SQLCOM_INSERT]), SHOW_LONG_STATUS},
  {"insert_select",        (char*) offsetof(STATUS_VAR, com_stat[(uint) SQLCOM_INSERT_SELECT]), SHOW_LONG_STATUS},
  {"install_plugin",       (char*) offsetof(STATUS_VAR, com_stat[(uint) SQLCOM_INSTALL_PLUGIN]), SHOW_LONG_STATUS},
  {"kill",                 (char*) offsetof(STATUS_VAR, com_stat[(uint) SQLCOM_KILL]), SHOW_LONG_STATUS},
  {"load",                 (char*) offsetof(STATUS_VAR, com_stat[(uint) SQLCOM_LOAD]), SHOW_LONG_STATUS},
  {"lock_tables",          (char*) offsetof(STATUS_VAR, com_stat[(uint) SQLCOM_LOCK_TABLES]), SHOW_LONG_STATUS},
  {"optimize",             (char*) offsetof(STATUS_VAR, com_stat[(uint) SQLCOM_OPTIMIZE]), SHOW_LONG_STATUS},
  {"preload_keys",         (char*) offsetof(STATUS_VAR, com_stat[(uint) SQLCOM_PRELOAD_KEYS]), SHOW_LONG_STATUS},
  {"prepare_sql",          (char*) offsetof(STATUS_VAR, com_stat[(uint) SQLCOM_PREPARE]), SHOW_LONG_STATUS},
  {"purge",                (char*) offsetof(STATUS_VAR, com_stat[(uint) SQLCOM_PURGE]), SHOW_LONG_STATUS},
  {"purge_before_date",    (char*) offsetof(STATUS_VAR, com_stat[(uint) SQLCOM_PURGE_BEFORE]), SHOW_LONG_STATUS},
  {"release_savepoint",    (char*) offsetof(STATUS_VAR, com_stat[(uint) SQLCOM_RELEASE_SAVEPOINT]), SHOW_LONG_STATUS},
  {"rename_table",         (char*) offsetof(STATUS_VAR, com_stat[(uint) SQLCOM_RENAME_TABLE]), SHOW_LONG_STATUS},
  {"rename_user",          (char*) offsetof(STATUS_VAR, com_stat[(uint) SQLCOM_RENAME_USER]), SHOW_LONG_STATUS},
  {"repair",               (char*) offsetof(STATUS_VAR, com_stat[(uint) SQLCOM_REPAIR]), SHOW_LONG_STATUS},
  {"replace",              (char*) offsetof(STATUS_VAR, com_stat[(uint) SQLCOM_REPLACE]), SHOW_LONG_STATUS},
  {"replace_select",       (char*) offsetof(STATUS_VAR, com_stat[(uint) SQLCOM_REPLACE_SELECT]), SHOW_LONG_STATUS},
  {"reset",                (char*) offsetof(STATUS_VAR, com_stat[(uint) SQLCOM_RESET]), SHOW_LONG_STATUS},
  {"resignal",             (char*) offsetof(STATUS_VAR, com_stat[(uint) SQLCOM_RESIGNAL]), SHOW_LONG_STATUS},
  {"revoke",               (char*) offsetof(STATUS_VAR, com_stat[(uint) SQLCOM_REVOKE]), SHOW_LONG_STATUS},
  {"revoke_all",           (char*) offsetof(STATUS_VAR, com_stat[(uint) SQLCOM_REVOKE_ALL]), SHOW_LONG_STATUS},
  {"rollback",             (char*) offsetof(STATUS_VAR, com_stat[(uint) SQLCOM_ROLLBACK]), SHOW_LONG_STATUS},
  {"rollback_to_savepoint",(char*) offsetof(STATUS_VAR, com_stat[(uint) SQLCOM_ROLLBACK_TO_SAVEPOINT]), SHOW_LONG_STATUS},
  {"savepoint",            (char*) offsetof(STATUS_VAR, com_stat[(uint) SQLCOM_SAVEPOINT]), SHOW_LONG_STATUS},
  {"select",               (char*) offsetof(STATUS_VAR, com_stat[(uint) SQLCOM_SELECT]), SHOW_LONG_STATUS},
  {"set_option",           (char*) offsetof(STATUS_VAR, com_stat[(uint) SQLCOM_SET_OPTION]), SHOW_LONG_STATUS},
  {"signal",               (char*) offsetof(STATUS_VAR, com_stat[(uint) SQLCOM_SIGNAL]), SHOW_LONG_STATUS},
  {"show_authors",         (char*) offsetof(STATUS_VAR, com_stat[(uint) SQLCOM_SHOW_AUTHORS]), SHOW_LONG_STATUS},
  {"show_binlog_events",   (char*) offsetof(STATUS_VAR, com_stat[(uint) SQLCOM_SHOW_BINLOG_EVENTS]), SHOW_LONG_STATUS},
  {"show_binlogs",         (char*) offsetof(STATUS_VAR, com_stat[(uint) SQLCOM_SHOW_BINLOGS]), SHOW_LONG_STATUS},
  {"show_charsets",        (char*) offsetof(STATUS_VAR, com_stat[(uint) SQLCOM_SHOW_CHARSETS]), SHOW_LONG_STATUS},
  {"show_collations",      (char*) offsetof(STATUS_VAR, com_stat[(uint) SQLCOM_SHOW_COLLATIONS]), SHOW_LONG_STATUS},
  {"show_contributors",    (char*) offsetof(STATUS_VAR, com_stat[(uint) SQLCOM_SHOW_CONTRIBUTORS]), SHOW_LONG_STATUS},
  {"show_create_db",       (char*) offsetof(STATUS_VAR, com_stat[(uint) SQLCOM_SHOW_CREATE_DB]), SHOW_LONG_STATUS},
  {"show_create_event",    (char*) offsetof(STATUS_VAR, com_stat[(uint) SQLCOM_SHOW_CREATE_EVENT]), SHOW_LONG_STATUS},
  {"show_create_func",     (char*) offsetof(STATUS_VAR, com_stat[(uint) SQLCOM_SHOW_CREATE_FUNC]), SHOW_LONG_STATUS},
  {"show_create_proc",     (char*) offsetof(STATUS_VAR, com_stat[(uint) SQLCOM_SHOW_CREATE_PROC]), SHOW_LONG_STATUS},
  {"show_create_table",    (char*) offsetof(STATUS_VAR, com_stat[(uint) SQLCOM_SHOW_CREATE]), SHOW_LONG_STATUS},
  {"show_create_trigger",  (char*) offsetof(STATUS_VAR, com_stat[(uint) SQLCOM_SHOW_CREATE_TRIGGER]), SHOW_LONG_STATUS},
  {"show_databases",       (char*) offsetof(STATUS_VAR, com_stat[(uint) SQLCOM_SHOW_DATABASES]), SHOW_LONG_STATUS},
  {"show_engine_logs",     (char*) offsetof(STATUS_VAR, com_stat[(uint) SQLCOM_SHOW_ENGINE_LOGS]), SHOW_LONG_STATUS},
  {"show_engine_mutex",    (char*) offsetof(STATUS_VAR, com_stat[(uint) SQLCOM_SHOW_ENGINE_MUTEX]), SHOW_LONG_STATUS},
  {"show_engine_status",   (char*) offsetof(STATUS_VAR, com_stat[(uint) SQLCOM_SHOW_ENGINE_STATUS]), SHOW_LONG_STATUS},
  {"show_events",          (char*) offsetof(STATUS_VAR, com_stat[(uint) SQLCOM_SHOW_EVENTS]), SHOW_LONG_STATUS},
  {"show_errors",          (char*) offsetof(STATUS_VAR, com_stat[(uint) SQLCOM_SHOW_ERRORS]), SHOW_LONG_STATUS},
  {"show_fields",          (char*) offsetof(STATUS_VAR, com_stat[(uint) SQLCOM_SHOW_FIELDS]), SHOW_LONG_STATUS},
  {"show_function_code",   (char*) offsetof(STATUS_VAR, com_stat[(uint) SQLCOM_SHOW_FUNC_CODE]), SHOW_LONG_STATUS},
  {"show_function_status", (char*) offsetof(STATUS_VAR, com_stat[(uint) SQLCOM_SHOW_STATUS_FUNC]), SHOW_LONG_STATUS},
  {"show_grants",          (char*) offsetof(STATUS_VAR, com_stat[(uint) SQLCOM_SHOW_GRANTS]), SHOW_LONG_STATUS},
  {"show_keys",            (char*) offsetof(STATUS_VAR, com_stat[(uint) SQLCOM_SHOW_KEYS]), SHOW_LONG_STATUS},
  {"show_master_status",   (char*) offsetof(STATUS_VAR, com_stat[(uint) SQLCOM_SHOW_MASTER_STAT]), SHOW_LONG_STATUS},
  {"show_open_tables",     (char*) offsetof(STATUS_VAR, com_stat[(uint) SQLCOM_SHOW_OPEN_TABLES]), SHOW_LONG_STATUS},
  {"show_plugins",         (char*) offsetof(STATUS_VAR, com_stat[(uint) SQLCOM_SHOW_PLUGINS]), SHOW_LONG_STATUS},
  {"show_privileges",      (char*) offsetof(STATUS_VAR, com_stat[(uint) SQLCOM_SHOW_PRIVILEGES]), SHOW_LONG_STATUS},
  {"show_procedure_code",  (char*) offsetof(STATUS_VAR, com_stat[(uint) SQLCOM_SHOW_PROC_CODE]), SHOW_LONG_STATUS},
  {"show_procedure_status",(char*) offsetof(STATUS_VAR, com_stat[(uint) SQLCOM_SHOW_STATUS_PROC]), SHOW_LONG_STATUS},
  {"show_processlist",     (char*) offsetof(STATUS_VAR, com_stat[(uint) SQLCOM_SHOW_PROCESSLIST]), SHOW_LONG_STATUS},
  {"show_profile",         (char*) offsetof(STATUS_VAR, com_stat[(uint) SQLCOM_SHOW_PROFILE]), SHOW_LONG_STATUS},
  {"show_profiles",        (char*) offsetof(STATUS_VAR, com_stat[(uint) SQLCOM_SHOW_PROFILES]), SHOW_LONG_STATUS},
  {"show_relaylog_events", (char*) offsetof(STATUS_VAR, com_stat[(uint) SQLCOM_SHOW_RELAYLOG_EVENTS]), SHOW_LONG_STATUS},
  {"show_slave_hosts",     (char*) offsetof(STATUS_VAR, com_stat[(uint) SQLCOM_SHOW_SLAVE_HOSTS]), SHOW_LONG_STATUS},
  {"show_slave_status",    (char*) offsetof(STATUS_VAR, com_stat[(uint) SQLCOM_SHOW_SLAVE_STAT]), SHOW_LONG_STATUS},
  {"show_status",          (char*) offsetof(STATUS_VAR, com_stat[(uint) SQLCOM_SHOW_STATUS]), SHOW_LONG_STATUS},
  {"show_storage_engines", (char*) offsetof(STATUS_VAR, com_stat[(uint) SQLCOM_SHOW_STORAGE_ENGINES]), SHOW_LONG_STATUS},
  {"show_table_status",    (char*) offsetof(STATUS_VAR, com_stat[(uint) SQLCOM_SHOW_TABLE_STATUS]), SHOW_LONG_STATUS},
  {"show_tables",          (char*) offsetof(STATUS_VAR, com_stat[(uint) SQLCOM_SHOW_TABLES]), SHOW_LONG_STATUS},
  {"show_triggers",        (char*) offsetof(STATUS_VAR, com_stat[(uint) SQLCOM_SHOW_TRIGGERS]), SHOW_LONG_STATUS},
  {"show_variables",       (char*) offsetof(STATUS_VAR, com_stat[(uint) SQLCOM_SHOW_VARIABLES]), SHOW_LONG_STATUS},
  {"show_warnings",        (char*) offsetof(STATUS_VAR, com_stat[(uint) SQLCOM_SHOW_WARNS]), SHOW_LONG_STATUS},
  {"slave_start",          (char*) offsetof(STATUS_VAR, com_stat[(uint) SQLCOM_SLAVE_START]), SHOW_LONG_STATUS},
  {"slave_stop",           (char*) offsetof(STATUS_VAR, com_stat[(uint) SQLCOM_SLAVE_STOP]), SHOW_LONG_STATUS},
  {"stmt_close",           (char*) offsetof(STATUS_VAR, com_stmt_close), SHOW_LONG_STATUS},
  {"stmt_execute",         (char*) offsetof(STATUS_VAR, com_stmt_execute), SHOW_LONG_STATUS},
  {"stmt_fetch",           (char*) offsetof(STATUS_VAR, com_stmt_fetch), SHOW_LONG_STATUS},
  {"stmt_prepare",         (char*) offsetof(STATUS_VAR, com_stmt_prepare), SHOW_LONG_STATUS},
  {"stmt_reprepare",       (char*) offsetof(STATUS_VAR, com_stmt_reprepare), SHOW_LONG_STATUS},
  {"stmt_reset",           (char*) offsetof(STATUS_VAR, com_stmt_reset), SHOW_LONG_STATUS},
  {"stmt_send_long_data",  (char*) offsetof(STATUS_VAR, com_stmt_send_long_data), SHOW_LONG_STATUS},
  {"truncate",             (char*) offsetof(STATUS_VAR, com_stat[(uint) SQLCOM_TRUNCATE]), SHOW_LONG_STATUS},
  {"uninstall_plugin",     (char*) offsetof(STATUS_VAR, com_stat[(uint) SQLCOM_UNINSTALL_PLUGIN]), SHOW_LONG_STATUS},
  {"unlock_tables",        (char*) offsetof(STATUS_VAR, com_stat[(uint) SQLCOM_UNLOCK_TABLES]), SHOW_LONG_STATUS},
  {"update",               (char*) offsetof(STATUS_VAR, com_stat[(uint) SQLCOM_UPDATE]), SHOW_LONG_STATUS},
  {"update_multi",         (char*) offsetof(STATUS_VAR, com_stat[(uint) SQLCOM_UPDATE_MULTI]), SHOW_LONG_STATUS},
  {"xa_commit",            (char*) offsetof(STATUS_VAR, com_stat[(uint) SQLCOM_XA_COMMIT]),SHOW_LONG_STATUS},
  {"xa_end",               (char*) offsetof(STATUS_VAR, com_stat[(uint) SQLCOM_XA_END]),SHOW_LONG_STATUS},
  {"xa_prepare",           (char*) offsetof(STATUS_VAR, com_stat[(uint) SQLCOM_XA_PREPARE]),SHOW_LONG_STATUS},
  {"xa_recover",           (char*) offsetof(STATUS_VAR, com_stat[(uint) SQLCOM_XA_RECOVER]),SHOW_LONG_STATUS},
  {"xa_rollback",          (char*) offsetof(STATUS_VAR, com_stat[(uint) SQLCOM_XA_ROLLBACK]),SHOW_LONG_STATUS},
  {"xa_start",             (char*) offsetof(STATUS_VAR, com_stat[(uint) SQLCOM_XA_START]),SHOW_LONG_STATUS},
  {NullS, NullS, SHOW_LONG}
};

#ifdef HAVE_PSI_STATEMENT_INTERFACE
PSI_statement_info sql_statement_info[(uint) SQLCOM_END + 1];
PSI_statement_info com_statement_info[(uint) COM_END + 1];

/**
  Initialize the command names array.
  Since we do not want to maintain a separate array,
  this is populated from data mined in com_status_vars,
  which already has one name for each command.
*/
void init_sql_statement_info()
{
  char *first_com= (char*) offsetof(STATUS_VAR, com_stat[0]);
  char *last_com= (char*) offsetof(STATUS_VAR, com_stat[(uint) SQLCOM_END]);
  int record_size= (char*) offsetof(STATUS_VAR, com_stat[1])
                   - (char*) offsetof(STATUS_VAR, com_stat[0]);
  char *ptr;
  uint i;
  uint com_index;

  static const char* dummy= "";
  for (i= 0; i < ((uint) SQLCOM_END + 1); i++)
  {
    sql_statement_info[i].m_name= dummy;
    sql_statement_info[i].m_flags= 0;
  }

  SHOW_VAR *var= &com_status_vars[0];
  while (var->name != NULL)
  {
    ptr= var->value;
    if ((first_com <= ptr) && (ptr <= last_com))
    {
      com_index= ((int)(ptr - first_com))/record_size;
      DBUG_ASSERT(com_index < (uint) SQLCOM_END);
      sql_statement_info[com_index].m_name= var->name;
    }
    var++;
  }

  DBUG_ASSERT(strcmp(sql_statement_info[(uint) SQLCOM_SELECT].m_name, "select") == 0);
  DBUG_ASSERT(strcmp(sql_statement_info[(uint) SQLCOM_SIGNAL].m_name, "signal") == 0);

  sql_statement_info[(uint) SQLCOM_END].m_name= "error";
}

void init_com_statement_info()
{
  uint index;

  for (index= 0; index < (uint) COM_END + 1; index++)
  {
    com_statement_info[index].m_name= command_name[index].str;
    com_statement_info[index].m_flags= 0;
  }

  /* "statement/com/query" can mutate into "statement/sql/..." */
  com_statement_info[(uint) COM_QUERY].m_flags= PSI_FLAG_MUTABLE;
}
#endif

/**
  Create the name of the default general log file

  @param[IN] buff    Location for building new string.
  @param[IN] log_ext The extension for the file (e.g .log)
  @returns Pointer to a new string containing the name
*/
static inline char *make_default_log_name(char *buff,const char* log_ext)
{
  return make_log_name(buff, default_logfile_name, log_ext);
}

/**
  Create a replication file name or base for file names.

  @param[in] opt Value of option, or NULL
  @param[in] def Default value if option value is not set.
  @param[in] ext Extension to use for the path

  @returns Pointer to string containing the full file path, or NULL if
  it was not possible to create the path.
 */
static inline const char *
rpl_make_log_name(const char *opt,
                  const char *def,
                  const char *ext)
{
  DBUG_ENTER("rpl_make_log_name");
  DBUG_PRINT("enter", ("opt: %s, def: %s, ext: %s", opt, def, ext));
  char buff[FN_REFLEN];
  const char *base= opt ? opt : def;
  unsigned int options=
    MY_REPLACE_EXT | MY_UNPACK_FILENAME | MY_SAFE_PATH;

  /* mysql_real_data_home_ptr  may be null if no value of datadir has been
     specified through command-line or througha cnf file. If that is the 
     case we make mysql_real_data_home_ptr point to mysql_real_data_home
     which, in that case holds the default path for data-dir.
  */ 
  if(mysql_real_data_home_ptr == NULL)
    mysql_real_data_home_ptr= mysql_real_data_home;

  if (fn_format(buff, base, mysql_real_data_home_ptr, ext, options))
    DBUG_RETURN(strdup(buff));
  else
    DBUG_RETURN(NULL);
}


int init_common_variables()
{
  umask(((~my_umask) & 0666));
  connection_errors_select= 0;
  connection_errors_accept= 0;
  connection_errors_tcpwrap= 0;
  connection_errors_internal= 0;
  connection_errors_max_connection= 0;
  connection_errors_peer_addr= 0;
  my_decimal_set_zero(&decimal_zero); // set decimal_zero constant;
  tzset();      // Set tzname

  max_system_variables.pseudo_thread_id= (ulong)~0;
  server_start_time= flush_status_time= my_time(0);

  rpl_filter= new Rpl_filter;
  binlog_filter= new Rpl_filter;
  if (!rpl_filter || !binlog_filter)
  {
    sql_perror("Could not allocate replication and binlog filters");
    return 1;
  }

  if (init_thread_environment() ||
      mysql_init_variables())
    return 1;

  if (ignore_db_dirs_init())
    return 1;

#ifdef HAVE_TZNAME
  {
    struct tm tm_tmp;
    localtime_r(&server_start_time,&tm_tmp);
    strmake(system_time_zone, tzname[tm_tmp.tm_isdst != 0 ? 1 : 0],
            sizeof(system_time_zone)-1);

 }
#endif
  /*
    We set SYSTEM time zone as reasonable default and
    also for failure of my_tz_init() and bootstrap mode.
    If user explicitly set time zone with --default-time-zone
    option we will change this value in my_tz_init().
  */
  global_system_variables.time_zone= my_tz_SYSTEM;

#ifdef HAVE_PSI_INTERFACE
  /*
    Complete the mysql_bin_log initialization.
    Instrumentation keys are known only after the performance schema initialization,
    and can not be set in the MYSQL_BIN_LOG constructor (called before main()).
  */
  mysql_bin_log.set_psi_keys(key_BINLOG_LOCK_index,
                             key_BINLOG_LOCK_commit,
                             key_BINLOG_LOCK_commit_queue,
                             key_BINLOG_LOCK_done,
                             key_BINLOG_LOCK_flush_queue,
                             key_BINLOG_LOCK_log,
                             key_BINLOG_LOCK_sync,
                             key_BINLOG_LOCK_sync_queue,
                             key_BINLOG_COND_done,
                             key_BINLOG_update_cond,
                             key_file_binlog,
                             key_file_binlog_index);
#endif

  /*
    Init mutexes for the global MYSQL_BIN_LOG objects.
    As safe_mutex depends on what MY_INIT() does, we can't init the mutexes of
    global MYSQL_BIN_LOGs in their constructors, because then they would be
    inited before MY_INIT(). So we do it here.
  */
  mysql_bin_log.init_pthread_objects();

  /* TODO: remove this when my_time_t is 64 bit compatible */
  if (!IS_TIME_T_VALID_FOR_TIMESTAMP(server_start_time))
  {
    sql_print_error("This MySQL server doesn't support dates later then 2038");
    return 1;
  }

  if (gethostname(glob_hostname,sizeof(glob_hostname)) < 0)
  {
    strmake(glob_hostname, STRING_WITH_LEN("localhost"));
    sql_print_warning("gethostname failed, using '%s' as hostname",
                      glob_hostname);
    strmake(default_logfile_name, STRING_WITH_LEN("mysql"));
  }
  else
    strmake(default_logfile_name, glob_hostname,
      sizeof(default_logfile_name)-5);

  strmake(pidfile_name, default_logfile_name, sizeof(pidfile_name)-5);
  strmov(fn_ext(pidfile_name),".pid");    // Add proper extension


  /*
    The default-storage-engine entry in my_long_options should have a
    non-null default value. It was earlier intialized as
    (longlong)"MyISAM" in my_long_options but this triggered a
    compiler error in the Sun Studio 12 compiler. As a work-around we
    set the def_value member to 0 in my_long_options and initialize it
    to the correct value here.

    From MySQL 5.5 onwards, the default storage engine is InnoDB
    (except in the embedded server, where the default continues to
    be MyISAM)
  */
#ifdef EMBEDDED_LIBRARY
  default_storage_engine= const_cast<char *>("MyISAM");
#else
  default_storage_engine= const_cast<char *>("InnoDB");
#endif
  default_tmp_storage_engine= default_storage_engine;

  /*
    Add server status variables to the dynamic list of
    status variables that is shown by SHOW STATUS.
    Later, in plugin_init, and mysql_install_plugin
    new entries could be added to that list.
  */
  if (add_status_vars(status_vars))
    return 1; // an error was already reported

#ifndef DBUG_OFF
  /*
    We have few debug-only commands in com_status_vars, only visible in debug
    builds. for simplicity we enable the assert only in debug builds

    There are 8 Com_ variables which don't have corresponding SQLCOM_ values:
    (TODO strictly speaking they shouldn't be here, should not have Com_ prefix
    that is. Perhaps Stmt_ ? Comstmt_ ? Prepstmt_ ?)

      Com_admin_commands       => com_other
      Com_stmt_close           => com_stmt_close
      Com_stmt_execute         => com_stmt_execute
      Com_stmt_fetch           => com_stmt_fetch
      Com_stmt_prepare         => com_stmt_prepare
      Com_stmt_reprepare       => com_stmt_reprepare
      Com_stmt_reset           => com_stmt_reset
      Com_stmt_send_long_data  => com_stmt_send_long_data

    With this correction the number of Com_ variables (number of elements in
    the array, excluding the last element - terminator) must match the number
    of SQLCOM_ constants.
  */
  compile_time_assert(sizeof(com_status_vars)/sizeof(com_status_vars[0]) - 1 ==
                     SQLCOM_END + 8);
#endif

  if (get_options(&remaining_argc, &remaining_argv))
    return 1;
  set_server_version();

#ifndef EMBEDDED_LIBRARY
  if (opt_help && !opt_verbose)
    unireg_abort(0);
#endif /*!EMBEDDED_LIBRARY*/

  DBUG_PRINT("info",("%s  Ver %s for %s on %s\n",my_progname,
         server_version, SYSTEM_TYPE,MACHINE_TYPE));

#ifdef HAVE_LARGE_PAGES
  /* Initialize large page size */
  if (opt_large_pages && (opt_large_page_size= my_get_large_page_size()))
  {
      DBUG_PRINT("info", ("Large page set, large_page_size = %d",
                 opt_large_page_size));
      my_use_large_pages= 1;
      my_large_page_size= opt_large_page_size;
  }
  else
  {
    opt_large_pages= 0;
    /*
       Either not configured to use large pages or Linux haven't
       been compiled with large page support
    */
  }
#endif /* HAVE_LARGE_PAGES */
#ifdef HAVE_SOLARIS_LARGE_PAGES
#define LARGE_PAGESIZE (4*1024*1024)  /* 4MB */
#define SUPER_LARGE_PAGESIZE (256*1024*1024)  /* 256MB */
  if (opt_large_pages)
  {
  /*
    tell the kernel that we want to use 4/256MB page for heap storage
    and also for the stack. We use 4 MByte as default and if the
    super-large-page is set we increase it to 256 MByte. 256 MByte
    is for server installations with GBytes of RAM memory where
    the MySQL Server will have page caches and other memory regions
    measured in a number of GBytes.
    We use as big pages as possible which isn't bigger than the above
    desired page sizes.
  */
   int nelem;
   size_t max_desired_page_size;
   if (opt_super_large_pages)
     max_desired_page_size= SUPER_LARGE_PAGESIZE;
   else
     max_desired_page_size= LARGE_PAGESIZE;
   nelem = getpagesizes(NULL, 0);
   if (nelem > 0)
   {
     size_t *pagesize = (size_t *) malloc(sizeof(size_t) * nelem);
     if (pagesize != NULL && getpagesizes(pagesize, nelem) > 0)
     {
       size_t max_page_size= 0;
       for (int i= 0; i < nelem; i++)
       {
         if (pagesize[i] > max_page_size &&
             pagesize[i] <= max_desired_page_size)
            max_page_size= pagesize[i];
       }
       free(pagesize);
       if (max_page_size > 0)
       {
         struct memcntl_mha mpss;

         mpss.mha_cmd= MHA_MAPSIZE_BSSBRK;
         mpss.mha_pagesize= max_page_size;
         mpss.mha_flags= 0;
         memcntl(NULL, 0, MC_HAT_ADVISE, (caddr_t)&mpss, 0, 0);
         mpss.mha_cmd= MHA_MAPSIZE_STACK;
         memcntl(NULL, 0, MC_HAT_ADVISE, (caddr_t)&mpss, 0, 0);
       }
     }
   }
  }
#endif /* HAVE_SOLARIS_LARGE_PAGES */

  /* connections and databases needs lots of files */
  {
    uint files, wanted_files, max_open_files;

    /* MyISAM requires two file handles per table. */
    wanted_files= 10+max_connections+table_cache_size*2;
    /*
      We are trying to allocate no less than max_connections*5 file
      handles (i.e. we are trying to set the limit so that they will
      be available).  In addition, we allocate no less than how much
      was already allocated.  However below we report a warning and
      recompute values only if we got less file handles than were
      explicitly requested.  No warning and re-computation occur if we
      can't get max_connections*5 but still got no less than was
      requested (value of wanted_files).
    */
    max_open_files= max(max<ulong>(wanted_files, max_connections*5),
                        open_files_limit);
    files= my_set_max_open_files(max_open_files);

    if (files < wanted_files)
    {
      if (!open_files_limit)
      {
        /*
          If we have requested too much file handles than we bring
          max_connections in supported bounds.
        */
        max_connections= min<ulong>(files - 10 - TABLE_OPEN_CACHE_MIN * 2,
                                    max_connections);
        /*
          Decrease table_cache_size according to max_connections, but
          not below TABLE_OPEN_CACHE_MIN.  Outer min() ensures that we
          never increase table_cache_size automatically (that could
          happen if max_connections is decreased above).
        */
        table_cache_size= min<ulong>(max<ulong>((files-10-max_connections)/2,
                                                TABLE_OPEN_CACHE_MIN),
                                     table_cache_size);
  DBUG_PRINT("warning",
       ("Changed limits: max_open_files: %u  max_connections: %ld  table_cache: %ld",
        files, max_connections, table_cache_size));
  if (log_warnings)
    sql_print_warning("Changed limits: max_open_files: %u  max_connections: %ld  table_cache: %ld",
      files, max_connections, table_cache_size);
      }
      else if (log_warnings)
  sql_print_warning("Could not increase number of max_open_files to more than %u (request: %u)", files, wanted_files);
    }
    open_files_limit= files;
  }
<<<<<<< HEAD

  /* Fix back_log */
  if (back_log == 0 && (back_log= 50 + max_connections / 5) > 900)
    back_log= 900;

=======
  table_cache_size_per_instance= table_cache_size / table_cache_instances;
>>>>>>> 0cefbd8c
  unireg_init(opt_specialflag); /* Set up extern variabels */
  if (!(my_default_lc_messages=
        my_locale_by_name(lc_messages)))
  {
    sql_print_error("Unknown locale: '%s'", lc_messages);
    return 1;
  }
  global_system_variables.lc_messages= my_default_lc_messages;
  if (init_errmessage())  /* Read error messages from file */
    return 1;
  init_client_errs();
  mysql_client_plugin_init();
  lex_init();
  if (item_create_init())
    return 1;
  item_init();
#ifndef EMBEDDED_LIBRARY
  my_regex_init(&my_charset_latin1, check_enough_stack_size);
#else
  my_regex_init(&my_charset_latin1, NULL);
#endif
  /*
    Process a comma-separated character set list and choose
    the first available character set. This is mostly for
    test purposes, to be able to start "mysqld" even if
    the requested character set is not available (see bug#18743).
  */
  for (;;)
  {
    char *next_character_set_name= strchr(default_character_set_name, ',');
    if (next_character_set_name)
      *next_character_set_name++= '\0';
    if (!(default_charset_info=
          get_charset_by_csname(default_character_set_name,
                                MY_CS_PRIMARY, MYF(MY_WME))))
    {
      if (next_character_set_name)
      {
        default_character_set_name= next_character_set_name;
        default_collation_name= 0;          // Ignore collation
      }
      else
        return 1;                           // Eof of the list
    }
    else
      break;
  }

  if (default_collation_name)
  {
    CHARSET_INFO *default_collation;
    default_collation= get_charset_by_name(default_collation_name, MYF(0));
    if (!default_collation)
    {
#ifdef WITH_PERFSCHEMA_STORAGE_ENGINE
      buffered_logs.print();
      buffered_logs.cleanup();
#endif
      sql_print_error(ER_DEFAULT(ER_UNKNOWN_COLLATION), default_collation_name);
      return 1;
    }
    if (!my_charset_same(default_charset_info, default_collation))
    {
      sql_print_error(ER_DEFAULT(ER_COLLATION_CHARSET_MISMATCH),
          default_collation_name,
          default_charset_info->csname);
      return 1;
    }
    default_charset_info= default_collation;
  }
  /* Set collactions that depends on the default collation */
  global_system_variables.collation_server=  default_charset_info;
  global_system_variables.collation_database=  default_charset_info;
  global_system_variables.collation_connection=  default_charset_info;
  global_system_variables.character_set_results= default_charset_info;
  global_system_variables.character_set_client=  default_charset_info;
  if (!(character_set_filesystem=
        get_charset_by_csname(character_set_filesystem_name,
                              MY_CS_PRIMARY, MYF(MY_WME))))
    return 1;
  global_system_variables.character_set_filesystem= character_set_filesystem;

  if (!(my_default_lc_time_names=
        my_locale_by_name(lc_time_names_name)))
  {
    sql_print_error("Unknown locale: '%s'", lc_time_names_name);
    return 1;
  }
  global_system_variables.lc_time_names= my_default_lc_time_names;

  /* check log options and issue warnings if needed */
  if (opt_log && opt_logname && !(log_output_options & LOG_FILE) &&
      !(log_output_options & LOG_NONE))
    sql_print_warning("Although a path was specified for the "
                      "--log option, log tables are used. "
                      "To enable logging to files use the --log-output option.");

  if (opt_slow_log && opt_slow_logname && !(log_output_options & LOG_FILE)
      && !(log_output_options & LOG_NONE))
    sql_print_warning("Although a path was specified for the "
                      "--log-slow-queries option, log tables are used. "
                      "To enable logging to files use the --log-output=file option.");

#define FIX_LOG_VAR(VAR, ALT)                                   \
  if (!VAR || !*VAR)                                            \
  {                                                             \
    my_free(VAR); /* it could be an allocated empty string "" */ \
    VAR= ALT;                                                    \
  }

  FIX_LOG_VAR(opt_logname,
              make_default_log_name(logname_path, ".log"));
  FIX_LOG_VAR(opt_slow_logname,
              make_default_log_name(slow_logname_path, "-slow.log"));

#if defined(ENABLED_DEBUG_SYNC)
  /* Initialize the debug sync facility. See debug_sync.cc. */
  if (debug_sync_init())
    return 1; /* purecov: tested */
#endif /* defined(ENABLED_DEBUG_SYNC) */

#if (ENABLE_TEMP_POOL)
  if (use_temp_pool && bitmap_init(&temp_pool,0,1024,1))
    return 1;
#else
  use_temp_pool= 0;
#endif

  if (my_dboptions_cache_init())
    return 1;

  /*
    Ensure that lower_case_table_names is set on system where we have case
    insensitive names.  If this is not done the users MyISAM tables will
    get corrupted if accesses with names of different case.
  */
  DBUG_PRINT("info", ("lower_case_table_names: %d", lower_case_table_names));
  lower_case_file_system= test_if_case_insensitive(mysql_real_data_home);
  if (!lower_case_table_names && lower_case_file_system == 1)
  {
    if (lower_case_table_names_used)
    {
      if (log_warnings)
  sql_print_warning("\
You have forced lower_case_table_names to 0 through a command-line \
option, even though your file system '%s' is case insensitive.  This means \
that you can corrupt a MyISAM table by accessing it with different cases. \
You should consider changing lower_case_table_names to 1 or 2",
      mysql_real_data_home);
    }
    else
    {
      if (log_warnings)
  sql_print_warning("Setting lower_case_table_names=2 because file system for %s is case insensitive", mysql_real_data_home);
      lower_case_table_names= 2;
    }
  }
  else if (lower_case_table_names == 2 &&
           !(lower_case_file_system=
             (test_if_case_insensitive(mysql_real_data_home) == 1)))
  {
    if (log_warnings)
      sql_print_warning("lower_case_table_names was set to 2, even though your "
                        "the file system '%s' is case sensitive.  Now setting "
                        "lower_case_table_names to 0 to avoid future problems.",
      mysql_real_data_home);
    lower_case_table_names= 0;
  }
  else
  {
    lower_case_file_system=
      (test_if_case_insensitive(mysql_real_data_home) == 1);
  }

  /* Reset table_alias_charset, now that lower_case_table_names is set. */
  table_alias_charset= (lower_case_table_names ?
      &my_charset_utf8_tolower_ci :
      &my_charset_bin);

  /*
    Build do_table and ignore_table rules to hush
    after the resetting of table_alias_charset
  */
  if (rpl_filter->build_do_table_hash() ||
      rpl_filter->build_ignore_table_hash())
  {
    sql_print_error("An error occurred while building do_table"
                    "and ignore_table rules to hush.");
    return 1;
  }

  if (ignore_db_dirs_process_additions())
  {
    sql_print_error("An error occurred while storing ignore_db_dirs to a hash.");
    return 1;
  }

  return 0;
}


static int init_thread_environment()
{
  mysql_mutex_init(key_LOCK_thread_count, &LOCK_thread_count, MY_MUTEX_INIT_FAST);
  mysql_mutex_init(key_LOCK_status, &LOCK_status, MY_MUTEX_INIT_FAST);
  mysql_mutex_init(key_LOCK_delayed_insert,
                   &LOCK_delayed_insert, MY_MUTEX_INIT_FAST);
  mysql_mutex_init(key_LOCK_delayed_status,
                   &LOCK_delayed_status, MY_MUTEX_INIT_FAST);
  mysql_mutex_init(key_LOCK_delayed_create,
                   &LOCK_delayed_create, MY_MUTEX_INIT_SLOW);
  mysql_mutex_init(key_LOCK_manager,
                   &LOCK_manager, MY_MUTEX_INIT_FAST);
  mysql_mutex_init(key_LOCK_crypt, &LOCK_crypt, MY_MUTEX_INIT_FAST);
  mysql_mutex_init(key_LOCK_user_conn, &LOCK_user_conn, MY_MUTEX_INIT_FAST);
  mysql_mutex_init(key_LOCK_active_mi, &LOCK_active_mi, MY_MUTEX_INIT_FAST);
  mysql_mutex_init(key_LOCK_global_system_variables,
                   &LOCK_global_system_variables, MY_MUTEX_INIT_FAST);
  mysql_rwlock_init(key_rwlock_LOCK_system_variables_hash,
                    &LOCK_system_variables_hash);
  mysql_mutex_init(key_LOCK_prepared_stmt_count,
                   &LOCK_prepared_stmt_count, MY_MUTEX_INIT_FAST);
  mysql_mutex_init(key_LOCK_error_messages,
                   &LOCK_error_messages, MY_MUTEX_INIT_FAST);
  mysql_mutex_init(key_LOCK_uuid_generator,
                   &LOCK_uuid_generator, MY_MUTEX_INIT_FAST);
  mysql_mutex_init(key_LOCK_sql_rand,
                   &LOCK_sql_rand, MY_MUTEX_INIT_FAST);
  mysql_mutex_init(key_LOCK_connection_count,
                   &LOCK_connection_count, MY_MUTEX_INIT_FAST);
  mysql_mutex_init(key_LOCK_log_throttle_qni,
                   &LOCK_log_throttle_qni, MY_MUTEX_INIT_FAST);
#ifdef HAVE_OPENSSL
  mysql_mutex_init(key_LOCK_des_key_file,
                   &LOCK_des_key_file, MY_MUTEX_INIT_FAST);
#ifndef HAVE_YASSL
  openssl_stdlocks= (openssl_lock_t*) OPENSSL_malloc(CRYPTO_num_locks() *
                                                     sizeof(openssl_lock_t));
  for (int i= 0; i < CRYPTO_num_locks(); ++i)
    mysql_rwlock_init(key_rwlock_openssl, &openssl_stdlocks[i].lock);
  CRYPTO_set_dynlock_create_callback(openssl_dynlock_create);
  CRYPTO_set_dynlock_destroy_callback(openssl_dynlock_destroy);
  CRYPTO_set_dynlock_lock_callback(openssl_lock);
  CRYPTO_set_locking_callback(openssl_lock_function);
  CRYPTO_set_id_callback(openssl_id_function);
#endif
#endif
  mysql_rwlock_init(key_rwlock_LOCK_sys_init_connect, &LOCK_sys_init_connect);
  mysql_rwlock_init(key_rwlock_LOCK_sys_init_slave, &LOCK_sys_init_slave);
  mysql_rwlock_init(key_rwlock_LOCK_grant, &LOCK_grant);
  mysql_cond_init(key_COND_thread_count, &COND_thread_count, NULL);
  mysql_cond_init(key_COND_thread_cache, &COND_thread_cache, NULL);
  mysql_cond_init(key_COND_flush_thread_cache, &COND_flush_thread_cache, NULL);
  mysql_cond_init(key_COND_manager, &COND_manager, NULL);
  mysql_mutex_init(key_LOCK_server_started,
                   &LOCK_server_started, MY_MUTEX_INIT_FAST);
  mysql_cond_init(key_COND_server_started, &COND_server_started, NULL);
  sp_cache_init();
#ifdef HAVE_EVENT_SCHEDULER
  Events::init_mutexes();
#endif
  /* Parameter for threads created for connections */
  (void) pthread_attr_init(&connection_attrib);
  (void) pthread_attr_setdetachstate(&connection_attrib,
             PTHREAD_CREATE_DETACHED);
  pthread_attr_setscope(&connection_attrib, PTHREAD_SCOPE_SYSTEM);

  if (pthread_key_create(&THR_THD,NULL) ||
      pthread_key_create(&THR_MALLOC,NULL))
  {
    sql_print_error("Can't create thread-keys");
    return 1;
  }
  return 0;
}


#if defined(HAVE_OPENSSL) && !defined(HAVE_YASSL)
static unsigned long openssl_id_function()
{
  return (unsigned long) pthread_self();
}


static openssl_lock_t *openssl_dynlock_create(const char *file, int line)
{
  openssl_lock_t *lock= new openssl_lock_t;
  mysql_rwlock_init(key_rwlock_openssl, &lock->lock);
  return lock;
}


static void openssl_dynlock_destroy(openssl_lock_t *lock, const char *file,
            int line)
{
  mysql_rwlock_destroy(&lock->lock);
  delete lock;
}


static void openssl_lock_function(int mode, int n, const char *file, int line)
{
  if (n < 0 || n > CRYPTO_num_locks())
  {
    /* Lock number out of bounds. */
    sql_print_error("Fatal: OpenSSL interface problem (n = %d)", n);
    abort();
  }
  openssl_lock(mode, &openssl_stdlocks[n], file, line);
}


static void openssl_lock(int mode, openssl_lock_t *lock, const char *file,
       int line)
{
  int err;
  char const *what;

  switch (mode) {
  case CRYPTO_LOCK|CRYPTO_READ:
    what = "read lock";
    err= mysql_rwlock_rdlock(&lock->lock);
    break;
  case CRYPTO_LOCK|CRYPTO_WRITE:
    what = "write lock";
    err= mysql_rwlock_wrlock(&lock->lock);
    break;
  case CRYPTO_UNLOCK|CRYPTO_READ:
  case CRYPTO_UNLOCK|CRYPTO_WRITE:
    what = "unlock";
    err= mysql_rwlock_unlock(&lock->lock);
    break;
  default:
    /* Unknown locking mode. */
    sql_print_error("Fatal: OpenSSL interface problem (mode=0x%x)", mode);
    abort();
  }
  if (err)
  {
    sql_print_error("Fatal: can't %s OpenSSL lock", what);
    abort();
  }
}
#endif /* HAVE_OPENSSL */


static void init_ssl()
{
#ifdef HAVE_OPENSSL
#ifndef EMBEDDED_LIBRARY
  if (opt_use_ssl)
  {
    enum enum_ssl_init_error error= SSL_INITERR_NOERROR;

    /* having ssl_acceptor_fd != 0 signals the use of SSL */
    ssl_acceptor_fd= new_VioSSLAcceptorFd(opt_ssl_key, opt_ssl_cert,
					  opt_ssl_ca, opt_ssl_capath,
					  opt_ssl_cipher, &error,
                                          opt_ssl_crl, opt_ssl_crlpath);
    DBUG_PRINT("info",("ssl_acceptor_fd: 0x%lx", (long) ssl_acceptor_fd));
    if (!ssl_acceptor_fd)
    {
      sql_print_warning("Failed to setup SSL");
      sql_print_warning("SSL error: %s", sslGetErrString(error));
      opt_use_ssl = 0;
      have_ssl= SHOW_OPTION_DISABLED;
    }
  }
  else
  {
    have_ssl= SHOW_OPTION_DISABLED;
  }
#else
  have_ssl= SHOW_OPTION_DISABLED;
#endif /* ! EMBEDDED_LIBRARY */
  if (des_key_file)
    load_des_key_file(des_key_file);
#endif /* HAVE_OPENSSL */
}


static void end_ssl()
{
#ifdef HAVE_OPENSSL
#ifndef EMBEDDED_LIBRARY
  if (ssl_acceptor_fd)
  {
    free_vio_ssl_acceptor_fd(ssl_acceptor_fd);
    ssl_acceptor_fd= 0;
  }
#endif /* ! EMBEDDED_LIBRARY */
#endif /* HAVE_OPENSSL */
}

/**
  Generate a UUID and save it into server_uuid variable.

  @return Retur 0 or 1 if an error occurred.
 */
static int generate_server_uuid()
{
  THD *thd;
  Item_func_uuid *func_uuid;
  String uuid;

  /*
    To be able to run this from boot, we allocate a temporary THD
   */
  if (!(thd=new THD))
  {
    sql_print_error("Failed to generate a server UUID because it is failed"
                    " to allocate the THD.");
    return 1;
  }
  thd->thread_stack= (char*) &thd;
  thd->store_globals();
  lex_start(thd);
  func_uuid= new (thd->mem_root) Item_func_uuid();
  func_uuid->fixed= 1;
  func_uuid->val_str(&uuid);
  delete thd;
  /* Remember that we don't have a THD */
  my_pthread_setspecific_ptr(THR_THD,  0);

  strncpy(server_uuid, uuid.c_ptr(), UUID_LENGTH);
  server_uuid[UUID_LENGTH]= '\0';
  return 0;
}

/**
  Save all options which was auto-generated by server-self into the given file.

  @param fname The name of the file in which the auto-generated options will b
  e saved.

  @return Return 0 or 1 if an error occurred.
 */
int flush_auto_options(const char* fname)
{
  File fd;
  IO_CACHE io_cache;
  int result= 0;

  if ((fd= my_open((const char *)fname, O_CREAT|O_RDWR, MYF(MY_WME))) < 0)
  {
    sql_print_error("Failed to create file(file: '%s', errno %d)", fname, my_errno);
    return 1;
  }

  if (init_io_cache(&io_cache, fd, IO_SIZE*2, WRITE_CACHE, 0L, 0, MYF(MY_WME)))
  {
    sql_print_error("Failed to create a cache on (file: %s', errno %d)", fname, my_errno);
    my_close(fd, MYF(MY_WME));
    return 1;
  }

  my_b_seek(&io_cache, 0L);
  my_b_printf(&io_cache, "%s\n", "[auto]");
  my_b_printf(&io_cache, "server-uuid=%s\n", server_uuid);

  if (flush_io_cache(&io_cache) || my_sync(fd, MYF(MY_WME)))
    result= 1;

  my_close(fd, MYF(MY_WME));
  end_io_cache(&io_cache);
  return result;
}

/**
  File 'auto.cnf' resides in the data directory to hold values of options that
  server evaluates itself and that needs to be durable to sustain the server
  restart. There is only a section ['auto'] in the file. All these options are
  in the section. Only one option exists now, it is server_uuid.
  Note, the user may not supply any literal value to these auto-options, and
  only allowed to trigger (re)evaluation.
  For instance, 'server_uuid' value will be evaluated and stored if there is
  no corresponding line in the file.
  Because of the specifics of the auto-options, they need a seperate storage.
  Meanwhile, it is the 'auto.cnf' that has the same structure as 'my.cnf'.

  @todo consider to implement sql-query-able persistent storage by WL#5279.
  @return Return 0 or 1 if an error occurred.
 */
static int init_server_auto_options()
{
  bool flush= false;
  char fname[FN_REFLEN];
  char *name= (char *)"auto";
  const char *groups[]= {"auto", NULL};
  char *uuid= 0;
  my_option auto_options[]= {
    {"server-uuid", 0, "", &uuid, &uuid,
      0, GET_STR, REQUIRED_ARG, 0, 0, 0, 0, 0, 0},
    {0, 0, 0, 0, 0, 0, GET_NO_ARG, NO_ARG, 0, 0, 0, 0, 0, 0}
  };

  DBUG_ENTER("init_server_auto_options");

  if (NULL == fn_format(fname, "auto.cnf", mysql_data_home, "",
                        MY_UNPACK_FILENAME | MY_SAFE_PATH))
    DBUG_RETURN(1);

  /* load_defaults require argv[0] is not null */
  char **argv= &name;
  int argc= 1;
  /* load all options in 'auto.cnf'. */
  if (my_load_defaults(fname, groups, &argc, &argv, NULL))
    DBUG_RETURN(1);

  /*
    Record the origial pointer allocated by my_load_defaults for free,
    because argv will be changed by handle_options
   */
  char **old_argv= argv;
  if (handle_options(&argc, &argv, auto_options, mysqld_get_one_option))
    DBUG_RETURN(1);

  DBUG_PRINT("info", ("uuid=%p=%s server_uuid=%s", uuid, uuid, server_uuid));
  if (uuid)
  {
    if (!Uuid::is_valid(uuid))
    {
      sql_print_error("The server_uuid stored in auto.cnf file is not a valid UUID.");
      goto err;
    }
    strcpy(server_uuid, uuid);
  }
  else
  {
    DBUG_PRINT("info", ("generating server_uuid"));
    flush= TRUE;
    /* server_uuid will be set in the function */
    if (generate_server_uuid())
      goto err;
    DBUG_PRINT("info", ("generated server_uuid=%s", server_uuid));
    sql_print_warning("No existing UUID has been found, so we assume that this"
                      " is the first time that this server has been started."
                      " Generating a new UUID: %s.",
                      server_uuid);
  }
  /*
    The uuid has been copied to server_uuid, so the memory allocated by
    my_load_defaults can be freed now.
   */
  free_defaults(old_argv);

  if (flush)
    DBUG_RETURN(flush_auto_options(fname));
  DBUG_RETURN(0);
err:
  free_defaults(argv);
  DBUG_RETURN(1);
}


static bool
initialize_storage_engine(char *se_name, const char *se_kind,
                          plugin_ref *dest_plugin)
{
  LEX_STRING name= { se_name, strlen(se_name) };
  plugin_ref plugin;
  handlerton *hton;
  if ((plugin= ha_resolve_by_name(0, &name, FALSE)))
    hton= plugin_data(plugin, handlerton*);
  else
  {
    sql_print_error("Unknown/unsupported storage engine: %s", se_name);
    return true;
  }
  if (!ha_storage_engine_is_enabled(hton))
  {
    if (!opt_bootstrap)
    {
      sql_print_error("Default%s storage engine (%s) is not available",
                      se_kind, se_name);
      return true;
    }
    DBUG_ASSERT(*dest_plugin);
  }
  else
  {
    /*
      Need to unlock as global_system_variables.table_plugin
      was acquired during plugin_init()
    */
    plugin_unlock(0, *dest_plugin);
    *dest_plugin= plugin;
  }
  return false;
}


static int init_server_components()
{
  DBUG_ENTER("init_server_components");
  /*
    We need to call each of these following functions to ensure that
    all things are initialized so that unireg_abort() doesn't fail
  */
  mdl_init();
  if (table_def_init() | hostname_cache_init())
    unireg_abort(1);

  query_cache_set_min_res_unit(query_cache_min_res_unit);
  query_cache_init();
  query_cache_resize(query_cache_size);
  randominit(&sql_rand,(ulong) server_start_time,(ulong) server_start_time/2);
  setup_fpu();
  init_thr_lock();
#ifdef HAVE_REPLICATION
  init_slave_list();
#endif

  /* Setup logs */

  /*
    Enable old-fashioned error log, except when the user has requested
    help information. Since the implementation of plugin server
    variables the help output is now written much later.
  */
  if (opt_error_log && !opt_help)
  {
    if (!log_error_file_ptr[0])
      fn_format(log_error_file, pidfile_name, mysql_data_home, ".err",
                MY_REPLACE_EXT); /* replace '.<domain>' by '.err', bug#4997 */
    else
      fn_format(log_error_file, log_error_file_ptr, mysql_data_home, ".err",
                MY_UNPACK_FILENAME | MY_SAFE_PATH);
    /*
      _ptr may have been set to my_disabled_option or "" if no argument was
      passed, but we need to show the real name in SHOW VARIABLES:
    */
    log_error_file_ptr= log_error_file;
    if (!log_error_file[0])
      opt_error_log= 0;                         // Too long file name
    else
    {
      my_bool res;
#ifndef EMBEDDED_LIBRARY
      res= reopen_fstreams(log_error_file, stdout, stderr);
#else
      res= reopen_fstreams(log_error_file, NULL, stderr);
#endif

      if (!res)
        setbuf(stderr, NULL);
    }
  }

  proc_info_hook= set_thd_stage_info;

#ifdef WITH_PERFSCHEMA_STORAGE_ENGINE
  /*
    Parsing the performance schema command line option may have reported
    warnings/information messages.
    Now that the logger is finally available, and redirected
    to the proper file when the --log--error option is used,
    print the buffered messages to the log.
  */
  buffered_logs.print();
  buffered_logs.cleanup();
#endif /* WITH_PERFSCHEMA_STORAGE_ENGINE */

  if (xid_cache_init())
  {
    sql_print_error("Out of memory");
    unireg_abort(1);
  }

  /*
    initialize delegates for extension observers, errors have already
    been reported in the function
  */
  if (delegates_init())
    unireg_abort(1);

  /* need to configure logging before initializing storage engines */
  if (opt_log_slave_updates && !opt_bin_log)
  {
    sql_print_warning("You need to use --log-bin to make "
                    "--log-slave-updates work.");
  }
  if (binlog_format_used && !opt_bin_log)
    sql_print_warning("You need to use --log-bin to make "
                      "--binlog-format work.");

  /* Check that we have not let the format to unspecified at this point */
  DBUG_ASSERT((uint)global_system_variables.binlog_format <=
              array_elements(binlog_format_names)-1);

#ifdef HAVE_REPLICATION
  if (opt_log_slave_updates && replicate_same_server_id)
  {
    if (opt_bin_log)
    {
      sql_print_error("using --replicate-same-server-id in conjunction with \
--log-slave-updates is impossible, it would lead to infinite loops in this \
server.");
      unireg_abort(1);
    }
    else
      sql_print_warning("using --replicate-same-server-id in conjunction with \
--log-slave-updates would lead to infinite loops in this server. However this \
will be ignored as the --log-bin option is not defined.");
  }
#endif

  opt_server_id_mask = ~ulong(0);
#ifdef HAVE_REPLICATION
  opt_server_id_mask = (opt_server_id_bits == 32)?
    ~ ulong(0) : (1 << opt_server_id_bits) -1;
  if (server_id != (server_id & opt_server_id_mask))
  {
    sql_print_error("server-id configured is too large to represent with"
                    "server-id-bits configured.");
    unireg_abort(1);
  }
#endif

  if (opt_bin_log)
  {
    /* Reports an error and aborts, if the --log-bin's path
       is a directory.*/
    if (opt_bin_logname &&
        opt_bin_logname[strlen(opt_bin_logname) - 1] == FN_LIBCHAR)
    {
      sql_print_error("Path '%s' is a directory name, please specify \
a file name for --log-bin option", opt_bin_logname);
      unireg_abort(1);
    }

    /* Reports an error and aborts, if the --log-bin-index's path
       is a directory.*/
    if (opt_binlog_index_name &&
        opt_binlog_index_name[strlen(opt_binlog_index_name) - 1]
        == FN_LIBCHAR)
    {
      sql_print_error("Path '%s' is a directory name, please specify \
a file name for --log-bin-index option", opt_binlog_index_name);
      unireg_abort(1);
    }

    char buf[FN_REFLEN];
    const char *ln;
    ln= mysql_bin_log.generate_name(opt_bin_logname, "-bin", 1, buf);
    if (!opt_bin_logname && !opt_binlog_index_name)
    {
      /*
        User didn't give us info to name the binlog index file.
        Picking `hostname`-bin.index like did in 4.x, causes replication to
        fail if the hostname is changed later. So, we would like to instead
        require a name. But as we don't want to break many existing setups, we
        only give warning, not error.
      */
      sql_print_warning("No argument was provided to --log-bin, and "
                        "--log-bin-index was not used; so replication "
                        "may break when this MySQL server acts as a "
                        "master and has his hostname changed!! Please "
                        "use '--log-bin=%s' to avoid this problem.", ln);
    }
    if (ln == buf)
    {
      my_free(opt_bin_logname);
      opt_bin_logname=my_strdup(buf, MYF(0));
    }
    if (mysql_bin_log.open_index_file(opt_binlog_index_name, ln, TRUE))
    {
      unireg_abort(1);
    }
  }

  if (opt_bin_log)
  {
    log_bin_basename=
      rpl_make_log_name(opt_bin_logname, pidfile_name,
                        opt_bin_logname ? "" : "-bin");
    log_bin_index=
      rpl_make_log_name(opt_binlog_index_name, log_bin_basename, ".index");
    if (log_bin_basename == NULL || log_bin_index == NULL)
    {
      sql_print_error("Unable to create replication path names:"
                      " out of memory or path names too long"
                      " (path name exceeds " STRINGIFY_ARG(FN_REFLEN)
                      " or file name exceeds " STRINGIFY_ARG(FN_LEN) ").");
      unireg_abort(1);
    }
  }

#ifndef EMBEDDED_LIBRARY
  DBUG_PRINT("debug",
             ("opt_bin_logname: %s, opt_relay_logname: %s, pidfile_name: %s",
              opt_bin_logname, opt_relay_logname, pidfile_name));
  if (opt_relay_logname)
  {
    relay_log_basename=
      rpl_make_log_name(opt_relay_logname, pidfile_name,
                        opt_relay_logname ? "" : "-relay-bin");
    relay_log_index=
      rpl_make_log_name(opt_relaylog_index_name, relay_log_basename, ".index");
    if (relay_log_basename == NULL || relay_log_index == NULL)
    {
      sql_print_error("Unable to create replication path names:"
                      " out of memory or path names too long"
                      " (path name exceeds " STRINGIFY_ARG(FN_REFLEN)
                      " or file name exceeds " STRINGIFY_ARG(FN_LEN) ").");
      unireg_abort(1);
    }
  }
#endif /* !EMBEDDED_LIBRARY */

  /* call ha_init_key_cache() on all key caches to init them */
  process_key_caches(&ha_init_key_cache);

  /* Allow storage engine to give real error messages */
  if (ha_init_errors())
    DBUG_RETURN(1);

  if (opt_ignore_builtin_innodb)
    sql_print_warning("ignore-builtin-innodb is ignored "
                      "and will be removed in future releases.");

  if (plugin_init(&remaining_argc, remaining_argv,
                  (opt_noacl ? PLUGIN_INIT_SKIP_PLUGIN_TABLE : 0) |
                  (opt_help ? PLUGIN_INIT_SKIP_INITIALIZATION : 0)))
  {
    sql_print_error("Failed to initialize plugins.");
    unireg_abort(1);
  }
  plugins_are_initialized= TRUE;  /* Don't separate from init function */

  /* we do want to exit if there are any other unknown options */
  if (remaining_argc > 1)
  {
    int ho_error;
    struct my_option no_opts[]=
    {
      {0, 0, 0, 0, 0, 0, GET_NO_ARG, NO_ARG, 0, 0, 0, 0, 0, 0}
    };
    /*
      We need to eat any 'loose' arguments first before we conclude
      that there are unprocessed options.
    */
    my_getopt_skip_unknown= 0;

    if ((ho_error= handle_options(&remaining_argc, &remaining_argv, no_opts,
                                  mysqld_get_one_option)))
      unireg_abort(ho_error);
    /* Add back the program name handle_options removes */
    remaining_argc++;
    remaining_argv--;
    my_getopt_skip_unknown= TRUE;

    if (remaining_argc > 1)
    {
      fprintf(stderr, "%s: Too many arguments (first extra is '%s').\n"
              "Use --verbose --help to get a list of available options\n",
              my_progname, remaining_argv[1]);
      unireg_abort(1);
    }
  }

  if (opt_help)
    unireg_abort(0);

  /* if the errmsg.sys is not loaded, terminate to maintain behaviour */
  if (!DEFAULT_ERRMSGS[0][0])
    unireg_abort(1);

  /* We have to initialize the storage engines before CSV logging */
  if (ha_init())
  {
    sql_print_error("Can't init databases");
    unireg_abort(1);
  }

#ifdef WITH_CSV_STORAGE_ENGINE
  if (opt_bootstrap)
    log_output_options= LOG_FILE;
  else
    logger.init_log_tables();

  if (log_output_options & LOG_NONE)
  {
    /*
      Issue a warining if there were specified additional options to the
      log-output along with NONE. Probably this wasn't what user wanted.
    */
    if ((log_output_options & LOG_NONE) && (log_output_options & ~LOG_NONE))
      sql_print_warning("There were other values specified to "
                        "log-output besides NONE. Disabling slow "
                        "and general logs anyway.");
    logger.set_handlers(LOG_FILE, LOG_NONE, LOG_NONE);
  }
  else
  {
    /* fall back to the log files if tables are not present */
    LEX_STRING csv_name={C_STRING_WITH_LEN("csv")};
    if (!plugin_is_ready(&csv_name, MYSQL_STORAGE_ENGINE_PLUGIN))
    {
      /* purecov: begin inspected */
      sql_print_error("CSV engine is not present, falling back to the "
                      "log files");
      log_output_options= (log_output_options & ~LOG_TABLE) | LOG_FILE;
      /* purecov: end */
    }

    logger.set_handlers(LOG_FILE, opt_slow_log ? log_output_options:LOG_NONE,
                        opt_log ? log_output_options:LOG_NONE);
  }
#else
  logger.set_handlers(LOG_FILE, opt_slow_log ? LOG_FILE:LOG_NONE,
                      opt_log ? LOG_FILE:LOG_NONE);
#endif

  /*
    Set the default storage engines
  */
  if (initialize_storage_engine(default_storage_engine, "",
                                &global_system_variables.table_plugin))
    unireg_abort(1);
  if (initialize_storage_engine(default_tmp_storage_engine, " temp",
                                &global_system_variables.temp_table_plugin))
    unireg_abort(1);

  tc_log= (total_ha_2pc > 1 ? (opt_bin_log  ?
                               (TC_LOG *) &mysql_bin_log :
                               (TC_LOG *) &tc_log_mmap) :
           (TC_LOG *) &tc_log_dummy);

  if (tc_log->open(opt_bin_log ? opt_bin_logname : opt_tc_log_file))
  {
    sql_print_error("Can't init tc log");
    unireg_abort(1);
  }

  if (ha_recover(0))
  {
    unireg_abort(1);
  }

  if (gtid_mode >= 1 && opt_bootstrap)
  {
    sql_print_warning("Bootstrap mode disables GTIDs. Bootstrap mode "
    "should only be used by mysql_install_db which initializes the MySQL "
    "data directory and creates system tables.");
    gtid_mode= 0;
  }
  if (gtid_mode >= 1 && !(opt_bin_log && opt_log_slave_updates))
  {
    sql_print_error("--gtid-mode=ON or UPGRADE_STEP_1 or UPGRADE_STEP_2 requires --log-bin and --log-slave-updates");
    unireg_abort(1);
  }
  if (gtid_mode >= 2 && !disable_gtid_unsafe_statements)
  {
    sql_print_error("--gtid-mode=ON or UPGRADE_STEP_1 requires --disable-gtid-unsafe-statements");
    unireg_abort(1);
  }
  if (gtid_mode == 1 || gtid_mode == 2)
  {
    sql_print_error("--gtid-mode=UPGRADE_STEP_1 or --gtid-mode=UPGRADE_STEP_2 are not yet supported");
    unireg_abort(1);
  }

  if (opt_bin_log)
  {
    /*
      Configures what object is used by the current log to store processed
      gtid(s). This is necessary in the MYSQL_BIN_LOG::MYSQL_BIN_LOG to
      corretly compute the set of previous gtids.
    */
    mysql_bin_log.set_previous_gtid_set(
      const_cast<Gtid_set*>(gtid_state.get_logged_gtids()));
    if (mysql_bin_log.open_binlog(opt_bin_logname, 0,
                                  WRITE_CACHE, max_binlog_size, false,
                                  true/*need_lock_index=true*/,
                                  true/*need_sid_lock=true*/,
                                  NULL))
      unireg_abort(1);
  }

#ifdef HAVE_REPLICATION
  if (opt_bin_log && expire_logs_days)
  {
    time_t purge_time= server_start_time - expire_logs_days*24*60*60;
    if (purge_time >= 0)
      mysql_bin_log.purge_logs_before_date(purge_time);
  }
#endif

  if (opt_myisam_log)
    (void) mi_log(1);

#if defined(HAVE_MLOCKALL) && defined(MCL_CURRENT) && !defined(EMBEDDED_LIBRARY)
  if (locked_in_memory && !getuid())
  {
    if (setreuid((uid_t)-1, 0) == -1)
    {                        // this should never happen
      sql_perror("setreuid");
      unireg_abort(1);
    }
    if (mlockall(MCL_CURRENT))
    {
      if (log_warnings)
  sql_print_warning("Failed to lock memory. Errno: %d\n",errno);
      locked_in_memory= 0;
    }
    if (user_info)
      set_user(mysqld_user, user_info);
  }
  else
#endif
    locked_in_memory=0;

  ft_init_stopwords();

  init_max_user_conn();
  init_update_queries();
  DBUG_RETURN(0);
}


#ifndef EMBEDDED_LIBRARY

static void create_shutdown_thread()
{
#ifdef __WIN__
  hEventShutdown=CreateEvent(0, FALSE, FALSE, shutdown_event_name);
  pthread_t hThread;
  if (mysql_thread_create(key_thread_handle_shutdown,
                          &hThread, &connection_attrib, handle_shutdown, 0))
    sql_print_warning("Can't create thread to handle shutdown requests");

  // On "Stop Service" we have to do regular shutdown
  Service.SetShutdownEvent(hEventShutdown);
#endif /* __WIN__ */
}

#endif /* EMBEDDED_LIBRARY */


#if (defined(_WIN32) || defined(HAVE_SMEM)) && !defined(EMBEDDED_LIBRARY)
static void handle_connections_methods()
{
  pthread_t hThread;
  DBUG_ENTER("handle_connections_methods");
  if (hPipe == INVALID_HANDLE_VALUE &&
      (!have_tcpip || opt_disable_networking) &&
      !opt_enable_shared_memory)
  {
    sql_print_error("TCP/IP, --shared-memory, or --named-pipe should be configured on NT OS");
    unireg_abort(1);        // Will not return
  }

  mysql_mutex_lock(&LOCK_thread_count);
  mysql_cond_init(key_COND_handler_count, &COND_handler_count, NULL);
  handler_count=0;
  if (hPipe != INVALID_HANDLE_VALUE)
  {
    handler_count++;
    if (mysql_thread_create(key_thread_handle_con_namedpipes,
                            &hThread, &connection_attrib,
                            handle_connections_namedpipes, 0))
    {
      sql_print_warning("Can't create thread to handle named pipes");
      handler_count--;
    }
  }
  if (have_tcpip && !opt_disable_networking)
  {
    handler_count++;
    if (mysql_thread_create(key_thread_handle_con_sockets,
                            &hThread, &connection_attrib,
                            handle_connections_sockets_thread, 0))
    {
      sql_print_warning("Can't create thread to handle TCP/IP");
      handler_count--;
    }
  }
#ifdef HAVE_SMEM
  if (opt_enable_shared_memory)
  {
    handler_count++;
    if (mysql_thread_create(key_thread_handle_con_sharedmem,
                            &hThread, &connection_attrib,
                            handle_connections_shared_memory, 0))
    {
      sql_print_warning("Can't create thread to handle shared memory");
      handler_count--;
    }
  }
#endif

  while (handler_count > 0)
    mysql_cond_wait(&COND_handler_count, &LOCK_thread_count);
  mysql_mutex_unlock(&LOCK_thread_count);
  DBUG_VOID_RETURN;
}

void decrement_handler_count()
{
  mysql_mutex_lock(&LOCK_thread_count);
  handler_count--;
  mysql_cond_signal(&COND_handler_count);
  mysql_mutex_unlock(&LOCK_thread_count);
  my_thread_end();
}
#else
#define decrement_handler_count()
#endif /* defined(_WIN32) || defined(HAVE_SMEM) */


#ifndef EMBEDDED_LIBRARY
#ifndef DBUG_OFF
/*
  Debugging helper function to keep the locale database
  (see sql_locale.cc) and max_month_name_length and
  max_day_name_length variable values in consistent state.
*/
static void test_lc_time_sz()
{
  DBUG_ENTER("test_lc_time_sz");
  for (MY_LOCALE **loc= my_locales; *loc; loc++)
  {
    uint max_month_len= 0;
    uint max_day_len = 0;
    for (const char **month= (*loc)->month_names->type_names; *month; month++)
    {
      set_if_bigger(max_month_len,
                    my_numchars_mb(&my_charset_utf8_general_ci,
                                   *month, *month + strlen(*month)));
    }
    for (const char **day= (*loc)->day_names->type_names; *day; day++)
    {
      set_if_bigger(max_day_len,
                    my_numchars_mb(&my_charset_utf8_general_ci,
                                   *day, *day + strlen(*day)));
    }
    if ((*loc)->max_month_name_length != max_month_len ||
        (*loc)->max_day_name_length != max_day_len)
    {
      DBUG_PRINT("Wrong max day name(or month name) length for locale:",
                 ("%s", (*loc)->name));
      DBUG_ASSERT(0);
    }
  }
  DBUG_VOID_RETURN;
}
#endif//DBUG_OFF

#ifdef __WIN__
int win_main(int argc, char **argv)
#else
int mysqld_main(int argc, char **argv)
#endif
{
  /*
    Perform basic thread library and malloc initialization,
    to be able to read defaults files and parse options.
  */
  my_progname= argv[0];
#ifdef HAVE_NPTL
  ld_assume_kernel_is_set= (getenv("LD_ASSUME_KERNEL") != 0);
#endif
#ifndef _WIN32
  // For windows, my_init() is called from the win specific mysqld_main
  if (my_init())                 // init my_sys library & pthreads
  {
    fprintf(stderr, "my_init() failed.");
    return 1;
  }
#endif

  orig_argc= argc;
  orig_argv= argv;
  my_getopt_use_args_separator= TRUE;
  if (load_defaults(MYSQL_CONFIG_NAME, load_default_groups, &argc, &argv))
    return 1;
  my_getopt_use_args_separator= FALSE;
  defaults_argc= argc;
  defaults_argv= argv;
  remaining_argc= argc;
  remaining_argv= argv;

  /* Must be initialized early for comparison of options name */
  system_charset_info= &my_charset_utf8_general_ci;

  sys_var_init();

  int ho_error;

#ifdef WITH_PERFSCHEMA_STORAGE_ENGINE
  /*
    Initialize the array of performance schema instrument configurations.
  */
  init_pfs_instrument_array();
#endif /* WITH_PERFSCHEMA_STORAGE_ENGINE */

  ho_error= handle_early_options();

  adjust_related_options();

#ifdef WITH_PERFSCHEMA_STORAGE_ENGINE
  if (ho_error == 0)
  {
    if (pfs_param.m_enabled && !opt_help && !opt_bootstrap)
    {
      /* Add sizing hints from the server sizing parameters. */
      pfs_param.m_hints.m_table_definition_cache= table_def_size;
      pfs_param.m_hints.m_table_open_cache= table_cache_size;
      pfs_param.m_hints.m_max_connections= max_connections;
      pfs_param.m_hints.m_open_files_limit= open_files_limit;
      PSI_hook= initialize_performance_schema(&pfs_param);
      if (PSI_hook == NULL)
      {
        pfs_param.m_enabled= false;
        buffered_logs.buffer(WARNING_LEVEL,
                             "Performance schema disabled (reason: init failed).");
      }
    }
  }
#else
  /*
    Other provider of the instrumentation interface should
    initialize PSI_hook here:
    - HAVE_PSI_INTERFACE is for the instrumentation interface
    - WITH_PERFSCHEMA_STORAGE_ENGINE is for one implementation
      of the interface,
    but there could be alternate implementations, which is why
    these two defines are kept separate.
  */
#endif /* WITH_PERFSCHEMA_STORAGE_ENGINE */

#ifdef HAVE_PSI_INTERFACE
  /*
    Obtain the current performance schema instrumentation interface,
    if available.
  */
  if (PSI_hook)
  {
    PSI *psi_server= (PSI*) PSI_hook->get_interface(PSI_CURRENT_VERSION);
    if (likely(psi_server != NULL))
    {
      set_psi_server(psi_server);

      /*
        Now that we have parsed the command line arguments, and have initialized
        the performance schema itself, the next step is to register all the
        server instruments.
      */
      init_server_psi_keys();
      /* Instrument the main thread */
      PSI_thread *psi= PSI_THREAD_CALL(new_thread)(key_thread_main, NULL, 0);
      PSI_THREAD_CALL(set_thread)(psi);

      /*
        Now that some instrumentation is in place,
        recreate objects which were initialised early,
        so that they are instrumented as well.
      */
      my_thread_global_reinit();
    }
  }
#endif /* HAVE_PSI_INTERFACE */

  init_error_log_mutex();

  /* Set signal used to kill MySQL */
#if defined(SIGUSR2)
  thr_kill_signal= thd_lib_detected == THD_LIB_LT ? SIGINT : SIGUSR2;
#else
  thr_kill_signal= SIGINT;
#endif

  /* Initialize audit interface globals. Audit plugins are inited later. */
  mysql_audit_initialize();

  /*
    Perform basic logger initialization logger. Should be called after
    MY_INIT, as it initializes mutexes. Log tables are inited later.
  */
  logger.init_base();

  if (ho_error)
  {
    /*
      Parsing command line option failed,
      Since we don't have a workable remaining_argc/remaining_argv
      to continue the server initialization, this is as far as this
      code can go.
      This is the best effort to log meaningful messages:
      - messages will be printed to stderr, which is not redirected yet,
      - messages will be printed in the NT event log, for windows.
    */
    buffered_logs.print();
    buffered_logs.cleanup();
    /*
      Not enough initializations for unireg_abort()
      Using exit() for windows.
    */
    exit (ho_error);
  }

#ifdef _CUSTOMSTARTUPCONFIG_
  if (_cust_check_startup())
  {
    / * _cust_check_startup will report startup failure error * /
    exit(1);
  }
#endif

  if (init_common_variables())
    unireg_abort(1);        // Will do exit

  my_init_signals();
#if defined(__ia64__) || defined(__ia64)
  /*
    Peculiar things with ia64 platforms - it seems we only have half the
    stack size in reality, so we have to double it here
  */
  pthread_attr_setstacksize(&connection_attrib,my_thread_stack_size*2);
#else
  pthread_attr_setstacksize(&connection_attrib,my_thread_stack_size);
#endif
#ifdef HAVE_PTHREAD_ATTR_GETSTACKSIZE
  {
    /* Retrieve used stack size;  Needed for checking stack overflows */
    size_t stack_size= 0;
    pthread_attr_getstacksize(&connection_attrib, &stack_size);
#if defined(__ia64__) || defined(__ia64)
    stack_size/= 2;
#endif
    /* We must check if stack_size = 0 as Solaris 2.9 can return 0 here */
    if (stack_size && stack_size < my_thread_stack_size)
    {
      if (log_warnings)
  sql_print_warning("Asked for %lu thread stack, but got %ld",
        my_thread_stack_size, (long) stack_size);
#if defined(__ia64__) || defined(__ia64)
      my_thread_stack_size= stack_size*2;
#else
      my_thread_stack_size= stack_size;
#endif
    }
  }
#endif

  (void) thr_setconcurrency(concurrency); // 10 by default

  select_thread=pthread_self();
  select_thread_in_use=1;

#ifdef HAVE_LIBWRAP
  libwrapName= my_progname+dirname_length(my_progname);
  openlog(libwrapName, LOG_PID, LOG_AUTH);
#endif

#ifndef DBUG_OFF
  test_lc_time_sz();
  srand(time(NULL));
#endif

  /*
    We have enough space for fiddling with the argv, continue
  */
  check_data_home(mysql_real_data_home);
  if (my_setwd(mysql_real_data_home,MYF(MY_WME)) && !opt_help)
    unireg_abort(1);        /* purecov: inspected */

  if ((user_info= check_user(mysqld_user)))
  {
#if defined(HAVE_MLOCKALL) && defined(MCL_CURRENT)
    if (locked_in_memory) // getuid() == 0 here
      set_effective_user(user_info);
    else
#endif
      set_user(mysqld_user, user_info);
  }

  if (opt_bin_log && server_id == 0)
  {
    server_id= 1;
#ifdef EXTRA_DEBUG
    sql_print_warning("You have enabled the binary log, but you haven't set "
                      "server-id to a non-zero value: we force server id to 1; "
                      "updates will be logged to the binary log, but "
                      "connections from slaves will not be accepted.");
#endif
  }

  /* 
   The subsequent calls may take a long time : e.g. innodb log read.
   Thus set the long running service control manager timeout
  */
#if defined(_WIN32) && !defined(EMBEDDED_LIBRARY)
  Service.SetSlowStarting(slow_start_timeout);
#endif

  if (init_server_components())
    unireg_abort(1);

  /*
    Each server should have one UUID. We will create it automatically, if it
    does not exist.
   */
  if (!opt_bootstrap)
  {
    if (init_server_auto_options())
    {
      sql_print_error("Initialzation of the server's UUID failed because it could"
                      " not be read from the auto.cnf file. If this is a new"
                      " server, the initialization failed because it was not"
                      " possible to generate a new UUID.");
      unireg_abort(1);
    }

    if (opt_bin_log)
    {
      /*
        Add server_uuid to the sid_map.  This must be done after
        server_uuid has been initialized in init_server_auto_options and
        after the binary log (and sid_map file) has been initialized in
        init_server_components().

        No error message is needed: init_sid_map() prints a message.
      */
      global_sid_lock.rdlock();
      int ret= gtid_state.init();
      global_sid_lock.unlock();
      if (ret)
        unireg_abort(1);

      if (mysql_bin_log.init_gtid_sets(
            const_cast<Gtid_set *>(gtid_state.get_logged_gtids()),
            const_cast<Gtid_set *>(gtid_state.get_lost_gtids()),
            opt_master_verify_checksum,
            true/*true=need lock*/))
        unireg_abort(1);

      /*
        Write the previous set of gtids at this point because during
        the creation of the binary log this is not done as we cannot
        move the init_gtid_sets() to a place before openning the binary
        log. This requires some investigation.

        /Alfranio
      */
      if (gtid_mode > 0)
      {
        global_sid_lock.wrlock();
        const Gtid_set *logged_gtids= gtid_state.get_logged_gtids();
        if (gtid_mode > 1 || !logged_gtids->is_empty())
        {
          Previous_gtids_log_event prev_gtids_ev(logged_gtids);
          global_sid_lock.unlock();

          prev_gtids_ev.checksum_alg= binlog_checksum_options;

          if (prev_gtids_ev.write(mysql_bin_log.get_log_file()))
            unireg_abort(1);
          mysql_bin_log.add_bytes_written(prev_gtids_ev.data_written);

          if (flush_io_cache(mysql_bin_log.get_log_file()) ||
              mysql_file_sync(mysql_bin_log.get_log_file()->file, MYF(MY_WME)))
            unireg_abort(1);
        }
        else
          global_sid_lock.unlock();
      }
    }
  }

  init_ssl();
  network_init();

#ifdef __WIN__
  if (!opt_console)
  {
    if (reopen_fstreams(log_error_file, stdout, stderr))
      unireg_abort(1);
    setbuf(stderr, NULL);
    FreeConsole();        // Remove window
  }
#endif

  /*
   Initialize my_str_malloc() and my_str_free()
  */
  my_str_malloc= &my_str_malloc_mysqld;
  my_str_free= &my_str_free_mysqld;

  /*
    init signals & alarm
    After this we can't quit by a simple unireg_abort
  */
  error_handler_hook= my_message_sql;
  start_signal_handler();       // Creates pidfile

  if (mysql_rm_tmp_tables() || acl_init(opt_noacl) ||
      my_tz_init((THD *)0, default_tz_name, opt_bootstrap))
  {
    abort_loop=1;
    select_thread_in_use=0;

    (void) pthread_kill(signal_thread, MYSQL_KILL_SIGNAL);

    delete_pid_file(MYF(MY_WME));

    if (mysql_socket_getfd(unix_sock) != INVALID_SOCKET)
      unlink(mysqld_unix_port);
    exit(1);
  }

  if (!opt_noacl)
    (void) grant_init();

  if (!opt_bootstrap)
    servers_init(0);

  if (!opt_noacl)
  {
#ifdef HAVE_DLOPEN
    udf_init();
#endif
  }

  init_status_vars();
  /* If running with bootstrap, do not start replication. */
  if (opt_bootstrap)
    opt_skip_slave_start= 1;

  check_binlog_cache_size(NULL);
  check_binlog_stmt_cache_size(NULL);

  binlog_unsafe_map_init();

  /* If running with bootstrap, do not start replication. */
  if (!opt_bootstrap)
  {
    // Make @@slave_skip_errors show the nice human-readable value.
    set_slave_skip_errors(&opt_slave_skip_errors);

    /*
      init_slave() must be called after the thread keys are created.
    */
    if (server_id != 0)
      init_slave(); /* Ignoring errors while configuring replication. */
  }

#ifdef WITH_PERFSCHEMA_STORAGE_ENGINE
  initialize_performance_schema_acl(opt_bootstrap);
  /*
    Do not check the structure of the performance schema tables
    during bootstrap:
    - the tables are not supposed to exist yet, bootstrap will create them
    - a check would print spurious error messages
  */
  if (! opt_bootstrap)
    check_performance_schema();
#endif

  initialize_information_schema_acl();

  execute_ddl_log_recovery();

  if (Events::init(opt_noacl || opt_bootstrap))
    unireg_abort(1);

  if (opt_bootstrap)
  {
    select_thread_in_use= 0;                    // Allow 'kill' to work
    /* Signal threads waiting for server to be started */
    mysql_mutex_lock(&LOCK_server_started);
    mysqld_server_started= 1;
    mysql_cond_signal(&COND_server_started);
    mysql_mutex_unlock(&LOCK_server_started);

    bootstrap(mysql_stdin);
    unireg_abort(bootstrap_error ? 1 : 0);
  }
  if (opt_init_file && *opt_init_file)
  {
    if (read_init_file(opt_init_file))
      unireg_abort(1);
  }

  create_shutdown_thread();
  start_handle_manager();

  sql_print_information(ER_DEFAULT(ER_STARTUP),my_progname,server_version,
                        ((mysql_socket_getfd(unix_sock) == INVALID_SOCKET) ? (char*) ""
                                                       : mysqld_unix_port),
                         mysqld_port,
                         MYSQL_COMPILATION_COMMENT);
#if defined(_WIN32) && !defined(EMBEDDED_LIBRARY)
  Service.SetRunning();
#endif


  /* Signal threads waiting for server to be started */
  mysql_mutex_lock(&LOCK_server_started);
  mysqld_server_started= 1;
  mysql_cond_signal(&COND_server_started);
  mysql_mutex_unlock(&LOCK_server_started);

#ifdef WITH_NDBCLUSTER_STORAGE_ENGINE
  /* engine specific hook, to be made generic */
  if (ndb_wait_setup_func && ndb_wait_setup_func(opt_ndb_wait_setup))
  {
    sql_print_warning("NDB : Tables not available after %lu seconds."
                      "  Consider increasing --ndb-wait-setup value",
                      opt_ndb_wait_setup);
  }
#endif

#if defined(_WIN32) || defined(HAVE_SMEM)
  handle_connections_methods();
#else
  handle_connections_sockets();
#endif /* _WIN32 || HAVE_SMEM */

  /* (void) pthread_attr_destroy(&connection_attrib); */

  DBUG_PRINT("quit",("Exiting main thread"));

#ifndef __WIN__
#ifdef EXTRA_DEBUG2
  sql_print_error("Before Lock_thread_count");
#endif
  mysql_mutex_lock(&LOCK_thread_count);
  DBUG_PRINT("quit", ("Got thread_count mutex"));
  select_thread_in_use=0;     // For close_connections
  mysql_mutex_unlock(&LOCK_thread_count);
  mysql_cond_broadcast(&COND_thread_count);
#ifdef EXTRA_DEBUG2
  sql_print_error("After lock_thread_count");
#endif
#endif /* __WIN__ */

#ifdef HAVE_PSI_THREAD_INTERFACE
  /*
    Disable the main thread instrumentation,
    to avoid recording events during the shutdown.
  */
  PSI_THREAD_CALL(delete_current_thread)();
#endif

  /* Wait until cleanup is done */
  mysql_mutex_lock(&LOCK_thread_count);
  while (!ready_to_exit)
    mysql_cond_wait(&COND_thread_count, &LOCK_thread_count);
  mysql_mutex_unlock(&LOCK_thread_count);

#if defined(__WIN__) && !defined(EMBEDDED_LIBRARY)
  if (Service.IsNT() && start_mode)
    Service.Stop();
  else
  {
    Service.SetShutdownEvent(0);
    if (hEventShutdown)
      CloseHandle(hEventShutdown);
  }
#endif
  clean_up(1);
  mysqld_exit(0);
}

#endif /* !EMBEDDED_LIBRARY */


/****************************************************************************
  Main and thread entry function for Win32
  (all this is needed only to run mysqld as a service on WinNT)
****************************************************************************/

#if defined(__WIN__) && !defined(EMBEDDED_LIBRARY)
int mysql_service(void *p)
{
  if (my_thread_init())
    return 1;

  if (use_opt_args)
    win_main(opt_argc, opt_argv);
  else
    win_main(Service.my_argc, Service.my_argv);

  my_thread_end();
  return 0;
}


/* Quote string if it contains space, else copy */

static char *add_quoted_string(char *to, const char *from, char *to_end)
{
  uint length= (uint) (to_end-to);

  if (!strchr(from, ' '))
    return strmake(to, from, length-1);
  return strxnmov(to, length-1, "\"", from, "\"", NullS);
}


/**
  Handle basic handling of services, like installation and removal.

  @param argv             Pointer to argument list
  @param servicename    Internal name of service
  @param displayname    Display name of service (in taskbar ?)
  @param file_path    Path to this program
  @param startup_option Startup option to mysqld

  @retval
    0   option handled
  @retval
    1   Could not handle option
*/

static bool
default_service_handling(char **argv,
       const char *servicename,
       const char *displayname,
       const char *file_path,
       const char *extra_opt,
       const char *account_name)
{
  char path_and_service[FN_REFLEN+FN_REFLEN+32], *pos, *end;
  const char *opt_delim;
  end= path_and_service + sizeof(path_and_service)-3;

  /* We have to quote filename if it contains spaces */
  pos= add_quoted_string(path_and_service, file_path, end);
  if (*extra_opt)
  {
    /*
     Add option after file_path. There will be zero or one extra option.  It's
     assumed to be --defaults-file=file but isn't checked.  The variable (not
     the option name) should be quoted if it contains a string.
    */
    *pos++= ' ';
    if (opt_delim= strchr(extra_opt, '='))
    {
      size_t length= ++opt_delim - extra_opt;
      pos= strnmov(pos, extra_opt, length);
    }
    else
      opt_delim= extra_opt;

    pos= add_quoted_string(pos, opt_delim, end);
  }
  /* We must have servicename last */
  *pos++= ' ';
  (void) add_quoted_string(pos, servicename, end);

  if (Service.got_service_option(argv, "install"))
  {
    Service.Install(1, servicename, displayname, path_and_service,
                    account_name);
    return 0;
  }
  if (Service.got_service_option(argv, "install-manual"))
  {
    Service.Install(0, servicename, displayname, path_and_service,
                    account_name);
    return 0;
  }
  if (Service.got_service_option(argv, "remove"))
  {
    Service.Remove(servicename);
    return 0;
  }
  return 1;
}


int mysqld_main(int argc, char **argv)
{
  /*
    When several instances are running on the same machine, we
    need to have an  unique  named  hEventShudown  through the
    application PID e.g.: MySQLShutdown1890; MySQLShutdown2342
  */
  int10_to_str((int) GetCurrentProcessId(),strmov(shutdown_event_name,
                                                  "MySQLShutdown"), 10);

  /* Must be initialized early for comparison of service name */
  system_charset_info= &my_charset_utf8_general_ci;

  if (my_init())
  {
    fprintf(stderr, "my_init() failed.");
    return 1;
  }

  if (Service.GetOS())  /* true NT family */
  {
    char file_path[FN_REFLEN];
    my_path(file_path, argv[0], "");          /* Find name in path */
    fn_format(file_path,argv[0],file_path,"",
        MY_REPLACE_DIR | MY_UNPACK_FILENAME | MY_RESOLVE_SYMLINKS);

    if (argc == 2)
    {
      if (!default_service_handling(argv, MYSQL_SERVICENAME, MYSQL_SERVICENAME,
           file_path, "", NULL))
  return 0;
      if (Service.IsService(argv[1]))        /* Start an optional service */
      {
  /*
    Only add the service name to the groups read from the config file
    if it's not "MySQL". (The default service name should be 'mysqld'
    but we started a bad tradition by calling it MySQL from the start
    and we are now stuck with it.
  */
  if (my_strcasecmp(system_charset_info, argv[1],"mysql"))
    load_default_groups[load_default_groups_sz-2]= argv[1];
        start_mode= 1;
        Service.Init(argv[1], mysql_service);
        return 0;
      }
    }
    else if (argc == 3) /* install or remove any optional service */
    {
      if (!default_service_handling(argv, argv[2], argv[2], file_path, "",
                                    NULL))
  return 0;
      if (Service.IsService(argv[2]))
      {
  /*
    mysqld was started as
    mysqld --defaults-file=my_path\my.ini service-name
  */
  use_opt_args=1;
  opt_argc= 2;        // Skip service-name
  opt_argv=argv;
  start_mode= 1;
  if (my_strcasecmp(system_charset_info, argv[2],"mysql"))
    load_default_groups[load_default_groups_sz-2]= argv[2];
  Service.Init(argv[2], mysql_service);
  return 0;
      }
    }
    else if (argc == 4 || argc == 5)
    {
      /*
        This may seem strange, because we handle --local-service while
        preserving 4.1's behavior of allowing any one other argument that is
        passed to the service on startup. (The assumption is that this is
        --defaults-file=file, but that was not enforced in 4.1, so we don't
        enforce it here.)
      */
      const char *extra_opt= NullS;
      const char *account_name = NullS;
      int index;
      for (index = 3; index < argc; index++)
      {
        if (!strcmp(argv[index], "--local-service"))
          account_name= "NT AUTHORITY\\LocalService";
        else
          extra_opt= argv[index];
      }

      if (argc == 4 || account_name)
        if (!default_service_handling(argv, argv[2], argv[2], file_path,
                                      extra_opt, account_name))
          return 0;
    }
    else if (argc == 1 && Service.IsService(MYSQL_SERVICENAME))
    {
      /* start the default service */
      start_mode= 1;
      Service.Init(MYSQL_SERVICENAME, mysql_service);
      return 0;
    }
  }
  /* Start as standalone server */
  Service.my_argc=argc;
  Service.my_argv=argv;
  mysql_service(NULL);
  return 0;
}
#endif


/**
  Execute all commands from a file. Used by the mysql_install_db script to
  create MySQL privilege tables without having to start a full MySQL server.
*/

static void bootstrap(MYSQL_FILE *file)
{
  DBUG_ENTER("bootstrap");

  THD *thd= new THD;
  thd->bootstrap=1;
  my_net_init(&thd->net,(st_vio*) 0);
  thd->max_client_packet_length= thd->net.max_packet;
  thd->security_ctx->master_access= ~(ulong)0;
  thd->thread_id= thd->variables.pseudo_thread_id= thread_id++;

  in_bootstrap= TRUE;

  bootstrap_file=file;
#ifndef EMBEDDED_LIBRARY      // TODO:  Enable this
  if (mysql_thread_create(key_thread_bootstrap,
                          &thd->real_id, &connection_attrib, handle_bootstrap,
                          (void*) thd))
  {
    sql_print_warning("Can't create thread to handle bootstrap");
    bootstrap_error=-1;
    DBUG_VOID_RETURN;
  }
  /* Wait for thread to die */
  mysql_mutex_lock(&LOCK_thread_count);
  while (in_bootstrap)
  {
    mysql_cond_wait(&COND_thread_count, &LOCK_thread_count);
    DBUG_PRINT("quit", ("One thread died (count=%u)", get_thread_count()));
  }
  mysql_mutex_unlock(&LOCK_thread_count);
#else
  thd->mysql= 0;
  do_handle_bootstrap(thd);
#endif

  DBUG_VOID_RETURN;
}


static bool read_init_file(char *file_name)
{
  MYSQL_FILE *file;
  DBUG_ENTER("read_init_file");
  DBUG_PRINT("enter",("name: %s",file_name));

  sql_print_information("Execution of init_file \'%s\' started.", file_name);

  if (!(file= mysql_file_fopen(key_file_init, file_name,
                               O_RDONLY, MYF(MY_WME))))
    DBUG_RETURN(TRUE);
  bootstrap(file);
  mysql_file_fclose(file, MYF(MY_WME));

  sql_print_information("Execution of init_file \'%s\' ended.", file_name);

  DBUG_RETURN(FALSE);
}


/**
  Increment number of created threads
*/
void inc_thread_created(void)
{
  thread_created++;
}

#ifndef EMBEDDED_LIBRARY

/*
   Simple scheduler that use the main thread to handle the request

   NOTES
     This is only used for debugging, when starting mysqld with
     --thread-handling=no-threads or --one-thread

     When we enter this function, LOCK_thread_count is held!
*/

void handle_connection_in_main_thread(THD *thd)
{
  mysql_mutex_assert_owner(&LOCK_thread_count);
  max_blocked_pthreads= 0;      // Safety
  add_global_thread(thd);
  mysql_mutex_unlock(&LOCK_thread_count);
  thd->start_utime= my_micro_time();
  do_handle_one_connection(thd);
}


/*
  Scheduler that uses one thread per connection
*/

void create_thread_to_handle_connection(THD *thd)
{
  mysql_mutex_assert_owner(&LOCK_thread_count);
  if (blocked_pthread_count >  wake_pthread)
  {
    /* Wake up blocked pthread */
    DBUG_PRINT("info", ("waiting_thd_list->push %p", thd));
    waiting_thd_list->push_front(thd);
    wake_pthread++;
    mysql_cond_signal(&COND_thread_cache);
  }
  else
  {
    char error_message_buff[MYSQL_ERRMSG_SIZE];
    /* Create new thread to handle connection */
    int error;
    thread_created++;
    add_global_thread(thd);
    DBUG_PRINT("info",(("creating thread %lu"), thd->thread_id));
    thd->prior_thr_create_utime= thd->start_utime= my_micro_time();
    if ((error= mysql_thread_create(key_thread_one_connection,
                                    &thd->real_id, &connection_attrib,
                                    handle_one_connection,
                                    (void*) thd)))
    {
      /* purecov: begin inspected */
      DBUG_PRINT("error",
                 ("Can't create thread to handle request (error %d)",
                  error));
      remove_global_thread(thd);
      thd->killed= THD::KILL_CONNECTION;      // Safety
      mysql_mutex_unlock(&LOCK_thread_count);

      mysql_mutex_lock(&LOCK_connection_count);
      --connection_count;
      mysql_mutex_unlock(&LOCK_connection_count);

      statistic_increment(aborted_connects,&LOCK_status);
      statistic_increment(connection_errors_internal, &LOCK_status);
      /* Can't use my_error() since store_globals has not been called. */
      my_snprintf(error_message_buff, sizeof(error_message_buff),
                  ER_THD(thd, ER_CANT_CREATE_THREAD), error);
      net_send_error(thd, ER_CANT_CREATE_THREAD, error_message_buff, NULL);
      close_connection(thd);
      delete thd;
      return;
      /* purecov: end */
    }
  }
  mysql_mutex_unlock(&LOCK_thread_count);
  DBUG_PRINT("info",("Thread created"));
}


/**
  Create new thread to handle incoming connection.

    This function will create new thread to handle the incoming
    connection.  If there are idle cached threads one will be used.

    In single-threaded mode (\#define ONE_THREAD) connection will be
    handled inside this function.

  @param[in,out] thd    Thread handle of future thread.
*/

static void create_new_thread(THD *thd)
{
  DBUG_ENTER("create_new_thread");

  /*
    Don't allow too many connections. We roughly check here that we allow
    only (max_connections + 1) connections.
  */

  mysql_mutex_lock(&LOCK_connection_count);

  if (connection_count >= max_connections + 1 || abort_loop)
  {
    mysql_mutex_unlock(&LOCK_connection_count);

    DBUG_PRINT("error",("Too many connections"));
    /*
      The server just accepted the socket connection from the network,
      and we already have too many connections.
      Note that the server knows nothing of the client yet,
      and in particular thd->client_capabilities has not been negotiated.
      ER_CON_COUNT_ERROR is normally associated with SQLSTATE '08004',
      but sending a SQLSTATE in the network assumes CLIENT_PROTOCOL_41.
      See net_send_error_packet().
      The error packet returned here will only contain the error code,
      with no sqlstate.
      A client expecting a SQLSTATE will not find any, and assume 'HY000'.
    */
    close_connection(thd, ER_CON_COUNT_ERROR);
    delete thd;
    statistic_increment(connection_errors_max_connection, &LOCK_status);
    DBUG_VOID_RETURN;
  }

  ++connection_count;

  if (connection_count > max_used_connections)
    max_used_connections= connection_count;

  mysql_mutex_unlock(&LOCK_connection_count);

  /* Start a new thread to handle connection. */

  mysql_mutex_lock(&LOCK_thread_count);

  /*
    The initialization of thread_id is done in create_embedded_thd() for
    the embedded library.
    TODO: refactor this to avoid code duplication there
  */
  thd->thread_id= thd->variables.pseudo_thread_id= thread_id++;

  MYSQL_CALLBACK(thread_scheduler, add_connection, (thd));

  DBUG_VOID_RETURN;
}
#endif /* EMBEDDED_LIBRARY */


#ifdef SIGNALS_DONT_BREAK_READ
inline void kill_broken_server()
{
  /* hack to get around signals ignored in syscalls for problem OS's */
  if (mysql_get_fd(unix_sock) == INVALID_SOCKET ||
      (!opt_disable_networking && mysql_socket_getfd(ip_sock) == INVALID_SOCKET))
  {
    select_thread_in_use = 0;
    /* The following call will never return */
    kill_server((void*) MYSQL_KILL_SIGNAL);
  }
}
#define MAYBE_BROKEN_SYSCALL kill_broken_server();
#else
#define MAYBE_BROKEN_SYSCALL
#endif

  /* Handle new connections and spawn new process to handle them */

#ifndef EMBEDDED_LIBRARY

void handle_connections_sockets()
{
  MYSQL_SOCKET sock= mysql_socket_invalid();
  MYSQL_SOCKET new_sock= mysql_socket_invalid();
  uint error_count=0;
  THD *thd;
  struct sockaddr_storage cAddr;
  int ip_flags=0,socket_flags=0,flags=0,retval;
  st_vio *vio_tmp;
#ifdef HAVE_POLL
  int socket_count= 0;
  struct pollfd fds[2]; // for ip_sock and unix_sock
  MYSQL_SOCKET pfs_fds[2]; // for performance schema
#else
  fd_set readFDs,clientFDs;
  uint max_used_connection= max<uint>(mysql_socket_getfd(ip_sock), mysql_socket_getfd(unix_sock)) + 1;
#endif

  DBUG_ENTER("handle_connections_sockets");

  (void) ip_flags;
  (void) socket_flags;

#ifndef HAVE_POLL
  FD_ZERO(&clientFDs);
#endif

  if (mysql_socket_getfd(ip_sock) != INVALID_SOCKET)
  {
    mysql_socket_set_thread_owner(ip_sock);
#ifdef HAVE_POLL
    fds[socket_count].fd= mysql_socket_getfd(ip_sock);
    fds[socket_count].events= POLLIN;
    pfs_fds[socket_count]= ip_sock;
    socket_count++;
#else
    FD_SET(mysql_socket_getfd(ip_sock), &clientFDs);
#endif
#ifdef HAVE_FCNTL
    ip_flags = fcntl(mysql_socket_getfd(ip_sock), F_GETFL, 0);
#endif
  }
#ifdef HAVE_SYS_UN_H
  mysql_socket_set_thread_owner(unix_sock);
#ifdef HAVE_POLL
  fds[socket_count].fd= mysql_socket_getfd(unix_sock);
  fds[socket_count].events= POLLIN;
  pfs_fds[socket_count]= unix_sock;
  socket_count++;
#else
  FD_SET(mysql_socket_getfd(unix_sock), &clientFDs);
#endif
#ifdef HAVE_FCNTL
  socket_flags=fcntl(mysql_socket_getfd(unix_sock), F_GETFL, 0);
#endif
#endif

  DBUG_PRINT("general",("Waiting for connections."));
  MAYBE_BROKEN_SYSCALL;
  while (!abort_loop)
  {
#ifdef HAVE_POLL
    retval= poll(fds, socket_count, -1);
#else
    readFDs=clientFDs;

    retval= select((int) max_used_connection,&readFDs,0,0,0);
#endif

    if (retval < 0)
    {
      if (socket_errno != SOCKET_EINTR)
      {
        /*
          select(2)/poll(2) failed on the listening port.
          There is not much details to report about the client,
          increment the server global status variable.
        */
        statistic_increment(connection_errors_select, &LOCK_status);
        if (!select_errors++ && !abort_loop)  /* purecov: inspected */
          sql_print_error("mysqld: Got error %d from select",socket_errno); /* purecov: inspected */
      }
      MAYBE_BROKEN_SYSCALL
      continue;
    }

    if (abort_loop)
    {
      MAYBE_BROKEN_SYSCALL;
      break;
    }

    /* Is this a new connection request ? */
#ifdef HAVE_POLL
    for (int i= 0; i < socket_count; ++i)
    {
      if (fds[i].revents & POLLIN)
      {
        sock= pfs_fds[i];
#ifdef HAVE_FCNTL
        flags= fcntl(mysql_socket_getfd(sock), F_GETFL, 0);
#else
        flags= 0;
#endif // HAVE_FCNTL
        break;
      }
    }
#else  // HAVE_POLL
#ifdef HAVE_SYS_UN_H
    if (FD_ISSET(mysql_socket_getfd(unix_sock), &readFDs))
    {
      sock = unix_sock;
      flags= socket_flags;
    }
    else
#endif // HAVE_SYS_UN_H
    {
      sock = ip_sock;
      flags= ip_flags;
    }
#endif // HAVE_POLL

#if !defined(NO_FCNTL_NONBLOCK)
    if (!(test_flags & TEST_BLOCKING))
    {
#if defined(O_NONBLOCK)
      fcntl(mysql_socket_getfd(sock), F_SETFL, flags | O_NONBLOCK);
#elif defined(O_NDELAY)
      fcntl(mysql_socket_getfd(sock), F_SETFL, flags | O_NDELAY);
#endif
    }
#endif /* NO_FCNTL_NONBLOCK */
    for (uint retry=0; retry < MAX_ACCEPT_RETRY; retry++)
    {
      size_socket length= sizeof(struct sockaddr_storage);
      new_sock= mysql_socket_accept(key_socket_client_connection, sock,
                                    (struct sockaddr *)(&cAddr), &length);
      if (mysql_socket_getfd(new_sock) != INVALID_SOCKET ||
          (socket_errno != SOCKET_EINTR && socket_errno != SOCKET_EAGAIN))
        break;
      MAYBE_BROKEN_SYSCALL;
#if !defined(NO_FCNTL_NONBLOCK)
      if (!(test_flags & TEST_BLOCKING))
      {
        if (retry == MAX_ACCEPT_RETRY - 1)
          fcntl(mysql_socket_getfd(sock), F_SETFL, flags);    // Try without O_NONBLOCK
      }
#endif
    }
#if !defined(NO_FCNTL_NONBLOCK)
    if (!(test_flags & TEST_BLOCKING))
      fcntl(mysql_socket_getfd(sock), F_SETFL, flags);
#endif
    if (mysql_socket_getfd(new_sock) == INVALID_SOCKET)
    {
      /*
        accept(2) failed on the listening port, after many retries.
        There is not much details to report about the client,
        increment the server global status variable.
      */
      statistic_increment(connection_errors_accept, &LOCK_status);
      if ((error_count++ & 255) == 0)   // This can happen often
        sql_perror("Error in accept");
      MAYBE_BROKEN_SYSCALL;
      if (socket_errno == SOCKET_ENFILE || socket_errno == SOCKET_EMFILE)
        sleep(1);       // Give other threads some time
      continue;
    }

#ifdef HAVE_LIBWRAP
    {
      if (mysql_socket_getfd(sock) == mysql_socket_getfd(ip_sock))
      {
        struct request_info req;
        signal(SIGCHLD, SIG_DFL);
        request_init(&req, RQ_DAEMON, libwrapName, RQ_FILE, mysql_socket_getfd(new_sock), NULL);
        my_fromhost(&req);

        if (!my_hosts_access(&req))
        {
          /*
            This may be stupid but refuse() includes an exit(0)
            which we surely don't want...
            clean_exit() - same stupid thing ...
          */
          syslog(deny_severity, "refused connect from %s",
          my_eval_client(&req));

          /*
            C++ sucks (the gibberish in front just translates the supplied
            sink function pointer in the req structure from a void (*sink)();
            to a void(*sink)(int) if you omit the cast, the C++ compiler
            will cry...
          */
          if (req.sink)
            ((void (*)(int))req.sink)(req.fd);

          mysql_socket_shutdown(new_sock, SHUT_RDWR);
          mysql_socket_close(new_sock);
          /*
            The connection was refused by TCP wrappers.
            There are no details (by client IP) available to update the host_cache.
          */
          statistic_increment(connection_tcpwrap_errors, &LOCK_status);
          continue;
        }
      }
    }
#endif /* HAVE_LIBWRAP */

    /*
    ** Don't allow too many connections
    */

    if (!(thd= new THD))
    {
      (void) mysql_socket_shutdown(new_sock, SHUT_RDWR);
      (void) mysql_socket_close(new_sock);
      statistic_increment(connection_errors_internal, &LOCK_status);
      continue;
    }

    bool is_unix_sock= (mysql_socket_getfd(sock) == mysql_socket_getfd(unix_sock));
    enum_vio_type vio_type= (is_unix_sock ? VIO_TYPE_SOCKET : VIO_TYPE_TCPIP);
    uint vio_flags= (is_unix_sock ? VIO_LOCALHOST : 0);

    vio_tmp= mysql_socket_vio_new(new_sock, vio_type, vio_flags);

    if (!vio_tmp || my_net_init(&thd->net, vio_tmp))
    {
      /*
        Only delete the temporary vio if we didn't already attach it to the
        NET object. The destructor in THD will delete any initialized net
        structure.
      */
      if (vio_tmp && thd->net.vio != vio_tmp)
        vio_delete(vio_tmp);
      else
      {
        (void) mysql_socket_shutdown(new_sock, SHUT_RDWR);
        (void) mysql_socket_close(new_sock);
      }
      delete thd;
      statistic_increment(connection_errors_internal, &LOCK_status);
      continue;
    }
    init_net_server_extension(thd);
    if (mysql_socket_getfd(sock) == mysql_socket_getfd(unix_sock))
      thd->security_ctx->host=(char*) my_localhost;

    create_new_thread(thd);
  }
  DBUG_VOID_RETURN;
}


#ifdef _WIN32
pthread_handler_t handle_connections_sockets_thread(void *arg)
{
  my_thread_init();
  handle_connections_sockets();
  decrement_handler_count();
  return 0;
}

pthread_handler_t handle_connections_namedpipes(void *arg)
{
  HANDLE hConnectedPipe;
  OVERLAPPED connectOverlapped= {0};
  THD *thd;
  my_thread_init();
  DBUG_ENTER("handle_connections_namedpipes");
  connectOverlapped.hEvent= CreateEvent(NULL, TRUE, FALSE, NULL);
  if (!connectOverlapped.hEvent)
  {
    sql_print_error("Can't create event, last error=%u", GetLastError());
    unireg_abort(1);
  }
  DBUG_PRINT("general",("Waiting for named pipe connections."));
  while (!abort_loop)
  {
    /* wait for named pipe connection */
    BOOL fConnected= ConnectNamedPipe(hPipe, &connectOverlapped);
    if (!fConnected && (GetLastError() == ERROR_IO_PENDING))
    {
        /*
          ERROR_IO_PENDING says async IO has started but not yet finished.
          GetOverlappedResult will wait for completion.
        */
        DWORD bytes;
        fConnected= GetOverlappedResult(hPipe, &connectOverlapped,&bytes, TRUE);
    }
    if (abort_loop)
      break;
    if (!fConnected)
      fConnected = GetLastError() == ERROR_PIPE_CONNECTED;
    if (!fConnected)
    {
      CloseHandle(hPipe);
      if ((hPipe= CreateNamedPipe(pipe_name,
                                  PIPE_ACCESS_DUPLEX |
                                  FILE_FLAG_OVERLAPPED,
                                  PIPE_TYPE_BYTE |
                                  PIPE_READMODE_BYTE |
                                  PIPE_WAIT,
                                  PIPE_UNLIMITED_INSTANCES,
                                  (int) global_system_variables.
                                  net_buffer_length,
                                  (int) global_system_variables.
                                  net_buffer_length,
                                  NMPWAIT_USE_DEFAULT_WAIT,
                                  &saPipeSecurity)) ==
    INVALID_HANDLE_VALUE)
      {
  sql_perror("Can't create new named pipe!");
  break;          // Abort
      }
    }
    hConnectedPipe = hPipe;
    /* create new pipe for new connection */
    if ((hPipe = CreateNamedPipe(pipe_name,
                 PIPE_ACCESS_DUPLEX |
                 FILE_FLAG_OVERLAPPED,
         PIPE_TYPE_BYTE |
         PIPE_READMODE_BYTE |
         PIPE_WAIT,
         PIPE_UNLIMITED_INSTANCES,
         (int) global_system_variables.net_buffer_length,
         (int) global_system_variables.net_buffer_length,
         NMPWAIT_USE_DEFAULT_WAIT,
         &saPipeSecurity)) ==
  INVALID_HANDLE_VALUE)
    {
      sql_perror("Can't create new named pipe!");
      hPipe=hConnectedPipe;
      continue;         // We have to try again
    }

    if (!(thd = new THD))
    {
      DisconnectNamedPipe(hConnectedPipe);
      CloseHandle(hConnectedPipe);
      continue;
    }
    if (!(thd->net.vio= vio_new_win32pipe(hConnectedPipe)) ||
  my_net_init(&thd->net, thd->net.vio))
    {
      close_connection(thd, ER_OUT_OF_RESOURCES);
      delete thd;
      continue;
    }
    /* Host is unknown */
    thd->security_ctx->host= my_strdup(my_localhost, MYF(0));
    create_new_thread(thd);
  }
  CloseHandle(connectOverlapped.hEvent);
  DBUG_LEAVE;
  decrement_handler_count();
  return 0;
}
#endif /* _WIN32 */


#ifdef HAVE_SMEM

/**
  Thread of shared memory's service.

  @param arg                              Arguments of thread
*/
pthread_handler_t handle_connections_shared_memory(void *arg)
{
  /* file-mapping object, use for create shared memory */
  HANDLE handle_connect_file_map= 0;
  char  *handle_connect_map= 0;                 // pointer on shared memory
  HANDLE event_connect_answer= 0;
  ulong smem_buffer_length= shared_memory_buffer_length + 4;
  ulong connect_number= 1;
  char *tmp= NULL;
  char *suffix_pos;
  char connect_number_char[22], *p;
  const char *errmsg= 0;
  SECURITY_ATTRIBUTES *sa_event= 0, *sa_mapping= 0;
  my_thread_init();
  DBUG_ENTER("handle_connections_shared_memorys");
  DBUG_PRINT("general",("Waiting for allocated shared memory."));

  /*
     get enough space base-name + '_' + longest suffix we might ever send
   */
  if (!(tmp= (char *)my_malloc(strlen(shared_memory_base_name) + 32L, MYF(MY_FAE))))
    goto error;

  if (my_security_attr_create(&sa_event, &errmsg,
                              GENERIC_ALL, SYNCHRONIZE | EVENT_MODIFY_STATE))
    goto error;

  if (my_security_attr_create(&sa_mapping, &errmsg,
                             GENERIC_ALL, FILE_MAP_READ | FILE_MAP_WRITE))
    goto error;

  /*
    The name of event and file-mapping events create agree next rule:
      shared_memory_base_name+unique_part
    Where:
      shared_memory_base_name is unique value for each server
      unique_part is unique value for each object (events and file-mapping)
  */
  suffix_pos= strxmov(tmp,shared_memory_base_name,"_",NullS);
  strmov(suffix_pos, "CONNECT_REQUEST");
  if ((smem_event_connect_request= CreateEvent(sa_event,
                                               FALSE, FALSE, tmp)) == 0)
  {
    errmsg= "Could not create request event";
    goto error;
  }
  strmov(suffix_pos, "CONNECT_ANSWER");
  if ((event_connect_answer= CreateEvent(sa_event, FALSE, FALSE, tmp)) == 0)
  {
    errmsg="Could not create answer event";
    goto error;
  }
  strmov(suffix_pos, "CONNECT_DATA");
  if ((handle_connect_file_map=
       CreateFileMapping(INVALID_HANDLE_VALUE, sa_mapping,
                         PAGE_READWRITE, 0, sizeof(connect_number), tmp)) == 0)
  {
    errmsg= "Could not create file mapping";
    goto error;
  }
  if ((handle_connect_map= (char *)MapViewOfFile(handle_connect_file_map,
              FILE_MAP_WRITE,0,0,
              sizeof(DWORD))) == 0)
  {
    errmsg= "Could not create shared memory service";
    goto error;
  }

  while (!abort_loop)
  {
    /* Wait a request from client */
    WaitForSingleObject(smem_event_connect_request,INFINITE);

    /*
       it can be after shutdown command
    */
    if (abort_loop)
      goto error;

    HANDLE handle_client_file_map= 0;
    char  *handle_client_map= 0;
    HANDLE event_client_wrote= 0;
    HANDLE event_client_read= 0;    // for transfer data server <-> client
    HANDLE event_server_wrote= 0;
    HANDLE event_server_read= 0;
    HANDLE event_conn_closed= 0;
    THD *thd= 0;

    p= int10_to_str(connect_number, connect_number_char, 10);
    /*
      The name of event and file-mapping events create agree next rule:
        shared_memory_base_name+unique_part+number_of_connection
        Where:
    shared_memory_base_name is uniquel value for each server
    unique_part is unique value for each object (events and file-mapping)
    number_of_connection is connection-number between server and client
    */
    suffix_pos= strxmov(tmp,shared_memory_base_name,"_",connect_number_char,
       "_",NullS);
    strmov(suffix_pos, "DATA");
    if ((handle_client_file_map=
         CreateFileMapping(INVALID_HANDLE_VALUE, sa_mapping,
                           PAGE_READWRITE, 0, smem_buffer_length, tmp)) == 0)
    {
      errmsg= "Could not create file mapping";
      goto errorconn;
    }
    if ((handle_client_map= (char*)MapViewOfFile(handle_client_file_map,
              FILE_MAP_WRITE,0,0,
              smem_buffer_length)) == 0)
    {
      errmsg= "Could not create memory map";
      goto errorconn;
    }
    strmov(suffix_pos, "CLIENT_WROTE");
    if ((event_client_wrote= CreateEvent(sa_event, FALSE, FALSE, tmp)) == 0)
    {
      errmsg= "Could not create client write event";
      goto errorconn;
    }
    strmov(suffix_pos, "CLIENT_READ");
    if ((event_client_read= CreateEvent(sa_event, FALSE, FALSE, tmp)) == 0)
    {
      errmsg= "Could not create client read event";
      goto errorconn;
    }
    strmov(suffix_pos, "SERVER_READ");
    if ((event_server_read= CreateEvent(sa_event, FALSE, FALSE, tmp)) == 0)
    {
      errmsg= "Could not create server read event";
      goto errorconn;
    }
    strmov(suffix_pos, "SERVER_WROTE");
    if ((event_server_wrote= CreateEvent(sa_event,
                                         FALSE, FALSE, tmp)) == 0)
    {
      errmsg= "Could not create server write event";
      goto errorconn;
    }
    strmov(suffix_pos, "CONNECTION_CLOSED");
    if ((event_conn_closed= CreateEvent(sa_event,
                                        TRUE, FALSE, tmp)) == 0)
    {
      errmsg= "Could not create closed connection event";
      goto errorconn;
    }
    if (abort_loop)
      goto errorconn;
    if (!(thd= new THD))
      goto errorconn;
    /* Send number of connection to client */
    int4store(handle_connect_map, connect_number);
    if (!SetEvent(event_connect_answer))
    {
      errmsg= "Could not send answer event";
      goto errorconn;
    }
    /* Set event that client should receive data */
    if (!SetEvent(event_client_read))
    {
      errmsg= "Could not set client to read mode";
      goto errorconn;
    }
    if (!(thd->net.vio= vio_new_win32shared_memory(handle_client_file_map,
                                                   handle_client_map,
                                                   event_client_wrote,
                                                   event_client_read,
                                                   event_server_wrote,
                                                   event_server_read,
                                                   event_conn_closed)) ||
                        my_net_init(&thd->net, thd->net.vio))
    {
      close_connection(thd, ER_OUT_OF_RESOURCES);
      errmsg= 0;
      goto errorconn;
    }
    thd->security_ctx->host= my_strdup(my_localhost, MYF(0)); /* Host is unknown */
    create_new_thread(thd);
    connect_number++;
    continue;

errorconn:
    /* Could not form connection;  Free used handlers/memort and retry */
    if (errmsg)
    {
      char buff[180];
      strxmov(buff, "Can't create shared memory connection: ", errmsg, ".",
        NullS);
      sql_perror(buff);
    }
    if (handle_client_file_map)
      CloseHandle(handle_client_file_map);
    if (handle_client_map)
      UnmapViewOfFile(handle_client_map);
    if (event_server_wrote)
      CloseHandle(event_server_wrote);
    if (event_server_read)
      CloseHandle(event_server_read);
    if (event_client_wrote)
      CloseHandle(event_client_wrote);
    if (event_client_read)
      CloseHandle(event_client_read);
    if (event_conn_closed)
      CloseHandle(event_conn_closed);
    delete thd;
  }

  /* End shared memory handling */
error:
  if (tmp)
    my_free(tmp);

  if (errmsg)
  {
    char buff[180];
    strxmov(buff, "Can't create shared memory service: ", errmsg, ".", NullS);
    sql_perror(buff);
  }
  my_security_attr_free(sa_event);
  my_security_attr_free(sa_mapping);
  if (handle_connect_map) UnmapViewOfFile(handle_connect_map);
  if (handle_connect_file_map)  CloseHandle(handle_connect_file_map);
  if (event_connect_answer) CloseHandle(event_connect_answer);
  if (smem_event_connect_request) CloseHandle(smem_event_connect_request);
  DBUG_LEAVE;
  decrement_handler_count();
  return 0;
}
#endif /* HAVE_SMEM */
#endif /* EMBEDDED_LIBRARY */


/****************************************************************************
  Handle start options
******************************************************************************/

/**
  Process command line options flagged as 'early'.
  Some components needs to be initialized as early as possible,
  because the rest of the server initialization depends on them.
  Options that needs to be parsed early includes:
  - the performance schema, when compiled in,
  - options related to the help,
  - options related to the bootstrap
  The performance schema needs to be initialized as early as possible,
  before to-be-instrumented objects of the server are initialized.
*/
int handle_early_options()
{
  int ho_error;
  vector<my_option> all_early_options;
  all_early_options.reserve(100);

  my_getopt_register_get_addr(NULL);
  /* Skip unknown options so that they may be processed later */
  my_getopt_skip_unknown= TRUE;

  /* Add the system variables parsed early */
  sys_var_add_options(&all_early_options, sys_var::PARSE_EARLY);

  /* Add the command line options parsed early */
  for (my_option *opt= my_long_early_options;
       opt->name != NULL;
       opt++)
    all_early_options.push_back(*opt);

  add_terminator(&all_early_options);

  /*
    Logs generated while parsing the command line
    options are buffered and printed later.
  */
  buffered_logs.init();
  my_getopt_error_reporter= buffered_option_error_reporter;
  my_charset_error_reporter= buffered_option_error_reporter;

  ho_error= handle_options(&remaining_argc, &remaining_argv,
                           &all_early_options[0], mysqld_get_one_option);
  if (ho_error == 0)
  {
    /* Add back the program name handle_options removes */
    remaining_argc++;
    remaining_argv--;
  }

  // Swap with an empty vector, i.e. delete elements and free allocated space.
  vector<my_option>().swap(all_early_options);

  return ho_error;
}

void adjust_related_options()
{
  /* In bootstrap, disable grant tables (we are about to create them) */
  if (opt_bootstrap)
    opt_noacl= 1;
}

vector<my_option> all_options;

struct my_option my_long_early_options[]=
{
#ifndef DISABLE_GRANT_OPTIONS
  {"bootstrap", OPT_BOOTSTRAP, "Used by mysql installation scripts.", 0, 0, 0,
   GET_NO_ARG, NO_ARG, 0, 0, 0, 0, 0, 0},
#endif
#ifndef DISABLE_GRANT_OPTIONS
  {"skip-grant-tables", 0,
   "Start without grant tables. This gives all users FULL ACCESS to all tables.",
   &opt_noacl, &opt_noacl, 0, GET_BOOL, NO_ARG, 0, 0, 0, 0, 0,
   0},
#endif
  {"help", '?', "Display this help and exit.",
   &opt_help, &opt_help, 0, GET_BOOL, NO_ARG, 0, 0, 0, 0,
   0, 0},
  {"verbose", 'v', "Used with --help option for detailed help.",
   &opt_verbose, &opt_verbose, 0, GET_BOOL, NO_ARG, 0, 0, 0, 0, 0, 0},
  {"version", 'V', "Output version information and exit.", 0, 0, 0, GET_NO_ARG,
   NO_ARG, 0, 0, 0, 0, 0, 0},
  {0, 0, 0, 0, 0, 0, GET_NO_ARG, NO_ARG, 0, 0, 0, 0, 0, 0}
};

/**
  System variables are automatically command-line options (few
  exceptions are documented in sys_var.h), so don't need
  to be listed here.
*/

struct my_option my_long_options[]=
{
#ifdef HAVE_REPLICATION
  {"abort-slave-event-count", 0,
   "Option used by mysql-test for debugging and testing of replication.",
   &abort_slave_event_count,  &abort_slave_event_count,
   0, GET_INT, REQUIRED_ARG, 0, 0, 0, 0, 0, 0},
#endif /* HAVE_REPLICATION */
  {"allow-suspicious-udfs", 0,
   "Allows use of UDFs consisting of only one symbol xxx() "
   "without corresponding xxx_init() or xxx_deinit(). That also means "
   "that one can load any function from any library, for example exit() "
   "from libc.so",
   &opt_allow_suspicious_udfs, &opt_allow_suspicious_udfs,
   0, GET_BOOL, NO_ARG, 0, 0, 0, 0, 0, 0},
  {"ansi", 'a', "Use ANSI SQL syntax instead of MySQL syntax. This mode "
   "will also set transaction isolation level 'serializable'.", 0, 0, 0,
   GET_NO_ARG, NO_ARG, 0, 0, 0, 0, 0, 0},
  /*
    Because Sys_var_bit does not support command-line options, we need to
    explicitely add one for --autocommit
  */
  {"autocommit", 0, "Set default value for autocommit (0 or 1)",
   &opt_autocommit, &opt_autocommit, 0,
   GET_BOOL, OPT_ARG, 1, 0, 0, 0, 0, NULL},
  {"binlog-do-db", OPT_BINLOG_DO_DB,
   "Tells the master it should log updates for the specified database, "
   "and exclude all others not explicitly mentioned.",
   0, 0, 0, GET_STR, REQUIRED_ARG, 0, 0, 0, 0, 0, 0},
  {"binlog-ignore-db", OPT_BINLOG_IGNORE_DB,
   "Tells the master that updates to the given database should not be logged to the binary log.",
   0, 0, 0, GET_STR, REQUIRED_ARG, 0, 0, 0, 0, 0, 0},
  {"binlog-row-event-max-size", 0,
   "The maximum size of a row-based binary log event in bytes. Rows will be "
   "grouped into events smaller than this size if possible. "
   "The value has to be a multiple of 256.",
   &opt_binlog_rows_event_max_size, &opt_binlog_rows_event_max_size,
   0, GET_ULONG, REQUIRED_ARG,
   /* def_value */ 8192, /* min_value */  256, /* max_value */ ULONG_MAX,
   /* sub_size */     0, /* block_size */ 256,
   /* app_type */ 0
  },
  {"character-set-client-handshake", 0,
   "Don't ignore client side character set value sent during handshake.",
   &opt_character_set_client_handshake,
   &opt_character_set_client_handshake,
    0, GET_BOOL, NO_ARG, 1, 0, 0, 0, 0, 0},
  {"character-set-filesystem", 0,
   "Set the filesystem character set.",
   &character_set_filesystem_name,
   &character_set_filesystem_name,
   0, GET_STR, REQUIRED_ARG, 0, 0, 0, 0, 0, 0 },
  {"character-set-server", 'C', "Set the default character set.",
   &default_character_set_name, &default_character_set_name,
   0, GET_STR, REQUIRED_ARG, 0, 0, 0, 0, 0, 0 },
  {"chroot", 'r', "Chroot mysqld daemon during startup.",
   &mysqld_chroot, &mysqld_chroot, 0, GET_STR, REQUIRED_ARG,
   0, 0, 0, 0, 0, 0},
  {"collation-server", 0, "Set the default collation.",
   &default_collation_name, &default_collation_name,
   0, GET_STR, REQUIRED_ARG, 0, 0, 0, 0, 0, 0 },
  {"console", OPT_CONSOLE, "Write error output on screen; don't remove the console window on windows.",
   &opt_console, &opt_console, 0, GET_BOOL, NO_ARG, 0, 0, 0,
   0, 0, 0},
  {"core-file", OPT_WANT_CORE, "Write core on errors.", 0, 0, 0, GET_NO_ARG,
   NO_ARG, 0, 0, 0, 0, 0, 0},
  /* default-storage-engine should have "MyISAM" as def_value. Instead
     of initializing it here it is done in init_common_variables() due
     to a compiler bug in Sun Studio compiler. */
  {"default-storage-engine", 0, "The default storage engine for new tables",
   &default_storage_engine, 0, 0, GET_STR, REQUIRED_ARG,
   0, 0, 0, 0, 0, 0 },
  {"default-tmp-storage-engine", 0, 
    "The default storage engine for new explict temporary tables",
   &default_tmp_storage_engine, 0, 0, GET_STR, REQUIRED_ARG,
   0, 0, 0, 0, 0, 0 },
  {"default-time-zone", 0, "Set the default time zone.",
   &default_tz_name, &default_tz_name,
   0, GET_STR, REQUIRED_ARG, 0, 0, 0, 0, 0, 0 },
#ifdef HAVE_OPENSSL
  {"des-key-file", 0,
   "Load keys for des_encrypt() and des_encrypt from given file.",
   &des_key_file, &des_key_file, 0, GET_STR, REQUIRED_ARG,
   0, 0, 0, 0, 0, 0},
#endif /* HAVE_OPENSSL */
#ifdef HAVE_REPLICATION
  {"disconnect-slave-event-count", 0,
   "Option used by mysql-test for debugging and testing of replication.",
   &disconnect_slave_event_count, &disconnect_slave_event_count,
   0, GET_INT, REQUIRED_ARG, 0, 0, 0, 0, 0, 0},
#endif /* HAVE_REPLICATION */
  {"exit-info", 'T', "Used for debugging. Use at your own risk.", 0, 0, 0,
   GET_LONG, OPT_ARG, 0, 0, 0, 0, 0, 0},

  {"external-locking", 0, "Use system (external) locking (disabled by "
   "default).  With this option enabled you can run myisamchk to test "
   "(not repair) tables while the MySQL server is running. Disable with "
   "--skip-external-locking.", &opt_external_locking, &opt_external_locking,
   0, GET_BOOL, NO_ARG, 0, 0, 0, 0, 0, 0},
  /* We must always support the next option to make scripts like mysqltest
     easier to do */
  {"gdb", 0,
   "Set up signals usable for debugging.",
   &opt_debugging, &opt_debugging,
   0, GET_BOOL, NO_ARG, 0, 0, 0, 0, 0, 0},
#ifdef HAVE_LARGE_PAGE_OPTION
  {"super-large-pages", 0, "Enable support for super large pages.",
   &opt_super_large_pages, &opt_super_large_pages, 0,
   GET_BOOL, OPT_ARG, 0, 0, 1, 0, 1, 0},
#endif
  {"ignore-db-dir", OPT_IGNORE_DB_DIRECTORY,
   "Specifies a directory to add to the ignore list when collecting "
   "database names from the datadir. Put a blank argument to reset "
   "the list accumulated so far.", 0, 0, 0, GET_STR, REQUIRED_ARG, 
   0, 0, 0, 0, 0, 0},
  {"language", 'L',
   "Client error messages in given language. May be given as a full path. "
   "Deprecated. Use --lc-messages-dir instead.",
   &lc_messages_dir_ptr, &lc_messages_dir_ptr, 0,
   GET_STR, REQUIRED_ARG, 0, 0, 0, 0, 0, 0},
  {"lc-messages", 0,
   "Set the language used for the error messages.",
   &lc_messages, &lc_messages, 0, GET_STR, REQUIRED_ARG,
   0, 0, 0, 0, 0, 0 },
  {"lc-time-names", 0,
   "Set the language used for the month names and the days of the week.",
   &lc_time_names_name, &lc_time_names_name,
   0, GET_STR, REQUIRED_ARG, 0, 0, 0, 0, 0, 0 },
  {"log-bin", OPT_BIN_LOG,
   "Log update queries in binary format. Optional (but strongly recommended "
   "to avoid replication problems if server's hostname changes) argument "
   "should be the chosen location for the binary log files.",
   &opt_bin_logname, &opt_bin_logname, 0, GET_STR_ALLOC,
   OPT_ARG, 0, 0, 0, 0, 0, 0},
  {"log-bin-index", 0,
   "File that holds the names for binary log files.",
   &opt_binlog_index_name, &opt_binlog_index_name, 0, GET_STR,
   REQUIRED_ARG, 0, 0, 0, 0, 0, 0},
  {"relay-log-index", 0,
   "File that holds the names for relay log files.",
   &opt_relaylog_index_name, &opt_relaylog_index_name, 0, GET_STR,
   REQUIRED_ARG, 0, 0, 0, 0, 0, 0},
  {"log-isam", OPT_ISAM_LOG, "Log all MyISAM changes to file.",
   &myisam_log_filename, &myisam_log_filename, 0, GET_STR,
   OPT_ARG, 0, 0, 0, 0, 0, 0},
  {"log-raw", 0,
   "Log to general log before any rewriting of the query. For use in debugging, not production as "
   "sensitive information may be logged.",
   &opt_log_raw, &opt_log_raw,
   0, GET_BOOL, NO_ARG, 0, 0, 1, 0, 1, 0 },
  {"log-short-format", 0,
   "Don't log extra information to update and slow-query logs.",
   &opt_short_log_format, &opt_short_log_format,
   0, GET_BOOL, NO_ARG, 0, 0, 0, 0, 0, 0},
  {"log-slow-admin-statements", 0,
   "Log slow OPTIMIZE, ANALYZE, ALTER and other administrative statements to "
   "the slow log if it is open.", &opt_log_slow_admin_statements,
   &opt_log_slow_admin_statements, 0, GET_BOOL, NO_ARG, 0, 0, 0, 0, 0, 0},
 {"log-slow-slave-statements", 0,
  "Log slow statements executed by slave thread to the slow log if it is open.",
  &opt_log_slow_slave_statements, &opt_log_slow_slave_statements,
  0, GET_BOOL, NO_ARG, 0, 0, 0, 0, 0, 0},
  {"log-tc", 0,
   "Path to transaction coordinator log (used for transactions that affect "
   "more than one storage engine, when binary log is disabled).",
   &opt_tc_log_file, &opt_tc_log_file, 0, GET_STR,
   REQUIRED_ARG, 0, 0, 0, 0, 0, 0},
#ifdef HAVE_MMAP
  {"log-tc-size", 0, "Size of transaction coordinator log.",
   &opt_tc_log_size, &opt_tc_log_size, 0, GET_ULONG,
   REQUIRED_ARG, TC_LOG_MIN_SIZE, TC_LOG_MIN_SIZE, ULONG_MAX, 0,
   TC_LOG_PAGE_SIZE, 0},
#endif
  {"master-info-file", 0,
   "The location and name of the file that remembers the master and where "
   "the I/O replication thread is in the master's binlogs.",
   &master_info_file, &master_info_file, 0, GET_STR,
   REQUIRED_ARG, 0, 0, 0, 0, 0, 0},
  {"master-retry-count", OPT_MASTER_RETRY_COUNT,
   "The number of tries the slave will make to connect to the master before giving up. "
   "Deprecated option, use 'CHANGE MASTER TO master_retry_count = <num>' instead.",
   &master_retry_count, &master_retry_count, 0, GET_ULONG,
   REQUIRED_ARG, 3600*24, 0, 0, 0, 0, 0},
#ifdef HAVE_REPLICATION
  {"max-binlog-dump-events", 0,
   "Option used by mysql-test for debugging and testing of replication.",
   &max_binlog_dump_events, &max_binlog_dump_events, 0,
   GET_INT, REQUIRED_ARG, 0, 0, 0, 0, 0, 0},
#endif /* HAVE_REPLICATION */
  {"memlock", 0, "Lock mysqld in memory.", &locked_in_memory,
   &locked_in_memory, 0, GET_BOOL, NO_ARG, 0, 0, 0, 0, 0, 0},
  {"old-style-user-limits", 0,
   "Enable old-style user limits (before 5.0.3, user resources were counted "
   "per each user+host vs. per account).",
   &opt_old_style_user_limits, &opt_old_style_user_limits,
   0, GET_BOOL, NO_ARG, 0, 0, 0, 0, 0, 0},
  {"port-open-timeout", 0,
   "Maximum time in seconds to wait for the port to become free. "
   "(Default: No wait).", &mysqld_port_timeout, &mysqld_port_timeout, 0,
   GET_UINT, REQUIRED_ARG, 0, 0, 0, 0, 0, 0},
  {"replicate-do-db", OPT_REPLICATE_DO_DB,
   "Tells the slave thread to restrict replication to the specified database. "
   "To specify more than one database, use the directive multiple times, "
   "once for each database. Note that this will only work if you do not use "
   "cross-database queries such as UPDATE some_db.some_table SET foo='bar' "
   "while having selected a different or no database. If you need cross "
   "database updates to work, make sure you have 3.23.28 or later, and use "
   "replicate-wild-do-table=db_name.%.",
   0, 0, 0, GET_STR, REQUIRED_ARG, 0, 0, 0, 0, 0, 0},
  {"replicate-do-table", OPT_REPLICATE_DO_TABLE,
   "Tells the slave thread to restrict replication to the specified table. "
   "To specify more than one table, use the directive multiple times, once "
   "for each table. This will work for cross-database updates, in contrast "
   "to replicate-do-db.", 0, 0, 0, GET_STR, REQUIRED_ARG, 0, 0, 0, 0, 0, 0},
  {"replicate-ignore-db", OPT_REPLICATE_IGNORE_DB,
   "Tells the slave thread to not replicate to the specified database. To "
   "specify more than one database to ignore, use the directive multiple "
   "times, once for each database. This option will not work if you use "
   "cross database updates. If you need cross database updates to work, "
   "make sure you have 3.23.28 or later, and use replicate-wild-ignore-"
   "table=db_name.%. ", 0, 0, 0, GET_STR, REQUIRED_ARG, 0, 0, 0, 0, 0, 0},
  {"replicate-ignore-table", OPT_REPLICATE_IGNORE_TABLE,
   "Tells the slave thread to not replicate to the specified table. To specify "
   "more than one table to ignore, use the directive multiple times, once for "
   "each table. This will work for cross-database updates, in contrast to "
   "replicate-ignore-db.", 0, 0, 0, GET_STR, REQUIRED_ARG, 0, 0, 0, 0, 0, 0},
  {"replicate-rewrite-db", OPT_REPLICATE_REWRITE_DB,
   "Updates to a database with a different name than the original. Example: "
   "replicate-rewrite-db=master_db_name->slave_db_name.",
   0, 0, 0, GET_STR, REQUIRED_ARG, 0, 0, 0, 0, 0, 0},
#ifdef HAVE_REPLICATION
  {"replicate-same-server-id", 0,
   "In replication, if set to 1, do not skip events having our server id. "
   "Default value is 0 (to break infinite loops in circular replication). "
   "Can't be set to 1 if --log-slave-updates is used.",
   &replicate_same_server_id, &replicate_same_server_id,
   0, GET_BOOL, NO_ARG, 0, 0, 0, 0, 0, 0},
#endif
  {"replicate-wild-do-table", OPT_REPLICATE_WILD_DO_TABLE,
   "Tells the slave thread to restrict replication to the tables that match "
   "the specified wildcard pattern. To specify more than one table, use the "
   "directive multiple times, once for each table. This will work for cross-"
   "database updates. Example: replicate-wild-do-table=foo%.bar% will "
   "replicate only updates to tables in all databases that start with foo "
   "and whose table names start with bar.",
   0, 0, 0, GET_STR, REQUIRED_ARG, 0, 0, 0, 0, 0, 0},
  {"replicate-wild-ignore-table", OPT_REPLICATE_WILD_IGNORE_TABLE,
   "Tells the slave thread to not replicate to the tables that match the "
   "given wildcard pattern. To specify more than one table to ignore, use "
   "the directive multiple times, once for each table. This will work for "
   "cross-database updates. Example: replicate-wild-ignore-table=foo%.bar% "
   "will not do updates to tables in databases that start with foo and whose "
   "table names start with bar.",
   0, 0, 0, GET_STR, REQUIRED_ARG, 0, 0, 0, 0, 0, 0},
  {"safe-user-create", 0,
   "Don't allow new user creation by the user who has no write privileges to the mysql.user table.",
   &opt_safe_user_create, &opt_safe_user_create, 0, GET_BOOL,
   NO_ARG, 0, 0, 0, 0, 0, 0},
  {"show-slave-auth-info", 0,
   "Show user and password in SHOW SLAVE HOSTS on this master.",
   &opt_show_slave_auth_info, &opt_show_slave_auth_info, 0,
   GET_BOOL, NO_ARG, 0, 0, 0, 0, 0, 0},
  {"skip-host-cache", OPT_SKIP_HOST_CACHE, "Don't cache host names.", 0, 0, 0,
   GET_NO_ARG, NO_ARG, 0, 0, 0, 0, 0, 0},
  {"skip-new", OPT_SKIP_NEW, "Don't use new, possibly wrong routines.",
   0, 0, 0, GET_NO_ARG, NO_ARG, 0, 0, 0, 0, 0, 0},
  {"skip-slave-start", 0,
   "If set, slave is not autostarted.", &opt_skip_slave_start,
   &opt_skip_slave_start, 0, GET_BOOL, NO_ARG, 0, 0, 0, 0, 0, 0},
  {"skip-stack-trace", OPT_SKIP_STACK_TRACE,
   "Don't print a stack trace on failure.", 0, 0, 0, GET_NO_ARG, NO_ARG, 0, 0,
   0, 0, 0, 0},
#if defined(_WIN32) && !defined(EMBEDDED_LIBRARY)
  {"slow-start-timeout", 0,
   "Maximum number of milliseconds that the service control manager should wait "
   "before trying to kill the windows service during startup"
   "(Default: 15000).", &slow_start_timeout, &slow_start_timeout, 0,
   GET_ULONG, REQUIRED_ARG, 15000, 0, 0, 0, 0, 0},
#endif
#ifdef HAVE_REPLICATION
  {"sporadic-binlog-dump-fail", 0,
   "Option used by mysql-test for debugging and testing of replication.",
   &opt_sporadic_binlog_dump_fail,
   &opt_sporadic_binlog_dump_fail, 0, GET_BOOL, NO_ARG, 0, 0, 0, 0, 0,
   0},
#endif /* HAVE_REPLICATION */
#ifdef HAVE_OPENSSL
  {"ssl", 0,
   "Enable SSL for connection (automatically enabled with other flags).",
   &opt_use_ssl, &opt_use_ssl, 0, GET_BOOL, OPT_ARG, 0, 0, 0,
   0, 0, 0},
#endif
#ifdef __WIN__
  {"standalone", 0,
  "Dummy option to start as a standalone program (NT).", 0, 0, 0, GET_NO_ARG,
   NO_ARG, 0, 0, 0, 0, 0, 0},
#endif
  {"symbolic-links", 's', "Enable symbolic link support.",
   &my_use_symdir, &my_use_symdir, 0, GET_BOOL, NO_ARG,
   /*
     The system call realpath() produces warnings under valgrind and
     purify. These are not suppressed: instead we disable symlinks
     option if compiled with valgrind support.
   */
   IF_PURIFY(0,1), 0, 0, 0, 0, 0},
  {"sysdate-is-now", 0,
   "Non-default option to alias SYSDATE() to NOW() to make it safe-replicable. "
   "Since 5.0, SYSDATE() returns a `dynamic' value different for different "
   "invocations, even within the same statement.",
   &global_system_variables.sysdate_is_now,
   0, 0, GET_BOOL, NO_ARG, 0, 0, 1, 0, 1, 0},
  {"tc-heuristic-recover", 0,
   "Decision to use in heuristic recover process. Possible values are COMMIT "
   "or ROLLBACK.", &tc_heuristic_recover, &tc_heuristic_recover,
   &tc_heuristic_recover_typelib, GET_ENUM, REQUIRED_ARG, 0, 0, 0, 0, 0, 0},
#if defined(ENABLED_DEBUG_SYNC)
  {"debug-sync-timeout", OPT_DEBUG_SYNC_TIMEOUT,
   "Enable the debug sync facility "
   "and optionally specify a default wait timeout in seconds. "
   "A zero value keeps the facility disabled.",
   &opt_debug_sync_timeout, 0,
   0, GET_UINT, OPT_ARG, 0, 0, UINT_MAX, 0, 0, 0},
#endif /* defined(ENABLED_DEBUG_SYNC) */
  {"temp-pool", 0,
#if (ENABLE_TEMP_POOL)
   "Using this option will cause most temporary files created to use a small "
   "set of names, rather than a unique name for each new file.",
#else
   "This option is ignored on this OS.",
#endif
   &use_temp_pool, &use_temp_pool, 0, GET_BOOL, NO_ARG, 1,
   0, 0, 0, 0, 0},
  {"transaction-isolation", 0,
   "Default transaction isolation level.",
   &global_system_variables.tx_isolation,
   &global_system_variables.tx_isolation, &tx_isolation_typelib,
   GET_ENUM, REQUIRED_ARG, ISO_REPEATABLE_READ, 0, 0, 0, 0, 0},
  {"transaction-read-only", 0,
   "Default transaction access mode. "
   "True if transactions are read-only.",
   &global_system_variables.tx_read_only,
   &global_system_variables.tx_read_only, 0,
   GET_BOOL, OPT_ARG, 0, 0, 0, 0, 0, 0},
  {"user", 'u', "Run mysqld daemon as user.", 0, 0, 0, GET_STR, REQUIRED_ARG,
   0, 0, 0, 0, 0, 0},
  {"plugin-load", OPT_PLUGIN_LOAD,
   "Optional semicolon-separated list of plugins to load, where each plugin is "
   "identified as name=library, where name is the plugin name and library "
   "is the plugin library in plugin_dir.",
   0, 0, 0,
   GET_STR, REQUIRED_ARG, 0, 0, 0, 0, 0, 0},
  {"plugin-load-add", OPT_PLUGIN_LOAD_ADD,
   "Optional semicolon-separated list of plugins to load, where each plugin is "
   "identified as name=library, where name is the plugin name and library "
   "is the plugin library in plugin_dir. This option adds to the list "
   "speficied by --plugin-load in an incremental way. "
   "Multiple --plugin-load-add are supported.",
   0, 0, 0,
   GET_STR, REQUIRED_ARG, 0, 0, 0, 0, 0, 0},
  {0, 0, 0, 0, 0, 0, GET_NO_ARG, NO_ARG, 0, 0, 0, 0, 0, 0}
};


static int show_queries(THD *thd, SHOW_VAR *var, char *buff)
{
  var->type= SHOW_LONGLONG;
  var->value= (char *)&thd->query_id;
  return 0;
}


static int show_net_compression(THD *thd, SHOW_VAR *var, char *buff)
{
  var->type= SHOW_MY_BOOL;
  var->value= (char *)&thd->net.compress;
  return 0;
}

static int show_starttime(THD *thd, SHOW_VAR *var, char *buff)
{
  var->type= SHOW_LONGLONG;
  var->value= buff;
  *((longlong *)buff)= (longlong) (thd->query_start() - server_start_time);
  return 0;
}

#ifdef ENABLED_PROFILING
static int show_flushstatustime(THD *thd, SHOW_VAR *var, char *buff)
{
  var->type= SHOW_LONGLONG;
  var->value= buff;
  *((longlong *)buff)= (longlong) (thd->query_start() - flush_status_time);
  return 0;
}
#endif

#ifdef HAVE_REPLICATION
static int show_slave_running(THD *thd, SHOW_VAR *var, char *buff)
{
  var->type= SHOW_MY_BOOL;
  mysql_mutex_lock(&LOCK_active_mi);
  var->value= buff;
  *((my_bool *)buff)= (my_bool) (active_mi &&
                                 active_mi->slave_running == MYSQL_SLAVE_RUN_CONNECT &&
                                 active_mi->rli->slave_running);
  mysql_mutex_unlock(&LOCK_active_mi);
  return 0;
}

static int show_slave_retried_trans(THD *thd, SHOW_VAR *var, char *buff)
{
  /*
    TODO: with multimaster, have one such counter per line in
    SHOW SLAVE STATUS, and have the sum over all lines here.
  */
  mysql_mutex_lock(&LOCK_active_mi);
  if (active_mi)
  {
    var->type= SHOW_LONG;
    var->value= buff;
    mysql_mutex_lock(&active_mi->rli->data_lock);
    *((long *)buff)= (long)active_mi->rli->retried_trans;
    mysql_mutex_unlock(&active_mi->rli->data_lock);
  }
  else
    var->type= SHOW_UNDEF;
  mysql_mutex_unlock(&LOCK_active_mi);
  return 0;
}

static int show_slave_received_heartbeats(THD *thd, SHOW_VAR *var, char *buff)
{
  mysql_mutex_lock(&LOCK_active_mi);
  if (active_mi)
  {
    var->type= SHOW_LONGLONG;
    var->value= buff;
    mysql_mutex_lock(&active_mi->rli->data_lock);
    *((longlong *)buff)= active_mi->received_heartbeats;
    mysql_mutex_unlock(&active_mi->rli->data_lock);
  }
  else
    var->type= SHOW_UNDEF;
  mysql_mutex_unlock(&LOCK_active_mi);
  return 0;
}

static int show_slave_last_heartbeat(THD *thd, SHOW_VAR *var, char *buff)
{
  MYSQL_TIME received_heartbeat_time;
  mysql_mutex_lock(&LOCK_active_mi);
  if (active_mi)
  {
    var->type= SHOW_CHAR;
    var->value= buff;
    if (active_mi->last_heartbeat == 0)
      buff[0]='\0';
    else
    {
      thd->variables.time_zone->gmt_sec_to_TIME(&received_heartbeat_time, 
        active_mi->last_heartbeat);
      my_datetime_to_str(&received_heartbeat_time, buff, 0);
    }
  }
  else
    var->type= SHOW_UNDEF;
  mysql_mutex_unlock(&LOCK_active_mi);
  return 0;
}

static int show_heartbeat_period(THD *thd, SHOW_VAR *var, char *buff)
{
  mysql_mutex_lock(&LOCK_active_mi);
  if (active_mi)
  {
    var->type= SHOW_CHAR;
    var->value= buff;
    sprintf(buff, "%.3f", active_mi->heartbeat_period);
  }
  else
    var->type= SHOW_UNDEF;
  mysql_mutex_unlock(&LOCK_active_mi);
  return 0;
}

#ifndef DBUG_OFF
static int show_slave_rows_last_search_algorithm_used(THD *thd, SHOW_VAR *var, char *buff)
{
  uint res= slave_rows_last_search_algorithm_used;
  const char* s= ((res == Rows_log_event::ROW_LOOKUP_TABLE_SCAN) ? "TABLE_SCAN" :
                  ((res == Rows_log_event::ROW_LOOKUP_HASH_SCAN) ? "HASH_SCAN" : 
                   "INDEX_SCAN"));

  var->type= SHOW_CHAR;
  var->value= buff;
  sprintf(buff, "%s", s);

  return 0;
}
#endif

#endif /* HAVE_REPLICATION */

static int show_open_tables(THD *thd, SHOW_VAR *var, char *buff)
{
  var->type= SHOW_LONG;
  var->value= buff;
  *((long *)buff)= (long)table_cache_manager.cached_tables();
  return 0;
}

static int show_prepared_stmt_count(THD *thd, SHOW_VAR *var, char *buff)
{
  var->type= SHOW_LONG;
  var->value= buff;
  mysql_mutex_lock(&LOCK_prepared_stmt_count);
  *((long *)buff)= (long)prepared_stmt_count;
  mysql_mutex_unlock(&LOCK_prepared_stmt_count);
  return 0;
}

static int show_table_definitions(THD *thd, SHOW_VAR *var, char *buff)
{
  var->type= SHOW_LONG;
  var->value= buff;
  *((long *)buff)= (long)cached_table_definitions();
  return 0;
}

#if defined(HAVE_OPENSSL) && !defined(EMBEDDED_LIBRARY)
/* Functions relying on CTX */
static int show_ssl_ctx_sess_accept(THD *thd, SHOW_VAR *var, char *buff)
{
  var->type= SHOW_LONG;
  var->value= buff;
  *((long *)buff)= (!ssl_acceptor_fd ? 0 :
                     SSL_CTX_sess_accept(ssl_acceptor_fd->ssl_context));
  return 0;
}

static int show_ssl_ctx_sess_accept_good(THD *thd, SHOW_VAR *var, char *buff)
{
  var->type= SHOW_LONG;
  var->value= buff;
  *((long *)buff)= (!ssl_acceptor_fd ? 0 :
                     SSL_CTX_sess_accept_good(ssl_acceptor_fd->ssl_context));
  return 0;
}

static int show_ssl_ctx_sess_connect_good(THD *thd, SHOW_VAR *var, char *buff)
{
  var->type= SHOW_LONG;
  var->value= buff;
  *((long *)buff)= (!ssl_acceptor_fd ? 0 :
                     SSL_CTX_sess_connect_good(ssl_acceptor_fd->ssl_context));
  return 0;
}

static int show_ssl_ctx_sess_accept_renegotiate(THD *thd, SHOW_VAR *var, char *buff)
{
  var->type= SHOW_LONG;
  var->value= buff;
  *((long *)buff)= (!ssl_acceptor_fd ? 0 :
                     SSL_CTX_sess_accept_renegotiate(ssl_acceptor_fd->ssl_context));
  return 0;
}

static int show_ssl_ctx_sess_connect_renegotiate(THD *thd, SHOW_VAR *var, char *buff)
{
  var->type= SHOW_LONG;
  var->value= buff;
  *((long *)buff)= (!ssl_acceptor_fd ? 0 :
                     SSL_CTX_sess_connect_renegotiate(ssl_acceptor_fd->ssl_context));
  return 0;
}

static int show_ssl_ctx_sess_cb_hits(THD *thd, SHOW_VAR *var, char *buff)
{
  var->type= SHOW_LONG;
  var->value= buff;
  *((long *)buff)= (!ssl_acceptor_fd ? 0 :
                     SSL_CTX_sess_cb_hits(ssl_acceptor_fd->ssl_context));
  return 0;
}

static int show_ssl_ctx_sess_hits(THD *thd, SHOW_VAR *var, char *buff)
{
  var->type= SHOW_LONG;
  var->value= buff;
  *((long *)buff)= (!ssl_acceptor_fd ? 0 :
                     SSL_CTX_sess_hits(ssl_acceptor_fd->ssl_context));
  return 0;
}

static int show_ssl_ctx_sess_cache_full(THD *thd, SHOW_VAR *var, char *buff)
{
  var->type= SHOW_LONG;
  var->value= buff;
  *((long *)buff)= (!ssl_acceptor_fd ? 0 :
                     SSL_CTX_sess_cache_full(ssl_acceptor_fd->ssl_context));
  return 0;
}

static int show_ssl_ctx_sess_misses(THD *thd, SHOW_VAR *var, char *buff)
{
  var->type= SHOW_LONG;
  var->value= buff;
  *((long *)buff)= (!ssl_acceptor_fd ? 0 :
                     SSL_CTX_sess_misses(ssl_acceptor_fd->ssl_context));
  return 0;
}

static int show_ssl_ctx_sess_timeouts(THD *thd, SHOW_VAR *var, char *buff)
{
  var->type= SHOW_LONG;
  var->value= buff;
  *((long *)buff)= (!ssl_acceptor_fd ? 0 :
                     SSL_CTX_sess_timeouts(ssl_acceptor_fd->ssl_context));
  return 0;
}

static int show_ssl_ctx_sess_number(THD *thd, SHOW_VAR *var, char *buff)
{
  var->type= SHOW_LONG;
  var->value= buff;
  *((long *)buff)= (!ssl_acceptor_fd ? 0 :
                     SSL_CTX_sess_number(ssl_acceptor_fd->ssl_context));
  return 0;
}

static int show_ssl_ctx_sess_connect(THD *thd, SHOW_VAR *var, char *buff)
{
  var->type= SHOW_LONG;
  var->value= buff;
  *((long *)buff)= (!ssl_acceptor_fd ? 0 :
                     SSL_CTX_sess_connect(ssl_acceptor_fd->ssl_context));
  return 0;
}

static int show_ssl_ctx_sess_get_cache_size(THD *thd, SHOW_VAR *var, char *buff)
{
  var->type= SHOW_LONG;
  var->value= buff;
  *((long *)buff)= (!ssl_acceptor_fd ? 0 :
                     SSL_CTX_sess_get_cache_size(ssl_acceptor_fd->ssl_context));
  return 0;
}

static int show_ssl_ctx_get_verify_mode(THD *thd, SHOW_VAR *var, char *buff)
{
  var->type= SHOW_LONG;
  var->value= buff;
  *((long *)buff)= (!ssl_acceptor_fd ? 0 :
                     SSL_CTX_get_verify_mode(ssl_acceptor_fd->ssl_context));
  return 0;
}

static int show_ssl_ctx_get_verify_depth(THD *thd, SHOW_VAR *var, char *buff)
{
  var->type= SHOW_LONG;
  var->value= buff;
  *((long *)buff)= (!ssl_acceptor_fd ? 0 :
                     SSL_CTX_get_verify_depth(ssl_acceptor_fd->ssl_context));
  return 0;
}

static int show_ssl_ctx_get_session_cache_mode(THD *thd, SHOW_VAR *var, char *buff)
{
  var->type= SHOW_CHAR;
  if (!ssl_acceptor_fd)
    var->value= const_cast<char*>("NONE");
  else
    switch (SSL_CTX_get_session_cache_mode(ssl_acceptor_fd->ssl_context))
    {
    case SSL_SESS_CACHE_OFF:
      var->value= const_cast<char*>("OFF"); break;
    case SSL_SESS_CACHE_CLIENT:
      var->value= const_cast<char*>("CLIENT"); break;
    case SSL_SESS_CACHE_SERVER:
      var->value= const_cast<char*>("SERVER"); break;
    case SSL_SESS_CACHE_BOTH:
      var->value= const_cast<char*>("BOTH"); break;
    case SSL_SESS_CACHE_NO_AUTO_CLEAR:
      var->value= const_cast<char*>("NO_AUTO_CLEAR"); break;
    case SSL_SESS_CACHE_NO_INTERNAL_LOOKUP:
      var->value= const_cast<char*>("NO_INTERNAL_LOOKUP"); break;
    default:
      var->value= const_cast<char*>("Unknown"); break;
    }
  return 0;
}

/*
   Functions relying on SSL
   Note: In the show_ssl_* functions, we need to check if we have a
         valid vio-object since this isn't always true, specifically
         when session_status or global_status is requested from
         inside an Event.
 */
static int show_ssl_get_version(THD *thd, SHOW_VAR *var, char *buff)
{
  var->type= SHOW_CHAR;
  if( thd->vio_ok() && thd->net.vio->ssl_arg )
    var->value= const_cast<char*>(SSL_get_version((SSL*) thd->net.vio->ssl_arg));
  else
    var->value= (char *)"";
  return 0;
}

static int show_ssl_session_reused(THD *thd, SHOW_VAR *var, char *buff)
{
  var->type= SHOW_LONG;
  var->value= buff;
  if( thd->vio_ok() && thd->net.vio->ssl_arg )
    *((long *)buff)= (long)SSL_session_reused((SSL*) thd->net.vio->ssl_arg);
  else
    *((long *)buff)= 0;
  return 0;
}

static int show_ssl_get_default_timeout(THD *thd, SHOW_VAR *var, char *buff)
{
  var->type= SHOW_LONG;
  var->value= buff;
  if( thd->vio_ok() && thd->net.vio->ssl_arg )
    *((long *)buff)= (long)SSL_get_default_timeout((SSL*)thd->net.vio->ssl_arg);
  else
    *((long *)buff)= 0;
  return 0;
}

static int show_ssl_get_verify_mode(THD *thd, SHOW_VAR *var, char *buff)
{
  var->type= SHOW_LONG;
  var->value= buff;
  if( thd->net.vio && thd->net.vio->ssl_arg )
    *((long *)buff)= (long)SSL_get_verify_mode((SSL*)thd->net.vio->ssl_arg);
  else
    *((long *)buff)= 0;
  return 0;
}

static int show_ssl_get_verify_depth(THD *thd, SHOW_VAR *var, char *buff)
{
  var->type= SHOW_LONG;
  var->value= buff;
  if( thd->vio_ok() && thd->net.vio->ssl_arg )
    *((long *)buff)= (long)SSL_get_verify_depth((SSL*)thd->net.vio->ssl_arg);
  else
    *((long *)buff)= 0;
  return 0;
}

static int show_ssl_get_cipher(THD *thd, SHOW_VAR *var, char *buff)
{
  var->type= SHOW_CHAR;
  if( thd->vio_ok() && thd->net.vio->ssl_arg )
    var->value= const_cast<char*>(SSL_get_cipher((SSL*) thd->net.vio->ssl_arg));
  else
    var->value= (char *)"";
  return 0;
}

static int show_ssl_get_cipher_list(THD *thd, SHOW_VAR *var, char *buff)
{
  var->type= SHOW_CHAR;
  var->value= buff;
  if (thd->vio_ok() && thd->net.vio->ssl_arg)
  {
    int i;
    const char *p;
    char *end= buff + SHOW_VAR_FUNC_BUFF_SIZE;
    for (i=0; (p= SSL_get_cipher_list((SSL*) thd->net.vio->ssl_arg,i)) &&
               buff < end; i++)
    {
      buff= strnmov(buff, p, end-buff-1);
      *buff++= ':';
    }
    if (i)
      buff--;
  }
  *buff=0;
  return 0;
}


#ifdef HAVE_YASSL

static char *
my_asn1_time_to_string(ASN1_TIME *time, char *buf, size_t len)
{
  return yaSSL_ASN1_TIME_to_string(time, buf, len);
}

#else /* openssl */

static char *
my_asn1_time_to_string(ASN1_TIME *time, char *buf, size_t len)
{
  int n_read;
  char *res= NULL;
  BIO *bio= BIO_new(BIO_s_mem());

  if (bio == NULL)
    return NULL;

  if (!ASN1_TIME_print(bio, time))
    goto end;

  n_read= BIO_read(bio, buf, (int) (len - 1));

  if (n_read > 0)
  {
    buf[n_read]= 0;
    res= buf;
  }

end:
  BIO_free(bio);
  return res;
}

#endif


/**
  Handler function for the 'ssl_get_server_not_before' variable

  @param      thd  the mysql thread structure
  @param      var  the data for the variable
  @param[out] buf  the string to put the value of the variable into

  @return          status
  @retval     0    success
*/

static int
show_ssl_get_server_not_before(THD *thd, SHOW_VAR *var, char *buff)
{
  var->type= SHOW_CHAR;
  if(thd->vio_ok() && thd->net.vio->ssl_arg)
  {
    SSL *ssl= (SSL*) thd->net.vio->ssl_arg;
    X509 *cert= SSL_get_certificate(ssl);
    ASN1_TIME *not_before= X509_get_notBefore(cert);

    var->value= my_asn1_time_to_string(not_before, buff,
                                       SHOW_VAR_FUNC_BUFF_SIZE);
    if (!var->value)
      return 1;
    var->value= buff;
  }
  else
    var->value= empty_c_string;
  return 0;
}


/**
  Handler function for the 'ssl_get_server_not_after' variable

  @param      thd  the mysql thread structure
  @param      var  the data for the variable
  @param[out] buf  the string to put the value of the variable into

  @return          status
  @retval     0    success
*/

static int
show_ssl_get_server_not_after(THD *thd, SHOW_VAR *var, char *buff)
{
  var->type= SHOW_CHAR;
  if(thd->vio_ok() && thd->net.vio->ssl_arg)
  {
    SSL *ssl= (SSL*) thd->net.vio->ssl_arg;
    X509 *cert= SSL_get_certificate(ssl);
    ASN1_TIME *not_after= X509_get_notAfter(cert);

    var->value= my_asn1_time_to_string(not_after, buff,
                                       SHOW_VAR_FUNC_BUFF_SIZE);
    if (!var->value)
      return 1;
  }
  else
    var->value= empty_c_string;
  return 0;
}

#endif /* HAVE_OPENSSL && !EMBEDDED_LIBRARY */


/*
  Variables shown by SHOW STATUS in alphabetical order
*/

SHOW_VAR status_vars[]= {
  {"Aborted_clients",          (char*) &aborted_threads,        SHOW_LONG},
  {"Aborted_connects",         (char*) &aborted_connects,       SHOW_LONG},
  {"Binlog_cache_disk_use",    (char*) &binlog_cache_disk_use,  SHOW_LONG},
  {"Binlog_cache_use",         (char*) &binlog_cache_use,       SHOW_LONG},
  {"Binlog_stmt_cache_disk_use",(char*) &binlog_stmt_cache_disk_use,  SHOW_LONG},
  {"Binlog_stmt_cache_use",    (char*) &binlog_stmt_cache_use,       SHOW_LONG},
  {"Bytes_received",           (char*) offsetof(STATUS_VAR, bytes_received), SHOW_LONGLONG_STATUS},
  {"Bytes_sent",               (char*) offsetof(STATUS_VAR, bytes_sent), SHOW_LONGLONG_STATUS},
  {"Com",                      (char*) com_status_vars, SHOW_ARRAY},
  {"Compression",              (char*) &show_net_compression, SHOW_FUNC},
  {"Connections",              (char*) &thread_id,              SHOW_LONG_NOFLUSH},
  {"Connection_errors_accept", (char*) &connection_errors_accept, SHOW_LONG},
  {"Connection_errors_internal", (char*) &connection_errors_internal, SHOW_LONG},
  {"Connection_errors_max_connections", (char*) &connection_errors_max_connection, SHOW_LONG},
  {"Connection_errors_peer_address", (char*) &connection_errors_peer_addr, SHOW_LONG},
  {"Connection_errors_select", (char*) &connection_errors_select, SHOW_LONG},
  {"Connection_errors_tcpwrap", (char*) &connection_errors_tcpwrap, SHOW_LONG},
  {"Created_tmp_disk_tables",  (char*) offsetof(STATUS_VAR, created_tmp_disk_tables), SHOW_LONGLONG_STATUS},
  {"Created_tmp_files",        (char*) &my_tmp_file_created, SHOW_LONG},
  {"Created_tmp_tables",       (char*) offsetof(STATUS_VAR, created_tmp_tables), SHOW_LONGLONG_STATUS},
  {"Delayed_errors",           (char*) &delayed_insert_errors,  SHOW_LONG},
  {"Delayed_insert_threads",   (char*) &delayed_insert_threads, SHOW_LONG_NOFLUSH},
  {"Delayed_writes",           (char*) &delayed_insert_writes,  SHOW_LONG},
  {"Flush_commands",           (char*) &refresh_version,        SHOW_LONG_NOFLUSH},
  {"Handler_commit",           (char*) offsetof(STATUS_VAR, ha_commit_count), SHOW_LONGLONG_STATUS},
  {"Handler_delete",           (char*) offsetof(STATUS_VAR, ha_delete_count), SHOW_LONGLONG_STATUS},
  {"Handler_discover",         (char*) offsetof(STATUS_VAR, ha_discover_count), SHOW_LONGLONG_STATUS},
  {"Handler_external_lock",    (char*) offsetof(STATUS_VAR, ha_external_lock_count), SHOW_LONGLONG_STATUS},
  {"Handler_mrr_init",         (char*) offsetof(STATUS_VAR, ha_multi_range_read_init_count),  SHOW_LONGLONG_STATUS},
  {"Handler_prepare",          (char*) offsetof(STATUS_VAR, ha_prepare_count),  SHOW_LONGLONG_STATUS},
  {"Handler_read_first",       (char*) offsetof(STATUS_VAR, ha_read_first_count), SHOW_LONGLONG_STATUS},
  {"Handler_read_key",         (char*) offsetof(STATUS_VAR, ha_read_key_count), SHOW_LONGLONG_STATUS},
  {"Handler_read_last",        (char*) offsetof(STATUS_VAR, ha_read_last_count), SHOW_LONGLONG_STATUS},
  {"Handler_read_next",        (char*) offsetof(STATUS_VAR, ha_read_next_count), SHOW_LONGLONG_STATUS},
  {"Handler_read_prev",        (char*) offsetof(STATUS_VAR, ha_read_prev_count), SHOW_LONGLONG_STATUS},
  {"Handler_read_rnd",         (char*) offsetof(STATUS_VAR, ha_read_rnd_count), SHOW_LONGLONG_STATUS},
  {"Handler_read_rnd_next",    (char*) offsetof(STATUS_VAR, ha_read_rnd_next_count), SHOW_LONGLONG_STATUS},
  {"Handler_rollback",         (char*) offsetof(STATUS_VAR, ha_rollback_count), SHOW_LONGLONG_STATUS},
  {"Handler_savepoint",        (char*) offsetof(STATUS_VAR, ha_savepoint_count), SHOW_LONGLONG_STATUS},
  {"Handler_savepoint_rollback",(char*) offsetof(STATUS_VAR, ha_savepoint_rollback_count), SHOW_LONGLONG_STATUS},
  {"Handler_update",           (char*) offsetof(STATUS_VAR, ha_update_count), SHOW_LONGLONG_STATUS},
  {"Handler_write",            (char*) offsetof(STATUS_VAR, ha_write_count), SHOW_LONGLONG_STATUS},
  {"Key_blocks_not_flushed",   (char*) offsetof(KEY_CACHE, global_blocks_changed), SHOW_KEY_CACHE_LONG},
  {"Key_blocks_unused",        (char*) offsetof(KEY_CACHE, blocks_unused), SHOW_KEY_CACHE_LONG},
  {"Key_blocks_used",          (char*) offsetof(KEY_CACHE, blocks_used), SHOW_KEY_CACHE_LONG},
  {"Key_read_requests",        (char*) offsetof(KEY_CACHE, global_cache_r_requests), SHOW_KEY_CACHE_LONGLONG},
  {"Key_reads",                (char*) offsetof(KEY_CACHE, global_cache_read), SHOW_KEY_CACHE_LONGLONG},
  {"Key_write_requests",       (char*) offsetof(KEY_CACHE, global_cache_w_requests), SHOW_KEY_CACHE_LONGLONG},
  {"Key_writes",               (char*) offsetof(KEY_CACHE, global_cache_write), SHOW_KEY_CACHE_LONGLONG},
  {"Last_query_cost",          (char*) offsetof(STATUS_VAR, last_query_cost), SHOW_DOUBLE_STATUS},
  {"Last_query_partial_plans", (char*) offsetof(STATUS_VAR, last_query_partial_plans), SHOW_LONGLONG_STATUS},
  {"Max_used_connections",     (char*) &max_used_connections,  SHOW_LONG},
  {"Not_flushed_delayed_rows", (char*) &delayed_rows_in_use,    SHOW_LONG_NOFLUSH},
  {"Open_files",               (char*) &my_file_opened,         SHOW_LONG_NOFLUSH},
  {"Open_streams",             (char*) &my_stream_opened,       SHOW_LONG_NOFLUSH},
  {"Open_table_definitions",   (char*) &show_table_definitions, SHOW_FUNC},
  {"Open_tables",              (char*) &show_open_tables,       SHOW_FUNC},
  {"Opened_files",             (char*) &my_file_total_opened, SHOW_LONG_NOFLUSH},
  {"Opened_tables",            (char*) offsetof(STATUS_VAR, opened_tables), SHOW_LONGLONG_STATUS},
  {"Opened_table_definitions", (char*) offsetof(STATUS_VAR, opened_shares), SHOW_LONGLONG_STATUS},
  {"Prepared_stmt_count",      (char*) &show_prepared_stmt_count, SHOW_FUNC},
#ifdef HAVE_QUERY_CACHE
  {"Qcache_free_blocks",       (char*) &query_cache.free_memory_blocks, SHOW_LONG_NOFLUSH},
  {"Qcache_free_memory",       (char*) &query_cache.free_memory, SHOW_LONG_NOFLUSH},
  {"Qcache_hits",              (char*) &query_cache.hits,       SHOW_LONG},
  {"Qcache_inserts",           (char*) &query_cache.inserts,    SHOW_LONG},
  {"Qcache_lowmem_prunes",     (char*) &query_cache.lowmem_prunes, SHOW_LONG},
  {"Qcache_not_cached",        (char*) &query_cache.refused,    SHOW_LONG},
  {"Qcache_queries_in_cache",  (char*) &query_cache.queries_in_cache, SHOW_LONG_NOFLUSH},
  {"Qcache_total_blocks",      (char*) &query_cache.total_blocks, SHOW_LONG_NOFLUSH},
#endif /*HAVE_QUERY_CACHE*/
  {"Queries",                  (char*) &show_queries,            SHOW_FUNC},
  {"Questions",                (char*) offsetof(STATUS_VAR, questions), SHOW_LONGLONG_STATUS},
  {"Select_full_join",         (char*) offsetof(STATUS_VAR, select_full_join_count), SHOW_LONGLONG_STATUS},
  {"Select_full_range_join",   (char*) offsetof(STATUS_VAR, select_full_range_join_count), SHOW_LONGLONG_STATUS},
  {"Select_range",             (char*) offsetof(STATUS_VAR, select_range_count), SHOW_LONGLONG_STATUS},
  {"Select_range_check",       (char*) offsetof(STATUS_VAR, select_range_check_count), SHOW_LONGLONG_STATUS},
  {"Select_scan",	       (char*) offsetof(STATUS_VAR, select_scan_count), SHOW_LONGLONG_STATUS},
  {"Slave_open_temp_tables",   (char*) &slave_open_temp_tables, SHOW_INT},
#ifdef HAVE_REPLICATION
  {"Slave_retried_transactions",(char*) &show_slave_retried_trans, SHOW_FUNC},
  {"Slave_heartbeat_period",   (char*) &show_heartbeat_period, SHOW_FUNC},
  {"Slave_received_heartbeats",(char*) &show_slave_received_heartbeats, SHOW_FUNC},
  {"Slave_last_heartbeat",     (char*) &show_slave_last_heartbeat, SHOW_FUNC},
#ifndef DBUG_OFF
  {"Slave_rows_last_search_algorithm_used",(char*) &show_slave_rows_last_search_algorithm_used, SHOW_FUNC},
#endif
  {"Slave_running",            (char*) &show_slave_running,     SHOW_FUNC},
#endif
  {"Slow_launch_threads",      (char*) &slow_launch_threads,    SHOW_LONG},
  {"Slow_queries",             (char*) offsetof(STATUS_VAR, long_query_count), SHOW_LONGLONG_STATUS},
  {"Sort_merge_passes",        (char*) offsetof(STATUS_VAR, filesort_merge_passes), SHOW_LONGLONG_STATUS},
  {"Sort_range",               (char*) offsetof(STATUS_VAR, filesort_range_count), SHOW_LONGLONG_STATUS},
  {"Sort_rows",                (char*) offsetof(STATUS_VAR, filesort_rows), SHOW_LONGLONG_STATUS},
  {"Sort_scan",                (char*) offsetof(STATUS_VAR, filesort_scan_count), SHOW_LONGLONG_STATUS},
#ifdef HAVE_OPENSSL
#ifndef EMBEDDED_LIBRARY
  {"Ssl_accept_renegotiates",  (char*) &show_ssl_ctx_sess_accept_renegotiate, SHOW_FUNC},
  {"Ssl_accepts",              (char*) &show_ssl_ctx_sess_accept, SHOW_FUNC},
  {"Ssl_callback_cache_hits",  (char*) &show_ssl_ctx_sess_cb_hits, SHOW_FUNC},
  {"Ssl_cipher",               (char*) &show_ssl_get_cipher, SHOW_FUNC},
  {"Ssl_cipher_list",          (char*) &show_ssl_get_cipher_list, SHOW_FUNC},
  {"Ssl_client_connects",      (char*) &show_ssl_ctx_sess_connect, SHOW_FUNC},
  {"Ssl_connect_renegotiates", (char*) &show_ssl_ctx_sess_connect_renegotiate, SHOW_FUNC},
  {"Ssl_ctx_verify_depth",     (char*) &show_ssl_ctx_get_verify_depth, SHOW_FUNC},
  {"Ssl_ctx_verify_mode",      (char*) &show_ssl_ctx_get_verify_mode, SHOW_FUNC},
  {"Ssl_default_timeout",      (char*) &show_ssl_get_default_timeout, SHOW_FUNC},
  {"Ssl_finished_accepts",     (char*) &show_ssl_ctx_sess_accept_good, SHOW_FUNC},
  {"Ssl_finished_connects",    (char*) &show_ssl_ctx_sess_connect_good, SHOW_FUNC},
  {"Ssl_session_cache_hits",   (char*) &show_ssl_ctx_sess_hits, SHOW_FUNC},
  {"Ssl_session_cache_misses", (char*) &show_ssl_ctx_sess_misses, SHOW_FUNC},
  {"Ssl_session_cache_mode",   (char*) &show_ssl_ctx_get_session_cache_mode, SHOW_FUNC},
  {"Ssl_session_cache_overflows", (char*) &show_ssl_ctx_sess_cache_full, SHOW_FUNC},
  {"Ssl_session_cache_size",   (char*) &show_ssl_ctx_sess_get_cache_size, SHOW_FUNC},
  {"Ssl_session_cache_timeouts", (char*) &show_ssl_ctx_sess_timeouts, SHOW_FUNC},
  {"Ssl_sessions_reused",      (char*) &show_ssl_session_reused, SHOW_FUNC},
  {"Ssl_used_session_cache_entries",(char*) &show_ssl_ctx_sess_number, SHOW_FUNC},
  {"Ssl_verify_depth",         (char*) &show_ssl_get_verify_depth, SHOW_FUNC},
  {"Ssl_verify_mode",          (char*) &show_ssl_get_verify_mode, SHOW_FUNC},
  {"Ssl_version",              (char*) &show_ssl_get_version, SHOW_FUNC},
  {"Ssl_server_not_before",    (char*) &show_ssl_get_server_not_before,
    SHOW_FUNC},
  {"Ssl_server_not_after",     (char*) &show_ssl_get_server_not_after,
    SHOW_FUNC},
#endif
#endif /* HAVE_OPENSSL */
  {"Table_locks_immediate",    (char*) &locks_immediate,        SHOW_LONG},
  {"Table_locks_waited",       (char*) &locks_waited,           SHOW_LONG},
  {"Table_open_cache_hits",    (char*) offsetof(STATUS_VAR, table_open_cache_hits), SHOW_LONGLONG_STATUS},
  {"Table_open_cache_misses",  (char*) offsetof(STATUS_VAR, table_open_cache_misses), SHOW_LONGLONG_STATUS},
  {"Table_open_cache_overflows",(char*) offsetof(STATUS_VAR, table_open_cache_overflows), SHOW_LONGLONG_STATUS},
#ifdef HAVE_MMAP
  {"Tc_log_max_pages_used",    (char*) &tc_log_max_pages_used,  SHOW_LONG},
  {"Tc_log_page_size",         (char*) &tc_log_page_size,       SHOW_LONG},
  {"Tc_log_page_waits",        (char*) &tc_log_page_waits,      SHOW_LONG},
#endif
  {"Threads_cached",           (char*) &blocked_pthread_count,    SHOW_LONG_NOFLUSH},
  {"Threads_connected",        (char*) &connection_count,       SHOW_INT},
  {"Threads_created",        (char*) &thread_created,   SHOW_LONG_NOFLUSH},
  {"Threads_running",          (char*) &thread_running,         SHOW_INT},
  {"Uptime",                   (char*) &show_starttime,         SHOW_FUNC},
#ifdef ENABLED_PROFILING
  {"Uptime_since_flush_status",(char*) &show_flushstatustime,   SHOW_FUNC},
#endif
  {NullS, NullS, SHOW_LONG}
};

void add_terminator(vector<my_option> *options)
{
  my_option empty_element=
    {0, 0, 0, 0, 0, 0, GET_NO_ARG, NO_ARG, 0, 0, 0, 0, 0, 0};
  options->push_back(empty_element);
}

#ifndef EMBEDDED_LIBRARY
static void print_version(void)
{
  set_server_version();

  printf("%s  Ver %s for %s on %s (%s)\n",my_progname,
   server_version,SYSTEM_TYPE,MACHINE_TYPE, MYSQL_COMPILATION_COMMENT);
}

/** Compares two options' names, treats - and _ the same */
static bool operator<(const my_option &a, const my_option &b)
{
  const char *sa= a.name;
  const char *sb= b.name;
  for (; *sa || *sb; sa++, sb++)
  {
    if (*sa < *sb)
    {
      if (*sa == '-' && *sb == '_')
        continue;
      else
        return true;
    }
    if (*sa > *sb)
    {
      if (*sa == '_' && *sb == '-')
        continue;
      else
        return false;
    }
  }
  DBUG_ASSERT(a.name == b.name);
  return false;
}

static void print_help()
{
  MEM_ROOT mem_root;
  init_alloc_root(&mem_root, 4096, 4096);

  all_options.pop_back();
  sys_var_add_options(&all_options, sys_var::PARSE_EARLY);
  for (my_option *opt= my_long_early_options;
       opt->name != NULL;
       opt++)
  {
    all_options.push_back(*opt);
  }
  add_plugin_options(&all_options, &mem_root);
  std::sort(all_options.begin(), all_options.end(), std::less<my_option>());
  add_terminator(&all_options);

  my_print_help(&all_options[0]);
  my_print_variables(&all_options[0]);

  free_root(&mem_root, MYF(0));
  vector<my_option>().swap(all_options);  // Deletes the vector contents.
}

static void usage(void)
{
  DBUG_ENTER("usage");
  if (!(default_charset_info= get_charset_by_csname(default_character_set_name,
                     MY_CS_PRIMARY,
               MYF(MY_WME))))
    exit(1);
  if (!default_collation_name)
    default_collation_name= (char*) default_charset_info->name;
  print_version();
  puts(ORACLE_WELCOME_COPYRIGHT_NOTICE("2000, 2012"));
  puts("Starts the MySQL database server.\n");
  printf("Usage: %s [OPTIONS]\n", my_progname);
  if (!opt_verbose)
    puts("\nFor more help options (several pages), use mysqld --verbose --help.");
  else
  {
#ifdef __WIN__
  puts("NT and Win32 specific options:\n\
  --install                     Install the default service (NT).\n\
  --install-manual              Install the default service started manually (NT).\n\
  --install service_name        Install an optional service (NT).\n\
  --install-manual service_name Install an optional service started manually (NT).\n\
  --remove                      Remove the default service from the service list (NT).\n\
  --remove service_name         Remove the service_name from the service list (NT).\n\
  --enable-named-pipe           Only to be used for the default server (NT).\n\
  --standalone                  Dummy option to start as a standalone server (NT).\
");
  puts("");
#endif
  print_defaults(MYSQL_CONFIG_NAME,load_default_groups);
  puts("");
  set_ports();

  /* Print out all the options including plugin supplied options */
  print_help();

  if (! plugins_are_initialized)
  {
    puts("\n\
Plugins have parameters that are not reflected in this list\n\
because execution stopped before plugins were initialized.");
  }

  puts("\n\
To see what values a running MySQL server is using, type\n\
'mysqladmin variables' instead of 'mysqld --verbose --help'.");
  }
  DBUG_VOID_RETURN;
}
#endif /*!EMBEDDED_LIBRARY*/

/**
  Initialize MySQL global variables to default values.

  @note
    The reason to set a lot of global variables to zero is to allow one to
    restart the embedded server with a clean environment
    It's also needed on some exotic platforms where global variables are
    not set to 0 when a program starts.

    We don't need to set variables refered to in my_long_options
    as these are initialized by my_getopt.
*/

static int mysql_init_variables(void)
{
  /* Things reset to zero */
  opt_skip_slave_start= opt_reckless_slave = 0;
  mysql_home[0]= pidfile_name[0]= log_error_file[0]= 0;
  myisam_test_invalid_symlink= test_if_data_home_dir;
  opt_log= opt_slow_log= 0;
  opt_bin_log= 0;
  opt_disable_networking= opt_skip_show_db=0;
  opt_skip_name_resolve= 0;
  opt_ignore_builtin_innodb= 0;
  opt_logname= opt_update_logname= opt_binlog_index_name= opt_slow_logname= 0;
  opt_tc_log_file= (char *)"tc.log";      // no hostname in tc_log file name !
  opt_secure_auth= 0;
  opt_secure_file_priv= NULL;
  opt_myisam_log= 0;
  mqh_used= 0;
  kill_in_progress= 0;
  cleanup_done= 0;
  server_id_supplied= 0;
  test_flags= select_errors= dropping_tables= ha_open_options=0;
  global_thread_count= thread_running= kill_blocked_pthreads_flag= wake_pthread=0;
  slave_open_temp_tables= 0;
  blocked_pthread_count= 0;
  opt_endinfo= using_udf_functions= 0;
  opt_using_transactions= 0;
  abort_loop= select_thread_in_use= signal_thread_in_use= 0;
  ready_to_exit= shutdown_in_progress= grant_option= 0;
  aborted_threads= aborted_connects= 0;
  delayed_insert_threads= delayed_insert_writes= delayed_rows_in_use= 0;
  delayed_insert_errors= thread_created= 0;
  specialflag= 0;
  binlog_cache_use=  binlog_cache_disk_use= 0;
  max_used_connections= slow_launch_threads = 0;
  mysqld_user= mysqld_chroot= opt_init_file= opt_bin_logname = 0;
  prepared_stmt_count= 0;
  mysqld_unix_port= opt_mysql_tmpdir= my_bind_addr_str= NullS;
  memset(&mysql_tmpdir_list, 0, sizeof(mysql_tmpdir_list));
  memset(&global_status_var, 0, sizeof(global_status_var));
  opt_large_pages= 0;
  opt_super_large_pages= 0;
#if defined(ENABLED_DEBUG_SYNC)
  opt_debug_sync_timeout= 0;
#endif /* defined(ENABLED_DEBUG_SYNC) */
  key_map_full.set_all();
  server_uuid[0]= 0;

  /* Character sets */
  system_charset_info= &my_charset_utf8_general_ci;
  files_charset_info= &my_charset_utf8_general_ci;
  national_charset_info= &my_charset_utf8_general_ci;
  table_alias_charset= &my_charset_bin;
  character_set_filesystem= &my_charset_bin;

  opt_specialflag= SPECIAL_ENGLISH;
  unix_sock= MYSQL_INVALID_SOCKET;
  ip_sock= MYSQL_INVALID_SOCKET;
  mysql_home_ptr= mysql_home;
  pidfile_name_ptr= pidfile_name;
  log_error_file_ptr= log_error_file;
  lc_messages_dir_ptr= lc_messages_dir;
  protocol_version= PROTOCOL_VERSION;
  what_to_log= ~ (1L << (uint) COM_TIME);
  refresh_version= 1L;  /* Increments on each reload */
  global_query_id= thread_id= 1L;
  my_atomic_rwlock_init(&opt_binlog_max_flush_queue_time_lock);
  my_atomic_rwlock_init(&global_query_id_lock);
  my_atomic_rwlock_init(&thread_running_lock);
  strmov(server_version, MYSQL_SERVER_VERSION);
  global_thread_list= new std::set<THD*>;
  waiting_thd_list= new std::list<THD*>;
  key_caches.empty();
  if (!(dflt_key_cache= get_or_create_key_cache(default_key_cache_base.str,
                                                default_key_cache_base.length)))
  {
    sql_print_error("Cannot allocate the keycache");
    return 1;
  }
  /* set key_cache_hash.default_value = dflt_key_cache */
  multi_keycache_init();

  /* Set directory paths */
  mysql_real_data_home_len=
    strmake(mysql_real_data_home, get_relative_path(MYSQL_DATADIR),
            sizeof(mysql_real_data_home)-1) - mysql_real_data_home;
  /* Replication parameters */
  master_info_file= (char*) "master.info",
    relay_log_info_file= (char*) "relay-log.info";
  report_user= report_password = report_host= 0;  /* TO BE DELETED */
  opt_relay_logname= opt_relaylog_index_name= 0;
  log_bin_basename= NULL;
  log_bin_index= NULL;

  /* Handler variables */
  total_ha= 0;
  total_ha_2pc= 0;
  /* Variables in libraries */
  charsets_dir= 0;
  default_character_set_name= (char*) MYSQL_DEFAULT_CHARSET_NAME;
  default_collation_name= compiled_default_collation_name;
  character_set_filesystem_name= (char*) "binary";
  lc_messages= (char*) "en_US";
  lc_time_names_name= (char*) "en_US";

  /* Variables that depends on compile options */
#ifndef DBUG_OFF
  default_dbug_option=IF_WIN("d:t:i:O,\\mysqld.trace",
           "d:t:i:o,/tmp/mysqld.trace");
#endif
  opt_error_log= IF_WIN(1,0);
#ifdef ENABLED_PROFILING
    have_profiling = SHOW_OPTION_YES;
#else
    have_profiling = SHOW_OPTION_NO;
#endif

#ifdef HAVE_OPENSSL
  have_ssl=SHOW_OPTION_YES;
#else
  have_ssl=SHOW_OPTION_NO;
#endif
#ifdef HAVE_BROKEN_REALPATH
  have_symlink=SHOW_OPTION_NO;
#else
  have_symlink=SHOW_OPTION_YES;
#endif
#ifdef HAVE_DLOPEN
  have_dlopen=SHOW_OPTION_YES;
#else
  have_dlopen=SHOW_OPTION_NO;
#endif
#ifdef HAVE_QUERY_CACHE
  have_query_cache=SHOW_OPTION_YES;
#else
  have_query_cache=SHOW_OPTION_NO;
#endif
#ifdef HAVE_SPATIAL
  have_geometry=SHOW_OPTION_YES;
#else
  have_geometry=SHOW_OPTION_NO;
#endif
#ifdef HAVE_RTREE_KEYS
  have_rtree_keys=SHOW_OPTION_YES;
#else
  have_rtree_keys=SHOW_OPTION_NO;
#endif
#ifdef HAVE_CRYPT
  have_crypt=SHOW_OPTION_YES;
#else
  have_crypt=SHOW_OPTION_NO;
#endif
#ifdef HAVE_COMPRESS
  have_compress= SHOW_OPTION_YES;
#else
  have_compress= SHOW_OPTION_NO;
#endif
#ifdef HAVE_LIBWRAP
  libwrapName= NullS;
#endif
#ifdef HAVE_OPENSSL
  des_key_file = 0;
#ifndef EMBEDDED_LIBRARY
  ssl_acceptor_fd= 0;
#endif /* ! EMBEDDED_LIBRARY */
#endif /* HAVE_OPENSSL */
#ifdef HAVE_SMEM
  shared_memory_base_name= default_shared_memory_base_name;
#endif

#if defined(__WIN__)
  /* Allow Win32 users to move MySQL anywhere */
  {
    char prg_dev[LIBLEN];
    char executing_path_name[LIBLEN];
    if (!test_if_hard_path(my_progname))
    {
      // we don't want to use GetModuleFileName inside of my_path since
      // my_path is a generic path dereferencing function and here we care
      // only about the executing binary.
      GetModuleFileName(NULL, executing_path_name, sizeof(executing_path_name));
      my_path(prg_dev, executing_path_name, NULL);
    }
    else
      my_path(prg_dev, my_progname, "mysql/bin");
    strcat(prg_dev,"/../");     // Remove 'bin' to get base dir
    cleanup_dirname(mysql_home,prg_dev);
  }
#else
  const char *tmpenv;
  if (!(tmpenv = getenv("MY_BASEDIR_VERSION")))
    tmpenv = DEFAULT_MYSQL_HOME;
  (void) strmake(mysql_home, tmpenv, sizeof(mysql_home)-1);
#endif
  return 0;
}

my_bool
mysqld_get_one_option(int optid,
                      const struct my_option *opt __attribute__((unused)),
                      char *argument)
{
  switch(optid) {
  case '#':
#ifndef DBUG_OFF
    DBUG_SET_INITIAL(argument ? argument : default_dbug_option);
#endif
    opt_endinfo=1;        /* unireg: memory allocation */
    break;
  case 'a':
    global_system_variables.sql_mode= MODE_ANSI;
    global_system_variables.tx_isolation= ISO_SERIALIZABLE;
    break;
  case 'b':
    strmake(mysql_home,argument,sizeof(mysql_home)-1);
    break;
  case 'C':
    if (default_collation_name == compiled_default_collation_name)
      default_collation_name= 0;
    break;
  case 'h':
    strmake(mysql_real_data_home,argument, sizeof(mysql_real_data_home)-1);
    /* Correct pointer set by my_getopt (for embedded library) */
    mysql_real_data_home_ptr= mysql_real_data_home;
    break;
  case 'u':
    if (!mysqld_user || !strcmp(mysqld_user, argument))
      mysqld_user= argument;
    else
      sql_print_warning("Ignoring user change to '%s' because the user was set to '%s' earlier on the command line\n", argument, mysqld_user);
    break;
  case 'L':
    WARN_DEPRECATED(NULL, "--language/-l", "'--lc-messages-dir'");
    /* Note:  fall-through */
  case OPT_LC_MESSAGES_DIRECTORY:
    strmake(lc_messages_dir, argument, sizeof(lc_messages_dir)-1);
    lc_messages_dir_ptr= lc_messages_dir;
    break;
  case OPT_BINLOG_FORMAT:
    binlog_format_used= true;
    break;
#include <sslopt-case.h>
#ifndef EMBEDDED_LIBRARY
  case 'V':
    print_version();
    exit(0);
#endif /*EMBEDDED_LIBRARY*/
  case 'W':
    if (!argument)
      log_warnings++;
    else if (argument == disabled_my_option)
      log_warnings= 0L;
    else
      log_warnings= atoi(argument);
    break;
  case 'T':
    test_flags= argument ? (uint) atoi(argument) : 0;
    opt_endinfo=1;
    break;
  case (int) OPT_ISAM_LOG:
    opt_myisam_log=1;
    break;
  case (int) OPT_BIN_LOG:
    opt_bin_log= test(argument != disabled_my_option);
    break;
#ifdef HAVE_REPLICATION
  case (int)OPT_REPLICATE_IGNORE_DB:
  {
    rpl_filter->add_ignore_db(argument);
    break;
  }
  case (int)OPT_REPLICATE_DO_DB:
  {
    rpl_filter->add_do_db(argument);
    break;
  }
  case (int)OPT_REPLICATE_REWRITE_DB:
  {
    char* key = argument,*p, *val;

    if (!(p= strstr(argument, "->")))
    {
      sql_print_error("Bad syntax in replicate-rewrite-db - missing '->'!\n");
      return 1;
    }
    val= p + 2;
    while(p > argument && my_isspace(mysqld_charset, p[-1]))
      p--;
    *p= 0;
    if (!*key)
    {
      sql_print_error("Bad syntax in replicate-rewrite-db - empty FROM db!\n");
      return 1;
    }
    while (*val && my_isspace(mysqld_charset, *val))
      val++;
    if (!*val)
    {
      sql_print_error("Bad syntax in replicate-rewrite-db - empty TO db!\n");
      return 1;
    }

    rpl_filter->add_db_rewrite(key, val);
    break;
  }

  case (int)OPT_BINLOG_IGNORE_DB:
  {
    binlog_filter->add_ignore_db(argument);
    break;
  }
  case (int)OPT_BINLOG_DO_DB:
  {
    binlog_filter->add_do_db(argument);
    break;
  }
  case (int)OPT_REPLICATE_DO_TABLE:
  {
    if (rpl_filter->add_do_table_array(argument))
    {
      sql_print_error("Could not add do table rule '%s'!\n", argument);
      return 1;
    }
    break;
  }
  case (int)OPT_REPLICATE_WILD_DO_TABLE:
  {
    if (rpl_filter->add_wild_do_table(argument))
    {
      sql_print_error("Could not add do table rule '%s'!\n", argument);
      return 1;
    }
    break;
  }
  case (int)OPT_REPLICATE_WILD_IGNORE_TABLE:
  {
    if (rpl_filter->add_wild_ignore_table(argument))
    {
      sql_print_error("Could not add ignore table rule '%s'!\n", argument);
      return 1;
    }
    break;
  }
  case (int)OPT_REPLICATE_IGNORE_TABLE:
  {
    if (rpl_filter->add_ignore_table_array(argument))
    {
      sql_print_error("Could not add ignore table rule '%s'!\n", argument);
      return 1;
    }
    break;
  }
#endif /* HAVE_REPLICATION */
  case (int) OPT_MASTER_RETRY_COUNT:
    WARN_DEPRECATED(NULL, "--master-retry-count", "'CHANGE MASTER TO master_retry_count = <num>'");
    break;
  case (int) OPT_SKIP_NEW:
    opt_specialflag|= SPECIAL_NO_NEW_FUNC;
    delay_key_write_options= DELAY_KEY_WRITE_NONE;
    myisam_concurrent_insert=0;
    myisam_recover_options= HA_RECOVER_OFF;
    sp_automatic_privileges=0;
    my_use_symdir=0;
    ha_open_options&= ~(HA_OPEN_ABORT_IF_CRASHED | HA_OPEN_DELAY_KEY_WRITE);
#ifdef HAVE_QUERY_CACHE
    query_cache_size=0;
#endif
    break;
  case (int) OPT_SKIP_HOST_CACHE:
    opt_specialflag|= SPECIAL_NO_HOST_CACHE;
    break;
  case (int) OPT_SKIP_RESOLVE:
    opt_skip_name_resolve= 1;
    opt_specialflag|=SPECIAL_NO_RESOLVE;
    break;
  case (int) OPT_WANT_CORE:
    test_flags |= TEST_CORE_ON_SIGNAL;
    break;
  case (int) OPT_SKIP_STACK_TRACE:
    test_flags|=TEST_NO_STACKTRACE;
    break;
  case OPT_CONSOLE:
    if (opt_console)
      opt_error_log= 0;     // Force logs to stdout
    break;
  case OPT_BOOTSTRAP:
    opt_bootstrap=1;
    break;
  case OPT_SERVER_ID:
    server_id_supplied = 1;
    break;
  case OPT_LOWER_CASE_TABLE_NAMES:
    lower_case_table_names_used= 1;
    break;
#if defined(ENABLED_DEBUG_SYNC)
  case OPT_DEBUG_SYNC_TIMEOUT:
    /*
      Debug Sync Facility. See debug_sync.cc.
      Default timeout for WAIT_FOR action.
      Default value is zero (facility disabled).
      If option is given without an argument, supply a non-zero value.
    */
    if (!argument)
    {
      /* purecov: begin tested */
      opt_debug_sync_timeout= DEBUG_SYNC_DEFAULT_WAIT_TIMEOUT;
      /* purecov: end */
    }
    break;
#endif /* defined(ENABLED_DEBUG_SYNC) */
  case OPT_ENGINE_CONDITION_PUSHDOWN:
    /*
      The last of --engine-condition-pushdown and --optimizer_switch on
      command line wins (see get_options().
    */
    if (global_system_variables.engine_condition_pushdown)
      global_system_variables.optimizer_switch|=
        OPTIMIZER_SWITCH_ENGINE_CONDITION_PUSHDOWN;
    else
      global_system_variables.optimizer_switch&=
        ~OPTIMIZER_SWITCH_ENGINE_CONDITION_PUSHDOWN;
    break;
  case OPT_LOG_ERROR:
    /*
      "No --log-error" == "write errors to stderr",
      "--log-error without argument" == "write errors to a file".
    */
    if (argument == NULL) /* no argument */
      log_error_file_ptr= const_cast<char*>("");
    break;

  case OPT_IGNORE_DB_DIRECTORY:
    if (*argument == 0)
      ignore_db_dirs_reset();
    else
    {
      if (push_ignored_db_dir(argument))
      {
        sql_print_error("Can't start server: "
                        "cannot process --ignore-db-dir=%.*s", 
                        FN_REFLEN, argument);
        return 1;
      }
    }
    break;


  case OPT_PLUGIN_LOAD:
    free_list(opt_plugin_load_list_ptr);
    /* fall through */
  case OPT_PLUGIN_LOAD_ADD:
    opt_plugin_load_list_ptr->push_back(new i_string(argument));
    break;

  case OPT_PFS_INSTRUMENT:
#ifdef WITH_PERFSCHEMA_STORAGE_ENGINE
#ifndef EMBEDDED_LIBRARY
    /* Parse instrument name and value from argument string */
    char* name = argument,*p, *val;

    /* Assignment required */
    if (!(p= strchr(argument, '=')))
    {
       my_getopt_error_reporter(WARNING_LEVEL,
                             "Missing value for performance_schema_instrument "
                             "'%s'", argument);
      return 0;
    }

    /* Option value */
    val= p + 1;
    if (!*val)
    {
       my_getopt_error_reporter(WARNING_LEVEL,
                             "Missing value for performance_schema_instrument "
                             "'%s'", argument);
      return 0;
    }

    /* Trim leading spaces from instrument name */
    while (*name && my_isspace(mysqld_charset, *name))
      name++;

    /* Trim trailing spaces and slashes from instrument name */
    while (p > argument && (my_isspace(mysqld_charset, p[-1]) || p[-1] == '/'))
      p--;
    *p= 0;

    if (!*name)
    {
       my_getopt_error_reporter(WARNING_LEVEL,
                             "Invalid instrument name for "
                             "performance_schema_instrument '%s'", argument);
      return 0;
    }

    /* Trim leading spaces from option value */
    while (*val && my_isspace(mysqld_charset, *val))
      val++;

    /* Trim trailing spaces from option value */
    if ((p= my_strchr(mysqld_charset, val, val+strlen(val), ' ')) != NULL)
      *p= 0;

    if (!*val)
    {
       my_getopt_error_reporter(WARNING_LEVEL,
                             "Invalid value for performance_schema_instrument "
                             "'%s'", argument);
      return 0;
    }

    /* Add instrument name and value to array of configuration options */
    if (add_pfs_instr_to_array(name, val))
    {
       my_getopt_error_reporter(WARNING_LEVEL,
                             "Invalid value for performance_schema_instrument "
                             "'%s'", argument);
      return 0;
    }
#endif /* EMBEDDED_LIBRARY */
#endif /* WITH_PERFSCHEMA_STORAGE_ENGINE */
    break;
  }
  return 0;
}


/** Handle arguments for multiple key caches. */

C_MODE_START

static void*
mysql_getopt_value(const char *keyname, uint key_length,
       const struct my_option *option, int *error)
{
  if (error)
    *error= 0;
  switch (option->id) {
  case OPT_KEY_BUFFER_SIZE:
  case OPT_KEY_CACHE_BLOCK_SIZE:
  case OPT_KEY_CACHE_DIVISION_LIMIT:
  case OPT_KEY_CACHE_AGE_THRESHOLD:
  {
    KEY_CACHE *key_cache;
    if (!(key_cache= get_or_create_key_cache(keyname, key_length)))
    {
      if (error)
        *error= EXIT_OUT_OF_MEMORY;
      return 0;
    }
    switch (option->id) {
    case OPT_KEY_BUFFER_SIZE:
      return &key_cache->param_buff_size;
    case OPT_KEY_CACHE_BLOCK_SIZE:
      return &key_cache->param_block_size;
    case OPT_KEY_CACHE_DIVISION_LIMIT:
      return &key_cache->param_division_limit;
    case OPT_KEY_CACHE_AGE_THRESHOLD:
      return &key_cache->param_age_threshold;
    }
  }
  }
  return option->value;
}

static void option_error_reporter(enum loglevel level, const char *format, ...)
{
  va_list args;
  va_start(args, format);

  /* Don't print warnings for --loose options during bootstrap */
  if (level == ERROR_LEVEL || !opt_bootstrap ||
      log_warnings)
  {
    vprint_msg_to_log(level, format, args);
  }
  va_end(args);
}

C_MODE_END

/**
  Get server options from the command line,
  and perform related server initializations.
  @param [in, out] argc_ptr       command line options (count)
  @param [in, out] argv_ptr       command line options (values)
  @return 0 on success

  @todo
  - FIXME add EXIT_TOO_MANY_ARGUMENTS to "mysys_err.h" and return that code?
*/
static int get_options(int *argc_ptr, char ***argv_ptr)
{
  int ho_error;

  my_getopt_register_get_addr(mysql_getopt_value);
  my_getopt_error_reporter= option_error_reporter;

  /* prepare all_options array */
  all_options.reserve(array_elements(my_long_options));
  for (my_option *opt= my_long_options;
       opt < my_long_options + array_elements(my_long_options) - 1;
       opt++)
  {
    all_options.push_back(*opt);
  }
  sys_var_add_options(&all_options, sys_var::PARSE_NORMAL);
  add_terminator(&all_options);

  /* Skip unknown options so that they may be processed later by plugins */
  my_getopt_skip_unknown= TRUE;

  if ((ho_error= handle_options(argc_ptr, argv_ptr, &all_options[0],
                                mysqld_get_one_option)))
    return ho_error;

  if (!opt_help)
    vector<my_option>().swap(all_options);  // Deletes the vector contents.

  /* Add back the program name handle_options removes */
  (*argc_ptr)++;
  (*argv_ptr)--;

  /*
    Options have been parsed. Now some of them need additional special
    handling, like custom value checking, checking of incompatibilites
    between options, setting of multiple variables, etc.
    Do them here.
  */

  if ((opt_log_slow_admin_statements || opt_log_queries_not_using_indexes ||
       opt_log_slow_slave_statements) &&
      !opt_slow_log)
    sql_print_warning("options --log-slow-admin-statements, --log-queries-not-using-indexes and --log-slow-slave-statements have no effect if --log_slow_queries is not set");
  if (global_system_variables.net_buffer_length >
      global_system_variables.max_allowed_packet)
  {
    sql_print_warning("net_buffer_length (%lu) is set to be larger "
                      "than max_allowed_packet (%lu). Please rectify.",
                      global_system_variables.net_buffer_length,
                      global_system_variables.max_allowed_packet);
  }

  if (log_error_file_ptr != disabled_my_option)
    opt_error_log= 1;
  else
    log_error_file_ptr= const_cast<char*>("");

  opt_init_connect.length=strlen(opt_init_connect.str);
  opt_init_slave.length=strlen(opt_init_slave.str);

  if (global_system_variables.low_priority_updates)
    thr_upgraded_concurrent_insert_lock= TL_WRITE_LOW_PRIORITY;

  if (ft_boolean_check_syntax_string((uchar*) ft_boolean_syntax))
  {
    sql_print_error("Invalid ft-boolean-syntax string: %s\n",
                    ft_boolean_syntax);
    return 1;
  }

  if (opt_disable_networking)
    mysqld_port= 0;

  if (opt_skip_show_db)
    opt_specialflag|= SPECIAL_SKIP_SHOW_DB;

  if (myisam_flush)
    flush_time= 0;

#ifdef HAVE_REPLICATION
  if (opt_slave_skip_errors)
    add_slave_skip_errors(opt_slave_skip_errors);
#endif

  if (global_system_variables.max_join_size == HA_POS_ERROR)
    global_system_variables.option_bits|= OPTION_BIG_SELECTS;
  else
    global_system_variables.option_bits&= ~OPTION_BIG_SELECTS;

  // Synchronize @@global.autocommit on --autocommit
  const ulonglong turn_bit_on= opt_autocommit ?
    OPTION_AUTOCOMMIT : OPTION_NOT_AUTOCOMMIT;
  global_system_variables.option_bits=
    (global_system_variables.option_bits &
     ~(OPTION_NOT_AUTOCOMMIT | OPTION_AUTOCOMMIT)) | turn_bit_on;

  global_system_variables.sql_mode=
    expand_sql_mode(global_system_variables.sql_mode);
#if defined(HAVE_BROKEN_REALPATH)
  my_use_symdir=0;
  my_disable_symlinks=1;
  have_symlink=SHOW_OPTION_NO;
#else
  if (!my_use_symdir)
  {
    my_disable_symlinks=1;
    have_symlink=SHOW_OPTION_DISABLED;
  }
#endif
  if (opt_debugging)
  {
    /* Allow break with SIGINT, no core or stack trace */
    test_flags|= TEST_SIGINT | TEST_NO_STACKTRACE;
    test_flags&= ~TEST_CORE_ON_SIGNAL;
  }
  /* Set global MyISAM variables from delay_key_write_options */
  fix_delay_key_write(0, 0, OPT_GLOBAL);

#ifndef EMBEDDED_LIBRARY
  if (mysqld_chroot)
    set_root(mysqld_chroot);
#else
  thread_handling = SCHEDULER_NO_THREADS;
  max_allowed_packet= global_system_variables.max_allowed_packet;
  net_buffer_length= global_system_variables.net_buffer_length;
#endif
  if (fix_paths())
    return 1;

  /*
    Set some global variables from the global_system_variables
    In most cases the global variables will not be used
  */
  my_disable_locking= myisam_single_user= test(opt_external_locking == 0);
  my_default_record_cache_size=global_system_variables.read_buff_size;

  global_system_variables.long_query_time= (ulonglong)
    (global_system_variables.long_query_time_double * 1e6);

  if (opt_short_log_format)
    opt_specialflag|= SPECIAL_SHORT_LOG_FORMAT;

  if (init_global_datetime_format(MYSQL_TIMESTAMP_DATE,
                                  &global_date_format) ||
      init_global_datetime_format(MYSQL_TIMESTAMP_TIME,
                                  &global_time_format) ||
      init_global_datetime_format(MYSQL_TIMESTAMP_DATETIME,
                                  &global_datetime_format))
    return 1;

#ifdef EMBEDDED_LIBRARY
  one_thread_scheduler();
#else
  if (thread_handling <= SCHEDULER_ONE_THREAD_PER_CONNECTION)
    one_thread_per_connection_scheduler();
  else                  /* thread_handling == SCHEDULER_NO_THREADS) */
    one_thread_scheduler();
#endif

  global_system_variables.engine_condition_pushdown=
    test(global_system_variables.optimizer_switch &
         OPTIMIZER_SWITCH_ENGINE_CONDITION_PUSHDOWN);

  opt_readonly= read_only;

  return 0;
}


/*
  Create version name for running mysqld version
  We automaticly add suffixes -debug, -embedded and -log to the version
  name to make the version more descriptive.
  (MYSQL_SERVER_SUFFIX is set by the compilation environment)
*/

static void set_server_version(void)
{
  char *end= strxmov(server_version, MYSQL_SERVER_VERSION,
                     MYSQL_SERVER_SUFFIX_STR, NullS);
#ifdef EMBEDDED_LIBRARY
  end= strmov(end, "-embedded");
#endif
#ifndef DBUG_OFF
  if (!strstr(MYSQL_SERVER_SUFFIX_STR, "-debug"))
    end= strmov(end, "-debug");
#endif
  if (opt_log || opt_slow_log || opt_bin_log)
    strmov(end, "-log");                        // This may slow down system
}


static char *get_relative_path(const char *path)
{
  if (test_if_hard_path(path) &&
      is_prefix(path,DEFAULT_MYSQL_HOME) &&
      strcmp(DEFAULT_MYSQL_HOME,FN_ROOTDIR))
  {
    path+=(uint) strlen(DEFAULT_MYSQL_HOME);
    while (*path == FN_LIBCHAR || *path == FN_LIBCHAR2)
      path++;
  }
  return (char*) path;
}


/**
  Fix filename and replace extension where 'dir' is relative to
  mysql_real_data_home.
  @return
    1 if len(path) > FN_REFLEN
*/

bool
fn_format_relative_to_data_home(char * to, const char *name,
        const char *dir, const char *extension)
{
  char tmp_path[FN_REFLEN];
  if (!test_if_hard_path(dir))
  {
    strxnmov(tmp_path,sizeof(tmp_path)-1, mysql_real_data_home,
       dir, NullS);
    dir=tmp_path;
  }
  return !fn_format(to, name, dir, extension,
        MY_APPEND_EXT | MY_UNPACK_FILENAME | MY_SAFE_PATH);
}


/**
  Test a file path to determine if the path is compatible with the secure file
  path restriction.

  @param path null terminated character string

  @return
    @retval TRUE The path is secure
    @retval FALSE The path isn't secure
*/

bool is_secure_file_path(char *path)
{
  char buff1[FN_REFLEN], buff2[FN_REFLEN];
  size_t opt_secure_file_priv_len;
  /*
    All paths are secure if opt_secure_file_path is 0
  */
  if (!opt_secure_file_priv)
    return TRUE;

  opt_secure_file_priv_len= strlen(opt_secure_file_priv);

  if (strlen(path) >= FN_REFLEN)
    return FALSE;

  if (my_realpath(buff1, path, 0))
  {
    /*
      The supplied file path might have been a file and not a directory.
    */
    int length= (int)dirname_length(path);
    if (length >= FN_REFLEN)
      return FALSE;
    memcpy(buff2, path, length);
    buff2[length]= '\0';
    if (length == 0 || my_realpath(buff1, buff2, 0))
      return FALSE;
  }
  convert_dirname(buff2, buff1, NullS);
  if (!lower_case_file_system)
  {
    if (strncmp(opt_secure_file_priv, buff2, opt_secure_file_priv_len))
      return FALSE;
  }
  else
  {
    if (files_charset_info->coll->strnncoll(files_charset_info,
                                            (uchar *) buff2, strlen(buff2),
                                            (uchar *) opt_secure_file_priv,
                                            opt_secure_file_priv_len,
                                            TRUE))
      return FALSE;
  }
  return TRUE;
}


static int fix_paths(void)
{
  char buff[FN_REFLEN],*pos;
  convert_dirname(mysql_home,mysql_home,NullS);
  /* Resolve symlinks to allow 'mysql_home' to be a relative symlink */
  my_realpath(mysql_home,mysql_home,MYF(0));
  /* Ensure that mysql_home ends in FN_LIBCHAR */
  pos=strend(mysql_home);
  if (pos[-1] != FN_LIBCHAR)
  {
    pos[0]= FN_LIBCHAR;
    pos[1]= 0;
  }
  convert_dirname(lc_messages_dir, lc_messages_dir, NullS);
  convert_dirname(mysql_real_data_home,mysql_real_data_home,NullS);
  (void) my_load_path(mysql_home,mysql_home,""); // Resolve current dir
  (void) my_load_path(mysql_real_data_home,mysql_real_data_home,mysql_home);
  (void) my_load_path(pidfile_name, pidfile_name_ptr, mysql_real_data_home);

  convert_dirname(opt_plugin_dir, opt_plugin_dir_ptr ? opt_plugin_dir_ptr : 
                                  get_relative_path(PLUGINDIR), NullS);
  (void) my_load_path(opt_plugin_dir, opt_plugin_dir, mysql_home);
  opt_plugin_dir_ptr= opt_plugin_dir;

  my_realpath(mysql_unpacked_real_data_home, mysql_real_data_home, MYF(0));
  mysql_unpacked_real_data_home_len=
    (int) strlen(mysql_unpacked_real_data_home);
  if (mysql_unpacked_real_data_home[mysql_unpacked_real_data_home_len-1] == FN_LIBCHAR)
    --mysql_unpacked_real_data_home_len;

  char *sharedir=get_relative_path(SHAREDIR);
  if (test_if_hard_path(sharedir))
    strmake(buff,sharedir,sizeof(buff)-1);    /* purecov: tested */
  else
    strxnmov(buff,sizeof(buff)-1,mysql_home,sharedir,NullS);
  convert_dirname(buff,buff,NullS);
  (void) my_load_path(lc_messages_dir, lc_messages_dir, buff);

  /* If --character-sets-dir isn't given, use shared library dir */
  if (charsets_dir)
    strmake(mysql_charsets_dir, charsets_dir, sizeof(mysql_charsets_dir)-1);
  else
    strxnmov(mysql_charsets_dir, sizeof(mysql_charsets_dir)-1, buff,
       CHARSET_DIR, NullS);
  (void) my_load_path(mysql_charsets_dir, mysql_charsets_dir, buff);
  convert_dirname(mysql_charsets_dir, mysql_charsets_dir, NullS);
  charsets_dir=mysql_charsets_dir;

  if (init_tmpdir(&mysql_tmpdir_list, opt_mysql_tmpdir))
    return 1;
  if (!opt_mysql_tmpdir)
    opt_mysql_tmpdir= mysql_tmpdir;
#ifdef HAVE_REPLICATION
  if (!slave_load_tmpdir)
    slave_load_tmpdir= mysql_tmpdir;
#endif /* HAVE_REPLICATION */
  /*
    Convert the secure-file-priv option to system format, allowing
    a quick strcmp to check if read or write is in an allowed dir
   */
  if (opt_secure_file_priv)
  {
    if (*opt_secure_file_priv == 0)
      opt_secure_file_priv= NULL;
    else
    {
      if (strlen(opt_secure_file_priv) >= FN_REFLEN)
        opt_secure_file_priv[FN_REFLEN-1]= '\0';
      if (my_realpath(buff, opt_secure_file_priv, 0))
      {
        sql_print_warning("Failed to normalize the argument for --secure-file-priv.");
        return 1;
      }
      convert_dirname(secure_file_real_path, buff, NullS);
      opt_secure_file_priv= secure_file_real_path;
    }
  }

  return 0;
}

/**
  Check if file system used for databases is case insensitive.

  @param dir_name     Directory to test

  @retval
    -1  Don't know (Test failed)
  @retval
    0   File system is case sensitive
  @retval
    1   File system is case insensitive
*/

static int test_if_case_insensitive(const char *dir_name)
{
  int result= 0;
  File file;
  char buff[FN_REFLEN], buff2[FN_REFLEN];
  MY_STAT stat_info;
  DBUG_ENTER("test_if_case_insensitive");

  fn_format(buff, glob_hostname, dir_name, ".lower-test",
      MY_UNPACK_FILENAME | MY_REPLACE_EXT | MY_REPLACE_DIR);
  fn_format(buff2, glob_hostname, dir_name, ".LOWER-TEST",
      MY_UNPACK_FILENAME | MY_REPLACE_EXT | MY_REPLACE_DIR);
  mysql_file_delete(key_file_casetest, buff2, MYF(0));
  if ((file= mysql_file_create(key_file_casetest,
                               buff, 0666, O_RDWR, MYF(0))) < 0)
  {
    sql_print_warning("Can't create test file %s", buff);
    DBUG_RETURN(-1);
  }
  mysql_file_close(file, MYF(0));
  if (mysql_file_stat(key_file_casetest, buff2, &stat_info, MYF(0)))
    result= 1;          // Can access file
  mysql_file_delete(key_file_casetest, buff, MYF(MY_WME));
  DBUG_PRINT("exit", ("result: %d", result));
  DBUG_RETURN(result);
}


#ifndef EMBEDDED_LIBRARY

/**
  Create file to store pid number.
*/
static void create_pid_file()
{
  File file;
  if ((file= mysql_file_create(key_file_pid, pidfile_name, 0664,
                               O_WRONLY | O_TRUNC, MYF(MY_WME))) >= 0)
  {
    char buff[MAX_BIGINT_WIDTH + 1], *end;
    end= int10_to_str((long) getpid(), buff, 10);
    *end++= '\n';
    if (!mysql_file_write(file, (uchar*) buff, (uint) (end-buff),
                          MYF(MY_WME | MY_NABP)))
    {
      mysql_file_close(file, MYF(0));
      pid_file_created= true;
      return;
    }
    mysql_file_close(file, MYF(0));
  }
  sql_perror("Can't start server: can't create PID file");
  exit(1);
}
#endif /* EMBEDDED_LIBRARY */


/**
  Remove the process' pid file.
  
  @param  flags  file operation flags
*/

static void delete_pid_file(myf flags)
{
#ifndef EMBEDDED_LIBRARY
  File file;
  if (opt_bootstrap ||
      !pid_file_created ||
      !(file= mysql_file_open(key_file_pid, pidfile_name,
                              O_RDONLY, flags)))
    return;

  /* Make sure that the pid file was created by the same process. */    
  uchar buff[MAX_BIGINT_WIDTH + 1];
  size_t error= mysql_file_read(file, buff, sizeof(buff), flags);
  mysql_file_close(file, flags);
  buff[sizeof(buff) - 1]= '\0'; 
  if (error != MY_FILE_ERROR &&
      atol((char *) buff) == (long) getpid())
  {
    mysql_file_delete(key_file_pid, pidfile_name, flags);
    pid_file_created= false;
  }
#endif /* EMBEDDED_LIBRARY */
  return;
}


/** Clear most status variables. */
void refresh_status(THD *thd)
{
  mysql_mutex_lock(&LOCK_status);

  /* Add thread's status variabes to global status */
  add_to_status(&global_status_var, &thd->status_var);

  /* Reset thread's status variables */
  memset(&thd->status_var, 0, sizeof(thd->status_var));

  /* Reset some global variables */
  reset_status_vars();

  /* Reset the counters of all key caches (default and named). */
  process_key_caches(reset_key_cache_counters);
  flush_status_time= time((time_t*) 0);
  mysql_mutex_unlock(&LOCK_status);

  /*
    Set max_used_connections to the number of currently open
    connections.  Lock LOCK_thread_count out of LOCK_status to avoid
    deadlocks.  Status reset becomes not atomic, but status data is
    not exact anyway.
  */
  mysql_mutex_lock(&LOCK_thread_count);
  max_used_connections= get_thread_count() - delayed_insert_threads;
  mysql_mutex_unlock(&LOCK_thread_count);
}


/*****************************************************************************
  Instantiate variables for missing storage engines
  This section should go away soon
*****************************************************************************/

#ifdef HAVE_PSI_INTERFACE
#ifdef HAVE_MMAP
PSI_mutex_key key_PAGE_lock, key_LOCK_sync, key_LOCK_active, key_LOCK_pool;
#endif /* HAVE_MMAP */

#ifdef HAVE_OPENSSL
PSI_mutex_key key_LOCK_des_key_file;
#endif /* HAVE_OPENSSL */

PSI_mutex_key key_BINLOG_LOCK_commit;
PSI_mutex_key key_BINLOG_LOCK_commit_queue;
PSI_mutex_key key_BINLOG_LOCK_done;
PSI_mutex_key key_BINLOG_LOCK_flush_queue;
PSI_mutex_key key_BINLOG_LOCK_index;
PSI_mutex_key key_BINLOG_LOCK_log;
PSI_mutex_key key_BINLOG_LOCK_sync;
PSI_mutex_key key_BINLOG_LOCK_sync_queue;
PSI_mutex_key
  key_delayed_insert_mutex, key_hash_filo_lock, key_LOCK_active_mi,
  key_LOCK_connection_count, key_LOCK_crypt, key_LOCK_delayed_create,
  key_LOCK_delayed_insert, key_LOCK_delayed_status, key_LOCK_error_log,
  key_LOCK_gdl, key_LOCK_global_system_variables,
  key_LOCK_manager,
  key_LOCK_prepared_stmt_count,
  key_LOCK_server_started, key_LOCK_status,
  key_LOCK_system_variables_hash, key_LOCK_table_share, key_LOCK_thd_data,
  key_LOCK_user_conn, key_LOCK_uuid_generator, key_LOG_LOCK_log,
  key_master_info_data_lock, key_master_info_run_lock,
  key_master_info_sleep_lock,
  key_mutex_slave_reporting_capability_err_lock, key_relay_log_info_data_lock,
  key_relay_log_info_sleep_lock,
  key_relay_log_info_log_space_lock, key_relay_log_info_run_lock,
  key_mutex_slave_parallel_pend_jobs, key_mutex_mts_temp_tables_lock,
  key_mutex_slave_parallel_worker,
  key_structure_guard_mutex, key_TABLE_SHARE_LOCK_ha_data,
  key_LOCK_error_messages, key_LOG_INFO_lock, key_LOCK_thread_count,
  key_LOCK_log_throttle_qni;
PSI_mutex_key key_RELAYLOG_LOCK_commit;
PSI_mutex_key key_RELAYLOG_LOCK_commit_queue;
PSI_mutex_key key_RELAYLOG_LOCK_done;
PSI_mutex_key key_RELAYLOG_LOCK_flush_queue;
PSI_mutex_key key_RELAYLOG_LOCK_index;
PSI_mutex_key key_RELAYLOG_LOCK_log;
PSI_mutex_key key_RELAYLOG_LOCK_sync;
PSI_mutex_key key_RELAYLOG_LOCK_sync_queue;
PSI_mutex_key key_LOCK_sql_rand;

static PSI_mutex_info all_server_mutexes[]=
{
#ifdef HAVE_MMAP
  { &key_PAGE_lock, "PAGE::lock", 0},
  { &key_LOCK_sync, "TC_LOG_MMAP::LOCK_sync", 0},
  { &key_LOCK_active, "TC_LOG_MMAP::LOCK_active", 0},
  { &key_LOCK_pool, "TC_LOG_MMAP::LOCK_pool", 0},
#endif /* HAVE_MMAP */

#ifdef HAVE_OPENSSL
  { &key_LOCK_des_key_file, "LOCK_des_key_file", PSI_FLAG_GLOBAL},
#endif /* HAVE_OPENSSL */

  { &key_BINLOG_LOCK_commit, "BINARY_LOG::LOCK_commit", 0 },
  { &key_BINLOG_LOCK_commit_queue, "BINARY_LOG::LOCK_commit_queue", 0 },
  { &key_BINLOG_LOCK_done, "BINARY_LOG::LOCK_done", 0 },
  { &key_BINLOG_LOCK_flush_queue, "BINARY_LOG::LOCK_flush_queue", 0 },
  { &key_BINLOG_LOCK_index, "BINARY_LOG::LOCK_index", 0},
  { &key_BINLOG_LOCK_log, "BINARY_LOG::LOCK_log", 0},
  { &key_BINLOG_LOCK_sync, "BINARY_LOG::LOCK_sync", 0},
  { &key_BINLOG_LOCK_sync_queue, "BINARY_LOG::LOCK_sync_queue", 0 },
  { &key_RELAYLOG_LOCK_commit, "RELAY_LOG::LOCK_commit", 0},
  { &key_RELAYLOG_LOCK_commit_queue, "RELAY_LOG::LOCK_commit_queue", 0 },
  { &key_RELAYLOG_LOCK_done, "RELAY_LOG::LOCK_done", 0 },
  { &key_RELAYLOG_LOCK_flush_queue, "RELAY_LOG::LOCK_flush_queue", 0 },
  { &key_RELAYLOG_LOCK_index, "RELAY_LOG::LOCK_index", 0},
  { &key_RELAYLOG_LOCK_log, "RELAY_LOG::LOCK_log", 0},
  { &key_RELAYLOG_LOCK_sync, "RELAY_LOG::LOCK_sync", 0},
  { &key_RELAYLOG_LOCK_sync_queue, "RELAY_LOG::LOCK_sync_queue", 0 },
  { &key_delayed_insert_mutex, "Delayed_insert::mutex", 0},
  { &key_hash_filo_lock, "hash_filo::lock", 0},
  { &key_LOCK_active_mi, "LOCK_active_mi", PSI_FLAG_GLOBAL},
  { &key_LOCK_connection_count, "LOCK_connection_count", PSI_FLAG_GLOBAL},
  { &key_LOCK_crypt, "LOCK_crypt", PSI_FLAG_GLOBAL},
  { &key_LOCK_delayed_create, "LOCK_delayed_create", PSI_FLAG_GLOBAL},
  { &key_LOCK_delayed_insert, "LOCK_delayed_insert", PSI_FLAG_GLOBAL},
  { &key_LOCK_delayed_status, "LOCK_delayed_status", PSI_FLAG_GLOBAL},
  { &key_LOCK_error_log, "LOCK_error_log", PSI_FLAG_GLOBAL},
  { &key_LOCK_gdl, "LOCK_gdl", PSI_FLAG_GLOBAL},
  { &key_LOCK_global_system_variables, "LOCK_global_system_variables", PSI_FLAG_GLOBAL},
  { &key_LOCK_manager, "LOCK_manager", PSI_FLAG_GLOBAL},
  { &key_LOCK_prepared_stmt_count, "LOCK_prepared_stmt_count", PSI_FLAG_GLOBAL},
  { &key_LOCK_server_started, "LOCK_server_started", PSI_FLAG_GLOBAL},
  { &key_LOCK_status, "LOCK_status", PSI_FLAG_GLOBAL},
  { &key_LOCK_system_variables_hash, "LOCK_system_variables_hash", PSI_FLAG_GLOBAL},
  { &key_LOCK_table_share, "LOCK_table_share", PSI_FLAG_GLOBAL},
  { &key_LOCK_thd_data, "THD::LOCK_thd_data", 0},
  { &key_LOCK_user_conn, "LOCK_user_conn", PSI_FLAG_GLOBAL},
  { &key_LOCK_uuid_generator, "LOCK_uuid_generator", PSI_FLAG_GLOBAL},
  { &key_LOCK_sql_rand, "LOCK_sql_rand", PSI_FLAG_GLOBAL},
  { &key_LOG_LOCK_log, "LOG::LOCK_log", 0},
  { &key_master_info_data_lock, "Master_info::data_lock", 0},
  { &key_master_info_run_lock, "Master_info::run_lock", 0},
  { &key_master_info_sleep_lock, "Master_info::sleep_lock", 0},
  { &key_mutex_slave_reporting_capability_err_lock, "Slave_reporting_capability::err_lock", 0},
  { &key_relay_log_info_data_lock, "Relay_log_info::data_lock", 0},
  { &key_relay_log_info_sleep_lock, "Relay_log_info::sleep_lock", 0},
  { &key_relay_log_info_log_space_lock, "Relay_log_info::log_space_lock", 0},
  { &key_relay_log_info_run_lock, "Relay_log_info::run_lock", 0},
  { &key_mutex_slave_parallel_pend_jobs, "Relay_log_info::pending_jobs_lock", 0},
  { &key_mutex_mts_temp_tables_lock, "Relay_log_info::temp_tables_lock", 0},
  { &key_mutex_slave_parallel_worker, "Worker_info::jobs_lock", 0},
  { &key_structure_guard_mutex, "Query_cache::structure_guard_mutex", 0},
  { &key_TABLE_SHARE_LOCK_ha_data, "TABLE_SHARE::LOCK_ha_data", 0},
  { &key_LOCK_error_messages, "LOCK_error_messages", PSI_FLAG_GLOBAL},
  { &key_LOG_INFO_lock, "LOG_INFO::lock", 0},
  { &key_LOCK_thread_count, "LOCK_thread_count", PSI_FLAG_GLOBAL},
  { &key_LOCK_log_throttle_qni, "LOCK_log_throttle_qni", PSI_FLAG_GLOBAL}
};

PSI_rwlock_key key_rwlock_LOCK_grant, key_rwlock_LOCK_logger,
  key_rwlock_LOCK_sys_init_connect, key_rwlock_LOCK_sys_init_slave,
  key_rwlock_LOCK_system_variables_hash, key_rwlock_query_cache_query_lock;

static PSI_rwlock_info all_server_rwlocks[]=
{
#if defined (HAVE_OPENSSL) && !defined(HAVE_YASSL)
  { &key_rwlock_openssl, "CRYPTO_dynlock_value::lock", 0},
#endif
  { &key_rwlock_LOCK_grant, "LOCK_grant", PSI_FLAG_GLOBAL},
  { &key_rwlock_LOCK_logger, "LOGGER::LOCK_logger", 0},
  { &key_rwlock_LOCK_sys_init_connect, "LOCK_sys_init_connect", PSI_FLAG_GLOBAL},
  { &key_rwlock_LOCK_sys_init_slave, "LOCK_sys_init_slave", PSI_FLAG_GLOBAL},
  { &key_rwlock_LOCK_system_variables_hash, "LOCK_system_variables_hash", PSI_FLAG_GLOBAL},
  { &key_rwlock_query_cache_query_lock, "Query_cache_query::lock", 0}
};

#ifdef HAVE_MMAP
PSI_cond_key key_PAGE_cond, key_COND_active, key_COND_pool;
#endif /* HAVE_MMAP */

PSI_cond_key key_BINLOG_update_cond,
  key_COND_cache_status_changed, key_COND_manager,
  key_COND_server_started,
  key_delayed_insert_cond, key_delayed_insert_cond_client,
  key_item_func_sleep_cond, key_master_info_data_cond,
  key_master_info_start_cond, key_master_info_stop_cond,
  key_master_info_sleep_cond,
  key_relay_log_info_data_cond, key_relay_log_info_log_space_cond,
  key_relay_log_info_start_cond, key_relay_log_info_stop_cond,
  key_relay_log_info_sleep_cond, key_cond_slave_parallel_pend_jobs,
  key_cond_slave_parallel_worker,
  key_TABLE_SHARE_cond, key_user_level_lock_cond,
  key_COND_thread_count, key_COND_thread_cache, key_COND_flush_thread_cache;
PSI_cond_key key_RELAYLOG_update_cond;
PSI_cond_key key_BINLOG_COND_done;
PSI_cond_key key_RELAYLOG_COND_done;

static PSI_cond_info all_server_conds[]=
{
#if (defined(_WIN32) || defined(HAVE_SMEM)) && !defined(EMBEDDED_LIBRARY)
  { &key_COND_handler_count, "COND_handler_count", PSI_FLAG_GLOBAL},
#endif /* _WIN32 || HAVE_SMEM && !EMBEDDED_LIBRARY */
#ifdef HAVE_MMAP
  { &key_PAGE_cond, "PAGE::cond", 0},
  { &key_COND_active, "TC_LOG_MMAP::COND_active", 0},
  { &key_COND_pool, "TC_LOG_MMAP::COND_pool", 0},
#endif /* HAVE_MMAP */
  { &key_BINLOG_COND_done, "BINARY_LOG::COND_done", 0},
  { &key_BINLOG_update_cond, "BINARY_LOG::update_cond", 0},
  { &key_RELAYLOG_COND_done, "RELAY_LOG::COND_done", 0},
  { &key_RELAYLOG_update_cond, "RELAY_LOG::update_cond", 0},
  { &key_COND_cache_status_changed, "Query_cache::COND_cache_status_changed", 0},
  { &key_COND_manager, "COND_manager", PSI_FLAG_GLOBAL},
  { &key_COND_server_started, "COND_server_started", PSI_FLAG_GLOBAL},
  { &key_delayed_insert_cond, "Delayed_insert::cond", 0},
  { &key_delayed_insert_cond_client, "Delayed_insert::cond_client", 0},
  { &key_item_func_sleep_cond, "Item_func_sleep::cond", 0},
  { &key_master_info_data_cond, "Master_info::data_cond", 0},
  { &key_master_info_start_cond, "Master_info::start_cond", 0},
  { &key_master_info_stop_cond, "Master_info::stop_cond", 0},
  { &key_master_info_sleep_cond, "Master_info::sleep_cond", 0},
  { &key_relay_log_info_data_cond, "Relay_log_info::data_cond", 0},
  { &key_relay_log_info_log_space_cond, "Relay_log_info::log_space_cond", 0},
  { &key_relay_log_info_start_cond, "Relay_log_info::start_cond", 0},
  { &key_relay_log_info_stop_cond, "Relay_log_info::stop_cond", 0},
  { &key_relay_log_info_sleep_cond, "Relay_log_info::sleep_cond", 0},
  { &key_cond_slave_parallel_pend_jobs, "Relay_log_info::pending_jobs_cond", 0},
  { &key_cond_slave_parallel_worker, "Worker_info::jobs_cond", 0},
  { &key_TABLE_SHARE_cond, "TABLE_SHARE::cond", 0},
  { &key_user_level_lock_cond, "User_level_lock::cond", 0},
  { &key_COND_thread_count, "COND_thread_count", PSI_FLAG_GLOBAL},
  { &key_COND_thread_cache, "COND_thread_cache", PSI_FLAG_GLOBAL},
  { &key_COND_flush_thread_cache, "COND_flush_thread_cache", PSI_FLAG_GLOBAL}
};

PSI_thread_key key_thread_bootstrap, key_thread_delayed_insert,
  key_thread_handle_manager, key_thread_main,
  key_thread_one_connection, key_thread_signal_hand;

static PSI_thread_info all_server_threads[]=
{
#if (defined(_WIN32) || defined(HAVE_SMEM)) && !defined(EMBEDDED_LIBRARY)
  { &key_thread_handle_con_namedpipes, "con_named_pipes", PSI_FLAG_GLOBAL},
#endif /* _WIN32 || HAVE_SMEM && !EMBEDDED_LIBRARY */

#if defined(HAVE_SMEM) && !defined(EMBEDDED_LIBRARY)
  { &key_thread_handle_con_sharedmem, "con_shared_mem", PSI_FLAG_GLOBAL},
#endif /* HAVE_SMEM && !EMBEDDED_LIBRARY */

#if (defined(_WIN32) || defined(HAVE_SMEM)) && !defined(EMBEDDED_LIBRARY)
  { &key_thread_handle_con_sockets, "con_sockets", PSI_FLAG_GLOBAL},
#endif /* _WIN32 || HAVE_SMEM && !EMBEDDED_LIBRARY */

#ifdef __WIN__
  { &key_thread_handle_shutdown, "shutdown", PSI_FLAG_GLOBAL},
#endif /* __WIN__ */

  { &key_thread_bootstrap, "bootstrap", PSI_FLAG_GLOBAL},
  { &key_thread_delayed_insert, "delayed_insert", 0},
  { &key_thread_handle_manager, "manager", PSI_FLAG_GLOBAL},
  { &key_thread_main, "main", PSI_FLAG_GLOBAL},
  { &key_thread_one_connection, "one_connection", 0},
  { &key_thread_signal_hand, "signal_handler", PSI_FLAG_GLOBAL}
};

#ifdef HAVE_MMAP
PSI_file_key key_file_map;
#endif /* HAVE_MMAP */

PSI_file_key key_file_binlog, key_file_binlog_index, key_file_casetest,
  key_file_dbopt, key_file_des_key_file, key_file_ERRMSG, key_select_to_file,
  key_file_fileparser, key_file_frm, key_file_global_ddl_log, key_file_load,
  key_file_loadfile, key_file_log_event_data, key_file_log_event_info,
  key_file_master_info, key_file_misc, key_file_partition,
  key_file_pid, key_file_relay_log_info, key_file_send_file, key_file_tclog,
  key_file_trg, key_file_trn, key_file_init;
PSI_file_key key_file_query_log, key_file_slow_log;
PSI_file_key key_file_relaylog, key_file_relaylog_index;

static PSI_file_info all_server_files[]=
{
#ifdef HAVE_MMAP
  { &key_file_map, "map", 0},
#endif /* HAVE_MMAP */
  { &key_file_binlog, "binlog", 0},
  { &key_file_binlog_index, "binlog_index", 0},
  { &key_file_relaylog, "relaylog", 0},
  { &key_file_relaylog_index, "relaylog_index", 0},
  { &key_file_casetest, "casetest", 0},
  { &key_file_dbopt, "dbopt", 0},
  { &key_file_des_key_file, "des_key_file", 0},
  { &key_file_ERRMSG, "ERRMSG", 0},
  { &key_select_to_file, "select_to_file", 0},
  { &key_file_fileparser, "file_parser", 0},
  { &key_file_frm, "FRM", 0},
  { &key_file_global_ddl_log, "global_ddl_log", 0},
  { &key_file_load, "load", 0},
  { &key_file_loadfile, "LOAD_FILE", 0},
  { &key_file_log_event_data, "log_event_data", 0},
  { &key_file_log_event_info, "log_event_info", 0},
  { &key_file_master_info, "master_info", 0},
  { &key_file_misc, "misc", 0},
  { &key_file_partition, "partition", 0},
  { &key_file_pid, "pid", 0},
  { &key_file_query_log, "query_log", 0},
  { &key_file_relay_log_info, "relay_log_info", 0},
  { &key_file_send_file, "send_file", 0},
  { &key_file_slow_log, "slow_log", 0},
  { &key_file_tclog, "tclog", 0},
  { &key_file_trg, "trigger_name", 0},
  { &key_file_trn, "trigger", 0},
  { &key_file_init, "init", 0}
};
#endif /* HAVE_PSI_INTERFACE */

PSI_stage_info stage_after_create= { 0, "After create", 0};
PSI_stage_info stage_allocating_local_table= { 0, "allocating local table", 0};
PSI_stage_info stage_changing_master= { 0, "Changing master", 0};
PSI_stage_info stage_checking_master_version= { 0, "Checking master version", 0};
PSI_stage_info stage_checking_permissions= { 0, "checking permissions", 0};
PSI_stage_info stage_checking_privileges_on_cached_query= { 0, "checking privileges on cached query", 0};
PSI_stage_info stage_checking_query_cache_for_query= { 0, "checking query cache for query", 0};
PSI_stage_info stage_cleaning_up= { 0, "cleaning up", 0};
PSI_stage_info stage_closing_tables= { 0, "closing tables", 0};
PSI_stage_info stage_connecting_to_master= { 0, "Connecting to master", 0};
PSI_stage_info stage_converting_heap_to_myisam= { 0, "converting HEAP to MyISAM", 0};
PSI_stage_info stage_copying_to_group_table= { 0, "Copying to group table", 0};
PSI_stage_info stage_copying_to_tmp_table= { 0, "Copying to tmp table", 0};
PSI_stage_info stage_copy_to_tmp_table= { 0, "copy to tmp table", 0};
PSI_stage_info stage_creating_delayed_handler= { 0, "Creating delayed handler", 0};
PSI_stage_info stage_creating_sort_index= { 0, "Creating sort index", 0};
PSI_stage_info stage_creating_table= { 0, "creating table", 0};
PSI_stage_info stage_creating_tmp_table= { 0, "Creating tmp table", 0};
PSI_stage_info stage_deleting_from_main_table= { 0, "deleting from main table", 0};
PSI_stage_info stage_deleting_from_reference_tables= { 0, "deleting from reference tables", 0};
PSI_stage_info stage_discard_or_import_tablespace= { 0, "discard_or_import_tablespace", 0};
PSI_stage_info stage_end= { 0, "end", 0};
PSI_stage_info stage_executing= { 0, "executing", 0};
PSI_stage_info stage_execution_of_init_command= { 0, "Execution of init_command", 0};
PSI_stage_info stage_explaining= { 0, "explaining", 0};
PSI_stage_info stage_finished_reading_one_binlog_switching_to_next_binlog= { 0, "Finished reading one binlog; switching to next binlog", 0};
PSI_stage_info stage_flushing_relay_log_and_master_info_repository= { 0, "Flushing relay log and master info repository.", 0};
PSI_stage_info stage_flushing_relay_log_info_file= { 0, "Flushing relay-log info file.", 0};
PSI_stage_info stage_freeing_items= { 0, "freeing items", 0};
PSI_stage_info stage_fulltext_initialization= { 0, "FULLTEXT initialization", 0};
PSI_stage_info stage_got_handler_lock= { 0, "got handler lock", 0};
PSI_stage_info stage_got_old_table= { 0, "got old table", 0};
PSI_stage_info stage_init= { 0, "init", 0};
PSI_stage_info stage_insert= { 0, "insert", 0};
PSI_stage_info stage_invalidating_query_cache_entries_table= { 0, "invalidating query cache entries (table)", 0};
PSI_stage_info stage_invalidating_query_cache_entries_table_list= { 0, "invalidating query cache entries (table list)", 0};
PSI_stage_info stage_killing_slave= { 0, "Killing slave", 0};
PSI_stage_info stage_logging_slow_query= { 0, "logging slow query", 0};
PSI_stage_info stage_making_temp_file_append_before_load_data= { 0, "Making temporary file (append) before replaying LOAD DATA INFILE.", 0};
PSI_stage_info stage_making_temp_file_create_before_load_data= { 0, "Making temporary file (create) before replaying LOAD DATA INFILE.", 0};
PSI_stage_info stage_manage_keys= { 0, "manage keys", 0};
PSI_stage_info stage_master_has_sent_all_binlog_to_slave= { 0, "Master has sent all binlog to slave; waiting for binlog to be updated", 0};
PSI_stage_info stage_opening_tables= { 0, "Opening tables", 0};
PSI_stage_info stage_optimizing= { 0, "optimizing", 0};
PSI_stage_info stage_preparing= { 0, "preparing", 0};
PSI_stage_info stage_purging_old_relay_logs= { 0, "Purging old relay logs", 0};
PSI_stage_info stage_query_end= { 0, "query end", 0};
PSI_stage_info stage_queueing_master_event_to_the_relay_log= { 0, "Queueing master event to the relay log", 0};
PSI_stage_info stage_reading_event_from_the_relay_log= { 0, "Reading event from the relay log", 0};
PSI_stage_info stage_registering_slave_on_master= { 0, "Registering slave on master", 0};
PSI_stage_info stage_removing_duplicates= { 0, "Removing duplicates", 0};
PSI_stage_info stage_removing_tmp_table= { 0, "removing tmp table", 0};
PSI_stage_info stage_rename= { 0, "rename", 0};
PSI_stage_info stage_rename_result_table= { 0, "rename result table", 0};
PSI_stage_info stage_requesting_binlog_dump= { 0, "Requesting binlog dump", 0};
PSI_stage_info stage_reschedule= { 0, "reschedule", 0};
PSI_stage_info stage_searching_rows_for_update= { 0, "Searching rows for update", 0};
PSI_stage_info stage_sending_binlog_event_to_slave= { 0, "Sending binlog event to slave", 0};
PSI_stage_info stage_sending_cached_result_to_client= { 0, "sending cached result to client", 0};
PSI_stage_info stage_sending_data= { 0, "Sending data", 0};
PSI_stage_info stage_setup= { 0, "setup", 0};
PSI_stage_info stage_slave_has_read_all_relay_log= { 0, "Slave has read all relay log; waiting for the slave I/O thread to update it", 0};
PSI_stage_info stage_sorting_for_group= { 0, "Sorting for group", 0};
PSI_stage_info stage_sorting_for_order= { 0, "Sorting for order", 0};
PSI_stage_info stage_sorting_result= { 0, "Sorting result", 0};
PSI_stage_info stage_statistics= { 0, "statistics", 0};
PSI_stage_info stage_sql_thd_waiting_until_delay= { 0, "Waiting until MASTER_DELAY seconds after master executed event", 0 };
PSI_stage_info stage_storing_result_in_query_cache= { 0, "storing result in query cache", 0};
PSI_stage_info stage_storing_row_into_queue= { 0, "storing row into queue", 0};
PSI_stage_info stage_system_lock= { 0, "System lock", 0};
PSI_stage_info stage_update= { 0, "update", 0};
PSI_stage_info stage_updating= { 0, "updating", 0};
PSI_stage_info stage_updating_main_table= { 0, "updating main table", 0};
PSI_stage_info stage_updating_reference_tables= { 0, "updating reference tables", 0};
PSI_stage_info stage_upgrading_lock= { 0, "upgrading lock", 0};
PSI_stage_info stage_user_lock= { 0, "User lock", 0};
PSI_stage_info stage_user_sleep= { 0, "User sleep", 0};
PSI_stage_info stage_verifying_table= { 0, "verifying table", 0};
PSI_stage_info stage_waiting_for_delay_list= { 0, "waiting for delay_list", 0};
PSI_stage_info stage_waiting_for_gtid_to_be_written_to_binary_log= { 0, "waiting for GTID to be written to binary log", 0};
PSI_stage_info stage_waiting_for_handler_insert= { 0, "waiting for handler insert", 0};
PSI_stage_info stage_waiting_for_handler_lock= { 0, "waiting for handler lock", 0};
PSI_stage_info stage_waiting_for_handler_open= { 0, "waiting for handler open", 0};
PSI_stage_info stage_waiting_for_insert= { 0, "Waiting for INSERT", 0};
PSI_stage_info stage_waiting_for_master_to_send_event= { 0, "Waiting for master to send event", 0};
PSI_stage_info stage_waiting_for_master_update= { 0, "Waiting for master update", 0};
PSI_stage_info stage_waiting_for_relay_log_space= { 0, "Waiting for the slave SQL thread to free enough relay log space", 0};
PSI_stage_info stage_waiting_for_slave_mutex_on_exit= { 0, "Waiting for slave mutex on exit", 0};
PSI_stage_info stage_waiting_for_slave_thread_to_start= { 0, "Waiting for slave thread to start", 0};
PSI_stage_info stage_waiting_for_table_flush= { 0, "Waiting for table flush", 0};
PSI_stage_info stage_waiting_for_query_cache_lock= { 0, "Waiting for query cache lock", 0};
PSI_stage_info stage_waiting_for_the_next_event_in_relay_log= { 0, "Waiting for the next event in relay log", 0};
PSI_stage_info stage_waiting_for_the_slave_thread_to_advance_position= { 0, "Waiting for the slave SQL thread to advance position", 0};
PSI_stage_info stage_waiting_to_finalize_termination= { 0, "Waiting to finalize termination", 0};
PSI_stage_info stage_waiting_to_get_readlock= { 0, "Waiting to get readlock", 0};
PSI_stage_info stage_slave_waiting_workers_to_exit= { 0, "Waiting for workers to exit", 0};
PSI_stage_info stage_slave_waiting_worker_to_release_partition= { 0, "Waiting for Slave Worker to release partition", 0};
PSI_stage_info stage_slave_waiting_worker_to_free_events= { 0, "Waiting for Slave Workers to free pending events", 0};
PSI_stage_info stage_slave_waiting_worker_queue= { 0, "Waiting for Slave Worker queue", 0};
PSI_stage_info stage_slave_waiting_event_from_coordinator= { 0, "Waiting for an event from Coordinator", 0};

#ifdef HAVE_PSI_INTERFACE

PSI_stage_info *all_server_stages[]=
{
  & stage_after_create,
  & stage_allocating_local_table,
  & stage_changing_master,
  & stage_checking_master_version,
  & stage_checking_permissions,
  & stage_checking_privileges_on_cached_query,
  & stage_checking_query_cache_for_query,
  & stage_cleaning_up,
  & stage_closing_tables,
  & stage_connecting_to_master,
  & stage_converting_heap_to_myisam,
  & stage_copying_to_group_table,
  & stage_copying_to_tmp_table,
  & stage_copy_to_tmp_table,
  & stage_creating_delayed_handler,
  & stage_creating_sort_index,
  & stage_creating_table,
  & stage_creating_tmp_table,
  & stage_deleting_from_main_table,
  & stage_deleting_from_reference_tables,
  & stage_discard_or_import_tablespace,
  & stage_end,
  & stage_executing,
  & stage_execution_of_init_command,
  & stage_explaining,
  & stage_finished_reading_one_binlog_switching_to_next_binlog,
  & stage_flushing_relay_log_and_master_info_repository,
  & stage_flushing_relay_log_info_file,
  & stage_freeing_items,
  & stage_fulltext_initialization,
  & stage_got_handler_lock,
  & stage_got_old_table,
  & stage_init,
  & stage_insert,
  & stage_invalidating_query_cache_entries_table,
  & stage_invalidating_query_cache_entries_table_list,
  & stage_killing_slave,
  & stage_logging_slow_query,
  & stage_making_temp_file_append_before_load_data,
  & stage_making_temp_file_create_before_load_data,
  & stage_manage_keys,
  & stage_master_has_sent_all_binlog_to_slave,
  & stage_opening_tables,
  & stage_optimizing,
  & stage_preparing,
  & stage_purging_old_relay_logs,
  & stage_query_end,
  & stage_queueing_master_event_to_the_relay_log,
  & stage_reading_event_from_the_relay_log,
  & stage_registering_slave_on_master,
  & stage_removing_duplicates,
  & stage_removing_tmp_table,
  & stage_rename,
  & stage_rename_result_table,
  & stage_requesting_binlog_dump,
  & stage_reschedule,
  & stage_searching_rows_for_update,
  & stage_sending_binlog_event_to_slave,
  & stage_sending_cached_result_to_client,
  & stage_sending_data,
  & stage_setup,
  & stage_slave_has_read_all_relay_log,
  & stage_sorting_for_group,
  & stage_sorting_for_order,
  & stage_sorting_result,
  & stage_sql_thd_waiting_until_delay,
  & stage_statistics,
  & stage_storing_result_in_query_cache,
  & stage_storing_row_into_queue,
  & stage_system_lock,
  & stage_update,
  & stage_updating,
  & stage_updating_main_table,
  & stage_updating_reference_tables,
  & stage_upgrading_lock,
  & stage_user_lock,
  & stage_user_sleep,
  & stage_verifying_table,
  & stage_waiting_for_delay_list,
  & stage_waiting_for_handler_insert,
  & stage_waiting_for_handler_lock,
  & stage_waiting_for_handler_open,
  & stage_waiting_for_insert,
  & stage_waiting_for_master_to_send_event,
  & stage_waiting_for_master_update,
  & stage_waiting_for_slave_mutex_on_exit,
  & stage_waiting_for_slave_thread_to_start,
  & stage_waiting_for_table_flush,
  & stage_waiting_for_query_cache_lock,
  & stage_waiting_for_the_next_event_in_relay_log,
  & stage_waiting_for_the_slave_thread_to_advance_position,
  & stage_waiting_to_finalize_termination,
  & stage_waiting_to_get_readlock
};

PSI_socket_key key_socket_tcpip, key_socket_unix, key_socket_client_connection;

static PSI_socket_info all_server_sockets[]=
{
  { &key_socket_tcpip, "server_tcpip_socket", PSI_FLAG_GLOBAL},
  { &key_socket_unix, "server_unix_socket", PSI_FLAG_GLOBAL},
  { &key_socket_client_connection, "client_connection", 0}
};

/**
  Initialise all the performance schema instrumentation points
  used by the server.
*/
void init_server_psi_keys(void)
{
  const char* category= "sql";
  int count;

  count= array_elements(all_server_mutexes);
  mysql_mutex_register(category, all_server_mutexes, count);

  count= array_elements(all_server_rwlocks);
  mysql_rwlock_register(category, all_server_rwlocks, count);

  count= array_elements(all_server_conds);
  mysql_cond_register(category, all_server_conds, count);

  count= array_elements(all_server_threads);
  mysql_thread_register(category, all_server_threads, count);

  count= array_elements(all_server_files);
  mysql_file_register(category, all_server_files, count);

  count= array_elements(all_server_stages);
  mysql_stage_register(category, all_server_stages, count);

  count= array_elements(all_server_sockets);
  mysql_socket_register(category, all_server_sockets, count);

#ifdef HAVE_PSI_STATEMENT_INTERFACE
  init_sql_statement_info();
  count= array_elements(sql_statement_info);
  mysql_statement_register(category, sql_statement_info, count);

  category= "com";
  init_com_statement_info();
  count= array_elements(com_statement_info);
  mysql_statement_register(category, com_statement_info, count);

  /*
    When a new packet is received,
    it is instrumented as "statement/com/".
    Based on the packet type found, it later mutates to the
    proper narrow type, for example
    "statement/com/query" or "statement/com/ping".
    In cases of "statement/com/query", SQL queries are given to
    the parser, which mutates the statement type to an even more
    narrow classification, for example "statement/sql/select".
  */
  stmt_info_new_packet.m_key= 0;
  stmt_info_new_packet.m_name= "";
  stmt_info_new_packet.m_flags= PSI_FLAG_MUTABLE;
  mysql_statement_register(category, & stmt_info_new_packet, 1);
#endif
}

#endif /* HAVE_PSI_INTERFACE */
<|MERGE_RESOLUTION|>--- conflicted
+++ resolved
@@ -3680,15 +3680,12 @@
     }
     open_files_limit= files;
   }
-<<<<<<< HEAD
 
   /* Fix back_log */
   if (back_log == 0 && (back_log= 50 + max_connections / 5) > 900)
     back_log= 900;
 
-=======
   table_cache_size_per_instance= table_cache_size / table_cache_instances;
->>>>>>> 0cefbd8c
   unireg_init(opt_specialflag); /* Set up extern variabels */
   if (!(my_default_lc_messages=
         my_locale_by_name(lc_messages)))
