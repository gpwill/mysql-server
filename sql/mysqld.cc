/* Copyright (c) 2000, 2016, Oracle and/or its affiliates. All rights reserved.

   This program is free software; you can redistribute it and/or modify
   it under the terms of the GNU General Public License as published by
   the Free Software Foundation; version 2 of the License.

   This program is distributed in the hope that it will be useful,
   but WITHOUT ANY WARRANTY; without even the implied warranty of
   MERCHANTABILITY or FITNESS FOR A PARTICULAR PURPOSE.  See the
   GNU General Public License for more details.

   You should have received a copy of the GNU General Public License
   along with this program; if not, write to the Free Software
   Foundation, Inc., 51 Franklin St, Fifth Floor, Boston, MA 02110-1301  USA */

#include "mysqld.h"
#include "mysqld_daemon.h"

#include <vector>
#include <algorithm>
#include <functional>
#include <list>
#include <set>
#include <string>

#include <fenv.h>
#include <signal.h>
#ifdef HAVE_SYS_WAIT_H
#include <sys/wait.h>
#endif
#ifdef HAVE_PWD_H
#include <pwd.h>
#endif
#ifdef HAVE_GRP_H
#include <grp.h>
#endif
#ifdef HAVE_SYS_RESOURCE_H
#include <sys/resource.h>
#endif
#ifdef _WIN32
#include <crtdbg.h>
#endif

#include "sql_parse.h"    // test_if_data_home_dir
#include "sql_cache.h"    // query_cache, query_cache_*
#include "sql_locale.h"   // MY_LOCALES, my_locales, my_locale_by_name
#include "sql_show.h"     // free_status_vars, add_status_vars,
                          // reset_status_vars
#include "strfunc.h"      // find_set_from_flags
#include "parse_file.h"   // File_parser_dummy_hook
#include "sql_db.h"       // my_dboptions_cache_free
                          // my_dboptions_cache_init
#include "sql_table.h"    // release_ddl_log, execute_ddl_log_recovery
#include "sql_connect.h"  // free_max_user_conn, init_max_user_conn,
                          // handle_one_connection
#include "sql_time.h"     // known_date_time_formats,
                          // get_date_time_format_str
#include "tztime.h"       // my_tz_free, my_tz_init, my_tz_SYSTEM
#include "hostname.h"     // hostname_cache_free, hostname_cache_init
#include "auth_common.h"  // set_default_auth_plugin
                          // acl_free, acl_init
                          // grant_free, grant_init
#include "sql_base.h"     // table_def_free, table_def_init,
                          // Table_cache,
                          // cached_table_definitions
#include "sql_test.h"     // mysql_print_status
#include "item_create.h"  // item_create_cleanup, item_create_init
#include "sql_servers.h"  // servers_free, servers_init
#include "init.h"         // unireg_init
#include "derror.h"       // init_errmessage
#include "des_key_file.h" // load_des_key_file
#include "sql_manager.h"  // stop_handle_manager, start_handle_manager
#include "bootstrap.h"    // bootstrap
#include <m_ctype.h>
#include <my_dir.h>
#include <my_bit.h>
#include "rpl_gtid.h"
#include "rpl_gtid_persist.h"
#include "rpl_slave.h"
#include "rpl_msr.h"
#include "rpl_master.h"
#include "rpl_mi.h"
#include "rpl_filter.h"
#include <sql_common.h>
#include <my_stacktrace.h>
#include "mysqld_suffix.h"
#include "mysys_err.h"
#include "events.h"
#include "sql_audit.h"
#include "probes_mysql.h"
#include "debug_sync.h"
#include "sql_callback.h"
#include "opt_trace_context.h"
#include "opt_costconstantcache.h"
#include "sql_plugin.h"                         // plugin_shutdown
#include "sql_initialize.h"
#include "log_event.h"
#include "log.h"
#include "binlog.h"
#include "rpl_rli.h"     // Relay_log_info
#include "replication.h" // thd_enter_cond

#include "my_default.h"
#include "mysql_version.h"

#ifdef WITH_PERFSCHEMA_STORAGE_ENGINE
#include "../storage/perfschema/pfs_server.h"
#include <pfs_idle_provider.h>
#endif /* WITH_PERFSCHEMA_STORAGE_ENGINE */

#include "pfs_file_provider.h"
#include "mysql/psi/mysql_file.h"

#include <mysql/psi/mysql_idle.h>
#include <mysql/psi/mysql_socket.h>
#include <mysql/psi/mysql_memory.h>
#include <mysql/psi/mysql_statement.h>

#include "mysql_com_server.h"
#include "keycaches.h"
#include "../storage/myisam/ha_myisam.h"
#include "set_var.h"
#include "sys_vars_shared.h"
#include "rpl_injector.h"
#include "rpl_handler.h"
#include <ft_global.h>
#include <errmsg.h>
#include "sp_rcontext.h"
#include "sql_reload.h"  // reload_acl_and_cache
#include "sp_head.h"  // init_sp_psi_keys
#include "event_data_objects.h" //init_scheduler_psi_keys
#include "my_timer.h"    // my_timer_init, my_timer_deinit
#include "table_cache.h"                // table_cache_manager
#include "connection_acceptor.h"        // Connection_acceptor
#include "connection_handler_impl.h"    // *_connection_handler
#include "connection_handler_manager.h" // Connection_handler_manager
#include "socket_connection.h"          // Mysqld_socket_listener
#include "mysqld_thd_manager.h"         // Global_THD_manager
#include "my_getopt.h"
#include "partitioning/partition_handler.h" // partitioning_init
#include "item_cmpfunc.h"               // arg_cmp_func
#include "item_strfunc.h"               // Item_func_uuid
#include "handler.h"

#ifndef EMBEDDED_LIBRARY
#include "srv_session.h"
#endif

#ifdef _WIN32
#include "named_pipe.h"
#include "named_pipe_connection.h"
#include "shared_memory_connection.h"
#endif

using std::min;
using std::max;
using std::vector;

#define mysqld_charset &my_charset_latin1

#if defined(HAVE_SOLARIS_LARGE_PAGES) && defined(__GNUC__)
extern "C" int getpagesizes(size_t *, int);
extern "C" int memcntl(caddr_t, size_t, int, caddr_t, int, int);
#endif

#ifdef HAVE_FPU_CONTROL_H
# include <fpu_control.h>
#elif defined(__i386__)
# define fpu_control_t unsigned int
# define _FPU_EXTENDED 0x300
# define _FPU_DOUBLE 0x200
# if defined(__GNUC__) || defined(__SUNPRO_CC)
#  define _FPU_GETCW(cw) asm volatile ("fnstcw %0" : "=m" (*&cw))
#  define _FPU_SETCW(cw) asm volatile ("fldcw %0" : : "m" (*&cw))
# else
#  define _FPU_GETCW(cw) (cw= 0)
#  define _FPU_SETCW(cw)
# endif
#endif

inline void setup_fpu()
{
#ifdef HAVE_FEDISABLEEXCEPT
  fedisableexcept(FE_ALL_EXCEPT);
#endif

  /* Set FPU rounding mode to "round-to-nearest" */
  fesetround(FE_TONEAREST);

  /*
    x86 (32-bit) requires FPU precision to be explicitly set to 64 bit
    (double precision) for portable results of floating point operations.
    However, there is no need to do so if compiler is using SSE2 for floating
    point, double values will be stored and processed in 64 bits anyway.
  */
#if defined(__i386__) && !defined(__SSE2_MATH__)
#if defined(_WIN32)
#if !defined(_WIN64)
  _control87(_PC_53, MCW_PC);
#endif /* !_WIN64 */
#else /* !_WIN32 */
  fpu_control_t cw;
  _FPU_GETCW(cw);
  cw= (cw & ~_FPU_EXTENDED) | _FPU_DOUBLE;
  _FPU_SETCW(cw);
#endif /* _WIN32 && */
#endif /* __i386__ */

}

#ifndef EMBEDDED_LIBRARY
extern "C" void handle_fatal_signal(int sig);
#endif

/* Constants */

#include <welcome_copyright_notice.h> // ORACLE_WELCOME_COPYRIGHT_NOTICE

const char *show_comp_option_name[]= {"YES", "NO", "DISABLED"};

static const char *tc_heuristic_recover_names[]=
{
  "OFF", "COMMIT", "ROLLBACK", NullS
};
static TYPELIB tc_heuristic_recover_typelib=
{
  array_elements(tc_heuristic_recover_names)-1,"",
  tc_heuristic_recover_names, NULL
};

const char *first_keyword= "first", *binary_keyword= "BINARY";
const char *my_localhost= "localhost";

bool opt_large_files= sizeof(my_off_t) > 4;
static my_bool opt_autocommit; ///< for --autocommit command-line option

/*
  Used with --help for detailed option
*/
my_bool opt_help= 0, opt_verbose= 0;

arg_cmp_func Arg_comparator::comparator_matrix[5][2] =
{{&Arg_comparator::compare_string,     &Arg_comparator::compare_e_string},
 {&Arg_comparator::compare_real,       &Arg_comparator::compare_e_real},
 {&Arg_comparator::compare_int_signed, &Arg_comparator::compare_e_int},
 {&Arg_comparator::compare_row,        &Arg_comparator::compare_e_row},
 {&Arg_comparator::compare_decimal,    &Arg_comparator::compare_e_decimal}};

#ifdef HAVE_PSI_INTERFACE
#ifndef EMBEDDED_LIBRARY
#if defined(_WIN32)
static PSI_thread_key key_thread_handle_con_namedpipes;
static PSI_thread_key key_thread_handle_con_sharedmem;
static PSI_thread_key key_thread_handle_con_sockets;
static PSI_mutex_key key_LOCK_handler_count;
static PSI_cond_key key_COND_handler_count;
static PSI_thread_key key_thread_handle_shutdown;
#else
static PSI_mutex_key key_LOCK_socket_listener_active;
static PSI_cond_key key_COND_socket_listener_active;
static PSI_mutex_key key_LOCK_start_signal_handler;
static PSI_cond_key key_COND_start_signal_handler;
#endif // _WIN32
#endif // !EMBEDDED_LIBRARY
#endif /* HAVE_PSI_INTERFACE */

/**
  Statement instrumentation key for replication.
*/
#ifdef HAVE_PSI_STATEMENT_INTERFACE
PSI_statement_info stmt_info_rpl;
#endif

/* the default log output is log tables */
static bool lower_case_table_names_used= 0;
#if !defined(_WIN32) && !defined(EMBEDDED_LIBRARY)
static bool socket_listener_active= false;
static int pipe_write_fd= -1;
static my_bool opt_daemonize= 0;
#endif
static my_bool opt_debugging= 0, opt_external_locking= 0, opt_console= 0;
static my_bool opt_short_log_format= 0;
static char *mysqld_user, *mysqld_chroot;
static char *default_character_set_name;
static char *character_set_filesystem_name;
static char *lc_messages;
static char *lc_time_names_name;
char *my_bind_addr_str;
static char *default_collation_name;
char *default_storage_engine;
char *default_tmp_storage_engine;
/**
   Use to mark which engine should be choosen to create internal
   temp table
 */
ulong internal_tmp_disk_storage_engine;
static char compiled_default_collation_name[]= MYSQL_DEFAULT_COLLATION_NAME;
static bool binlog_format_used= false;

LEX_STRING opt_init_connect, opt_init_slave;

/* Global variables */

bool opt_bin_log, opt_ignore_builtin_innodb= 0;
bool opt_general_log, opt_slow_log, opt_general_log_raw;
ulonglong log_output_options;
my_bool opt_log_queries_not_using_indexes= 0;
ulong opt_log_throttle_queries_not_using_indexes= 0;
bool opt_disable_networking=0, opt_skip_show_db=0;
bool opt_skip_name_resolve=0;
my_bool opt_character_set_client_handshake= 1;
bool server_id_supplied = false;
bool opt_endinfo, using_udf_functions;
my_bool locked_in_memory;
bool opt_using_transactions;
bool volatile abort_loop;
static enum_server_operational_state server_operational_state= SERVER_BOOTING;
ulong log_warnings;
bool  opt_log_syslog_enable;
char *opt_log_syslog_tag= NULL;
#ifndef _WIN32
bool  opt_log_syslog_include_pid;
char *opt_log_syslog_facility;

#else
/*
  Thread handle of shutdown event handler thread.
  It is used as argument during thread join.
*/
my_thread_handle shutdown_thr_handle;
#endif
uint host_cache_size;
ulong log_error_verbosity= 3; // have a non-zero value during early start-up

#if MYSQL_VERSION_ID >= 50800
#error "show_compatibility_56 is to be removed in MySQL 5.8"
#else
/*
  Default value TRUE for the EMBEDDED_LIBRARY,
  default value from Sys_show_compatibility_56 otherwise.
*/
my_bool show_compatibility_56= TRUE;
#endif /* MYSQL_VERSION_ID >= 50800 */

#if defined(_WIN32) && !defined(EMBEDDED_LIBRARY)
ulong slow_start_timeout;
#endif

my_bool opt_bootstrap= 0;
my_bool opt_initialize= 0;
my_bool opt_skip_slave_start = 0; ///< If set, slave is not autostarted
my_bool opt_reckless_slave = 0;
my_bool opt_enable_named_pipe= 0;
my_bool opt_local_infile, opt_slave_compressed_protocol;
my_bool opt_safe_user_create = 0;
my_bool opt_show_slave_auth_info;
my_bool opt_log_slave_updates= 0;
char *opt_slave_skip_errors;
my_bool opt_slave_allow_batching= 0;

/**
  compatibility option:
    - index usage hints (USE INDEX without a FOR clause) behave as in 5.0
*/
my_bool old_mode;

/*
  Legacy global handlerton. These will be removed (please do not add more).
*/
handlerton *heap_hton;
handlerton *myisam_hton;
handlerton *innodb_hton;

char *opt_disabled_storage_engines;
uint opt_server_id_bits= 0;
ulong opt_server_id_mask= 0;
my_bool read_only= 0, opt_readonly= 0;
my_bool super_read_only= 0, opt_super_readonly= 0;
my_bool opt_require_secure_transport= 0;
my_bool use_temp_pool, relay_log_purge;
my_bool relay_log_recovery;
my_bool opt_sync_frm, opt_allow_suspicious_udfs;
my_bool opt_secure_auth= 0;
char* opt_secure_file_priv;
my_bool opt_log_slow_admin_statements= 0;
my_bool opt_log_slow_slave_statements= 0;
my_bool lower_case_file_system= 0;
my_bool opt_large_pages= 0;
my_bool opt_super_large_pages= 0;
my_bool opt_myisam_use_mmap= 0;
my_bool offline_mode= 0;
my_bool opt_log_builtin_as_identified_by_password= 0;
uint   opt_large_page_size= 0;
uint default_password_lifetime= 0;

mysql_mutex_t LOCK_default_password_lifetime;

#if defined(ENABLED_DEBUG_SYNC)
MYSQL_PLUGIN_IMPORT uint    opt_debug_sync_timeout= 0;
#endif /* defined(ENABLED_DEBUG_SYNC) */
my_bool opt_old_style_user_limits= 0, trust_function_creators= 0;
my_bool check_proxy_users= 0, mysql_native_password_proxy_users= 0, sha256_password_proxy_users= 0;
/*
  True if there is at least one per-hour limit for some user, so we should
  check them before each query (and possibly reset counters when hour is
  changed). False otherwise.
*/
volatile bool mqh_used = 0;
my_bool opt_noacl= 0;
my_bool sp_automatic_privileges= 1;

ulong opt_binlog_rows_event_max_size;
const char *binlog_checksum_default= "NONE";
ulong binlog_checksum_options;
my_bool opt_master_verify_checksum= 0;
my_bool opt_slave_sql_verify_checksum= 1;
const char *binlog_format_names[]= {"MIXED", "STATEMENT", "ROW", NullS};
my_bool binlog_gtid_simple_recovery;
ulong binlog_error_action;
const char *binlog_error_action_list[]= {"IGNORE_ERROR", "ABORT_SERVER", NullS};
uint32 gtid_executed_compression_period= 0;
my_bool opt_log_unsafe_statements;

#ifdef HAVE_INITGROUPS
volatile sig_atomic_t calling_initgroups= 0; /**< Used in SIGSEGV handler. */
#endif
const char *timestamp_type_names[]= {"UTC", "SYSTEM", NullS};
ulong opt_log_timestamps;
uint mysqld_port, test_flags, select_errors, dropping_tables, ha_open_options;
uint mysqld_port_timeout;
ulong delay_key_write_options;
uint protocol_version;
uint lower_case_table_names;
long tc_heuristic_recover;
ulong back_log, connect_timeout, server_id;
ulong table_cache_size, table_def_size;
ulong table_cache_instances;
ulong table_cache_size_per_instance;
ulong what_to_log;
ulong slow_launch_time;
Atomic_int32 slave_open_temp_tables;
ulong open_files_limit, max_binlog_size, max_relay_log_size;
ulong slave_trans_retries;
uint  slave_net_timeout;
ulong slave_exec_mode_options;
ulonglong slave_type_conversions_options;
ulong opt_mts_slave_parallel_workers;
ulonglong opt_mts_pending_jobs_size_max;
ulonglong slave_rows_search_algorithms_options;

#ifdef HAVE_REPLICATION
my_bool opt_slave_preserve_commit_order;
#endif

#ifndef DBUG_OFF
uint slave_rows_last_search_algorithm_used;
#endif
ulong mts_parallel_option;
ulong binlog_cache_size=0;
ulonglong  max_binlog_cache_size=0;
ulong slave_max_allowed_packet= 0;
ulong binlog_stmt_cache_size=0;
int32 opt_binlog_max_flush_queue_time= 0;
ulong opt_binlog_group_commit_sync_delay= 0;
ulong opt_binlog_group_commit_sync_no_delay_count= 0;
ulonglong  max_binlog_stmt_cache_size=0;
ulong query_cache_size=0;
ulong refresh_version;  /* Increments on each reload */
query_id_t global_query_id;
ulong aborted_threads;
ulong delayed_insert_timeout, delayed_insert_limit, delayed_queue_size;
ulong delayed_insert_threads, delayed_insert_writes, delayed_rows_in_use;
ulong delayed_insert_errors,flush_time;
ulong specialflag=0;
ulong binlog_cache_use= 0, binlog_cache_disk_use= 0;
ulong binlog_stmt_cache_use= 0, binlog_stmt_cache_disk_use= 0;
ulong max_connections, max_connect_errors;
ulong rpl_stop_slave_timeout= LONG_TIMEOUT;
my_bool log_bin_use_v1_row_events= 0;
bool thread_cache_size_specified= false;
bool host_cache_size_specified= false;
bool table_definition_cache_specified= false;
ulong locked_account_connection_count= 0;

/**
  Limit of the total number of prepared statements in the server.
  Is necessary to protect the server against out-of-memory attacks.
*/
ulong max_prepared_stmt_count;
/**
  Current total number of prepared statements in the server. This number
  is exact, and therefore may not be equal to the difference between
  `com_stmt_prepare' and `com_stmt_close' (global status variables), as
  the latter ones account for all registered attempts to prepare
  a statement (including unsuccessful ones).  Prepared statements are
  currently connection-local: if the same SQL query text is prepared in
  two different connections, this counts as two distinct prepared
  statements.
*/
ulong prepared_stmt_count=0;
ulong current_pid;
uint sync_binlog_period= 0, sync_relaylog_period= 0,
     sync_relayloginfo_period= 0, sync_masterinfo_period= 0,
     opt_mts_checkpoint_period, opt_mts_checkpoint_group;
ulong expire_logs_days = 0;
/**
  Soft upper limit for number of sp_head objects that can be stored
  in the sp_cache for one connection.
*/
ulong stored_program_cache_size= 0;
/**
  Compatibility option to prevent auto upgrade of old temporals
  during certain ALTER TABLE operations.
*/
my_bool avoid_temporal_upgrade;

const double log_10[] = {
  1e000, 1e001, 1e002, 1e003, 1e004, 1e005, 1e006, 1e007, 1e008, 1e009,
  1e010, 1e011, 1e012, 1e013, 1e014, 1e015, 1e016, 1e017, 1e018, 1e019,
  1e020, 1e021, 1e022, 1e023, 1e024, 1e025, 1e026, 1e027, 1e028, 1e029,
  1e030, 1e031, 1e032, 1e033, 1e034, 1e035, 1e036, 1e037, 1e038, 1e039,
  1e040, 1e041, 1e042, 1e043, 1e044, 1e045, 1e046, 1e047, 1e048, 1e049,
  1e050, 1e051, 1e052, 1e053, 1e054, 1e055, 1e056, 1e057, 1e058, 1e059,
  1e060, 1e061, 1e062, 1e063, 1e064, 1e065, 1e066, 1e067, 1e068, 1e069,
  1e070, 1e071, 1e072, 1e073, 1e074, 1e075, 1e076, 1e077, 1e078, 1e079,
  1e080, 1e081, 1e082, 1e083, 1e084, 1e085, 1e086, 1e087, 1e088, 1e089,
  1e090, 1e091, 1e092, 1e093, 1e094, 1e095, 1e096, 1e097, 1e098, 1e099,
  1e100, 1e101, 1e102, 1e103, 1e104, 1e105, 1e106, 1e107, 1e108, 1e109,
  1e110, 1e111, 1e112, 1e113, 1e114, 1e115, 1e116, 1e117, 1e118, 1e119,
  1e120, 1e121, 1e122, 1e123, 1e124, 1e125, 1e126, 1e127, 1e128, 1e129,
  1e130, 1e131, 1e132, 1e133, 1e134, 1e135, 1e136, 1e137, 1e138, 1e139,
  1e140, 1e141, 1e142, 1e143, 1e144, 1e145, 1e146, 1e147, 1e148, 1e149,
  1e150, 1e151, 1e152, 1e153, 1e154, 1e155, 1e156, 1e157, 1e158, 1e159,
  1e160, 1e161, 1e162, 1e163, 1e164, 1e165, 1e166, 1e167, 1e168, 1e169,
  1e170, 1e171, 1e172, 1e173, 1e174, 1e175, 1e176, 1e177, 1e178, 1e179,
  1e180, 1e181, 1e182, 1e183, 1e184, 1e185, 1e186, 1e187, 1e188, 1e189,
  1e190, 1e191, 1e192, 1e193, 1e194, 1e195, 1e196, 1e197, 1e198, 1e199,
  1e200, 1e201, 1e202, 1e203, 1e204, 1e205, 1e206, 1e207, 1e208, 1e209,
  1e210, 1e211, 1e212, 1e213, 1e214, 1e215, 1e216, 1e217, 1e218, 1e219,
  1e220, 1e221, 1e222, 1e223, 1e224, 1e225, 1e226, 1e227, 1e228, 1e229,
  1e230, 1e231, 1e232, 1e233, 1e234, 1e235, 1e236, 1e237, 1e238, 1e239,
  1e240, 1e241, 1e242, 1e243, 1e244, 1e245, 1e246, 1e247, 1e248, 1e249,
  1e250, 1e251, 1e252, 1e253, 1e254, 1e255, 1e256, 1e257, 1e258, 1e259,
  1e260, 1e261, 1e262, 1e263, 1e264, 1e265, 1e266, 1e267, 1e268, 1e269,
  1e270, 1e271, 1e272, 1e273, 1e274, 1e275, 1e276, 1e277, 1e278, 1e279,
  1e280, 1e281, 1e282, 1e283, 1e284, 1e285, 1e286, 1e287, 1e288, 1e289,
  1e290, 1e291, 1e292, 1e293, 1e294, 1e295, 1e296, 1e297, 1e298, 1e299,
  1e300, 1e301, 1e302, 1e303, 1e304, 1e305, 1e306, 1e307, 1e308
};

time_t server_start_time, flush_status_time;

char server_uuid[UUID_LENGTH+1];
const char *server_uuid_ptr;
char mysql_home[FN_REFLEN], pidfile_name[FN_REFLEN], system_time_zone[30];
char default_logfile_name[FN_REFLEN];
char *default_tz_name;
static char errorlog_filename_buff[FN_REFLEN];
const char *log_error_dest;
char glob_hostname[FN_REFLEN];
char mysql_real_data_home[FN_REFLEN],
     lc_messages_dir[FN_REFLEN], reg_ext[FN_EXTLEN],
     mysql_charsets_dir[FN_REFLEN],
     *opt_init_file, *opt_tc_log_file;
char *lc_messages_dir_ptr;
char mysql_unpacked_real_data_home[FN_REFLEN];
size_t mysql_unpacked_real_data_home_len;
size_t mysql_real_data_home_len, mysql_data_home_len= 1;
uint reg_ext_length;
const key_map key_map_empty(0);
key_map key_map_full(0);                        // Will be initialized later
char logname_path[FN_REFLEN];
char slow_logname_path[FN_REFLEN];
char secure_file_real_path[FN_REFLEN];

Date_time_format global_date_format, global_datetime_format, global_time_format;
Time_zone *default_tz;

char *mysql_data_home= const_cast<char*>(".");
const char *mysql_real_data_home_ptr= mysql_real_data_home;
char server_version[SERVER_VERSION_LENGTH];
char *mysqld_unix_port, *opt_mysql_tmpdir;

/** name of reference on left expression in rewritten IN subquery */
const char *in_left_expr_name= "<left expr>";
/** name of additional condition */
const char *in_additional_cond= "<IN COND>";
const char *in_having_cond= "<IN HAVING>";

my_decimal decimal_zero;
#ifndef EMBEDDED_LIBRARY
/** Number of connection errors from internal server errors. */
ulong connection_errors_internal= 0;
/** Number of errors when reading the peer address. */
ulong connection_errors_peer_addr= 0;
#endif

/* classes for comparation parsing/processing */
Eq_creator eq_creator;
Ne_creator ne_creator;
Equal_creator equal_creator;
Gt_creator gt_creator;
Lt_creator lt_creator;
Ge_creator ge_creator;
Le_creator le_creator;

Rpl_filter* rpl_filter;
Rpl_filter* binlog_filter;

struct system_variables global_system_variables;
struct system_variables max_system_variables;
struct system_status_var global_status_var;

MY_TMPDIR mysql_tmpdir_list;
MY_BITMAP temp_pool;

CHARSET_INFO *system_charset_info, *files_charset_info ;
CHARSET_INFO *national_charset_info, *table_alias_charset;
CHARSET_INFO *character_set_filesystem;
CHARSET_INFO *error_message_charset_info;

MY_LOCALE *my_default_lc_messages;
MY_LOCALE *my_default_lc_time_names;

SHOW_COMP_OPTION have_ssl, have_symlink, have_dlopen, have_query_cache;
SHOW_COMP_OPTION have_geometry, have_rtree_keys;
SHOW_COMP_OPTION have_crypt, have_compress;
SHOW_COMP_OPTION have_profiling;
SHOW_COMP_OPTION have_statement_timeout= SHOW_OPTION_DISABLED;

/* Thread specific variables */

thread_local_key_t THR_MALLOC;
bool THR_MALLOC_initialized= false;
thread_local_key_t THR_THD;
bool THR_THD_initialized= false;
mysql_mutex_t
  LOCK_status, LOCK_uuid_generator,
  LOCK_crypt,
  LOCK_global_system_variables,
  LOCK_user_conn, LOCK_slave_list,
  LOCK_error_messages;
mysql_mutex_t LOCK_sql_rand;

/**
  The below lock protects access to two global server variables:
  max_prepared_stmt_count and prepared_stmt_count. These variables
  set the limit and hold the current total number of prepared statements
  in the server, respectively. As PREPARE/DEALLOCATE rate in a loaded
  server may be fairly high, we need a dedicated lock.
*/
mysql_mutex_t LOCK_prepared_stmt_count;

/*
 The below two locks are introudced as guards (second mutex) for
  the global variables sql_slave_skip_counter and slave_net_timeout
  respectively. See fix_slave_skip_counter/fix_slave_net_timeout
  for more details
*/
mysql_mutex_t LOCK_sql_slave_skip_counter;
mysql_mutex_t LOCK_slave_net_timeout;
mysql_mutex_t LOCK_log_throttle_qni;
mysql_mutex_t LOCK_offline_mode;
#ifdef HAVE_OPENSSL
mysql_mutex_t LOCK_des_key_file;
#endif
mysql_rwlock_t LOCK_sys_init_connect, LOCK_sys_init_slave;
mysql_rwlock_t LOCK_system_variables_hash;
my_thread_handle signal_thread_id;
my_thread_attr_t connection_attrib;
mysql_mutex_t LOCK_server_started;
mysql_cond_t COND_server_started;
mysql_mutex_t LOCK_reset_gtid_table;
mysql_mutex_t LOCK_compress_gtid_table;
mysql_cond_t COND_compress_gtid_table;
#if !defined (EMBEDDED_LIBRARY) && !defined(_WIN32)
mysql_mutex_t LOCK_socket_listener_active;
mysql_cond_t COND_socket_listener_active;
mysql_mutex_t LOCK_start_signal_handler;
mysql_cond_t COND_start_signal_handler;
#endif

bool mysqld_server_started= false;

File_parser_dummy_hook file_parser_dummy_hook;

/* replication parameters, if master_host is not NULL, we are a slave */
uint report_port= 0;
ulong master_retry_count=0;
char *master_info_file;
char *relay_log_info_file, *report_user, *report_password, *report_host;
char *opt_relay_logname = 0, *opt_relaylog_index_name=0;
char *opt_general_logname, *opt_slow_logname, *opt_bin_logname;

/* Static variables */

static volatile sig_atomic_t kill_in_progress;


static my_bool opt_myisam_log;
static int cleanup_done;
static ulong opt_specialflag;
static char *opt_update_logname;
char *opt_binlog_index_name;
char *mysql_home_ptr, *pidfile_name_ptr;
char *default_auth_plugin;
/** Initial command line arguments (count), after load_defaults().*/
static int defaults_argc;
/**
  Initial command line arguments (arguments), after load_defaults().
  This memory is allocated by @c load_defaults() and should be freed
  using @c free_defaults().
  Do not modify defaults_argc / defaults_argv,
  use remaining_argc / remaining_argv instead to parse the command
  line arguments in multiple steps.
*/
static char **defaults_argv;
/** Remaining command line arguments (count), filtered by handle_options().*/
static int remaining_argc;
/** Remaining command line arguments (arguments), filtered by handle_options().*/
static char **remaining_argv;

int orig_argc;
char **orig_argv;

#if defined(HAVE_OPENSSL) && !defined(HAVE_YASSL)
bool init_rsa_keys(void);
void deinit_rsa_keys(void);
int show_rsa_public_key(THD *thd, SHOW_VAR *var, char *buff);
#endif

Connection_acceptor<Mysqld_socket_listener> *mysqld_socket_acceptor= NULL;
#ifdef _WIN32
Connection_acceptor<Named_pipe_listener> *named_pipe_acceptor= NULL;
Connection_acceptor<Shared_mem_listener> *shared_mem_acceptor= NULL;
#endif

Checkable_rwlock *global_sid_lock= NULL;
Sid_map *global_sid_map= NULL;
Gtid_state *gtid_state= NULL;
Gtid_table_persistor *gtid_table_persistor= NULL;


void set_remaining_args(int argc, char **argv)
{
  remaining_argc= argc;
  remaining_argv= argv;
}
/* 
  Multiple threads of execution use the random state maintained in global
  sql_rand to generate random numbers. sql_rnd_with_mutex use mutex
  LOCK_sql_rand to protect sql_rand across multiple instantiations that use
  sql_rand to generate random numbers.
 */
ulong sql_rnd_with_mutex()
{
  mysql_mutex_lock(&LOCK_sql_rand);
  ulong tmp=(ulong) (my_rnd(&sql_rand) * 0xffffffff); /* make all bits random */
  mysql_mutex_unlock(&LOCK_sql_rand);
  return tmp;
}


C_MODE_START

static void option_error_reporter(enum loglevel level, const char *format, ...)
{
  va_list args;
  va_start(args, format);

  /* Don't print warnings for --loose options during bootstrap */
  if (level == ERROR_LEVEL || !opt_bootstrap ||
      (log_error_verbosity > 1))
  {
    error_log_print(level, format, args);
  }
  va_end(args);
}

/**
  Character set and collation error reporter that prints to sql error log.
  @param level          log message level
  @param format         log message format string

  This routine is used to print character set and collation
  warnings and errors inside an already running mysqld server,
  e.g. when a character set or collation is requested for the very first time
  and its initialization does not go well for some reasons.
*/
static void charset_error_reporter(enum loglevel level,
                                   const char *format, ...)
{
  va_list args;
  va_start(args, format);
  error_log_print(level, format, args);
  va_end(args);
}
C_MODE_END

struct rand_struct sql_rand; ///< used by sql_class.cc:THD::THD()

#ifndef EMBEDDED_LIBRARY
struct passwd *user_info= NULL;
#ifndef _WIN32
static my_thread_t main_thread_id;
#endif // !_WIN32
#endif // !EMBEDDED_LIBRARY

/* OS specific variables */

#ifdef _WIN32
#include <process.h>

static bool windows_service= false;
static bool use_opt_args;
static int opt_argc;
static char **opt_argv;

#if !defined(EMBEDDED_LIBRARY)
static mysql_mutex_t LOCK_handler_count;
static mysql_cond_t COND_handler_count;
static HANDLE hEventShutdown;
char *shared_memory_base_name= default_shared_memory_base_name;
my_bool opt_enable_shared_memory;
static char shutdown_event_name[40];
#include "nt_servc.h"
static   NTService  Service;        ///< Service object for WinNT
#endif /* EMBEDDED_LIBRARY */
#endif /* _WIN32 */

#ifndef EMBEDDED_LIBRARY
bool mysqld_embedded=0;
#else
bool mysqld_embedded=1;
#endif

static my_bool plugins_are_initialized= FALSE;

#ifndef DBUG_OFF
static const char* default_dbug_option;
#endif
ulong query_cache_min_res_unit= QUERY_CACHE_MIN_RESULT_DATA_SIZE;
Query_cache query_cache;

my_bool opt_use_ssl= 1;
char *opt_ssl_ca= NULL, *opt_ssl_capath= NULL, *opt_ssl_cert= NULL,
     *opt_ssl_cipher= NULL, *opt_ssl_key= NULL, *opt_ssl_crl= NULL,
     *opt_ssl_crlpath= NULL, *opt_tls_version= NULL;

#ifdef HAVE_OPENSSL
char *des_key_file;
#ifndef EMBEDDED_LIBRARY
struct st_VioSSLFd *ssl_acceptor_fd;
SSL *ssl_acceptor;
#endif
#endif /* HAVE_OPENSSL */

/* Function declarations */

extern "C" void *signal_hand(void *arg);
static int mysql_init_variables(void);
static int get_options(int *argc_ptr, char ***argv_ptr);
static void add_terminator(vector<my_option> *options);
extern "C" my_bool mysqld_get_one_option(int, const struct my_option *, char *);
static void set_server_version(void);
static int init_thread_environment();
static char *get_relative_path(const char *path);
static int fix_paths(void);
static bool read_init_file(char *file_name);
static void clean_up(bool print_message);
static int test_if_case_insensitive(const char *dir_name);
static void end_ssl();
static void start_processing_signals();

#ifndef EMBEDDED_LIBRARY
static bool pid_file_created= false;
static void usage(void);
static void clean_up_mutexes(void);
static void create_pid_file();
static void mysqld_exit(int exit_code) __attribute__((noreturn));
static void delete_pid_file(myf flags);
#endif


#ifndef EMBEDDED_LIBRARY
/****************************************************************************
** Code to end mysqld
****************************************************************************/

/**
  This class implements callback function used by close_connections()
  to set KILL_CONNECTION flag on all thds in thd list.
  If m_kill_dump_thread_flag is not set it kills all other threads
  except dump threads. If this flag is set, it kills dump threads.
*/
class Set_kill_conn : public Do_THD_Impl
{
private:
  int m_dump_thread_count;
  bool m_kill_dump_threads_flag;
public:
  Set_kill_conn()
    : m_dump_thread_count(0),
      m_kill_dump_threads_flag(false)
  {}

  void set_dump_thread_flag()
  {
    m_kill_dump_threads_flag= true;
  }

  int get_dump_thread_count() const
  {
    return m_dump_thread_count;
  }

  virtual void operator()(THD *killing_thd)
  {
    DBUG_PRINT("quit",("Informing thread %u that it's time to die",
                       killing_thd->thread_id()));
    if (!m_kill_dump_threads_flag)
    {
      // We skip slave threads & scheduler on this first loop through.
      if (killing_thd->slave_thread)
        return;

      if (killing_thd->get_command() == COM_BINLOG_DUMP ||
          killing_thd->get_command() == COM_BINLOG_DUMP_GTID)
      {
        ++m_dump_thread_count;
        return;
      }
      DBUG_EXECUTE_IF("Check_dump_thread_is_alive",
                      {
                        DBUG_ASSERT(killing_thd->get_command() != COM_BINLOG_DUMP &&
                                    killing_thd->get_command() != COM_BINLOG_DUMP_GTID);
                      };);
    }
    mysql_mutex_lock(&killing_thd->LOCK_thd_data);
    killing_thd->killed= THD::KILL_CONNECTION;
    MYSQL_CALLBACK(Connection_handler_manager::event_functions,
                   post_kill_notification, (killing_thd));
    if (killing_thd->is_killable)
    {
      mysql_mutex_lock(&killing_thd->LOCK_current_cond);
      if (killing_thd->current_cond)
      {
        mysql_mutex_lock(killing_thd->current_mutex);
        mysql_cond_broadcast(killing_thd->current_cond);
        mysql_mutex_unlock(killing_thd->current_mutex);
      }
      mysql_mutex_unlock(&killing_thd->LOCK_current_cond);
    }
    mysql_mutex_unlock(&killing_thd->LOCK_thd_data);
  }
};

/**
  This class implements callback function used by close_connections()
  to close vio connection for all thds in thd list
*/
class Call_close_conn : public Do_THD_Impl
{
public:
  Call_close_conn(bool server_shutdown) : is_server_shutdown(server_shutdown)
  {}

  virtual void operator()(THD *closing_thd)
  {
    if (closing_thd->get_protocol()->connection_alive())
    {
      LEX_CSTRING main_sctx_user= closing_thd->m_main_security_ctx.user();
      sql_print_warning(ER_DEFAULT(ER_FORCING_CLOSE),my_progname,
                        closing_thd->thread_id(),
                        (main_sctx_user.length ? main_sctx_user.str : ""));
      close_connection(closing_thd, 0, is_server_shutdown);
    }
  }
private:
  bool is_server_shutdown;
};

static void close_connections(void)
{
  DBUG_ENTER("close_connections");
  (void) RUN_HOOK(server_state, before_server_shutdown, (NULL));

  Per_thread_connection_handler::kill_blocked_pthreads();

  uint dump_thread_count= 0;
  uint dump_thread_kill_retries= 8;

  // Close listeners.
  if (mysqld_socket_acceptor != NULL)
    mysqld_socket_acceptor->close_listener();
#ifdef _WIN32
  if (named_pipe_acceptor != NULL)
    named_pipe_acceptor->close_listener();

  if (shared_mem_acceptor != NULL)
    shared_mem_acceptor->close_listener();
#endif

  /*
    First signal all threads that it's time to die
    This will give the threads some time to gracefully abort their
    statements and inform their clients that the server is about to die.
  */

  Global_THD_manager *thd_manager= Global_THD_manager::get_instance();
  sql_print_information("Giving %d client threads a chance to die gracefully",
                        static_cast<int>(thd_manager->get_thd_count()));

  Set_kill_conn set_kill_conn;
  thd_manager->do_for_all_thd(&set_kill_conn);
  sql_print_information("Shutting down slave threads");
  end_slave();

  if (set_kill_conn.get_dump_thread_count())
  {
    /*
      Replication dump thread should be terminated after the clients are
      terminated. Wait for few more seconds for other sessions to end.
     */
    while (thd_manager->get_thd_count() > dump_thread_count &&
           dump_thread_kill_retries)
    {
      sleep(1);
      dump_thread_kill_retries--;
    }
    set_kill_conn.set_dump_thread_flag();
    thd_manager->do_for_all_thd(&set_kill_conn);
  }
  if (thd_manager->get_thd_count() > 0)
    sleep(2);         // Give threads time to die

  /*
    Force remaining threads to die by closing the connection to the client
    This will ensure that threads that are waiting for a command from the
    client on a blocking read call are aborted.
  */

  sql_print_information("Forcefully disconnecting %d remaining clients",
                        static_cast<int>(thd_manager->get_thd_count()));

  Call_close_conn call_close_conn(true);
  thd_manager->do_for_all_thd(&call_close_conn);

  /*
    All threads have now been aborted. Stop event scheduler thread
    after aborting all client connections, otherwise user may
    start/stop event scheduler after Events::deinit() deallocates
    scheduler object(static member in Events class)
  */
  Events::deinit();
  DBUG_PRINT("quit",("Waiting for threads to die (count=%u)",
                     thd_manager->get_thd_count()));
  thd_manager->wait_till_no_thd();

  /*
    Connection threads might take a little while to go down after removing from
    global thread list. Give it some time.
  */
  Connection_handler_manager::wait_till_no_connection();

  delete_slave_info_objects();
  DBUG_PRINT("quit",("close_connections thread"));

  (void) RUN_HOOK(server_state, after_server_shutdown, (NULL));

  DBUG_VOID_RETURN;
}


void kill_mysql(void)
{
  DBUG_ENTER("kill_mysql");

#if defined(_WIN32)
  {
    if (!SetEvent(hEventShutdown))
    {
      DBUG_PRINT("error",("Got error: %ld from SetEvent",GetLastError()));
    }
    /*
      or:
      HANDLE hEvent=OpenEvent(0, FALSE, "MySqlShutdown");
      SetEvent(hEventShutdown);
      CloseHandle(hEvent);
    */
  }
#else
  if (pthread_kill(signal_thread_id.thread, SIGTERM))
  {
    DBUG_PRINT("error",("Got error %d from pthread_kill",errno)); /* purecov: inspected */
  }
#endif
  DBUG_PRINT("quit",("After pthread_kill"));
  DBUG_VOID_RETURN;
}


extern "C" void unireg_abort(int exit_code)
{
  DBUG_ENTER("unireg_abort");

  // At this point it does not make sense to buffer more messages.
  // Just flush what we have and write directly to stderr.
  flush_error_log_messages();

  if (opt_help)
    usage();
  if (exit_code)
    sql_print_error("Aborting\n");

  mysql_audit_notify(MYSQL_AUDIT_SERVER_SHUTDOWN_SHUTDOWN,
                     MYSQL_AUDIT_SERVER_SHUTDOWN_REASON_ABORT, exit_code);
#ifndef _WIN32
  if (signal_thread_id.thread != 0)
  {
    start_processing_signals();

    pthread_kill(signal_thread_id.thread, SIGTERM);
    my_thread_join(&signal_thread_id, NULL);
  }
  signal_thread_id.thread= 0;

  if (opt_daemonize)
  {
    mysqld::runtime::signal_parent(pipe_write_fd,0);
  }
#endif

  clean_up(!opt_help && (exit_code || !opt_bootstrap)); /* purecov: inspected */
  DBUG_PRINT("quit",("done with cleanup in unireg_abort"));
  mysqld_exit(exit_code);
}

static void mysqld_exit(int exit_code)
{
  DBUG_ASSERT(exit_code >= MYSQLD_SUCCESS_EXIT
              && exit_code <= MYSQLD_FAILURE_EXIT);
  mysql_audit_finalize();
#ifndef EMBEDDED_LIBRARY
  Srv_session::module_deinit();
#endif
  delete_optimizer_cost_module();
  clean_up_mutexes();
  my_end(opt_endinfo ? MY_CHECK_ERROR | MY_GIVE_INFO : 0);
  destroy_error_log();
#ifdef WITH_PERFSCHEMA_STORAGE_ENGINE
  shutdown_performance_schema();
#endif
#if defined(_WIN32)
  if (Service.IsNT() && windows_service)
  {
    Service.Stop();
  }
  else
  {
    Service.SetShutdownEvent(0);
    if (hEventShutdown)
      CloseHandle(hEventShutdown);
  }
#endif
  exit(exit_code); /* purecov: inspected */
}

#endif /* !EMBEDDED_LIBRARY */

/**
   GTID cleanup destroys objects and reset their pointer.
   Function is reentrant.
*/
void gtid_server_cleanup()
{
  if (gtid_state != NULL)
  {
    delete gtid_state;
    gtid_state= NULL;
  }
  if (global_sid_map != NULL)
  {
    delete global_sid_map;
    global_sid_map= NULL;
  }
  if (global_sid_lock != NULL)
  {
    delete global_sid_lock;
    global_sid_lock= NULL;
  }
  if (gtid_table_persistor != NULL)
  {
    delete gtid_table_persistor;
    gtid_table_persistor= NULL;
  }
  if (gtid_mode_lock)
  {
    delete gtid_mode_lock;
    gtid_mode_lock= NULL;
  }
}

/**
   GTID initialization.

   @return true if allocation does not succeed
           false if OK
*/
bool gtid_server_init()
{
  bool res=
    (!(global_sid_lock= new Checkable_rwlock(
#ifdef HAVE_PSI_INTERFACE
                                             key_rwlock_global_sid_lock
#endif
                                            )) ||
     !(gtid_mode_lock= new Checkable_rwlock(
#ifdef HAVE_PSI_INTERFACE
                                            key_rwlock_gtid_mode_lock
#endif
                                           )) ||
     !(global_sid_map= new Sid_map(global_sid_lock)) ||
     !(gtid_state= new Gtid_state(global_sid_lock, global_sid_map))||
     !(gtid_table_persistor= new Gtid_table_persistor()));
  if (res)
  {
    gtid_server_cleanup();
  }
  return res;
}

#ifndef EMBEDDED_LIBRARY
// Free connection acceptors
static void free_connection_acceptors()
{
  delete mysqld_socket_acceptor;
  mysqld_socket_acceptor= NULL;

#ifdef _WIN32
  delete named_pipe_acceptor;
  named_pipe_acceptor= NULL;
  delete shared_mem_acceptor;
  shared_mem_acceptor= NULL;
#endif
}
#endif


void clean_up(bool print_message)
{
  DBUG_PRINT("exit",("clean_up"));
  if (cleanup_done++)
    return; /* purecov: inspected */

  stop_handle_manager();
  release_ddl_log();

  memcached_shutdown();

  /*
    make sure that handlers finish up
    what they have that is dependent on the binlog
  */
  if ((opt_help == 0) || (opt_verbose > 0))
    sql_print_information("Binlog end");
  ha_binlog_end(current_thd);

  injector::free_instance();
  mysql_bin_log.cleanup();
  gtid_server_cleanup();

#ifdef HAVE_REPLICATION
  if (use_slave_mask)
    bitmap_free(&slave_error_mask);
#endif
  my_tz_free();
  my_dboptions_cache_free();
  ignore_db_dirs_free();
  servers_free(1);
#ifndef NO_EMBEDDED_ACCESS_CHECKS
  acl_free(1);
  grant_free();
#endif
  query_cache.destroy();
  hostname_cache_free();
  item_func_sleep_free();
  lex_free();       /* Free some memory */
  item_create_cleanup();
  if (!opt_noacl)
  {
#ifdef HAVE_DLOPEN
    udf_free();
#endif
  }
  table_def_start_shutdown();
  plugin_shutdown();
  delete_optimizer_cost_module();
  ha_end();
  if (tc_log)
  {
    tc_log->close();
    tc_log= NULL;
  }
  delegates_destroy();
  transaction_cache_free();
  table_def_free();
  mdl_destroy();
  key_caches.delete_elements((void (*)(const char*, uchar*)) free_key_cache);
  multi_keycache_free();
  free_status_vars();
  query_logger.cleanup();
  my_free_open_file_info();
  if (defaults_argv)
    free_defaults(defaults_argv);
  free_tmpdir(&mysql_tmpdir_list);
  my_free(opt_bin_logname);
  bitmap_free(&temp_pool);
  free_max_user_conn();
#ifdef HAVE_REPLICATION
  end_slave_list();
#endif
  delete binlog_filter;
  delete rpl_filter;
  end_ssl();
  vio_end();
  my_regex_end();
#if defined(ENABLED_DEBUG_SYNC)
  /* End the debug sync facility. See debug_sync.cc. */
  debug_sync_end();
#endif /* defined(ENABLED_DEBUG_SYNC) */

#ifndef EMBEDDED_LIBRARY
  delete_pid_file(MYF(0));
#endif

  if (print_message && my_default_lc_messages && server_start_time)
    sql_print_information(ER_DEFAULT(ER_SHUTDOWN_COMPLETE),my_progname);
  cleanup_errmsgs();

#ifndef EMBEDDED_LIBRARY
  free_connection_acceptors();
  Connection_handler_manager::destroy_instance();
#endif

  mysql_client_plugin_deinit();
  finish_client_errs();
  deinit_errmessage(); // finish server errs
  DBUG_PRINT("quit", ("Error messages freed"));

  free_charsets();
  sys_var_end();
  Global_THD_manager::destroy_instance();

  my_free(const_cast<char*>(log_bin_basename));
  my_free(const_cast<char*>(log_bin_index));
#ifndef EMBEDDED_LIBRARY
  my_free(const_cast<char*>(relay_log_basename));
  my_free(const_cast<char*>(relay_log_index));
#endif
  free_list(opt_early_plugin_load_list_ptr);
  free_list(opt_plugin_load_list_ptr);

  if (THR_THD_initialized)
  {
    THR_THD_initialized= false;
    (void) my_delete_thread_local_key(THR_THD);
  }

  if (THR_MALLOC_initialized)
  {
    THR_MALLOC_initialized= false;
    (void) my_delete_thread_local_key(THR_MALLOC);
  }

  if (have_statement_timeout == SHOW_OPTION_YES)
    my_timer_deinitialize();

  have_statement_timeout= SHOW_OPTION_DISABLED;

  log_syslog_exit();

  /*
    The following lines may never be executed as the main thread may have
    killed us
  */
  DBUG_PRINT("quit", ("done with cleanup"));
} /* clean_up */


#ifndef EMBEDDED_LIBRARY

static void clean_up_mutexes()
{
  mysql_mutex_destroy(&LOCK_log_throttle_qni);
  mysql_mutex_destroy(&LOCK_status);
  mysql_mutex_destroy(&LOCK_manager);
  mysql_mutex_destroy(&LOCK_crypt);
  mysql_mutex_destroy(&LOCK_user_conn);
#ifdef HAVE_OPENSSL
  mysql_mutex_destroy(&LOCK_des_key_file);
#endif
  mysql_rwlock_destroy(&LOCK_sys_init_connect);
  mysql_rwlock_destroy(&LOCK_sys_init_slave);
  mysql_mutex_destroy(&LOCK_global_system_variables);
  mysql_rwlock_destroy(&LOCK_system_variables_hash);
  mysql_mutex_destroy(&LOCK_uuid_generator);
  mysql_mutex_destroy(&LOCK_sql_rand);
  mysql_mutex_destroy(&LOCK_prepared_stmt_count);
  mysql_mutex_destroy(&LOCK_sql_slave_skip_counter);
  mysql_mutex_destroy(&LOCK_slave_net_timeout);
  mysql_mutex_destroy(&LOCK_error_messages);
  mysql_mutex_destroy(&LOCK_offline_mode);
  mysql_mutex_destroy(&LOCK_default_password_lifetime);
  mysql_cond_destroy(&COND_manager);
#ifdef _WIN32
  mysql_cond_destroy(&COND_handler_count);
  mysql_mutex_destroy(&LOCK_handler_count);
#endif
#ifndef _WIN32
  mysql_cond_destroy(&COND_socket_listener_active);
  mysql_mutex_destroy(&LOCK_socket_listener_active);
  mysql_cond_destroy(&COND_start_signal_handler);
  mysql_mutex_destroy(&LOCK_start_signal_handler);
#endif
}


/****************************************************************************
** Init IP and UNIX socket
****************************************************************************/

static void set_ports()
{
  char  *env;
  if (!mysqld_port && !opt_disable_networking)
  {         // Get port if not from commandline
    mysqld_port= MYSQL_PORT;

    /*
      if builder specifically requested a default port, use that
      (even if it coincides with our factory default).
      only if they didn't do we check /etc/services (and, failing
      on that, fall back to the factory default of 3306).
      either default can be overridden by the environment variable
      MYSQL_TCP_PORT, which in turn can be overridden with command
      line options.
    */

#if MYSQL_PORT_DEFAULT == 0
    struct  servent *serv_ptr;
    if ((serv_ptr= getservbyname("mysql", "tcp")))
      mysqld_port= ntohs((u_short) serv_ptr->s_port); /* purecov: inspected */
#endif
    if ((env = getenv("MYSQL_TCP_PORT")))
      mysqld_port= (uint) atoi(env);    /* purecov: inspected */
  }
  if (!mysqld_unix_port)
  {
#ifdef _WIN32
    mysqld_unix_port= (char*) MYSQL_NAMEDPIPE;
#else
    mysqld_unix_port= (char*) MYSQL_UNIX_ADDR;
#endif
    if ((env = getenv("MYSQL_UNIX_PORT")))
      mysqld_unix_port= env;      /* purecov: inspected */
  }
}


#if !defined(_WIN32)
/* Change to run as another user if started with --user */

static struct passwd *check_user(const char *user)
{
  struct passwd *tmp_user_info;
  uid_t user_id= geteuid();

  // Don't bother if we aren't superuser
  if (user_id)
  {
    if (user)
    {
      /* Don't give a warning, if real user is same as given with --user */
      tmp_user_info= getpwnam(user);
      if ((!tmp_user_info || user_id != tmp_user_info->pw_uid))
        sql_print_warning(
                    "One can only use the --user switch if running as root\n");
    }
    return NULL;
  }
  if (!user)
  {
    if (!opt_bootstrap && !opt_help)
    {
      sql_print_error("Fatal error: Please read \"Security\" section of the manual to find out how to run mysqld as root!\n");
      unireg_abort(MYSQLD_ABORT_EXIT);
    }
    return NULL;
  }
  /* purecov: begin tested */
  if (!strcmp(user,"root"))
    return NULL;                        // Avoid problem with dynamic libraries

  if (!(tmp_user_info= getpwnam(user)))
  {
    // Allow a numeric uid to be used
    const char *pos;
    for (pos= user; my_isdigit(mysqld_charset,*pos); pos++) ;
    if (*pos)                                   // Not numeric id
      goto err;
    if (!(tmp_user_info= getpwuid(atoi(user))))
      goto err;
  }
  return tmp_user_info;
  /* purecov: end */

err:
  sql_print_error("Fatal error: Can't change to run as user '%s' ;  Please check that the user exists!\n",user);
  unireg_abort(MYSQLD_ABORT_EXIT);

#ifdef PR_SET_DUMPABLE
  if (test_flags & TEST_CORE_ON_SIGNAL)
  {
    /* inform kernel that process is dumpable */
    (void) prctl(PR_SET_DUMPABLE, 1);
  }
#endif

  return NULL;
}

static void set_user(const char *user, struct passwd *user_info_arg)
{
  /* purecov: begin tested */
  DBUG_ASSERT(user_info_arg != 0);
#ifdef HAVE_INITGROUPS
  /*
    We can get a SIGSEGV when calling initgroups() on some systems when NSS
    is configured to use LDAP and the server is statically linked.  We set
    calling_initgroups as a flag to the SIGSEGV handler that is then used to
    output a specific message to help the user resolve this problem.
  */
  calling_initgroups= 1;
  initgroups((char*) user, user_info_arg->pw_gid);
  calling_initgroups= 0;
#endif
  if (setgid(user_info_arg->pw_gid) == -1)
  {
    sql_print_error("setgid: %s", strerror(errno));
    unireg_abort(MYSQLD_ABORT_EXIT);
  }
  if (setuid(user_info_arg->pw_uid) == -1)
  {
    sql_print_error("setuid: %s", strerror(errno));
    unireg_abort(MYSQLD_ABORT_EXIT);
  }
  /* purecov: end */
}


static void set_effective_user(struct passwd *user_info_arg)
{
  DBUG_ASSERT(user_info_arg != 0);
  if (setregid((gid_t)-1, user_info_arg->pw_gid) == -1)
  {
    sql_print_error("setregid: %s", strerror(errno));
    unireg_abort(MYSQLD_ABORT_EXIT);
  }
  if (setreuid((uid_t)-1, user_info_arg->pw_uid) == -1)
  {
    sql_print_error("setreuid: %s", strerror(errno));
    unireg_abort(MYSQLD_ABORT_EXIT);
  }
}


/** Change root user if started with @c --chroot . */
static void set_root(const char *path)
{
  if (chroot(path) == -1)
  {
    sql_print_error("chroot: %s", strerror(errno));
    unireg_abort(MYSQLD_ABORT_EXIT);
  }
  my_setwd("/", MYF(0));
}
#endif // !_WIN32


static bool network_init(void)
{
  if (opt_bootstrap)
    return false;

  set_ports();

#ifdef HAVE_SYS_UN_H
  std::string const unix_sock_name(mysqld_unix_port ? mysqld_unix_port : "");
#else
  std::string const unix_sock_name("");
#endif

  if (!opt_disable_networking || unix_sock_name != "")
  {
    std::string const bind_addr_str(my_bind_addr_str ? my_bind_addr_str : "");

    Mysqld_socket_listener *mysqld_socket_listener=
      new (std::nothrow) Mysqld_socket_listener(bind_addr_str,
                                                mysqld_port, back_log,
                                                mysqld_port_timeout,
                                                unix_sock_name);
    if (mysqld_socket_listener == NULL)
      return true;

    mysqld_socket_acceptor=
      new (std::nothrow) Connection_acceptor<Mysqld_socket_listener>(mysqld_socket_listener);
    if (mysqld_socket_acceptor == NULL)
    {
      delete mysqld_socket_listener;
      mysqld_socket_listener= NULL;
      return true;
    }

    if (mysqld_socket_acceptor->init_connection_acceptor())
      return true; // mysqld_socket_acceptor would be freed in unireg_abort.

    if (report_port == 0)
      report_port= mysqld_port;

    if (!opt_disable_networking)
      DBUG_ASSERT(report_port != 0);
  }
#ifdef _WIN32
  // Create named pipe
  if (opt_enable_named_pipe)
  {
    std::string pipe_name= mysqld_unix_port ? mysqld_unix_port : "";

    Named_pipe_listener *named_pipe_listener=
      new (std::nothrow) Named_pipe_listener(&pipe_name);
    if (named_pipe_listener == NULL)
      return true;

    named_pipe_acceptor=
      new (std::nothrow) Connection_acceptor<Named_pipe_listener>(named_pipe_listener);
    if (named_pipe_acceptor == NULL)
    {
      delete named_pipe_listener;
      named_pipe_listener= NULL;
      return true;
    }

    if (named_pipe_acceptor->init_connection_acceptor())
      return true; // named_pipe_acceptor would be freed in unireg_abort.
  }

  // Setup shared_memory acceptor
  if (opt_enable_shared_memory)
  {
    std::string shared_mem_base_name= shared_memory_base_name ? shared_memory_base_name : "";

    Shared_mem_listener *shared_mem_listener=
      new (std::nothrow) Shared_mem_listener(&shared_mem_base_name);
    if (shared_mem_listener == NULL)
      return true;

    shared_mem_acceptor=
      new (std::nothrow) Connection_acceptor<Shared_mem_listener>(shared_mem_listener);
    if (shared_mem_acceptor == NULL)
    {
      delete shared_mem_listener;
      shared_mem_listener= NULL;
      return true;
    }

    if (shared_mem_acceptor->init_connection_acceptor())
      return true; // shared_mem_acceptor would be freed in unireg_abort.
  }
#endif // _WIN32
  return false;
}

#ifdef _WIN32
static uint handler_count= 0;


static inline void decrement_handler_count()
{
  mysql_mutex_lock(&LOCK_handler_count);
  handler_count--;
  mysql_cond_signal(&COND_handler_count);
  mysql_mutex_unlock(&LOCK_handler_count);
}


extern "C" void *socket_conn_event_handler(void *arg)
{
  my_thread_init();

  Connection_acceptor<Mysqld_socket_listener> *conn_acceptor=
    static_cast<Connection_acceptor<Mysqld_socket_listener>*>(arg);
  conn_acceptor->connection_event_loop();

  decrement_handler_count();
  my_thread_end();
  return 0;
}


extern "C" void *named_pipe_conn_event_handler(void *arg)
{
  my_thread_init();

  Connection_acceptor<Named_pipe_listener> *conn_acceptor=
    static_cast<Connection_acceptor<Named_pipe_listener>*>(arg);
  conn_acceptor->connection_event_loop();

  decrement_handler_count();
  my_thread_end();
  return 0;
}


extern "C" void *shared_mem_conn_event_handler(void *arg)
{
  my_thread_init();

  Connection_acceptor<Shared_mem_listener> *conn_acceptor=
    static_cast<Connection_acceptor<Shared_mem_listener>*>(arg);
  conn_acceptor->connection_event_loop();

  decrement_handler_count();
  my_thread_end();
  return 0;
}


void setup_conn_event_handler_threads()
{
  my_thread_handle hThread;

  DBUG_ENTER("handle_connections_methods");

  if ((!have_tcpip || opt_disable_networking) &&
      !opt_enable_shared_memory && !opt_enable_named_pipe)
  {
    sql_print_error("TCP/IP, --shared-memory, or --named-pipe should be configured on NT OS");
    unireg_abort(MYSQLD_ABORT_EXIT);        // Will not return
  }

  mysql_mutex_lock(&LOCK_handler_count);
  handler_count=0;

  if (opt_enable_named_pipe)
  {
    int error= mysql_thread_create(key_thread_handle_con_namedpipes,
                                   &hThread, &connection_attrib,
                                   named_pipe_conn_event_handler,
                                   named_pipe_acceptor);
    if (!error)
      handler_count++;
    else
      sql_print_warning("Can't create thread to handle named pipes"
                        " (errno= %d)", error);
  }

  if (have_tcpip && !opt_disable_networking)
  {
    int error= mysql_thread_create(key_thread_handle_con_sockets,
                                   &hThread, &connection_attrib,
                                   socket_conn_event_handler,
                                   mysqld_socket_acceptor);
    if (!error)
      handler_count++;
    else
      sql_print_warning("Can't create thread to handle TCP/IP (errno= %d)",
                        error);
  }

  if (opt_enable_shared_memory)
  {
    int error= mysql_thread_create(key_thread_handle_con_sharedmem,
                                   &hThread, &connection_attrib,
                                   shared_mem_conn_event_handler,
                                   shared_mem_acceptor);
    if (!error)
      handler_count++;
    else
      sql_print_warning("Can't create thread to handle shared memory"
                        " (errno= %d)", error);
  }

  // Block until all connection listener threads have exited.
  while (handler_count > 0)
    mysql_cond_wait(&COND_handler_count, &LOCK_handler_count);
  mysql_mutex_unlock(&LOCK_handler_count);
  DBUG_VOID_RETURN;
}


/*
  On Windows, we use native SetConsoleCtrlHandler for handle events like Ctrl-C
  with graceful shutdown.
  Also, we do not use signal(), but SetUnhandledExceptionFilter instead - as it
  provides possibility to pass the exception to just-in-time debugger, collect
  dumps and potentially also the exception and thread context used to output
  callstack.
*/

static BOOL WINAPI console_event_handler( DWORD type )
{
  DBUG_ENTER("console_event_handler");
  if(type == CTRL_C_EVENT)
  {
     /*
       Do not shutdown before startup is finished and shutdown
       thread is initialized. Otherwise there is a race condition
       between main thread doing initialization and CTRL-C thread doing
       cleanup, which can result into crash.
     */
     if(hEventShutdown)
       kill_mysql();
     else
       sql_print_warning("CTRL-C ignored during startup");
     DBUG_RETURN(TRUE);
  }
  DBUG_RETURN(FALSE);
}


#ifdef DEBUG_UNHANDLED_EXCEPTION_FILTER
#define DEBUGGER_ATTACH_TIMEOUT 120
/*
  Wait for debugger to attach and break into debugger. If debugger is not attached,
  resume after timeout.
*/
static void wait_for_debugger(int timeout_sec)
{
   if(!IsDebuggerPresent())
   {
     int i;
     printf("Waiting for debugger to attach, pid=%u\n",GetCurrentProcessId());
     fflush(stdout);
     for(i= 0; i < timeout_sec; i++)
     {
       Sleep(1000);
       if(IsDebuggerPresent())
       {
         /* Break into debugger */
         __debugbreak();
         return;
       }
     }
     printf("pid=%u, debugger not attached after %d seconds, resuming\n",GetCurrentProcessId(),
       timeout_sec);
     fflush(stdout);
   }
}
#endif /* DEBUG_UNHANDLED_EXCEPTION_FILTER */

LONG WINAPI my_unhandler_exception_filter(EXCEPTION_POINTERS *ex_pointers)
{
   static BOOL first_time= TRUE;
   if(!first_time)
   {
     /*
       This routine can be called twice, typically
       when detaching in JIT debugger.
       Return EXCEPTION_EXECUTE_HANDLER to terminate process.
     */
     return EXCEPTION_EXECUTE_HANDLER;
   }
   first_time= FALSE;
#ifdef DEBUG_UNHANDLED_EXCEPTION_FILTER
   /*
    Unfortunately there is no clean way to debug unhandled exception filters,
    as debugger does not stop there(also documented in MSDN)
    To overcome, one could put a MessageBox, but this will not work in service.
    Better solution is to print error message and sleep some minutes
    until debugger is attached
  */
  wait_for_debugger(DEBUGGER_ATTACH_TIMEOUT);
#endif /* DEBUG_UNHANDLED_EXCEPTION_FILTER */
  __try
  {
    my_set_exception_pointers(ex_pointers);
    handle_fatal_signal(ex_pointers->ExceptionRecord->ExceptionCode);
  }
  __except(EXCEPTION_EXECUTE_HANDLER)
  {
    DWORD written;
    const char msg[] = "Got exception in exception handler!\n";
    WriteFile(GetStdHandle(STD_OUTPUT_HANDLE),msg, sizeof(msg)-1,
      &written,NULL);
  }
  /*
    Return EXCEPTION_CONTINUE_SEARCH to give JIT debugger
    (drwtsn32 or vsjitdebugger) possibility to attach,
    if JIT debugger is configured.
    Windows Error reporting might generate a dump here.
  */
  return EXCEPTION_CONTINUE_SEARCH;
}


void my_init_signals()
{
  if(opt_console)
    SetConsoleCtrlHandler(console_event_handler,TRUE);

    /* Avoid MessageBox()es*/
  _CrtSetReportMode(_CRT_WARN, _CRTDBG_MODE_FILE);
  _CrtSetReportFile(_CRT_WARN, _CRTDBG_FILE_STDERR);
  _CrtSetReportMode(_CRT_ERROR, _CRTDBG_MODE_FILE);
  _CrtSetReportFile(_CRT_ERROR, _CRTDBG_FILE_STDERR);
  _CrtSetReportMode(_CRT_ASSERT, _CRTDBG_MODE_FILE);
  _CrtSetReportFile(_CRT_ASSERT, _CRTDBG_FILE_STDERR);

   /*
     Do not use SEM_NOGPFAULTERRORBOX in the following SetErrorMode (),
     because it would prevent JIT debugger and Windows error reporting
     from working. We need WER or JIT-debugging, since our own unhandled
     exception filter is not guaranteed to work in all situation
     (like heap corruption or stack overflow)
   */
  SetErrorMode(SetErrorMode(0) | SEM_FAILCRITICALERRORS
                               | SEM_NOOPENFILEERRORBOX);
  SetUnhandledExceptionFilter(my_unhandler_exception_filter);
}

#else // !_WIN32

extern "C" {
static void empty_signal_handler(int sig __attribute__((unused)))
{ }
}


void my_init_signals()
{
  DBUG_ENTER("my_init_signals");
  struct sigaction sa;
  (void) sigemptyset(&sa.sa_mask);

  if (!(test_flags & TEST_NO_STACKTRACE) || (test_flags & TEST_CORE_ON_SIGNAL))
  {
#ifdef HAVE_STACKTRACE
    my_init_stacktrace();
#endif

    if (test_flags & TEST_CORE_ON_SIGNAL)
    {
      // Change limits so that we will get a core file.
      struct rlimit rl;
      rl.rlim_cur= rl.rlim_max= RLIM_INFINITY;
      if (setrlimit(RLIMIT_CORE, &rl))
        sql_print_warning("setrlimit could not change the size of core files to"
                          " 'infinity';  We may not be able to generate a"
                          " core file on signals");
    }

    /*
      SA_RESETHAND resets handler action to default when entering handler.
      SA_NODEFER allows receiving the same signal during handler.
      E.g. SIGABRT during our signal handler will dump core (default action).
    */
    sa.sa_flags= SA_RESETHAND | SA_NODEFER;
    sa.sa_handler= handle_fatal_signal;
    // Treat all these as fatal and handle them.
    (void) sigaction(SIGSEGV, &sa, NULL);
    (void) sigaction(SIGABRT, &sa, NULL);
    (void) sigaction(SIGBUS, &sa, NULL);
    (void) sigaction(SIGILL, &sa, NULL);
    (void) sigaction(SIGFPE, &sa, NULL);
  }

  // Ignore SIGPIPE and SIGALRM
  sa.sa_flags= 0;
  sa.sa_handler= SIG_IGN;
  (void) sigaction(SIGPIPE, &sa, NULL);
  (void) sigaction(SIGALRM, &sa, NULL);

  // SIGUSR1 is used to interrupt the socket listener.
  sa.sa_handler= empty_signal_handler;
  (void) sigaction(SIGUSR1, &sa, NULL);

  // Fix signals if ignored by parents (can happen on Mac OS X).
  sa.sa_handler= SIG_DFL;
  (void) sigaction(SIGTERM, &sa, NULL);
  (void) sigaction(SIGHUP, &sa, NULL);

  sigset_t set;
  (void) sigemptyset(&set);
  /*
    Block SIGQUIT, SIGHUP and SIGTERM.
    The signal handler thread does sigwait() on these.
  */
  (void) sigaddset(&set, SIGQUIT);
  (void) sigaddset(&set, SIGHUP);
  (void) sigaddset(&set, SIGTERM);
  (void) sigaddset(&set, SIGTSTP);
  /*
    Block SIGINT unless debugging to prevent Ctrl+C from causing
    unclean shutdown of the server.
  */
  if (!(test_flags & TEST_SIGINT))
    (void) sigaddset(&set, SIGINT);
  pthread_sigmask(SIG_SETMASK, &set, NULL);
  DBUG_VOID_RETURN;
}


static void start_signal_handler()
{
  int error;
  my_thread_attr_t thr_attr;
  DBUG_ENTER("start_signal_handler");

  (void) my_thread_attr_init(&thr_attr);
  (void) pthread_attr_setscope(&thr_attr, PTHREAD_SCOPE_SYSTEM);
  (void) my_thread_attr_setdetachstate(&thr_attr, MY_THREAD_CREATE_JOINABLE);

  size_t guardize= 0;
  (void) pthread_attr_getguardsize(&thr_attr, &guardize);
#if defined(__ia64__) || defined(__ia64)
  /*
    Peculiar things with ia64 platforms - it seems we only have half the
    stack size in reality, so we have to double it here
  */
  guardize= my_thread_stack_size;
#endif
  (void) my_thread_attr_setstacksize(&thr_attr, my_thread_stack_size + guardize);

  /*
    Set main_thread_id so that SIGTERM/SIGQUIT/SIGKILL can interrupt
    the socket listener successfully.
  */
  main_thread_id= my_thread_self();

  mysql_mutex_lock(&LOCK_start_signal_handler);
  if ((error=
       mysql_thread_create(key_thread_signal_hand,
                           &signal_thread_id, &thr_attr, signal_hand, 0)))
  {
    sql_print_error("Can't create interrupt-thread (error %d, errno: %d)",
                    error, errno);
    flush_error_log_messages();
    exit(MYSQLD_ABORT_EXIT);
  }
  mysql_cond_wait(&COND_start_signal_handler, &LOCK_start_signal_handler);
  mysql_mutex_unlock(&LOCK_start_signal_handler);

  (void) my_thread_attr_destroy(&thr_attr);
  DBUG_VOID_RETURN;
}


/** This thread handles SIGTERM, SIGQUIT and SIGHUP signals. */
/* ARGSUSED */
extern "C" void *signal_hand(void *arg __attribute__((unused)))
{
  my_thread_init();

  sigset_t set;
  (void) sigemptyset(&set);
  (void) sigaddset(&set, SIGTERM);
  (void) sigaddset(&set, SIGQUIT);
  (void) sigaddset(&set, SIGHUP);

  /*
    Signal to start_signal_handler that we are ready.
    This works by waiting for start_signal_handler to free mutex,
    after which we signal it that we are ready.
  */
  mysql_mutex_lock(&LOCK_start_signal_handler);
  mysql_cond_broadcast(&COND_start_signal_handler);
  mysql_mutex_unlock(&LOCK_start_signal_handler);

  /*
    Waiting until mysqld_server_started == true to ensure that all server
    components have been successfully initialized. This step is mandatory
    since signal processing can be done safely only when all server components
    have been initialized.
  */
  mysql_mutex_lock(&LOCK_server_started);
  while (!mysqld_server_started)
    mysql_cond_wait(&COND_server_started, &LOCK_server_started);
  mysql_mutex_unlock(&LOCK_server_started);

  for (;;)
  {
    int sig;
    while (sigwait(&set, &sig) == EINTR)
    {}
    if (cleanup_done)
    {
      my_thread_end();
      my_thread_exit(0);      // Safety
      return NULL;            // Avoid compiler warnings
    }
    switch (sig) {
    case SIGTERM:
    case SIGQUIT:
      // Switch to the file log message processing.
      query_logger.set_handlers((log_output_options != LOG_NONE) ?
                                LOG_FILE : LOG_NONE);
      DBUG_PRINT("info", ("Got signal: %d  abort_loop: %d", sig, abort_loop));
      if (!abort_loop)
      {
        abort_loop= true;       // Mark abort for threads.
#ifdef HAVE_PSI_THREAD_INTERFACE
        // Delete the instrumentation for the signal thread.
        PSI_THREAD_CALL(delete_current_thread)();
#endif
        /*
          Kill the socket listener.
          The main thread will then set socket_listener_active= false,
          and wait for us to finish all the cleanup below.
        */
        mysql_mutex_lock(&LOCK_socket_listener_active);
        while (socket_listener_active)
        {
          DBUG_PRINT("info",("Killing socket listener"));
          if (pthread_kill(main_thread_id, SIGUSR1))
          {
            DBUG_ASSERT(false);
            break;
          }
          mysql_cond_wait(&COND_socket_listener_active,
                          &LOCK_socket_listener_active);
        }
        mysql_mutex_unlock(&LOCK_socket_listener_active);

        close_connections();
      }
      my_thread_end();
      my_thread_exit(0);
      return NULL;  // Avoid compiler warnings
      break;
    case SIGHUP:
      if (!abort_loop)
      {
        int not_used;
        mysql_print_status();   // Print some debug info
        reload_acl_and_cache(NULL,
                             (REFRESH_LOG | REFRESH_TABLES | REFRESH_FAST |
                              REFRESH_GRANT | REFRESH_THREADS | REFRESH_HOSTS),
                             NULL, &not_used); // Flush logs
        // Reenable query logs after the options were reloaded.
        query_logger.set_handlers(log_output_options);
      }
      break;
    default:
      break;          /* purecov: tested */
    }
  }
  return NULL;        /* purecov: deadcode */
}

#endif // !_WIN32
#endif // !EMBEDDED_LIBRARY

/**
  Starts processing signals initialized in the signal_hand function.

  @see signal_hand
*/
static void start_processing_signals()
{
  mysql_mutex_lock(&LOCK_server_started);
  mysqld_server_started= true;
  mysql_cond_broadcast(&COND_server_started);
  mysql_mutex_unlock(&LOCK_server_started);
}

#if HAVE_BACKTRACE && HAVE_ABI_CXA_DEMANGLE
#include <cxxabi.h>
extern "C" char *my_demangle(const char *mangled_name, int *status)
{
  return abi::__cxa_demangle(mangled_name, NULL, NULL, status);
}
#endif


/**
  All global error messages are sent here where the first one is stored
  for the client.
*/
/* ARGSUSED */
extern "C" void my_message_sql(uint error, const char *str, myf MyFlags);

void my_message_sql(uint error, const char *str, myf MyFlags)
{
  THD *thd= current_thd;
  DBUG_ENTER("my_message_sql");
  DBUG_PRINT("error", ("error: %u  message: '%s'", error, str));

  DBUG_ASSERT(str != NULL);
  /*
    An error should have a valid error number (!= 0), so it can be caught
    in stored procedures by SQL exception handlers.
    Calling my_error() with error == 0 is a bug.
    Remaining known places to fix:
    - storage/myisam/mi_create.c, my_printf_error()
    TODO:
    DBUG_ASSERT(error != 0);
  */

  if (error == 0)
  {
    /* At least, prevent new abuse ... */
    DBUG_ASSERT(strncmp(str, "MyISAM table", 12) == 0);
    error= ER_UNKNOWN_ERROR;
  }

#ifndef EMBEDDED_LIBRARY
  mysql_audit_general(thd, MYSQL_AUDIT_GENERAL_ERROR, error, str);
#endif

  if (thd)
  {
    if (MyFlags & ME_FATALERROR)
      thd->is_fatal_error= 1;
    (void) thd->raise_condition(error,
                                NULL,
                                Sql_condition::SL_ERROR,
                                str);
  }

  /* When simulating OOM, skip writing to error log to avoid mtr errors */
  DBUG_EXECUTE_IF("simulate_out_of_memory", DBUG_VOID_RETURN;);

  if (!thd || MyFlags & ME_ERRORLOG)
    sql_print_error("%s: %s",my_progname,str); /* purecov: inspected */
  DBUG_VOID_RETURN;
}


#ifndef EMBEDDED_LIBRARY
extern "C" void *my_str_malloc_mysqld(size_t size);
extern "C" void my_str_free_mysqld(void *ptr);
extern "C" void *my_str_realloc_mysqld(void *ptr, size_t size);

void *my_str_malloc_mysqld(size_t size)
{
  return my_malloc(key_memory_my_str_malloc,
                   size, MYF(MY_FAE));
}


void my_str_free_mysqld(void *ptr)
{
  my_free(ptr);
}

void *my_str_realloc_mysqld(void *ptr, size_t size)
{
  return my_realloc(key_memory_my_str_malloc,
                    ptr, size, MYF(MY_FAE));
}
#endif // !EMBEDDED_LIBRARY

const char *load_default_groups[]= {
#ifdef WITH_NDBCLUSTER_STORAGE_ENGINE
"mysql_cluster",
#endif
"mysqld","server", MYSQL_BASE_VERSION, 0, 0};

#if defined(_WIN32) && !defined(EMBEDDED_LIBRARY)
static const int load_default_groups_sz=
sizeof(load_default_groups)/sizeof(load_default_groups[0]);
#endif

#ifndef EMBEDDED_LIBRARY
/**
  This function is used to check for stack overrun for pathological
  cases of regular expressions and 'like' expressions.
  The call to current_thd is quite expensive, so we try to avoid it
  for the normal cases.
  The size of each stack frame for the wildcmp() routines is ~128 bytes,
  so checking *every* recursive call is not necessary.
 */
extern "C" int
check_enough_stack_size(int recurse_level)
{
  uchar stack_top;
  if (recurse_level % 16 != 0)
    return 0;

  THD *my_thd= current_thd;
  if (my_thd != NULL)
    return check_stack_overrun(my_thd, STACK_MIN_SIZE * 2, &stack_top);
  return 0;
}
#endif


/**
  Initialize one of the global date/time format variables.

  @param format_type    What kind of format should be supported
  @param var_ptr    Pointer to variable that should be updated

  @retval
    0 ok
  @retval
    1 error
*/

static bool init_global_datetime_format(timestamp_type format_type,
                                        Date_time_format *format)
{
  /*
    Get command line option
    format->format.str is already set by my_getopt
  */
  format->format.length= strlen(format->format.str);

  if (parse_date_time_format(format_type, format))
  {
    sql_print_error("Wrong date/time format specifier: %s",
                    format->format.str);
    return true;
  }
  return false;
}

SHOW_VAR com_status_vars[]= {
  {"admin_commands",       (char*) offsetof(STATUS_VAR, com_other),                                          SHOW_LONG_STATUS, SHOW_SCOPE_ALL},
  {"assign_to_keycache",   (char*) offsetof(STATUS_VAR, com_stat[(uint) SQLCOM_ASSIGN_TO_KEYCACHE]),         SHOW_LONG_STATUS, SHOW_SCOPE_ALL},
  {"alter_db",             (char*) offsetof(STATUS_VAR, com_stat[(uint) SQLCOM_ALTER_DB]),                   SHOW_LONG_STATUS, SHOW_SCOPE_ALL},
  {"alter_db_upgrade",     (char*) offsetof(STATUS_VAR, com_stat[(uint) SQLCOM_ALTER_DB_UPGRADE]),           SHOW_LONG_STATUS, SHOW_SCOPE_ALL},
  {"alter_event",          (char*) offsetof(STATUS_VAR, com_stat[(uint) SQLCOM_ALTER_EVENT]),                SHOW_LONG_STATUS, SHOW_SCOPE_ALL},
  {"alter_function",       (char*) offsetof(STATUS_VAR, com_stat[(uint) SQLCOM_ALTER_FUNCTION]),             SHOW_LONG_STATUS, SHOW_SCOPE_ALL},
  {"alter_instance",       (char*) offsetof(STATUS_VAR, com_stat[(uint) SQLCOM_ALTER_INSTANCE]),             SHOW_LONG_STATUS, SHOW_SCOPE_ALL},
  {"alter_procedure",      (char*) offsetof(STATUS_VAR, com_stat[(uint) SQLCOM_ALTER_PROCEDURE]),            SHOW_LONG_STATUS, SHOW_SCOPE_ALL},
  {"alter_server",         (char*) offsetof(STATUS_VAR, com_stat[(uint) SQLCOM_ALTER_SERVER]),               SHOW_LONG_STATUS, SHOW_SCOPE_ALL},
  {"alter_table",          (char*) offsetof(STATUS_VAR, com_stat[(uint) SQLCOM_ALTER_TABLE]),                SHOW_LONG_STATUS, SHOW_SCOPE_ALL},
  {"alter_tablespace",     (char*) offsetof(STATUS_VAR, com_stat[(uint) SQLCOM_ALTER_TABLESPACE]),           SHOW_LONG_STATUS, SHOW_SCOPE_ALL},
  {"alter_user",           (char*) offsetof(STATUS_VAR, com_stat[(uint) SQLCOM_ALTER_USER]),                 SHOW_LONG_STATUS, SHOW_SCOPE_ALL},
  {"analyze",              (char*) offsetof(STATUS_VAR, com_stat[(uint) SQLCOM_ANALYZE]),                    SHOW_LONG_STATUS, SHOW_SCOPE_ALL},
  {"begin",                (char*) offsetof(STATUS_VAR, com_stat[(uint) SQLCOM_BEGIN]),                      SHOW_LONG_STATUS, SHOW_SCOPE_ALL},
  {"binlog",               (char*) offsetof(STATUS_VAR, com_stat[(uint) SQLCOM_BINLOG_BASE64_EVENT]),        SHOW_LONG_STATUS, SHOW_SCOPE_ALL},
  {"call_procedure",       (char*) offsetof(STATUS_VAR, com_stat[(uint) SQLCOM_CALL]),                       SHOW_LONG_STATUS, SHOW_SCOPE_ALL},
  {"change_db",            (char*) offsetof(STATUS_VAR, com_stat[(uint) SQLCOM_CHANGE_DB]),                  SHOW_LONG_STATUS, SHOW_SCOPE_ALL},
  {"change_master",        (char*) offsetof(STATUS_VAR, com_stat[(uint) SQLCOM_CHANGE_MASTER]),              SHOW_LONG_STATUS, SHOW_SCOPE_ALL},
  {"change_repl_filter",   (char*) offsetof(STATUS_VAR, com_stat[(uint) SQLCOM_CHANGE_REPLICATION_FILTER]),  SHOW_LONG_STATUS, SHOW_SCOPE_ALL},
  {"check",                (char*) offsetof(STATUS_VAR, com_stat[(uint) SQLCOM_CHECK]),                      SHOW_LONG_STATUS, SHOW_SCOPE_ALL},
  {"checksum",             (char*) offsetof(STATUS_VAR, com_stat[(uint) SQLCOM_CHECKSUM]),                   SHOW_LONG_STATUS, SHOW_SCOPE_ALL},
  {"commit",               (char*) offsetof(STATUS_VAR, com_stat[(uint) SQLCOM_COMMIT]),                     SHOW_LONG_STATUS, SHOW_SCOPE_ALL},
  {"create_db",            (char*) offsetof(STATUS_VAR, com_stat[(uint) SQLCOM_CREATE_DB]),                  SHOW_LONG_STATUS, SHOW_SCOPE_ALL},
  {"create_event",         (char*) offsetof(STATUS_VAR, com_stat[(uint) SQLCOM_CREATE_EVENT]),               SHOW_LONG_STATUS, SHOW_SCOPE_ALL},
  {"create_function",      (char*) offsetof(STATUS_VAR, com_stat[(uint) SQLCOM_CREATE_SPFUNCTION]),          SHOW_LONG_STATUS, SHOW_SCOPE_ALL},
  {"create_index",         (char*) offsetof(STATUS_VAR, com_stat[(uint) SQLCOM_CREATE_INDEX]),               SHOW_LONG_STATUS, SHOW_SCOPE_ALL},
  {"create_procedure",     (char*) offsetof(STATUS_VAR, com_stat[(uint) SQLCOM_CREATE_PROCEDURE]),           SHOW_LONG_STATUS, SHOW_SCOPE_ALL},
  {"create_server",        (char*) offsetof(STATUS_VAR, com_stat[(uint) SQLCOM_CREATE_SERVER]),              SHOW_LONG_STATUS, SHOW_SCOPE_ALL},
  {"create_table",         (char*) offsetof(STATUS_VAR, com_stat[(uint) SQLCOM_CREATE_TABLE]),               SHOW_LONG_STATUS, SHOW_SCOPE_ALL},
  {"create_trigger",       (char*) offsetof(STATUS_VAR, com_stat[(uint) SQLCOM_CREATE_TRIGGER]),             SHOW_LONG_STATUS, SHOW_SCOPE_ALL},
  {"create_udf",           (char*) offsetof(STATUS_VAR, com_stat[(uint) SQLCOM_CREATE_FUNCTION]),            SHOW_LONG_STATUS, SHOW_SCOPE_ALL},
  {"create_user",          (char*) offsetof(STATUS_VAR, com_stat[(uint) SQLCOM_CREATE_USER]),                SHOW_LONG_STATUS, SHOW_SCOPE_ALL},
  {"create_view",          (char*) offsetof(STATUS_VAR, com_stat[(uint) SQLCOM_CREATE_VIEW]),                SHOW_LONG_STATUS, SHOW_SCOPE_ALL},
  {"dealloc_sql",          (char*) offsetof(STATUS_VAR, com_stat[(uint) SQLCOM_DEALLOCATE_PREPARE]),         SHOW_LONG_STATUS, SHOW_SCOPE_ALL},
  {"delete",               (char*) offsetof(STATUS_VAR, com_stat[(uint) SQLCOM_DELETE]),                     SHOW_LONG_STATUS, SHOW_SCOPE_ALL},
  {"delete_multi",         (char*) offsetof(STATUS_VAR, com_stat[(uint) SQLCOM_DELETE_MULTI]),               SHOW_LONG_STATUS, SHOW_SCOPE_ALL},
  {"do",                   (char*) offsetof(STATUS_VAR, com_stat[(uint) SQLCOM_DO]),                         SHOW_LONG_STATUS, SHOW_SCOPE_ALL},
  {"drop_db",              (char*) offsetof(STATUS_VAR, com_stat[(uint) SQLCOM_DROP_DB]),                    SHOW_LONG_STATUS, SHOW_SCOPE_ALL},
  {"drop_event",           (char*) offsetof(STATUS_VAR, com_stat[(uint) SQLCOM_DROP_EVENT]),                 SHOW_LONG_STATUS, SHOW_SCOPE_ALL},
  {"drop_function",        (char*) offsetof(STATUS_VAR, com_stat[(uint) SQLCOM_DROP_FUNCTION]),              SHOW_LONG_STATUS, SHOW_SCOPE_ALL},
  {"drop_index",           (char*) offsetof(STATUS_VAR, com_stat[(uint) SQLCOM_DROP_INDEX]),                 SHOW_LONG_STATUS, SHOW_SCOPE_ALL},
  {"drop_procedure",       (char*) offsetof(STATUS_VAR, com_stat[(uint) SQLCOM_DROP_PROCEDURE]),             SHOW_LONG_STATUS, SHOW_SCOPE_ALL},
  {"drop_server",          (char*) offsetof(STATUS_VAR, com_stat[(uint) SQLCOM_DROP_SERVER]),                SHOW_LONG_STATUS, SHOW_SCOPE_ALL},
  {"drop_table",           (char*) offsetof(STATUS_VAR, com_stat[(uint) SQLCOM_DROP_TABLE]),                 SHOW_LONG_STATUS, SHOW_SCOPE_ALL},
  {"drop_trigger",         (char*) offsetof(STATUS_VAR, com_stat[(uint) SQLCOM_DROP_TRIGGER]),               SHOW_LONG_STATUS, SHOW_SCOPE_ALL},
  {"drop_user",            (char*) offsetof(STATUS_VAR, com_stat[(uint) SQLCOM_DROP_USER]),                  SHOW_LONG_STATUS, SHOW_SCOPE_ALL},
  {"drop_view",            (char*) offsetof(STATUS_VAR, com_stat[(uint) SQLCOM_DROP_VIEW]),                  SHOW_LONG_STATUS, SHOW_SCOPE_ALL},
  {"empty_query",          (char*) offsetof(STATUS_VAR, com_stat[(uint) SQLCOM_EMPTY_QUERY]),                SHOW_LONG_STATUS, SHOW_SCOPE_ALL},
  {"execute_sql",          (char*) offsetof(STATUS_VAR, com_stat[(uint) SQLCOM_EXECUTE]),                    SHOW_LONG_STATUS, SHOW_SCOPE_ALL},
  {"explain_other",        (char*) offsetof(STATUS_VAR, com_stat[(uint) SQLCOM_EXPLAIN_OTHER]),              SHOW_LONG_STATUS, SHOW_SCOPE_ALL},
  {"flush",                (char*) offsetof(STATUS_VAR, com_stat[(uint) SQLCOM_FLUSH]),                      SHOW_LONG_STATUS, SHOW_SCOPE_ALL},
  {"get_diagnostics",      (char*) offsetof(STATUS_VAR, com_stat[(uint) SQLCOM_GET_DIAGNOSTICS]),            SHOW_LONG_STATUS, SHOW_SCOPE_ALL},
  {"grant",                (char*) offsetof(STATUS_VAR, com_stat[(uint) SQLCOM_GRANT]),                      SHOW_LONG_STATUS, SHOW_SCOPE_ALL},
  {"ha_close",             (char*) offsetof(STATUS_VAR, com_stat[(uint) SQLCOM_HA_CLOSE]),                   SHOW_LONG_STATUS, SHOW_SCOPE_ALL},
  {"ha_open",              (char*) offsetof(STATUS_VAR, com_stat[(uint) SQLCOM_HA_OPEN]),                    SHOW_LONG_STATUS, SHOW_SCOPE_ALL},
  {"ha_read",              (char*) offsetof(STATUS_VAR, com_stat[(uint) SQLCOM_HA_READ]),                    SHOW_LONG_STATUS, SHOW_SCOPE_ALL},
  {"help",                 (char*) offsetof(STATUS_VAR, com_stat[(uint) SQLCOM_HELP]),                       SHOW_LONG_STATUS, SHOW_SCOPE_ALL},
  {"insert",               (char*) offsetof(STATUS_VAR, com_stat[(uint) SQLCOM_INSERT]),                     SHOW_LONG_STATUS, SHOW_SCOPE_ALL},
  {"insert_select",        (char*) offsetof(STATUS_VAR, com_stat[(uint) SQLCOM_INSERT_SELECT]),              SHOW_LONG_STATUS, SHOW_SCOPE_ALL},
  {"install_plugin",       (char*) offsetof(STATUS_VAR, com_stat[(uint) SQLCOM_INSTALL_PLUGIN]),             SHOW_LONG_STATUS, SHOW_SCOPE_ALL},
  {"kill",                 (char*) offsetof(STATUS_VAR, com_stat[(uint) SQLCOM_KILL]),                       SHOW_LONG_STATUS, SHOW_SCOPE_ALL},
  {"load",                 (char*) offsetof(STATUS_VAR, com_stat[(uint) SQLCOM_LOAD]),                       SHOW_LONG_STATUS, SHOW_SCOPE_ALL},
  {"lock_tables",          (char*) offsetof(STATUS_VAR, com_stat[(uint) SQLCOM_LOCK_TABLES]),                SHOW_LONG_STATUS, SHOW_SCOPE_ALL},
  {"optimize",             (char*) offsetof(STATUS_VAR, com_stat[(uint) SQLCOM_OPTIMIZE]),                   SHOW_LONG_STATUS, SHOW_SCOPE_ALL},
  {"preload_keys",         (char*) offsetof(STATUS_VAR, com_stat[(uint) SQLCOM_PRELOAD_KEYS]),               SHOW_LONG_STATUS, SHOW_SCOPE_ALL},
  {"prepare_sql",          (char*) offsetof(STATUS_VAR, com_stat[(uint) SQLCOM_PREPARE]),                    SHOW_LONG_STATUS, SHOW_SCOPE_ALL},
  {"purge",                (char*) offsetof(STATUS_VAR, com_stat[(uint) SQLCOM_PURGE]),                      SHOW_LONG_STATUS, SHOW_SCOPE_ALL},
  {"purge_before_date",    (char*) offsetof(STATUS_VAR, com_stat[(uint) SQLCOM_PURGE_BEFORE]),               SHOW_LONG_STATUS, SHOW_SCOPE_ALL},
  {"release_savepoint",    (char*) offsetof(STATUS_VAR, com_stat[(uint) SQLCOM_RELEASE_SAVEPOINT]),          SHOW_LONG_STATUS, SHOW_SCOPE_ALL},
  {"rename_table",         (char*) offsetof(STATUS_VAR, com_stat[(uint) SQLCOM_RENAME_TABLE]),               SHOW_LONG_STATUS, SHOW_SCOPE_ALL},
  {"rename_user",          (char*) offsetof(STATUS_VAR, com_stat[(uint) SQLCOM_RENAME_USER]),                SHOW_LONG_STATUS, SHOW_SCOPE_ALL},
  {"repair",               (char*) offsetof(STATUS_VAR, com_stat[(uint) SQLCOM_REPAIR]),                     SHOW_LONG_STATUS, SHOW_SCOPE_ALL},
  {"replace",              (char*) offsetof(STATUS_VAR, com_stat[(uint) SQLCOM_REPLACE]),                    SHOW_LONG_STATUS, SHOW_SCOPE_ALL},
  {"replace_select",       (char*) offsetof(STATUS_VAR, com_stat[(uint) SQLCOM_REPLACE_SELECT]),             SHOW_LONG_STATUS, SHOW_SCOPE_ALL},
  {"reset",                (char*) offsetof(STATUS_VAR, com_stat[(uint) SQLCOM_RESET]),                      SHOW_LONG_STATUS, SHOW_SCOPE_ALL},
  {"resignal",             (char*) offsetof(STATUS_VAR, com_stat[(uint) SQLCOM_RESIGNAL]),                   SHOW_LONG_STATUS, SHOW_SCOPE_ALL},
  {"revoke",               (char*) offsetof(STATUS_VAR, com_stat[(uint) SQLCOM_REVOKE]),                     SHOW_LONG_STATUS, SHOW_SCOPE_ALL},
  {"revoke_all",           (char*) offsetof(STATUS_VAR, com_stat[(uint) SQLCOM_REVOKE_ALL]),                 SHOW_LONG_STATUS, SHOW_SCOPE_ALL},
  {"rollback",             (char*) offsetof(STATUS_VAR, com_stat[(uint) SQLCOM_ROLLBACK]),                   SHOW_LONG_STATUS, SHOW_SCOPE_ALL},
  {"rollback_to_savepoint",(char*) offsetof(STATUS_VAR, com_stat[(uint) SQLCOM_ROLLBACK_TO_SAVEPOINT]),      SHOW_LONG_STATUS, SHOW_SCOPE_ALL},
  {"savepoint",            (char*) offsetof(STATUS_VAR, com_stat[(uint) SQLCOM_SAVEPOINT]),                  SHOW_LONG_STATUS, SHOW_SCOPE_ALL},
  {"select",               (char*) offsetof(STATUS_VAR, com_stat[(uint) SQLCOM_SELECT]),                     SHOW_LONG_STATUS, SHOW_SCOPE_ALL},
  {"set_option",           (char*) offsetof(STATUS_VAR, com_stat[(uint) SQLCOM_SET_OPTION]),                 SHOW_LONG_STATUS, SHOW_SCOPE_ALL},
  {"signal",               (char*) offsetof(STATUS_VAR, com_stat[(uint) SQLCOM_SIGNAL]),                     SHOW_LONG_STATUS, SHOW_SCOPE_ALL},
  {"show_binlog_events",   (char*) offsetof(STATUS_VAR, com_stat[(uint) SQLCOM_SHOW_BINLOG_EVENTS]),         SHOW_LONG_STATUS, SHOW_SCOPE_ALL},
  {"show_binlogs",         (char*) offsetof(STATUS_VAR, com_stat[(uint) SQLCOM_SHOW_BINLOGS]),               SHOW_LONG_STATUS, SHOW_SCOPE_ALL},
  {"show_charsets",        (char*) offsetof(STATUS_VAR, com_stat[(uint) SQLCOM_SHOW_CHARSETS]),              SHOW_LONG_STATUS, SHOW_SCOPE_ALL},
  {"show_collations",      (char*) offsetof(STATUS_VAR, com_stat[(uint) SQLCOM_SHOW_COLLATIONS]),            SHOW_LONG_STATUS, SHOW_SCOPE_ALL},
  {"show_create_db",       (char*) offsetof(STATUS_VAR, com_stat[(uint) SQLCOM_SHOW_CREATE_DB]),             SHOW_LONG_STATUS, SHOW_SCOPE_ALL},
  {"show_create_event",    (char*) offsetof(STATUS_VAR, com_stat[(uint) SQLCOM_SHOW_CREATE_EVENT]),          SHOW_LONG_STATUS, SHOW_SCOPE_ALL},
  {"show_create_func",     (char*) offsetof(STATUS_VAR, com_stat[(uint) SQLCOM_SHOW_CREATE_FUNC]),           SHOW_LONG_STATUS, SHOW_SCOPE_ALL},
  {"show_create_proc",     (char*) offsetof(STATUS_VAR, com_stat[(uint) SQLCOM_SHOW_CREATE_PROC]),           SHOW_LONG_STATUS, SHOW_SCOPE_ALL},
  {"show_create_table",    (char*) offsetof(STATUS_VAR, com_stat[(uint) SQLCOM_SHOW_CREATE]),                SHOW_LONG_STATUS, SHOW_SCOPE_ALL},
  {"show_create_trigger",  (char*) offsetof(STATUS_VAR, com_stat[(uint) SQLCOM_SHOW_CREATE_TRIGGER]),        SHOW_LONG_STATUS, SHOW_SCOPE_ALL},
  {"show_databases",       (char*) offsetof(STATUS_VAR, com_stat[(uint) SQLCOM_SHOW_DATABASES]),             SHOW_LONG_STATUS, SHOW_SCOPE_ALL},
  {"show_engine_logs",     (char*) offsetof(STATUS_VAR, com_stat[(uint) SQLCOM_SHOW_ENGINE_LOGS]),           SHOW_LONG_STATUS, SHOW_SCOPE_ALL},
  {"show_engine_mutex",    (char*) offsetof(STATUS_VAR, com_stat[(uint) SQLCOM_SHOW_ENGINE_MUTEX]),          SHOW_LONG_STATUS, SHOW_SCOPE_ALL},
  {"show_engine_status",   (char*) offsetof(STATUS_VAR, com_stat[(uint) SQLCOM_SHOW_ENGINE_STATUS]),         SHOW_LONG_STATUS, SHOW_SCOPE_ALL},
  {"show_events",          (char*) offsetof(STATUS_VAR, com_stat[(uint) SQLCOM_SHOW_EVENTS]),                SHOW_LONG_STATUS, SHOW_SCOPE_ALL},
  {"show_errors",          (char*) offsetof(STATUS_VAR, com_stat[(uint) SQLCOM_SHOW_ERRORS]),                SHOW_LONG_STATUS, SHOW_SCOPE_ALL},
  {"show_fields",          (char*) offsetof(STATUS_VAR, com_stat[(uint) SQLCOM_SHOW_FIELDS]),                SHOW_LONG_STATUS, SHOW_SCOPE_ALL},
  {"show_function_code",   (char*) offsetof(STATUS_VAR, com_stat[(uint) SQLCOM_SHOW_FUNC_CODE]),             SHOW_LONG_STATUS, SHOW_SCOPE_ALL},
  {"show_function_status", (char*) offsetof(STATUS_VAR, com_stat[(uint) SQLCOM_SHOW_STATUS_FUNC]),           SHOW_LONG_STATUS, SHOW_SCOPE_ALL},
  {"show_grants",          (char*) offsetof(STATUS_VAR, com_stat[(uint) SQLCOM_SHOW_GRANTS]),                SHOW_LONG_STATUS, SHOW_SCOPE_ALL},
  {"show_keys",            (char*) offsetof(STATUS_VAR, com_stat[(uint) SQLCOM_SHOW_KEYS]),                  SHOW_LONG_STATUS, SHOW_SCOPE_ALL},
  {"show_master_status",   (char*) offsetof(STATUS_VAR, com_stat[(uint) SQLCOM_SHOW_MASTER_STAT]),           SHOW_LONG_STATUS, SHOW_SCOPE_ALL},
  {"show_open_tables",     (char*) offsetof(STATUS_VAR, com_stat[(uint) SQLCOM_SHOW_OPEN_TABLES]),           SHOW_LONG_STATUS, SHOW_SCOPE_ALL},
  {"show_plugins",         (char*) offsetof(STATUS_VAR, com_stat[(uint) SQLCOM_SHOW_PLUGINS]),               SHOW_LONG_STATUS, SHOW_SCOPE_ALL},
  {"show_privileges",      (char*) offsetof(STATUS_VAR, com_stat[(uint) SQLCOM_SHOW_PRIVILEGES]),            SHOW_LONG_STATUS, SHOW_SCOPE_ALL},
  {"show_procedure_code",  (char*) offsetof(STATUS_VAR, com_stat[(uint) SQLCOM_SHOW_PROC_CODE]),             SHOW_LONG_STATUS, SHOW_SCOPE_ALL},
  {"show_procedure_status",(char*) offsetof(STATUS_VAR, com_stat[(uint) SQLCOM_SHOW_STATUS_PROC]),           SHOW_LONG_STATUS, SHOW_SCOPE_ALL},
  {"show_processlist",     (char*) offsetof(STATUS_VAR, com_stat[(uint) SQLCOM_SHOW_PROCESSLIST]),           SHOW_LONG_STATUS, SHOW_SCOPE_ALL},
  {"show_profile",         (char*) offsetof(STATUS_VAR, com_stat[(uint) SQLCOM_SHOW_PROFILE]),               SHOW_LONG_STATUS, SHOW_SCOPE_ALL},
  {"show_profiles",        (char*) offsetof(STATUS_VAR, com_stat[(uint) SQLCOM_SHOW_PROFILES]),              SHOW_LONG_STATUS, SHOW_SCOPE_ALL},
  {"show_relaylog_events", (char*) offsetof(STATUS_VAR, com_stat[(uint) SQLCOM_SHOW_RELAYLOG_EVENTS]),       SHOW_LONG_STATUS, SHOW_SCOPE_ALL},
  {"show_slave_hosts",     (char*) offsetof(STATUS_VAR, com_stat[(uint) SQLCOM_SHOW_SLAVE_HOSTS]),           SHOW_LONG_STATUS, SHOW_SCOPE_ALL},
  {"show_slave_status",    (char*) offsetof(STATUS_VAR, com_stat[(uint) SQLCOM_SHOW_SLAVE_STAT]),            SHOW_LONG_STATUS, SHOW_SCOPE_ALL},
  {"show_status",          (char*) offsetof(STATUS_VAR, com_stat[(uint) SQLCOM_SHOW_STATUS]),                SHOW_LONG_STATUS, SHOW_SCOPE_ALL},
  {"show_storage_engines", (char*) offsetof(STATUS_VAR, com_stat[(uint) SQLCOM_SHOW_STORAGE_ENGINES]),       SHOW_LONG_STATUS, SHOW_SCOPE_ALL},
  {"show_table_status",    (char*) offsetof(STATUS_VAR, com_stat[(uint) SQLCOM_SHOW_TABLE_STATUS]),          SHOW_LONG_STATUS, SHOW_SCOPE_ALL},
  {"show_tables",          (char*) offsetof(STATUS_VAR, com_stat[(uint) SQLCOM_SHOW_TABLES]),                SHOW_LONG_STATUS, SHOW_SCOPE_ALL},
  {"show_triggers",        (char*) offsetof(STATUS_VAR, com_stat[(uint) SQLCOM_SHOW_TRIGGERS]),              SHOW_LONG_STATUS, SHOW_SCOPE_ALL},
  {"show_variables",       (char*) offsetof(STATUS_VAR, com_stat[(uint) SQLCOM_SHOW_VARIABLES]),             SHOW_LONG_STATUS, SHOW_SCOPE_ALL},
  {"show_warnings",        (char*) offsetof(STATUS_VAR, com_stat[(uint) SQLCOM_SHOW_WARNS]),                 SHOW_LONG_STATUS, SHOW_SCOPE_ALL},
  {"show_create_user",     (char*) offsetof(STATUS_VAR, com_stat[(uint) SQLCOM_SHOW_CREATE_USER]),           SHOW_LONG_STATUS, SHOW_SCOPE_ALL},
  {"shutdown",             (char*) offsetof(STATUS_VAR, com_stat[(uint) SQLCOM_SHUTDOWN]),                   SHOW_LONG_STATUS, SHOW_SCOPE_ALL},
  {"slave_start",          (char*) offsetof(STATUS_VAR, com_stat[(uint) SQLCOM_SLAVE_START]),                SHOW_LONG_STATUS, SHOW_SCOPE_ALL},
  {"slave_stop",           (char*) offsetof(STATUS_VAR, com_stat[(uint) SQLCOM_SLAVE_STOP]),                 SHOW_LONG_STATUS, SHOW_SCOPE_ALL},
  {"group_replication_start", (char*) offsetof(STATUS_VAR, com_stat[(uint) SQLCOM_START_GROUP_REPLICATION]), SHOW_LONG_STATUS, SHOW_SCOPE_ALL},
  {"group_replication_stop",  (char*) offsetof(STATUS_VAR, com_stat[(uint) SQLCOM_STOP_GROUP_REPLICATION]),  SHOW_LONG_STATUS, SHOW_SCOPE_ALL},
  {"stmt_execute",         (char*) offsetof(STATUS_VAR, com_stmt_execute),                                   SHOW_LONG_STATUS, SHOW_SCOPE_ALL},
  {"stmt_close",           (char*) offsetof(STATUS_VAR, com_stmt_close),                                     SHOW_LONG_STATUS, SHOW_SCOPE_ALL},
  {"stmt_fetch",           (char*) offsetof(STATUS_VAR, com_stmt_fetch),                                     SHOW_LONG_STATUS, SHOW_SCOPE_ALL},
  {"stmt_prepare",         (char*) offsetof(STATUS_VAR, com_stmt_prepare),                                   SHOW_LONG_STATUS, SHOW_SCOPE_ALL},
  {"stmt_reset",           (char*) offsetof(STATUS_VAR, com_stmt_reset),                                     SHOW_LONG_STATUS, SHOW_SCOPE_ALL},
  {"stmt_send_long_data",  (char*) offsetof(STATUS_VAR, com_stmt_send_long_data),                            SHOW_LONG_STATUS, SHOW_SCOPE_ALL},
  {"truncate",             (char*) offsetof(STATUS_VAR, com_stat[(uint) SQLCOM_TRUNCATE]),                   SHOW_LONG_STATUS, SHOW_SCOPE_ALL},
  {"uninstall_plugin",     (char*) offsetof(STATUS_VAR, com_stat[(uint) SQLCOM_UNINSTALL_PLUGIN]),           SHOW_LONG_STATUS, SHOW_SCOPE_ALL},
  {"unlock_tables",        (char*) offsetof(STATUS_VAR, com_stat[(uint) SQLCOM_UNLOCK_TABLES]),              SHOW_LONG_STATUS, SHOW_SCOPE_ALL},
  {"update",               (char*) offsetof(STATUS_VAR, com_stat[(uint) SQLCOM_UPDATE]),                     SHOW_LONG_STATUS, SHOW_SCOPE_ALL},
  {"update_multi",         (char*) offsetof(STATUS_VAR, com_stat[(uint) SQLCOM_UPDATE_MULTI]),               SHOW_LONG_STATUS, SHOW_SCOPE_ALL},
  {"xa_commit",            (char*) offsetof(STATUS_VAR, com_stat[(uint) SQLCOM_XA_COMMIT]),                  SHOW_LONG_STATUS, SHOW_SCOPE_ALL},
  {"xa_end",               (char*) offsetof(STATUS_VAR, com_stat[(uint) SQLCOM_XA_END]),                     SHOW_LONG_STATUS, SHOW_SCOPE_ALL},
  {"xa_prepare",           (char*) offsetof(STATUS_VAR, com_stat[(uint) SQLCOM_XA_PREPARE]),                 SHOW_LONG_STATUS, SHOW_SCOPE_ALL},
  {"xa_recover",           (char*) offsetof(STATUS_VAR, com_stat[(uint) SQLCOM_XA_RECOVER]),                 SHOW_LONG_STATUS, SHOW_SCOPE_ALL},
  {"xa_rollback",          (char*) offsetof(STATUS_VAR, com_stat[(uint) SQLCOM_XA_ROLLBACK]),                SHOW_LONG_STATUS, SHOW_SCOPE_ALL},
  {"xa_start",             (char*) offsetof(STATUS_VAR, com_stat[(uint) SQLCOM_XA_START]),                   SHOW_LONG_STATUS, SHOW_SCOPE_ALL},
  {NullS, NullS, SHOW_LONG, SHOW_SCOPE_ALL}
};


#ifndef EMBEDDED_LIBRARY
LEX_CSTRING sql_statement_names[(uint) SQLCOM_END + 1];

static void init_sql_statement_names()
{
  static LEX_CSTRING empty= { C_STRING_WITH_LEN("") };

  char *first_com= (char*) offsetof(STATUS_VAR, com_stat[0]);
  char *last_com= (char*) offsetof(STATUS_VAR, com_stat[(uint) SQLCOM_END]);
  int record_size= (char*) offsetof(STATUS_VAR, com_stat[1])
                   - (char*) offsetof(STATUS_VAR, com_stat[0]);
  char *ptr;
  uint i;
  uint com_index;

  for (i= 0; i < ((uint) SQLCOM_END + 1); i++)
    sql_statement_names[i]= empty;

  SHOW_VAR *var= &com_status_vars[0];
  while (var->name != NULL)
  {
    ptr= var->value;
    if ((first_com <= ptr) && (ptr <= last_com))
    {
      com_index= ((int)(ptr - first_com))/record_size;
      DBUG_ASSERT(com_index < (uint) SQLCOM_END);
      sql_statement_names[com_index].str= var->name;
      /* TODO: Change SHOW_VAR::name to a LEX_STRING, to avoid strlen() */
      sql_statement_names[com_index].length= strlen(var->name);
    }
    var++;
  }

  DBUG_ASSERT(strcmp(sql_statement_names[(uint) SQLCOM_SELECT].str, "select") == 0);
  DBUG_ASSERT(strcmp(sql_statement_names[(uint) SQLCOM_SIGNAL].str, "signal") == 0);

  sql_statement_names[(uint) SQLCOM_END].str= "error";
}
#endif // !EMBEDDED_LIBRARY

#ifdef HAVE_PSI_STATEMENT_INTERFACE
PSI_statement_info sql_statement_info[(uint) SQLCOM_END + 1];
PSI_statement_info com_statement_info[(uint) COM_END + 1];

/**
  Initialize the command names array.
  Since we do not want to maintain a separate array,
  this is populated from data mined in com_status_vars,
  which already has one name for each command.
*/
void init_sql_statement_info()
{
  uint i;

  for (i= 0; i < ((uint) SQLCOM_END + 1); i++)
  {
    sql_statement_info[i].m_name= sql_statement_names[i].str;
    sql_statement_info[i].m_flags= 0;
  }

  /* "statement/sql/error" represents broken queries (syntax error). */
  sql_statement_info[(uint) SQLCOM_END].m_name= "error";
  sql_statement_info[(uint) SQLCOM_END].m_flags= 0;
}

void init_com_statement_info()
{
  uint index;

  for (index= 0; index < (uint) COM_END + 1; index++)
  {
    com_statement_info[index].m_name= command_name[index].str;
    com_statement_info[index].m_flags= 0;
  }

  /* "statement/abstract/query" can mutate into "statement/sql/..." */
  com_statement_info[(uint) COM_QUERY].m_flags= PSI_FLAG_MUTABLE;
}
#endif

/**
  Create a replication file name or base for file names.

  @param[in] opt Value of option, or NULL
  @param[in] def Default value if option value is not set.
  @param[in] ext Extension to use for the path

  @returns Pointer to string containing the full file path, or NULL if
  it was not possible to create the path.
 */
static inline const char *
rpl_make_log_name(PSI_memory_key key,
                  const char *opt,
                  const char *def,
                  const char *ext)
{
  DBUG_ENTER("rpl_make_log_name");
  DBUG_PRINT("enter", ("opt: %s, def: %s, ext: %s", opt, def, ext));
  char buff[FN_REFLEN];
  /*
    opt[0] needs to be checked to make sure opt name is not an empty
    string, incase it is an empty string default name will be considered
  */
  const char *base= (opt && opt[0]) ? opt : def;
  unsigned int options=
    MY_REPLACE_EXT | MY_UNPACK_FILENAME | MY_SAFE_PATH;

  /* mysql_real_data_home_ptr may be null if no value of datadir has been
     specified through command-line or througha cnf file. If that is the 
     case we make mysql_real_data_home_ptr point to mysql_real_data_home
     which, in that case holds the default path for data-dir.
  */

  DBUG_EXECUTE_IF("emulate_empty_datadir_param",
                  {
                    mysql_real_data_home_ptr= NULL;
                  };
                 );

  if(mysql_real_data_home_ptr == NULL)
    mysql_real_data_home_ptr= mysql_real_data_home;

  if (fn_format(buff, base, mysql_real_data_home_ptr, ext, options))
    DBUG_RETURN(my_strdup(key, buff, MYF(0)));
  else
    DBUG_RETURN(NULL);
}


int init_common_variables()
{
  umask(((~my_umask) & 0666));
  my_decimal_set_zero(&decimal_zero); // set decimal_zero constant;
  tzset();      // Set tzname

  max_system_variables.pseudo_thread_id= (my_thread_id) ~0;
  server_start_time= flush_status_time= my_time(0);

  rpl_filter= new Rpl_filter;
  binlog_filter= new Rpl_filter;
  if (!rpl_filter || !binlog_filter)
  {
    sql_print_error("Could not allocate replication and binlog filters: %s",
                    strerror(errno));
    return 1;
  }

  if (init_thread_environment() ||
      mysql_init_variables())
    return 1;

  ignore_db_dirs_init();

  {
    struct tm tm_tmp;
    localtime_r(&server_start_time,&tm_tmp);
#ifdef _WIN32
    strmake(system_time_zone, _tzname[tm_tmp.tm_isdst != 0 ? 1 : 0],
            sizeof(system_time_zone) - 1);
#else
    strmake(system_time_zone, tzname[tm_tmp.tm_isdst != 0 ? 1 : 0],
            sizeof(system_time_zone)-1);
#endif

 }

  /*
    We set SYSTEM time zone as reasonable default and
    also for failure of my_tz_init() and bootstrap mode.
    If user explicitly set time zone with --default-time-zone
    option we will change this value in my_tz_init().
  */
  global_system_variables.time_zone= my_tz_SYSTEM;

#ifdef HAVE_PSI_INTERFACE
  /*
    Complete the mysql_bin_log initialization.
    Instrumentation keys are known only after the performance schema initialization,
    and can not be set in the MYSQL_BIN_LOG constructor (called before main()).
  */
  mysql_bin_log.set_psi_keys(key_BINLOG_LOCK_index,
                             key_BINLOG_LOCK_commit,
                             key_BINLOG_LOCK_commit_queue,
                             key_BINLOG_LOCK_done,
                             key_BINLOG_LOCK_flush_queue,
                             key_BINLOG_LOCK_log,
                             key_BINLOG_LOCK_binlog_end_pos,
                             key_BINLOG_LOCK_sync,
                             key_BINLOG_LOCK_sync_queue,
                             key_BINLOG_LOCK_xids,
                             key_BINLOG_COND_done,
                             key_BINLOG_update_cond,
                             key_BINLOG_prep_xids_cond,
                             key_file_binlog,
                             key_file_binlog_index,
                             key_file_binlog_cache,
                             key_file_binlog_index_cache);
#endif

  /*
    Init mutexes for the global MYSQL_BIN_LOG objects.
    As safe_mutex depends on what MY_INIT() does, we can't init the mutexes of
    global MYSQL_BIN_LOGs in their constructors, because then they would be
    inited before MY_INIT(). So we do it here.
  */
  mysql_bin_log.init_pthread_objects();

  /* TODO: remove this when my_time_t is 64 bit compatible */
  if (!IS_TIME_T_VALID_FOR_TIMESTAMP(server_start_time))
  {
    sql_print_error("This MySQL server doesn't support dates later then 2038");
    return 1;
  }

  if (gethostname(glob_hostname,sizeof(glob_hostname)) < 0)
  {
    strmake(glob_hostname, STRING_WITH_LEN("localhost"));
    sql_print_warning("gethostname failed, using '%s' as hostname",
                      glob_hostname);
    strmake(default_logfile_name, STRING_WITH_LEN("mysql"));
  }
  else
    strmake(default_logfile_name, glob_hostname,
      sizeof(default_logfile_name)-5);

  strmake(pidfile_name, default_logfile_name, sizeof(pidfile_name)-5);
  my_stpcpy(fn_ext(pidfile_name),".pid");    // Add proper extension


  /*
    The default-storage-engine entry in my_long_options should have a
    non-null default value. It was earlier intialized as
    (longlong)"MyISAM" in my_long_options but this triggered a
    compiler error in the Sun Studio 12 compiler. As a work-around we
    set the def_value member to 0 in my_long_options and initialize it
    to the correct value here.

    From MySQL 5.5 onwards, the default storage engine is InnoDB
    (except in the embedded server, where the default continues to
    be MyISAM)
  */
#ifdef EMBEDDED_LIBRARY
  default_storage_engine= const_cast<char *>("MyISAM");
#else
  default_storage_engine= const_cast<char *>("InnoDB");
#endif
  default_tmp_storage_engine= default_storage_engine;


  /*
    Add server status variables to the dynamic list of
    status variables that is shown by SHOW STATUS.
    Later, in plugin_init, and mysql_install_plugin
    new entries could be added to that list.
  */
  if (add_status_vars(status_vars))
    return 1; // an error was already reported

#ifndef DBUG_OFF
  /*
    We have few debug-only commands in com_status_vars, only visible in debug
    builds. for simplicity we enable the assert only in debug builds

    There are 8 Com_ variables which don't have corresponding SQLCOM_ values:
    (TODO strictly speaking they shouldn't be here, should not have Com_ prefix
    that is. Perhaps Stmt_ ? Comstmt_ ? Prepstmt_ ?)

      Com_admin_commands       => com_other
      Com_stmt_close           => com_stmt_close
      Com_stmt_execute         => com_stmt_execute
      Com_stmt_fetch           => com_stmt_fetch
      Com_stmt_prepare         => com_stmt_prepare
      Com_stmt_reprepare       => com_stmt_reprepare
      Com_stmt_reset           => com_stmt_reset
      Com_stmt_send_long_data  => com_stmt_send_long_data

    With this correction the number of Com_ variables (number of elements in
    the array, excluding the last element - terminator) must match the number
    of SQLCOM_ constants.
  */
  compile_time_assert(sizeof(com_status_vars)/sizeof(com_status_vars[0]) - 1 ==
                     SQLCOM_END + 7);
#endif

  if (get_options(&remaining_argc, &remaining_argv))
    return 1;

  update_parser_max_mem_size();

  if (log_syslog_init())
    opt_log_syslog_enable= 0;

  if (set_default_auth_plugin(default_auth_plugin, strlen(default_auth_plugin)))
  {
    sql_print_error("Can't start server: "
		    "Invalid value for --default-authentication-plugin");
    return 1;
  }
  set_server_version();

  log_warnings= log_error_verbosity - 1; // backward compatibility

  sql_print_information("%s (mysqld %s) starting as process %lu ...",
                        my_progname, server_version, (ulong) getpid());


#ifndef EMBEDDED_LIBRARY
  if (opt_help && !opt_verbose)
    unireg_abort(MYSQLD_SUCCESS_EXIT);
#endif /*!EMBEDDED_LIBRARY*/

  DBUG_PRINT("info",("%s  Ver %s for %s on %s\n",my_progname,
         server_version, SYSTEM_TYPE,MACHINE_TYPE));

#ifdef HAVE_LINUX_LARGE_PAGES
  /* Initialize large page size */
  if (opt_large_pages && (opt_large_page_size= my_get_large_page_size()))
  {
      DBUG_PRINT("info", ("Large page set, large_page_size = %d",
                 opt_large_page_size));
      my_use_large_pages= 1;
      my_large_page_size= opt_large_page_size;
  }
  else
  {
    opt_large_pages= 0;
    /*
       Either not configured to use large pages or Linux haven't
       been compiled with large page support
    */
  }
#endif /* HAVE_LINUX_LARGE_PAGES */
#ifdef HAVE_SOLARIS_LARGE_PAGES
#define LARGE_PAGESIZE (4*1024*1024)  /* 4MB */
#define SUPER_LARGE_PAGESIZE (256*1024*1024)  /* 256MB */
  if (opt_large_pages)
  {
  /*
    tell the kernel that we want to use 4/256MB page for heap storage
    and also for the stack. We use 4 MByte as default and if the
    super-large-page is set we increase it to 256 MByte. 256 MByte
    is for server installations with GBytes of RAM memory where
    the MySQL Server will have page caches and other memory regions
    measured in a number of GBytes.
    We use as big pages as possible which isn't bigger than the above
    desired page sizes.
  */
   int nelem;
   size_t max_desired_page_size;
   if (opt_super_large_pages)
     max_desired_page_size= SUPER_LARGE_PAGESIZE;
   else
     max_desired_page_size= LARGE_PAGESIZE;
   nelem = getpagesizes(NULL, 0);
   if (nelem > 0)
   {
     size_t *pagesize = (size_t *) malloc(sizeof(size_t) * nelem);
     if (pagesize != NULL && getpagesizes(pagesize, nelem) > 0)
     {
       size_t max_page_size= 0;
       for (int i= 0; i < nelem; i++)
       {
         if (pagesize[i] > max_page_size &&
             pagesize[i] <= max_desired_page_size)
            max_page_size= pagesize[i];
       }
       free(pagesize);
       if (max_page_size > 0)
       {
         struct memcntl_mha mpss;

         mpss.mha_cmd= MHA_MAPSIZE_BSSBRK;
         mpss.mha_pagesize= max_page_size;
         mpss.mha_flags= 0;
         memcntl(NULL, 0, MC_HAT_ADVISE, (caddr_t)&mpss, 0, 0);
         mpss.mha_cmd= MHA_MAPSIZE_STACK;
         memcntl(NULL, 0, MC_HAT_ADVISE, (caddr_t)&mpss, 0, 0);
       }
     }
   }
  }
#endif /* HAVE_SOLARIS_LARGE_PAGES */

  longlong default_value;
  sys_var *var;
#ifndef EMBEDDED_LIBRARY
  /* Calculate and update default value for thread_cache_size. */
  if ((default_value= 8 + max_connections / 100) > 100)
    default_value= 100;
  var= intern_find_sys_var(STRING_WITH_LEN("thread_cache_size"));
  var->update_default(default_value);
#endif

  /* Calculate and update default value for host_cache_size. */
  if ((default_value= 128 + max_connections) > 628 &&
      (default_value= 628 + ((max_connections - 500) / 20)) > 2000)
    default_value= 2000;
  var= intern_find_sys_var(STRING_WITH_LEN("host_cache_size"));
  var->update_default(default_value);

#ifndef EMBEDDED_LIBRARY
  /* Fix thread_cache_size. */
  if (!thread_cache_size_specified &&
      (Per_thread_connection_handler::max_blocked_pthreads=
       8 + max_connections / 100) > 100)
    Per_thread_connection_handler::max_blocked_pthreads= 100;
#endif // !EMBEDDED_LIBRARY

  /* Fix host_cache_size. */
  if (!host_cache_size_specified &&
      (host_cache_size= 128 + max_connections) > 628 &&
      (host_cache_size= 628 + ((max_connections - 500) / 20)) > 2000)
    host_cache_size= 2000;

  /* Fix back_log */
  if (back_log == 0 && (back_log= 50 + max_connections / 5) > 900)
    back_log= 900;

  unireg_init(opt_specialflag); /* Set up extern variabels */
  if (!(my_default_lc_messages=
        my_locale_by_name(lc_messages)))
  {
    sql_print_error("Unknown locale: '%s'", lc_messages);
    return 1;
  }
  global_system_variables.lc_messages= my_default_lc_messages;
  if (init_errmessage())  /* Read error messages from file */
    return 1;
  init_client_errs();
  mysql_client_plugin_init();
  if (item_create_init())
    return 1;
  item_init();
#ifndef EMBEDDED_LIBRARY
  my_regex_init(&my_charset_latin1, check_enough_stack_size);
  my_string_stack_guard= check_enough_stack_size;
#else
  my_regex_init(&my_charset_latin1, NULL);
#endif
  /*
    Process a comma-separated character set list and choose
    the first available character set. This is mostly for
    test purposes, to be able to start "mysqld" even if
    the requested character set is not available (see bug#18743).
  */
  for (;;)
  {
    char *next_character_set_name= strchr(default_character_set_name, ',');
    if (next_character_set_name)
      *next_character_set_name++= '\0';
    if (!(default_charset_info=
          get_charset_by_csname(default_character_set_name,
                                MY_CS_PRIMARY, MYF(MY_WME))))
    {
      if (next_character_set_name)
      {
        default_character_set_name= next_character_set_name;
        default_collation_name= 0;          // Ignore collation
      }
      else
        return 1;                           // Eof of the list
    }
    else
      break;
  }

  if (default_collation_name)
  {
    CHARSET_INFO *default_collation;
    default_collation= get_charset_by_name(default_collation_name, MYF(0));
    if (!default_collation)
    {
      sql_print_error(ER_DEFAULT(ER_UNKNOWN_COLLATION), default_collation_name);
      return 1;
    }
    if (!my_charset_same(default_charset_info, default_collation))
    {
      sql_print_error(ER_DEFAULT(ER_COLLATION_CHARSET_MISMATCH),
          default_collation_name,
          default_charset_info->csname);
      return 1;
    }
    default_charset_info= default_collation;
  }
  /* Set collactions that depends on the default collation */
  global_system_variables.collation_server=  default_charset_info;
  global_system_variables.collation_database=  default_charset_info;

  if (is_supported_parser_charset(default_charset_info))
  {
    global_system_variables.collation_connection= default_charset_info;
    global_system_variables.character_set_results= default_charset_info;
    global_system_variables.character_set_client= default_charset_info;
  }
  else
  {
    sql_print_information("'%s' can not be used as client character set. "
                          "'%s' will be used as default client character set.",
                          default_charset_info->csname,
                          my_charset_latin1.csname);
    global_system_variables.collation_connection= &my_charset_latin1;
    global_system_variables.character_set_results= &my_charset_latin1;
    global_system_variables.character_set_client= &my_charset_latin1;
  }

  if (!(character_set_filesystem=
        get_charset_by_csname(character_set_filesystem_name,
                              MY_CS_PRIMARY, MYF(MY_WME))))
    return 1;
  global_system_variables.character_set_filesystem= character_set_filesystem;

  if (lex_init())
  {
    sql_print_error("Out of memory");
    return 1;
  }

  if (!(my_default_lc_time_names=
        my_locale_by_name(lc_time_names_name)))
  {
    sql_print_error("Unknown locale: '%s'", lc_time_names_name);
    return 1;
  }
  global_system_variables.lc_time_names= my_default_lc_time_names;

  /* check log options and issue warnings if needed */
  if (opt_general_log && opt_general_logname && !(log_output_options & LOG_FILE) &&
      !(log_output_options & LOG_NONE))
    sql_print_warning("Although a path was specified for the "
                      "--general-log-file option, log tables are used. "
                      "To enable logging to files use the --log-output=file option.");

  if (opt_slow_log && opt_slow_logname && !(log_output_options & LOG_FILE)
      && !(log_output_options & LOG_NONE))
    sql_print_warning("Although a path was specified for the "
                      "--slow-query-log-file option, log tables are used. "
                      "To enable logging to files use the --log-output=file option.");

#define FIX_LOG_VAR(VAR, ALT)                                   \
  if (!VAR || !*VAR)                                            \
    VAR= ALT;

  FIX_LOG_VAR(opt_general_logname,
              make_query_log_name(logname_path, QUERY_LOG_GENERAL));
  FIX_LOG_VAR(opt_slow_logname,
              make_query_log_name(slow_logname_path, QUERY_LOG_SLOW));

#if defined(ENABLED_DEBUG_SYNC)
  /* Initialize the debug sync facility. See debug_sync.cc. */
  if (debug_sync_init())
    return 1; /* purecov: tested */
#endif /* defined(ENABLED_DEBUG_SYNC) */

#if defined(__linux__)
  if (use_temp_pool && bitmap_init(&temp_pool,0,1024,1))
    return 1;
#else
  use_temp_pool= 0;
#endif

  if (my_dboptions_cache_init())
    return 1;

  if (ignore_db_dirs_process_additions())
  {
    sql_print_error("An error occurred while storing ignore_db_dirs to a hash.");
    return 1;
  }

  /* create the data directory if requested */
  if (unlikely(opt_initialize) &&
      initialize_create_data_directory(mysql_real_data_home))
      return 1;


  /*
    Ensure that lower_case_table_names is set on system where we have case
    insensitive names.  If this is not done the users MyISAM tables will
    get corrupted if accesses with names of different case.
  */
  DBUG_PRINT("info", ("lower_case_table_names: %d", lower_case_table_names));
  lower_case_file_system= test_if_case_insensitive(mysql_real_data_home);
  if (!lower_case_table_names && lower_case_file_system == 1)
  {
    if (lower_case_table_names_used)
    {
      sql_print_error("The server option 'lower_case_table_names' is "
                      "configured to use case sensitive table names but the "
                      "data directory is on a case-insensitive file system "
                      "which is an unsupported combination. Please consider "
                      "either using a case sensitive file system for your data "
                      "directory or switching to a case-insensitive table name "
                      "mode.");
      return 1;
    }
    else
    {
      sql_print_warning("Setting lower_case_table_names=2 because file system for %s is case insensitive", mysql_real_data_home);
      lower_case_table_names= 2;
    }
  }
  else if (lower_case_table_names == 2 &&
           !(lower_case_file_system=
             (test_if_case_insensitive(mysql_real_data_home) == 1)))
  {
    sql_print_warning("lower_case_table_names was set to 2, even though your "
                        "the file system '%s' is case sensitive.  Now setting "
                        "lower_case_table_names to 0 to avoid future problems.",
      mysql_real_data_home);
    lower_case_table_names= 0;
  }
  else
  {
    lower_case_file_system=
      (test_if_case_insensitive(mysql_real_data_home) == 1);
  }

  /* Reset table_alias_charset, now that lower_case_table_names is set. */
  table_alias_charset= (lower_case_table_names ?
      &my_charset_utf8_tolower_ci :
      &my_charset_bin);

  /*
    Build do_table and ignore_table rules to hush
    after the resetting of table_alias_charset
  */
  if (rpl_filter->build_do_table_hash() ||
      rpl_filter->build_ignore_table_hash())
  {
    sql_print_error("An error occurred while building do_table"
                    "and ignore_table rules to hush.");
    return 1;
  }

  return 0;
}


static int init_thread_environment()
{
  mysql_mutex_init(key_LOCK_status, &LOCK_status, MY_MUTEX_INIT_FAST);
  mysql_mutex_init(key_LOCK_manager,
                   &LOCK_manager, MY_MUTEX_INIT_FAST);
  mysql_mutex_init(key_LOCK_crypt, &LOCK_crypt, MY_MUTEX_INIT_FAST);
  mysql_mutex_init(key_LOCK_user_conn, &LOCK_user_conn, MY_MUTEX_INIT_FAST);
  mysql_mutex_init(key_LOCK_global_system_variables,
                   &LOCK_global_system_variables, MY_MUTEX_INIT_FAST);
  mysql_rwlock_init(key_rwlock_LOCK_system_variables_hash,
                    &LOCK_system_variables_hash);
  mysql_mutex_init(key_LOCK_prepared_stmt_count,
                   &LOCK_prepared_stmt_count, MY_MUTEX_INIT_FAST);
  mysql_mutex_init(key_LOCK_sql_slave_skip_counter,
                   &LOCK_sql_slave_skip_counter, MY_MUTEX_INIT_FAST);
  mysql_mutex_init(key_LOCK_slave_net_timeout,
                   &LOCK_slave_net_timeout, MY_MUTEX_INIT_FAST);
  mysql_mutex_init(key_LOCK_error_messages,
                   &LOCK_error_messages, MY_MUTEX_INIT_FAST);
  mysql_mutex_init(key_LOCK_uuid_generator,
                   &LOCK_uuid_generator, MY_MUTEX_INIT_FAST);
  mysql_mutex_init(key_LOCK_sql_rand,
                   &LOCK_sql_rand, MY_MUTEX_INIT_FAST);
  mysql_mutex_init(key_LOCK_log_throttle_qni,
                   &LOCK_log_throttle_qni, MY_MUTEX_INIT_FAST);
  mysql_mutex_init(key_LOCK_offline_mode,
                   &LOCK_offline_mode, MY_MUTEX_INIT_FAST);
  mysql_mutex_init(key_LOCK_default_password_lifetime,
                   &LOCK_default_password_lifetime, MY_MUTEX_INIT_FAST);
#ifdef HAVE_OPENSSL
  mysql_mutex_init(key_LOCK_des_key_file,
                   &LOCK_des_key_file, MY_MUTEX_INIT_FAST);
#endif
  mysql_rwlock_init(key_rwlock_LOCK_sys_init_connect, &LOCK_sys_init_connect);
  mysql_rwlock_init(key_rwlock_LOCK_sys_init_slave, &LOCK_sys_init_slave);
  mysql_cond_init(key_COND_manager, &COND_manager);
  mysql_mutex_init(key_LOCK_server_started,
                   &LOCK_server_started, MY_MUTEX_INIT_FAST);
  mysql_cond_init(key_COND_server_started, &COND_server_started);
  mysql_mutex_init(key_LOCK_reset_gtid_table,
                   &LOCK_reset_gtid_table, MY_MUTEX_INIT_FAST);
  mysql_mutex_init(key_LOCK_compress_gtid_table,
                   &LOCK_compress_gtid_table, MY_MUTEX_INIT_FAST);
  mysql_cond_init(key_COND_compress_gtid_table,
                  &COND_compress_gtid_table);
#ifndef EMBEDDED_LIBRARY
  Events::init_mutexes();
#if defined(_WIN32)
  mysql_mutex_init(key_LOCK_handler_count,
                   &LOCK_handler_count, MY_MUTEX_INIT_FAST);
  mysql_cond_init(key_COND_handler_count, &COND_handler_count);
#else
  mysql_mutex_init(key_LOCK_socket_listener_active,
                   &LOCK_socket_listener_active, MY_MUTEX_INIT_FAST);
  mysql_cond_init(key_COND_socket_listener_active,
                  &COND_socket_listener_active);
  mysql_mutex_init(key_LOCK_start_signal_handler,
                   &LOCK_start_signal_handler, MY_MUTEX_INIT_FAST);
  mysql_cond_init(key_COND_start_signal_handler,
                  &COND_start_signal_handler);
#endif // _WIN32
#endif // !EMBEDDED_LIBRARY
  /* Parameter for threads created for connections */
  (void) my_thread_attr_init(&connection_attrib);
  my_thread_attr_setdetachstate(&connection_attrib, MY_THREAD_CREATE_DETACHED);
#ifndef _WIN32
  pthread_attr_setscope(&connection_attrib, PTHREAD_SCOPE_SYSTEM);
#endif

  DBUG_ASSERT(! THR_THD_initialized);
  DBUG_ASSERT(! THR_MALLOC_initialized);
  if (my_create_thread_local_key(&THR_THD,NULL) ||
      my_create_thread_local_key(&THR_MALLOC,NULL))
  {
    sql_print_error("Can't create thread-keys");
    return 1;
  }
  THR_THD_initialized= true;
  THR_MALLOC_initialized= true;
  return 0;
}

#ifndef EMBEDDED_LIBRARY
ssl_artifacts_status auto_detect_ssl()
{
  MY_STAT cert_stat, cert_key, ca_stat;
  uint result= 1;
  ssl_artifacts_status ret_status= SSL_ARTIFACTS_VIA_OPTIONS;

  if ((!opt_ssl_cert || !opt_ssl_cert[0]) &&
      (!opt_ssl_key || !opt_ssl_key[0]) &&
      (!opt_ssl_ca || !opt_ssl_ca[0]) &&
      (!opt_ssl_capath || !opt_ssl_capath[0]) &&
      (!opt_ssl_crl || !opt_ssl_crl[0]) &&
      (!opt_ssl_crlpath || !opt_ssl_crlpath[0]))
  {
    result= result << (my_stat(DEFAULT_SSL_SERVER_CERT, &cert_stat, MYF(0)) ? 1 : 0)
                   << (my_stat(DEFAULT_SSL_SERVER_KEY, &cert_key, MYF(0)) ? 1 : 0)
                   << (my_stat(DEFAULT_SSL_CA_CERT, &ca_stat, MYF(0)) ? 1 : 0);

    switch(result)
    {
      case 8:
        opt_ssl_ca= (char *)DEFAULT_SSL_CA_CERT;
        opt_ssl_cert= (char *)DEFAULT_SSL_SERVER_CERT;
        opt_ssl_key= (char *)DEFAULT_SSL_SERVER_KEY;
        ret_status= SSL_ARTIFACTS_AUTO_DETECTED;
        break;
      case 4:
      case 2:
        ret_status= SSL_ARTIFACT_TRACES_FOUND;
        break;
      default:
        ret_status= SSL_ARTIFACTS_NOT_FOUND;
        break;
    };
  }

  return ret_status;
}

int warn_one(const char *file_name)
{
  FILE *fp;
  char *issuer= NULL;
  char *subject= NULL;

  if (!(fp= my_fopen(file_name, O_RDONLY | O_BINARY, MYF(MY_WME))))
  {
    sql_print_error("Error opening CA certificate file");
    return 1;
  }

  X509 *ca_cert= PEM_read_X509(fp, 0, 0, 0);

  if (!ca_cert)
  {
    /* We are not interested in anything other than X509 certificates */
    my_fclose(fp, MYF(MY_WME));
    return 0;
  }

  issuer= X509_NAME_oneline(X509_get_issuer_name(ca_cert), 0, 0);
  subject= X509_NAME_oneline(X509_get_subject_name(ca_cert), 0, 0);

  if (!strcmp(issuer, subject))
  {
    sql_print_warning("CA certificate %s is self signed.", file_name);
  }

  OPENSSL_free(issuer);
  OPENSSL_free(subject);
  X509_free(ca_cert);
  my_fclose(fp, MYF(MY_WME));
  return 0;

}

int warn_self_signed_ca()
{
  int ret_val= 0;
  if (opt_ssl_ca && opt_ssl_ca[0])
  {
    if (warn_one(opt_ssl_ca))
      return 1;
  }
#ifndef HAVE_YASSL
  if (opt_ssl_capath && opt_ssl_capath[0])
  {
    /* We have ssl-capath. So search all files in the dir */
    MY_DIR *ca_dir;
    uint file_count;
    DYNAMIC_STRING file_path;
    char dir_separator[FN_REFLEN];
    size_t dir_path_length;

    init_dynamic_string(&file_path, opt_ssl_capath, FN_REFLEN, FN_REFLEN);
    dir_separator[0]= FN_LIBCHAR;
    dir_separator[1]= 0;
    dynstr_append(&file_path, dir_separator);
    dir_path_length= file_path.length;

    if (!(ca_dir= my_dir(opt_ssl_capath,MY_WANT_STAT|MY_DONT_SORT|MY_WME)))
    {
      sql_print_error("Error accessing directory pointed by --ssl-capath");
      return 1;
    }

    for (file_count = 0; file_count < ca_dir->number_off_files; file_count++)
    {
      if (!MY_S_ISDIR(ca_dir->dir_entry[file_count].mystat->st_mode))
      {
        file_path.length= dir_path_length;
        dynstr_append(&file_path, ca_dir->dir_entry[file_count].name);
        if ((ret_val= warn_one(file_path.str)))
          break;
      }
    }
    my_dirend(ca_dir);
    dynstr_free(&file_path);

    ca_dir= 0;
    memset(&file_path, 0, sizeof(file_path));
  }
#endif /* HAVE_YASSL */
  return ret_val;
}

#endif /* EMBEDDED_LIBRARY */

static int init_ssl()
{
#ifdef HAVE_OPENSSL
#ifndef HAVE_YASSL
  CRYPTO_malloc_init();
#endif
  ssl_start();
#ifndef EMBEDDED_LIBRARY

  if (opt_use_ssl)
  {
    ssl_artifacts_status auto_detection_status= auto_detect_ssl();
    if (auto_detection_status == SSL_ARTIFACTS_AUTO_DETECTED)
      sql_print_information("Found %s, %s and %s in data directory. "
                            "Trying to enable SSL support using them.",
                            DEFAULT_SSL_CA_CERT, DEFAULT_SSL_SERVER_CERT,
                            DEFAULT_SSL_SERVER_KEY);
#ifndef HAVE_YASSL
    if (do_auto_cert_generation(auto_detection_status) == false)
      return 1;
#endif

    enum enum_ssl_init_error error= SSL_INITERR_NOERROR;
    long ssl_ctx_flags= process_tls_version(opt_tls_version);
    /* having ssl_acceptor_fd != 0 signals the use of SSL */
    ssl_acceptor_fd= new_VioSSLAcceptorFd(opt_ssl_key, opt_ssl_cert,
					  opt_ssl_ca, opt_ssl_capath,
					  opt_ssl_cipher, &error,
                                          opt_ssl_crl, opt_ssl_crlpath, ssl_ctx_flags);
    DBUG_PRINT("info",("ssl_acceptor_fd: 0x%lx", (long) ssl_acceptor_fd));
    ERR_remove_state(0);
    if (!ssl_acceptor_fd)
    {
      /*
        No real need for opt_use_ssl to be enabled in bootstrap mode,
        but we want the SSL materal generation and/or validation (if supplied).
        So we keep it on.

        For yaSSL (since it can't auto-generate the certs from inside the
        server) we need to hush the warning if in bootstrap mode, as in
        that mode the server won't be listening for connections and thus
        the lack of SSL material makes no real difference.
        However if the user specified any of the --ssl options we keep the
        warning as it's showing problems with the values supplied.

        For openssl, we don't hush the option since it would indicate a failure
        in auto-generation, bad key material explicitly specified or
        auto-generation disabled explcitly while SSL is still on.
      */
#ifdef HAVE_YASSL
      if (!opt_bootstrap || SSL_ARTIFACTS_NOT_FOUND != auto_detection_status)
#endif
      {
        sql_print_warning("Failed to set up SSL because of the"
                          " following SSL library error: %s",
                          sslGetErrString(error));
      }
      opt_use_ssl = 0;
      have_ssl= SHOW_OPTION_DISABLED;
    }
    else
    {
      /* Check if CA certificate is self signed */
      if (warn_self_signed_ca())
        return 1;
      /* create one SSL that we can use to read information from */
      if (!(ssl_acceptor= SSL_new(ssl_acceptor_fd->ssl_context)))
        return 1;
    }
  }
  else
  {
    have_ssl= SHOW_OPTION_DISABLED;
  }
#else
  have_ssl= SHOW_OPTION_DISABLED;
#endif /* ! EMBEDDED_LIBRARY */
  if (des_key_file)
    load_des_key_file(des_key_file);
#ifndef HAVE_YASSL
  if (init_rsa_keys())
    return 1;
#endif
#endif /* HAVE_OPENSSL */
  return 0;
}


static void end_ssl()
{
#ifdef HAVE_OPENSSL
#ifndef EMBEDDED_LIBRARY
  if (ssl_acceptor_fd)
  {
    if (ssl_acceptor)
      SSL_free(ssl_acceptor);
    free_vio_ssl_acceptor_fd(ssl_acceptor_fd);
    ssl_acceptor_fd= 0;
  }
#endif /* ! EMBEDDED_LIBRARY */
#ifndef HAVE_YASSL
  deinit_rsa_keys();
#endif
#endif /* HAVE_OPENSSL */
}

/**
  Generate a UUID and save it into server_uuid variable.

  @return Retur 0 or 1 if an error occurred.
 */
static int generate_server_uuid()
{
  THD *thd;
  Item_func_uuid *func_uuid;
  String uuid;

  /*
    To be able to run this from boot, we allocate a temporary THD
   */
  if (!(thd=new THD))
  {
    sql_print_error("Failed to generate a server UUID because it is failed"
                    " to allocate the THD.");
    return 1;
  }

  thd->thread_stack= (char*) &thd;
  thd->store_globals();

  /*
    Initialize the variables which are used during "uuid generator
    initialization" with values that should normally differ between
    mysqlds on the same host. This avoids that another mysqld started
    at the same time on the same host get the same "server_uuid".
  */
  sql_print_information("Salting uuid generator variables, current_pid: %lu, "
                        "server_start_time: %lu, bytes_sent: %llu, ",
                        current_pid,
                        (ulong)server_start_time, thd->status_var.bytes_sent);

  const time_t save_server_start_time= server_start_time;
  server_start_time+= ((ulonglong)current_pid << 48) + current_pid;
  thd->status_var.bytes_sent= (ulonglong)thd;

  lex_start(thd);
  func_uuid= new (thd->mem_root) Item_func_uuid();
  func_uuid->fixed= 1;
  func_uuid->val_str(&uuid);

  sql_print_information("Generated uuid: '%s', "
                        "server_start_time: %lu, bytes_sent: %llu",
                        uuid.c_ptr(),
                        (ulong)server_start_time, thd->status_var.bytes_sent);
  // Restore global variables used for salting
  server_start_time = save_server_start_time;

  delete thd;

  strncpy(server_uuid, uuid.c_ptr(), UUID_LENGTH);
  DBUG_EXECUTE_IF("server_uuid_deterministic",
                  strncpy(server_uuid, "00000000-1111-0000-1111-000000000000", UUID_LENGTH););
  server_uuid[UUID_LENGTH]= '\0';
  return 0;
}

/**
  Save all options which was auto-generated by server-self into the given file.

  @param fname The name of the file in which the auto-generated options will b
  e saved.

  @return Return 0 or 1 if an error occurred.
 */
int flush_auto_options(const char* fname)
{
  File fd;
  IO_CACHE io_cache;
  int result= 0;

  if ((fd= my_open(fname, O_CREAT|O_RDWR, MYF(MY_WME))) < 0)
  {
    sql_print_error("Failed to create file(file: '%s', errno %d)", fname, my_errno());
    return 1;
  }

  if (init_io_cache(&io_cache, fd, IO_SIZE*2, WRITE_CACHE, 0L, 0, MYF(MY_WME)))
  {
    sql_print_error("Failed to create a cache on (file: %s', errno %d)", fname, my_errno());
    my_close(fd, MYF(MY_WME));
    return 1;
  }

  my_b_seek(&io_cache, 0L);
  my_b_printf(&io_cache, "%s\n", "[auto]");
  my_b_printf(&io_cache, "server-uuid=%s\n", server_uuid);

  if (flush_io_cache(&io_cache) || my_sync(fd, MYF(MY_WME)))
    result= 1;

  my_close(fd, MYF(MY_WME));
  end_io_cache(&io_cache);
  return result;
}

/**
  File 'auto.cnf' resides in the data directory to hold values of options that
  server evaluates itself and that needs to be durable to sustain the server
  restart. There is only a section ['auto'] in the file. All these options are
  in the section. Only one option exists now, it is server_uuid.
  Note, the user may not supply any literal value to these auto-options, and
  only allowed to trigger (re)evaluation.
  For instance, 'server_uuid' value will be evaluated and stored if there is
  no corresponding line in the file.
  Because of the specifics of the auto-options, they need a seperate storage.
  Meanwhile, it is the 'auto.cnf' that has the same structure as 'my.cnf'.

  @todo consider to implement sql-query-able persistent storage by WL#5279.
  @return Return 0 or 1 if an error occurred.
 */
static int init_server_auto_options(bool read_uuid)
{
  bool flush= false;
  char fname[FN_REFLEN];
  char *name= (char *)"auto";
  const char *groups[]= {"auto", NULL};
  char *uuid= 0;
  my_option auto_options[]= {
    {"server-uuid", 0, "", &uuid, &uuid,
      0, GET_STR, REQUIRED_ARG, 0, 0, 0, 0, 0, 0},
    {0, 0, 0, 0, 0, 0, GET_NO_ARG, NO_ARG, 0, 0, 0, 0, 0, 0}
  };

  DBUG_ENTER("init_server_auto_options");

  if (NULL == fn_format(fname, "auto.cnf", mysql_data_home, "",
                        MY_UNPACK_FILENAME | MY_SAFE_PATH))
    DBUG_RETURN(1);

  /* load_defaults require argv[0] is not null */
  char **argv= &name;
  int argc= 1;
  if (!check_file_permissions(fname))
  {
    /*
      Found a world writable file hence removing it as it is dangerous to write
      a new UUID into the same file.
     */
    my_delete(fname,MYF(MY_WME));
    sql_print_warning("World-writable config file '%s' has been removed.\n",
                      fname);
  }

  /* load all options in 'auto.cnf'. */
  if (my_load_defaults(fname, groups, &argc, &argv, NULL))
    DBUG_RETURN(1);

  /*
    Record the origial pointer allocated by my_load_defaults for free,
    because argv will be changed by handle_options
   */
  char **old_argv= argv;
  if (handle_options(&argc, &argv, auto_options, mysqld_get_one_option))
    DBUG_RETURN(1);

  DBUG_PRINT("info", ("uuid=%p=%s server_uuid=%s", uuid, uuid, server_uuid));
  if (uuid)
  {
    if (!Uuid::is_valid(uuid))
    {
      sql_print_error("The server_uuid stored in auto.cnf file is not a valid UUID.");
      goto err;
    }
    strcpy(server_uuid, uuid);
  }
  else if (!read_uuid) {
    DBUG_PRINT("info", ("generating server_uuid"));
    flush= TRUE;
    /* server_uuid will be set in the function */
    if (generate_server_uuid())
      goto err;
    DBUG_PRINT("info", ("generated server_uuid=%s", server_uuid));
    sql_print_warning("No existing UUID has been found, so we assume that this"
                      " is the first time that this server has been started."
                      " Generating a new UUID: %s.",
                      server_uuid);
  }
  /*
    The uuid has been copied to server_uuid, so the memory allocated by
    my_load_defaults can be freed now.
   */
  free_defaults(old_argv);

  if (flush)
    DBUG_RETURN(flush_auto_options(fname));
  DBUG_RETURN(0);
err:
  free_defaults(argv);
  DBUG_RETURN(1);
}


static bool
initialize_storage_engine(char *se_name, const char *se_kind,
                          plugin_ref *dest_plugin)
{
  LEX_STRING name= { se_name, strlen(se_name) };
  plugin_ref plugin;
  handlerton *hton;
  if ((plugin= ha_resolve_by_name(0, &name, FALSE)))
    hton= plugin_data<handlerton*>(plugin);
  else
  {
    sql_print_error("Unknown/unsupported storage engine: %s", se_name);
    return true;
  }
  if (!ha_storage_engine_is_enabled(hton))
  {
    if (!opt_bootstrap)
    {
      sql_print_error("Default%s storage engine (%s) is not available",
                      se_kind, se_name);
      return true;
    }
    DBUG_ASSERT(*dest_plugin);
  }
  else
  {
    /*
      Need to unlock as global_system_variables.table_plugin
      was acquired during plugin_init()
    */
    plugin_unlock(0, *dest_plugin);
    *dest_plugin= plugin;
  }
  return false;
}


static void init_server_query_cache()
{
  ulong set_cache_size;

  query_cache.set_min_res_unit(query_cache_min_res_unit);
  query_cache.init();
	
  set_cache_size= query_cache.resize(query_cache_size);
  if (set_cache_size != query_cache_size)
  {
    sql_print_warning(ER_DEFAULT(ER_WARN_QC_RESIZE), query_cache_size,
                      set_cache_size);
    query_cache_size= set_cache_size;
  }
}


static int init_server_components()
{
  DBUG_ENTER("init_server_components");
  /*
    We need to call each of these following functions to ensure that
    all things are initialized so that unireg_abort() doesn't fail
  */
  mdl_init();
  partitioning_init();
  if (table_def_init() | hostname_cache_init(host_cache_size))
    unireg_abort(MYSQLD_ABORT_EXIT);

  if (my_timer_initialize())
    sql_print_error("Failed to initialize timer component (errno %d).", errno);
  else
    have_statement_timeout= SHOW_OPTION_YES;

  init_server_query_cache();

  randominit(&sql_rand,(ulong) server_start_time,(ulong) server_start_time/2);
  setup_fpu();
#ifdef HAVE_REPLICATION
  init_slave_list();
#endif

  /* Setup logs */

  /*
    Enable old-fashioned error log, except when the user has requested
    help information. Since the implementation of plugin server
    variables the help output is now written much later.

    log_error_dest can be:
    disabled_my_option     --log-error was not used or --log-error=
    ""                     --log-error without arguments (no '=')
    filename               --log-error=filename
  */
#ifdef _WIN32
  /*
    Enable the error log file only if console option is not specified
    and --help is not used.
  */
  bool log_errors_to_file= !opt_help && !opt_console;
#else
  /*
    Enable the error log file only if --log-error=filename or --log-error
    was used. Logging to file is disabled by default unlike on Windows.
  */
  bool log_errors_to_file= !opt_help && (log_error_dest != disabled_my_option);
#endif

  if (log_errors_to_file)
  {
    // Construct filename if no filename was given by the user.
    if (!log_error_dest[0] || log_error_dest == disabled_my_option)
      fn_format(errorlog_filename_buff, pidfile_name, mysql_data_home, ".err",
                MY_REPLACE_EXT); /* replace '.<domain>' by '.err', bug#4997 */
    else
      fn_format(errorlog_filename_buff, log_error_dest, mysql_data_home, ".err",
                MY_UNPACK_FILENAME);
    /*
      log_error_dest may have been set to disabled_my_option or "" if no
      argument was passed, but we need to show the real name in SHOW VARIABLES.
    */
    log_error_dest= errorlog_filename_buff;

    if (open_error_log(errorlog_filename_buff))
      unireg_abort(MYSQLD_ABORT_EXIT);
#ifdef _WIN32
    FreeConsole();        // Remove window
#endif
  }
  else
  {
    // We are logging to stderr and SHOW VARIABLES should reflect that.
    log_error_dest= "stderr";
    // Flush messages buffered so far.
    flush_error_log_messages();
  }

  enter_cond_hook= thd_enter_cond;
  exit_cond_hook= thd_exit_cond;
  is_killed_hook= (int(*)(const void*))thd_killed;

  if (transaction_cache_init())
  {
    sql_print_error("Out of memory");
    unireg_abort(MYSQLD_ABORT_EXIT);
  }

  /*
    initialize delegates for extension observers, errors have already
    been reported in the function
  */
  if (delegates_init())
    unireg_abort(MYSQLD_ABORT_EXIT);

  /* need to configure logging before initializing storage engines */
  if (opt_log_slave_updates && !opt_bin_log)
  {
    sql_print_warning("You need to use --log-bin to make "
                    "--log-slave-updates work.");
  }
  if (binlog_format_used && !opt_bin_log)
    sql_print_warning("You need to use --log-bin to make "
                      "--binlog-format work.");

  /* Check that we have not let the format to unspecified at this point */
  DBUG_ASSERT((uint)global_system_variables.binlog_format <=
              array_elements(binlog_format_names)-1);

#ifdef HAVE_REPLICATION
  if (opt_log_slave_updates && replicate_same_server_id)
  {
    if (opt_bin_log)
    {
      sql_print_error("using --replicate-same-server-id in conjunction with \
--log-slave-updates is impossible, it would lead to infinite loops in this \
server.");
      unireg_abort(MYSQLD_ABORT_EXIT);
    }
    else
      sql_print_warning("using --replicate-same-server-id in conjunction with \
--log-slave-updates would lead to infinite loops in this server. However this \
will be ignored as the --log-bin option is not defined.");
  }
#endif

  opt_server_id_mask = ~ulong(0);
#ifdef HAVE_REPLICATION
  opt_server_id_mask = (opt_server_id_bits == 32)?
    ~ ulong(0) : (1 << opt_server_id_bits) -1;
  if (server_id != (server_id & opt_server_id_mask))
  {
    sql_print_error("server-id configured is too large to represent with"
                    "server-id-bits configured.");
    unireg_abort(MYSQLD_ABORT_EXIT);
  }
#endif

  if (opt_bin_log)
  {
    /* Reports an error and aborts, if the --log-bin's path
       is a directory.*/
    if (opt_bin_logname &&
        opt_bin_logname[strlen(opt_bin_logname) - 1] == FN_LIBCHAR)
    {
      sql_print_error("Path '%s' is a directory name, please specify \
a file name for --log-bin option", opt_bin_logname);
      unireg_abort(MYSQLD_ABORT_EXIT);
    }

    /* Reports an error and aborts, if the --log-bin-index's path
       is a directory.*/
    if (opt_binlog_index_name &&
        opt_binlog_index_name[strlen(opt_binlog_index_name) - 1]
        == FN_LIBCHAR)
    {
      sql_print_error("Path '%s' is a directory name, please specify \
a file name for --log-bin-index option", opt_binlog_index_name);
      unireg_abort(MYSQLD_ABORT_EXIT);
    }

    char buf[FN_REFLEN];
    const char *ln;
    ln= mysql_bin_log.generate_name(opt_bin_logname, "-bin", buf);
    if (!opt_bin_logname && !opt_binlog_index_name)
    {
      /*
        User didn't give us info to name the binlog index file.
        Picking `hostname`-bin.index like did in 4.x, causes replication to
        fail if the hostname is changed later. So, we would like to instead
        require a name. But as we don't want to break many existing setups, we
        only give warning, not error.
      */
      sql_print_warning("No argument was provided to --log-bin, and "
                        "--log-bin-index was not used; so replication "
                        "may break when this MySQL server acts as a "
                        "master and has his hostname changed!! Please "
                        "use '--log-bin=%s' to avoid this problem.", ln);
    }
    if (ln == buf)
    {
      my_free(opt_bin_logname);
      opt_bin_logname=my_strdup(key_memory_opt_bin_logname,
                                buf, MYF(0));
    }

    /*
      Skip opening the index file if we start with --help. This is necessary
      to avoid creating the file in an otherwise empty datadir, which will
      cause a succeeding 'mysqld --initialize' to fail.
    */
    if (!opt_help && mysql_bin_log.open_index_file(opt_binlog_index_name, ln, TRUE))
    {
      unireg_abort(MYSQLD_ABORT_EXIT);
    }
  }

  if (opt_bin_log)
  {
    /*
      opt_bin_logname[0] needs to be checked to make sure opt binlog name is
      not an empty string, incase it is an empty string default file
      extension will be passed
     */
    log_bin_basename=
      rpl_make_log_name(key_memory_MYSQL_BIN_LOG_basename,
                        opt_bin_logname, default_logfile_name,
                        (opt_bin_logname && opt_bin_logname[0]) ? "" : "-bin");
    log_bin_index=
      rpl_make_log_name(key_memory_MYSQL_BIN_LOG_index,
                        opt_binlog_index_name, log_bin_basename, ".index");
    if (log_bin_basename == NULL || log_bin_index == NULL)
    {
      sql_print_error("Unable to create replication path names:"
                      " out of memory or path names too long"
                      " (path name exceeds " STRINGIFY_ARG(FN_REFLEN)
                      " or file name exceeds " STRINGIFY_ARG(FN_LEN) ").");
      unireg_abort(MYSQLD_ABORT_EXIT);
    }
  }

#ifndef EMBEDDED_LIBRARY
  DBUG_PRINT("debug",
             ("opt_bin_logname: %s, opt_relay_logname: %s, pidfile_name: %s",
              opt_bin_logname, opt_relay_logname, pidfile_name));
  if (opt_relay_logname)
  {
    /*
      opt_relay_logname[0] needs to be checked to make sure opt relaylog name is
      not an empty string, incase it is an empty string default file
      extension will be passed
     */
    relay_log_basename=
      rpl_make_log_name(key_memory_MYSQL_RELAY_LOG_basename,
                        opt_relay_logname, default_logfile_name,
                        (opt_relay_logname && opt_relay_logname[0]) ? "" : "-relay-bin");

    if (relay_log_basename != NULL)
      relay_log_index=
        rpl_make_log_name(key_memory_MYSQL_RELAY_LOG_index,
                          opt_relaylog_index_name, relay_log_basename, ".index");

    if (relay_log_basename == NULL || relay_log_index == NULL)
    {
      sql_print_error("Unable to create replication path names:"
                      " out of memory or path names too long"
                      " (path name exceeds " STRINGIFY_ARG(FN_REFLEN)
                      " or file name exceeds " STRINGIFY_ARG(FN_LEN) ").");
      unireg_abort(MYSQLD_ABORT_EXIT);
    }
  }
#endif /* !EMBEDDED_LIBRARY */

  /* call ha_init_key_cache() on all key caches to init them */
  process_key_caches(&ha_init_key_cache);

  /* Allow storage engine to give real error messages */
  if (ha_init_errors())
    DBUG_RETURN(1);

  if (opt_ignore_builtin_innodb)
    sql_print_warning("ignore-builtin-innodb is ignored "
                      "and will be removed in future releases.");
  if (gtid_server_init())
  {
    sql_print_error("Failed to initialize GTID structures.");
    unireg_abort(MYSQLD_ABORT_EXIT);
  }

  /*
    Set tc_log to point to TC_LOG_DUMMY early in order to allow plugin_init()
    to commit attachable transaction after reading from mysql.plugin table.
    If necessary tc_log will be adjusted to point to correct TC_LOG instance
    later.
  */
  tc_log= &tc_log_dummy;

  /*
    Skip reading the plugin table when starting with --help in order
    to also skip initializing InnoDB. This provides a simpler and more
    uniform handling of various startup use cases, e.g. when the data
    directory does not exist, exists but is empty, exists with InnoDB
    system tablespaces present etc.
  */
  if (plugin_init(&remaining_argc, remaining_argv,
                  (opt_noacl ? PLUGIN_INIT_SKIP_PLUGIN_TABLE : 0) |
                  (opt_help ? (PLUGIN_INIT_SKIP_INITIALIZATION |
                               PLUGIN_INIT_SKIP_PLUGIN_TABLE) : 0)))
  {
    sql_print_error("Failed to initialize plugins.");
    unireg_abort(MYSQLD_ABORT_EXIT);
  }
  plugins_are_initialized= TRUE;  /* Don't separate from init function */

  Session_tracker session_track_system_variables_check;
  LEX_STRING var_list;
  char *tmp_str;
  size_t len= strlen(global_system_variables.track_sysvars_ptr);
  tmp_str= (char *)my_malloc(PSI_NOT_INSTRUMENTED, len*sizeof(char)+2,
                             MYF(MY_WME));
  strcpy(tmp_str,global_system_variables.track_sysvars_ptr);
  var_list.length= len;
  var_list.str= tmp_str;
  if (session_track_system_variables_check.server_boot_verify(system_charset_info,
	                                                      var_list))
  {
    sql_print_error("The variable session_track_system_variables either has "
	            "duplicate values or invalid values.");
    if (tmp_str)
      my_free(tmp_str);
    unireg_abort(MYSQLD_ABORT_EXIT);
  }
  if (tmp_str)
    my_free(tmp_str);
  /* we do want to exit if there are any other unknown options */
  if (remaining_argc > 1)
  {
    int ho_error;
    struct my_option no_opts[]=
    {
      {0, 0, 0, 0, 0, 0, GET_NO_ARG, NO_ARG, 0, 0, 0, 0, 0, 0}
    };
    /*
      We need to eat any 'loose' arguments first before we conclude
      that there are unprocessed options.
    */
    my_getopt_skip_unknown= 0;

    if ((ho_error= handle_options(&remaining_argc, &remaining_argv, no_opts,
                                  mysqld_get_one_option)))
      unireg_abort(MYSQLD_ABORT_EXIT);
    /* Add back the program name handle_options removes */
    remaining_argc++;
    remaining_argv--;
    my_getopt_skip_unknown= TRUE;

    if (remaining_argc > 1)
    {
      sql_print_error("Too many arguments (first extra is '%s').",
                      remaining_argv[1]);
      sql_print_information("Use --verbose --help to get a list "
                            "of available options!");
      unireg_abort(MYSQLD_ABORT_EXIT);

    }
  }

  if (opt_help)
    unireg_abort(MYSQLD_SUCCESS_EXIT);

  /* if the errmsg.sys is not loaded, terminate to maintain behaviour */
  if (!my_default_lc_messages->errmsgs->is_loaded())
  {
    sql_print_error("Unable to read errmsg.sys file");
    unireg_abort(MYSQLD_ABORT_EXIT);
  }

  /* We have to initialize the storage engines before CSV logging */
  if (ha_init())
  {
    sql_print_error("Can't init databases");
    unireg_abort(MYSQLD_ABORT_EXIT);
  }

  if (opt_bootstrap)
    log_output_options= LOG_FILE;

  /*
    Issue a warning if there were specified additional options to the
    log-output along with NONE. Probably this wasn't what user wanted.
  */
  if ((log_output_options & LOG_NONE) && (log_output_options & ~LOG_NONE))
    sql_print_warning("There were other values specified to "
                      "log-output besides NONE. Disabling slow "
                      "and general logs anyway.");

  if (log_output_options & LOG_TABLE)
  {
    /* Fall back to log files if the csv engine is not loaded. */
    LEX_CSTRING csv_name={C_STRING_WITH_LEN("csv")};
    if (!plugin_is_ready(csv_name, MYSQL_STORAGE_ENGINE_PLUGIN))
    {
      sql_print_error("CSV engine is not present, falling back to the "
                      "log files");
      log_output_options= (log_output_options & ~LOG_TABLE) | LOG_FILE;
    }
  }

  query_logger.set_handlers(log_output_options);

  // Open slow log file if enabled.
  if (opt_slow_log && query_logger.reopen_log_file(QUERY_LOG_SLOW))
    opt_slow_log= false;

  // Open general log file if enabled.
  if (opt_general_log && query_logger.reopen_log_file(QUERY_LOG_GENERAL))
    opt_general_log= false;

  /*
    Set the default storage engines
  */
  if (initialize_storage_engine(default_storage_engine, "",
                                &global_system_variables.table_plugin))
    unireg_abort(MYSQLD_ABORT_EXIT);
  if (initialize_storage_engine(default_tmp_storage_engine, " temp",
                                &global_system_variables.temp_table_plugin))
    unireg_abort(MYSQLD_ABORT_EXIT);

  if (!opt_bootstrap && !opt_noacl)
  {
    std::string disabled_se_str(opt_disabled_storage_engines);
    ha_set_normalized_disabled_se_str(disabled_se_str);

    // Log warning if default_storage_engine is a disabled storage engine.
    handlerton *default_se_handle=
      plugin_data<handlerton*>(global_system_variables.table_plugin);
    if (ha_is_storage_engine_disabled(default_se_handle))
      sql_print_warning("default_storage_engine is set to a "
                        "disabled storage engine %s.", default_storage_engine);

    // Log warning if default_tmp_storage_engine is a disabled storage engine.
    handlerton *default_tmp_se_handle=
      plugin_data<handlerton*>(global_system_variables.temp_table_plugin);
    if (ha_is_storage_engine_disabled(default_tmp_se_handle))
      sql_print_warning("default_tmp_storage_engine is set to a "
                        "disabled storage engine %s.",
                        default_tmp_storage_engine);

  }

  if (total_ha_2pc > 1 || (1 == total_ha_2pc && opt_bin_log))
  {
    if (opt_bin_log)
      tc_log= &mysql_bin_log;
    else
      tc_log= &tc_log_mmap;
  }

  if (tc_log->open(opt_bin_log ? opt_bin_logname : opt_tc_log_file))
  {
    sql_print_error("Can't init tc log");
    unireg_abort(MYSQLD_ABORT_EXIT);
  }
  (void)RUN_HOOK(server_state, before_recovery, (NULL));

  if (ha_recover(0))
  {
    unireg_abort(MYSQLD_ABORT_EXIT);
  }

  /// @todo: this looks suspicious, revisit this /sven
  enum_gtid_mode gtid_mode= get_gtid_mode(GTID_MODE_LOCK_NONE);

  if (gtid_mode == GTID_MODE_ON &&
      _gtid_consistency_mode != GTID_CONSISTENCY_MODE_ON)
  {
    sql_print_error("GTID_MODE = ON requires ENFORCE_GTID_CONSISTENCY = ON.");
    unireg_abort(MYSQLD_ABORT_EXIT);
  }

  if (opt_bin_log)
  {
    /*
      Configures what object is used by the current log to store processed
      gtid(s). This is necessary in the MYSQL_BIN_LOG::MYSQL_BIN_LOG to
      corretly compute the set of previous gtids.
    */
    DBUG_ASSERT(!mysql_bin_log.is_relay_log);
    mysql_mutex_t *log_lock= mysql_bin_log.get_log_lock();
    mysql_mutex_lock(log_lock);

    if (mysql_bin_log.open_binlog(opt_bin_logname, 0,
                                  max_binlog_size, false,
                                  true/*need_lock_index=true*/,
                                  true/*need_sid_lock=true*/,
                                  NULL))
    {
      mysql_mutex_unlock(log_lock);
      unireg_abort(MYSQLD_ABORT_EXIT);
    }
    mysql_mutex_unlock(log_lock);
  }

#ifdef HAVE_REPLICATION
  if (opt_bin_log && expire_logs_days)
  {
    time_t purge_time= server_start_time - expire_logs_days*24*60*60;
    if (purge_time >= 0)
      mysql_bin_log.purge_logs_before_date(purge_time, true);
  }
#endif

  if (opt_myisam_log)
    (void) mi_log(1);

#if defined(HAVE_MLOCKALL) && defined(MCL_CURRENT) && !defined(EMBEDDED_LIBRARY)
  if (locked_in_memory && !getuid())
  {
    if (setreuid((uid_t)-1, 0) == -1)
    {                        // this should never happen
      sql_print_error("setreuid: %s", strerror(errno));
      unireg_abort(MYSQLD_ABORT_EXIT);
    }
    if (mlockall(MCL_CURRENT))
    {
      sql_print_warning("Failed to lock memory. Errno: %d\n",errno); /* purecov: inspected */
      locked_in_memory= 0;
    }
#ifndef _WIN32
    if (user_info)
      set_user(mysqld_user, user_info);
#endif
  }
  else
#endif
    locked_in_memory=0;

  /* Initialize the optimizer cost module */
  init_optimizer_cost_module(true);
  ft_init_stopwords();

  init_max_user_conn();
  init_update_queries();
  DBUG_RETURN(0);
}


#ifndef EMBEDDED_LIBRARY
#ifdef _WIN32

extern "C" void *handle_shutdown(void *arg)
{
  MSG msg;
  my_thread_init();
  /* This call should create the message queue for this thread. */
  PeekMessage(&msg, NULL, 1, 65534,PM_NOREMOVE);
  if (WaitForSingleObject(hEventShutdown,INFINITE)==WAIT_OBJECT_0)
  {
    sql_print_information(ER_DEFAULT(ER_NORMAL_SHUTDOWN), my_progname);
    abort_loop= true;
    close_connections();
    my_thread_end();
    my_thread_exit(0);
  }
  return 0;
}


static void create_shutdown_thread()
{
  hEventShutdown=CreateEvent(0, FALSE, FALSE, shutdown_event_name);
  my_thread_attr_t thr_attr;
  DBUG_ENTER("create_shutdown_thread");

  my_thread_attr_init(&thr_attr);

  if (my_thread_create(&shutdown_thr_handle, &thr_attr, handle_shutdown, 0))
    sql_print_warning("Can't create thread to handle shutdown requests"
                      " (errno= %d)", errno);
  my_thread_attr_destroy(&thr_attr);
  // On "Stop Service" we have to do regular shutdown
  Service.SetShutdownEvent(hEventShutdown);
}
#endif /* _WIN32 */

#ifndef DBUG_OFF
/*
  Debugging helper function to keep the locale database
  (see sql_locale.cc) and max_month_name_length and
  max_day_name_length variable values in consistent state.
*/
static void test_lc_time_sz()
{
  DBUG_ENTER("test_lc_time_sz");
  for (MY_LOCALE **loc= my_locales; *loc; loc++)
  {
    size_t max_month_len= 0;
    size_t max_day_len = 0;
    for (const char **month= (*loc)->month_names->type_names; *month; month++)
    {
      set_if_bigger(max_month_len,
                    my_numchars_mb(&my_charset_utf8_general_ci,
                                   *month, *month + strlen(*month)));
    }
    for (const char **day= (*loc)->day_names->type_names; *day; day++)
    {
      set_if_bigger(max_day_len,
                    my_numchars_mb(&my_charset_utf8_general_ci,
                                   *day, *day + strlen(*day)));
    }
    if ((*loc)->max_month_name_length != max_month_len ||
        (*loc)->max_day_name_length != max_day_len)
    {
      DBUG_PRINT("Wrong max day name(or month name) length for locale:",
                 ("%s", (*loc)->name));
      DBUG_ASSERT(0);
    }
  }
  DBUG_VOID_RETURN;
}
#endif//DBUG_OFF

/*
  @brief : Set opt_super_readonly to user supplied value before
           enabling communication channels to accept user connections
*/

static void set_super_read_only_post_init()
{
  opt_super_readonly= super_read_only;
}

#ifdef _WIN32
int win_main(int argc, char **argv)
#else
int mysqld_main(int argc, char **argv)
#endif
{
  /*
    Perform basic thread library and malloc initialization,
    to be able to read defaults files and parse options.
  */
  my_progname= argv[0];

#ifndef _WIN32
#ifdef WITH_PERFSCHEMA_STORAGE_ENGINE
  pre_initialize_performance_schema();
#endif /*WITH_PERFSCHEMA_STORAGE_ENGINE */
  // For windows, my_init() is called from the win specific mysqld_main
  if (my_init())                 // init my_sys library & pthreads
  {
    sql_print_error("my_init() failed.");
    flush_error_log_messages();
    return 1;
  }
#endif /* _WIN32 */

  orig_argc= argc;
  orig_argv= argv;
  my_getopt_use_args_separator= TRUE;
  if (load_defaults(MYSQL_CONFIG_NAME, load_default_groups, &argc, &argv))
  {
    flush_error_log_messages();
    return 1;
  }
  my_getopt_use_args_separator= FALSE;
  defaults_argc= argc;
  defaults_argv= argv;
  remaining_argc= argc;
  remaining_argv= argv;

  /* Must be initialized early for comparison of options name */
  system_charset_info= &my_charset_utf8_general_ci;

  /* Write mysys error messages to the error log. */
  local_message_hook= error_log_print;

  int ho_error;

#ifdef WITH_PERFSCHEMA_STORAGE_ENGINE
  /*
    Initialize the array of performance schema instrument configurations.
  */
  init_pfs_instrument_array();
#endif /* WITH_PERFSCHEMA_STORAGE_ENGINE */

  ho_error= handle_early_options();

#if !defined(_WIN32) && !defined(EMBEDDED_LIBRARY)

  if (opt_bootstrap && opt_daemonize)
  {
    fprintf(stderr, "Bootstrap and daemon options are incompatible.\n");
    exit(MYSQLD_ABORT_EXIT);
  }

  if (opt_daemonize && (isatty(STDOUT_FILENO) || isatty(STDERR_FILENO)))
  {
    fprintf(stderr, "Please set appopriate redirections for "
                    "standard output and/or standard error in daemon mode.\n");
    exit(MYSQLD_ABORT_EXIT);
  }

  if (opt_daemonize)
  {
    if (chdir("/") < 0)
    {
      fprintf(stderr, "Cannot change to root director: %s\n",
                      strerror(errno));
      exit(MYSQLD_ABORT_EXIT);
    }

    if ((pipe_write_fd= mysqld::runtime::mysqld_daemonize()) < 0)
    {
      fprintf(stderr, "mysqld_daemonize failed \n");
      exit(MYSQLD_ABORT_EXIT);
    }
  }
#endif

  init_sql_statement_names();
  sys_var_init();
  ulong requested_open_files;
  adjust_related_options(&requested_open_files);

#ifdef WITH_PERFSCHEMA_STORAGE_ENGINE
  if (ho_error == 0)
  {
    if (!opt_help && !opt_bootstrap)
    {
      /* Add sizing hints from the server sizing parameters. */
      pfs_param.m_hints.m_table_definition_cache= table_def_size;
      pfs_param.m_hints.m_table_open_cache= table_cache_size;
      pfs_param.m_hints.m_max_connections= max_connections;
      pfs_param.m_hints.m_open_files_limit= requested_open_files;
      pfs_param.m_hints.m_max_prepared_stmt_count= max_prepared_stmt_count;

      PSI_hook= initialize_performance_schema(&pfs_param);
      if (PSI_hook == NULL && pfs_param.m_enabled)
      {
        pfs_param.m_enabled= false;
        sql_print_warning("Performance schema disabled (reason: init failed).");
      }
    }
  }
#else
  /*
    Other provider of the instrumentation interface should
    initialize PSI_hook here:
    - HAVE_PSI_INTERFACE is for the instrumentation interface
    - WITH_PERFSCHEMA_STORAGE_ENGINE is for one implementation
      of the interface,
    but there could be alternate implementations, which is why
    these two defines are kept separate.
  */
#endif /* WITH_PERFSCHEMA_STORAGE_ENGINE */

#ifdef HAVE_PSI_INTERFACE
  /*
    Obtain the current performance schema instrumentation interface,
    if available.
  */
  if (PSI_hook)
  {
    PSI *psi_server= (PSI*) PSI_hook->get_interface(PSI_CURRENT_VERSION);
    if (likely(psi_server != NULL))
    {
      set_psi_server(psi_server);

      /*
        Now that we have parsed the command line arguments, and have initialized
        the performance schema itself, the next step is to register all the
        server instruments.
      */
      init_server_psi_keys();
      /* Instrument the main thread */
      PSI_thread *psi= PSI_THREAD_CALL(new_thread)(key_thread_main, NULL, 0);
      PSI_THREAD_CALL(set_thread_os_id)(psi);
      PSI_THREAD_CALL(set_thread)(psi);

      /*
        Now that some instrumentation is in place,
        recreate objects which were initialised early,
        so that they are instrumented as well.
      */
      my_thread_global_reinit();
    }
  }
#endif /* HAVE_PSI_INTERFACE */

  init_error_log();

  /* Initialize audit interface globals. Audit plugins are inited later. */
  mysql_audit_initialize();

#ifndef EMBEDDED_LIBRARY
  Srv_session::module_init();
#endif

  /*
    Perform basic query log initialization. Should be called after
    MY_INIT, as it initializes mutexes.
  */
  query_logger.init();

  if (ho_error)
  {
    /*
      Parsing command line option failed,
      Since we don't have a workable remaining_argc/remaining_argv
      to continue the server initialization, this is as far as this
      code can go.
      This is the best effort to log meaningful messages:
      - messages will be printed to stderr, which is not redirected yet,
      - messages will be printed in the NT event log, for windows.
    */
    flush_error_log_messages();
    /*
      Not enough initializations for unireg_abort()
      Using exit() for windows.
    */
    exit (MYSQLD_ABORT_EXIT);
  }

  if (init_common_variables())
    unireg_abort(MYSQLD_ABORT_EXIT);        // Will do exit

  my_init_signals();

  size_t guardize= 0;
#ifndef _WIN32
  int retval= pthread_attr_getguardsize(&connection_attrib, &guardize);
  DBUG_ASSERT(retval == 0);
  if (retval != 0)
    guardize= my_thread_stack_size;
#endif

#if defined(__ia64__) || defined(__ia64)
  /*
    Peculiar things with ia64 platforms - it seems we only have half the
    stack size in reality, so we have to double it here
  */
  guardize= my_thread_stack_size;
#endif

  my_thread_attr_setstacksize(&connection_attrib,
                            my_thread_stack_size + guardize);

  {
    /* Retrieve used stack size;  Needed for checking stack overflows */
    size_t stack_size= 0;
    my_thread_attr_getstacksize(&connection_attrib, &stack_size);

    /* We must check if stack_size = 0 as Solaris 2.9 can return 0 here */
    if (stack_size && stack_size < (my_thread_stack_size + guardize))
    {
      sql_print_warning("Asked for %lu thread stack, but got %ld",
                        my_thread_stack_size + guardize, (long) stack_size);
#if defined(__ia64__) || defined(__ia64)
      my_thread_stack_size= stack_size / 2;
#else
      my_thread_stack_size= static_cast<ulong>(stack_size - guardize);
#endif
    }
  }

#ifndef DBUG_OFF
  test_lc_time_sz();
  srand(static_cast<uint>(time(NULL)));
#endif

  /*
    We have enough space for fiddling with the argv, continue
  */
  if (my_setwd(mysql_real_data_home,MYF(MY_WME)) && !opt_help)
  {
    sql_print_error("failed to set datadir to %s", mysql_real_data_home);
    unireg_abort(MYSQLD_ABORT_EXIT);        /* purecov: inspected */
  }

#ifndef _WIN32
  if ((user_info= check_user(mysqld_user)))
  {
#if HAVE_CHOWN
    if (unlikely(opt_initialize))
    {
      /* need to change the owner of the freshly created data directory */
      MY_STAT stat;
      char errbuf[MYSYS_STRERROR_SIZE];
      bool must_chown= true;

      /* fetch the directory's owner */
      if (!my_stat(mysql_real_data_home, &stat, MYF(0)))
      {
        sql_print_information("Can't read data directory's stats (%d): %s."
                              "Assuming that it's not owned by the same user/group",
                              my_errno(),
                              my_strerror(errbuf, sizeof(errbuf), my_errno()));
      }
      /* Don't change it if it's already the same as SElinux stops this */
      else if(stat.st_uid == user_info->pw_uid &&
              stat.st_gid == user_info->pw_gid)
        must_chown= false;

      if (must_chown &&
          chown(mysql_real_data_home, user_info->pw_uid, user_info->pw_gid)
         )
      {
        sql_print_error("Can't change data directory owner to %s", mysqld_user);
        unireg_abort(1);
      }
    }
#endif


#if defined(HAVE_MLOCKALL) && defined(MCL_CURRENT)
    if (locked_in_memory) // getuid() == 0 here
      set_effective_user(user_info);
    else
#endif
      set_user(mysqld_user, user_info);
  }
#endif // !_WIN32

  //If the binlog is enabled, one needs to provide a server-id
  if (opt_bin_log && !(server_id_supplied) )
  {
    sql_print_error("You have enabled the binary log, but you haven't provided "
                    "the mandatory server-id. Please refer to the proper "
                    "server start-up parameters documentation");
    unireg_abort(MYSQLD_ABORT_EXIT);
  }

  /* 
   The subsequent calls may take a long time : e.g. innodb log read.
   Thus set the long running service control manager timeout
  */
#if defined(_WIN32)
  Service.SetSlowStarting(slow_start_timeout);
#endif

  /*
    Read UUID if exist, we need it to recover TDE tablespaces.
   */
  if (init_server_auto_options(true))
  {
    sql_print_error("Initialization of the server's UUID failed because it could"
                    " not be read from the auto.cnf file. If this is a new"
                    " server, the initialization failed because it was not"
                    " possible to generate a new UUID.");
    unireg_abort(MYSQLD_ABORT_EXIT);
  }

  if (init_server_components())
    unireg_abort(MYSQLD_ABORT_EXIT);

<<<<<<< HEAD
=======

  if (mysql_audit_notify(MYSQL_AUDIT_SERVER_STARTUP_STARTUP,
                         (const char**)argv, argc))
    unireg_abort(MYSQLD_ABORT_EXIT);

>>>>>>> 9f8dfd7a
  /*
    Each server should have one UUID. We will create it automatically, if it
    does not exist.
   */
  if (init_server_auto_options(false))
  {
    sql_print_error("Initialization of the server's UUID failed because it could"
                    " not be read from the auto.cnf file. If this is a new"
                    " server, the initialization failed because it was not"
                    " possible to generate a new UUID.");
    unireg_abort(MYSQLD_ABORT_EXIT);
  }

  /*
    Add server_uuid to the sid_map.  This must be done after
    server_uuid has been initialized in init_server_auto_options and
    after the binary log (and sid_map file) has been initialized in
    init_server_components().

    No error message is needed: init_sid_map() prints a message.

    Strictly speaking, this is not currently needed when
    opt_bin_log==0, since the variables that gtid_state->init
    initializes are not currently used in that case.  But we call it
    regardless to avoid possible future bugs if gtid_state ever
    needs to do anything else.
  */
  global_sid_lock->rdlock();
  int gtid_ret= gtid_state->init();
  global_sid_lock->unlock();

  if (gtid_ret)
    unireg_abort(MYSQLD_ABORT_EXIT);

  // Initialize executed_gtids from mysql.gtid_executed table.
  if (gtid_state->read_gtid_executed_from_table() == -1)
    unireg_abort(1);

  if (opt_bin_log)
  {
    /*
      Initialize GLOBAL.GTID_EXECUTED and GLOBAL.GTID_PURGED from
      gtid_executed table and binlog files during server startup.
    */
    Gtid_set *executed_gtids=
      const_cast<Gtid_set *>(gtid_state->get_executed_gtids());
    Gtid_set *lost_gtids=
      const_cast<Gtid_set *>(gtid_state->get_lost_gtids());
    Gtid_set *gtids_only_in_table=
      const_cast<Gtid_set *>(gtid_state->get_gtids_only_in_table());
    Gtid_set *previous_gtids_logged=
      const_cast<Gtid_set *>(gtid_state->get_previous_gtids_logged());

    Gtid_set purged_gtids_from_binlog(global_sid_map, global_sid_lock);
    Gtid_set gtids_in_binlog(global_sid_map, global_sid_lock);
    Gtid_set gtids_in_binlog_not_in_table(global_sid_map, global_sid_lock);

    if (mysql_bin_log.init_gtid_sets(&gtids_in_binlog,
                                     &purged_gtids_from_binlog,
                                     opt_master_verify_checksum,
                                     true/*true=need lock*/,
                                     NULL/*trx_parser*/,
                                     NULL/*gtid_partial_trx*/,
                                     true/*is_server_starting*/))
      unireg_abort(MYSQLD_ABORT_EXIT);

    global_sid_lock->wrlock();

    purged_gtids_from_binlog.dbug_print("purged_gtids_from_binlog");
    gtids_in_binlog.dbug_print("gtids_in_binlog");

    if (!gtids_in_binlog.is_empty() &&
        !gtids_in_binlog.is_subset(executed_gtids))
    {
      gtids_in_binlog_not_in_table.add_gtid_set(&gtids_in_binlog);
      if (!executed_gtids->is_empty())
        gtids_in_binlog_not_in_table.remove_gtid_set(executed_gtids);
      /*
        Save unsaved GTIDs into gtid_executed table, in the following
        four cases:
          1. the upgrade case.
          2. the case that a slave is provisioned from a backup of
             the master and the slave is cleaned by RESET MASTER
             and RESET SLAVE before this.
          3. the case that no binlog rotation happened from the
             last RESET MASTER on the server before it crashes.
          4. The set of GTIDs of the last binlog is not saved into the
             gtid_executed table if server crashes, so we save it into
             gtid_executed table and executed_gtids during recovery
             from the crash.
      */
      if (gtid_state->save(&gtids_in_binlog_not_in_table) == -1)
      {
        global_sid_lock->unlock();
        unireg_abort(MYSQLD_ABORT_EXIT);
      }
      executed_gtids->add_gtid_set(&gtids_in_binlog_not_in_table);
    }

    /* gtids_only_in_table= executed_gtids - gtids_in_binlog */
    if (gtids_only_in_table->add_gtid_set(executed_gtids) !=
        RETURN_STATUS_OK)
    {
      global_sid_lock->unlock();
      unireg_abort(MYSQLD_ABORT_EXIT);
    }
    gtids_only_in_table->remove_gtid_set(&gtids_in_binlog);
    /*
      lost_gtids = executed_gtids -
                   (gtids_in_binlog - purged_gtids_from_binlog)
                 = gtids_only_in_table + purged_gtids_from_binlog;
    */
    DBUG_ASSERT(lost_gtids->is_empty());
    if (lost_gtids->add_gtid_set(gtids_only_in_table) != RETURN_STATUS_OK ||
        lost_gtids->add_gtid_set(&purged_gtids_from_binlog) !=
        RETURN_STATUS_OK)
    {
      global_sid_lock->unlock();
      unireg_abort(MYSQLD_ABORT_EXIT);
    }

    /* Prepare previous_gtids_logged for next binlog */
    if (previous_gtids_logged->add_gtid_set(&gtids_in_binlog) !=
        RETURN_STATUS_OK)
    {
      global_sid_lock->unlock();
      unireg_abort(MYSQLD_ABORT_EXIT);
    }

    /*
      Write the previous set of gtids at this point because during
      the creation of the binary log this is not done as we cannot
      move the init_gtid_sets() to a place before openning the binary
      log. This requires some investigation.

      /Alfranio
    */
    Previous_gtids_log_event prev_gtids_ev(&gtids_in_binlog);

    global_sid_lock->unlock();

    (prev_gtids_ev.common_footer)->checksum_alg=
      static_cast<enum_binlog_checksum_alg>(binlog_checksum_options);

    if (prev_gtids_ev.write(mysql_bin_log.get_log_file()))
      unireg_abort(MYSQLD_ABORT_EXIT);
    mysql_bin_log.add_bytes_written(
      prev_gtids_ev.common_header->data_written);

    if (flush_io_cache(mysql_bin_log.get_log_file()) ||
        mysql_file_sync(mysql_bin_log.get_log_file()->file, MYF(MY_WME)))
      unireg_abort(MYSQLD_ABORT_EXIT);
    mysql_bin_log.update_binlog_end_pos();

    (void) RUN_HOOK(server_state, after_engine_recovery, (NULL));
  }


  if (init_ssl())
    unireg_abort(MYSQLD_ABORT_EXIT);
  if (network_init())
    unireg_abort(MYSQLD_ABORT_EXIT);

#ifdef _WIN32
#ifndef EMBEDDED_LIBRARY
  if (opt_require_secure_transport &&
      !opt_enable_shared_memory && !opt_use_ssl &&
      !opt_initialize && !opt_bootstrap)
  {
    sql_print_error("Server is started with --require-secure-transport=ON "
                    "but no secure transports (SSL or Shared Memory) are "
                    "configured.");
    unireg_abort(MYSQLD_ABORT_EXIT);
  }
#endif

#endif

  /*
   Initialize my_str_malloc(), my_str_realloc() and my_str_free()
  */
  my_str_malloc= &my_str_malloc_mysqld;
  my_str_free= &my_str_free_mysqld;
  my_str_realloc= &my_str_realloc_mysqld;

  error_handler_hook= my_message_sql;

  /* Save pid of this process in a file */
  if (!opt_bootstrap)
    create_pid_file();


  /* Read the optimizer cost model configuration tables */
  if (!opt_bootstrap)
    reload_optimizer_cost_constants();

  if (mysql_rm_tmp_tables() || acl_init(opt_noacl) ||
      my_tz_init((THD *)0, default_tz_name, opt_bootstrap) ||
      grant_init(opt_noacl))
  {
    abort_loop= true;

    delete_pid_file(MYF(MY_WME));

    unireg_abort(MYSQLD_ABORT_EXIT);
  }

  if (!opt_bootstrap)
    servers_init(0);

  if (!opt_noacl)
  {
#ifdef HAVE_DLOPEN
    udf_init();
#endif
  }

  init_status_vars();
  /* If running with bootstrap, do not start replication. */
  if (opt_bootstrap)
    opt_skip_slave_start= 1;

  check_binlog_cache_size(NULL);
  check_binlog_stmt_cache_size(NULL);

  binlog_unsafe_map_init();

  /* If running with bootstrap, do not start replication. */
  if (!opt_bootstrap)
  {
    // Make @@slave_skip_errors show the nice human-readable value.
    set_slave_skip_errors(&opt_slave_skip_errors);

    /*
      init_slave() must be called after the thread keys are created.
    */
    if (server_id != 0)
      init_slave(); /* Ignoring errors while configuring replication. */
  }

#ifdef WITH_PERFSCHEMA_STORAGE_ENGINE
  initialize_performance_schema_acl(opt_bootstrap);
  /*
    Do not check the structure of the performance schema tables
    during bootstrap:
    - the tables are not supposed to exist yet, bootstrap will create them
    - a check would print spurious error messages
  */
  if (! opt_bootstrap)
    check_performance_schema();
#endif

  initialize_information_schema_acl();

  execute_ddl_log_recovery();
  (void) RUN_HOOK(server_state, after_recovery, (NULL));

  if (Events::init(opt_noacl || opt_bootstrap))
    unireg_abort(MYSQLD_ABORT_EXIT);

#ifndef _WIN32
  //  Start signal handler thread.
  start_signal_handler();
#endif

  if (opt_bootstrap)
  {
    start_processing_signals();

    int error= bootstrap(mysql_stdin);
    unireg_abort(error ? MYSQLD_ABORT_EXIT : MYSQLD_SUCCESS_EXIT);
  }
  if (opt_init_file && *opt_init_file)
  {
    if (read_init_file(opt_init_file))
      unireg_abort(MYSQLD_ABORT_EXIT);
  }

  /*
    Event must be invoked after error_handler_hook is assigned to
    my_message_sql, otherwise my_message will not cause the event to abort.
  */
  if (mysql_audit_notify(AUDIT_EVENT(MYSQL_AUDIT_SERVER_STARTUP_STARTUP),
                         (const char **) argv, argc))
    unireg_abort(MYSQLD_ABORT_EXIT);

#ifdef _WIN32
  create_shutdown_thread();
#endif
  start_handle_manager();

  create_compress_gtid_table_thread();

  sql_print_information(ER_DEFAULT(ER_STARTUP),
                        my_progname,
                        server_version,
#ifdef HAVE_SYS_UN_H
                        (opt_bootstrap ? (char*) "" : mysqld_unix_port),
#else
                        (char*) "",
#endif
                         mysqld_port,
                         MYSQL_COMPILATION_COMMENT);
#if defined(_WIN32)
  Service.SetRunning();
#endif

  start_processing_signals();

#ifdef WITH_NDBCLUSTER_STORAGE_ENGINE
  /* engine specific hook, to be made generic */
  if (ndb_wait_setup_func && ndb_wait_setup_func(opt_ndb_wait_setup))
  {
    sql_print_warning("NDB : Tables not available after %lu seconds."
                      "  Consider increasing --ndb-wait-setup value",
                      opt_ndb_wait_setup);
  }
#endif

  /*
    Set opt_super_readonly here because if opt_super_readonly is set
    in get_option, it will create problem while setting up event scheduler.
  */
  set_super_read_only_post_init();

  (void) RUN_HOOK(server_state, before_handle_connection, (NULL));

  DBUG_PRINT("info", ("Block, listening for incoming connections"));

  (void)MYSQL_SET_STAGE(0 ,__FILE__, __LINE__);

  server_operational_state= SERVER_OPERATING;
#if defined(_WIN32)
  setup_conn_event_handler_threads();
#else
  mysql_mutex_lock(&LOCK_socket_listener_active);
  // Make it possible for the signal handler to kill the listener.
  socket_listener_active= true;
  mysql_mutex_unlock(&LOCK_socket_listener_active);

  if (opt_daemonize)
    mysqld::runtime::signal_parent(pipe_write_fd,1);

  mysqld_socket_acceptor->connection_event_loop();
#endif /* _WIN32 */
  server_operational_state= SERVER_SHUTTING_DOWN;

  DBUG_PRINT("info", ("No longer listening for incoming connections"));

  mysql_audit_notify(MYSQL_AUDIT_SERVER_SHUTDOWN_SHUTDOWN,
                     MYSQL_AUDIT_SERVER_SHUTDOWN_REASON_SHUTDOWN,
                     MYSQLD_SUCCESS_EXIT);

  terminate_compress_gtid_table_thread();
  /*
    Save set of GTIDs of the last binlog into gtid_executed table
    on server shutdown.
  */
  if (opt_bin_log)
    if (gtid_state->save_gtids_of_last_binlog_into_table(false))
      sql_print_warning("Failed to save the set of Global Transaction "
                        "Identifiers of the last binary log into the "
                        "mysql.gtid_executed table while the server was "
                        "shutting down. The next server restart will make "
                        "another attempt to save Global Transaction "
                        "Identifiers into the table.");

#ifndef _WIN32
  mysql_mutex_lock(&LOCK_socket_listener_active);
  // Notify the signal handler that we have stopped listening for connections.
  socket_listener_active= false;
  mysql_cond_broadcast(&COND_socket_listener_active);
  mysql_mutex_unlock(&LOCK_socket_listener_active);
#endif // !_WIN32

#ifdef HAVE_PSI_THREAD_INTERFACE
  /*
    Disable the main thread instrumentation,
    to avoid recording events during the shutdown.
  */
  PSI_THREAD_CALL(delete_current_thread)();
#endif

  DBUG_PRINT("info", ("Waiting for shutdown proceed"));
  int ret= 0;
#ifdef _WIN32
  if (shutdown_thr_handle.handle)
    ret= my_thread_join(&shutdown_thr_handle, NULL);
  shutdown_thr_handle.handle= NULL;
  if (0 != ret)
    sql_print_warning("Could not join shutdown thread. error:%d", ret);
#else
  if (signal_thread_id.thread != 0)
    ret= my_thread_join(&signal_thread_id, NULL);
  signal_thread_id.thread= 0;
  if (0 != ret)
    sql_print_warning("Could not join signal_thread. error:%d", ret);
#endif

  clean_up(1);
  mysqld_exit(MYSQLD_SUCCESS_EXIT);
}


/****************************************************************************
  Main and thread entry function for Win32
  (all this is needed only to run mysqld as a service on WinNT)
****************************************************************************/

#if defined(_WIN32)
int mysql_service(void *p)
{
  if (my_thread_init())
  {
    flush_error_log_messages();
    return 1;
  }

  if (use_opt_args)
    win_main(opt_argc, opt_argv);
  else
    win_main(Service.my_argc, Service.my_argv);

  my_thread_end();
  return 0;
}


/* Quote string if it contains space, else copy */

static char *add_quoted_string(char *to, const char *from, char *to_end)
{
  uint length= (uint) (to_end-to);

  if (!strchr(from, ' '))
    return strmake(to, from, length-1);
  return strxnmov(to, length-1, "\"", from, "\"", NullS);
}


/**
  Handle basic handling of services, like installation and removal.

  @param argv             Pointer to argument list
  @param servicename    Internal name of service
  @param displayname    Display name of service (in taskbar ?)
  @param file_path    Path to this program
  @param startup_option Startup option to mysqld

  @retval
    0   option handled
  @retval
    1   Could not handle option
*/

static bool
default_service_handling(char **argv,
       const char *servicename,
       const char *displayname,
       const char *file_path,
       const char *extra_opt,
       const char *account_name)
{
  char path_and_service[FN_REFLEN+FN_REFLEN+32], *pos, *end;
  const char *opt_delim;
  end= path_and_service + sizeof(path_and_service)-3;

  /* We have to quote filename if it contains spaces */
  pos= add_quoted_string(path_and_service, file_path, end);
  if (extra_opt && *extra_opt)
  {
    /*
     Add option after file_path. There will be zero or one extra option.  It's
     assumed to be --defaults-file=file but isn't checked.  The variable (not
     the option name) should be quoted if it contains a string.
    */
    *pos++= ' ';
    if (opt_delim= strchr(extra_opt, '='))
    {
      size_t length= ++opt_delim - extra_opt;
      pos= my_stpnmov(pos, extra_opt, length);
    }
    else
      opt_delim= extra_opt;

    pos= add_quoted_string(pos, opt_delim, end);
  }
  /* We must have servicename last */
  *pos++= ' ';
  (void) add_quoted_string(pos, servicename, end);

  if (Service.got_service_option(argv, "install"))
  {
    Service.Install(1, servicename, displayname, path_and_service,
                    account_name);
    return 0;
  }
  if (Service.got_service_option(argv, "install-manual"))
  {
    Service.Install(0, servicename, displayname, path_and_service,
                    account_name);
    return 0;
  }
  if (Service.got_service_option(argv, "remove"))
  {
    Service.Remove(servicename);
    return 0;
  }
  return 1;
}


int mysqld_main(int argc, char **argv)
{
  /*
    When several instances are running on the same machine, we
    need to have an  unique  named  hEventShudown  through the
    application PID e.g.: MySQLShutdown1890; MySQLShutdown2342
  */
  int10_to_str((int) GetCurrentProcessId(),my_stpcpy(shutdown_event_name,
                                                  "MySQLShutdown"), 10);

  /* Must be initialized early for comparison of service name */
  system_charset_info= &my_charset_utf8_general_ci;

#ifdef WITH_PERFSCHEMA_STORAGE_ENGINE
  pre_initialize_performance_schema();
#endif /*WITH_PERFSCHEMA_STORAGE_ENGINE */

  if (my_init())
  {
    sql_print_error("my_init() failed.");
    flush_error_log_messages();
    return 1;
  }

  if (Service.GetOS())  /* true NT family */
  {
    char file_path[FN_REFLEN];
    my_path(file_path, argv[0], "");          /* Find name in path */
    fn_format(file_path,argv[0],file_path,"",
              MY_REPLACE_DIR | MY_UNPACK_FILENAME | MY_RESOLVE_SYMLINKS);

    if (argc == 2)
    {
      if (!default_service_handling(argv, MYSQL_SERVICENAME, MYSQL_SERVICENAME,
                                    file_path, "", NULL))
        return 0;
      if (Service.IsService(argv[1]))        /* Start an optional service */
      {
        /*
          Only add the service name to the groups read from the config file
          if it's not "MySQL". (The default service name should be 'mysqld'
          but we started a bad tradition by calling it MySQL from the start
          and we are now stuck with it.
        */
        if (my_strcasecmp(system_charset_info, argv[1],"mysql"))
          load_default_groups[load_default_groups_sz-2]= argv[1];
        windows_service= true;
        Service.Init(argv[1], mysql_service);
        return 0;
      }
    }
    else if (argc == 3) /* install or remove any optional service */
    {
      if (!default_service_handling(argv, argv[2], argv[2], file_path, "",
                                    NULL))
        return 0;
      if (Service.IsService(argv[2]))
      {
        /*
          mysqld was started as
          mysqld --defaults-file=my_path\my.ini service-name
        */
        use_opt_args=1;
        opt_argc= 2;        // Skip service-name
        opt_argv=argv;
        windows_service= true;
        if (my_strcasecmp(system_charset_info, argv[2],"mysql"))
          load_default_groups[load_default_groups_sz-2]= argv[2];
        Service.Init(argv[2], mysql_service);
        return 0;
      }
    }
    else if (argc == 4 || argc == 5)
    {
      /*
        This may seem strange, because we handle --local-service while
        preserving 4.1's behavior of allowing any one other argument that is
        passed to the service on startup. (The assumption is that this is
        --defaults-file=file, but that was not enforced in 4.1, so we don't
        enforce it here.)
      */
      const char *extra_opt= NullS;
      const char *account_name = NullS;
      int index;
      for (index = 3; index < argc; index++)
      {
        if (!strcmp(argv[index], "--local-service"))
          account_name= "NT AUTHORITY\\LocalService";
        else
          extra_opt= argv[index];
      }

      if (argc == 4 || account_name)
        if (!default_service_handling(argv, argv[2], argv[2], file_path,
                                      extra_opt, account_name))
          return 0;
    }
    else if (argc == 1 && Service.IsService(MYSQL_SERVICENAME))
    {
      /* start the default service */
      windows_service= true;
      Service.Init(MYSQL_SERVICENAME, mysql_service);
      return 0;
    }
  }
  /* Start as standalone server */
  Service.my_argc=argc;
  Service.my_argv=argv;
  mysql_service(NULL);
  return 0;
}
#endif // _WIN32
#endif // !EMBEDDED_LIBRARY


static bool read_init_file(char *file_name)
{
  MYSQL_FILE *file;
  DBUG_ENTER("read_init_file");
  DBUG_PRINT("enter",("name: %s",file_name));

  sql_print_information("Execution of init_file \'%s\' started.", file_name);

  if (!(file= mysql_file_fopen(key_file_init, file_name,
                               O_RDONLY, MYF(MY_WME))))
    DBUG_RETURN(TRUE);
  (void) bootstrap(file);
  mysql_file_fclose(file, MYF(MY_WME));

  sql_print_information("Execution of init_file \'%s\' ended.", file_name);

  DBUG_RETURN(FALSE);
}


/****************************************************************************
  Handle start options
******************************************************************************/

/**
  Process command line options flagged as 'early'.
  Some components needs to be initialized as early as possible,
  because the rest of the server initialization depends on them.
  Options that needs to be parsed early includes:
  - the performance schema, when compiled in,
  - options related to the help,
  - options related to the bootstrap
  The performance schema needs to be initialized as early as possible,
  before to-be-instrumented objects of the server are initialized.
*/
int handle_early_options()
{
  int ho_error;
  vector<my_option> all_early_options;
  all_early_options.reserve(100);

  my_getopt_register_get_addr(NULL);
  /* Skip unknown options so that they may be processed later */
  my_getopt_skip_unknown= TRUE;

  /* Add the system variables parsed early */
  sys_var_add_options(&all_early_options, sys_var::PARSE_EARLY);

  /* Add the command line options parsed early */
  for (my_option *opt= my_long_early_options;
       opt->name != NULL;
       opt++)
    all_early_options.push_back(*opt);

  add_terminator(&all_early_options);

  my_getopt_error_reporter= option_error_reporter;
  my_charset_error_reporter= charset_error_reporter;

  ho_error= handle_options(&remaining_argc, &remaining_argv,
                           &all_early_options[0], mysqld_get_one_option);
  if (ho_error == 0)
  {
    /* Add back the program name handle_options removes */
    remaining_argc++;
    remaining_argv--;

    /* adjust the bootstrap options */
    if (opt_bootstrap)
    {
      sql_print_warning("--bootstrap is deprecated. "
                        "Please consider using --initialize instead");
    }
    if (opt_initialize_insecure)
      opt_initialize= TRUE;
    if (opt_initialize)
    {
      if (opt_bootstrap)
      {
        sql_print_error("Both --bootstrap and --initialize specified."
                        " Please pick one. Exiting.");
        ho_error= EXIT_AMBIGUOUS_OPTION;
      }
      opt_bootstrap= TRUE;
    }
  }

  // Swap with an empty vector, i.e. delete elements and free allocated space.
  vector<my_option>().swap(all_early_options);

  return ho_error;
}

/**
  Adjust @c open_files_limit.
  Computation is  based on:
  - @c max_connections,
  - @c table_cache_size,
  - the platform max open file limit.
*/
void adjust_open_files_limit(ulong *requested_open_files)
{
  ulong limit_1;
  ulong limit_2;
  ulong limit_3;
  ulong request_open_files;
  ulong effective_open_files;

  /* MyISAM requires two file handles per table. */
  limit_1= 10 + max_connections + table_cache_size * 2;

  /*
    We are trying to allocate no less than max_connections*5 file
    handles (i.e. we are trying to set the limit so that they will
    be available).
  */
  limit_2= max_connections * 5;

  /* Try to allocate no less than 5000 by default. */
  limit_3= open_files_limit ? open_files_limit : 5000;

  request_open_files= max<ulong>(max<ulong>(limit_1, limit_2), limit_3);

  /* Notice: my_set_max_open_files() may return more than requested. */
  effective_open_files= my_set_max_open_files(request_open_files);

  if (effective_open_files < request_open_files)
  {
    if (open_files_limit == 0)
    {
      sql_print_warning("Changed limits: max_open_files: %lu (requested %lu)",
                        effective_open_files, request_open_files);
    }
    else
    {
      sql_print_warning("Could not increase number of max_open_files to "
                        "more than %lu (request: %lu)",
                        effective_open_files, request_open_files);
    }
  }

  open_files_limit= effective_open_files;
  if (requested_open_files)
    *requested_open_files= min<ulong>(effective_open_files, request_open_files);
}

void adjust_max_connections(ulong requested_open_files)
{
  ulong limit;

  limit= requested_open_files - 10 - TABLE_OPEN_CACHE_MIN * 2;

  if (limit < max_connections)
  {
    sql_print_warning("Changed limits: max_connections: %lu (requested %lu)",
                      limit, max_connections);

    // This can be done unprotected since it is only called on startup.
    max_connections= limit;
  }
}

void adjust_table_cache_size(ulong requested_open_files)
{
  ulong limit;

  limit= max<ulong>((requested_open_files - 10 - max_connections) / 2,
                    TABLE_OPEN_CACHE_MIN);

  if (limit < table_cache_size)
  {
    sql_print_warning("Changed limits: table_open_cache: %lu (requested %lu)",
                      limit, table_cache_size);

    table_cache_size= limit;
  }

  table_cache_size_per_instance= table_cache_size / table_cache_instances;
}

void adjust_table_def_size()
{
  ulong default_value;
  sys_var *var;

  default_value= min<ulong> (400 + table_cache_size / 2, 2000);
  var= intern_find_sys_var(STRING_WITH_LEN("table_definition_cache"));
  DBUG_ASSERT(var != NULL);
  var->update_default(default_value);

  if (! table_definition_cache_specified)
    table_def_size= default_value;
}

void adjust_related_options(ulong *requested_open_files)
{
  /* In bootstrap, disable grant tables (we are about to create them) */
  if (opt_bootstrap)
    opt_noacl= 1;

  /* The order is critical here, because of dependencies. */
  adjust_open_files_limit(requested_open_files);
  adjust_max_connections(*requested_open_files);
  adjust_table_cache_size(*requested_open_files);
  adjust_table_def_size();
}

vector<my_option> all_options;

struct my_option my_long_early_options[]=
{
  {"bootstrap", OPT_BOOTSTRAP, "Used by mysql installation scripts.", 0, 0, 0,
   GET_NO_ARG, NO_ARG, 0, 0, 0, 0, 0, 0},
#if !defined(_WIN32) && !defined(EMBEDDED_LIBRARY)
  {"daemonize", 0, "Run mysqld as sysv daemon", &opt_daemonize,
    &opt_daemonize, 0, GET_BOOL, NO_ARG, 0, 0, 0, 0, 0,0},
#endif
  {"skip-grant-tables", 0,
   "Start without grant tables. This gives all users FULL ACCESS to all tables.",
   &opt_noacl, &opt_noacl, 0, GET_BOOL, NO_ARG, 0, 0, 0, 0, 0,
   0},
  {"help", '?', "Display this help and exit.",
   &opt_help, &opt_help, 0, GET_BOOL, NO_ARG, 0, 0, 0, 0,
   0, 0},
  {"verbose", 'v', "Used with --help option for detailed help.",
   &opt_verbose, &opt_verbose, 0, GET_BOOL, NO_ARG, 0, 0, 0, 0, 0, 0},
  {"version", 'V', "Output version information and exit.", 0, 0, 0, GET_NO_ARG,
   NO_ARG, 0, 0, 0, 0, 0, 0},
  {"initialize", 0, "Create the default database and exit."
   " Create a super user with a random expired password and store it into the log.",
   &opt_initialize, &opt_initialize, 0, GET_BOOL, NO_ARG, 0, 0, 0, 0, 0, 0},
  {"initialize-insecure", 0, "Create the default database and exit."
   " Create a super user with empty password.",
   &opt_initialize_insecure, &opt_initialize_insecure, 0, GET_BOOL, NO_ARG,
   0, 0, 0, 0, 0, 0},
  { 0, 0, 0, 0, 0, 0, GET_NO_ARG, NO_ARG, 0, 0, 0, 0, 0, 0 }
};

/**
  System variables are automatically command-line options (few
  exceptions are documented in sys_var.h), so don't need
  to be listed here.
*/

struct my_option my_long_options[]=
{
#ifdef HAVE_REPLICATION
  {"abort-slave-event-count", 0,
   "Option used by mysql-test for debugging and testing of replication.",
   &abort_slave_event_count,  &abort_slave_event_count,
   0, GET_INT, REQUIRED_ARG, 0, 0, 0, 0, 0, 0},
#endif /* HAVE_REPLICATION */
  {"allow-suspicious-udfs", 0,
   "Allows use of UDFs consisting of only one symbol xxx() "
   "without corresponding xxx_init() or xxx_deinit(). That also means "
   "that one can load any function from any library, for example exit() "
   "from libc.so",
   &opt_allow_suspicious_udfs, &opt_allow_suspicious_udfs,
   0, GET_BOOL, NO_ARG, 0, 0, 0, 0, 0, 0},
  {"ansi", 'a', "Use ANSI SQL syntax instead of MySQL syntax. This mode "
   "will also set transaction isolation level 'serializable'.", 0, 0, 0,
   GET_NO_ARG, NO_ARG, 0, 0, 0, 0, 0, 0},
  /*
    Because Sys_var_bit does not support command-line options, we need to
    explicitely add one for --autocommit
  */
  {"autocommit", 0, "Set default value for autocommit (0 or 1)",
   &opt_autocommit, &opt_autocommit, 0,
   GET_BOOL, OPT_ARG, 1, 0, 0, 0, 0, NULL},
  {"binlog-do-db", OPT_BINLOG_DO_DB,
   "Tells the master it should log updates for the specified database, "
   "and exclude all others not explicitly mentioned.",
   0, 0, 0, GET_STR, REQUIRED_ARG, 0, 0, 0, 0, 0, 0},
  {"binlog-ignore-db", OPT_BINLOG_IGNORE_DB,
   "Tells the master that updates to the given database should not be logged to the binary log.",
   0, 0, 0, GET_STR, REQUIRED_ARG, 0, 0, 0, 0, 0, 0},
  {"binlog-row-event-max-size", 0,
   "The maximum size of a row-based binary log event in bytes. Rows will be "
   "grouped into events smaller than this size if possible. "
   "The value has to be a multiple of 256.",
   &opt_binlog_rows_event_max_size, &opt_binlog_rows_event_max_size,
   0, GET_ULONG, REQUIRED_ARG,
   /* def_value */ 8192, /* min_value */  256, /* max_value */ ULONG_MAX,
   /* sub_size */     0, /* block_size */ 256,
   /* app_type */ 0
  },
  {"character-set-client-handshake", 0,
   "Don't ignore client side character set value sent during handshake.",
   &opt_character_set_client_handshake,
   &opt_character_set_client_handshake,
    0, GET_BOOL, NO_ARG, 1, 0, 0, 0, 0, 0},
  {"character-set-filesystem", 0,
   "Set the filesystem character set.",
   &character_set_filesystem_name,
   &character_set_filesystem_name,
   0, GET_STR, REQUIRED_ARG, 0, 0, 0, 0, 0, 0 },
  {"character-set-server", 'C', "Set the default character set.",
   &default_character_set_name, &default_character_set_name,
   0, GET_STR, REQUIRED_ARG, 0, 0, 0, 0, 0, 0 },
  {"chroot", 'r', "Chroot mysqld daemon during startup.",
   &mysqld_chroot, &mysqld_chroot, 0, GET_STR, REQUIRED_ARG,
   0, 0, 0, 0, 0, 0},
  {"collation-server", 0, "Set the default collation.",
   &default_collation_name, &default_collation_name,
   0, GET_STR, REQUIRED_ARG, 0, 0, 0, 0, 0, 0 },
  {"console", OPT_CONSOLE, "Write error output on screen; don't remove the console window on windows.",
   &opt_console, &opt_console, 0, GET_BOOL, NO_ARG, 0, 0, 0,
   0, 0, 0},
  {"core-file", OPT_WANT_CORE, "Write core on errors.", 0, 0, 0, GET_NO_ARG,
   NO_ARG, 0, 0, 0, 0, 0, 0},
  /* default-storage-engine should have "MyISAM" as def_value. Instead
     of initializing it here it is done in init_common_variables() due
     to a compiler bug in Sun Studio compiler. */
  {"default-storage-engine", 0, "The default storage engine for new tables",
   &default_storage_engine, 0, 0, GET_STR, REQUIRED_ARG,
   0, 0, 0, 0, 0, 0 },
  {"default-tmp-storage-engine", 0, 
    "The default storage engine for new explict temporary tables",
   &default_tmp_storage_engine, 0, 0, GET_STR, REQUIRED_ARG,
   0, 0, 0, 0, 0, 0 },
  {"default-time-zone", 0, "Set the default time zone.",
   &default_tz_name, &default_tz_name,
   0, GET_STR, REQUIRED_ARG, 0, 0, 0, 0, 0, 0 },
#ifdef HAVE_OPENSSL
  {"des-key-file", 0,
   "Load keys for des_encrypt() and des_encrypt from given file.",
   &des_key_file, &des_key_file, 0, GET_STR, REQUIRED_ARG,
   0, 0, 0, 0, 0, 0},
#endif /* HAVE_OPENSSL */
#ifdef HAVE_REPLICATION
  {"disconnect-slave-event-count", 0,
   "Option used by mysql-test for debugging and testing of replication.",
   &disconnect_slave_event_count, &disconnect_slave_event_count,
   0, GET_INT, REQUIRED_ARG, 0, 0, 0, 0, 0, 0},
#endif /* HAVE_REPLICATION */
  {"exit-info", 'T', "Used for debugging. Use at your own risk.", 0, 0, 0,
   GET_LONG, OPT_ARG, 0, 0, 0, 0, 0, 0},

  {"external-locking", 0, "Use system (external) locking (disabled by "
   "default).  With this option enabled you can run myisamchk to test "
   "(not repair) tables while the MySQL server is running. Disable with "
   "--skip-external-locking.", &opt_external_locking, &opt_external_locking,
   0, GET_BOOL, NO_ARG, 0, 0, 0, 0, 0, 0},
  /* We must always support the next option to make scripts like mysqltest
     easier to do */
  {"gdb", 0,
   "Set up signals usable for debugging.",
   &opt_debugging, &opt_debugging,
   0, GET_BOOL, NO_ARG, 0, 0, 0, 0, 0, 0},
#if defined(HAVE_LINUX_LARGE_PAGES) || defined (HAVE_SOLARIS_LARGE_PAGES)
  {"super-large-pages", 0, "Enable support for super large pages.",
   &opt_super_large_pages, &opt_super_large_pages, 0,
   GET_BOOL, OPT_ARG, 0, 0, 1, 0, 1, 0},
#endif
  {"ignore-db-dir", OPT_IGNORE_DB_DIRECTORY,
   "Specifies a directory to add to the ignore list when collecting "
   "database names from the datadir. Put a blank argument to reset "
   "the list accumulated so far.", 0, 0, 0, GET_STR, REQUIRED_ARG, 
   0, 0, 0, 0, 0, 0},
  {"language", 'L',
   "Client error messages in given language. May be given as a full path. "
   "Deprecated. Use --lc-messages-dir instead.",
   &lc_messages_dir_ptr, &lc_messages_dir_ptr, 0,
   GET_STR, REQUIRED_ARG, 0, 0, 0, 0, 0, 0},
  {"lc-messages", 0,
   "Set the language used for the error messages.",
   &lc_messages, &lc_messages, 0, GET_STR, REQUIRED_ARG,
   0, 0, 0, 0, 0, 0 },
  {"lc-time-names", 0,
   "Set the language used for the month names and the days of the week.",
   &lc_time_names_name, &lc_time_names_name,
   0, GET_STR, REQUIRED_ARG, 0, 0, 0, 0, 0, 0 },
  {"log-bin", OPT_BIN_LOG,
   "Log update queries in binary format. Optional (but strongly recommended "
   "to avoid replication problems if server's hostname changes) argument "
   "should be the chosen location for the binary log files.",
   &opt_bin_logname, &opt_bin_logname, 0, GET_STR_ALLOC,
   OPT_ARG, 0, 0, 0, 0, 0, 0},
  {"log-bin-index", 0,
   "File that holds the names for binary log files.",
   &opt_binlog_index_name, &opt_binlog_index_name, 0, GET_STR,
   REQUIRED_ARG, 0, 0, 0, 0, 0, 0},
  {"relay-log-index", 0,
   "File that holds the names for relay log files.",
   &opt_relaylog_index_name, &opt_relaylog_index_name, 0, GET_STR,
   REQUIRED_ARG, 0, 0, 0, 0, 0, 0},
  {"log-isam", OPT_ISAM_LOG, "Log all MyISAM changes to file.",
   &myisam_log_filename, &myisam_log_filename, 0, GET_STR,
   OPT_ARG, 0, 0, 0, 0, 0, 0},
  {"log-raw", 0,
   "Log to general log before any rewriting of the query. For use in debugging, not production as "
   "sensitive information may be logged.",
   &opt_general_log_raw, &opt_general_log_raw,
   0, GET_BOOL, NO_ARG, 0, 0, 1, 0, 1, 0 },
  {"log-short-format", 0,
   "Don't log extra information to update and slow-query logs.",
   &opt_short_log_format, &opt_short_log_format,
   0, GET_BOOL, NO_ARG, 0, 0, 0, 0, 0, 0},
  {"log-tc", 0,
   "Path to transaction coordinator log (used for transactions that affect "
   "more than one storage engine, when binary log is disabled).",
   &opt_tc_log_file, &opt_tc_log_file, 0, GET_STR,
   REQUIRED_ARG, 0, 0, 0, 0, 0, 0},
  {"log-tc-size", 0, "Size of transaction coordinator log.",
   &opt_tc_log_size, &opt_tc_log_size, 0, GET_ULONG,
   REQUIRED_ARG, TC_LOG_MIN_SIZE, TC_LOG_MIN_SIZE, ULONG_MAX, 0,
   TC_LOG_PAGE_SIZE, 0},
  {"master-info-file", 0,
   "The location and name of the file that remembers the master and where "
   "the I/O replication thread is in the master's binlogs.",
   &master_info_file, &master_info_file, 0, GET_STR,
   REQUIRED_ARG, 0, 0, 0, 0, 0, 0},
  {"master-retry-count", OPT_MASTER_RETRY_COUNT,
   "The number of tries the slave will make to connect to the master before giving up. "
   "Deprecated option, use 'CHANGE MASTER TO master_retry_count = <num>' instead.",
   &master_retry_count, &master_retry_count, 0, GET_ULONG,
   REQUIRED_ARG, 3600*24, 0, 0, 0, 0, 0},
#ifdef HAVE_REPLICATION
  {"max-binlog-dump-events", 0,
   "Option used by mysql-test for debugging and testing of replication.",
   &max_binlog_dump_events, &max_binlog_dump_events, 0,
   GET_INT, REQUIRED_ARG, 0, 0, 0, 0, 0, 0},
#endif /* HAVE_REPLICATION */
  {"memlock", 0, "Lock mysqld in memory.", &locked_in_memory,
   &locked_in_memory, 0, GET_BOOL, NO_ARG, 0, 0, 0, 0, 0, 0},
  {"old-style-user-limits", 0,
   "Enable old-style user limits (before 5.0.3, user resources were counted "
   "per each user+host vs. per account).",
   &opt_old_style_user_limits, &opt_old_style_user_limits,
   0, GET_BOOL, NO_ARG, 0, 0, 0, 0, 0, 0},
  {"port-open-timeout", 0,
   "Maximum time in seconds to wait for the port to become free. "
   "(Default: No wait).", &mysqld_port_timeout, &mysqld_port_timeout, 0,
   GET_UINT, REQUIRED_ARG, 0, 0, 0, 0, 0, 0},
  {"replicate-do-db", OPT_REPLICATE_DO_DB,
   "Tells the slave thread to restrict replication to the specified database. "
   "To specify more than one database, use the directive multiple times, "
   "once for each database. Note that this will only work if you do not use "
   "cross-database queries such as UPDATE some_db.some_table SET foo='bar' "
   "while having selected a different or no database. If you need cross "
   "database updates to work, make sure you have 3.23.28 or later, and use "
   "replicate-wild-do-table=db_name.%.",
   0, 0, 0, GET_STR, REQUIRED_ARG, 0, 0, 0, 0, 0, 0},
  {"replicate-do-table", OPT_REPLICATE_DO_TABLE,
   "Tells the slave thread to restrict replication to the specified table. "
   "To specify more than one table, use the directive multiple times, once "
   "for each table. This will work for cross-database updates, in contrast "
   "to replicate-do-db.", 0, 0, 0, GET_STR, REQUIRED_ARG, 0, 0, 0, 0, 0, 0},
  {"replicate-ignore-db", OPT_REPLICATE_IGNORE_DB,
   "Tells the slave thread to not replicate to the specified database. To "
   "specify more than one database to ignore, use the directive multiple "
   "times, once for each database. This option will not work if you use "
   "cross database updates. If you need cross database updates to work, "
   "make sure you have 3.23.28 or later, and use replicate-wild-ignore-"
   "table=db_name.%. ", 0, 0, 0, GET_STR, REQUIRED_ARG, 0, 0, 0, 0, 0, 0},
  {"replicate-ignore-table", OPT_REPLICATE_IGNORE_TABLE,
   "Tells the slave thread to not replicate to the specified table. To specify "
   "more than one table to ignore, use the directive multiple times, once for "
   "each table. This will work for cross-database updates, in contrast to "
   "replicate-ignore-db.", 0, 0, 0, GET_STR, REQUIRED_ARG, 0, 0, 0, 0, 0, 0},
  {"replicate-rewrite-db", OPT_REPLICATE_REWRITE_DB,
   "Updates to a database with a different name than the original. Example: "
   "replicate-rewrite-db=master_db_name->slave_db_name.",
   0, 0, 0, GET_STR, REQUIRED_ARG, 0, 0, 0, 0, 0, 0},
#ifdef HAVE_REPLICATION
  {"replicate-same-server-id", 0,
   "In replication, if set to 1, do not skip events having our server id. "
   "Default value is 0 (to break infinite loops in circular replication). "
   "Can't be set to 1 if --log-slave-updates is used.",
   &replicate_same_server_id, &replicate_same_server_id,
   0, GET_BOOL, NO_ARG, 0, 0, 0, 0, 0, 0},
#endif
  {"replicate-wild-do-table", OPT_REPLICATE_WILD_DO_TABLE,
   "Tells the slave thread to restrict replication to the tables that match "
   "the specified wildcard pattern. To specify more than one table, use the "
   "directive multiple times, once for each table. This will work for cross-"
   "database updates. Example: replicate-wild-do-table=foo%.bar% will "
   "replicate only updates to tables in all databases that start with foo "
   "and whose table names start with bar.",
   0, 0, 0, GET_STR, REQUIRED_ARG, 0, 0, 0, 0, 0, 0},
  {"replicate-wild-ignore-table", OPT_REPLICATE_WILD_IGNORE_TABLE,
   "Tells the slave thread to not replicate to the tables that match the "
   "given wildcard pattern. To specify more than one table to ignore, use "
   "the directive multiple times, once for each table. This will work for "
   "cross-database updates. Example: replicate-wild-ignore-table=foo%.bar% "
   "will not do updates to tables in databases that start with foo and whose "
   "table names start with bar.",
   0, 0, 0, GET_STR, REQUIRED_ARG, 0, 0, 0, 0, 0, 0},
  {"safe-user-create", 0,
   "Don't allow new user creation by the user who has no write privileges to the mysql.user table.",
   &opt_safe_user_create, &opt_safe_user_create, 0, GET_BOOL,
   NO_ARG, 0, 0, 0, 0, 0, 0},
  {"show-slave-auth-info", 0,
   "Show user and password in SHOW SLAVE HOSTS on this master.",
   &opt_show_slave_auth_info, &opt_show_slave_auth_info, 0,
   GET_BOOL, NO_ARG, 0, 0, 0, 0, 0, 0},
  {"skip-host-cache", OPT_SKIP_HOST_CACHE, "Don't cache host names.", 0, 0, 0,
   GET_NO_ARG, NO_ARG, 0, 0, 0, 0, 0, 0},
  {"skip-new", OPT_SKIP_NEW, "Don't use new, possibly wrong routines.",
   0, 0, 0, GET_NO_ARG, NO_ARG, 0, 0, 0, 0, 0, 0},
  {"skip-slave-start", 0,
   "If set, slave is not autostarted.", &opt_skip_slave_start,
   &opt_skip_slave_start, 0, GET_BOOL, NO_ARG, 0, 0, 0, 0, 0, 0},
  {"skip-stack-trace", OPT_SKIP_STACK_TRACE,
   "Don't print a stack trace on failure.", 0, 0, 0, GET_NO_ARG, NO_ARG, 0, 0,
   0, 0, 0, 0},
#if defined(_WIN32) && !defined(EMBEDDED_LIBRARY)
  {"slow-start-timeout", 0,
   "Maximum number of milliseconds that the service control manager should wait "
   "before trying to kill the windows service during startup"
   "(Default: 15000).", &slow_start_timeout, &slow_start_timeout, 0,
   GET_ULONG, REQUIRED_ARG, 15000, 0, 0, 0, 0, 0},
#endif
#ifdef HAVE_REPLICATION
  {"sporadic-binlog-dump-fail", 0,
   "Option used by mysql-test for debugging and testing of replication.",
   &opt_sporadic_binlog_dump_fail,
   &opt_sporadic_binlog_dump_fail, 0, GET_BOOL, NO_ARG, 0, 0, 0, 0, 0,
   0},
#endif /* HAVE_REPLICATION */
#ifdef HAVE_OPENSSL
  {"ssl", 0,
   "Enable SSL for connection (automatically enabled with other flags).",
   &opt_use_ssl, &opt_use_ssl, 0, GET_BOOL, OPT_ARG, 1, 0, 0,
   0, 0, 0},
#endif
#ifdef _WIN32
  {"standalone", 0,
  "Dummy option to start as a standalone program (NT).", 0, 0, 0, GET_NO_ARG,
   NO_ARG, 0, 0, 0, 0, 0, 0},
#endif
  {"symbolic-links", 's', "Enable symbolic link support.",
   &my_enable_symlinks, &my_enable_symlinks, 0, GET_BOOL, NO_ARG,
   1, 0, 0, 0, 0, 0},
  {"sysdate-is-now", 0,
   "Non-default option to alias SYSDATE() to NOW() to make it safe-replicable. "
   "Since 5.0, SYSDATE() returns a `dynamic' value different for different "
   "invocations, even within the same statement.",
   &global_system_variables.sysdate_is_now,
   0, 0, GET_BOOL, NO_ARG, 0, 0, 1, 0, 1, 0},
  {"tc-heuristic-recover", 0,
   "Decision to use in heuristic recover process. Possible values are OFF, "
   "COMMIT or ROLLBACK.", &tc_heuristic_recover, &tc_heuristic_recover,
   &tc_heuristic_recover_typelib, GET_ENUM, REQUIRED_ARG,
   TC_HEURISTIC_NOT_USED, 0, 0, 0, 0, 0},
#if defined(ENABLED_DEBUG_SYNC)
  {"debug-sync-timeout", OPT_DEBUG_SYNC_TIMEOUT,
   "Enable the debug sync facility "
   "and optionally specify a default wait timeout in seconds. "
   "A zero value keeps the facility disabled.",
   &opt_debug_sync_timeout, 0,
   0, GET_UINT, OPT_ARG, 0, 0, UINT_MAX, 0, 0, 0},
#endif /* defined(ENABLED_DEBUG_SYNC) */
  {"temp-pool", 0,
#if defined(__linux__)
   "Using this option will cause most temporary files created to use a small "
   "set of names, rather than a unique name for each new file.",
#else
   "This option is ignored on this OS.",
#endif
   &use_temp_pool, &use_temp_pool, 0, GET_BOOL, NO_ARG, 1,
   0, 0, 0, 0, 0},
  {"transaction-isolation", 0,
   "Default transaction isolation level.",
   &global_system_variables.tx_isolation,
   &global_system_variables.tx_isolation, &tx_isolation_typelib,
   GET_ENUM, REQUIRED_ARG, ISO_REPEATABLE_READ, 0, 0, 0, 0, 0},
  {"transaction-read-only", 0,
   "Default transaction access mode. "
   "True if transactions are read-only.",
   &global_system_variables.tx_read_only,
   &global_system_variables.tx_read_only, 0,
   GET_BOOL, OPT_ARG, 0, 0, 0, 0, 0, 0},
  {"user", 'u', "Run mysqld daemon as user.", 0, 0, 0, GET_STR, REQUIRED_ARG,
   0, 0, 0, 0, 0, 0},
  {"early-plugin-load", OPT_EARLY_PLUGIN_LOAD,
   "Optional semicolon-separated list of plugins to load before storage engine "
   "initialization, where each plugin is identified as name=library, where "
   "name is the plugin name and library is the plugin library in plugin_dir.",
   0, 0, 0,
   GET_STR, REQUIRED_ARG, 0, 0, 0, 0, 0, 0},
  {"plugin-load", OPT_PLUGIN_LOAD,
   "Optional semicolon-separated list of plugins to load, where each plugin is "
   "identified as name=library, where name is the plugin name and library "
   "is the plugin library in plugin_dir.",
   0, 0, 0,
   GET_STR, REQUIRED_ARG, 0, 0, 0, 0, 0, 0},
  {"plugin-load-add", OPT_PLUGIN_LOAD_ADD,
   "Optional semicolon-separated list of plugins to load, where each plugin is "
   "identified as name=library, where name is the plugin name and library "
   "is the plugin library in plugin_dir. This option adds to the list "
   "specified by --plugin-load in an incremental way. "
   "Multiple --plugin-load-add are supported.",
   0, 0, 0,
   GET_STR, REQUIRED_ARG, 0, 0, 0, 0, 0, 0},

  {"innodb", OPT_SKIP_INNODB,
   "Deprecated option. Provided for backward compatibility only. "
   "The option has no effect on the server behaviour. InnoDB is always enabled. "
   "The option will be removed in a future release.",
   0, 0, 0, GET_BOOL, OPT_ARG,
   0, 0, 0, 0, 0, 0},

  {0, 0, 0, 0, 0, 0, GET_NO_ARG, NO_ARG, 0, 0, 0, 0, 0, 0}
};


static int show_queries(THD *thd, SHOW_VAR *var, char *buff)
{
  var->type= SHOW_LONGLONG;
  var->value= (char *)&thd->query_id;
  return 0;
}


static int show_net_compression(THD *thd, SHOW_VAR *var, char *buff)
{
  var->type= SHOW_MY_BOOL;
  var->value= buff;
  *((bool *)buff)= thd->get_protocol()->get_compression();
  return 0;
}

static int show_starttime(THD *thd, SHOW_VAR *var, char *buff)
{
  var->type= SHOW_LONGLONG;
  var->value= buff;
  *((longlong *)buff)= (longlong) (thd->query_start() - server_start_time);
  return 0;
}

static int show_max_used_connections_time(THD *thd, SHOW_VAR *var, char *buff)
{
  MYSQL_TIME max_used_connections_time;
  var->type= SHOW_CHAR;
  var->value= buff;
  thd->variables.time_zone->gmt_sec_to_TIME(&max_used_connections_time,
    Connection_handler_manager::max_used_connections_time);
  my_datetime_to_str(&max_used_connections_time, buff, 0);
  return 0;
}

static int show_num_thread_running(THD *thd, SHOW_VAR *var, char *buff)
{
  var->type= SHOW_LONGLONG;
  var->value= buff;
  long long *value= reinterpret_cast<long long*>(buff);
  *value= static_cast<long long>(Global_THD_manager::get_instance()->
                                 get_num_thread_running());
  return 0;
}


static int show_num_thread_created(THD *thd, SHOW_VAR *var, char *buff)
{
  var->type= SHOW_LONG;
  var->value= buff;
  long *value= reinterpret_cast<long*>(buff);
  *value= static_cast<long>(Global_THD_manager::get_instance()->
                            get_num_thread_created());
  return 0;
}

static int show_thread_id_count(THD *thd, SHOW_VAR *var, char *buff)
{
  var->type= SHOW_LONG;
  var->value= buff;
  long *value= reinterpret_cast<long*>(buff);
  *value= static_cast<long>(Global_THD_manager::get_instance()->
                            get_thread_id());
  return 0;
}


#ifndef EMBEDDED_LIBRARY
static int show_aborted_connects(THD *thd, SHOW_VAR *var, char *buff)
{
  var->type= SHOW_LONG;
  var->value= buff;
  long *value= reinterpret_cast<long*>(buff);
  *value= static_cast<long>(Connection_handler_manager::get_instance()->
                            aborted_connects());
  return 0;
}


static int show_connection_errors_max_connection(THD *thd, SHOW_VAR *var,
                                                 char *buff)
{
  var->type= SHOW_LONG;
  var->value= buff;
  long *value= reinterpret_cast<long*>(buff);
  *value= static_cast<long>(Connection_handler_manager::get_instance()->
                            connection_errors_max_connection());
  return 0;
}

static int show_connection_errors_select(THD *thd, SHOW_VAR *var, char *buff)
{
  var->type= SHOW_LONG;
  var->value= buff;
  long *value= reinterpret_cast<long*>(buff);
  *value=
    static_cast<long>(Mysqld_socket_listener::get_connection_errors_select());
  return 0;
}

static int show_connection_errors_accept(THD *thd, SHOW_VAR *var, char *buff)
{
  var->type= SHOW_LONG;
  var->value= buff;
  long *value= reinterpret_cast<long*>(buff);
  *value=
    static_cast<long>(Mysqld_socket_listener::get_connection_errors_accept());
  return 0;
}

static int show_connection_errors_tcpwrap(THD *thd, SHOW_VAR *var, char *buff)
{
  var->type= SHOW_LONG;
  var->value= buff;
  long *value= reinterpret_cast<long*>(buff);
  *value=
    static_cast<long>(Mysqld_socket_listener::get_connection_errors_tcpwrap());
  return 0;
}
#endif


#ifdef ENABLED_PROFILING
static int show_flushstatustime(THD *thd, SHOW_VAR *var, char *buff)
{
  var->type= SHOW_LONGLONG;
  var->value= buff;
  *((longlong *)buff)= (longlong) (thd->query_start() - flush_status_time);
  return 0;
}
#endif

#ifdef HAVE_REPLICATION
/**
  After Multisource replication, this function only shows the value
  of default channel.

  To know the status of other channels, performance schema replication
  tables comes to the rescue.

  @TODO: any warning needed if multiple channels exist to request
         the users to start using replication performance schema
         tables.
*/
static int show_slave_running(THD *thd, SHOW_VAR *var, char *buff)
{
  channel_map.rdlock();
  Master_info *mi= channel_map.get_default_channel_mi();

  if (mi)
  {
    var->type= SHOW_MY_BOOL;
    var->value= buff;
    *((my_bool *)buff)= (my_bool) (mi &&
                                   mi->slave_running == MYSQL_SLAVE_RUN_CONNECT &&
                                   mi->rli->slave_running);
  }
  else
    var->type= SHOW_UNDEF;

  channel_map.unlock();
  return 0;
}


/**
  This status variable is also exclusively (look comments on
  show_slave_running()) for default channel.
*/
static int show_slave_retried_trans(THD *thd, SHOW_VAR *var, char *buff)
{
  channel_map.rdlock();
  Master_info *mi= channel_map.get_default_channel_mi();

  if (mi)
  {
    var->type= SHOW_LONG;
    var->value= buff;
    *((long *)buff)= (long)mi->rli->retried_trans;
  }
  else
    var->type= SHOW_UNDEF;

  channel_map.unlock();
  return 0;
}

/**
  Only for default channel. Refer to comments on show_slave_running()
*/
static int show_slave_received_heartbeats(THD *thd, SHOW_VAR *var, char *buff)
{
  channel_map.rdlock();
  Master_info *mi= channel_map.get_default_channel_mi();

  if (mi)
  {
    var->type= SHOW_LONGLONG;
    var->value= buff;
    *((longlong *)buff)= mi->received_heartbeats;
  }
  else
    var->type= SHOW_UNDEF;

  channel_map.unlock();
  return 0;
}

/**
  Only for default channel. Refer to comments on show_slave_running()
*/
static int show_slave_last_heartbeat(THD *thd, SHOW_VAR *var, char *buff)
{
  MYSQL_TIME received_heartbeat_time;

  channel_map.rdlock();
  Master_info *mi= channel_map.get_default_channel_mi();

  if (mi)
  {
    var->type= SHOW_CHAR;
    var->value= buff;
    if (mi->last_heartbeat == 0)
      buff[0]='\0';
    else
    {
      thd->variables.time_zone->gmt_sec_to_TIME(&received_heartbeat_time, 
        static_cast<my_time_t>(mi->last_heartbeat));
      my_datetime_to_str(&received_heartbeat_time, buff, 0);
    }
  }
  else
    var->type= SHOW_UNDEF;

  channel_map.unlock();
  return 0;
}

/**
  Only for default channel. For details, refer to show_slave_running()
*/
static int show_heartbeat_period(THD *thd, SHOW_VAR *var, char *buff)
{
  DEBUG_SYNC(thd, "dsync_show_heartbeat_period");

  channel_map.rdlock();
  Master_info *mi= channel_map.get_default_channel_mi();

  if (mi)
  {
    var->type= SHOW_CHAR;
    var->value= buff;
    sprintf(buff, "%.3f", mi->heartbeat_period);
  }
  else
    var->type= SHOW_UNDEF;

  channel_map.unlock();
  return 0;
}

#ifndef DBUG_OFF
static int show_slave_rows_last_search_algorithm_used(THD *thd, SHOW_VAR *var, char *buff)
{
  uint res= slave_rows_last_search_algorithm_used;
  const char* s= ((res == Rows_log_event::ROW_LOOKUP_TABLE_SCAN) ? "TABLE_SCAN" :
                  ((res == Rows_log_event::ROW_LOOKUP_HASH_SCAN) ? "HASH_SCAN" : 
                   "INDEX_SCAN"));

  var->type= SHOW_CHAR;
  var->value= buff;
  sprintf(buff, "%s", s);

  return 0;
}

static int show_ongoing_automatic_gtid_violating_transaction_count(
  THD *thd, SHOW_VAR *var, char *buf)
{
  var->type= SHOW_CHAR;
  var->value= buf;
  sprintf(buf, "%d",
          gtid_state->get_automatic_gtid_violating_transaction_count());
  return 0;
}

static int show_ongoing_anonymous_gtid_violating_transaction_count(
  THD *thd, SHOW_VAR *var, char *buf)
{
  var->type= SHOW_CHAR;
  var->value= buf;
  sprintf(buf, "%d",
          gtid_state->get_anonymous_gtid_violating_transaction_count());
  return 0;
}

#endif

static int show_ongoing_anonymous_transaction_count(
  THD *thd, SHOW_VAR *var, char *buf)
{
  var->type= SHOW_CHAR;
  var->value= buf;
  sprintf(buf, "%d", gtid_state->get_anonymous_ownership_count());
  return 0;
}

#endif /* HAVE_REPLICATION */

static int show_open_tables(THD *thd, SHOW_VAR *var, char *buff)
{
  var->type= SHOW_LONG;
  var->value= buff;
  *((long *)buff)= (long)table_cache_manager.cached_tables();
  return 0;
}

static int show_prepared_stmt_count(THD *thd, SHOW_VAR *var, char *buff)
{
  var->type= SHOW_LONG;
  var->value= buff;
  mysql_mutex_lock(&LOCK_prepared_stmt_count);
  *((long *)buff)= (long)prepared_stmt_count;
  mysql_mutex_unlock(&LOCK_prepared_stmt_count);
  return 0;
}

static int show_table_definitions(THD *thd, SHOW_VAR *var, char *buff)
{
  var->type= SHOW_LONG;
  var->value= buff;
  *((long *)buff)= (long)cached_table_definitions();
  return 0;
}

#if defined(HAVE_OPENSSL) && !defined(EMBEDDED_LIBRARY)
/* Functions relying on CTX */
static int show_ssl_ctx_sess_accept(THD *thd, SHOW_VAR *var, char *buff)
{
  var->type= SHOW_LONG;
  var->value= buff;
  *((long *)buff)= (!ssl_acceptor_fd ? 0 :
                     SSL_CTX_sess_accept(ssl_acceptor_fd->ssl_context));
  return 0;
}

static int show_ssl_ctx_sess_accept_good(THD *thd, SHOW_VAR *var, char *buff)
{
  var->type= SHOW_LONG;
  var->value= buff;
  *((long *)buff)= (!ssl_acceptor_fd ? 0 :
                     SSL_CTX_sess_accept_good(ssl_acceptor_fd->ssl_context));
  return 0;
}

static int show_ssl_ctx_sess_connect_good(THD *thd, SHOW_VAR *var, char *buff)
{
  var->type= SHOW_LONG;
  var->value= buff;
  *((long *)buff)= (!ssl_acceptor_fd ? 0 :
                     SSL_CTX_sess_connect_good(ssl_acceptor_fd->ssl_context));
  return 0;
}

static int show_ssl_ctx_sess_accept_renegotiate(THD *thd, SHOW_VAR *var, char *buff)
{
  var->type= SHOW_LONG;
  var->value= buff;
  *((long *)buff)= (!ssl_acceptor_fd ? 0 :
                     SSL_CTX_sess_accept_renegotiate(ssl_acceptor_fd->ssl_context));
  return 0;
}

static int show_ssl_ctx_sess_connect_renegotiate(THD *thd, SHOW_VAR *var, char *buff)
{
  var->type= SHOW_LONG;
  var->value= buff;
  *((long *)buff)= (!ssl_acceptor_fd ? 0 :
                     SSL_CTX_sess_connect_renegotiate(ssl_acceptor_fd->ssl_context));
  return 0;
}

static int show_ssl_ctx_sess_cb_hits(THD *thd, SHOW_VAR *var, char *buff)
{
  var->type= SHOW_LONG;
  var->value= buff;
  *((long *)buff)= (!ssl_acceptor_fd ? 0 :
                     SSL_CTX_sess_cb_hits(ssl_acceptor_fd->ssl_context));
  return 0;
}

static int show_ssl_ctx_sess_hits(THD *thd, SHOW_VAR *var, char *buff)
{
  var->type= SHOW_LONG;
  var->value= buff;
  *((long *)buff)= (!ssl_acceptor_fd ? 0 :
                     SSL_CTX_sess_hits(ssl_acceptor_fd->ssl_context));
  return 0;
}

static int show_ssl_ctx_sess_cache_full(THD *thd, SHOW_VAR *var, char *buff)
{
  var->type= SHOW_LONG;
  var->value= buff;
  *((long *)buff)= (!ssl_acceptor_fd ? 0 :
                     SSL_CTX_sess_cache_full(ssl_acceptor_fd->ssl_context));
  return 0;
}

static int show_ssl_ctx_sess_misses(THD *thd, SHOW_VAR *var, char *buff)
{
  var->type= SHOW_LONG;
  var->value= buff;
  *((long *)buff)= (!ssl_acceptor_fd ? 0 :
                     SSL_CTX_sess_misses(ssl_acceptor_fd->ssl_context));
  return 0;
}

static int show_ssl_ctx_sess_timeouts(THD *thd, SHOW_VAR *var, char *buff)
{
  var->type= SHOW_LONG;
  var->value= buff;
  *((long *)buff)= (!ssl_acceptor_fd ? 0 :
                     SSL_CTX_sess_timeouts(ssl_acceptor_fd->ssl_context));
  return 0;
}

static int show_ssl_ctx_sess_number(THD *thd, SHOW_VAR *var, char *buff)
{
  var->type= SHOW_LONG;
  var->value= buff;
  *((long *)buff)= (!ssl_acceptor_fd ? 0 :
                     SSL_CTX_sess_number(ssl_acceptor_fd->ssl_context));
  return 0;
}

static int show_ssl_ctx_sess_connect(THD *thd, SHOW_VAR *var, char *buff)
{
  var->type= SHOW_LONG;
  var->value= buff;
  *((long *)buff)= (!ssl_acceptor_fd ? 0 :
                     SSL_CTX_sess_connect(ssl_acceptor_fd->ssl_context));
  return 0;
}

static int show_ssl_ctx_sess_get_cache_size(THD *thd, SHOW_VAR *var, char *buff)
{
  var->type= SHOW_LONG;
  var->value= buff;
  *((long *)buff)= (!ssl_acceptor_fd ? 0 :
                     SSL_CTX_sess_get_cache_size(ssl_acceptor_fd->ssl_context));
  return 0;
}

static int show_ssl_ctx_get_verify_mode(THD *thd, SHOW_VAR *var, char *buff)
{
  var->type= SHOW_LONG;
  var->value= buff;
  *((long *)buff)= (!ssl_acceptor_fd ? 0 :
                     SSL_CTX_get_verify_mode(ssl_acceptor_fd->ssl_context));
  return 0;
}

static int show_ssl_ctx_get_verify_depth(THD *thd, SHOW_VAR *var, char *buff)
{
  var->type= SHOW_LONG;
  var->value= buff;
  *((long *)buff)= (!ssl_acceptor_fd ? 0 :
                     SSL_CTX_get_verify_depth(ssl_acceptor_fd->ssl_context));
  return 0;
}

static int show_ssl_ctx_get_session_cache_mode(THD *thd, SHOW_VAR *var, char *buff)
{
  var->type= SHOW_CHAR;
  if (!ssl_acceptor_fd)
    var->value= const_cast<char*>("NONE");
  else
    switch (SSL_CTX_get_session_cache_mode(ssl_acceptor_fd->ssl_context))
    {
    case SSL_SESS_CACHE_OFF:
      var->value= const_cast<char*>("OFF"); break;
    case SSL_SESS_CACHE_CLIENT:
      var->value= const_cast<char*>("CLIENT"); break;
    case SSL_SESS_CACHE_SERVER:
      var->value= const_cast<char*>("SERVER"); break;
    case SSL_SESS_CACHE_BOTH:
      var->value= const_cast<char*>("BOTH"); break;
    case SSL_SESS_CACHE_NO_AUTO_CLEAR:
      var->value= const_cast<char*>("NO_AUTO_CLEAR"); break;
    case SSL_SESS_CACHE_NO_INTERNAL_LOOKUP:
      var->value= const_cast<char*>("NO_INTERNAL_LOOKUP"); break;
    default:
      var->value= const_cast<char*>("Unknown"); break;
    }
  return 0;
}

/*
   Functions relying on SSL
   Note: In the show_ssl_* functions, we need to check if we have a
         valid vio-object since this isn't always true, specifically
         when session_status or global_status is requested from
         inside an Event.
 */
static int show_ssl_get_version(THD *thd, SHOW_VAR *var, char *buff)
{
  var->type= SHOW_CHAR;
  if (thd->get_protocol()->get_ssl())
    var->value=
      const_cast<char*>(SSL_get_version(thd->get_protocol()->get_ssl()));
  else
    var->value= (char *)"";
  return 0;
}

static int show_ssl_session_reused(THD *thd, SHOW_VAR *var, char *buff)
{
  var->type= SHOW_LONG;
  var->value= buff;
  if (thd->get_protocol()->get_ssl())
    *((long *)buff)=
        (long)SSL_session_reused(thd->get_protocol()->get_ssl());
  else
    *((long *)buff)= 0;
  return 0;
}

static int show_ssl_get_default_timeout(THD *thd, SHOW_VAR *var, char *buff)
{
  var->type= SHOW_LONG;
  var->value= buff;
  if (thd->get_protocol()->get_ssl())
    *((long *)buff)=
      (long)SSL_get_default_timeout(thd->get_protocol()->get_ssl());
  else
    *((long *)buff)= 0;
  return 0;
}

static int show_ssl_get_verify_mode(THD *thd, SHOW_VAR *var, char *buff)
{
  var->type= SHOW_LONG;
  var->value= buff;
  if (thd->get_protocol()->get_ssl())
    *((long *)buff)=
      (long)SSL_get_verify_mode(thd->get_protocol()->get_ssl());
  else
    *((long *)buff)= 0;
  return 0;
}

static int show_ssl_get_verify_depth(THD *thd, SHOW_VAR *var, char *buff)
{
  var->type= SHOW_LONG;
  var->value= buff;
  if (thd->get_protocol()->get_ssl())
    *((long *)buff)=
        (long)SSL_get_verify_depth(thd->get_protocol()->get_ssl());
  else
    *((long *)buff)= 0;
  return 0;
}

static int show_ssl_get_cipher(THD *thd, SHOW_VAR *var, char *buff)
{
  var->type= SHOW_CHAR;
  if (thd->get_protocol()->get_ssl())
    var->value=
      const_cast<char*>(SSL_get_cipher(thd->get_protocol()->get_ssl()));
  else
    var->value= (char *)"";
  return 0;
}

static int show_ssl_get_cipher_list(THD *thd, SHOW_VAR *var, char *buff)
{
  var->type= SHOW_CHAR;
  var->value= buff;
  if (thd->get_protocol()->get_ssl())
  {
    int i;
    const char *p;
    char *end= buff + SHOW_VAR_FUNC_BUFF_SIZE;
    for (i=0; (p= SSL_get_cipher_list(thd->get_protocol()->get_ssl(),i)) &&
               buff < end; i++)
    {
      buff= my_stpnmov(buff, p, end-buff-1);
      *buff++= ':';
    }
    if (i)
      buff--;
  }
  *buff=0;
  return 0;
}


#ifdef HAVE_YASSL

static char *
my_asn1_time_to_string(ASN1_TIME *time, char *buf, size_t len)
{
  return yaSSL_ASN1_TIME_to_string(time, buf, len);
}

#else /* openssl */

static char *
my_asn1_time_to_string(ASN1_TIME *time, char *buf, size_t len)
{
  int n_read;
  char *res= NULL;
  BIO *bio= BIO_new(BIO_s_mem());

  if (bio == NULL)
    return NULL;

  if (!ASN1_TIME_print(bio, time))
    goto end;

  n_read= BIO_read(bio, buf, (int) (len - 1));

  if (n_read > 0)
  {
    buf[n_read]= 0;
    res= buf;
  }

end:
  BIO_free(bio);
  return res;
}

#endif


/**
  Handler function for the 'ssl_get_server_not_before' variable

  @param      thd  the mysql thread structure
  @param      var  the data for the variable
  @param[out] buf  the string to put the value of the variable into

  @return          status
  @retval     0    success
*/

static int
show_ssl_get_server_not_before(THD *thd, SHOW_VAR *var, char *buff)
{
  var->type= SHOW_CHAR;
  if (ssl_acceptor_fd)
  {
    X509 *cert= SSL_get_certificate(ssl_acceptor);
    ASN1_TIME *not_before= X509_get_notBefore(cert);

    if (not_before == NULL)
    {
      var->value= empty_c_string;
      return 0;
    }

    var->value= my_asn1_time_to_string(not_before, buff,
                                       SHOW_VAR_FUNC_BUFF_SIZE);
    if (var->value == NULL)
    {
      var->value= empty_c_string;
      return 1;
    }
  }
  else
    var->value= empty_c_string;
  return 0;
}


/**
  Handler function for the 'ssl_get_server_not_after' variable

  @param      thd  the mysql thread structure
  @param      var  the data for the variable
  @param[out] buf  the string to put the value of the variable into

  @return          status
  @retval     0    success
*/

static int
show_ssl_get_server_not_after(THD *thd, SHOW_VAR *var, char *buff)
{
  var->type= SHOW_CHAR;
  if (ssl_acceptor_fd)
  {
    X509 *cert= SSL_get_certificate(ssl_acceptor);
    ASN1_TIME *not_after= X509_get_notAfter(cert);

    if (not_after == NULL)
    {
      var->value= empty_c_string;
      return 0;
    }

    var->value= my_asn1_time_to_string(not_after, buff,
                                       SHOW_VAR_FUNC_BUFF_SIZE);
    if (var->value == NULL)
    {
      var->value= empty_c_string;
      return 1;
    }
  }
  else
    var->value= empty_c_string;
  return 0;
}

#endif /* HAVE_OPENSSL && !EMBEDDED_LIBRARY */

static int show_slave_open_temp_tables(THD *thd, SHOW_VAR *var, char *buf)
{
  var->type= SHOW_INT;
  var->value= buf;
  *((int *) buf)= slave_open_temp_tables.atomic_get();
  return 0;
}

/*
  Variables shown by SHOW STATUS in alphabetical order
*/

SHOW_VAR status_vars[]= {
  {"Aborted_clients",          (char*) &aborted_threads,                              SHOW_LONG,               SHOW_SCOPE_GLOBAL},
#ifndef EMBEDDED_LIBRARY
  {"Aborted_connects",         (char*) &show_aborted_connects,                        SHOW_FUNC,               SHOW_SCOPE_GLOBAL},
#endif
#ifdef HAVE_REPLICATION
#ifndef DBUG_OFF
  {"Ongoing_anonymous_gtid_violating_transaction_count",(char*) &show_ongoing_anonymous_gtid_violating_transaction_count, SHOW_FUNC, SHOW_SCOPE_GLOBAL},
#endif//!DBUG_OFF
  {"Ongoing_anonymous_transaction_count",(char*) &show_ongoing_anonymous_transaction_count, SHOW_FUNC, SHOW_SCOPE_GLOBAL},
#ifndef DBUG_OFF
  {"Ongoing_automatic_gtid_violating_transaction_count",(char*) &show_ongoing_automatic_gtid_violating_transaction_count, SHOW_FUNC, SHOW_SCOPE_GLOBAL},
#endif//!DBUG_OFF
#endif//HAVE_REPLICATION
  {"Binlog_cache_disk_use",    (char*) &binlog_cache_disk_use,                        SHOW_LONG,               SHOW_SCOPE_GLOBAL},
  {"Binlog_cache_use",         (char*) &binlog_cache_use,                             SHOW_LONG,               SHOW_SCOPE_GLOBAL},
  {"Binlog_stmt_cache_disk_use",(char*) &binlog_stmt_cache_disk_use,                  SHOW_LONG,               SHOW_SCOPE_GLOBAL},
  {"Binlog_stmt_cache_use",    (char*) &binlog_stmt_cache_use,                        SHOW_LONG,               SHOW_SCOPE_GLOBAL},
  {"Bytes_received",           (char*) offsetof(STATUS_VAR, bytes_received),          SHOW_LONGLONG_STATUS,    SHOW_SCOPE_ALL},
  {"Bytes_sent",               (char*) offsetof(STATUS_VAR, bytes_sent),              SHOW_LONGLONG_STATUS,    SHOW_SCOPE_ALL},
  {"Com",                      (char*) com_status_vars,                               SHOW_ARRAY,              SHOW_SCOPE_ALL},
  {"Com_stmt_reprepare",       (char*) offsetof(STATUS_VAR, com_stmt_reprepare),      SHOW_LONG_STATUS,        SHOW_SCOPE_ALL},
  {"Compression",              (char*) &show_net_compression,                         SHOW_FUNC,               SHOW_SCOPE_SESSION},
  {"Connections",              (char*) &show_thread_id_count,                         SHOW_FUNC,               SHOW_SCOPE_GLOBAL},
#ifndef EMBEDDED_LIBRARY
  {"Connection_errors_accept",   (char*) &show_connection_errors_accept,              SHOW_FUNC,               SHOW_SCOPE_GLOBAL},
  {"Connection_errors_internal", (char*) &connection_errors_internal,                 SHOW_LONG,               SHOW_SCOPE_GLOBAL},
  {"Connection_errors_max_connections",   (char*) &show_connection_errors_max_connection, SHOW_FUNC,           SHOW_SCOPE_GLOBAL},
  {"Connection_errors_peer_address", (char*) &connection_errors_peer_addr,            SHOW_LONG,               SHOW_SCOPE_GLOBAL},
  {"Connection_errors_select",   (char*) &show_connection_errors_select,              SHOW_FUNC,               SHOW_SCOPE_GLOBAL},
  {"Connection_errors_tcpwrap",  (char*) &show_connection_errors_tcpwrap,             SHOW_FUNC,               SHOW_SCOPE_GLOBAL},
#endif
  {"Created_tmp_disk_tables",  (char*) offsetof(STATUS_VAR, created_tmp_disk_tables), SHOW_LONGLONG_STATUS,    SHOW_SCOPE_ALL},
  {"Created_tmp_files",        (char*) &my_tmp_file_created,                          SHOW_LONG,               SHOW_SCOPE_GLOBAL},
  {"Created_tmp_tables",       (char*) offsetof(STATUS_VAR, created_tmp_tables),      SHOW_LONGLONG_STATUS,    SHOW_SCOPE_ALL},
  {"Delayed_errors",           (char*) &delayed_insert_errors,                        SHOW_LONG,               SHOW_SCOPE_GLOBAL},
  {"Delayed_insert_threads",   (char*) &delayed_insert_threads,                       SHOW_LONG_NOFLUSH,       SHOW_SCOPE_GLOBAL},
  {"Delayed_writes",           (char*) &delayed_insert_writes,                        SHOW_LONG,               SHOW_SCOPE_GLOBAL},
  {"Flush_commands",           (char*) &refresh_version,                              SHOW_LONG_NOFLUSH,       SHOW_SCOPE_GLOBAL},
  {"Handler_commit",           (char*) offsetof(STATUS_VAR, ha_commit_count),         SHOW_LONGLONG_STATUS,    SHOW_SCOPE_ALL},
  {"Handler_delete",           (char*) offsetof(STATUS_VAR, ha_delete_count),         SHOW_LONGLONG_STATUS,    SHOW_SCOPE_ALL},
  {"Handler_discover",         (char*) offsetof(STATUS_VAR, ha_discover_count),       SHOW_LONGLONG_STATUS,    SHOW_SCOPE_ALL},
  {"Handler_external_lock",    (char*) offsetof(STATUS_VAR, ha_external_lock_count),  SHOW_LONGLONG_STATUS,    SHOW_SCOPE_ALL},
  {"Handler_mrr_init",         (char*) offsetof(STATUS_VAR, ha_multi_range_read_init_count), SHOW_LONGLONG_STATUS, SHOW_SCOPE_ALL},
  {"Handler_prepare",          (char*) offsetof(STATUS_VAR, ha_prepare_count),        SHOW_LONGLONG_STATUS,    SHOW_SCOPE_ALL},
  {"Handler_read_first",       (char*) offsetof(STATUS_VAR, ha_read_first_count),     SHOW_LONGLONG_STATUS,    SHOW_SCOPE_ALL},
  {"Handler_read_key",         (char*) offsetof(STATUS_VAR, ha_read_key_count),       SHOW_LONGLONG_STATUS,    SHOW_SCOPE_ALL},
  {"Handler_read_last",        (char*) offsetof(STATUS_VAR, ha_read_last_count),      SHOW_LONGLONG_STATUS,    SHOW_SCOPE_ALL},
  {"Handler_read_next",        (char*) offsetof(STATUS_VAR, ha_read_next_count),      SHOW_LONGLONG_STATUS,    SHOW_SCOPE_ALL},
  {"Handler_read_prev",        (char*) offsetof(STATUS_VAR, ha_read_prev_count),      SHOW_LONGLONG_STATUS,    SHOW_SCOPE_ALL},
  {"Handler_read_rnd",         (char*) offsetof(STATUS_VAR, ha_read_rnd_count),       SHOW_LONGLONG_STATUS,    SHOW_SCOPE_ALL},
  {"Handler_read_rnd_next",    (char*) offsetof(STATUS_VAR, ha_read_rnd_next_count),  SHOW_LONGLONG_STATUS,    SHOW_SCOPE_ALL},
  {"Handler_rollback",         (char*) offsetof(STATUS_VAR, ha_rollback_count),       SHOW_LONGLONG_STATUS,    SHOW_SCOPE_ALL},
  {"Handler_savepoint",        (char*) offsetof(STATUS_VAR, ha_savepoint_count),      SHOW_LONGLONG_STATUS,    SHOW_SCOPE_ALL},
  {"Handler_savepoint_rollback",(char*) offsetof(STATUS_VAR, ha_savepoint_rollback_count), SHOW_LONGLONG_STATUS, SHOW_SCOPE_ALL},
  {"Handler_update",           (char*) offsetof(STATUS_VAR, ha_update_count),         SHOW_LONGLONG_STATUS,    SHOW_SCOPE_ALL},
  {"Handler_write",            (char*) offsetof(STATUS_VAR, ha_write_count),          SHOW_LONGLONG_STATUS,    SHOW_SCOPE_ALL},
  {"Key_blocks_not_flushed",   (char*) offsetof(KEY_CACHE, global_blocks_changed),    SHOW_KEY_CACHE_LONG,     SHOW_SCOPE_GLOBAL},
  {"Key_blocks_unused",        (char*) offsetof(KEY_CACHE, blocks_unused),            SHOW_KEY_CACHE_LONG,     SHOW_SCOPE_GLOBAL},
  {"Key_blocks_used",          (char*) offsetof(KEY_CACHE, blocks_used),              SHOW_KEY_CACHE_LONG,     SHOW_SCOPE_GLOBAL},
  {"Key_read_requests",        (char*) offsetof(KEY_CACHE, global_cache_r_requests),  SHOW_KEY_CACHE_LONGLONG, SHOW_SCOPE_GLOBAL},
  {"Key_reads",                (char*) offsetof(KEY_CACHE, global_cache_read),        SHOW_KEY_CACHE_LONGLONG, SHOW_SCOPE_GLOBAL},
  {"Key_write_requests",       (char*) offsetof(KEY_CACHE, global_cache_w_requests),  SHOW_KEY_CACHE_LONGLONG, SHOW_SCOPE_GLOBAL},
  {"Key_writes",               (char*) offsetof(KEY_CACHE, global_cache_write),       SHOW_KEY_CACHE_LONGLONG, SHOW_SCOPE_GLOBAL},
  {"Last_query_cost",          (char*) offsetof(STATUS_VAR, last_query_cost),         SHOW_DOUBLE_STATUS,      SHOW_SCOPE_SESSION},
  {"Last_query_partial_plans", (char*) offsetof(STATUS_VAR, last_query_partial_plans),SHOW_LONGLONG_STATUS,    SHOW_SCOPE_SESSION},
#ifndef EMBEDDED_LIBRARY
  {"Locked_connects",          (char*) &locked_account_connection_count,              SHOW_LONG,               SHOW_SCOPE_GLOBAL},
#endif
  {"Max_execution_time_exceeded",   (char*) offsetof(STATUS_VAR, max_execution_time_exceeded),   SHOW_LONGLONG_STATUS, SHOW_SCOPE_ALL},
  {"Max_execution_time_set",        (char*) offsetof(STATUS_VAR, max_execution_time_set),        SHOW_LONGLONG_STATUS, SHOW_SCOPE_ALL},
  {"Max_execution_time_set_failed", (char*) offsetof(STATUS_VAR, max_execution_time_set_failed), SHOW_LONGLONG_STATUS, SHOW_SCOPE_ALL},
  {"Max_used_connections",     (char*) &Connection_handler_manager::max_used_connections,        SHOW_LONG,        SHOW_SCOPE_GLOBAL},
  {"Max_used_connections_time",(char*) &show_max_used_connections_time,               SHOW_FUNC,               SHOW_SCOPE_GLOBAL},
  {"Not_flushed_delayed_rows", (char*) &delayed_rows_in_use,                          SHOW_LONG_NOFLUSH,       SHOW_SCOPE_GLOBAL},
  {"Open_files",               (char*) &my_file_opened,                               SHOW_LONG_NOFLUSH,       SHOW_SCOPE_GLOBAL},
  {"Open_streams",             (char*) &my_stream_opened,                             SHOW_LONG_NOFLUSH,       SHOW_SCOPE_GLOBAL},
  {"Open_table_definitions",   (char*) &show_table_definitions,                       SHOW_FUNC,               SHOW_SCOPE_GLOBAL},
  {"Open_tables",              (char*) &show_open_tables,                             SHOW_FUNC,               SHOW_SCOPE_ALL},
  {"Opened_files",             (char*) &my_file_total_opened,                         SHOW_LONG_NOFLUSH,       SHOW_SCOPE_GLOBAL},
  {"Opened_tables",            (char*) offsetof(STATUS_VAR, opened_tables),           SHOW_LONGLONG_STATUS,    SHOW_SCOPE_ALL},
  {"Opened_table_definitions", (char*) offsetof(STATUS_VAR, opened_shares),           SHOW_LONGLONG_STATUS,    SHOW_SCOPE_ALL},
  {"Prepared_stmt_count",      (char*) &show_prepared_stmt_count,                     SHOW_FUNC,               SHOW_SCOPE_GLOBAL},
  {"Qcache_free_blocks",       (char*) &query_cache.free_memory_blocks,               SHOW_LONG_NOFLUSH,       SHOW_SCOPE_GLOBAL},
  {"Qcache_free_memory",       (char*) &query_cache.free_memory,                      SHOW_LONG_NOFLUSH,       SHOW_SCOPE_GLOBAL},
  {"Qcache_hits",              (char*) &query_cache.hits,                             SHOW_LONG,               SHOW_SCOPE_GLOBAL},
  {"Qcache_inserts",           (char*) &query_cache.inserts,                          SHOW_LONG,               SHOW_SCOPE_GLOBAL},
  {"Qcache_lowmem_prunes",     (char*) &query_cache.lowmem_prunes,                    SHOW_LONG,               SHOW_SCOPE_GLOBAL},
  {"Qcache_not_cached",        (char*) &query_cache.refused,                          SHOW_LONG,               SHOW_SCOPE_GLOBAL},
  {"Qcache_queries_in_cache",  (char*) &query_cache.queries_in_cache,                 SHOW_LONG_NOFLUSH,       SHOW_SCOPE_GLOBAL},
  {"Qcache_total_blocks",      (char*) &query_cache.total_blocks,                     SHOW_LONG_NOFLUSH,       SHOW_SCOPE_GLOBAL},
  {"Queries",                  (char*) &show_queries,                                 SHOW_FUNC,               SHOW_SCOPE_ALL},
  {"Questions",                (char*) offsetof(STATUS_VAR, questions),               SHOW_LONGLONG_STATUS,    SHOW_SCOPE_ALL},
  {"Select_full_join",         (char*) offsetof(STATUS_VAR, select_full_join_count),  SHOW_LONGLONG_STATUS,    SHOW_SCOPE_ALL},
  {"Select_full_range_join",   (char*) offsetof(STATUS_VAR, select_full_range_join_count), SHOW_LONGLONG_STATUS, SHOW_SCOPE_ALL},
  {"Select_range",             (char*) offsetof(STATUS_VAR, select_range_count),       SHOW_LONGLONG_STATUS,   SHOW_SCOPE_ALL},
  {"Select_range_check",       (char*) offsetof(STATUS_VAR, select_range_check_count), SHOW_LONGLONG_STATUS,   SHOW_SCOPE_ALL},
  {"Select_scan",	       (char*) offsetof(STATUS_VAR, select_scan_count),              SHOW_LONGLONG_STATUS,   SHOW_SCOPE_ALL},
  {"Slave_open_temp_tables",   (char*) &show_slave_open_temp_tables,                   SHOW_FUNC,              SHOW_SCOPE_GLOBAL},
#ifdef HAVE_REPLICATION
  {"Slave_retried_transactions",(char*) &show_slave_retried_trans,                     SHOW_FUNC,              SHOW_SCOPE_GLOBAL},
  {"Slave_heartbeat_period",   (char*) &show_heartbeat_period,                         SHOW_FUNC,              SHOW_SCOPE_GLOBAL},
  {"Slave_received_heartbeats",(char*) &show_slave_received_heartbeats,                SHOW_FUNC,              SHOW_SCOPE_GLOBAL},
  {"Slave_last_heartbeat",     (char*) &show_slave_last_heartbeat,                     SHOW_FUNC,              SHOW_SCOPE_GLOBAL},
#ifndef DBUG_OFF
  {"Slave_rows_last_search_algorithm_used",(char*) &show_slave_rows_last_search_algorithm_used, SHOW_FUNC,     SHOW_SCOPE_GLOBAL},
#endif
  {"Slave_running",            (char*) &show_slave_running,                            SHOW_FUNC,              SHOW_SCOPE_GLOBAL},
#endif
#ifndef EMBEDDED_LIBRARY
  {"Slow_launch_threads",      (char*) &Per_thread_connection_handler::slow_launch_threads, SHOW_LONG,         SHOW_SCOPE_ALL},
#endif
  {"Slow_queries",             (char*) offsetof(STATUS_VAR, long_query_count),         SHOW_LONGLONG_STATUS,   SHOW_SCOPE_ALL},
  {"Sort_merge_passes",        (char*) offsetof(STATUS_VAR, filesort_merge_passes),    SHOW_LONGLONG_STATUS,   SHOW_SCOPE_ALL},
  {"Sort_range",               (char*) offsetof(STATUS_VAR, filesort_range_count),     SHOW_LONGLONG_STATUS,   SHOW_SCOPE_ALL},
  {"Sort_rows",                (char*) offsetof(STATUS_VAR, filesort_rows),            SHOW_LONGLONG_STATUS,   SHOW_SCOPE_ALL},
  {"Sort_scan",                (char*) offsetof(STATUS_VAR, filesort_scan_count),      SHOW_LONGLONG_STATUS,   SHOW_SCOPE_ALL},
#ifdef HAVE_OPENSSL
#ifndef EMBEDDED_LIBRARY
  {"Ssl_accept_renegotiates",  (char*) &show_ssl_ctx_sess_accept_renegotiate,          SHOW_FUNC,              SHOW_SCOPE_GLOBAL},
  {"Ssl_accepts",              (char*) &show_ssl_ctx_sess_accept,                      SHOW_FUNC,              SHOW_SCOPE_GLOBAL},
  {"Ssl_callback_cache_hits",  (char*) &show_ssl_ctx_sess_cb_hits,                     SHOW_FUNC,              SHOW_SCOPE_GLOBAL},
  {"Ssl_cipher",               (char*) &show_ssl_get_cipher,                           SHOW_FUNC,              SHOW_SCOPE_ALL},
  {"Ssl_cipher_list",          (char*) &show_ssl_get_cipher_list,                      SHOW_FUNC,              SHOW_SCOPE_ALL},
  {"Ssl_client_connects",      (char*) &show_ssl_ctx_sess_connect,                     SHOW_FUNC,              SHOW_SCOPE_GLOBAL},
  {"Ssl_connect_renegotiates", (char*) &show_ssl_ctx_sess_connect_renegotiate,         SHOW_FUNC,              SHOW_SCOPE_GLOBAL},
  {"Ssl_ctx_verify_depth",     (char*) &show_ssl_ctx_get_verify_depth,                 SHOW_FUNC,              SHOW_SCOPE_GLOBAL},
  {"Ssl_ctx_verify_mode",      (char*) &show_ssl_ctx_get_verify_mode,                  SHOW_FUNC,              SHOW_SCOPE_GLOBAL},
  {"Ssl_default_timeout",      (char*) &show_ssl_get_default_timeout,                  SHOW_FUNC,              SHOW_SCOPE_ALL},
  {"Ssl_finished_accepts",     (char*) &show_ssl_ctx_sess_accept_good,                 SHOW_FUNC,              SHOW_SCOPE_GLOBAL},
  {"Ssl_finished_connects",    (char*) &show_ssl_ctx_sess_connect_good,                SHOW_FUNC,              SHOW_SCOPE_GLOBAL},
  {"Ssl_session_cache_hits",   (char*) &show_ssl_ctx_sess_hits,                        SHOW_FUNC,              SHOW_SCOPE_GLOBAL},
  {"Ssl_session_cache_misses", (char*) &show_ssl_ctx_sess_misses,                      SHOW_FUNC,              SHOW_SCOPE_GLOBAL},
  {"Ssl_session_cache_mode",   (char*) &show_ssl_ctx_get_session_cache_mode,           SHOW_FUNC,              SHOW_SCOPE_GLOBAL},
  {"Ssl_session_cache_overflows", (char*) &show_ssl_ctx_sess_cache_full,               SHOW_FUNC,              SHOW_SCOPE_GLOBAL},
  {"Ssl_session_cache_size",   (char*) &show_ssl_ctx_sess_get_cache_size,              SHOW_FUNC,              SHOW_SCOPE_GLOBAL},
  {"Ssl_session_cache_timeouts", (char*) &show_ssl_ctx_sess_timeouts,                  SHOW_FUNC,              SHOW_SCOPE_GLOBAL},
  {"Ssl_sessions_reused",      (char*) &show_ssl_session_reused,                       SHOW_FUNC,              SHOW_SCOPE_ALL},
  {"Ssl_used_session_cache_entries",(char*) &show_ssl_ctx_sess_number,                 SHOW_FUNC,              SHOW_SCOPE_GLOBAL},
  {"Ssl_verify_depth",         (char*) &show_ssl_get_verify_depth,                     SHOW_FUNC,              SHOW_SCOPE_ALL},
  {"Ssl_verify_mode",          (char*) &show_ssl_get_verify_mode,                      SHOW_FUNC,              SHOW_SCOPE_ALL},
  {"Ssl_version",              (char*) &show_ssl_get_version,                          SHOW_FUNC,              SHOW_SCOPE_ALL},
  {"Ssl_server_not_before",    (char*) &show_ssl_get_server_not_before,                SHOW_FUNC,              SHOW_SCOPE_ALL},
  {"Ssl_server_not_after",     (char*) &show_ssl_get_server_not_after,                 SHOW_FUNC,              SHOW_SCOPE_ALL},
#ifndef HAVE_YASSL
  {"Rsa_public_key",           (char*) &show_rsa_public_key,                           SHOW_FUNC,              SHOW_SCOPE_GLOBAL},
#endif
#endif
#endif /* HAVE_OPENSSL */
  {"Table_locks_immediate",    (char*) &locks_immediate,                               SHOW_LONG,              SHOW_SCOPE_GLOBAL},
  {"Table_locks_waited",       (char*) &locks_waited,                                  SHOW_LONG,              SHOW_SCOPE_GLOBAL},
  {"Table_open_cache_hits",    (char*) offsetof(STATUS_VAR, table_open_cache_hits),    SHOW_LONGLONG_STATUS,   SHOW_SCOPE_ALL},
  {"Table_open_cache_misses",  (char*) offsetof(STATUS_VAR, table_open_cache_misses),  SHOW_LONGLONG_STATUS,   SHOW_SCOPE_ALL},
  {"Table_open_cache_overflows",(char*) offsetof(STATUS_VAR, table_open_cache_overflows), SHOW_LONGLONG_STATUS,SHOW_SCOPE_ALL},
  {"Tc_log_max_pages_used",    (char*) &tc_log_max_pages_used,                         SHOW_LONG,              SHOW_SCOPE_GLOBAL},
  {"Tc_log_page_size",         (char*) &tc_log_page_size,                              SHOW_LONG_NOFLUSH,      SHOW_SCOPE_GLOBAL},
  {"Tc_log_page_waits",        (char*) &tc_log_page_waits,                             SHOW_LONG,              SHOW_SCOPE_GLOBAL},
#ifndef EMBEDDED_LIBRARY
  {"Threads_cached",           (char*) &Per_thread_connection_handler::blocked_pthread_count, SHOW_LONG_NOFLUSH, SHOW_SCOPE_GLOBAL},
#endif
  {"Threads_connected",        (char*) &Connection_handler_manager::connection_count,  SHOW_INT,               SHOW_SCOPE_GLOBAL},
  {"Threads_created",          (char*) &show_num_thread_created,                       SHOW_FUNC,              SHOW_SCOPE_GLOBAL},
  {"Threads_running",          (char*) &show_num_thread_running,                       SHOW_FUNC,              SHOW_SCOPE_GLOBAL},
  {"Uptime",                   (char*) &show_starttime,                                SHOW_FUNC,              SHOW_SCOPE_GLOBAL},
#ifdef ENABLED_PROFILING
  {"Uptime_since_flush_status",(char*) &show_flushstatustime,                          SHOW_FUNC,              SHOW_SCOPE_GLOBAL},
#endif
  {NullS, NullS, SHOW_LONG, SHOW_SCOPE_ALL}
};

void add_terminator(vector<my_option> *options)
{
  my_option empty_element=
    {0, 0, 0, 0, 0, 0, GET_NO_ARG, NO_ARG, 0, 0, 0, 0, 0, 0};
  options->push_back(empty_element);
}

#ifndef EMBEDDED_LIBRARY
static void print_version(void)
{
  set_server_version();

  printf("%s  Ver %s for %s on %s (%s)\n",my_progname,
   server_version,SYSTEM_TYPE,MACHINE_TYPE, MYSQL_COMPILATION_COMMENT);
}

/** Compares two options' names, treats - and _ the same */
static bool operator<(const my_option &a, const my_option &b)
{
  const char *sa= a.name;
  const char *sb= b.name;
  for (; *sa || *sb; sa++, sb++)
  {
    if (*sa < *sb)
    {
      if (*sa == '-' && *sb == '_')
        continue;
      else
        return true;
    }
    if (*sa > *sb)
    {
      if (*sa == '_' && *sb == '-')
        continue;
      else
        return false;
    }
  }
  DBUG_ASSERT(a.name == b.name);
  return false;
}

static void print_help()
{
  MEM_ROOT mem_root;
  init_alloc_root(key_memory_help, &mem_root, 4096, 4096);

  all_options.pop_back();
  sys_var_add_options(&all_options, sys_var::PARSE_EARLY);
  for (my_option *opt= my_long_early_options;
       opt->name != NULL;
       opt++)
  {
    all_options.push_back(*opt);
  }
  add_plugin_options(&all_options, &mem_root);
  std::sort(all_options.begin(), all_options.end(), std::less<my_option>());
  add_terminator(&all_options);

  my_print_help(&all_options[0]);
  my_print_variables(&all_options[0]);

  free_root(&mem_root, MYF(0));
  vector<my_option>().swap(all_options);  // Deletes the vector contents.
}

static void usage(void)
{
  DBUG_ENTER("usage");
  if (!(default_charset_info= get_charset_by_csname(default_character_set_name,
                     MY_CS_PRIMARY,
               MYF(MY_WME))))
    exit(MYSQLD_ABORT_EXIT);
  if (!default_collation_name)
    default_collation_name= (char*) default_charset_info->name;
  print_version();
  puts(ORACLE_WELCOME_COPYRIGHT_NOTICE("2000"));
  puts("Starts the MySQL database server.\n");
  printf("Usage: %s [OPTIONS]\n", my_progname);
  if (!opt_verbose)
    puts("\nFor more help options (several pages), use mysqld --verbose --help.");
  else
  {
#ifdef _WIN32
  puts("NT and Win32 specific options:\n\
  --install                     Install the default service (NT).\n\
  --install-manual              Install the default service started manually (NT).\n\
  --install service_name        Install an optional service (NT).\n\
  --install-manual service_name Install an optional service started manually (NT).\n\
  --remove                      Remove the default service from the service list (NT).\n\
  --remove service_name         Remove the service_name from the service list (NT).\n\
  --enable-named-pipe           Only to be used for the default server (NT).\n\
  --standalone                  Dummy option to start as a standalone server (NT).\
");
  puts("");
#endif
  print_defaults(MYSQL_CONFIG_NAME,load_default_groups);
  puts("");
  set_ports();

  /* Print out all the options including plugin supplied options */
  print_help();

  if (! plugins_are_initialized)
  {
    puts("\n\
Plugins have parameters that are not reflected in this list\n\
because execution stopped before plugins were initialized.");
  }

  puts("\n\
To see what values a running MySQL server is using, type\n\
'mysqladmin variables' instead of 'mysqld --verbose --help'.");
  }
  DBUG_VOID_RETURN;
}
#endif /*!EMBEDDED_LIBRARY*/

/**
  Initialize MySQL global variables to default values.

  @note
    The reason to set a lot of global variables to zero is to allow one to
    restart the embedded server with a clean environment
    It's also needed on some exotic platforms where global variables are
    not set to 0 when a program starts.

    We don't need to set variables refered to in my_long_options
    as these are initialized by my_getopt.
*/

static int mysql_init_variables(void)
{
  /* Things reset to zero */
  opt_skip_slave_start= opt_reckless_slave = 0;
  mysql_home[0]= pidfile_name[0]= 0;
  myisam_test_invalid_symlink= test_if_data_home_dir;
  opt_general_log= opt_slow_log= false;
  opt_bin_log= 0;
  opt_disable_networking= opt_skip_show_db=0;
  opt_skip_name_resolve= 0;
  opt_ignore_builtin_innodb= 0;
  opt_general_logname= opt_update_logname= opt_binlog_index_name= opt_slow_logname= NULL;
  opt_tc_log_file= (char *)"tc.log";      // no hostname in tc_log file name !
  opt_secure_auth= 0;
  opt_myisam_log= 0;
  mqh_used= 0;
  kill_in_progress= 0;
  cleanup_done= 0;
  server_id_supplied= false;
  test_flags= select_errors= dropping_tables= ha_open_options=0;
  slave_open_temp_tables.atomic_set(0);
  opt_endinfo= using_udf_functions= 0;
  opt_using_transactions= 0;
  abort_loop= false;
  server_operational_state= SERVER_BOOTING;
  aborted_threads= 0;
  delayed_insert_threads= delayed_insert_writes= delayed_rows_in_use= 0;
  delayed_insert_errors= 0;
  specialflag= 0;
  binlog_cache_use=  binlog_cache_disk_use= 0;
  mysqld_user= mysqld_chroot= opt_init_file= opt_bin_logname = 0;
  prepared_stmt_count= 0;
  mysqld_unix_port= opt_mysql_tmpdir= my_bind_addr_str= NullS;
  memset(&mysql_tmpdir_list, 0, sizeof(mysql_tmpdir_list));
  memset(&global_status_var, 0, sizeof(global_status_var));
  opt_large_pages= 0;
  opt_super_large_pages= 0;
#if defined(ENABLED_DEBUG_SYNC)
  opt_debug_sync_timeout= 0;
#endif /* defined(ENABLED_DEBUG_SYNC) */
  key_map_full.set_all();
  server_uuid[0]= 0;

  /* Character sets */
  system_charset_info= &my_charset_utf8_general_ci;
  files_charset_info= &my_charset_utf8_general_ci;
  national_charset_info= &my_charset_utf8_general_ci;
  table_alias_charset= &my_charset_bin;
  character_set_filesystem= &my_charset_bin;

  opt_specialflag= 0;
  mysql_home_ptr= mysql_home;
  pidfile_name_ptr= pidfile_name;
  lc_messages_dir_ptr= lc_messages_dir;
  protocol_version= PROTOCOL_VERSION;
  what_to_log= ~ (1L << (uint) COM_TIME);
  refresh_version= 1L;  /* Increments on each reload */
  global_query_id= 1L;
  my_stpcpy(server_version, MYSQL_SERVER_VERSION);
  key_caches.empty();
  if (!(dflt_key_cache= get_or_create_key_cache(default_key_cache_base.str,
                                                default_key_cache_base.length)))
  {
    sql_print_error("Cannot allocate the keycache");
    return 1;
  }
  /* set key_cache_hash.default_value = dflt_key_cache */
  multi_keycache_init();

  /* Set directory paths */
  mysql_real_data_home_len=
    strmake(mysql_real_data_home, get_relative_path(MYSQL_DATADIR),
            sizeof(mysql_real_data_home)-1) - mysql_real_data_home;
  /* Replication parameters */
  master_info_file= (char*) "master.info",
    relay_log_info_file= (char*) "relay-log.info";
  report_user= report_password = report_host= 0;  /* TO BE DELETED */
  opt_relay_logname= opt_relaylog_index_name= 0;
  log_bin_basename= NULL;
  log_bin_index= NULL;

  /* Handler variables */
  total_ha= 0;
  total_ha_2pc= 0;
  /* Variables in libraries */
  charsets_dir= 0;
  default_character_set_name= (char*) MYSQL_DEFAULT_CHARSET_NAME;
  default_collation_name= compiled_default_collation_name;
  character_set_filesystem_name= (char*) "binary";
  lc_messages= (char*) "en_US";
  lc_time_names_name= (char*) "en_US";

  /* Variables that depends on compile options */
#ifndef DBUG_OFF
  default_dbug_option=IF_WIN("d:t:i:O,\\mysqld.trace",
           "d:t:i:o,/tmp/mysqld.trace");
#endif
#ifdef ENABLED_PROFILING
    have_profiling = SHOW_OPTION_YES;
#else
    have_profiling = SHOW_OPTION_NO;
#endif

#ifdef HAVE_OPENSSL
  have_ssl=SHOW_OPTION_YES;
#else
  have_ssl=SHOW_OPTION_NO;
#endif

  have_symlink= SHOW_OPTION_YES;

#ifdef HAVE_DLOPEN
  have_dlopen=SHOW_OPTION_YES;
#else
  have_dlopen=SHOW_OPTION_NO;
#endif

  have_query_cache=SHOW_OPTION_YES;

  have_geometry=SHOW_OPTION_YES;

  have_rtree_keys=SHOW_OPTION_YES;

#ifdef HAVE_CRYPT
  have_crypt=SHOW_OPTION_YES;
#else
  have_crypt=SHOW_OPTION_NO;
#endif
#ifdef HAVE_COMPRESS
  have_compress= SHOW_OPTION_YES;
#else
  have_compress= SHOW_OPTION_NO;
#endif
#ifdef HAVE_OPENSSL
  des_key_file = 0;
#ifndef EMBEDDED_LIBRARY
  ssl_acceptor_fd= 0;
#endif /* ! EMBEDDED_LIBRARY */
#endif /* HAVE_OPENSSL */
#if defined (_WIN32) && !defined (EMBEDDED_LIBRARY)
  shared_memory_base_name= default_shared_memory_base_name;
#endif

#if defined(_WIN32)
  /* Allow Win32 users to move MySQL anywhere */
  {
    char prg_dev[LIBLEN];
    char executing_path_name[LIBLEN];
    if (!test_if_hard_path(my_progname))
    {
      // we don't want to use GetModuleFileName inside of my_path since
      // my_path is a generic path dereferencing function and here we care
      // only about the executing binary.
      GetModuleFileName(NULL, executing_path_name, sizeof(executing_path_name));
      my_path(prg_dev, executing_path_name, NULL);
    }
    else
      my_path(prg_dev, my_progname, "mysql/bin");
    strcat(prg_dev,"/../");     // Remove 'bin' to get base dir
    cleanup_dirname(mysql_home,prg_dev);
  }
#else
  const char *tmpenv;
  if (!(tmpenv = getenv("MY_BASEDIR_VERSION")))
    tmpenv = DEFAULT_MYSQL_HOME;
  (void) strmake(mysql_home, tmpenv, sizeof(mysql_home)-1);
#endif
  return 0;
}

my_bool
mysqld_get_one_option(int optid,
                      const struct my_option *opt __attribute__((unused)),
                      char *argument)
{
  switch(optid) {
  case '#':
#ifndef DBUG_OFF
    DBUG_SET_INITIAL(argument ? argument : default_dbug_option);
#endif
    opt_endinfo=1;        /* unireg: memory allocation */
    break;
  case 'a':
    global_system_variables.sql_mode= MODE_ANSI;
    global_system_variables.tx_isolation= ISO_SERIALIZABLE;
    break;
  case 'b':
    strmake(mysql_home,argument,sizeof(mysql_home)-1);
    break;
  case 'C':
    if (default_collation_name == compiled_default_collation_name)
      default_collation_name= 0;
    break;
  case 'h':
    strmake(mysql_real_data_home,argument, sizeof(mysql_real_data_home)-1);
    /* Correct pointer set by my_getopt (for embedded library) */
    mysql_real_data_home_ptr= mysql_real_data_home;
    break;
  case 'u':
    if (!mysqld_user || !strcmp(mysqld_user, argument))
      mysqld_user= argument;
    else
      sql_print_warning("Ignoring user change to '%s' because the user was set to '%s' earlier on the command line\n", argument, mysqld_user);
    break;
  case 'L':
    push_deprecated_warn(NULL, "--language/-l", "'--lc-messages-dir'");
    /* Note:  fall-through */
  case OPT_LC_MESSAGES_DIRECTORY:
    strmake(lc_messages_dir, argument, sizeof(lc_messages_dir)-1);
    lc_messages_dir_ptr= lc_messages_dir;
    break;
  case OPT_BINLOG_FORMAT:
    binlog_format_used= true;
    break;
  case OPT_BINLOG_MAX_FLUSH_QUEUE_TIME:
    push_deprecated_warn_no_replacement(NULL, "--binlog_max_flush_queue_time");
    break;
#if defined(HAVE_OPENSSL) && !defined(EMBEDDED_LIBRARY)
  case OPT_SSL_KEY:
  case OPT_SSL_CERT:
  case OPT_SSL_CA:  
  case OPT_SSL_CAPATH:
  case OPT_SSL_CIPHER:
  case OPT_SSL_CRL:   
  case OPT_SSL_CRLPATH:
  case OPT_TLS_VERSION:
    /*
      Enable use of SSL if we are using any ssl option.
      One can disable SSL later by using --skip-ssl or --ssl=0.
    */
    opt_use_ssl= true;
#ifdef HAVE_YASSL
    /* crl has no effect in yaSSL. */
    opt_ssl_crl= NULL;
    opt_ssl_crlpath= NULL;
#endif /* HAVE_YASSL */   
    break;
#endif /* HAVE_OPENSSL */
#ifndef EMBEDDED_LIBRARY
  case 'V':
    print_version();
    exit(MYSQLD_SUCCESS_EXIT);
#endif /*EMBEDDED_LIBRARY*/
  case 'W':
    push_deprecated_warn(NULL, "--log_warnings/-W", "'--log_error_verbosity'");
    if (!argument)
      log_error_verbosity++;
    else if (argument == disabled_my_option)
     log_error_verbosity= 1L;
    else
      log_error_verbosity= 1 + atoi(argument);
    log_error_verbosity= min(3UL, log_error_verbosity);
    break;
  case 'T':
    test_flags= argument ? (uint) atoi(argument) : 0;
    opt_endinfo=1;
    break;
  case (int) OPT_ISAM_LOG:
    opt_myisam_log=1;
    break;
  case (int) OPT_BIN_LOG:
    opt_bin_log= MY_TEST(argument != disabled_my_option);
    break;
#ifdef HAVE_REPLICATION
  case (int)OPT_REPLICATE_IGNORE_DB:
  {
    rpl_filter->add_ignore_db(argument);
    break;
  }
  case (int)OPT_REPLICATE_DO_DB:
  {
    rpl_filter->add_do_db(argument);
    break;
  }
  case (int)OPT_REPLICATE_REWRITE_DB:
  {
    char* key = argument,*p, *val;

    if (!(p= strstr(argument, "->")))
    {
      sql_print_error("Bad syntax in replicate-rewrite-db - missing '->'!\n");
      return 1;
    }
    val= p + 2;
    while(p > argument && my_isspace(mysqld_charset, p[-1]))
      p--;
    *p= 0;
    if (!*key)
    {
      sql_print_error("Bad syntax in replicate-rewrite-db - empty FROM db!\n");
      return 1;
    }
    while (*val && my_isspace(mysqld_charset, *val))
      val++;
    if (!*val)
    {
      sql_print_error("Bad syntax in replicate-rewrite-db - empty TO db!\n");
      return 1;
    }

    rpl_filter->add_db_rewrite(key, val);
    break;
  }

  case (int)OPT_BINLOG_IGNORE_DB:
  {
    binlog_filter->add_ignore_db(argument);
    break;
  }
  case (int)OPT_BINLOG_DO_DB:
  {
    binlog_filter->add_do_db(argument);
    break;
  }
  case (int)OPT_REPLICATE_DO_TABLE:
  {
    if (rpl_filter->add_do_table_array(argument))
    {
      sql_print_error("Could not add do table rule '%s'!\n", argument);
      return 1;
    }
    break;
  }
  case (int)OPT_REPLICATE_WILD_DO_TABLE:
  {
    if (rpl_filter->add_wild_do_table(argument))
    {
      sql_print_error("Could not add do table rule '%s'!\n", argument);
      return 1;
    }
    break;
  }
  case (int)OPT_REPLICATE_WILD_IGNORE_TABLE:
  {
    if (rpl_filter->add_wild_ignore_table(argument))
    {
      sql_print_error("Could not add ignore table rule '%s'!\n", argument);
      return 1;
    }
    break;
  }
  case (int)OPT_REPLICATE_IGNORE_TABLE:
  {
    if (rpl_filter->add_ignore_table_array(argument))
    {
      sql_print_error("Could not add ignore table rule '%s'!\n", argument);
      return 1;
    }
    break;
  }
#endif /* HAVE_REPLICATION */
  case (int) OPT_MASTER_RETRY_COUNT:
    push_deprecated_warn(NULL, "--master-retry-count", "'CHANGE MASTER TO master_retry_count = <num>'");
    break;
  case (int) OPT_SKIP_NEW:
    opt_specialflag|= SPECIAL_NO_NEW_FUNC;
    delay_key_write_options= DELAY_KEY_WRITE_NONE;
    myisam_concurrent_insert=0;
    myisam_recover_options= HA_RECOVER_OFF;
    sp_automatic_privileges=0;
    my_enable_symlinks= 0;
    ha_open_options&= ~(HA_OPEN_ABORT_IF_CRASHED | HA_OPEN_DELAY_KEY_WRITE);
    query_cache_size=0;
    break;
  case (int) OPT_SKIP_HOST_CACHE:
    opt_specialflag|= SPECIAL_NO_HOST_CACHE;
    break;
  case (int) OPT_SKIP_RESOLVE:
    opt_skip_name_resolve= 1;
    opt_specialflag|=SPECIAL_NO_RESOLVE;
    break;
  case (int) OPT_WANT_CORE:
    test_flags |= TEST_CORE_ON_SIGNAL;
    break;
  case (int) OPT_SKIP_STACK_TRACE:
    test_flags|=TEST_NO_STACKTRACE;
    break;
  case OPT_BOOTSTRAP:
    opt_bootstrap= 1;
    break;
  case OPT_SERVER_ID:
    /*
     Consider that one received a Server Id when 2 conditions are present:
     1) The argument is on the list
     2) There is a value present
    */
    server_id_supplied= (*argument != 0);

    break;
  case OPT_LOWER_CASE_TABLE_NAMES:
    lower_case_table_names_used= 1;
    break;
#if defined(ENABLED_DEBUG_SYNC)
  case OPT_DEBUG_SYNC_TIMEOUT:
    /*
      Debug Sync Facility. See debug_sync.cc.
      Default timeout for WAIT_FOR action.
      Default value is zero (facility disabled).
      If option is given without an argument, supply a non-zero value.
    */
    if (!argument)
    {
      /* purecov: begin tested */
      opt_debug_sync_timeout= DEBUG_SYNC_DEFAULT_WAIT_TIMEOUT;
      /* purecov: end */
    }
    break;
#endif /* defined(ENABLED_DEBUG_SYNC) */
  case OPT_LOG_ERROR:
    /*
      "No --log-error" == "write errors to stderr",
      "--log-error without argument" == "write errors to a file".
    */
    if (argument == NULL) /* no argument */
      log_error_dest= "";
    break;

  case OPT_IGNORE_DB_DIRECTORY:
    if (*argument == 0)
      ignore_db_dirs_reset();
    else
    {
      if (push_ignored_db_dir(argument))
      {
        sql_print_error("Can't start server: "
                        "cannot process --ignore-db-dir=%.*s", 
                        FN_REFLEN, argument);
        return 1;
      }
    }
    break;

  case OPT_EARLY_PLUGIN_LOAD:
    free_list(opt_early_plugin_load_list_ptr);
    opt_early_plugin_load_list_ptr->push_back(new i_string(argument));
    break;
  case OPT_PLUGIN_LOAD:
    free_list(opt_plugin_load_list_ptr);
    /* fall through */
  case OPT_PLUGIN_LOAD_ADD:
    opt_plugin_load_list_ptr->push_back(new i_string(argument));
    break;
  case OPT_SECURE_AUTH:
    push_deprecated_warn_no_replacement(NULL, "--secure-auth");
    if (!opt_secure_auth)
    {
      sql_print_error("Unsupported value 0 for secure-auth");
      return 1;
    }
    break;
  case OPT_PFS_INSTRUMENT:
    {
#ifdef WITH_PERFSCHEMA_STORAGE_ENGINE
#ifndef EMBEDDED_LIBRARY

      /*
        Parse instrument name and value from argument string. Handle leading
        and trailing spaces. Also handle single quotes.

        Acceptable:
          performance_schema_instrument = ' foo/%/bar/  =  ON  '
          performance_schema_instrument = '%=OFF'
        Not acceptable:
          performance_schema_instrument = '' foo/%/bar = ON ''
          performance_schema_instrument = '%='OFF''
      */
      char *name= argument,*p= NULL, *val= NULL;
      my_bool quote= false; /* true if quote detected */
      my_bool error= true;  /* false if no errors detected */
      const int PFS_BUFFER_SIZE= 128;
      char orig_argument[PFS_BUFFER_SIZE+1];
      orig_argument[0]= 0;

      if (!argument)
        goto pfs_error;

      /* Save original argument string for error reporting */
      strncpy(orig_argument, argument, PFS_BUFFER_SIZE);

      /* Split instrument name and value at the equal sign */
      if (!(p= strchr(argument, '=')))
        goto pfs_error;

      /* Get option value */
      val= p + 1;
      if (!*val)
        goto pfs_error;

      /* Trim leading spaces and quote from the instrument name */
      while (*name && (my_isspace(mysqld_charset, *name) || (*name == '\'')))
      {
        /* One quote allowed */
        if (*name == '\'')
        {
          if (!quote)
            quote= true;
          else
            goto pfs_error;
        }
        name++;
      }

      /* Trim trailing spaces from instrument name */
      while ((p > name) && my_isspace(mysqld_charset, p[-1]))
        p--;
      *p= 0;

      /* Remove trailing slash from instrument name */
      if (p > name && (p[-1] == '/'))
        p[-1]= 0;

      if (!*name)
        goto pfs_error;

      /* Trim leading spaces from option value */
      while (*val && my_isspace(mysqld_charset, *val))
        val++;

      /* Trim trailing spaces and matching quote from value */
      p= val + strlen(val);
      while (p > val && (my_isspace(mysqld_charset, p[-1]) || p[-1] == '\''))
      {
        /* One matching quote allowed */
        if (p[-1] == '\'')
        {
          if (quote)
            quote= false;
          else
            goto pfs_error;
        }
        p--;
      }

      *p= 0;

      if (!*val)
        goto pfs_error;

      /* Add instrument name and value to array of configuration options */
      if (add_pfs_instr_to_array(name, val))
        goto pfs_error;

      error= false;

pfs_error:
      if (error)
      {
        sql_print_warning("Invalid instrument name or value for "
                          "performance_schema_instrument '%s'",
                          orig_argument);
        return 0;
      }
#endif /* EMBEDDED_LIBRARY */
#endif /* WITH_PERFSCHEMA_STORAGE_ENGINE */
      break;
    }
  case OPT_THREAD_CACHE_SIZE:
    thread_cache_size_specified= true;
    break;
  case OPT_HOST_CACHE_SIZE:
    host_cache_size_specified= true;
    break;
  case OPT_TABLE_DEFINITION_CACHE:
    table_definition_cache_specified= true;
    break;
  case OPT_MDL_CACHE_SIZE:
    push_deprecated_warn_no_replacement(NULL, "--metadata_locks_cache_size");
    break;
  case OPT_MDL_HASH_INSTANCES:
    push_deprecated_warn_no_replacement(NULL,
                                        "--metadata_locks_hash_instances");
    break;
  case OPT_SKIP_INNODB:
    sql_print_warning("The use of InnoDB is mandatory since MySQL 5.7. "
                      "The former options like '--innodb=0/1/OFF/ON' or "
                      "'--skip-innodb' are ignored.");
  case OPT_AVOID_TEMPORAL_UPGRADE:
    push_deprecated_warn_no_replacement(NULL, "avoid_temporal_upgrade");
    break;
  case OPT_SHOW_OLD_TEMPORALS:
    push_deprecated_warn_no_replacement(NULL, "show_old_temporals");
    break;
  case OPT_ENFORCE_GTID_CONSISTENCY:
  {
    const char *wrong_value=
      fixup_enforce_gtid_consistency_command_line(argument);
    if (wrong_value != NULL)
      sql_print_warning("option 'enforce-gtid-consistency': value '%s' "
                        "was not recognized. Setting enforce-gtid-consistency "
                        "to OFF.", wrong_value);
  }
  }
  return 0;
}


/** Handle arguments for multiple key caches. */

C_MODE_START

static void*
mysql_getopt_value(const char *keyname, size_t key_length,
       const struct my_option *option, int *error)
{
  if (error)
    *error= 0;
  switch (option->id) {
  case OPT_KEY_BUFFER_SIZE:
  case OPT_KEY_CACHE_BLOCK_SIZE:
  case OPT_KEY_CACHE_DIVISION_LIMIT:
  case OPT_KEY_CACHE_AGE_THRESHOLD:
  {
    KEY_CACHE *key_cache;
    if (!(key_cache= get_or_create_key_cache(keyname, key_length)))
    {
      if (error)
        *error= EXIT_OUT_OF_MEMORY;
      return 0;
    }
    switch (option->id) {
    case OPT_KEY_BUFFER_SIZE:
      return &key_cache->param_buff_size;
    case OPT_KEY_CACHE_BLOCK_SIZE:
      return &key_cache->param_block_size;
    case OPT_KEY_CACHE_DIVISION_LIMIT:
      return &key_cache->param_division_limit;
    case OPT_KEY_CACHE_AGE_THRESHOLD:
      return &key_cache->param_age_threshold;
    }
  }
  }
  return option->value;
}

C_MODE_END

/**
  Ensure all the deprecared options with 1 possible value are
  within acceptable range.

  @retval true error in the values set
  @retval false all checked
*/
bool check_ghost_options()
{
  if (global_system_variables.old_passwords == 1)
  {
    sql_print_error("Invalid old_passwords mode: 1. Valid values are 2 and 0\n");
    return true;
  }
  if (!opt_secure_auth)
  {
    sql_print_error("Invalid secure_auth mode: 0. Valid value is 1\n");
    return true;
  }

  return false;
}


/**
  Get server options from the command line,
  and perform related server initializations.
  @param [in, out] argc_ptr       command line options (count)
  @param [in, out] argv_ptr       command line options (values)
  @return 0 on success

  @todo
  - FIXME add EXIT_TOO_MANY_ARGUMENTS to "mysys_err.h" and return that code?
*/
static int get_options(int *argc_ptr, char ***argv_ptr)
{
  int ho_error;

  my_getopt_register_get_addr(mysql_getopt_value);

  /* prepare all_options array */
  all_options.reserve(array_elements(my_long_options));
  for (my_option *opt= my_long_options;
       opt < my_long_options + array_elements(my_long_options) - 1;
       opt++)
  {
    all_options.push_back(*opt);
  }
  sys_var_add_options(&all_options, sys_var::PARSE_NORMAL);
  add_terminator(&all_options);

  if (opt_help || opt_bootstrap)
  {
    /*
      Show errors during --help, but gag everything else so the info the
      user actually wants isn't lost in the spam.  (For --help --verbose,
      we need to set up far enough to be able to print variables provided
      by plugins, so a good number of warnings/notes might get printed.)
      Likewise for --bootstrap.
    */
    struct my_option *opt= &all_options[0];
    for (; opt->name; opt++)
      if (!strcmp("log_error_verbosity", opt->name))
        opt->def_value= opt_initialize ? 2 : 1;
  }

  /* Skip unknown options so that they may be processed later by plugins */
  my_getopt_skip_unknown= TRUE;

  if ((ho_error= handle_options(argc_ptr, argv_ptr, &all_options[0],
                                mysqld_get_one_option)))
    return ho_error;

  if (!opt_help)
    vector<my_option>().swap(all_options);  // Deletes the vector contents.

  /* Add back the program name handle_options removes */
  (*argc_ptr)++;
  (*argv_ptr)--;

  /*
    Options have been parsed. Now some of them need additional special
    handling, like custom value checking, checking of incompatibilites
    between options, setting of multiple variables, etc.
    Do them here.
  */

  if (!opt_help && opt_verbose)
    sql_print_error("--verbose is for use with --help; "
                    "did you mean --log-error-verbosity?");

  if ((opt_log_slow_admin_statements || opt_log_queries_not_using_indexes ||
       opt_log_slow_slave_statements) &&
      !opt_slow_log)
    sql_print_warning("options --log-slow-admin-statements, "
                      "--log-queries-not-using-indexes and "
                      "--log-slow-slave-statements have no effect if "
                      "--slow-query-log is not set");
  if (global_system_variables.net_buffer_length >
      global_system_variables.max_allowed_packet)
  {
    sql_print_warning("net_buffer_length (%lu) is set to be larger "
                      "than max_allowed_packet (%lu). Please rectify.",
                      global_system_variables.net_buffer_length,
                      global_system_variables.max_allowed_packet);
  }

  /*
    TIMESTAMP columns get implicit DEFAULT values when
    --explicit_defaults_for_timestamp is not set. 
    This behavior is deprecated now.
  */
  if (!opt_help && !global_system_variables.explicit_defaults_for_timestamp)
    sql_print_warning("TIMESTAMP with implicit DEFAULT value is deprecated. "
                      "Please use --explicit_defaults_for_timestamp server "
                      "option (see documentation for more details).");

  opt_init_connect.length=strlen(opt_init_connect.str);
  opt_init_slave.length=strlen(opt_init_slave.str);

  if (global_system_variables.low_priority_updates)
    thr_upgraded_concurrent_insert_lock= TL_WRITE_LOW_PRIORITY;

  if (ft_boolean_check_syntax_string((uchar*) ft_boolean_syntax))
  {
    sql_print_error("Invalid ft-boolean-syntax string: %s\n",
                    ft_boolean_syntax);
    return 1;
  }

  if (opt_disable_networking)
    mysqld_port= 0;

  if (opt_skip_show_db)
    opt_specialflag|= SPECIAL_SKIP_SHOW_DB;

  if (check_ghost_options())
    return 1;

  if (myisam_flush)
    flush_time= 0;

#ifdef HAVE_REPLICATION
  if (opt_slave_skip_errors)
    add_slave_skip_errors(opt_slave_skip_errors);
#endif

  if (global_system_variables.max_join_size == HA_POS_ERROR)
    global_system_variables.option_bits|= OPTION_BIG_SELECTS;
  else
    global_system_variables.option_bits&= ~OPTION_BIG_SELECTS;

  // Synchronize @@global.autocommit on --autocommit
  const ulonglong turn_bit_on= opt_autocommit ?
    OPTION_AUTOCOMMIT : OPTION_NOT_AUTOCOMMIT;
  global_system_variables.option_bits=
    (global_system_variables.option_bits &
     ~(OPTION_NOT_AUTOCOMMIT | OPTION_AUTOCOMMIT)) | turn_bit_on;

  global_system_variables.sql_mode=
    expand_sql_mode(global_system_variables.sql_mode, NULL);

  if (!(global_system_variables.sql_mode & MODE_NO_AUTO_CREATE_USER))
  {
    sql_print_warning("'NO_AUTO_CREATE_USER' sql mode was not set.");
  }

  if (!my_enable_symlinks)
    have_symlink= SHOW_OPTION_DISABLED;

  if (opt_debugging)
  {
    /* Allow break with SIGINT, no core or stack trace */
    test_flags|= TEST_SIGINT | TEST_NO_STACKTRACE;
    test_flags&= ~TEST_CORE_ON_SIGNAL;
  }
  /* Set global MyISAM variables from delay_key_write_options */
  fix_delay_key_write(0, 0, OPT_GLOBAL);

#ifndef EMBEDDED_LIBRARY
#ifndef _WIN32
  if (mysqld_chroot)
    set_root(mysqld_chroot);
#endif
#else
  max_allowed_packet= global_system_variables.max_allowed_packet;
  net_buffer_length= global_system_variables.net_buffer_length;
#endif
  if (fix_paths())
    return 1;

  /*
    Set some global variables from the global_system_variables
    In most cases the global variables will not be used
  */
  my_disable_locking= myisam_single_user= MY_TEST(opt_external_locking == 0);
  my_default_record_cache_size=global_system_variables.read_buff_size;

  global_system_variables.long_query_time= (ulonglong)
    (global_system_variables.long_query_time_double * 1e6);

  if (opt_short_log_format)
    opt_specialflag|= SPECIAL_SHORT_LOG_FORMAT;

  if (init_global_datetime_format(MYSQL_TIMESTAMP_DATE,
                                  &global_date_format) ||
      init_global_datetime_format(MYSQL_TIMESTAMP_TIME,
                                  &global_time_format) ||
      init_global_datetime_format(MYSQL_TIMESTAMP_DATETIME,
                                  &global_datetime_format))
    return 1;

#ifndef EMBEDDED_LIBRARY
  if (Connection_handler_manager::init())
  {
    sql_print_error("Could not allocate memory for connection handling");
    return 1;
  }
#endif
  if (Global_THD_manager::create_instance())
  {
    sql_print_error("Could not allocate memory for thread handling");
    return 1;
  }

  /* If --super-read-only was specified, set read_only to 1 */
  read_only= super_read_only ? super_read_only : read_only;
  opt_readonly= read_only;

  return 0;
}


/*
  Create version name for running mysqld version
  We automaticly add suffixes -debug, -embedded, -log, -valgrind and -asan
  to the version name to make the version more descriptive.
  (MYSQL_SERVER_SUFFIX is set by the compilation environment)
*/

static void set_server_version(void)
{
  char *end= strxmov(server_version, MYSQL_SERVER_VERSION,
                     MYSQL_SERVER_SUFFIX_STR, NullS);
#ifdef EMBEDDED_LIBRARY
  end= my_stpcpy(end, "-embedded");
#endif
#ifndef DBUG_OFF
  if (!strstr(MYSQL_SERVER_SUFFIX_STR, "-debug"))
    end= my_stpcpy(end, "-debug");
#endif
  if (opt_general_log || opt_slow_log || opt_bin_log)
    end= my_stpcpy(end, "-log");          // This may slow down system
#ifdef HAVE_VALGRIND
  if (SERVER_VERSION_LENGTH - (end - server_version) >
      static_cast<int>(sizeof("-valgrind")))
    end= my_stpcpy(end, "-valgrind"); 
#endif
#ifdef HAVE_ASAN
  if (SERVER_VERSION_LENGTH - (end - server_version) >
      static_cast<int>(sizeof("-asan")))
    end= my_stpcpy(end, "-asan");
#endif
}


static char *get_relative_path(const char *path)
{
  if (test_if_hard_path(path) &&
      is_prefix(path,DEFAULT_MYSQL_HOME) &&
      strcmp(DEFAULT_MYSQL_HOME,FN_ROOTDIR))
  {
    path+= strlen(DEFAULT_MYSQL_HOME);
    while (*path == FN_LIBCHAR || *path == FN_LIBCHAR2)
      path++;
  }
  return (char*) path;
}


/**
  Fix filename and replace extension where 'dir' is relative to
  mysql_real_data_home.
  @return
    1 if len(path) > FN_REFLEN
*/

bool
fn_format_relative_to_data_home(char * to, const char *name,
        const char *dir, const char *extension)
{
  char tmp_path[FN_REFLEN];
  if (!test_if_hard_path(dir))
  {
    strxnmov(tmp_path,sizeof(tmp_path)-1, mysql_real_data_home,
       dir, NullS);
    dir=tmp_path;
  }
  return !fn_format(to, name, dir, extension,
        MY_APPEND_EXT | MY_UNPACK_FILENAME | MY_SAFE_PATH);
}


/**
  Test a file path to determine if the path is compatible with the secure file
  path restriction.

  @param path null terminated character string

  @return
    @retval TRUE The path is secure
    @retval FALSE The path isn't secure
*/

bool is_secure_file_path(char *path)
{
  char buff1[FN_REFLEN], buff2[FN_REFLEN];
  size_t opt_secure_file_priv_len;
  /*
    All paths are secure if opt_secure_file_priv is 0
  */
  if (!opt_secure_file_priv[0])
    return TRUE;

  opt_secure_file_priv_len= strlen(opt_secure_file_priv);

  if (strlen(path) >= FN_REFLEN)
    return FALSE;

  if (!my_strcasecmp(system_charset_info, opt_secure_file_priv, "NULL"))
    return FALSE;

  if (my_realpath(buff1, path, 0))
  {
    /*
      The supplied file path might have been a file and not a directory.
    */
    int length= (int)dirname_length(path);
    if (length >= FN_REFLEN)
      return FALSE;
    memcpy(buff2, path, length);
    buff2[length]= '\0';
    if (length == 0 || my_realpath(buff1, buff2, 0))
      return FALSE;
  }
  convert_dirname(buff2, buff1, NullS);
  if (!lower_case_file_system)
  {
    if (strncmp(opt_secure_file_priv, buff2, opt_secure_file_priv_len))
      return FALSE;
  }
  else
  {
    if (files_charset_info->coll->strnncoll(files_charset_info,
                                            (uchar *) buff2, strlen(buff2),
                                            (uchar *) opt_secure_file_priv,
                                            opt_secure_file_priv_len,
                                            TRUE))
      return FALSE;
  }
  return TRUE;
}


/**
  check_secure_file_priv_path : Checks path specified through
  --secure-file-priv and raises warning in following cases:
  1. If path is empty string or NULL and mysqld is not running
     with --bootstrap mode.
  2. If path can access data directory
  3. If path points to a directory which is accessible by
     all OS users (non-Windows build only)

  It throws error in following cases:

  1. If path normalization fails
  2. If it can not get stats of the directory

  @params NONE

  Assumptions :
  1. Data directory path has been normalized
  2. opt_secure_file_priv has been normalized unless it is set
     to "NULL".

  @returns Status of validation
    @retval true : Validation is successful with/without warnings
    @retval false : Validation failed. Error is raised.
*/

bool check_secure_file_priv_path()
{
  char datadir_buffer[FN_REFLEN+1]={0};
  char plugindir_buffer[FN_REFLEN+1]={0};
  char whichdir[20]= {0};
  size_t opt_plugindir_len= 0;
  size_t opt_datadir_len= 0;
  size_t opt_secure_file_priv_len= 0;
  bool warn= false;
  bool case_insensitive_fs;
#ifndef _WIN32
  MY_STAT dir_stat;
#endif

  if (!opt_secure_file_priv[0])
  {
    if (opt_bootstrap)
    {
      /*
        Do not impose --secure-file-priv restriction
        in --bootstrap mode
      */
      sql_print_information("Ignoring --secure-file-priv value as server is "
                            "running with --initialize(-insecure) or "
                            "--bootstrap.");
    }
    else
    {
      sql_print_warning("Insecure configuration for --secure-file-priv: "
                        "Current value does not restrict location of generated "
                        "files. Consider setting it to a valid, "
                        "non-empty path.");
    }
    return true;
  }

  /*
    Setting --secure-file-priv to NULL would disable
    reading/writing from/to file
  */
  if(!my_strcasecmp(system_charset_info, opt_secure_file_priv, "NULL"))
  {
    sql_print_information("--secure-file-priv is set to NULL. "
                          "Operations related to importing and exporting "
                          "data are disabled");
    return true;
  }

  /*
    Check if --secure-file-priv can access data directory
  */
  opt_secure_file_priv_len= strlen(opt_secure_file_priv);

  /*
    Adds dir seperator at the end.
    This is required in subsequent comparison
  */
  convert_dirname(datadir_buffer, mysql_unpacked_real_data_home, NullS);
  opt_datadir_len= strlen(datadir_buffer);

  case_insensitive_fs=
    (test_if_case_insensitive(datadir_buffer) == 1);

  if (!case_insensitive_fs)
  {
    if (!strncmp(datadir_buffer, opt_secure_file_priv,
          opt_datadir_len < opt_secure_file_priv_len ?
          opt_datadir_len : opt_secure_file_priv_len))
    {
      warn= true;
      strcpy(whichdir, "Data directory");
    }
  }
  else
  {
    if (!files_charset_info->coll->strnncoll(files_charset_info,
          (uchar *) datadir_buffer,
          opt_datadir_len,
          (uchar *) opt_secure_file_priv,
          opt_secure_file_priv_len,
          TRUE))
    {
      warn= true;
      strcpy(whichdir, "Data directory");
    }
  }

  /*
    Don't bother comparing --secure-file-priv with --plugin-dir
    if we already have a match against --datdir or
    --plugin-dir is not pointing to a valid directory.
  */
  if (!warn && !my_realpath(plugindir_buffer, opt_plugin_dir, 0))
  {
    convert_dirname(plugindir_buffer, plugindir_buffer, NullS);
    opt_plugindir_len= strlen(plugindir_buffer);

    if (!case_insensitive_fs)
    {
      if (!strncmp(plugindir_buffer, opt_secure_file_priv,
          opt_plugindir_len < opt_secure_file_priv_len ?
          opt_plugindir_len : opt_secure_file_priv_len))
      {
        warn= true;
        strcpy(whichdir, "Plugin directory");
      }
    }
    else
    {
      if (!files_charset_info->coll->strnncoll(files_charset_info,
          (uchar *) plugindir_buffer,
          opt_plugindir_len,
          (uchar *) opt_secure_file_priv,
          opt_secure_file_priv_len,
          TRUE))
      {
        warn= true;
        strcpy(whichdir, "Plugin directory");
      }
    }
  }


  if (warn)
    sql_print_warning("Insecure configuration for --secure-file-priv: "
                      "%s is accessible through "
                      "--secure-file-priv. Consider choosing a different "
                      "directory.", whichdir);

#ifndef _WIN32
  /*
     Check for --secure-file-priv directory's permission
  */
  if (!(my_stat(opt_secure_file_priv, &dir_stat, MYF(0))))
  {
    sql_print_error("Failed to get stat for directory pointed out "
                    "by --secure-file-priv");
    return false;
  }

  if (dir_stat.st_mode & S_IRWXO)
    sql_print_warning("Insecure configuration for --secure-file-priv: "
                      "Location is accessible to all OS users. "
                      "Consider choosing a different directory.");
#endif
  return true;
}

static int fix_paths(void)
{
  char buff[FN_REFLEN],*pos;
  bool secure_file_priv_nonempty= false;
  convert_dirname(mysql_home,mysql_home,NullS);
  /* Resolve symlinks to allow 'mysql_home' to be a relative symlink */
  my_realpath(mysql_home,mysql_home,MYF(0));
  /* Ensure that mysql_home ends in FN_LIBCHAR */
  pos=strend(mysql_home);
  if (pos[-1] != FN_LIBCHAR)
  {
    pos[0]= FN_LIBCHAR;
    pos[1]= 0;
  }
  convert_dirname(lc_messages_dir, lc_messages_dir, NullS);
  convert_dirname(mysql_real_data_home,mysql_real_data_home,NullS);
  (void) my_load_path(mysql_home,mysql_home,""); // Resolve current dir
  (void) my_load_path(mysql_real_data_home,mysql_real_data_home,mysql_home);
  (void) my_load_path(pidfile_name, pidfile_name_ptr, mysql_real_data_home);

  convert_dirname(opt_plugin_dir, opt_plugin_dir_ptr ? opt_plugin_dir_ptr : 
                                  get_relative_path(PLUGINDIR), NullS);
  (void) my_load_path(opt_plugin_dir, opt_plugin_dir, mysql_home);
  opt_plugin_dir_ptr= opt_plugin_dir;

  my_realpath(mysql_unpacked_real_data_home, mysql_real_data_home, MYF(0));
  mysql_unpacked_real_data_home_len=
    strlen(mysql_unpacked_real_data_home);
  if (mysql_unpacked_real_data_home[mysql_unpacked_real_data_home_len-1] == FN_LIBCHAR)
    --mysql_unpacked_real_data_home_len;

  char *sharedir=get_relative_path(SHAREDIR);
  if (test_if_hard_path(sharedir))
    strmake(buff,sharedir,sizeof(buff)-1);    /* purecov: tested */
  else
    strxnmov(buff,sizeof(buff)-1,mysql_home,sharedir,NullS);
  convert_dirname(buff,buff,NullS);
  (void) my_load_path(lc_messages_dir, lc_messages_dir, buff);

  /* If --character-sets-dir isn't given, use shared library dir */
  if (charsets_dir)
    strmake(mysql_charsets_dir, charsets_dir, sizeof(mysql_charsets_dir)-1);
  else
    strxnmov(mysql_charsets_dir, sizeof(mysql_charsets_dir)-1, buff,
       CHARSET_DIR, NullS);
  (void) my_load_path(mysql_charsets_dir, mysql_charsets_dir, buff);
  convert_dirname(mysql_charsets_dir, mysql_charsets_dir, NullS);
  charsets_dir=mysql_charsets_dir;

  if (init_tmpdir(&mysql_tmpdir_list, opt_mysql_tmpdir))
    return 1;
  if (!opt_mysql_tmpdir)
    opt_mysql_tmpdir= mysql_tmpdir;
#ifdef HAVE_REPLICATION
  if (!slave_load_tmpdir)
    slave_load_tmpdir= mysql_tmpdir;
#endif /* HAVE_REPLICATION */
  /*
    Convert the secure-file-priv option to system format, allowing
    a quick strcmp to check if read or write is in an allowed dir
  */
  if (opt_bootstrap)
    opt_secure_file_priv= EMPTY_STR.str;
  secure_file_priv_nonempty= opt_secure_file_priv[0] ? true : false;

  if (secure_file_priv_nonempty && strlen(opt_secure_file_priv) > FN_REFLEN)
  {
    sql_print_warning("Value for --secure-file-priv is longer than maximum "
                      "limit of %d", FN_REFLEN-1);
    return 1;
  }

  memset(buff, 0, sizeof(buff));
  if (secure_file_priv_nonempty &&
      my_strcasecmp(system_charset_info, opt_secure_file_priv, "NULL"))
  {
    int retval= my_realpath(buff, opt_secure_file_priv, MYF(MY_WME));
    if (!retval)
    {
      convert_dirname(secure_file_real_path, buff, NullS);
#ifdef WIN32
      MY_DIR *dir= my_dir(secure_file_real_path, MYF(MY_DONT_SORT+MY_WME));
      if (!dir)
      {
        retval= 1;
      }
      else
      {
        my_dirend(dir);
      }
#endif
    }

    if (retval)
    {
      char err_buffer[FN_REFLEN];
      my_snprintf(err_buffer, FN_REFLEN-1,
                  "Failed to access directory for --secure-file-priv."
                  " Please make sure that directory exists and is "
                  "accessible by MySQL Server. Supplied value : %s",
                  opt_secure_file_priv);
      err_buffer[FN_REFLEN-1]='\0';
      sql_print_error("%s", err_buffer);
      return 1;
    }
    opt_secure_file_priv= secure_file_real_path;
  }

  if (!check_secure_file_priv_path())
    return 1;

  return 0;
}

/**
  Check if file system used for databases is case insensitive.

  @param dir_name     Directory to test

  @retval
    -1  Don't know (Test failed)
  @retval
    0   File system is case sensitive
  @retval
    1   File system is case insensitive
*/

static int test_if_case_insensitive(const char *dir_name)
{
  int result= 0;
  File file;
  char buff[FN_REFLEN], buff2[FN_REFLEN];
  MY_STAT stat_info;
  DBUG_ENTER("test_if_case_insensitive");

  fn_format(buff, glob_hostname, dir_name, ".lower-test",
      MY_UNPACK_FILENAME | MY_REPLACE_EXT | MY_REPLACE_DIR);
  fn_format(buff2, glob_hostname, dir_name, ".LOWER-TEST",
      MY_UNPACK_FILENAME | MY_REPLACE_EXT | MY_REPLACE_DIR);
  mysql_file_delete(key_file_casetest, buff2, MYF(0));
  if ((file= mysql_file_create(key_file_casetest,
                               buff, 0666, O_RDWR, MYF(0))) < 0)
  {
    sql_print_warning("Can't create test file %s", buff);
    DBUG_RETURN(-1);
  }
  mysql_file_close(file, MYF(0));
  if (mysql_file_stat(key_file_casetest, buff2, &stat_info, MYF(0)))
    result= 1;          // Can access file
  mysql_file_delete(key_file_casetest, buff, MYF(MY_WME));
  DBUG_PRINT("exit", ("result: %d", result));
  DBUG_RETURN(result);
}


#ifndef EMBEDDED_LIBRARY

/**
  Create file to store pid number.
*/
static void create_pid_file()
{
  File file;
  if ((file= mysql_file_create(key_file_pid, pidfile_name, 0664,
                               O_WRONLY | O_TRUNC, MYF(MY_WME))) >= 0)
  {
    char buff[MAX_BIGINT_WIDTH + 1], *end;
    end= int10_to_str((long) getpid(), buff, 10);
    *end++= '\n';
    if (!mysql_file_write(file, (uchar*) buff, (uint) (end-buff),
                          MYF(MY_WME | MY_NABP)))
    {
      mysql_file_close(file, MYF(0));
      pid_file_created= true;
      return;
    }
    mysql_file_close(file, MYF(0));
  }
  sql_print_error("Can't start server: can't create PID file: %s",
                  strerror(errno));
  exit(MYSQLD_ABORT_EXIT);
}


/**
  Remove the process' pid file.

  @param  flags  file operation flags
*/

static void delete_pid_file(myf flags)
{
  File file;
  if (opt_bootstrap ||
      !pid_file_created ||
      !(file= mysql_file_open(key_file_pid, pidfile_name,
                              O_RDONLY, flags)))
    return;

  if (file == -1)
  {
    sql_print_information("Unable to delete pid file: %s", strerror(errno));
    return;
  }

  uchar buff[MAX_BIGINT_WIDTH + 1];
  /* Make sure that the pid file was created by the same process. */
  size_t error= mysql_file_read(file, buff, sizeof(buff), flags);
  mysql_file_close(file, flags);
  buff[sizeof(buff) - 1]= '\0';
  if (error != MY_FILE_ERROR &&
      atol((char *) buff) == (long) getpid())
  {
    mysql_file_delete(key_file_pid, pidfile_name, flags);
    pid_file_created= false;
  }
  return;
}
#endif /* EMBEDDED_LIBRARY */


/**
  Returns the current state of the server : booting, operational or shutting
  down.

  @return
    SERVER_BOOTING        Server is not operational. It is starting.
    SERVER_OPERATING      Server is fully initialized and operating.
    SERVER_SHUTTING_DOWN  Server is shutting down.
*/
enum_server_operational_state get_server_state()
{
  return server_operational_state;
}

/**
  Reset status for all threads.
*/
class Reset_thd_status : public Do_THD_Impl
{
public:
  Reset_thd_status() { }
  virtual void operator()(THD *thd)
  {
    /*
      Add thread's status variabes to global status
      and reset thread's status variables.
    */
    add_to_status(&global_status_var, &thd->status_var, true);
  }
};

/**
  Reset global and session status variables.
*/
void refresh_status(THD *thd)
{
  mysql_mutex_lock(&LOCK_status);

  if (show_compatibility_56)
  {
    /*
      Add thread's status variabes to global status
      and reset current thread's status variables.
    */
    add_to_status(&global_status_var, &thd->status_var, true);
  }
  else
  {
    /* For all threads, add status to global status and then reset. */
    Reset_thd_status reset_thd_status;
    Global_THD_manager::get_instance()->do_for_all_thd_copy(&reset_thd_status);
#ifndef EMBEDDED_LIBRARY
#ifdef WITH_PERFSCHEMA_STORAGE_ENGINE
    /* Reset aggregated status counters. */
    reset_pfs_status_stats();
#endif
#endif
  }

  /* Reset some global variables. */
  reset_status_vars();

  /* Reset the counters of all key caches (default and named). */
  process_key_caches(reset_key_cache_counters);
  flush_status_time= time((time_t*) 0);
  mysql_mutex_unlock(&LOCK_status);

#ifndef EMBEDDED_LIBRARY
  /*
    Set max_used_connections to the number of currently open
    connections.  Do this out of LOCK_status to avoid deadlocks.
    Status reset becomes not atomic, but status data is not exact anyway.
  */
  Connection_handler_manager::reset_max_used_connections();
#endif
}


/*****************************************************************************
  Instantiate variables for missing storage engines
  This section should go away soon
*****************************************************************************/

#ifdef HAVE_PSI_INTERFACE
PSI_mutex_key key_LOCK_tc;

#ifdef HAVE_OPENSSL
PSI_mutex_key key_LOCK_des_key_file;
#endif /* HAVE_OPENSSL */

PSI_mutex_key key_BINLOG_LOCK_commit;
PSI_mutex_key key_BINLOG_LOCK_commit_queue;
PSI_mutex_key key_BINLOG_LOCK_done;
PSI_mutex_key key_BINLOG_LOCK_flush_queue;
PSI_mutex_key key_BINLOG_LOCK_index;
PSI_mutex_key key_BINLOG_LOCK_log;
PSI_mutex_key key_BINLOG_LOCK_binlog_end_pos;
PSI_mutex_key key_BINLOG_LOCK_sync;
PSI_mutex_key key_BINLOG_LOCK_sync_queue;
PSI_mutex_key key_BINLOG_LOCK_xids;
PSI_mutex_key
  key_hash_filo_lock,
  Gtid_set::key_gtid_executed_free_intervals_mutex,
  key_LOCK_crypt, key_LOCK_error_log,
  key_LOCK_gdl, key_LOCK_global_system_variables,
  key_LOCK_manager,
  key_LOCK_prepared_stmt_count,
  key_LOCK_server_started, key_LOCK_status,
  key_LOCK_sql_slave_skip_counter,
  key_LOCK_slave_net_timeout,
  key_LOCK_system_variables_hash, key_LOCK_table_share, key_LOCK_thd_data,
  key_LOCK_thd_sysvar,
  key_LOCK_user_conn, key_LOCK_uuid_generator, key_LOG_LOCK_log,
  key_master_info_data_lock, key_master_info_run_lock,
  key_master_info_sleep_lock, key_master_info_thd_lock,
  key_mutex_slave_reporting_capability_err_lock, key_relay_log_info_data_lock,
  key_relay_log_info_sleep_lock, key_relay_log_info_thd_lock,
  key_relay_log_info_log_space_lock, key_relay_log_info_run_lock,
  key_mutex_slave_parallel_pend_jobs, key_mutex_mts_temp_tables_lock,
  key_mutex_slave_parallel_worker_count,
  key_mutex_slave_parallel_worker,
  key_structure_guard_mutex, key_TABLE_SHARE_LOCK_ha_data,
  key_LOCK_error_messages,
  key_LOCK_log_throttle_qni, key_LOCK_query_plan, key_LOCK_thd_query,
  key_LOCK_cost_const, key_LOCK_current_cond;
PSI_mutex_key key_RELAYLOG_LOCK_commit;
PSI_mutex_key key_RELAYLOG_LOCK_commit_queue;
PSI_mutex_key key_RELAYLOG_LOCK_done;
PSI_mutex_key key_RELAYLOG_LOCK_flush_queue;
PSI_mutex_key key_RELAYLOG_LOCK_index;
PSI_mutex_key key_RELAYLOG_LOCK_log;
PSI_mutex_key key_RELAYLOG_LOCK_sync;
PSI_mutex_key key_RELAYLOG_LOCK_sync_queue;
PSI_mutex_key key_RELAYLOG_LOCK_xids;
PSI_mutex_key key_LOCK_sql_rand;
PSI_mutex_key key_gtid_ensure_index_mutex;
PSI_mutex_key key_mts_temp_table_LOCK;
PSI_mutex_key key_LOCK_reset_gtid_table;
PSI_mutex_key key_LOCK_compress_gtid_table;
PSI_mutex_key key_mts_gaq_LOCK;
PSI_mutex_key key_thd_timer_mutex;
PSI_mutex_key key_LOCK_offline_mode;
PSI_mutex_key key_LOCK_default_password_lifetime;

#ifdef HAVE_REPLICATION
PSI_mutex_key key_commit_order_manager_mutex;
PSI_mutex_key key_mutex_slave_worker_hash;
#endif

static PSI_mutex_info all_server_mutexes[]=
{
  { &key_LOCK_tc, "TC_LOG_MMAP::LOCK_tc", 0},

#ifdef HAVE_OPENSSL
  { &key_LOCK_des_key_file, "LOCK_des_key_file", PSI_FLAG_GLOBAL},
#endif /* HAVE_OPENSSL */

  { &key_BINLOG_LOCK_commit, "MYSQL_BIN_LOG::LOCK_commit", 0 },
  { &key_BINLOG_LOCK_commit_queue, "MYSQL_BIN_LOG::LOCK_commit_queue", 0 },
  { &key_BINLOG_LOCK_done, "MYSQL_BIN_LOG::LOCK_done", 0 },
  { &key_BINLOG_LOCK_flush_queue, "MYSQL_BIN_LOG::LOCK_flush_queue", 0 },
  { &key_BINLOG_LOCK_index, "MYSQL_BIN_LOG::LOCK_index", 0},
  { &key_BINLOG_LOCK_log, "MYSQL_BIN_LOG::LOCK_log", 0},
  { &key_BINLOG_LOCK_binlog_end_pos, "MYSQL_BIN_LOG::LOCK_binlog_end_pos", 0},
  { &key_BINLOG_LOCK_sync, "MYSQL_BIN_LOG::LOCK_sync", 0},
  { &key_BINLOG_LOCK_sync_queue, "MYSQL_BIN_LOG::LOCK_sync_queue", 0 },
  { &key_BINLOG_LOCK_xids, "MYSQL_BIN_LOG::LOCK_xids", 0 },
  { &key_RELAYLOG_LOCK_commit, "MYSQL_RELAY_LOG::LOCK_commit", 0},
  { &key_RELAYLOG_LOCK_commit_queue, "MYSQL_RELAY_LOG::LOCK_commit_queue", 0 },
  { &key_RELAYLOG_LOCK_done, "MYSQL_RELAY_LOG::LOCK_done", 0 },
  { &key_RELAYLOG_LOCK_flush_queue, "MYSQL_RELAY_LOG::LOCK_flush_queue", 0 },
  { &key_RELAYLOG_LOCK_index, "MYSQL_RELAY_LOG::LOCK_index", 0},
  { &key_RELAYLOG_LOCK_log, "MYSQL_RELAY_LOG::LOCK_log", 0},
  { &key_RELAYLOG_LOCK_sync, "MYSQL_RELAY_LOG::LOCK_sync", 0},
  { &key_RELAYLOG_LOCK_sync_queue, "MYSQL_RELAY_LOG::LOCK_sync_queue", 0 },
  { &key_RELAYLOG_LOCK_xids, "MYSQL_RELAY_LOG::LOCK_xids", 0},
  { &key_hash_filo_lock, "hash_filo::lock", 0},
  { &Gtid_set::key_gtid_executed_free_intervals_mutex, "Gtid_set::gtid_executed::free_intervals_mutex", 0 },
  { &key_LOCK_crypt, "LOCK_crypt", PSI_FLAG_GLOBAL},
  { &key_LOCK_error_log, "LOCK_error_log", PSI_FLAG_GLOBAL},
  { &key_LOCK_gdl, "LOCK_gdl", PSI_FLAG_GLOBAL},
  { &key_LOCK_global_system_variables, "LOCK_global_system_variables", PSI_FLAG_GLOBAL},
#if defined(_WIN32) && !defined(EMBEDDED_LIBRARY)
  { &key_LOCK_handler_count, "LOCK_handler_count", PSI_FLAG_GLOBAL},
#endif
  { &key_LOCK_manager, "LOCK_manager", PSI_FLAG_GLOBAL},
  { &key_LOCK_prepared_stmt_count, "LOCK_prepared_stmt_count", PSI_FLAG_GLOBAL},
  { &key_LOCK_sql_slave_skip_counter, "LOCK_sql_slave_skip_counter", PSI_FLAG_GLOBAL},
  { &key_LOCK_slave_net_timeout, "LOCK_slave_net_timeout", PSI_FLAG_GLOBAL},
  { &key_LOCK_server_started, "LOCK_server_started", PSI_FLAG_GLOBAL},
#if !defined(EMBEDDED_LIBRARY) && !defined(_WIN32)
  { &key_LOCK_socket_listener_active, "LOCK_socket_listener_active", PSI_FLAG_GLOBAL},
  { &key_LOCK_start_signal_handler, "LOCK_start_signal_handler", PSI_FLAG_GLOBAL},
#endif
  { &key_LOCK_status, "LOCK_status", PSI_FLAG_GLOBAL},
  { &key_LOCK_system_variables_hash, "LOCK_system_variables_hash", PSI_FLAG_GLOBAL},
  { &key_LOCK_table_share, "LOCK_table_share", PSI_FLAG_GLOBAL},
  { &key_LOCK_thd_data, "THD::LOCK_thd_data", 0},
  { &key_LOCK_thd_query, "THD::LOCK_thd_query", 0},
  { &key_LOCK_thd_sysvar, "THD::LOCK_thd_sysvar", 0},
  { &key_LOCK_user_conn, "LOCK_user_conn", PSI_FLAG_GLOBAL},
  { &key_LOCK_uuid_generator, "LOCK_uuid_generator", PSI_FLAG_GLOBAL},
  { &key_LOCK_sql_rand, "LOCK_sql_rand", PSI_FLAG_GLOBAL},
  { &key_LOG_LOCK_log, "LOG::LOCK_log", 0},
  { &key_master_info_data_lock, "Master_info::data_lock", 0},
  { &key_master_info_run_lock, "Master_info::run_lock", 0},
  { &key_master_info_sleep_lock, "Master_info::sleep_lock", 0},
  { &key_master_info_thd_lock, "Master_info::info_thd_lock", 0},
  { &key_mutex_slave_reporting_capability_err_lock, "Slave_reporting_capability::err_lock", 0},
  { &key_relay_log_info_data_lock, "Relay_log_info::data_lock", 0},
  { &key_relay_log_info_sleep_lock, "Relay_log_info::sleep_lock", 0},
  { &key_relay_log_info_thd_lock, "Relay_log_info::info_thd_lock", 0},
  { &key_relay_log_info_log_space_lock, "Relay_log_info::log_space_lock", 0},
  { &key_relay_log_info_run_lock, "Relay_log_info::run_lock", 0},
  { &key_mutex_slave_parallel_pend_jobs, "Relay_log_info::pending_jobs_lock", 0},
  { &key_mutex_slave_parallel_worker_count, "Relay_log_info::exit_count_lock", 0},
  { &key_mutex_mts_temp_tables_lock, "Relay_log_info::temp_tables_lock", 0},
  { &key_mutex_slave_parallel_worker, "Worker_info::jobs_lock", 0},
  { &key_structure_guard_mutex, "Query_cache::structure_guard_mutex", 0},
  { &key_TABLE_SHARE_LOCK_ha_data, "TABLE_SHARE::LOCK_ha_data", 0},
  { &key_LOCK_error_messages, "LOCK_error_messages", PSI_FLAG_GLOBAL},
  { &key_LOCK_log_throttle_qni, "LOCK_log_throttle_qni", PSI_FLAG_GLOBAL},
  { &key_gtid_ensure_index_mutex, "Gtid_state", PSI_FLAG_GLOBAL},
  { &key_LOCK_query_plan, "THD::LOCK_query_plan", 0},
  { &key_LOCK_cost_const, "Cost_constant_cache::LOCK_cost_const",
    PSI_FLAG_GLOBAL},  
  { &key_LOCK_current_cond, "THD::LOCK_current_cond", 0},
  { &key_mts_temp_table_LOCK, "key_mts_temp_table_LOCK", 0},
  { &key_LOCK_reset_gtid_table, "LOCK_reset_gtid_table", PSI_FLAG_GLOBAL},
  { &key_LOCK_compress_gtid_table, "LOCK_compress_gtid_table", PSI_FLAG_GLOBAL},
  { &key_mts_gaq_LOCK, "key_mts_gaq_LOCK", 0},
  { &key_thd_timer_mutex, "thd_timer_mutex", 0},
#ifdef HAVE_REPLICATION
  { &key_commit_order_manager_mutex, "Commit_order_manager::m_mutex", 0},
  { &key_mutex_slave_worker_hash, "Relay_log_info::slave_worker_hash_lock", 0},
#endif
  { &key_LOCK_offline_mode, "LOCK_offline_mode", PSI_FLAG_GLOBAL},
  { &key_LOCK_default_password_lifetime, "LOCK_default_password_lifetime", PSI_FLAG_GLOBAL}
};

PSI_rwlock_key key_rwlock_LOCK_grant, key_rwlock_LOCK_logger,
  key_rwlock_LOCK_sys_init_connect, key_rwlock_LOCK_sys_init_slave,
  key_rwlock_LOCK_system_variables_hash, key_rwlock_query_cache_query_lock,
  key_rwlock_global_sid_lock, key_rwlock_gtid_mode_lock,
  key_rwlock_channel_map_lock, key_rwlock_channel_lock;

PSI_rwlock_key key_rwlock_Trans_delegate_lock;
PSI_rwlock_key key_rwlock_Server_state_delegate_lock;
PSI_rwlock_key key_rwlock_Binlog_storage_delegate_lock;
#ifdef HAVE_REPLICATION
PSI_rwlock_key key_rwlock_Binlog_transmit_delegate_lock;
PSI_rwlock_key key_rwlock_Binlog_relay_IO_delegate_lock;
#endif

static PSI_rwlock_info all_server_rwlocks[]=
{
#ifdef HAVE_REPLICATION
  { &key_rwlock_Binlog_transmit_delegate_lock, "Binlog_transmit_delegate::lock", PSI_FLAG_GLOBAL},
  { &key_rwlock_Binlog_relay_IO_delegate_lock, "Binlog_relay_IO_delegate::lock", PSI_FLAG_GLOBAL},
#endif
  { &key_rwlock_LOCK_grant, "LOCK_grant", 0},
  { &key_rwlock_LOCK_logger, "LOGGER::LOCK_logger", 0},
  { &key_rwlock_LOCK_sys_init_connect, "LOCK_sys_init_connect", PSI_FLAG_GLOBAL},
  { &key_rwlock_LOCK_sys_init_slave, "LOCK_sys_init_slave", PSI_FLAG_GLOBAL},
  { &key_rwlock_LOCK_system_variables_hash, "LOCK_system_variables_hash", PSI_FLAG_GLOBAL},
  { &key_rwlock_query_cache_query_lock, "Query_cache_query::lock", 0},
  { &key_rwlock_global_sid_lock, "gtid_commit_rollback", PSI_FLAG_GLOBAL},
  { &key_rwlock_gtid_mode_lock, "gtid_mode_lock", PSI_FLAG_GLOBAL},
  { &key_rwlock_channel_map_lock, "channel_map_lock", 0},
  { &key_rwlock_channel_lock, "channel_lock", 0},
  { &key_rwlock_Trans_delegate_lock, "Trans_delegate::lock", PSI_FLAG_GLOBAL},
  { &key_rwlock_Server_state_delegate_lock, "Server_state_delegate::lock", PSI_FLAG_GLOBAL},
  { &key_rwlock_Binlog_storage_delegate_lock, "Binlog_storage_delegate::lock", PSI_FLAG_GLOBAL}
};

PSI_cond_key key_PAGE_cond, key_COND_active, key_COND_pool;
PSI_cond_key key_BINLOG_update_cond,
  key_COND_cache_status_changed, key_COND_manager,
  key_COND_server_started,
  key_item_func_sleep_cond, key_master_info_data_cond,
  key_master_info_start_cond, key_master_info_stop_cond,
  key_master_info_sleep_cond,
  key_relay_log_info_data_cond, key_relay_log_info_log_space_cond,
  key_relay_log_info_start_cond, key_relay_log_info_stop_cond,
  key_relay_log_info_sleep_cond, key_cond_slave_parallel_pend_jobs,
  key_cond_slave_parallel_worker, key_cond_mts_gaq,
  key_cond_mts_submode_logical_clock,
  key_TABLE_SHARE_cond, key_user_level_lock_cond;
PSI_cond_key key_RELAYLOG_update_cond;
PSI_cond_key key_BINLOG_COND_done;
PSI_cond_key key_RELAYLOG_COND_done;
PSI_cond_key key_BINLOG_prep_xids_cond;
PSI_cond_key key_RELAYLOG_prep_xids_cond;
PSI_cond_key key_gtid_ensure_index_cond;
PSI_cond_key key_COND_compress_gtid_table;
PSI_cond_key key_COND_thr_lock;
#ifdef HAVE_REPLICATION
PSI_cond_key key_commit_order_manager_cond;
PSI_cond_key key_cond_slave_worker_hash;
#endif

static PSI_cond_info all_server_conds[]=
{
  { &key_PAGE_cond, "PAGE::cond", 0},
  { &key_COND_active, "TC_LOG_MMAP::COND_active", 0},
  { &key_COND_pool, "TC_LOG_MMAP::COND_pool", 0},
  { &key_BINLOG_COND_done, "MYSQL_BIN_LOG::COND_done", 0},
  { &key_BINLOG_update_cond, "MYSQL_BIN_LOG::update_cond", 0},
  { &key_BINLOG_prep_xids_cond, "MYSQL_BIN_LOG::prep_xids_cond", 0},
  { &key_RELAYLOG_COND_done, "MYSQL_RELAY_LOG::COND_done", 0},
  { &key_RELAYLOG_update_cond, "MYSQL_RELAY_LOG::update_cond", 0},
  { &key_RELAYLOG_prep_xids_cond, "MYSQL_RELAY_LOG::prep_xids_cond", 0},
  { &key_COND_cache_status_changed, "Query_cache::COND_cache_status_changed", 0},
#if defined(_WIN32) && !defined(EMBEDDED_LIBRARY)
  { &key_COND_handler_count, "COND_handler_count", PSI_FLAG_GLOBAL},
#endif
  { &key_COND_manager, "COND_manager", PSI_FLAG_GLOBAL},
  { &key_COND_server_started, "COND_server_started", PSI_FLAG_GLOBAL},
#if !defined(EMBEDDED_LIBRARY) && !defined(_WIN32)
  { &key_COND_socket_listener_active, "COND_socket_listener_active", PSI_FLAG_GLOBAL},
  { &key_COND_start_signal_handler, "COND_start_signal_handler", PSI_FLAG_GLOBAL},
#endif
  { &key_COND_thr_lock, "COND_thr_lock", 0 },
  { &key_item_func_sleep_cond, "Item_func_sleep::cond", 0},
  { &key_master_info_data_cond, "Master_info::data_cond", 0},
  { &key_master_info_start_cond, "Master_info::start_cond", 0},
  { &key_master_info_stop_cond, "Master_info::stop_cond", 0},
  { &key_master_info_sleep_cond, "Master_info::sleep_cond", 0},
  { &key_relay_log_info_data_cond, "Relay_log_info::data_cond", 0},
  { &key_relay_log_info_log_space_cond, "Relay_log_info::log_space_cond", 0},
  { &key_relay_log_info_start_cond, "Relay_log_info::start_cond", 0},
  { &key_relay_log_info_stop_cond, "Relay_log_info::stop_cond", 0},
  { &key_relay_log_info_sleep_cond, "Relay_log_info::sleep_cond", 0},
  { &key_cond_slave_parallel_pend_jobs, "Relay_log_info::pending_jobs_cond", 0},
  { &key_cond_slave_parallel_worker, "Worker_info::jobs_cond", 0},
  { &key_cond_mts_gaq, "Relay_log_info::mts_gaq_cond", 0},
  { &key_TABLE_SHARE_cond, "TABLE_SHARE::cond", 0},
  { &key_user_level_lock_cond, "User_level_lock::cond", 0},
  { &key_gtid_ensure_index_cond, "Gtid_state", PSI_FLAG_GLOBAL},
  { &key_COND_compress_gtid_table, "COND_compress_gtid_table", PSI_FLAG_GLOBAL}
#ifdef HAVE_REPLICATION
  ,
  { &key_commit_order_manager_cond, "Commit_order_manager::m_workers.cond", 0},
  { &key_cond_slave_worker_hash, "Relay_log_info::slave_worker_hash_lock", 0}
#endif
};

PSI_thread_key key_thread_bootstrap, key_thread_handle_manager, key_thread_main,
  key_thread_one_connection, key_thread_signal_hand,
  key_thread_compress_gtid_table, key_thread_parser_service;
PSI_thread_key key_thread_daemon_plugin;
PSI_thread_key key_thread_timer_notifier;

static PSI_thread_info all_server_threads[]=
{
#if defined (_WIN32) && !defined (EMBEDDED_LIBRARY)
  { &key_thread_handle_con_namedpipes, "con_named_pipes", PSI_FLAG_GLOBAL},
  { &key_thread_handle_con_sharedmem, "con_shared_mem", PSI_FLAG_GLOBAL},
  { &key_thread_handle_con_sockets, "con_sockets", PSI_FLAG_GLOBAL},
  { &key_thread_handle_shutdown, "shutdown", PSI_FLAG_GLOBAL},
#endif /* _WIN32 && !EMBEDDED_LIBRARY */
  { &key_thread_timer_notifier, "thread_timer_notifier", PSI_FLAG_GLOBAL},
  { &key_thread_bootstrap, "bootstrap", PSI_FLAG_GLOBAL},
  { &key_thread_handle_manager, "manager", PSI_FLAG_GLOBAL},
  { &key_thread_main, "main", PSI_FLAG_GLOBAL},
  { &key_thread_one_connection, "one_connection", 0},
  { &key_thread_signal_hand, "signal_handler", PSI_FLAG_GLOBAL},
  { &key_thread_compress_gtid_table, "compress_gtid_table", PSI_FLAG_GLOBAL},
  { &key_thread_parser_service, "parser_service", PSI_FLAG_GLOBAL},
  { &key_thread_daemon_plugin, "daemon_plugin", PSI_FLAG_GLOBAL}
};

PSI_file_key key_file_map;
PSI_file_key key_file_binlog, key_file_binlog_cache,
  key_file_binlog_index, key_file_binlog_index_cache, key_file_casetest,
  key_file_dbopt, key_file_des_key_file, key_file_ERRMSG, key_select_to_file,
  key_file_fileparser, key_file_frm, key_file_global_ddl_log, key_file_load,
  key_file_loadfile, key_file_log_event_data, key_file_log_event_info,
  key_file_master_info, key_file_misc, key_file_partition_ddl_log,
  key_file_pid, key_file_relay_log_info, key_file_send_file, key_file_tclog,
  key_file_trg, key_file_trn, key_file_init;
PSI_file_key key_file_general_log, key_file_slow_log;
PSI_file_key key_file_relaylog, key_file_relaylog_cache, key_file_relaylog_index, key_file_relaylog_index_cache;

static PSI_file_info all_server_files[]=
{
  { &key_file_map, "map", 0},
  { &key_file_binlog, "binlog", 0},
  { &key_file_binlog_cache, "binlog_cache", 0},
  { &key_file_binlog_index, "binlog_index", 0},
  { &key_file_binlog_index_cache, "binlog_index_cache", 0},
  { &key_file_relaylog, "relaylog", 0},
  { &key_file_relaylog_cache, "relaylog_cache", 0},
  { &key_file_relaylog_index, "relaylog_index", 0},
  { &key_file_relaylog_index_cache, "relaylog_index_cache", 0},
  { &key_file_io_cache, "io_cache", 0},
  { &key_file_casetest, "casetest", 0},
  { &key_file_dbopt, "dbopt", 0},
  { &key_file_des_key_file, "des_key_file", 0},
  { &key_file_ERRMSG, "ERRMSG", 0},
  { &key_select_to_file, "select_to_file", 0},
  { &key_file_fileparser, "file_parser", 0},
  { &key_file_frm, "FRM", 0},
  { &key_file_global_ddl_log, "global_ddl_log", 0},
  { &key_file_load, "load", 0},
  { &key_file_loadfile, "LOAD_FILE", 0},
  { &key_file_log_event_data, "log_event_data", 0},
  { &key_file_log_event_info, "log_event_info", 0},
  { &key_file_master_info, "master_info", 0},
  { &key_file_misc, "misc", 0},
  { &key_file_partition_ddl_log, "partition_ddl_log", 0},
  { &key_file_pid, "pid", 0},
  { &key_file_general_log, "query_log", 0},
  { &key_file_relay_log_info, "relay_log_info", 0},
  { &key_file_send_file, "send_file", 0},
  { &key_file_slow_log, "slow_log", 0},
  { &key_file_tclog, "tclog", 0},
  { &key_file_trg, "trigger_name", 0},
  { &key_file_trn, "trigger", 0},
  { &key_file_init, "init", 0}
};
#endif /* HAVE_PSI_INTERFACE */

PSI_stage_info stage_after_create= { 0, "After create", 0};
PSI_stage_info stage_allocating_local_table= { 0, "allocating local table", 0};
PSI_stage_info stage_alter_inplace_prepare= { 0, "preparing for alter table", 0};
PSI_stage_info stage_alter_inplace= { 0, "altering table", 0};
PSI_stage_info stage_alter_inplace_commit= { 0, "committing alter table to storage engine", 0};
PSI_stage_info stage_changing_master= { 0, "Changing master", 0};
PSI_stage_info stage_checking_master_version= { 0, "Checking master version", 0};
PSI_stage_info stage_checking_permissions= { 0, "checking permissions", 0};
PSI_stage_info stage_checking_privileges_on_cached_query= { 0, "checking privileges on cached query", 0};
PSI_stage_info stage_checking_query_cache_for_query= { 0, "checking query cache for query", 0};
PSI_stage_info stage_cleaning_up= { 0, "cleaning up", 0};
PSI_stage_info stage_closing_tables= { 0, "closing tables", 0};
PSI_stage_info stage_compressing_gtid_table= { 0, "Compressing gtid_executed table", 0};
PSI_stage_info stage_connecting_to_master= { 0, "Connecting to master", 0};
PSI_stage_info stage_converting_heap_to_ondisk= { 0, "converting HEAP to ondisk", 0};
PSI_stage_info stage_copying_to_group_table= { 0, "Copying to group table", 0};
PSI_stage_info stage_copying_to_tmp_table= { 0, "Copying to tmp table", 0};
PSI_stage_info stage_copy_to_tmp_table= { 0, "copy to tmp table", PSI_FLAG_STAGE_PROGRESS};
PSI_stage_info stage_creating_sort_index= { 0, "Creating sort index", 0};
PSI_stage_info stage_creating_table= { 0, "creating table", 0};
PSI_stage_info stage_creating_tmp_table= { 0, "Creating tmp table", 0};
PSI_stage_info stage_deleting_from_main_table= { 0, "deleting from main table", 0};
PSI_stage_info stage_deleting_from_reference_tables= { 0, "deleting from reference tables", 0};
PSI_stage_info stage_discard_or_import_tablespace= { 0, "discard_or_import_tablespace", 0};
PSI_stage_info stage_end= { 0, "end", 0};
PSI_stage_info stage_executing= { 0, "executing", 0};
PSI_stage_info stage_execution_of_init_command= { 0, "Execution of init_command", 0};
PSI_stage_info stage_explaining= { 0, "explaining", 0};
PSI_stage_info stage_finished_reading_one_binlog_switching_to_next_binlog= { 0, "Finished reading one binlog; switching to next binlog", 0};
PSI_stage_info stage_flushing_relay_log_and_master_info_repository= { 0, "Flushing relay log and master info repository.", 0};
PSI_stage_info stage_flushing_relay_log_info_file= { 0, "Flushing relay-log info file.", 0};
PSI_stage_info stage_freeing_items= { 0, "freeing items", 0};
PSI_stage_info stage_fulltext_initialization= { 0, "FULLTEXT initialization", 0};
PSI_stage_info stage_got_handler_lock= { 0, "got handler lock", 0};
PSI_stage_info stage_got_old_table= { 0, "got old table", 0};
PSI_stage_info stage_init= { 0, "init", 0};
PSI_stage_info stage_insert= { 0, "insert", 0};
PSI_stage_info stage_invalidating_query_cache_entries_table= { 0, "invalidating query cache entries (table)", 0};
PSI_stage_info stage_invalidating_query_cache_entries_table_list= { 0, "invalidating query cache entries (table list)", 0};
PSI_stage_info stage_killing_slave= { 0, "Killing slave", 0};
PSI_stage_info stage_logging_slow_query= { 0, "logging slow query", 0};
PSI_stage_info stage_making_temp_file_append_before_load_data= { 0, "Making temporary file (append) before replaying LOAD DATA INFILE", 0};
PSI_stage_info stage_making_temp_file_create_before_load_data= { 0, "Making temporary file (create) before replaying LOAD DATA INFILE", 0};
PSI_stage_info stage_manage_keys= { 0, "manage keys", 0};
PSI_stage_info stage_master_has_sent_all_binlog_to_slave= { 0, "Master has sent all binlog to slave; waiting for more updates", 0};
PSI_stage_info stage_opening_tables= { 0, "Opening tables", 0};
PSI_stage_info stage_optimizing= { 0, "optimizing", 0};
PSI_stage_info stage_preparing= { 0, "preparing", 0};
PSI_stage_info stage_purging_old_relay_logs= { 0, "Purging old relay logs", 0};
PSI_stage_info stage_query_end= { 0, "query end", 0};
PSI_stage_info stage_queueing_master_event_to_the_relay_log= { 0, "Queueing master event to the relay log", 0};
PSI_stage_info stage_reading_event_from_the_relay_log= { 0, "Reading event from the relay log", 0};
PSI_stage_info stage_registering_slave_on_master= { 0, "Registering slave on master", 0};
PSI_stage_info stage_removing_duplicates= { 0, "Removing duplicates", 0};
PSI_stage_info stage_removing_tmp_table= { 0, "removing tmp table", 0};
PSI_stage_info stage_rename= { 0, "rename", 0};
PSI_stage_info stage_rename_result_table= { 0, "rename result table", 0};
PSI_stage_info stage_requesting_binlog_dump= { 0, "Requesting binlog dump", 0};
PSI_stage_info stage_reschedule= { 0, "reschedule", 0};
PSI_stage_info stage_searching_rows_for_update= { 0, "Searching rows for update", 0};
PSI_stage_info stage_sending_binlog_event_to_slave= { 0, "Sending binlog event to slave", 0};
PSI_stage_info stage_sending_cached_result_to_client= { 0, "sending cached result to client", 0};
PSI_stage_info stage_sending_data= { 0, "Sending data", 0};
PSI_stage_info stage_setup= { 0, "setup", 0};
PSI_stage_info stage_slave_has_read_all_relay_log= { 0, "Slave has read all relay log; waiting for more updates", 0};
PSI_stage_info stage_slave_waiting_event_from_coordinator= { 0, "Waiting for an event from Coordinator", 0};
PSI_stage_info stage_slave_waiting_for_workers_to_process_queue= { 0, "Waiting for slave workers to process their queues", 0};
PSI_stage_info stage_slave_waiting_worker_queue= { 0, "Waiting for Slave Worker queue", 0};
PSI_stage_info stage_slave_waiting_worker_to_free_events= { 0, "Waiting for Slave Workers to free pending events", 0};
PSI_stage_info stage_slave_waiting_worker_to_release_partition= { 0, "Waiting for Slave Worker to release partition", 0};
PSI_stage_info stage_slave_waiting_workers_to_exit= { 0, "Waiting for workers to exit", 0};
PSI_stage_info stage_sorting_for_group= { 0, "Sorting for group", 0};
PSI_stage_info stage_sorting_for_order= { 0, "Sorting for order", 0};
PSI_stage_info stage_sorting_result= { 0, "Sorting result", 0};
PSI_stage_info stage_statistics= { 0, "statistics", 0};
PSI_stage_info stage_sql_thd_waiting_until_delay= { 0, "Waiting until MASTER_DELAY seconds after master executed event", 0 };
PSI_stage_info stage_storing_result_in_query_cache= { 0, "storing result in query cache", 0};
PSI_stage_info stage_storing_row_into_queue= { 0, "storing row into queue", 0};
PSI_stage_info stage_system_lock= { 0, "System lock", 0};
PSI_stage_info stage_update= { 0, "update", 0};
PSI_stage_info stage_updating= { 0, "updating", 0};
PSI_stage_info stage_updating_main_table= { 0, "updating main table", 0};
PSI_stage_info stage_updating_reference_tables= { 0, "updating reference tables", 0};
PSI_stage_info stage_upgrading_lock= { 0, "upgrading lock", 0};
PSI_stage_info stage_user_sleep= { 0, "User sleep", 0};
PSI_stage_info stage_verifying_table= { 0, "verifying table", 0};
PSI_stage_info stage_waiting_for_gtid_to_be_committed= { 0, "Waiting for GTID to be committed", 0};
PSI_stage_info stage_waiting_for_handler_insert= { 0, "waiting for handler insert", 0};
PSI_stage_info stage_waiting_for_handler_lock= { 0, "waiting for handler lock", 0};
PSI_stage_info stage_waiting_for_handler_open= { 0, "waiting for handler open", 0};
PSI_stage_info stage_waiting_for_insert= { 0, "Waiting for INSERT", 0};
PSI_stage_info stage_waiting_for_master_to_send_event= { 0, "Waiting for master to send event", 0};
PSI_stage_info stage_waiting_for_master_update= { 0, "Waiting for master update", 0};
PSI_stage_info stage_waiting_for_relay_log_space= { 0, "Waiting for the slave SQL thread to free enough relay log space", 0};
PSI_stage_info stage_waiting_for_slave_mutex_on_exit= { 0, "Waiting for slave mutex on exit", 0};
PSI_stage_info stage_waiting_for_slave_thread_to_start= { 0, "Waiting for slave thread to start", 0};
PSI_stage_info stage_waiting_for_table_flush= { 0, "Waiting for table flush", 0};
PSI_stage_info stage_waiting_for_query_cache_lock= { 0, "Waiting for query cache lock", 0};
PSI_stage_info stage_waiting_for_the_next_event_in_relay_log= { 0, "Waiting for the next event in relay log", 0};
PSI_stage_info stage_waiting_for_the_slave_thread_to_advance_position= { 0, "Waiting for the slave SQL thread to advance position", 0};
PSI_stage_info stage_waiting_to_finalize_termination= { 0, "Waiting to finalize termination", 0};
PSI_stage_info stage_worker_waiting_for_its_turn_to_commit= { 0, "Waiting for preceding transaction to commit", 0};
PSI_stage_info stage_worker_waiting_for_commit_parent= { 0, "Waiting for dependent transaction to commit", 0};
PSI_stage_info stage_suspending= { 0, "Suspending", 0};
PSI_stage_info stage_starting= { 0, "starting", 0};
PSI_stage_info stage_waiting_for_no_channel_reference= { 0, "Waiting for no channel reference.", 0};

#ifdef HAVE_PSI_INTERFACE

PSI_stage_info *all_server_stages[]=
{
  & stage_after_create,
  & stage_allocating_local_table,
  & stage_alter_inplace_prepare,
  & stage_alter_inplace,
  & stage_alter_inplace_commit,
  & stage_changing_master,
  & stage_checking_master_version,
  & stage_checking_permissions,
  & stage_checking_privileges_on_cached_query,
  & stage_checking_query_cache_for_query,
  & stage_cleaning_up,
  & stage_closing_tables,
  & stage_compressing_gtid_table,
  & stage_connecting_to_master,
  & stage_converting_heap_to_ondisk,
  & stage_copying_to_group_table,
  & stage_copying_to_tmp_table,
  & stage_copy_to_tmp_table,
  & stage_creating_sort_index,
  & stage_creating_table,
  & stage_creating_tmp_table,
  & stage_deleting_from_main_table,
  & stage_deleting_from_reference_tables,
  & stage_discard_or_import_tablespace,
  & stage_end,
  & stage_executing,
  & stage_execution_of_init_command,
  & stage_explaining,
  & stage_finished_reading_one_binlog_switching_to_next_binlog,
  & stage_flushing_relay_log_and_master_info_repository,
  & stage_flushing_relay_log_info_file,
  & stage_freeing_items,
  & stage_fulltext_initialization,
  & stage_got_handler_lock,
  & stage_got_old_table,
  & stage_init,
  & stage_insert,
  & stage_invalidating_query_cache_entries_table,
  & stage_invalidating_query_cache_entries_table_list,
  & stage_killing_slave,
  & stage_logging_slow_query,
  & stage_making_temp_file_append_before_load_data,
  & stage_making_temp_file_create_before_load_data,
  & stage_manage_keys,
  & stage_master_has_sent_all_binlog_to_slave,
  & stage_opening_tables,
  & stage_optimizing,
  & stage_preparing,
  & stage_purging_old_relay_logs,
  & stage_query_end,
  & stage_queueing_master_event_to_the_relay_log,
  & stage_reading_event_from_the_relay_log,
  & stage_registering_slave_on_master,
  & stage_removing_duplicates,
  & stage_removing_tmp_table,
  & stage_rename,
  & stage_rename_result_table,
  & stage_requesting_binlog_dump,
  & stage_reschedule,
  & stage_searching_rows_for_update,
  & stage_sending_binlog_event_to_slave,
  & stage_sending_cached_result_to_client,
  & stage_sending_data,
  & stage_setup,
  & stage_slave_has_read_all_relay_log,
  & stage_slave_waiting_event_from_coordinator,
  & stage_slave_waiting_for_workers_to_process_queue,
  & stage_slave_waiting_worker_queue,
  & stage_slave_waiting_worker_to_free_events,
  & stage_slave_waiting_worker_to_release_partition,
  & stage_slave_waiting_workers_to_exit,
  & stage_sorting_for_group,
  & stage_sorting_for_order,
  & stage_sorting_result,
  & stage_sql_thd_waiting_until_delay,
  & stage_statistics,
  & stage_storing_result_in_query_cache,
  & stage_storing_row_into_queue,
  & stage_system_lock,
  & stage_update,
  & stage_updating,
  & stage_updating_main_table,
  & stage_updating_reference_tables,
  & stage_upgrading_lock,
  & stage_user_sleep,
  & stage_verifying_table,
  & stage_waiting_for_gtid_to_be_committed,
  & stage_waiting_for_handler_insert,
  & stage_waiting_for_handler_lock,
  & stage_waiting_for_handler_open,
  & stage_waiting_for_insert,
  & stage_waiting_for_master_to_send_event,
  & stage_waiting_for_master_update,
  & stage_waiting_for_relay_log_space,
  & stage_waiting_for_slave_mutex_on_exit,
  & stage_waiting_for_slave_thread_to_start,
  & stage_waiting_for_table_flush,
  & stage_waiting_for_query_cache_lock,
  & stage_waiting_for_the_next_event_in_relay_log,
  & stage_waiting_for_the_slave_thread_to_advance_position,
  & stage_waiting_to_finalize_termination,
  & stage_worker_waiting_for_its_turn_to_commit,
  & stage_worker_waiting_for_commit_parent,
  & stage_suspending,
  & stage_starting,
  & stage_waiting_for_no_channel_reference
};

PSI_socket_key key_socket_tcpip, key_socket_unix, key_socket_client_connection;

static PSI_socket_info all_server_sockets[]=
{
  { &key_socket_tcpip, "server_tcpip_socket", PSI_FLAG_GLOBAL},
  { &key_socket_unix, "server_unix_socket", PSI_FLAG_GLOBAL},
  { &key_socket_client_connection, "client_connection", 0}
};
#endif /* HAVE_PSI_INTERFACE */

PSI_memory_key key_memory_locked_table_list;
PSI_memory_key key_memory_locked_thread_list;
PSI_memory_key key_memory_thd_transactions;
PSI_memory_key key_memory_delegate;
PSI_memory_key key_memory_acl_mem;
PSI_memory_key key_memory_acl_memex;
PSI_memory_key key_memory_acl_cache;
PSI_memory_key key_memory_thd_main_mem_root;
PSI_memory_key key_memory_help;
PSI_memory_key key_memory_new_frm_mem;
PSI_memory_key key_memory_table_share;
PSI_memory_key key_memory_gdl;
PSI_memory_key key_memory_table_triggers_list;
PSI_memory_key key_memory_servers;
PSI_memory_key key_memory_prepared_statement_map;
PSI_memory_key key_memory_prepared_statement_main_mem_root;
PSI_memory_key key_memory_protocol_rset_root;
PSI_memory_key key_memory_warning_info_warn_root;
PSI_memory_key key_memory_sp_cache;
PSI_memory_key key_memory_sp_head_main_root;
PSI_memory_key key_memory_sp_head_execute_root;
PSI_memory_key key_memory_sp_head_call_root;
PSI_memory_key key_memory_table_mapping_root;
PSI_memory_key key_memory_quick_range_select_root;
PSI_memory_key key_memory_quick_index_merge_root;
PSI_memory_key key_memory_quick_ror_intersect_select_root;
PSI_memory_key key_memory_quick_ror_union_select_root;
PSI_memory_key key_memory_quick_group_min_max_select_root;
PSI_memory_key key_memory_test_quick_select_exec;
PSI_memory_key key_memory_prune_partitions_exec;
PSI_memory_key key_memory_binlog_recover_exec;
PSI_memory_key key_memory_blob_mem_storage;
PSI_memory_key key_memory_NAMED_ILINK_name;
PSI_memory_key key_memory_Sys_var_charptr_value;
PSI_memory_key key_memory_queue_item;
PSI_memory_key key_memory_THD_db;
PSI_memory_key key_memory_user_var_entry;
PSI_memory_key key_memory_Slave_job_group_group_relay_log_name;
PSI_memory_key key_memory_Relay_log_info_group_relay_log_name;
PSI_memory_key key_memory_binlog_cache_mngr;
PSI_memory_key key_memory_Row_data_memory_memory;
PSI_memory_key key_memory_Gtid_state_to_string;
PSI_memory_key key_memory_Owned_gtids_to_string;
PSI_memory_key key_memory_Sort_param_tmp_buffer;
PSI_memory_key key_memory_Filesort_info_merge;
PSI_memory_key key_memory_Filesort_info_record_pointers;
PSI_memory_key key_memory_handler_errmsgs;
PSI_memory_key key_memory_handlerton;
PSI_memory_key key_memory_XID;
PSI_memory_key key_memory_host_cache_hostname;
PSI_memory_key key_memory_user_var_entry_value;
PSI_memory_key key_memory_User_level_lock;
PSI_memory_key key_memory_MYSQL_LOG_name;
PSI_memory_key key_memory_TC_LOG_MMAP_pages;
PSI_memory_key key_memory_my_bitmap_map;
PSI_memory_key key_memory_QUICK_RANGE_SELECT_mrr_buf_desc;
PSI_memory_key key_memory_Event_queue_element_for_exec_names;
PSI_memory_key key_memory_my_str_malloc;
PSI_memory_key key_memory_MYSQL_BIN_LOG_basename;
PSI_memory_key key_memory_MYSQL_BIN_LOG_index;
PSI_memory_key key_memory_MYSQL_RELAY_LOG_basename;
PSI_memory_key key_memory_MYSQL_RELAY_LOG_index;
PSI_memory_key key_memory_rpl_filter;
PSI_memory_key key_memory_errmsgs;
PSI_memory_key key_memory_Gis_read_stream_err_msg;
PSI_memory_key key_memory_Geometry_objects_data;
PSI_memory_key key_memory_MYSQL_LOCK;
PSI_memory_key key_memory_Event_scheduler_scheduler_param;
PSI_memory_key key_memory_Owned_gtids_sidno_to_hash;
PSI_memory_key key_memory_Mutex_cond_array_Mutex_cond;
PSI_memory_key key_memory_TABLE_RULE_ENT;
PSI_memory_key key_memory_Rpl_info_table;
PSI_memory_key key_memory_Rpl_info_file_buffer;
PSI_memory_key key_memory_db_worker_hash_entry;
PSI_memory_key key_memory_rpl_slave_check_temp_dir;
PSI_memory_key key_memory_rpl_slave_command_buffer;
PSI_memory_key key_memory_binlog_ver_1_event;
PSI_memory_key key_memory_SLAVE_INFO;
PSI_memory_key key_memory_binlog_pos;
PSI_memory_key key_memory_HASH_ROW_ENTRY;
PSI_memory_key key_memory_binlog_statement_buffer;
PSI_memory_key key_memory_partition_syntax_buffer;
PSI_memory_key key_memory_READ_INFO;
PSI_memory_key key_memory_JOIN_CACHE;
PSI_memory_key key_memory_TABLE_sort_io_cache;
PSI_memory_key key_memory_frm;
PSI_memory_key key_memory_Unique_sort_buffer;
PSI_memory_key key_memory_Unique_merge_buffer;
PSI_memory_key key_memory_TABLE;
PSI_memory_key key_memory_frm_extra_segment_buff;
PSI_memory_key key_memory_frm_form_pos;
PSI_memory_key key_memory_frm_string;
PSI_memory_key key_memory_LOG_name;
PSI_memory_key key_memory_DATE_TIME_FORMAT;
PSI_memory_key key_memory_DDL_LOG_MEMORY_ENTRY;
PSI_memory_key key_memory_ST_SCHEMA_TABLE;
PSI_memory_key key_memory_ignored_db;
PSI_memory_key key_memory_PROFILE;
PSI_memory_key key_memory_st_mysql_plugin_dl;
PSI_memory_key key_memory_st_mysql_plugin;
PSI_memory_key key_memory_global_system_variables;
PSI_memory_key key_memory_THD_variables;
PSI_memory_key key_memory_Security_context;
PSI_memory_key key_memory_shared_memory_name;
PSI_memory_key key_memory_bison_stack;
PSI_memory_key key_memory_THD_handler_tables_hash;
PSI_memory_key key_memory_hash_index_key_buffer;
PSI_memory_key key_memory_dboptions_hash;
PSI_memory_key key_memory_user_conn;
PSI_memory_key key_memory_LOG_POS_COORD;
PSI_memory_key key_memory_XID_STATE;
PSI_memory_key key_memory_MPVIO_EXT_auth_info;
PSI_memory_key key_memory_opt_bin_logname;
PSI_memory_key key_memory_Query_cache;
PSI_memory_key key_memory_READ_RECORD_cache;
PSI_memory_key key_memory_Quick_ranges;
PSI_memory_key key_memory_File_query_log_name;
PSI_memory_key key_memory_Table_trigger_dispatcher;
PSI_memory_key key_memory_show_slave_status_io_gtid_set;
PSI_memory_key key_memory_write_set_extraction;
PSI_memory_key key_memory_thd_timer;
PSI_memory_key key_memory_THD_Session_tracker;
PSI_memory_key key_memory_THD_Session_sysvar_resource_manager;
PSI_memory_key key_memory_get_all_tables;
PSI_memory_key key_memory_fill_schema_schemata;
PSI_memory_key key_memory_native_functions;
PSI_memory_key key_memory_JSON;

#ifdef HAVE_PSI_INTERFACE
static PSI_memory_info all_server_memory[]=
{
  { &key_memory_locked_table_list, "Locked_tables_list::m_locked_tables_root", 0},
  { &key_memory_locked_thread_list, "display_table_locks", PSI_FLAG_THREAD},
  { &key_memory_thd_transactions, "THD::transactions::mem_root", PSI_FLAG_THREAD},
  { &key_memory_delegate, "Delegate::memroot", 0},
  { &key_memory_acl_mem, "sql_acl_mem", PSI_FLAG_GLOBAL},
  { &key_memory_acl_memex, "sql_acl_memex", PSI_FLAG_GLOBAL},
  { &key_memory_acl_cache, "acl_cache", PSI_FLAG_GLOBAL},
  { &key_memory_thd_main_mem_root, "thd::main_mem_root", PSI_FLAG_THREAD},
  { &key_memory_help, "help", 0},
  { &key_memory_new_frm_mem, "new_frm_mem", 0},
  { &key_memory_table_share, "TABLE_SHARE::mem_root", PSI_FLAG_GLOBAL}, /* table definition cache */
  { &key_memory_gdl, "gdl", 0},
  { &key_memory_table_triggers_list, "Table_triggers_list", 0},
  { &key_memory_servers, "servers", 0},
  { &key_memory_prepared_statement_map, "Prepared_statement_map", PSI_FLAG_THREAD},
  { &key_memory_prepared_statement_main_mem_root, "Prepared_statement::main_mem_root", PSI_FLAG_THREAD},
  { &key_memory_protocol_rset_root, "Protocol_local::m_rset_root", PSI_FLAG_THREAD},
  { &key_memory_warning_info_warn_root, "Warning_info::m_warn_root", PSI_FLAG_THREAD},
  { &key_memory_sp_cache, "THD::sp_cache", 0},
  { &key_memory_sp_head_main_root, "sp_head::main_mem_root", 0},
  { &key_memory_sp_head_execute_root, "sp_head::execute_mem_root", PSI_FLAG_THREAD},
  { &key_memory_sp_head_call_root, "sp_head::call_mem_root", PSI_FLAG_THREAD},
  { &key_memory_table_mapping_root, "table_mapping::m_mem_root", 0},
  { &key_memory_quick_range_select_root, "QUICK_RANGE_SELECT::alloc", PSI_FLAG_THREAD},
  { &key_memory_quick_index_merge_root, "QUICK_INDEX_MERGE_SELECT::alloc", PSI_FLAG_THREAD},
  { &key_memory_quick_ror_intersect_select_root, "QUICK_ROR_INTERSECT_SELECT::alloc", PSI_FLAG_THREAD},
  { &key_memory_quick_ror_union_select_root, "QUICK_ROR_UNION_SELECT::alloc", PSI_FLAG_THREAD},
  { &key_memory_quick_group_min_max_select_root, "QUICK_GROUP_MIN_MAX_SELECT::alloc", PSI_FLAG_THREAD},
  { &key_memory_test_quick_select_exec, "test_quick_select", PSI_FLAG_THREAD},
  { &key_memory_prune_partitions_exec, "prune_partitions::exec", 0},
  { &key_memory_binlog_recover_exec, "MYSQL_BIN_LOG::recover", 0},
  { &key_memory_blob_mem_storage, "Blob_mem_storage::storage", 0},

  { &key_memory_NAMED_ILINK_name, "NAMED_ILINK::name", 0},
  { &key_memory_String_value, "String::value", 0},
  { &key_memory_Sys_var_charptr_value, "Sys_var_charptr::value", 0},
  { &key_memory_queue_item, "Queue::queue_item", 0},
  { &key_memory_THD_db, "THD::db", 0},
  { &key_memory_user_var_entry, "user_var_entry", 0},
  { &key_memory_Slave_job_group_group_relay_log_name, "Slave_job_group::group_relay_log_name", 0},
  { &key_memory_Relay_log_info_group_relay_log_name, "Relay_log_info::group_relay_log_name", 0},
  { &key_memory_binlog_cache_mngr, "binlog_cache_mngr", 0},
  { &key_memory_Row_data_memory_memory, "Row_data_memory::memory", 0},

  { &key_memory_Gtid_set_to_string, "Gtid_set::to_string", 0},
  { &key_memory_Gtid_state_to_string, "Gtid_state::to_string", 0},
  { &key_memory_Owned_gtids_to_string, "Owned_gtids::to_string", 0},
  { &key_memory_log_event, "Log_event", 0},
  { &key_memory_Incident_log_event_message, "Incident_log_event::message", 0},
  { &key_memory_Rows_query_log_event_rows_query, "Rows_query_log_event::rows_query", 0},

  { &key_memory_Sort_param_tmp_buffer, "Sort_param::tmp_buffer", 0},
  { &key_memory_Filesort_info_merge, "Filesort_info::merge", 0},
  { &key_memory_Filesort_info_record_pointers, "Filesort_info::record_pointers", 0},
  { &key_memory_Filesort_buffer_sort_keys, "Filesort_buffer::sort_keys", 0},
  { &key_memory_handler_errmsgs, "handler::errmsgs", 0},
  { &key_memory_handlerton, "handlerton", 0},
  { &key_memory_XID, "XID", 0},
  { &key_memory_host_cache_hostname, "host_cache::hostname", 0},
  { &key_memory_user_var_entry_value, "user_var_entry::value", 0},
  { &key_memory_User_level_lock, "User_level_lock", 0},
  { &key_memory_MYSQL_LOG_name, "MYSQL_LOG::name", 0},
  { &key_memory_TC_LOG_MMAP_pages, "TC_LOG_MMAP::pages", 0},
  { &key_memory_my_bitmap_map, "my_bitmap_map", 0},
  { &key_memory_QUICK_RANGE_SELECT_mrr_buf_desc, "QUICK_RANGE_SELECT::mrr_buf_desc", 0},
  { &key_memory_Event_queue_element_for_exec_names, "Event_queue_element_for_exec::names", 0},
  { &key_memory_my_str_malloc, "my_str_malloc", 0},
  { &key_memory_MYSQL_BIN_LOG_basename, "MYSQL_BIN_LOG::basename", 0},
  { &key_memory_MYSQL_BIN_LOG_index, "MYSQL_BIN_LOG::index", 0},
  { &key_memory_MYSQL_RELAY_LOG_basename, "MYSQL_RELAY_LOG::basename", 0},
  { &key_memory_MYSQL_RELAY_LOG_index, "MYSQL_RELAY_LOG::index", 0},
  { &key_memory_rpl_filter, "rpl_filter memory", 0},
  { &key_memory_errmsgs, "errmsgs", 0},
  { &key_memory_Gis_read_stream_err_msg, "Gis_read_stream::err_msg", 0},
  { &key_memory_Geometry_objects_data, "Geometry::ptr_and_wkb_data", 0},
  { &key_memory_MYSQL_LOCK, "MYSQL_LOCK", 0},
  { &key_memory_NET_buff, "NET::buff", 0},
  { &key_memory_NET_compress_packet, "NET::compress_packet", 0},
  { &key_memory_Event_scheduler_scheduler_param, "Event_scheduler::scheduler_param", 0},
  { &key_memory_Gtid_set_Interval_chunk, "Gtid_set::Interval_chunk", 0},
  { &key_memory_Owned_gtids_sidno_to_hash, "Owned_gtids::sidno_to_hash", 0},
  { &key_memory_Sid_map_Node, "Sid_map::Node", 0},
  { &key_memory_Mutex_cond_array_Mutex_cond, "Mutex_cond_array::Mutex_cond", 0},
  { &key_memory_TABLE_RULE_ENT, "TABLE_RULE_ENT", 0},

  { &key_memory_Rpl_info_table, "Rpl_info_table", 0},
  { &key_memory_Rpl_info_file_buffer, "Rpl_info_file::buffer", 0},
  { &key_memory_db_worker_hash_entry, "db_worker_hash_entry", 0},
  { &key_memory_rpl_slave_check_temp_dir, "rpl_slave::check_temp_dir", 0},
  { &key_memory_rpl_slave_command_buffer, "rpl_slave::command_buffer", 0},
  { &key_memory_binlog_ver_1_event, "binlog_ver_1_event", 0},
  { &key_memory_SLAVE_INFO, "SLAVE_INFO", 0},
  { &key_memory_binlog_pos, "binlog_pos", 0},
  { &key_memory_HASH_ROW_ENTRY, "HASH_ROW_ENTRY", 0},
  { &key_memory_binlog_statement_buffer, "binlog_statement_buffer", 0},
  { &key_memory_partition_syntax_buffer, "partition_syntax_buffer", 0},
  { &key_memory_READ_INFO, "READ_INFO", 0},
  { &key_memory_JOIN_CACHE, "JOIN_CACHE", 0},
  { &key_memory_TABLE_sort_io_cache, "TABLE::sort_io_cache", 0},
  { &key_memory_frm, "frm", 0},
  { &key_memory_Unique_sort_buffer, "Unique::sort_buffer", 0},
  { &key_memory_Unique_merge_buffer, "Unique::merge_buffer", 0},
  { &key_memory_TABLE, "TABLE", PSI_FLAG_GLOBAL}, /* Table cache */
  { &key_memory_frm_extra_segment_buff, "frm::extra_segment_buff", 0},
  { &key_memory_frm_form_pos, "frm::form_pos", 0},
  { &key_memory_frm_string, "frm::string", 0},
  { &key_memory_LOG_name, "LOG_name", 0},
  { &key_memory_DATE_TIME_FORMAT, "DATE_TIME_FORMAT", 0},
  { &key_memory_DDL_LOG_MEMORY_ENTRY, "DDL_LOG_MEMORY_ENTRY", 0},
  { &key_memory_ST_SCHEMA_TABLE, "ST_SCHEMA_TABLE", 0},
  { &key_memory_ignored_db, "ignored_db", 0},
  { &key_memory_PROFILE, "PROFILE", 0},
  { &key_memory_global_system_variables, "global_system_variables", 0},
  { &key_memory_THD_variables, "THD::variables", 0},
  { &key_memory_Security_context, "Security_context", 0},
  { &key_memory_shared_memory_name, "Shared_memory_name", 0},
  { &key_memory_bison_stack, "bison_stack", 0},
  { &key_memory_THD_handler_tables_hash, "THD::handler_tables_hash", 0},
  { &key_memory_hash_index_key_buffer, "hash_index_key_buffer", 0},
  { &key_memory_dboptions_hash, "dboptions_hash", 0},
  { &key_memory_user_conn, "user_conn", 0},
  { &key_memory_LOG_POS_COORD, "LOG_POS_COORD", 0},
  { &key_memory_XID_STATE, "XID_STATE", 0},
  { &key_memory_MPVIO_EXT_auth_info, "MPVIO_EXT::auth_info", 0},
  { &key_memory_opt_bin_logname, "opt_bin_logname", 0},
  { &key_memory_Query_cache, "Query_cache", PSI_FLAG_GLOBAL},
  { &key_memory_READ_RECORD_cache, "READ_RECORD_cache", 0},
  { &key_memory_Quick_ranges, "Quick_ranges", 0},
  { &key_memory_File_query_log_name, "File_query_log::name", 0},
  { &key_memory_Table_trigger_dispatcher, "Table_trigger_dispatcher::m_mem_root", 0},
  { &key_memory_thd_timer, "thd_timer", 0},
  { &key_memory_THD_Session_tracker, "THD::Session_tracker", 0},
  { &key_memory_THD_Session_sysvar_resource_manager, "THD::Session_sysvar_resource_manager", 0},
  { &key_memory_show_slave_status_io_gtid_set, "show_slave_status_io_gtid_set", 0},
  { &key_memory_write_set_extraction, "write_set_extraction", 0},
  { &key_memory_get_all_tables, "get_all_tables", 0},
  { &key_memory_fill_schema_schemata, "fill_schema_schemata", 0},
  { &key_memory_native_functions, "native_functions", PSI_FLAG_GLOBAL},
  { &key_memory_JSON, "JSON", 0 },
};

/* TODO: find a good header */
extern "C" void init_client_psi_keys(void);

/**
  Initialise all the performance schema instrumentation points
  used by the server.
*/
void init_server_psi_keys(void)
{
  const char* category= "sql";
  int count;

  count= array_elements(all_server_mutexes);
  mysql_mutex_register(category, all_server_mutexes, count);

  count= array_elements(all_server_rwlocks);
  mysql_rwlock_register(category, all_server_rwlocks, count);

  count= array_elements(all_server_conds);
  mysql_cond_register(category, all_server_conds, count);

  count= array_elements(all_server_threads);
  mysql_thread_register(category, all_server_threads, count);

  count= array_elements(all_server_files);
  mysql_file_register(category, all_server_files, count);

  count= array_elements(all_server_stages);
  mysql_stage_register(category, all_server_stages, count);

  count= array_elements(all_server_sockets);
  mysql_socket_register(category, all_server_sockets, count);

  count= array_elements(all_server_memory);
  mysql_memory_register(category, all_server_memory, count);

#ifdef HAVE_PSI_STATEMENT_INTERFACE
  init_sql_statement_info();
  count= array_elements(sql_statement_info);
  mysql_statement_register(category, sql_statement_info, count);

  init_sp_psi_keys();

  init_scheduler_psi_keys();

  category= "com";
  init_com_statement_info();

  /*
    Register [0 .. COM_QUERY - 1] as "statement/com/..."
  */
  count= (int) COM_QUERY;
  mysql_statement_register(category, com_statement_info, count);

  /*
    Register [COM_QUERY + 1 .. COM_END] as "statement/com/..."
  */
  count= (int) COM_END - (int) COM_QUERY;
  mysql_statement_register(category, & com_statement_info[(int) COM_QUERY + 1], count);

  category= "abstract";
  /*
    Register [COM_QUERY] as "statement/abstract/com_query"
  */
  mysql_statement_register(category, & com_statement_info[(int) COM_QUERY], 1);

  /*
    When a new packet is received,
    it is instrumented as "statement/abstract/new_packet".
    Based on the packet type found, it later mutates to the
    proper narrow type, for example
    "statement/abstract/query" or "statement/com/ping".
    In cases of "statement/abstract/query", SQL queries are given to
    the parser, which mutates the statement type to an even more
    narrow classification, for example "statement/sql/select".
  */
  stmt_info_new_packet.m_key= 0;
  stmt_info_new_packet.m_name= "new_packet";
  stmt_info_new_packet.m_flags= PSI_FLAG_MUTABLE;
  mysql_statement_register(category, &stmt_info_new_packet, 1);

  /*
    Statements processed from the relay log are initially instrumented as
    "statement/abstract/relay_log". The parser will mutate the statement type to
    a more specific classification, for example "statement/sql/insert".
  */
  stmt_info_rpl.m_key= 0;
  stmt_info_rpl.m_name= "relay_log";
  stmt_info_rpl.m_flags= PSI_FLAG_MUTABLE;
  mysql_statement_register(category, &stmt_info_rpl, 1);
#endif

  /* Common client and server code. */
  init_client_psi_keys();
  /* Vio */
  init_vio_psi_keys();
}

#endif /* HAVE_PSI_INTERFACE */
<|MERGE_RESOLUTION|>--- conflicted
+++ resolved
@@ -4620,14 +4620,6 @@
   if (init_server_components())
     unireg_abort(MYSQLD_ABORT_EXIT);
 
-<<<<<<< HEAD
-=======
-
-  if (mysql_audit_notify(MYSQL_AUDIT_SERVER_STARTUP_STARTUP,
-                         (const char**)argv, argc))
-    unireg_abort(MYSQLD_ABORT_EXIT);
-
->>>>>>> 9f8dfd7a
   /*
     Each server should have one UUID. We will create it automatically, if it
     does not exist.
