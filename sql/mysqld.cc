--- conflicted
+++ resolved
@@ -379,13 +379,10 @@
 bool opt_using_transactions;
 bool volatile abort_loop;
 bool volatile shutdown_in_progress;
-<<<<<<< HEAD
 ulong log_warnings;
-=======
 #if defined(_WIN32) && !defined(EMBEDDED_LIBRARY)
 ulong slow_start_timeout;
 #endif
->>>>>>> 0906ae77
 /*
   True if the bootstrap thread is running. Protected by LOCK_thread_count,
   just like thread_count.
@@ -6372,12 +6369,6 @@
   {"skip-stack-trace", OPT_SKIP_STACK_TRACE,
    "Don't print a stack trace on failure.", 0, 0, 0, GET_NO_ARG, NO_ARG, 0, 0,
    0, 0, 0, 0},
-<<<<<<< HEAD
-=======
-  {"skip-thread-priority", OPT_SKIP_PRIOR,
-   "Don't give threads different priorities. This option is deprecated "
-   "because it has no effect; the implied behavior is already the default.",
-   0, 0, 0, GET_NO_ARG, NO_ARG, 0, 0, 0, 0, 0, 0},
 #if defined(_WIN32) && !defined(EMBEDDED_LIBRARY)
   {"slow-start-timeout", 0,
    "Maximum number of milliseconds that the service control manager should wait "
@@ -6385,7 +6376,6 @@
    "(Default: 15000).", &slow_start_timeout, &slow_start_timeout, 0,
    GET_ULONG, REQUIRED_ARG, 15000, 0, 0, 0, 0, 0},
 #endif
->>>>>>> 0906ae77
 #ifdef HAVE_REPLICATION
   {"sporadic-binlog-dump-fail", 0,
    "Option used by mysql-test for debugging and testing of replication.",
