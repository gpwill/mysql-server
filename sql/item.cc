--- conflicted
+++ resolved
@@ -5426,12 +5426,8 @@
 
 int Item_field::fix_outer_field(THD *thd, Field **from_field,
                                 Item **reference) {
-<<<<<<< HEAD
-  const bool field_found = (*from_field != not_found_field);
-=======
   const bool field_found =
       (*from_field != nullptr) && (*from_field != not_found_field);
->>>>>>> e0b689b3
   bool upward_lookup = false;
 
   /*
