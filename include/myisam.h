/*
   Copyright (c) 2000, 2012, Oracle and/or its affiliates. All rights reserved.

   This program is free software; you can redistribute it and/or modify
   it under the terms of the GNU General Public License as published by
   the Free Software Foundation; version 2 of the License.

   This program is distributed in the hope that it will be useful,
   but WITHOUT ANY WARRANTY; without even the implied warranty of
   MERCHANTABILITY or FITNESS FOR A PARTICULAR PURPOSE.  See the
   GNU General Public License for more details.

   You should have received a copy of the GNU General Public License
   along with this program; if not, write to the Free Software
   Foundation, Inc., 51 Franklin St, Fifth Floor, Boston, MA 02110-1301  USA */

/* This file should be included when using myisam_funktions */

#ifndef _myisam_h
#define _myisam_h
#ifdef	__cplusplus
extern "C" {
#endif

#ifndef _my_base_h
#include <my_base.h>
#endif
#ifndef _m_ctype_h
#include <m_ctype.h>
#endif
#ifndef _keycache_h
#include "keycache.h"
#endif
#include "my_compare.h"
#include <mysql/plugin.h>
<<<<<<< HEAD

=======
#include <my_check_opt.h>
>>>>>>> 3607b4a9
/*
  Limit max keys according to HA_MAX_POSSIBLE_KEY
*/

#if MAX_INDEXES > HA_MAX_POSSIBLE_KEY
#define MI_MAX_KEY                  HA_MAX_POSSIBLE_KEY /* Max allowed keys */
#else
#define MI_MAX_KEY                  MAX_INDEXES         /* Max allowed keys */
#endif

#define MI_MAX_POSSIBLE_KEY_BUFF    HA_MAX_POSSIBLE_KEY_BUFF
/*
  The following defines can be increased if necessary.
  But beware the dependency of MI_MAX_POSSIBLE_KEY_BUFF and MI_MAX_KEY_LENGTH.
*/
#define MI_MAX_KEY_LENGTH           1000            /* Max length in bytes */
#define MI_MAX_KEY_SEG              16              /* Max segments for key */

#define MI_MAX_KEY_BUFF  (MI_MAX_KEY_LENGTH+MI_MAX_KEY_SEG*6+8+8)
#define MI_MAX_MSG_BUF      1024 /* used in CHECK TABLE, REPAIR TABLE */
#define MI_NAME_IEXT	".MYI"
#define MI_NAME_DEXT	".MYD"

/* Possible values for myisam_block_size (must be power of 2) */
#define MI_KEY_BLOCK_LENGTH	1024	/* default key block length */
#define MI_MIN_KEY_BLOCK_LENGTH	1024	/* Min key block length */
#define MI_MAX_KEY_BLOCK_LENGTH	16384

/*
  In the following macros '_keyno_' is 0 .. keys-1.
  If there can be more keys than bits in the key_map, the highest bit
  is for all upper keys. They cannot be switched individually.
  This means that clearing of high keys is ignored, setting one high key
  sets all high keys.
*/
#define MI_KEYMAP_BITS      (8 * SIZEOF_LONG_LONG)
#define MI_KEYMAP_HIGH_MASK (ULL(1) << (MI_KEYMAP_BITS - 1))
#define mi_get_mask_all_keys_active(_keys_) \
                            (((_keys_) < MI_KEYMAP_BITS) ? \
                             ((ULL(1) << (_keys_)) - ULL(1)) : \
                             (~ ULL(0)))

#if MI_MAX_KEY > MI_KEYMAP_BITS

#define mi_is_key_active(_keymap_,_keyno_) \
                            (((_keyno_) < MI_KEYMAP_BITS) ? \
                             test((_keymap_) & (ULL(1) << (_keyno_))) : \
                             test((_keymap_) & MI_KEYMAP_HIGH_MASK))
#define mi_set_key_active(_keymap_,_keyno_) \
                            (_keymap_)|= (((_keyno_) < MI_KEYMAP_BITS) ? \
                                          (ULL(1) << (_keyno_)) : \
                                          MI_KEYMAP_HIGH_MASK)
#define mi_clear_key_active(_keymap_,_keyno_) \
                            (_keymap_)&= (((_keyno_) < MI_KEYMAP_BITS) ? \
                                          (~ (ULL(1) << (_keyno_))) : \
                                          (~ (ULL(0))) /*ignore*/ )

#else

#define mi_is_key_active(_keymap_,_keyno_) \
                            test((_keymap_) & (ULL(1) << (_keyno_)))
#define mi_set_key_active(_keymap_,_keyno_) \
                            (_keymap_)|= (ULL(1) << (_keyno_))
#define mi_clear_key_active(_keymap_,_keyno_) \
                            (_keymap_)&= (~ (ULL(1) << (_keyno_)))

#endif

#define mi_is_any_key_active(_keymap_) \
                            test((_keymap_))
#define mi_is_all_keys_active(_keymap_,_keys_) \
                            ((_keymap_) == mi_get_mask_all_keys_active(_keys_))
#define mi_set_all_keys_active(_keymap_,_keys_) \
                            (_keymap_)= mi_get_mask_all_keys_active(_keys_)
#define mi_clear_all_keys_active(_keymap_) \
                            (_keymap_)= 0
#define mi_intersect_keys_active(_to_,_from_) \
                            (_to_)&= (_from_)
#define mi_is_any_intersect_keys_active(_keymap1_,_keys_,_keymap2_) \
                            ((_keymap1_) & (_keymap2_) & \
                             mi_get_mask_all_keys_active(_keys_))
#define mi_copy_keys_active(_to_,_maxkeys_,_from_) \
                            (_to_)= (mi_get_mask_all_keys_active(_maxkeys_) & \
                                     (_from_))

	/* Param to/from mi_info */

typedef struct st_mi_isaminfo		/* Struct from h_info */
{
  ha_rows records;			/* Records in database */
  ha_rows deleted;			/* Deleted records in database */
  my_off_t recpos;			/* Pos for last used record */
  my_off_t newrecpos;			/* Pos if we write new record */
  my_off_t dupp_key_pos;		/* Position to record with dupp key */
  my_off_t data_file_length,		/* Length of data file */
           max_data_file_length,
           index_file_length,
           max_index_file_length,
           delete_length;
  ulong reclength;			/* Recordlength */
  ulong mean_reclength;			/* Mean recordlength (if packed) */
  ulonglong auto_increment;
  ulonglong key_map;			/* Which keys are used */
  char  *data_file_name, *index_file_name;
  uint  keys;				/* Number of keys in use */
  uint	options;			/* HA_OPTION_... used */
  int	errkey,				/* With key was dupplicated on err */
	sortkey;			/* clustered by this key */
  File	filenr;				/* (uniq) filenr for datafile */
  time_t create_time;			/* When table was created */
  time_t check_time;
  time_t update_time;
  uint  reflength;
  ulong record_offset;
  ulong *rec_per_key;			/* for sql optimizing */
} MI_ISAMINFO;


typedef struct st_mi_create_info
{
  const char *index_file_name, *data_file_name;	/* If using symlinks */
  ha_rows max_rows;
  ha_rows reloc_rows;
  ulonglong auto_increment;
  ulonglong data_file_length;
  ulonglong key_file_length;
  uint old_options;
  uint16 language;
  my_bool with_auto_increment;
} MI_CREATE_INFO;

struct st_myisam_info;			/* For referense */
struct st_mi_isam_share;
typedef struct st_myisam_info MI_INFO;
struct st_mi_s_param;

typedef struct st_mi_keydef		/* Key definition with open & info */
{
  struct st_mi_isam_share *share;       /* Pointer to base (set in mi_open) */
  uint16 keysegs;			/* Number of key-segment */
  uint16 flag;				/* NOSAME, PACK_USED */

  uint8  key_alg;			/* BTREE, RTREE */
  uint16 block_length;			/* Length of keyblock (auto) */
  uint16 underflow_block_length;	/* When to execute underflow */
  uint16 keylength;			/* Tot length of keyparts (auto) */
  uint16 minlength;			/* min length of (packed) key (auto) */
  uint16 maxlength;			/* max length of (packed) key (auto) */
  uint16 block_size_index;		/* block_size (auto) */
  uint32 version;			/* For concurrent read/write */
  uint32 ftkey_nr;                      /* full-text index number */

  HA_KEYSEG *seg,*end;
  struct st_mysql_ftparser *parser;     /* Fulltext [pre]parser */
  int (*bin_search)(struct st_myisam_info *info,struct st_mi_keydef *keyinfo,
		    uchar *page,uchar *key,
		    uint key_len,uint comp_flag,uchar * *ret_pos,
		    uchar *buff, my_bool *was_last_key);
  uint (*get_key)(struct st_mi_keydef *keyinfo,uint nod_flag,uchar * *page,
		  uchar *key);
  int (*pack_key)(struct st_mi_keydef *keyinfo,uint nod_flag,uchar *next_key,
		  uchar *org_key, uchar *prev_key, uchar *key,
		  struct st_mi_s_param *s_temp);
  void (*store_key)(struct st_mi_keydef *keyinfo, uchar *key_pos,
		    struct st_mi_s_param *s_temp);
  int (*ck_insert)(struct st_myisam_info *inf, uint k_nr, uchar *k, uint klen);
  int (*ck_delete)(struct st_myisam_info *inf, uint k_nr, uchar *k, uint klen);
} MI_KEYDEF;


#define MI_UNIQUE_HASH_LENGTH	4

typedef struct st_unique_def		/* Segment definition of unique */
{
  uint16 keysegs;			/* Number of key-segment */
  uchar key;				/* Mapped to which key */
  uint8 null_are_equal;
  HA_KEYSEG *seg,*end;
} MI_UNIQUEDEF;

typedef struct st_mi_decode_tree	/* Decode huff-table */
{
  uint16 *table;
  uint	 quick_table_bits;
  uchar	 *intervalls;
} MI_DECODE_TREE;


struct st_mi_bit_buff;

/*
  Note that null markers should always be first in a row !
  When creating a column, one should only specify:
  type, length, null_bit and null_pos
*/

typedef struct st_columndef		/* column information */
{
  int16  type;				/* en_fieldtype */
  uint16 length;			/* length of field */
  uint32 offset;			/* Offset to position in row */
  uint8  null_bit;			/* If column may be 0 */
  uint16 null_pos;			/* position for null marker */

#ifndef NOT_PACKED_DATABASES
  void (*unpack)(struct st_columndef *rec,struct st_mi_bit_buff *buff,
		 uchar *start,uchar *end);
  enum en_fieldtype base_type;
  uint space_length_bits,pack_type;
  MI_DECODE_TREE *huff_tree;
#endif
} MI_COLUMNDEF;


extern char * myisam_log_filename;		/* Name of logfile */
extern ulong myisam_block_size;
extern ulong myisam_concurrent_insert;
extern my_bool myisam_flush,myisam_delay_key_write,myisam_single_user;
extern my_off_t myisam_max_temp_length;
extern ulong myisam_data_pointer_size;

/* usually used to check if a symlink points into the mysql data home */
/* which is normally forbidden                                        */
extern int (*myisam_test_invalid_symlink)(const char *filename);
extern ulonglong myisam_mmap_size, myisam_mmap_used;
extern mysql_mutex_t THR_LOCK_myisam_mmap;

	/* Prototypes for myisam-functions */

extern int mi_close(struct st_myisam_info *file);
extern int mi_delete(struct st_myisam_info *file,const uchar *buff);
extern struct st_myisam_info *mi_open(const char *name,int mode,
				      uint wait_if_locked);
extern int mi_panic(enum ha_panic_function function);
extern int mi_rfirst(struct st_myisam_info *file,uchar *buf,int inx);
extern int mi_rkey(MI_INFO *info, uchar *buf, int inx, const uchar *key,
                   key_part_map keypart_map, enum ha_rkey_function search_flag);
extern int mi_rlast(struct st_myisam_info *file,uchar *buf,int inx);
extern int mi_rnext(struct st_myisam_info *file,uchar *buf,int inx);
extern int mi_rnext_same(struct st_myisam_info *info, uchar *buf);
extern int mi_rprev(struct st_myisam_info *file,uchar *buf,int inx);
extern int mi_rrnd(struct st_myisam_info *file,uchar *buf, my_off_t pos);
extern int mi_scan_init(struct st_myisam_info *file);
extern int mi_scan(struct st_myisam_info *file,uchar *buf);
extern int mi_rsame(struct st_myisam_info *file,uchar *record,int inx);
extern int mi_rsame_with_pos(struct st_myisam_info *file,uchar *record,
			     int inx, my_off_t pos);
extern int mi_update(struct st_myisam_info *file,const uchar *old,
		     uchar *new_record);
extern int mi_write(struct st_myisam_info *file,uchar *buff);
extern my_off_t mi_position(struct st_myisam_info *file);
extern int mi_status(struct st_myisam_info *info, MI_ISAMINFO *x, uint flag);
extern int mi_lock_database(struct st_myisam_info *file,int lock_type);
extern int mi_create(const char *name,uint keys,MI_KEYDEF *keydef,
		     uint columns, MI_COLUMNDEF *columndef,
		     uint uniques, MI_UNIQUEDEF *uniquedef,
		     MI_CREATE_INFO *create_info, uint flags);
extern int mi_delete_table(const char *name);
extern int mi_rename(const char *from, const char *to);
extern int mi_extra(struct st_myisam_info *file,
		    enum ha_extra_function function,
		    void *extra_arg);
extern int mi_reset(struct st_myisam_info *file);
extern ha_rows mi_records_in_range(MI_INFO *info, int inx,
                                   key_range *min_key, key_range *max_key);
extern int mi_log(int activate_log);
extern int mi_is_changed(struct st_myisam_info *info);
extern int mi_delete_all_rows(struct st_myisam_info *info);
extern ulong _mi_calc_blob_length(uint length , const uchar *pos);
extern uint mi_get_pointer_length(ulonglong file_length, uint def);

#define MEMMAP_EXTRA_MARGIN     7       /* Write this as a suffix for mmap file */
/* this is used to pass to mysql_myisamchk_table */

#define   MYISAMCHK_REPAIR 1  /* equivalent to myisamchk -r */
#define   MYISAMCHK_VERIFY 2  /* Verify, run repair if failure */

/*
  Flags used by myisamchk.c or/and ha_myisam.cc that are NOT passed
  to mi_check.c follows:
*/

#define TT_USEFRM               1
#define TT_FOR_UPGRADE          2

#define O_NEW_INDEX	1		/* Bits set in out_flag */
#define O_NEW_DATA	2
#define O_DATA_LOST	4

/* these struct is used by my_check to tell it what to do */

typedef struct st_sort_key_blocks		/* Used when sorting */
{
  uchar *buff,*end_pos;
  uchar lastkey[MI_MAX_POSSIBLE_KEY_BUFF];
  uint last_length;
  int inited;
} SORT_KEY_BLOCKS;


/* 
  MyISAM supports several statistics collection methods. Currently statistics 
  collection method is not stored in MyISAM file and has to be specified for 
  each table analyze/repair operation in  MI_CHECK::stats_method.
*/

typedef enum 
{
  /* Treat NULLs as inequal when collecting statistics (default for 4.1/5.0) */
  MI_STATS_METHOD_NULLS_NOT_EQUAL,
  /* Treat NULLs as equal when collecting statistics (like 4.0 did) */
  MI_STATS_METHOD_NULLS_EQUAL,
  /* Ignore NULLs - count only tuples without NULLs in the index components */
  MI_STATS_METHOD_IGNORE_NULLS
} enum_mi_stats_method;

typedef struct st_mi_check_param
{
  ulonglong auto_increment_value;
  ulonglong max_data_file_length;
  ulonglong keys_in_use;
  ulonglong max_record_length;
  ulonglong sort_buffer_length;
  my_off_t search_after_block;
  my_off_t new_file_pos,key_file_blocks;
  my_off_t keydata,totaldata,key_blocks,start_check_pos;
  ha_rows total_records,total_deleted;
  ha_checksum record_checksum,glob_crc;
  ulonglong use_buffers;
  ulong read_buffer_length, write_buffer_length, sort_key_blocks;
  uint out_flag,warning_printed,error_printed,verbose;
  uint opt_sort_key,total_files,max_level;
  uint testflag, key_cache_block_size;
  uint16 language;
  my_bool using_global_keycache, opt_lock_memory, opt_follow_links;
  my_bool retry_repair, force_sort;
  char temp_filename[FN_REFLEN],*isam_file_name;
  MY_TMPDIR *tmpdir;
  int tmpfile_createflag;
  myf myf_rw;
  IO_CACHE read_cache;
  
  /* 
    The next two are used to collect statistics, see update_key_parts for
    description.
  */
  ulonglong unique_count[MI_MAX_KEY_SEG+1];
  ulonglong notnull_count[MI_MAX_KEY_SEG+1];
  
  ha_checksum key_crc[HA_MAX_POSSIBLE_KEY];
  ulong rec_per_key_part[MI_MAX_KEY_SEG*HA_MAX_POSSIBLE_KEY];
  void *thd;
  const char *db_name, *table_name;
  const char *op_name;
  enum_mi_stats_method stats_method;
  mysql_mutex_t print_msg_mutex;
  my_bool need_print_msg_lock;
} MI_CHECK;

typedef struct st_sort_ft_buf
{
  uchar *buf, *end;
  int   count;
  uchar lastkey[MI_MAX_KEY_BUFF];
} SORT_FT_BUF;

typedef struct st_sort_info
{
  my_off_t filelength,dupp,buff_length;
  ha_rows max_records;
  uint current_key, total_keys;
  myf myf_rw;
  enum data_file_type new_data_file_type;
  MI_INFO *info;
  MI_CHECK *param;
  uchar *buff;
  SORT_KEY_BLOCKS *key_block,*key_block_end;
  SORT_FT_BUF *ft_buf;
  /* sync things */
  uint got_error, threads_running;
  mysql_mutex_t mutex;
  mysql_cond_t  cond;
} SORT_INFO;

/* functions in mi_check */
void myisamchk_init(MI_CHECK *param);
int chk_status(MI_CHECK *param, MI_INFO *info);
int chk_del(MI_CHECK *param, register MI_INFO *info, uint test_flag);
int chk_size(MI_CHECK *param, MI_INFO *info);
int chk_key(MI_CHECK *param, MI_INFO *info);
int chk_data_link(MI_CHECK *param, MI_INFO *info,int extend);
int mi_repair(MI_CHECK *param, register MI_INFO *info,
	      char * name, int rep_quick);
int mi_sort_index(MI_CHECK *param, register MI_INFO *info, char * name);
int mi_repair_by_sort(MI_CHECK *param, register MI_INFO *info,
		      const char * name, int rep_quick);
int mi_repair_parallel(MI_CHECK *param, register MI_INFO *info,
		      const char * name, int rep_quick);
int change_to_newfile(const char * filename, const char * old_ext,
		      const char * new_ext, myf myflags);
int lock_file(MI_CHECK *param, File file, my_off_t start, int lock_type,
	      const char *filetype, const char *filename);
void lock_memory(MI_CHECK *param);
void update_auto_increment_key(MI_CHECK *param, MI_INFO *info,
			       my_bool repair);
int update_state_info(MI_CHECK *param, MI_INFO *info,uint update);
void update_key_parts(MI_KEYDEF *keyinfo, ulong *rec_per_key_part,
                      ulonglong *unique, ulonglong *notnull, 
                      ulonglong records);
int filecopy(MI_CHECK *param, File to,File from,my_off_t start,
	     my_off_t length, const char *type);
int movepoint(MI_INFO *info,uchar *record,my_off_t oldpos,
	      my_off_t newpos, uint prot_key);
int write_data_suffix(SORT_INFO *sort_info, my_bool fix_datafile);
int test_if_almost_full(MI_INFO *info);
int recreate_table(MI_CHECK *param, MI_INFO **org_info, char *filename);
void mi_disable_non_unique_index(MI_INFO *info, ha_rows rows);
my_bool mi_test_if_sort_rep(MI_INFO *info, ha_rows rows, ulonglong key_map,
			    my_bool force);

int mi_init_bulk_insert(MI_INFO *info, ulong cache_size, ha_rows rows);
void mi_flush_bulk_insert(MI_INFO *info, uint inx);
void mi_end_bulk_insert(MI_INFO *info);
int mi_assign_to_key_cache(MI_INFO *info, ulonglong key_map, 
			   KEY_CACHE *key_cache);
void mi_change_key_cache(KEY_CACHE *old_key_cache,
			 KEY_CACHE *new_key_cache);
int mi_preload(MI_INFO *info, ulonglong key_map, my_bool ignore_leaves);

#ifdef	__cplusplus
}
#endif
#endif<|MERGE_RESOLUTION|>--- conflicted
+++ resolved
@@ -33,11 +33,7 @@
 #endif
 #include "my_compare.h"
 #include <mysql/plugin.h>
-<<<<<<< HEAD
-
-=======
 #include <my_check_opt.h>
->>>>>>> 3607b4a9
 /*
   Limit max keys according to HA_MAX_POSSIBLE_KEY
 */
