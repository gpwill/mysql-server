--- conflicted
+++ resolved
@@ -33,23 +33,12 @@
 #include "plugin/semisync/semisync_master.h"
 #include "sql/sql_class.h"
 
-<<<<<<< HEAD
 struct Slave {
-  uint32_t thread_id;
+  THD *thd;
   Vio *vio;
-  uint server_id;
-  bool net_compress;
 
   my_socket sock_fd() const { return vio->mysql_socket.fd; }
-=======
-struct Slave
-{
-  THD *thd;
-  Vio vio;
-
-  my_socket sock_fd() const { return vio.mysql_socket.fd; }
   uint server_id() const { return thd->server_id; }
->>>>>>> 4aa63f98
 };
 
 typedef std::vector<Slave> Slave_vector;
