<<<<<<< HEAD
# Copyright (C) 2000-2006 MySQL AB, 2009 Sun Microsystems, Inc.
=======
# Copyright (c) 2000-2007 MySQL AB, 2009 Sun Microsystems, Inc.
# Use is subject to license terms.
>>>>>>> c6877faf
# 
# This program is free software; you can redistribute it and/or modify
# it under the terms of the GNU General Public License as published by
# the Free Software Foundation; version 2 of the License.
# 
# This program is distributed in the hope that it will be useful,
# but WITHOUT ANY WARRANTY; without even the implied warranty of
# MERCHANTABILITY or FITNESS FOR A PARTICULAR PURPOSE.  See the
# GNU General Public License for more details.
# 
# You should have received a copy of the GNU General Public License
# along with this program; if not, write to the Free Software
# Foundation, Inc., 51 Franklin St, Fifth Floor, Boston, MA 02110-1301  USA

MYSQLDATAdir =		$(localstatedir)
MYSQLSHAREdir =		$(pkgdatadir)
MYSQLBASEdir=		$(prefix)
INCLUDES =		@ZLIB_INCLUDES@ -I$(top_builddir)/include \
			-I$(top_srcdir)/include -I$(srcdir)
pkglib_LIBRARIES =	libmysys.a
LDADD =			libmysys.a $(top_builddir)/strings/libmystrings.a $(top_builddir)/dbug/libdbug.a
noinst_HEADERS =	mysys_priv.h my_static.h my_handler_errors.h
libmysys_a_SOURCES =    my_init.c my_getwd.c mf_getdate.c my_mmap.c \
			mf_path.c mf_loadpath.c my_file.c \
			my_open.c my_create.c my_dup.c my_seek.c my_read.c \
			my_pread.c my_write.c my_getpagesize.c \
			mf_keycaches.c my_crc32.c \
			mf_iocache.c mf_iocache2.c mf_cache.c mf_tempfile.c \
			mf_tempdir.c my_lock.c mf_brkhant.c my_alarm.c \
			my_malloc.c my_realloc.c my_once.c mulalloc.c \
			my_alloc.c safemalloc.c my_new.cc \
			my_vle.c my_fopen.c my_fstream.c my_getsystime.c \
			my_error.c errors.c my_div.c my_messnc.c \
			mf_format.c mf_same.c mf_dirname.c mf_fn_ext.c \
			my_symlink.c my_symlink2.c \
			mf_pack.c mf_unixpath.c mf_arr_appstr.c \
			mf_wcomp.c mf_wfile.c my_gethwaddr.c \
			mf_qsort.c mf_qsort2.c mf_sort.c \
			ptr_cmp.c mf_radix.c queues.c my_getncpus.c \
			tree.c trie.c list.c hash.c array.c string.c typelib.c \
			my_copy.c my_append.c my_lib.c \
			my_delete.c my_rename.c my_redel.c \
			my_chsize.c my_clock.c \
			my_quick.c my_lockmem.c my_static.c \
			my_sync.c my_getopt.c my_mkdir.c \
			default_modify.c default.c \
                        my_compress.c checksum.c \
			my_net.c my_port.c my_sleep.c \
			charset.c charset-def.c my_bitmap.c my_bit.c md5.c \
			my_gethostbyname.c rijndael.c my_aes.c sha1.c \
			my_handler.c my_netware.c my_largepage.c \
			my_memmem.c stacktrace.c \
			my_windac.c my_access.c base64.c my_libwrap.c

if NEED_THREAD
# mf_keycache is used only in the server, so it is safe to leave the file
# out of the non-threaded library.
# In fact, it will currently not compile without thread support.
libmysys_a_SOURCES +=   mf_keycache.c
endif

EXTRA_DIST =		thr_alarm.c thr_lock.c my_pthread.c my_thr_init.c \
			thr_mutex.c thr_rwlock.c \
			CMakeLists.txt mf_soundex.c \
			my_conio.c my_wincond.c my_winthread.c
libmysys_a_LIBADD =	@THREAD_LOBJECTS@
# test_dir_DEPENDENCIES=	$(LIBRARIES)
# testhash_DEPENDENCIES=	$(LIBRARIES)
# test_charset_DEPENDENCIES=	$(LIBRARIES)
# charset2html_DEPENDENCIES=	$(LIBRARIES)
DEFS =			-DDEFAULT_BASEDIR=\"$(prefix)\" \
			-DMYSQL_DATADIR="\"$(MYSQLDATAdir)\"" \
			-DDEFAULT_CHARSET_HOME="\"$(MYSQLBASEdir)\"" \
			-DSHAREDIR="\"$(MYSQLSHAREdir)\"" \
			-DDEFAULT_HOME_ENV=MYSQL_HOME \
			-DDEFAULT_GROUP_SUFFIX_ENV=MYSQL_GROUP_SUFFIX \
			-DDEFAULT_SYSCONFDIR="\"$(sysconfdir)\"" \
                        @DEFS@

libmysys_a_DEPENDENCIES= @THREAD_LOBJECTS@

# I hope this always does the right thing. Otherwise this is only test programs
FLAGS=$(DEFS) $(INCLUDES) $(CPPFLAGS) $(CFLAGS) @NOINST_LDFLAGS@

#
# The CP .. RM stuff is to avoid problems with some compilers (like alpha ccc)
# which automaticly removes the object files you use to compile a final program
#

test_bitmap$(EXEEXT): my_bitmap.c $(LIBRARIES)
	$(LINK) $(FLAGS) -DMAIN  ./my_bitmap.c $(LDADD) $(LIBS)

test_priority_queue$(EXEEXT): queues.c $(LIBRARIES)
	$(LINK) $(FLAGS) -DMAIN  ./queues.c $(LDADD) $(LIBS)

test_thr_alarm$(EXEEXT): thr_alarm.c $(LIBRARIES)
	$(CP) $(srcdir)/thr_alarm.c ./test_thr_alarm.c
	$(LINK) $(FLAGS) -DMAIN  ./test_thr_alarm.c $(LDADD) $(LIBS)
	$(RM) -f ./test_thr_alarm.c

test_thr_lock$(EXEEXT): thr_lock.c $(LIBRARIES)
	$(CP) $(srcdir)/thr_lock.c test_thr_lock.c
	$(LINK) $(FLAGS) -DMAIN  ./test_thr_lock.c $(LDADD) $(LIBS)
	$(RM) -f ./test_thr_lock.c

test_vsnprintf$(EXEEXT): my_vsnprintf.c $(LIBRARIES)
	$(CP) $(srcdir)/my_vsnprintf.c test_vsnprintf.c
	$(LINK) $(FLAGS) -DMAIN ./test_vsnprintf.c $(LDADD) $(LIBS)
	$(RM) -f test_vsnprintf.c

test_io_cache$(EXEEXT): mf_iocache.c $(LIBRARIES)
	$(CP) $(srcdir)/mf_iocache.c test_io_cache.c
	$(LINK) $(FLAGS) -DMAIN ./test_io_cache.c $(LDADD) $(LIBS)
	$(RM) -f test_io_cache.c

test_dir$(EXEEXT): test_dir.c $(LIBRARIES)
	$(LINK) $(FLAGS) -DMAIN $(srcdir)/test_dir.c $(LDADD) $(LIBS)

test_charset$(EXEEXT): test_charset.c $(LIBRARIES)
	$(LINK) $(FLAGS) -DMAIN $(srcdir)/test_charset.c $(LDADD) $(LIBS)

testhash$(EXEEXT): testhash.c $(LIBRARIES)
	$(LINK) $(FLAGS) -DMAIN $(srcdir)/testhash.c $(LDADD) $(LIBS)

test_gethwaddr$(EXEEXT): my_gethwaddr.c $(LIBRARIES)
	$(CP) $(srcdir)/my_gethwaddr.c ./test_gethwaddr.c
	$(LINK) $(FLAGS) -DMAIN  ./test_gethwaddr.c $(LDADD) $(LIBS)
	$(RM) -f ./test_gethwaddr.c

test_base64$(EXEEXT): base64.c $(LIBRARIES)
	$(CP) $(srcdir)/base64.c ./test_base64.c
	$(LINK) $(FLAGS) -DMAIN  ./test_base64.c $(LDADD) $(LIBS)
	$(RM) -f ./test_base64.c

# Don't update the files from bitkeeper
%::SCCS/s.%<|MERGE_RESOLUTION|>--- conflicted
+++ resolved
@@ -1,9 +1,4 @@
-<<<<<<< HEAD
-# Copyright (C) 2000-2006 MySQL AB, 2009 Sun Microsystems, Inc.
-=======
-# Copyright (c) 2000-2007 MySQL AB, 2009 Sun Microsystems, Inc.
-# Use is subject to license terms.
->>>>>>> c6877faf
+# Copyright (c) 2000, 2010, Oracle and/or its affiliates. All rights reserved.
 # 
 # This program is free software; you can redistribute it and/or modify
 # it under the terms of the GNU General Public License as published by
