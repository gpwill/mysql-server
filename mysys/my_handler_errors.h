#ifndef MYSYS_MY_HANDLER_ERRORS_INCLUDED
#define MYSYS_MY_HANDLER_ERRORS_INCLUDED

/* Copyright (c) 2008, 2013, Oracle and/or its affiliates. All rights reserved.

   This program is free software; you can redistribute it and/or modify
   it under the terms of the GNU General Public License as published by
   the Free Software Foundation; version 2 of the License.

   This program is distributed in the hope that it will be useful,
   but WITHOUT ANY WARRANTY; without even the implied warranty of
   MERCHANTABILITY or FITNESS FOR A PARTICULAR PURPOSE.  See the
   GNU General Public License for more details.

   You should have received a copy of the GNU General Public License
   along with this program; if not, write to the Free Software Foundation,
   Inc., 51 Franklin Street, Suite 500, Boston, MA 02110-1335 USA */

/*
  Errors a handler can give you
*/

static const char *handler_error_messages[]=
{
  "Didn't find key on read or update",
  "Duplicate key on write or update",
  "Internal (unspecified) error in handler",
  "Someone has changed the row since it was read (while the table was locked to prevent it)",
  "Wrong index given to function",
  "Undefined handler error 125",
  "Index file is crashed",
  "Record file is crashed",
  "Out of memory in engine",
  "Undefined handler error 129",
  "Incorrect file format",
  "Command not supported by database",
  "Old database file",
  "No record read before update",
  "Record was already deleted (or record file crashed)",
  "No more room in record file",
  "No more room in index file",
  "No more records (read after end of file)",
  "Unsupported extension used for table",
  "Too big row",
  "Wrong create options",
  "Duplicate unique key or constraint on write or update",
  "Unknown character set used in table",
  "Conflicting table definitions in sub-tables of MERGE table",
  "Table is crashed and last repair failed",
  "Table was marked as crashed and should be repaired",
  "Lock timed out; Retry transaction",
  "Lock table is full;  Restart program with a larger locktable",
  "Updates are not allowed under a read only transactions",
  "Lock deadlock; Retry transaction",
  "Foreign key constraint is incorrectly formed",
  "Cannot add a child row",
  "Cannot delete a parent row",
  "No savepoint with that name",
  "Non unique key block size",
  "The table does not exist in engine",
  "The table already existed in storage engine",
  "Could not connect to storage engine",
  "Unexpected null pointer found when using spatial index",
  "The table changed in storage engine",
  "There's no partition in table for the given value",
  "Row-based binlogging of row failed",
  "Index needed in foreign key constraint",
  "Upholding foreign key constraints would lead to a duplicate key error in "
  "some other table",
  "Table needs to be upgraded before it can be used",
  "Table is read only",
  "Failed to get next auto increment value",
  "Failed to set row auto increment value",
  "Unknown (generic) error from engine",
  "Record is the same",
  "It is not possible to log this statement",
  "The event was corrupt, leading to illegal data being read",
  "The table is of a new format not supported by this version",
  "The event could not be processed no other hanlder error happened",
  "Got a fatal error during initialzaction of handler",
  "File to short; Expected more data in file",
  "Read page with wrong checksum",
  "Too many active concurrent transactions",
  "Record not matching the given partition set",
  "Index column length exceeds limit",
  "Index corrupted",
  "Undo record too big",
  "Invalid InnoDB FTS Doc ID",
  "Table is being used in foreign key check",
  "Tablespace already exists",
  "Too many columns",
  "Row in wrong partition",
  "InnoDB is in read only mode",
  "FTS query exceeds result cache memory limit",
<<<<<<< HEAD
  "Foreign key cascade delete/update exceeds max depth",
  "Required Create option missing",
  "Out of memory in storage engine",
  "Temporary file write failure"
=======
  "Temporary file write failure",
  "Operation not allowed when innodb_forced_recovery > 0"
>>>>>>> 233821d0
};

extern void my_handler_error_register(void);
extern void my_handler_error_unregister(void);


#endif /* MYSYS_MY_HANDLER_ERRORS_INCLUDED */<|MERGE_RESOLUTION|>--- conflicted
+++ resolved
@@ -92,15 +92,11 @@
   "Row in wrong partition",
   "InnoDB is in read only mode",
   "FTS query exceeds result cache memory limit",
-<<<<<<< HEAD
+  "Temporary file write failure",
+  "Operation not allowed when innodb_forced_recovery > 0",
   "Foreign key cascade delete/update exceeds max depth",
   "Required Create option missing",
-  "Out of memory in storage engine",
-  "Temporary file write failure"
-=======
-  "Temporary file write failure",
-  "Operation not allowed when innodb_forced_recovery > 0"
->>>>>>> 233821d0
+  "Out of memory in storage engine"
 };
 
 extern void my_handler_error_register(void);
