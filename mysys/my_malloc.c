/* Copyright (c) 2000, 2013, Oracle and/or its affiliates. All rights reserved.

   This program is free software; you can redistribute it and/or modify
   it under the terms of the GNU General Public License as published by
   the Free Software Foundation; version 2 of the License.

   This program is distributed in the hope that it will be useful,
   but WITHOUT ANY WARRANTY; without even the implied warranty of
   MERCHANTABILITY or FITNESS FOR A PARTICULAR PURPOSE.  See the
   GNU General Public License for more details.

   You should have received a copy of the GNU General Public License
   along with this program; if not, write to the Free Software
   Foundation, Inc., 51 Franklin St, Fifth Floor, Boston, MA 02110-1301  USA */

#include "mysys_priv.h"
#include "mysys_err.h"
#include <m_string.h>

#ifdef HAVE_PSI_MEMORY_INTERFACE
#define USE_MALLOC_WRAPPER
#endif

#ifdef USE_MALLOC_WRAPPER
struct my_memory_header
{
  PSI_memory_key m_key;
  uint m_magic;
  size_t m_size;
};
typedef struct my_memory_header my_memory_header;
#define HEADER_SIZE 16

#define MAGIC 1234

#define USER_TO_HEADER(P) \
  ( (my_memory_header*) (((char *) P) - HEADER_SIZE ))
#define HEADER_TO_USER(P) \
  ( ((char*) P) + HEADER_SIZE )

void * my_malloc(PSI_memory_key key, size_t size, myf flags)
{
  my_memory_header *mh;
  size_t raw_size;
  compile_time_assert(sizeof(my_memory_header) <= HEADER_SIZE);

  raw_size= HEADER_SIZE + size;
  mh= (my_memory_header*) my_raw_malloc(raw_size, flags);
  if (likely(mh != NULL))
  {
    void *user_ptr;
    mh->m_magic= MAGIC;
    mh->m_size= size;
    mh->m_key= PSI_MEMORY_CALL(memory_alloc)(key, size);
    user_ptr= HEADER_TO_USER(mh);
    MEM_MALLOCLIKE_BLOCK(user_ptr, size, 0, (flags & MY_ZEROFILL));
    return user_ptr;
  }
  return NULL;
}

void *
my_realloc(PSI_memory_key key, void *ptr, size_t size, myf flags)
{
  my_memory_header *old_mh;
  size_t old_size;
  size_t min_size;
  void *new_ptr;

  if (ptr == NULL)
    return my_malloc(key, size, flags);

  old_mh= USER_TO_HEADER(ptr);
  DBUG_ASSERT((old_mh->m_key == key) || (old_mh->m_key == PSI_NOT_INSTRUMENTED));
  DBUG_ASSERT(old_mh->m_magic == MAGIC);

  old_size= old_mh->m_size;

  if (old_size == size)
    return ptr;

  new_ptr= my_malloc(key, size, flags);
  if (likely(new_ptr != NULL))
  {
#ifndef DBUG_OFF
    my_memory_header *new_mh= USER_TO_HEADER(new_ptr);
#endif

    DBUG_ASSERT((new_mh->m_key == key) || (new_mh->m_key == PSI_NOT_INSTRUMENTED));
    DBUG_ASSERT(new_mh->m_magic == MAGIC);
    DBUG_ASSERT(new_mh->m_size == size);

    min_size= (old_size < size) ? old_size : size;
    memcpy(new_ptr, ptr, min_size);
    my_free(ptr);

    return new_ptr;
  }
  return NULL;
}

void my_free(void *ptr)
{
  my_memory_header *mh;

  if (ptr == NULL)
    return;

  mh= USER_TO_HEADER(ptr);
  DBUG_ASSERT(mh->m_magic == MAGIC);
  PSI_MEMORY_CALL(memory_free)(mh->m_key, mh->m_size);
  /* Catch double free */
  mh->m_magic= 0xDEAD;
  MEM_FREELIKE_BLOCK(ptr, 0);
  my_raw_free(mh);
}
#endif

#ifndef USE_MALLOC_WRAPPER
void *my_malloc(PSI_memory_key key __attribute__((unused)),
                size_t size, myf my_flags)
{
  return my_raw_malloc(size, my_flags);
}

void *my_realloc(PSI_memory_key key __attribute__((unused)),
                 void *ptr, size_t size, myf flags)
{
  return my_raw_realloc(ptr, size, flags);
}

void my_free(void *ptr)
{
  my_raw_free(ptr);
}
#endif


/**
  Allocate a sized block of memory.

  @param size   The size of the memory block in bytes.
  @param flags  Failure action modifiers (bitmasks).

  @return A pointer to the allocated memory block, or NULL on failure.
*/
void *my_raw_malloc(size_t size, myf my_flags)
{
  void* point;
  DBUG_ENTER("my_raw_malloc");
  DBUG_PRINT("my",("size: %lu  my_flags: %d", (ulong) size, my_flags));

  /* Safety */
  if (!size)
    size=1;

  point= malloc(size);
  DBUG_EXECUTE_IF("simulate_out_of_memory",
                  {
                    free(point);
                    point= NULL;
                  });
  DBUG_EXECUTE_IF("simulate_persistent_out_of_memory",
                  {
                    free(point);
                    point= NULL;
                  });

  if (point == NULL)
  {
    my_errno=errno;
    if (my_flags & MY_FAE)
      error_handler_hook=fatal_error_handler_hook;
    if (my_flags & (MY_FAE+MY_WME))
      my_error(EE_OUTOFMEMORY, MYF(ME_BELL + ME_WAITTANG +
                                   ME_NOREFRESH + ME_FATALERROR),size);
    DBUG_EXECUTE_IF("simulate_out_of_memory",
                    DBUG_SET("-d,simulate_out_of_memory"););
    if (my_flags & MY_FAE)
      exit(1);
  }
  else if (my_flags & MY_ZEROFILL)
    memset(point, 0, size);
  DBUG_PRINT("exit",("ptr: %p", point));
  DBUG_RETURN(point);
}


/**
   @brief wrapper around realloc()

   @param  oldpoint        pointer to currently allocated area
   @param  size            new size requested, must be >0
   @param  my_flags        flags

   @note if size==0 realloc() may return NULL; my_realloc() treats this as an
   error which is not the intention of realloc()
*/
void *my_raw_realloc(void *oldpoint, size_t size, myf my_flags)
{
  void *point;
  DBUG_ENTER("my_realloc");
  DBUG_PRINT("my",("ptr: %p  size: %lu  my_flags: %d", oldpoint,
                   (ulong) size, my_flags));

  DBUG_ASSERT(size > 0);
  /* These flags are mutually exclusive. */
  DBUG_ASSERT(!((my_flags & MY_FREE_ON_ERROR) &&
                (my_flags & MY_HOLD_ON_ERROR)));
  DBUG_EXECUTE_IF("simulate_out_of_memory",
                  point= NULL;
                  goto end;);
  if (!oldpoint && (my_flags & MY_ALLOW_ZERO_PTR))
    DBUG_RETURN(my_raw_malloc(size, my_flags));
  point= realloc(oldpoint, size);
#ifndef DBUG_OFF
end:
#endif
  if (point == NULL)
  {
<<<<<<< HEAD
    /* These flags are mutually exclusive. */
    DBUG_ASSERT(!((my_flags & MY_FREE_ON_ERROR) &&
                  (my_flags & MY_HOLD_ON_ERROR)));
=======
>>>>>>> 32f354a7
    if (my_flags & MY_HOLD_ON_ERROR)
      DBUG_RETURN(oldpoint);
    if (my_flags & MY_FREE_ON_ERROR)
      my_free(oldpoint);
    my_errno=errno;
    if (my_flags & (MY_FAE+MY_WME))
      my_error(EE_OUTOFMEMORY, MYF(ME_BELL+ ME_WAITTANG + ME_FATALERROR),
               size);
    DBUG_EXECUTE_IF("simulate_out_of_memory",
                    DBUG_SET("-d,simulate_out_of_memory"););
  }
  DBUG_PRINT("exit",("ptr: %p", point));
  DBUG_RETURN(point);
}

/**
  Free memory allocated with my_raw_malloc.

  @remark Relies on free being able to handle a NULL argument.

  @param ptr Pointer to the memory allocated by my_raw_malloc.
*/
void my_raw_free(void *ptr)
{
  DBUG_ENTER("my_free");
  DBUG_PRINT("my",("ptr: %p", ptr));
  free(ptr);
  DBUG_VOID_RETURN;
}


void *my_memdup(PSI_memory_key key, const void *from, size_t length, myf my_flags)
{
  void *ptr;
  if ((ptr= my_malloc(key, length, my_flags)) != 0)
    memcpy(ptr, from, length);
  return ptr;
}


char *my_strdup(PSI_memory_key key, const char *from, myf my_flags)
{
  char *ptr;
  size_t length= strlen(from)+1;
  if ((ptr= (char*) my_malloc(key, length, my_flags)))
    memcpy(ptr, from, length);
  return ptr;
}


char *my_strndup(PSI_memory_key key, const char *from, size_t length, myf my_flags)
{
  char *ptr;
  if ((ptr= (char*) my_malloc(key, length+1, my_flags)))
  {
    memcpy(ptr, from, length);
    ptr[length]= 0;
  }
  return ptr;
}
<|MERGE_RESOLUTION|>--- conflicted
+++ resolved
@@ -218,12 +218,6 @@
 #endif
   if (point == NULL)
   {
-<<<<<<< HEAD
-    /* These flags are mutually exclusive. */
-    DBUG_ASSERT(!((my_flags & MY_FREE_ON_ERROR) &&
-                  (my_flags & MY_HOLD_ON_ERROR)));
-=======
->>>>>>> 32f354a7
     if (my_flags & MY_HOLD_ON_ERROR)
       DBUG_RETURN(oldpoint);
     if (my_flags & MY_FREE_ON_ERROR)
