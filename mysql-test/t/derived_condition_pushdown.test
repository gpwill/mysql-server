# Tests for WL#8084 - Condition pushdown to derived table
--source include/elide_costs.inc

#setup tables
CREATE TABLE t0 (
  i0 INTEGER
);

INSERT INTO t0 VALUES (0),(1),(2),(3),(4);

CREATE TABLE t1 (f1 INTEGER, f2 INTEGER, f3 INTEGER,
                 KEY(f1), KEY(f1,f2), KEY(f3));
INSERT INTO t1
SELECT i0, i0 + 10*i0,
       i0 + 10*i0 + 100*i0
FROM t0 AS a0;
INSERT INTO t1
SELECT i0, i0 + 10*i0,
       i0 + 10*i0 + 100*i0
FROM t0 AS a0;
INSERT INTO t1 VALUES (NULL, 1, 2);
INSERT INTO t1 VALUES (NULL, 1, 3);

ANALYZE TABLE t0, t1;

SET optimizer_switch="derived_merge=off,derived_condition_pushdown=on";
# Test with simple WHERE condition that needs to be pushed
let query = SELECT * FROM (SELECT f1, f2 FROM t1) as dt WHERE f1 > 2;
# Masking all cost output as it makes the test unstable -
# most likely because they differ with innodb_page_size
--replace_regex $elide_costs
--skip_if_hypergraph  # Depends on the query plan.
eval EXPLAIN FORMAT=tree $query;
--sorted_result
eval $query;

# Test with a condition that has AND. Entire condition is pushed to
# derived table.
let query = SELECT * FROM (SELECT f1, f2 FROM t1) as dt
            WHERE f1 < 3 and f2 > 11;
--replace_regex $elide_costs
--skip_if_hypergraph  # Depends on the query plan.
eval EXPLAIN FORMAT=tree $query;
eval $query;

# Same as above with three conditions in an AND
let query = SELECT * FROM (SELECT f1, f2, f3 FROM t1) as dt
            WHERE f1 > 2 and f2 < 25 and f3 > 200;
--replace_regex $elide_costs
--skip_if_hypergraph  # Depends on the query plan.
eval EXPLAIN FORMAT=tree $query;
eval $query;

# Same as above with three conditions with both AND and OR
let query = SELECT * FROM (SELECT f1, f2, f3 FROM t1) as dt
            WHERE f1 > 3 and f2 < 50 or f3 > 200;
--replace_regex $elide_costs
--skip_if_hypergraph  # Depends on the query plan.
eval EXPLAIN FORMAT=tree $query;
eval $query;
let query = SELECT t1.f2 as f2, dt.f1 as f1, dt.f3 as f3 FROM t1,
            (SELECT f1, f2, f3 FROM t1) as dt
            WHERE (dt.f1 = 6) or( t1.f2 = 50 and dt.f3 = 200);
--replace_regex $elide_costs
--skip_if_hypergraph  # Depends on the query plan.
eval EXPLAIN FORMAT=tree $query;
eval $query;

# Test for pushing condition down partially
# Fix test instability with join order hint
let query = SELECT /*+ JOIN_ORDER(t0, dt) */ * FROM
            (SELECT f1, f2, f3 FROM t1) as dt, t0
            WHERE f1 > 3 and f2 < 50 and i0 > 3;
--replace_regex $elide_costs
--skip_if_hypergraph  # Depends on the query plan.
eval EXPLAIN FORMAT=tree $query;
eval $query;

# Test with nested derived tables with simple WHERE condition
let query = SELECT * FROM (SELECT * FROM (SELECT * FROM t1) as dt1) as dt2
            WHERE f1 > 3 and f2 < 50 and f3 > 200;
--replace_regex $elide_costs
--skip_if_hypergraph  # Depends on the query plan.
eval EXPLAIN FORMAT=tree $query;
eval $query;

# Simple derived tables with complex WHERE conditions
let query = SELECT * FROM (SELECT f1, f2, f3 FROM t1) as dt
            WHERE (f1 > 2 and f2 < 35) and (f1+f3) > 300;
--replace_regex $elide_costs
--skip_if_hypergraph  # Depends on the query plan.
eval EXPLAIN FORMAT=tree $query;
eval $query;

let query = SELECT * FROM (SELECT f1, f2, f3 FROM t1) as dt
            WHERE (f1 > 2 and f2 < 35) or (f1+f3) > 300 or (f1 < 2);
--replace_regex $elide_costs
--skip_if_hypergraph  # Depends on the query plan.
eval EXPLAIN FORMAT=tree $query;
eval $query;

let query = SELECT * FROM (SELECT f1, f2 FROM t1) as dt1,
                          (SELECT f3 FROM t1) as dt2
                          WHERE (f1 > 2 and f2 < 35) and (f1+f3) > 300
                          and (f3 < 400);
--replace_regex $elide_costs
--skip_if_hypergraph  # Depends on the query plan.
eval EXPLAIN FORMAT=tree $query;
eval $query;

# Nested derived tables with complex WHERE conditions
let query = SELECT * FROM (SELECT * FROM (SELECT f1, f2 FROM t1) as dt1,
                                         (SELECT f3 FROM t1) as dt2) as dt3
                          WHERE (f1 > 2 and f2 < 35) and (f1+f3) > 200
                               and (f3 < 300);
--replace_regex $elide_costs
--skip_if_hypergraph  # Depends on the query plan.
eval EXPLAIN FORMAT=tree $query;
eval $query;

# Nested derived table with fields that have different aliases
let query = SELECT i, j, k FROM (SELECT f1 as i, f2 as j, f2 as k FROM t1) as dt
            WHERE i > 1 and i+j > 40;
--replace_regex $elide_costs
--skip_if_hypergraph  # Depends on the query plan.
eval EXPLAIN FORMAT=tree $query;
eval $query;

let query = SELECT i, j, k
            FROM (SELECT l as i, m as j, n as k
                  FROM (SELECT f1 as l, f2 as m, f3 as n
                        FROM t1) as dt1 ) as dt2
            WHERE i > 1 and i+j > 40;
--replace_regex $elide_costs
--skip_if_hypergraph  # Depends on the query plan.
eval EXPLAIN FORMAT=tree $query;
eval $query;

let query = SELECT i, j, l, m, n
           FROM (SELECT f1 as i, f2 as j FROM t1 ) as dt1 ,
                (SELECT f1 as l, f2 as m, f3 as n FROM t1) as dt2
           WHERE i > 1 and i+j > 40 and m < 20 and m+i > 20;
--replace_regex $elide_costs
--skip_if_hypergraph  # Depends on the query plan.
eval EXPLAIN FORMAT=tree $query;
eval $query;
let query = SELECT * FROM
(SELECT (i+j) AS g, f1 FROM
 (SELECT (f1+f2) AS i, (f1-f2) AS j FROM
  (SELECT f1+10 AS f1, f2+10 AS f2 FROM t1) AS dt0)
 AS dt1,
 (SELECT f1, f2 FROM t1) AS dt2) AS dt3 WHERE g > 26 and g+f1 > 31;
--replace_regex $elide_costs
--skip_if_hypergraph  # Depends on the query plan.
eval EXPLAIN FORMAT=tree $query;
eval $query;


# Test with nested derived tables that are expressions in underlying derived
# tables.
let query = SELECT l, m  FROM (SELECT (i+3) as l, (j+4) as m FROM
                               (SELECT (f1+f2) as i, (f3+10) as j FROM t1) as
                               dt1) as dt2 WHERE l > 20 and l+m > 10 ;
--replace_regex $elide_costs
--skip_if_hypergraph  # Depends on the query plan.
eval EXPLAIN FORMAT=tree $query;
eval $query;

# Test with projection list for derived tables
let query = SELECT i FROM (SELECT f1 FROM t1) as dt(i) WHERE i > 10;
--replace_regex $elide_costs
--skip_if_hypergraph  # Depends on the query plan.
eval EXPLAIN FORMAT=tree $query;
eval $query;

let query = SELECT m FROM (SELECT k+2 as l
                           FROM (SELECT f1+f2 as j
                                 FROM t1) as dt1(k)) as dt(m)
            WHERE m > 30;
--replace_regex $elide_costs
--skip_if_hypergraph  # Depends on the query plan.
eval EXPLAIN FORMAT=tree $query;
--sorted_result
eval $query;

# Test with aggregated query
let query = SELECT f1 FROM (SELECT f1, SUM(f2) FROM t1 GROUP BY f1) as dt
            WHERE f1 > 3;
--replace_regex $elide_costs
--skip_if_hypergraph  # Depends on the query plan.
eval EXPLAIN FORMAT=tree $query;
--sorted_result
eval $query;

let query = SELECT f1 FROM (SELECT f1, f2, SUM(f3) FROM t1 GROUP BY f1,f2) as dt
            WHERE f1+f2 > 30;
--replace_regex $elide_costs
--skip_if_hypergraph  # Depends on the query plan.
eval EXPLAIN FORMAT=tree $query;
--sorted_result
eval $query;

let query = SELECT f1
           FROM (SELECT f1, SUM(f2) FROM t1 GROUP BY f1 WITH ROLLUP) as dt
           WHERE f1 IS NULL;
--replace_regex $elide_costs
--skip_if_hypergraph  # Depends on the query plan.
eval EXPLAIN FORMAT=tree $query;
eval $query;

let query = SELECT *
            FROM (SELECT f1 as j, SUM(f2) as sum
                  FROM t1 GROUP BY f1 WITH ROLLUP) as dt WHERE j+sum > 50 OR
            j IS NULL;
--replace_regex $elide_costs
--skip_if_hypergraph  # Depends on the query plan.
eval EXPLAIN FORMAT=tree $query;
eval $query;

# Same, with a pre-existing condition in HAVING:

let query = SELECT *
            FROM (SELECT f1 as j, SUM(f2) as sum
                  FROM t1 GROUP BY f1 WITH ROLLUP
                  HAVING AVG(f2) > 1) AS dt WHERE j+sum > 50 OR
            j IS NULL;
--replace_regex $elide_costs
--skip_if_hypergraph  # Depends on the query plan.
eval EXPLAIN FORMAT=tree $query;
eval $query;

# Test with ORDER BY. We should be able to push the condition
let query = SELECT f1 FROM (SELECT f1, f2 FROM t1 ORDER BY f2) as dt
            WHERE f1 > 3;
--replace_regex $elide_costs
--skip_if_hypergraph  # Depends on the query plan.
eval EXPLAIN FORMAT=tree $query;
eval $query;

# Test with ORDER BY AND LIMIT. Now we should not be pushing the condition
# down as it will change the result for ORDER BY with LIMIT which changes the
# result of the derived table and there by changing the final result set
let query = SELECT f1 FROM (SELECT f1, f2 FROM t1 ORDER BY f2 LIMIT 4) as dt
            WHERE f1 > 0 ;
--replace_regex $elide_costs
--skip_if_hypergraph  # Depends on the query plan.
eval EXPLAIN FORMAT=tree $query;
eval $query;
#Same as above
let query = SELECT f1 FROM (SELECT f1, f2 FROM t1 LIMIT 4) as dt WHERE f1 > 0;
--replace_regex $elide_costs
--skip_if_hypergraph  # Depends on the query plan.
eval EXPLAIN FORMAT=tree $query;
# Inherently a nondeterministic query, so depends on the query plan
--skip_if_hypergraph
eval $query;

# Test with WINDOW FUNCTIONS.
# ONLY_FULL_GROUP_BY flags some of these query.  However if f1 was a primary
# key these would be valid queres. So we switch off the mode, just for testing
# purpose.

# We cannot push past window function as we need the entire result set for
# window function to give correct results.  So the condition will not be
# pushed down to derived table.
set sql_mode="";
let query = SELECT * FROM (SELECT f1, SUM(f2) OVER() FROM t1 GROUP BY f1) as dt
            WHERE f1 > 2;
--replace_regex $elide_costs
--skip_if_hypergraph  # Depends on the query plan.
eval EXPLAIN FORMAT=tree $query;
eval $query;

# We can push past window function as we partiiton on f1. It is further pushed
# past group by to the WHERE clause of the derived table.
let query = SELECT *
            FROM (SELECT f1, SUM(f2) OVER(PARTITION BY f1)
                  FROM t1 GROUP BY f1) as dt WHERE f1 > 2;
--replace_regex $elide_costs
--skip_if_hypergraph  # Depends on the query plan.
eval EXPLAIN FORMAT=tree $query;
eval $query;

# We can push past window function as we partition on f2. But cannot push past
# group by. So pushed condition stays in the HAVING clause of the derived
let query = SELECT *
            FROM (SELECT f1, f2, SUM(f3) OVER(PARTITION BY f2)
                  FROM t1 GROUP BY f1) as dt WHERE f2 > 30;
--replace_regex $elide_costs
--skip_if_hypergraph  # Depends on the query plan.
eval EXPLAIN FORMAT=tree $query;
eval $query;

# We can pushdown only a part of the condition to the derived table. "f2" is
# not part of the partition clause of window function
let query = SELECT *
            FROM (SELECT f1, f2, SUM(f3) OVER(PARTITION BY f1)
                  FROM t1 GROUP BY f1) as dt
            WHERE f1 > 2 and f2 > 30 and (f1+f2) > 40;
--replace_regex $elide_costs
--skip_if_hypergraph  # Depends on the query plan.
eval EXPLAIN FORMAT=tree $query;
eval $query;

# We can push past window function partially and past group by partially here.
let query = SELECT *
            FROM (SELECT f1, f2, SUM(f3) OVER(PARTITION BY f1,f2)
                  FROM t1 GROUP BY f1) as dt
            WHERE f1 > 2 and f2 > 30 and (f1+f2) > 40;
--replace_regex $elide_costs
--skip_if_hypergraph  # Depends on the query plan.
eval EXPLAIN FORMAT=tree $query;
eval $query;

# We can push past window function and group by for condition "f1 > 2". The
# other two conditions will stay in HAVING clause (Testing with expressions
# having fields from partition clause)
let query = SELECT *
            FROM (SELECT f1, f2, SUM(f3) OVER(PARTITION BY f1,f2),
                  AVG(f3) OVER (PARTITION BY f1)
                  FROM t1 GROUP BY f1) as dt
            WHERE f1 > 2 and f2 > 30 and (f1+f2) > 40;
--replace_regex $elide_costs
--skip_if_hypergraph  # Depends on the query plan.
eval EXPLAIN FORMAT=tree $query;
eval $query;

# Test with partition on aggregation and condition having this aggregation in
# the condition.
let query = SELECT *
            FROM (SELECT f1, SUM(f2) as SUM, AVG(f3) OVER (PARTITION BY SUM(f2))
                  FROM t1 GROUP BY f1) as dt
            WHERE SUM > 40;
--replace_regex $elide_costs
--skip_if_hypergraph  # Depends on the query plan.
eval EXPLAIN FORMAT=tree $query;
eval $query;

#Test with multiple window functions having partition on fields in different
# order and a condition having one of the fields in the condition.
let query = SELECT *
            FROM (SELECT f1, SUM(f2) OVER (PARTITION by f1,f2),
                  AVG(f3) OVER (PARTITION BY f2,f1),
                  FIRST_VALUE(f3) OVER (PARTITION by f1)
                  FROM t1) as dt
            WHERE f1 > 2 ;
--replace_regex $elide_costs
--skip_if_hypergraph  # Depends on the query plan.
eval EXPLAIN FORMAT=tree $query;
eval $query;

# Test with multiple window functions with different columns in partition.
# Should not push the condition down.
let query = SELECT *
            FROM (SELECT f1, SUM(f1) OVER (PARTITION by f2),
                  AVG(f2) OVER (PARTITION BY f1)
                  FROM t1) as dt
            WHERE f1 > 2 ;
--replace_regex $elide_costs
--skip_if_hypergraph  # Depends on the query plan.
eval EXPLAIN FORMAT=tree $query;
eval $query;
set sql_mode=default;

# Test with parameters for prepared statements.
# Conditions having parameters can be pushed down.
let query = SELECT f1
            FROM (SELECT f1 FROM t1) as dt WHERE f1 > ?;
SET @p1 = 3;
eval PREPARE p FROM "$query";
eval EXECUTE p USING @p1;
eval PREPARE p FROM "EXPLAIN FORMAT=tree $query";
--replace_regex $elide_costs
--skip_if_hypergraph  # Depends on the query plan.
eval EXECUTE p USING @p1;
DROP PREPARE p;

let query = SELECT l, m
            FROM (SELECT (i+3) as l, (j+4) as m
                  FROM (SELECT (f1+f2) AS i, (f3+?) AS j
                        FROM t1) AS dt1
                       ) AS dt2
            WHERE l > 20 and l+m > 10 ;
SET @p1 = 1;
eval PREPARE p FROM "EXPLAIN FORMAT=tree $query";
--replace_regex $elide_costs
--skip_if_hypergraph  # Depends on the query plan.
eval EXECUTE p USING @p1;
eval PREPARE p FROM "$query";
eval EXECUTE p USING @p1;

# Test for not supported conditions.

# Test with non-deterministic expressions in column of derived
# table. These cannot be pushed down.
let query = SELECT * FROM (SELECT RAND() as a FROM t1) as dt
            WHERE a > 0.5;
--replace_regex $elide_costs
--skip_if_hypergraph  # Depends on the query plan.
eval EXPLAIN FORMAT=tree $query;

# Test with non-deterministic expressions in conditions. These can be
# pushed down, but not so early that they would modify the order of
# operations in the computation of the derived table's content.

# RAND goes to HAVING, <10 goes to WHERE
let query = SELECT * FROM (SELECT f1, SUM(f2) FROM t1 GROUP BY f1) as dt
            WHERE f1 > 3*RAND() AND f1 < 10;
--replace_regex $elide_costs
--skip_if_hypergraph  # Depends on the query plan.
eval EXPLAIN FORMAT=tree $query;

# RAND doesn't move, <10 goes to WHERE
let query = SELECT * FROM
            (SELECT f1, SUM(f2) OVER(PARTITION BY f1) FROM t1) as dt
            WHERE f1 > 3*RAND() AND f1 < 10;
--replace_regex $elide_costs
--skip_if_hypergraph  # Depends on the query plan.
eval EXPLAIN FORMAT=tree $query;

# RAND and <10 go to WHERE
let query = SELECT * FROM
            (SELECT f1 FROM t1) as dt
            WHERE f1 > 3*RAND() AND f1<10;
--replace_regex $elide_costs
--skip_if_hypergraph  # Depends on the query plan.
eval EXPLAIN FORMAT=tree $query;

# With WHERE condition having a subquery
let query = SELECT f1 FROM
(SELECT (SELECT 1 FROM t1 LIMIT 1) as f1 FROM t1) as dt WHERE f1 = 1;
--replace_regex $elide_costs
--skip_if_hypergraph  # Depends on the query plan.
eval EXPLAIN FORMAT=tree $query;
eval $query;

# With WHERE condition having a stored routine: it is pushed down more
# if it is deterministic
DELIMITER |;
CREATE FUNCTION p() RETURNS INTEGER
BEGIN
  DECLARE retn INTEGER;
  SELECT count(f1) FROM t1 INTO retn;
  RETURN retn;
END|
DELIMITER ;|

let query = SELECT * FROM (SELECT f1, SUM(f2) FROM t1 GROUP BY f1) as dt
            WHERE p() = 1;
--replace_regex $elide_costs
--skip_if_hypergraph  # Depends on the query plan.
eval EXPLAIN FORMAT=tree $query;
eval $query;
DROP FUNCTION p;

DELIMITER |;
CREATE FUNCTION p() RETURNS INTEGER DETERMINISTIC
BEGIN
  DECLARE retn INTEGER;
  SELECT count(f1) FROM t1 INTO retn;
  RETURN retn;
END|
DELIMITER ;|

--replace_regex $elide_costs
--skip_if_hypergraph  # Depends on the query plan.
eval EXPLAIN FORMAT=tree $query;
eval $query;
DROP FUNCTION p;

DELIMITER |;
CREATE PROCEDURE p()
BEGIN
  DECLARE val INTEGER;
  SET val = 2;
  EXPLAIN FORMAT=tree SELECT AVG(f1) FROM (SELECT * FROM t1) as dt
  WHERE f2 > val;
  SELECT AVG(f1) FROM (SELECT * FROM t1) as dt WHERE f2 > val;
END|
DELIMITER ;|

--replace_regex $elide_costs
--skip_if_hypergraph  # Depends on the query plan.
CALL p();
DROP PROCEDURE p;

# Test with CTE's.  Condition pushdown to CTE's is allowed only if the
# underlying derived tables are not referenced multiple times.

# With this definition, we should be able to pushdown.
let query = SELECT * FROM ((WITH qn AS (SELECT 10*f1 as f1 FROM t1),
qn2 AS (SELECT 3*f1 AS f2 FROM qn)
SELECT * from qn2)) as dt WHERE f2 > 1;
--replace_regex $elide_costs
--skip_if_hypergraph  # Depends on the query plan.
eval EXPLAIN FORMAT=tree $query;
--sorted_result
eval $query;

# With this definition we cannot push the condition down. Note that qn is
# reference multiple times.
let query = SELECT * FROM ((WITH qn AS (SELECT 10*f1 as f1 FROM t1),
qn2 AS (SELECT 3*f1 AS f2 FROM qn)
SELECT * from qn,qn2)) as dt WHERE f1 < 10 and f2 > 1;
--replace_regex $elide_costs
--skip_if_hypergraph  # Depends on the query plan.
eval EXPLAIN FORMAT=tree $query;
--sorted_result
eval $query;


# With derived tables part of JOINS
let query = SELECT * FROM t1 JOIN (SELECT f1, f2 FROM t1) as dt USING (f2)
            WHERE dt.f1 > 31 and t1.f2  > 40;
--replace_regex $elide_costs
--skip_if_hypergraph  # Depends on the query plan.
eval EXPLAIN FORMAT=tree $query;
--sorted_result
eval $query;

# No pushdown as 'dt' is on the right side of a LEFT JOIN
let query = SELECT * FROM t1 LEFT JOIN (SELECT f1, f2 FROM t1) as dt USING (f2)
            WHERE dt.f1 is null;
--replace_regex $elide_costs
--skip_if_hypergraph  # Depends on the query plan.
eval EXPLAIN FORMAT=tree $query;
--sorted_result
eval $query;

# Pushdown of WHERE happens after conversion from LEFT JOIN to INNER
# JOIN in FROM, so it is possible here:
let query = SELECT * FROM t1 LEFT JOIN (SELECT f1, f2 FROM t1) as dt USING (f2)
            WHERE dt.f1 > 3;
--replace_regex $elide_costs
--skip_if_hypergraph  # Depends on the query plan.
eval EXPLAIN FORMAT=tree $query;
--sorted_result
eval $query;

let query = SELECT * FROM t1 INNER JOIN (SELECT f1, f2 FROM t1) as dt
            ON dt.f1 > 3;
--replace_regex $elide_costs
--skip_if_hypergraph  # Depends on the query plan.
eval EXPLAIN FORMAT=tree $query;
--sorted_result
eval $query;

# Alas the pushed condition cannot, inside the derived table,
# trigger a conversion to inner join, as simplify_joins() in the
# derived table is done first.

let query = SELECT * FROM t1 INNER JOIN(SELECT t2.f1, t2.f2 FROM t1
            LEFT JOIN t1 AS t2 ON TRUE) AS dt ON dt.f1 > 3;
--replace_regex $elide_costs
--skip_if_hypergraph  # Depends on the query plan.
eval EXPLAIN FORMAT = tree $query;

# Test with both merge and derived combination
set optimizer_switch="derived_merge=on";
let query = SELECT * FROM (SELECT * FROM (SELECT f1, SUM(f2) AS sum
                                          FROM t1 GROUP BY f1) as dt1
                           WHERE f1 > 10) dt2 WHERE sum > 10;
--replace_regex $elide_costs
--skip_if_hypergraph  # Depends on the query plan.
eval EXPLAIN FORMAT=tree $query;
--sorted_result
eval $query;
let query = SELECT * FROM (SELECT f1, SUM(f2) AS sum
                           FROM (SELECT f1, f2 FROM t1 WHERE f1 > 10) as dt1
                           GROUP BY f1) dt2 WHERE sum > 10;
--replace_regex $elide_costs
--skip_if_hypergraph  # Depends on the query plan.
eval EXPLAIN FORMAT=tree $query;
--sorted_result
eval $query;

# Test when an inner derived table is merged

--sorted_result
SELECT * FROM
 (SELECT f1 FROM (SELECT f1 FROM t1) AS dt1 GROUP BY f1) AS dt2
 WHERE f1 > 3;

--sorted_result
SELECT * FROM
 (SELECT dt1.f1 FROM (SELECT f1 FROM t1) AS dt1, t1 AS t0
  GROUP BY dt1.f1) AS dt2
WHERE dt2.f1 > 3;

# Test with const conditions: shouldn't be pushed down (no benefit)
let query= SELECT /*+ no_merge(dt,dt1) */ * FROM
((SELECT f1, f2 FROM t1) as dt, (SELECT f1, f2 FROM t1) as dt1) WHERE FALSE;
--replace_column 10 #
eval EXPLAIN $query;
--sorted_result
eval $query;

# Test for optimizer hints DERIVED_CONDIITON_PUSHDOWN and
# NO_DERIVED_CONDITION_PUSHDOWN

# Optimizer switch condition_pushdown_to_derived is ON. But hint will override
# the switch. So condition pushdown does not happen.
set optimizer_switch="derived_merge=off";
let query = SELECT /*+ NO_DERIVED_CONDITION_PUSHDOWN(dt2) */ * FROM
(SELECT * FROM (SELECT * FROM t1) as dt1) as dt2 WHERE f1 > 3;
--replace_regex $elide_costs
--skip_if_hypergraph  # Depends on the query plan.
eval EXPLAIN FORMAT=tree $query;
--sorted_result
eval $query;
let query = SELECT /*+ NO_DERIVED_CONDITION_PUSHDOWN() */ * FROM
(SELECT * FROM (SELECT * FROM t1) as dt1) as dt2 WHERE f1 > 3;
--replace_regex $elide_costs
eval EXPLAIN FORMAT=tree $query;
--sorted_result
eval $query;
# Optimizer switch condition_pushdown_to_derived is OFF. So hints will dictate
# the behaviour.
set optimizer_switch="derived_condition_pushdown=off";
let query = SELECT /*+ DERIVED_CONDITION_PUSHDOWN(dt2) */ * FROM
(SELECT /*+ NO_DERIVED_CONDITION_PUSHDOWN(dt1) */ * FROM
 (SELECT * FROM t1) as dt1) as dt2 WHERE f1 > 3;
--replace_regex $elide_costs
--skip_if_hypergraph  # Depends on the query plan.
eval EXPLAIN FORMAT=tree $query;
--sorted_result
eval $query;
set optimizer_switch=default;

--echo # Bug#31491972: WL8084: SERVER CRASH FROM
--echo #               JOIN::UPDATE_SARGABLE_FROM_CONST()

--sorted_result
SELECT f1 FROM (SELECT DISTINCT * FROM t1 WHERE f2 = 4) AS alias1
WHERE ( alias1 . f1 = 24 AND alias1 . f3 = 101 );
--sorted_result
SELECT f1 FROM (SELECT DISTINCT * FROM t1 WHERE f2 = 4) AS alias1
WHERE ( alias1 . f1 BETWEEN 24 AND 30 AND alias1 . f3 BETWEEN 101 and 103);

DROP TABLE t0, t1;

--echo #
--echo # Bug#31603289:CRASH IN TABLE_LIST::GET_CLONE_FOR_DERIVED_EXPR,
--echo #              ASSERTION `FALSE' IN TABLE_LIST::GET_DERIVED_EXPR
--echo #

CREATE TABLE t(f0 INTEGER PRIMARY KEY, f1 INTEGER,f2 INTEGER);

--sorted_result
SELECT NULL IN(SELECT (f1 between 0 and 1)
 FROM (SELECT f1 FROM t WHERE  (@b:=NULL) - f2)as dt
);

DROP TABLE t;

--echo #
--echo # Bug#32127562:ERROR 3566 (HY000): ACCESS TO NATIVE FUNCTION IS
--echo #              REJECTED
--echo #

# Force optimizer to materialize the information schema table/view
set optimizer_switch="derived_merge=off";
# While making a copy of the condition that is pushed down to the materialized
# derived table, resolver should not throw error for conditions having fields
# from information schema tables invoking native functions.
SELECT 1 FROM information_schema.tables WHERE 12 IN (CONCAT_WS(TABLE_ROWS, ''));

set optimizer_switch="derived_merge=on";
--echo # BUG#32150145: 8.0.22+ RELEASE BUILD QUERY FAILS SILENTLY,
--echo #                DEBUG ASSERTION `THD->IS_ERROR()'
--echo #

CREATE TABLE t1(g INTEGER);

# For the following statement, condition "w.g is null" is pushed down to the
# derived table "w". In doing so, it should not crash because of a bad error
# state.
SELECT w.g FROM t1 INNER JOIN (
SELECT g, ROW_NUMBER() OVER (PARTITION BY g) AS r FROM t1
) w ON w.g=t1.g AND w.r=1 WHERE w.g IS NULL;

DROP TABLE t1;

--echo #
--echo # BUG#32863713: CTE CRASH IN QUERY_BLOCK::MASTER_QUERY_EXPRESSION
--echo #

CREATE TABLE t(f1 INTEGER);
# Checking if condition pushdown to a derived table does not
# crash the server when one of derived table is merged.
EXPLAIN SELECT a1, a2
 FROM (SELECT MAX(2) AS a1 FROM t) as dt1,
 (SELECT @a AS a2 FROM t) as dt2
 WHERE dt1.a1 <= dt2.a2;

SELECT a1, a2
 FROM (SELECT MAX(f1) AS a1 FROM t) as dt1,
 (SELECT @a AS a2 FROM t) as dt2
 WHERE dt1.a1 <= dt2.a2;

DROP TABLE t;

--echo #
--echo # Bug#32905044: CRASH AT CONDITION_PUSHDOWN::REPLACE_COLUMNS_IN_COND
--echo #	       DURIN RQG CONCURRENCY RUNS

CREATE TABLE t(f1 INTEGER);
CREATE ALGORITHM=temptable VIEW v AS SELECT f1 FROM t;

#Query should not crash
SELECT f1 FROM (SELECT f1 FROM v) AS dt1 NATURAL JOIN v dt2 WHERE f1 > 5;

DROP TABLE t;
DROP VIEW v;

--echo #
--echo # Bug#32959186: DERIVED CONDITION PUSHDOWN IS NOT AVAILABLE FOR
--echo #               INSERT ... SELECT QUERIES

CREATE TABLE t1(f1 INTEGER, KEY(f1));
CREATE TABLE t2(f1 INTEGER);
INSERT INTO t1 VALUES (1),(2),(3),(4),(5);
CREATE ALGORITHM=temptable VIEW v AS SELECT f1 FROM t1;
ANALYZE TABLE t1;

#Check that condition f1=2 is pushed down to "v"
--replace_regex $elide_costs
--skip_if_hypergraph  # Depends on the query plan.
EXPLAIN format=tree INSERT INTO t2 SELECT * FROM v WHERE f1=2;
INSERT INTO t2 SELECT * FROM v WHERE f1=2;
#Check that condition f1=2 is pushed down to "v"
--replace_regex $elide_costs
--skip_if_hypergraph  # Depends on the query plan.
EXPLAIN format=tree UPDATE t2 SET f1=3 WHERE f1 IN (SELECT f1 FROM v WHERE f1=2);
UPDATE t2 SET f1=3 WHERE f1 IN (SELECT f1 FROM v WHERE f1=2);
#Check that condition f1=3 is pushed down to "v"
--replace_regex $elide_costs
--skip_if_hypergraph  # Depends on the query plan.
EXPLAIN format=tree DELETE FROM t2 WHERE f1 IN (SELECT f1 FROM v WHERE f1=3);
DELETE FROM t2 WHERE f1 IN (SELECT f1 FROM v WHERE f1=3);

DROP TABLE t1;
DROP TABLE t2;
DROp VIEW v;

--echo #
--echo # Bug#33341080: Derived condition pushdown rewrite ignores user variables
--echo #

CREATE TABLE t1(f1 INTEGER);
INSERT INTO t1 VALUES (100),(200),(300),(400),(500);
ANALYZE TABLE t1;

let query = SELECT *
            FROM (SELECT f1, (@rownum_r := @rownum_r + 1) AS r FROM t1) AS dt
            WHERE dt.f1 = 300;

SET @rownum_r=0;
--replace_regex $elide_costs
--skip_if_hypergraph  # Depends on the query plan.
# This should not push the condition down to derived table because of user
# variable assignments.
eval EXPLAIN FORMAT=tree $query;
SET @rownum_r=0;
eval $query;

DROP TABLE t1;

# Tests for WL#13730 - Condition pushdown to derived table with unions.
# WL#349 adds INTERSECT and EXCEPT: added some tests also for those
# set operators.

#setup tables
CREATE TABLE t0 (
  i0 INTEGER
);

INSERT INTO t0 VALUES (0),(1),(2),(3),(4);

CREATE TABLE t1 (f1 INTEGER, f2 INTEGER, f3 INTEGER,
                 KEY(f1), KEY(f1,f2), KEY(f3));
INSERT INTO t1
SELECT i0, i0 + 10*i0,
       i0 + 10*i0 + 100*i0
FROM t0 AS a0;
INSERT INTO t1
SELECT i0, i0 + 10*i0,
       i0 + 10*i0 + 100*i0
FROM t0 AS a0;
INSERT INTO t1 VALUES (NULL, 1, 2);
INSERT INTO t1 VALUES (NULL, 1, 3);

CREATE TABLE t2 LIKE t1;
INSERT INTO t2 SELECT * FROM t1;

ANALYZE TABLE t1,t2;

# Test with simple WHERE condition that needs to be pushed
let query = SELECT *
            FROM (SELECT f1, f2 FROM t1
		  UNION
		  SELECT f1, f2 FROM t2) as dt
	    WHERE f1 > 2;
# Masking all cost output as it makes the test unstable -
# most likely because they differ with innodb_page_size
--replace_regex $elide_costs
--skip_if_hypergraph  # Depends on the query plan.
eval EXPLAIN FORMAT=tree $query;
--sorted_result
eval $query;

# Same, with INTERSECT
let query = SELECT *
            FROM (SELECT f1, f2 FROM t1
                  INTERSECT
                  SELECT f1, f2 FROM t2) as dt
            WHERE f1 > 2;
--replace_regex $elide_costs
--skip_if_hypergraph  # Depends on the query plan.
eval EXPLAIN FORMAT=tree $query;
--sorted_result
eval $query;

# Same, with EXCEPT
let query = SELECT *
            FROM (SELECT f1, f2 FROM t1
                  EXCEPT
                  SELECT f1, f2 FROM t2) as dt
            WHERE f1 > 2;
--replace_regex $elide_costs
--skip_if_hypergraph  # Depends on the query plan.
eval EXPLAIN FORMAT=tree $query;
--sorted_result
eval $query;

# Test with nested derived tables
let query = SELECT *
            FROM (SELECT * FROM (SELECT * FROM t1
                                 UNION
                                 SELECT * FROM t1) as dt1
                  UNION
                  SELECT * FROM t2) as dt2
            WHERE (f1+f2) > 22;
--replace_regex $elide_costs
--skip_if_hypergraph  # Depends on the query plan.
eval EXPLAIN FORMAT=tree $query;
eval $query;

# Same, with INTERSECT
let query = SELECT *
            FROM (SELECT * FROM (SELECT * FROM t1
                                 INTERSECT
                                 SELECT * FROM t1) as dt1
                  INTERSECT
                  SELECT * FROM t2) as dt2
            WHERE (f1+f2) > 22;
--replace_regex $elide_costs
--skip_if_hypergraph  # Depends on the query plan.
eval EXPLAIN FORMAT=tree $query;
--sorted_result
eval $query;

# Nested derived table with fields that have different aliases
let query = SELECT i, j, k
            FROM (SELECT f1 as i, f2 as j, f3 as k FROM t1
                  UNION
                  SELECT f1 as l, f2 as m, f3 as n FROM t2) as dt
            WHERE i > 1 and i+j > 40 and k < 500;
--replace_regex $elide_costs
--skip_if_hypergraph  # Depends on the query plan.
eval EXPLAIN FORMAT=tree $query;
eval $query;

# With expressions in the underlying derived tables.
let query = SELECT i, j
            FROM (SELECT f1+f2 as i, f2+f3 as j FROM t1
                  UNION
                  SELECT f1 as l, f2+f3 as m FROM t2) as dt
            WHERE i > 30 and i+j > 300;
--replace_regex $elide_costs
--skip_if_hypergraph  # Depends on the query plan.
eval EXPLAIN FORMAT=tree $query;

# Same, with INTERSECT
let query = SELECT i, j
            FROM (SELECT f1+f2 as i, f2+f3 as j FROM t1
                  INTERSECT
                  SELECT f1 as l, f2+f3 as m FROM t2) as dt
            WHERE i > 30 and i+j > 300;
--replace_regex $elide_costs
--skip_if_hypergraph  # Depends on the query plan.
eval EXPLAIN FORMAT=tree $query;

# Test with projection list for derived tables
let query = SELECT i
            FROM (SELECT f1 FROM t1
                  UNION
                  SELECT f2 FROM t2) as dt(i)
            WHERE i > 10;
--replace_regex $elide_costs
--skip_if_hypergraph  # Depends on the query plan.
eval EXPLAIN FORMAT=tree $query;
eval $query;

# Test with aggregated query
let query = SELECT *
            FROM (SELECT f1, SUM(f2) FROM t1 GROUP BY f1
                  UNION
                  SELECT f1, f2 FROM t1) as dt
            WHERE f1 > 3;
--replace_regex $elide_costs
--skip_if_hypergraph  # Depends on the query plan.
eval EXPLAIN FORMAT=tree $query;
--sorted_result
eval $query;

# Same, with a pre-existing condition in HAVING:
let query = SELECT *
            FROM (SELECT f1 as j, SUM(f2) as sum
                  FROM t1 GROUP BY f1 WITH ROLLUP
                  HAVING AVG(f2) > 1
                  UNION ALL
                  SELECT f1 as j, SUM(f2) as sum
                  FROM t1 GROUP BY f1) AS dt
            WHERE j+sum > 50 OR j IS NULL;
--replace_regex $elide_costs
--skip_if_hypergraph  # Depends on the query plan.
eval EXPLAIN FORMAT=tree $query;
eval $query;

# Test with ORDER BY. We should be able to push the condition
let query = SELECT f1
            FROM (SELECT f1, f2 FROM t1
                  UNION
                  SELECT f1, f2 FROM t2 ORDER BY f2) as dt
            WHERE f1 > 3;
--replace_regex $elide_costs
--skip_if_hypergraph  # Depends on the query plan.
eval EXPLAIN FORMAT=tree $query;
eval $query;

# Test with WINDOW FUNCTIONS.
# We can push past window function and group by.
let query = SELECT *
            FROM (SELECT f1, f2, SUM(f2) OVER(PARTITION BY f1,f2)
                  FROM t1 GROUP BY f1, f2
                  UNION ALL
                  SELECT f1, f2, SUM(f2) OVER(PARTITION BY f1,f2)
                  FROM t2 GROUP BY f1,f2) as dt
            WHERE f1 > 2 and f2 > 30 and (f1+f2) > 40;
--replace_regex $elide_costs
--skip_if_hypergraph  # Depends on the query plan.
eval EXPLAIN FORMAT=tree $query;
eval $query;

# Same, with INTERSECT
let query = SELECT *
            FROM (SELECT f1, f2, SUM(f2) OVER(PARTITION BY f1,f2)
                  FROM t1 GROUP BY f1, f2
                  INTERSECT ALL
                  SELECT f1, f2, SUM(f2) OVER(PARTITION BY f1,f2)
                  FROM t2 GROUP BY f1,f2) as dt
            WHERE f1 > 2 and f2 > 30 and (f1+f2) > 40;
--replace_regex $elide_costs
--skip_if_hypergraph  # Depends on the query plan.
eval EXPLAIN FORMAT=tree $query;
eval $query;

set sql_mode=default;

# Test with parameters. Pushdown is allowed for conditions having
# parameters.
let query = SELECT f1
            FROM (SELECT f1 FROM t1
                  UNION
                  SELECT f1 FROM t1) as dt WHERE f1 > ?;
SET @p1 = 3;
eval PREPARE p FROM "$query";
eval EXECUTE p USING @p1;
eval PREPARE p FROM "EXPLAIN FORMAT=tree $query";
--replace_regex $elide_costs
--skip_if_hypergraph  # Depends on the query plan.
eval EXECUTE p USING @p1;
DROP PREPARE p;

let query = SELECT l,m
            FROM (SELECT (i+10+?) as l, (j+11+?) as m
                  FROM (SELECT (f1+f2) as i, (f3+?) as j
                        FROM t1 UNION
                        SELECT (f1+f3) as i, (f2+?) as j
                        FROM t2) as dt1
                  GROUP BY l,m) as dt2
            WHERE l > 20 and ?-m+? > 10;
SET @p1=1, @p2=2, @p3=3, @p4=4, @p5=5, @p6=6;
eval PREPARE p FROM "EXPLAIN FORMAT=tree $query";
--replace_regex $elide_costs
--skip_if_hypergraph  # Depends on the query plan.
eval EXECUTE p USING @p1, @p2, @p3, @p4, @p5, @p6;
eval PREPARE p FROM "$query";
eval EXECUTE p USING @p1, @p2, @p3, @p4, @p5, @p7;

# Test for not supported conditions.
# Test with non-deterministic expressions in column of derived
# table. These cannot be pushed down.
let query = SELECT *
            FROM (SELECT f1 as a FROM t1
                  UNION ALL
                  SELECT RAND() as a FROM t1) as dt
            WHERE a > 0.5;
--replace_regex $elide_costs
--skip_if_hypergraph  # Depends on the query plan.
eval EXPLAIN FORMAT=tree $query;

# Having non-deterministic expressions in the where condition
# cannot be pushed down if derived table has unions (without
# unions we do).
let query = SELECT *
            FROM (SELECT f1, SUM(f2) FROM t1 GROUP BY f1
                  UNION ALL
                  SELECT f1, f2 FROM t1) as dt
            WHERE f1 > 3*RAND() AND f1 < 10;
--replace_regex $elide_costs
--skip_if_hypergraph  # Depends on the query plan.
eval EXPLAIN FORMAT=tree $query;

# Same, with INTERSECT
let query = SELECT *
            FROM (SELECT f1, SUM(f2) FROM t1 GROUP BY f1
                  INTERSECT ALL
                  SELECT f1, f2 FROM t1) as dt
            WHERE f1 > 3*RAND() AND f1 < 10;
--replace_regex $elide_costs
--skip_if_hypergraph  # Depends on the query plan.
eval EXPLAIN FORMAT=tree $query;

# With WHERE condition having a subquery. This cannot be pushed
# down.
let query = SELECT f1
            FROM (SELECT f1 FROM t1
                  UNION ALL
                  SELECT (SELECT 1 FROM t1 LIMIT 1) as f1 FROM t1) as dt
            WHERE f1 = 1;
--replace_regex $elide_costs
--skip_if_hypergraph  # Depends on the query plan.
eval EXPLAIN FORMAT=tree $query;
eval $query;

# With query expression having LIMIT. This cannot be pushed down.
let query = SELECT f1
            FROM (SELECT f1 FROM t1
                  UNION ALL
                  SELECT f1 FROM t1 LIMIT 1) as dt
            WHERE f1 = 1;
--replace_regex $elide_costs
--skip_if_hypergraph  # Depends on the query plan.
eval EXPLAIN FORMAT=tree $query;
let query = SELECT f1
            FROM (SELECT f1 FROM t1
                  UNION ALL
                  (SELECT f1 FROM t1 LIMIT 1)) as dt
            WHERE f1 = 1;
--replace_regex $elide_costs
--skip_if_hypergraph  # Depends on the query plan.
eval EXPLAIN FORMAT=tree $query;

# With WHERE condition referencing a stored function: it is pushed down
# if it is deterministic.
DELIMITER |;
CREATE FUNCTION p() RETURNS INTEGER
BEGIN
  DECLARE retn INTEGER;
  SELECT count(f1) FROM t1 INTO retn;
  RETURN retn;
END|
DELIMITER ;|

let query = SELECT *
            FROM (SELECT f1, SUM(f2) FROM t1 GROUP BY f1
                  UNION
                  SELECT f1, f2 FROM t1) as dt
            WHERE p() = 1;
--replace_regex $elide_costs
--skip_if_hypergraph  # Depends on the query plan.
eval EXPLAIN FORMAT=tree $query;
eval $query;
DROP FUNCTION p;

DELIMITER |;
CREATE FUNCTION p() RETURNS INTEGER DETERMINISTIC
BEGIN
  DECLARE retn INTEGER;
  SELECT 1 INTO retn;
  RETURN retn;
END|
DELIMITER ;|

--replace_regex $elide_costs
--skip_if_hypergraph  # Depends on the query plan.
eval EXPLAIN FORMAT=tree $query;
--sorted_result
eval $query;
DROP FUNCTION p;

# Conditions having SP variables can be pushed down
DELIMITER |;
CREATE PROCEDURE p()
BEGIN
  DECLARE val INTEGER;
  SET val = 2;
  EXPLAIN FORMAT=tree SELECT AVG(f1)
                      FROM (SELECT * FROM t1
                            UNION
                            SELECT * FROM t1) as dt
                      WHERE f2 > val;
  SELECT AVG(f1)
  FROM (SELECT * FROM t1
        UNION
        SELECT * FROM t1) as dt
  WHERE f2 > val;
END|
DELIMITER ;|

--replace_regex $elide_costs
--skip_if_hypergraph  # Depends on the query plan.
CALL p();
DROP PROCEDURE p;

# Test with CTE's.  Condition pushdown to recursive CTE's is not allowed

let query = WITH recursive qn AS
              (SELECT 10*f1 as f1 FROM t1
               UNION
               SELECT * FROM qn) SELECT * FROM qn WHERE f1 > 1;
--replace_regex $elide_costs
--skip_if_hypergraph  # Depends on the query plan.
eval EXPLAIN FORMAT=tree $query;
--sorted_result
eval $query;

# With derived tables part of JOINS
# Should be able to pushdown dt.f1 > 31 to derived table dt
let query = SELECT *
            FROM t1 JOIN (SELECT f1, f2 FROM t1
                          UNION SELECT f1, f2 FROM t1) as dt USING (f2)
            WHERE dt.f1 > 31 and t1.f2  > 40;
--replace_regex $elide_costs
--skip_if_hypergraph  # Depends on the query plan.
eval EXPLAIN FORMAT=tree $query;
--sorted_result
eval $query;

# Same, with INTERSECT
let query = SELECT *
            FROM t1 JOIN (SELECT f1, f2 FROM t1
                          EXCEPT SELECT f1, f2 FROM t1) as dt USING (f2)
            WHERE dt.f1 > 31 and t1.f2  > 40;
--replace_regex $elide_costs
--skip_if_hypergraph  # Depends on the query plan.
eval EXPLAIN FORMAT=tree $query;
--sorted_result
eval $query;

# Test with both merged and materialized combination
let query = SELECT *
            FROM (SELECT *
                  FROM (SELECT f1, f2 FROM t1
                        UNION
                        SELECT f1, f2 FROM t1) as dt1
                  WHERE f1 > 10) dt2
            WHERE f2 > 30;
--replace_regex $elide_costs
--skip_if_hypergraph  # Depends on the query plan.
eval EXPLAIN FORMAT=tree $query;
--sorted_result
eval $query;

let query = SELECT *
            FROM (SELECT f1, f2
                  FROM (SELECT f1+f2 as f1, f2 FROM t1) as dt1
                  UNION
                  SELECT f1, f2 FROM t1) as dt2
            WHERE f1 > 30;
--replace_regex $elide_costs
--skip_if_hypergraph  # Depends on the query plan.
eval EXPLAIN FORMAT=tree $query;
--sorted_result
eval $query;

#Check for insert/update/delete
CREATE ALGORITHM=temptable VIEW v AS (SELECT f1,f2,f3 FROM t1
                                      UNION
                                      SELECT f1,f2,f3 FROM t1);
#Check that condition f1=2 is pushed down to "v"
--replace_regex $elide_costs
--skip_if_hypergraph  # Depends on the query plan.
EXPLAIN format=tree INSERT INTO t2 SELECT * FROM v WHERE f1=2;
INSERT INTO t2 SELECT * FROM v WHERE f1=2;
#Check that condition f1=2 is pushed down to "v"
--replace_regex $elide_costs
--skip_if_hypergraph  # Depends on the query plan.
EXPLAIN format=tree UPDATE t2 SET f1=3 WHERE f1 IN (SELECT f1 FROM v WHERE f1=2);
UPDATE t2 SET f1=3 WHERE f1 IN (SELECT f1 FROM v WHERE f1=2);
#With multi-table update
--replace_regex $elide_costs
--skip_if_hypergraph  # Depends on the query plan.
EXPLAIN format=tree UPDATE t2 JOIN v ON t2.f2=v.f2
                    SET t2.f1 = t2.f1 + v.f1
                    WHERE v.f2 > 10;
UPDATE t2 JOIN v ON t2.f2=v.f2 SET t2.f1 = t2.f1 + v.f1 WHERE v.f2 > 10;
#Check that condition f1=3 is pushed down to "v"
--replace_regex $elide_costs
--skip_if_hypergraph  # Depends on the query plan.
EXPLAIN format=tree DELETE FROM t2 WHERE f1 IN (SELECT f1 FROM v WHERE f1=3);
DELETE FROM t2 WHERE f1 IN (SELECT f1 FROM v WHERE f1=3);
#With multi-table delete 
--replace_regex $elide_costs
--skip_if_hypergraph  # Different plan.
EXPLAIN format=tree DELETE t2 FROM t2 JOIN v ON t2.f2=v.f2 WHERE v.f2 > 10;
DELETE t2 FROM t2 JOIN v ON t2.f2=v.f2 WHERE v.f2 > 10;

DROP VIEW v;
DROP TABLE t0;
DROP TABLE t1;
DROP TABLE t2;

# Code coverage
# Test the need for considering hidden fields added (while setting up
# temporary table for a materialized derived table) to correectly get
# the position of a derived table expression in its query block.

CREATE TABLE t1(f1 VARBINARY(10000));

SELECT * FROM (SELECT f1 FROM t1 UNION SELECT f1 FROM t1) as dt WHERE f1 > '10';

DROP TABLE t1;

--echo #
--echo # Bug#33791802: Query with multiple JOINs stopped working
--echo #

CREATE TABLE t1(f1 INTEGER, f2 INTEGER);
CREATE VIEW v1 AS SELECT * FROM t1 UNION SELECT * FROM t1;
CREATE VIEW v2 AS SELECT * FROM v1;

# The following query should not error out while resolving the
# field "v2.f2" during condition pushdown.
# The natural join changes the context for the fields to point
# to the tables in the join list. During simplification of joins,
# the join list starts pointing to the underlying tables of the view
# v2 since this view was merged. This made the resolving of field
# v2.f2 error out since it tried to find the field in view v1.
# We now use the expression in the underlying table of a merged view
# for cloning during condition pushdown.
SELECT t1.f1 FROM t1 JOIN v2 USING(f2) WHERE v2.f2 = 1;

DROP TABLE t1;
DROP VIEW v1;
DROP VIEW v2;

# Original query from bugpage
SELECT a.table_name, d.table_name
FROM information_schema.key_column_usage a
     JOIN information_schema.table_constraints b
     USING (table_schema , table_name , constraint_name)
     JOIN information_schema.referential_constraints c
     ON (c.constraint_name = b.constraint_name AND
         c.table_name = b.table_name AND
         c.constraint_schema = b.table_schema)
     LEFT JOIN information_schema.table_constraints d
     ON (a.referenced_table_schema = d.table_schema AND
         a.referenced_table_name = d.table_name AND
         d.constraint_type IN ('UNIQUE' , 'PRIMARY KEY'))
WHERE b.constraint_type = 'FOREIGN KEY'
ORDER BY a.table_name , a.ordinal_position;

# Simplified query
SELECT a.table_name
FROM information_schema.key_column_usage a
     JOIN information_schema.table_constraints b
     USING (table_schema)
WHERE b.constraint_type = 'FOREIGN KEY';

#End of test for Bug#33791802

--echo #
--echo # Bug#33838439: ExtractValue not working properly with COUNT
--echo #

CREATE TABLE t1 (f1 INTEGER);

SET @a = 0;
EXPLAIN SELECT COUNT(*) FROM (SELECT SUM(f1) FROM t1) as dt WHERE @a = 1;
SELECT COUNT(*) FROM (SELECT SUM(f1) FROM t1) as dt WHERE @a = 1;

DROP TABLE t1;

--echo #
--echo # Bug#34148712: Incorrect DATETIME value: '' on latest MySQL 8.0.29
--echo #

CREATE TABLE t1 (f1 INTEGER UNSIGNED);
let $query = SELECT *
             FROM (SELECT NOW() AS time FROM t1 WHERE f1 = ?
                   UNION
                   SELECT NOW() AS time FROM t1 WHERE f1 = 0) AS dt
             WHERE time <= ?;
eval PREPARE stmt FROM "$query";
SET @a = 1;
SET @b = '2022-05-06 16:49:45';
eval EXECUTE stmt USING @a, @b;
eval PREPARE stmt FROM "EXPLAIN FORMAT=tree $query";
--replace_regex $elide_costs
--skip_if_hypergraph  # Depends on the query plan.
eval EXECUTE stmt USING @a, @b;
SET @a = 2;
SET @b = '2023-05-06 16:49:45';
SET timestamp=UNIX_TIMESTAMP('2023-05-06 16:49:45');
--replace_regex $elide_costs
--skip_if_hypergraph  # Depends on the query plan.
eval EXECUTE stmt USING @a, @b;
SET timestamp=default;

DROP TABLE t1;

--echo #
--echo # Bug#34298238: Assertion `cond->is_bool_func()' failed in MySQL 8.0.29
--echo #

CREATE TABLE t1 (f1 INTEGER);
INSERT INTO t1 VALUES (1);
SELECT * FROM (SELECT f1 FROM t1 UNION SELECT f1 FROM t1) AS dt WHERE f1 <> 0.5;
DROP TABLE t1;

--echo #
--echo # Bug#34515868: Temptable views on information_schema fails on filters
--echo #

# We should not see "Access denied" error when the where condition
# is pushed down to views referencing a system view.

CREATE ALGORITHM=TEMPTABLE VIEW v1 AS
 SELECT VIEW_DEFINITION FROM INFORMATION_SCHEMA.VIEWS;
SELECT * FROM v1 WHERE VIEW_DEFINITION LIKE 'x';

CREATE ALGORITHM=TEMPTABLE VIEW v2 AS SELECT * FROM v1;
SELECT * FROM v2 WHERE VIEW_DEFINITION LIKE 'x';

CREATE ALGORITHM=TEMPTABLE VIEW v3 AS
 SELECT * FROM (SELECT * FROM v1 UNION SELECT * FROM v2) AS dt;
SELECT * FROM v3 WHERE VIEW_DEFINITION LIKE 'x';

DROP VIEW v1, v2, v3;

--echo # Bug#34359297: Incorrect work of query with union in inner select

CREATE TABLE t1 (
  str VARCHAR(200) CHARACTER SET utf16 COLLATE utf16_unicode_ci
) ENGINE=InnoDB DEFAULT CHARACTER SET ascii COLLATE ascii_general_ci;

CREATE TABLE t2 (
  str VARCHAR(200) CHARACTER SET utf16 COLLATE utf16_unicode_ci
) ENGINE=InnoDB DEFAULT CHARACTER SET ascii COLLATE ascii_general_ci;

INSERT INTO t1 VALUES (_utf8mb4'Patch');

ANALYZE TABLE t1,t2;

let $query =
SELECT dt.str
FROM (SELECT t2.str
      FROM t2
      WHERE t2.str LIKE _latin1'Patc%' ESCAPE _latin1'\\\\'
      UNION ALL
      SELECT t1.str
      FROM t1
      WHERE t1.str LIKE _latin1'Patc%' ESCAPE _latin1'\\\\'
     ) AS dt
WHERE dt.str LIKE _latin1'P%' ESCAPE _latin1'\\\\';
--replace_regex $elide_costs_and_rows
eval explain format=tree $query;
eval $query;

DROP TABLE t1, t2;

--echo #
--echo # Bug#34781533: Result set is incorrect
--echo #

CREATE TABLE t1 (f1 INTEGER, f2 INTEGER);
INSERT INTO t1 VALUES (NULL, NULL);

SELECT 1
FROM (SELECT 1
      FROM t1 LEFT JOIN (SELECT 1 AS f1 FROM t1) AS dt1
      ON dt1.f1 = t1.f2
      WHERE dt1.f1 IS NOT NULL) AS dt2,
     (SELECT 1 FROM t1 UNION ALL SELECT 2 FROM t1) AS dt3;

DROP TABLE t1;

--echo #
--echo # Bug#34919799: Assertion `cond->is_bool_func()' failed.
--echo #

CREATE TABLE t1 (f1 TINYINT);

SELECT f1 FROM (SELECT f1 FROM t1 UNION SELECT f1 FROM t1 ) AS dt
WHERE f1 > -32768 OR f1 = 1;

DROP TABLE t1;

--echo #
--echo # Bug#34996488: utf8mb4 identifiers stopped working since
--echo #               8.0.32 release
--echo #

SELECT * FROM (SELECT 'å' AS x) AS dt WHERE x = 'å';

CREATE TABLE t1 (f1 VARCHAR(10));
INSERT INTO t1 VALUES('å');

SELECT * FROM (SELECT f1 FROM t1 UNION SELECT f1 FROM t1) AS dt WHERE f1 = 'å';

DROP TABLE t1;

--echo #
--echo # Bug#35102220: Assertion failure in Item::walk_helper_thunk
--echo #               at ../sql/item.h
--echo #

CREATE TABLE t1 (f1 INTEGER);
SELECT f1
FROM t1 JOIN
     LATERAL (SELECT (t1.f1 + t2.f1) AS f2
              FROM t1 AS t2
              GROUP BY f2) AS dt
WHERE f2 = 9;

DROP TABLE t1;

--echo # Bug#35211828: Derived condition pushdown with rollup gives wrong
--echo #               results
--echo #

CREATE TABLE t1 (f1 INTEGER, f2 INTEGER);
INSERT INTO t1 VALUES(1,2);
INSERT INTO t1 VALUES (2,2);

SELECT f1, f2 FROM (SELECT f1, f2 FROM t1 GROUP BY f1, f2 WITH ROLLUP) as dt
WHERE f2 IS NULL;

DROP TABLE t1;

--echo #
--echo # Bug#35634714: Derived condition pushdown return wrong results
--echo #

CREATE TABLE t1(f1 INTEGER);
INSERT INTO t1 VALUES (NULL);
CREATE TABLE t2(f1 INTEGER);

SELECT dt3.f1
FROM t1 JOIN (SELECT f1
              FROM (SELECT dt1.f1
                    FROM t1
                         LEFT JOIN (SELECT 1 AS f1
                                    FROM t2) AS dt1
                         ON TRUE) AS dt2
              GROUP BY f1) AS dt3
WHERE dt3.f1 IS NOT NULL;

DROP TABLE t1,t2;

--echo #
--echo # Bug#35689804: Depending on the data inserted, the results of
--echo #               the PREPARE and the general query run are different.
--echo #

CREATE TABLE t1 (f1 INTEGER, f2 VARCHAR(30) COLLATE utf8mb4_bin NOT NULL);
INSERT INTO t1(f2) VALUES ('680519363848');

# Query from the bug report
let query =
SELECT *
FROM (SELECT IF(f2 = ?, ?, CASE WHEN f2 IS NULL THEN ? ELSE ? END) AS case_f
      FROM t1
      UNION ALL
      SELECT IF(f2 = ?, ?, CASE WHEN f2 IS NULL THEN ? ELSE ? END) AS case_f
      FROM t1) AS dt1
WHERE case_f = ?;

SET @a1 = 'Y';
SET @a2 = 'Y';
SET @a3 = 'N';
SET @a4 = 'Y';
SET @a5 = 'Y';
SET @a6 = 'Y';
SET @a7 = 'N';
SET @a8 = 'Y';
SET @a9 = 'Y';

eval PREPARE stmt FROM "$query";
eval EXECUTE stmt USING @a1, @a2, @a3, @a4, @a5, @a6, @a7, @a8, @a9;
eval PREPARE stmt FROM "EXPLAIN FORMAT=tree $query";
--replace_regex $elide_costs
--skip_if_hypergraph  # Depends on the query plan.
eval EXECUTE stmt USING @a1, @a2, @a3, @a4, @a5, @a6, @a7, @a8, @a9;

# Simplified query
SET optimizer_switch="derived_merge=off";
let query =
SELECT * FROM (SELECT ? AS case_f FROM t1) as dt1 WHERE case_f = 'Y';
SET @a1 = 'Y';
eval PREPARE stmt FROM "$query";
eval EXECUTE stmt USING @a1;
eval PREPARE stmt FROM "EXPLAIN FORMAT=tree $query";
--replace_regex $elide_costs
--skip_if_hypergraph  # Depends on the query plan.
eval EXECUTE stmt USING @a1;

SET optimizer_switch=default;

DROP TABLE t1;

--echo #
--echo # Bug#35671595: Prepared statement with CTE assertion error
--echo #

PREPARE stmt FROM
 'WITH t1(f1) AS
   (WITH t2(f1) AS
     (SELECT ?) SELECT 1 FROM t2 WHERE t2.f1)
   SELECT 1 FROM t1 JOIN t1 AS t3';

SET @a = 1;
EXECUTE stmt USING @a;

<<<<<<< HEAD
PREPARE stmt FROM
 'WITH t1(f1) AS
   (WITH t2(f1) AS
     (SELECT ?+?) SELECT 1 FROM t2 WHERE t2.f1)
   SELECT 1 FROM t1 JOIN t1 AS t3';

SET @a = 1;
SET @b = 2;
EXECUTE stmt USING @a, @b;

--echo #
--echo # Bug#35846847: Assertion Failure in
--echo #               /mysql-8.0.34/sql/sql_derived.cc:524
--echo #

CREATE TABLE t1 (f1 integer);

let $query = SELECT
             (WITH cte AS (SELECT f1 AS f2 FROM t1)
              SELECT f1
              FROM (SELECT f1 FROM t1
                    EXCEPT
                    SELECT t2.f1 FROM cte) AS dt
              WHERE f1 > 0) AS f3
             FROM t1, t1 AS t2
             GROUP BY f3;
--replace_regex $elide_costs
--skip_if_hypergraph  # Depends on the query plan.
eval EXPLAIN format=tree $query;
eval $query;

=======
>>>>>>> 1e6ef4cc
DROP TABLE t1;

--echo #
--echo # Bug#36246859: Collation issue: ERROR 1253 (42000):
--echo #               COLLATION '' is not valid for CHARACTER SET
--echo #

CREATE TABLE t1 (f1 char(10)
CHARACTER SET latin1 COLLATE latin1_spanish_ci DEFAULT NULL)
DEFAULT CHARSET=latin1 COLLATE=latin1_spanish_ci;
INSERT INTO t1 VALUES ('C');
INSERT INTO t1 VALUES ('D');

# Set charset to latin for creating the view.
SET character_set_client = latin1;
SET character_set_connection = latin1;
CREATE VIEW v1 AS
SELECT 'A' COLLATE latin1_spanish_ci AS field1 FROM t1
UNION
SELECT 'B' COLLATE latin1_spanish_ci AS field1 FROM t1 AS t2;

# Use a different charset now to query the view.
SET character_set_connection = default;
<<<<<<< HEAD
=======
# Condition pushdown to view "v1" should happen
# without any errors as it now uses the view's
# connection context when "field1" is replaced
# with "'A' COLLATE latin1_spanish_ci".
>>>>>>> 1e6ef4cc
let $query = SELECT * FROM v1 WHERE field1 IN ('C');
--replace_regex $elide_costs
--skip_if_hypergraph  # Depends on the query plan.
eval EXPLAIN FORMAT=tree $query;
eval $query;
let $query = SELECT * FROM (SELECT * FROM v1 UNION SELECT * FROM v1) as dt
            WHERE field1 IN ('A');
--replace_regex $elide_costs
--skip_if_hypergraph  # Depends on the query plan.
eval EXPLAIN FORMAT=tree $query;
eval $query;
<<<<<<< HEAD
=======
# view context of "v1" is not used when cloning the condition
# "field1 IN ('C') OR COALESCE('A' COLLATE utf8mb4_spanish_ci IN ('B'), field1)"
# to be pushed down in case of SET operations. It is used only when
# "field1" is replaced with "'A' COLLATE latin1_spanish_ci".
let $query = SELECT * FROM v1
             WHERE field1 IN ('C') OR
                   COALESCE('A' COLLATE utf8mb4_spanish_ci IN ('B'), field1);
--replace_regex $elide_costs
--skip_if_hypergraph  # Depends on the query plan.
eval EXPLAIN FORMAT=tree $query;
eval $query;
>>>>>>> 1e6ef4cc
DROP VIEW v1;

#Simplified repro
# Set charset to latin for creating the view.
SET character_set_client = latin1;
SET character_set_connection = latin1;
CREATE VIEW v1 AS SELECT 'A' COLLATE latin1_spanish_ci AS field1 FROM t1;

# Use a different charset now to query the view.
SET character_set_connection = default;
# We do not want the view to be merged. So set "derived_merge" should be off.
SET optimizer_switch="derived_merge=off";
let $query = SELECT * FROM v1 WHERE field1 IN ('C');
--replace_regex $elide_costs
--skip_if_hypergraph  # Depends on the query plan.
eval EXPLAIN FORMAT=tree $query;
eval $query;

SET optimizer_switch=default;
SET character_set_client = default;

DROP VIEW v1;
DROP TABLE t1;<|MERGE_RESOLUTION|>--- conflicted
+++ resolved
@@ -1535,7 +1535,6 @@
 SET @a = 1;
 EXECUTE stmt USING @a;
 
-<<<<<<< HEAD
 PREPARE stmt FROM
  'WITH t1(f1) AS
    (WITH t2(f1) AS
@@ -1567,8 +1566,6 @@
 eval EXPLAIN format=tree $query;
 eval $query;
 
-=======
->>>>>>> 1e6ef4cc
 DROP TABLE t1;
 
 --echo #
@@ -1592,13 +1589,10 @@
 
 # Use a different charset now to query the view.
 SET character_set_connection = default;
-<<<<<<< HEAD
-=======
 # Condition pushdown to view "v1" should happen
 # without any errors as it now uses the view's
 # connection context when "field1" is replaced
 # with "'A' COLLATE latin1_spanish_ci".
->>>>>>> 1e6ef4cc
 let $query = SELECT * FROM v1 WHERE field1 IN ('C');
 --replace_regex $elide_costs
 --skip_if_hypergraph  # Depends on the query plan.
@@ -1610,8 +1604,6 @@
 --skip_if_hypergraph  # Depends on the query plan.
 eval EXPLAIN FORMAT=tree $query;
 eval $query;
-<<<<<<< HEAD
-=======
 # view context of "v1" is not used when cloning the condition
 # "field1 IN ('C') OR COALESCE('A' COLLATE utf8mb4_spanish_ci IN ('B'), field1)"
 # to be pushed down in case of SET operations. It is used only when
@@ -1623,7 +1615,6 @@
 --skip_if_hypergraph  # Depends on the query plan.
 eval EXPLAIN FORMAT=tree $query;
 eval $query;
->>>>>>> 1e6ef4cc
 DROP VIEW v1;
 
 #Simplified repro
