--- conflicted
+++ resolved
@@ -164,33 +164,6 @@
 
 set session low_priority_updates=default;
 
-<<<<<<< HEAD
---echo End of 5.0 tests
-
-#
-# Bug #26380: LOCK TABLES + FLUSH LOGS causes deadlock
-#
-set @old_general_log= @@general_log;
-set @old_read_only= @@read_only;
-set global general_log= on;
-
-flush tables with read lock;
-flush logs;
-unlock tables;
-
-set global read_only=1;
-flush logs;
-unlock tables;
-
-flush tables with read lock;
-flush logs;
-unlock tables;
-
-set global general_log= @old_general_log;
-set global read_only= @old_read_only;
-
---echo End of 5.1 tests
-=======
 #
 # Bug #33334 mysqltest_embedded crashes when disconnecting before reap
 #
@@ -200,5 +173,28 @@
 disconnect con1;
 connection default;
 
-# End of 5.0 tests
->>>>>>> 635b44f1
+--echo End of 5.0 tests
+
+#
+# Bug #26380: LOCK TABLES + FLUSH LOGS causes deadlock
+#
+set @old_general_log= @@general_log;
+set @old_read_only= @@read_only;
+set global general_log= on;
+
+flush tables with read lock;
+flush logs;
+unlock tables;
+
+set global read_only=1;
+flush logs;
+unlock tables;
+
+flush tables with read lock;
+flush logs;
+unlock tables;
+
+set global general_log= @old_general_log;
+set global read_only= @old_read_only;
+
+--echo End of 5.1 tests