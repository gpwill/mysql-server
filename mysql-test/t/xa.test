#
# WL#1756
#
-- source include/have_innodb.inc

# Save the initial number of concurrent sessions
--source include/count_sessions.inc

--disable_warnings
drop table if exists t1, t2;
--enable_warnings
create table t1 (a int) engine=innodb;
xa start 'test1';
insert t1 values (10);
xa end 'test1';
xa prepare 'test1';
xa rollback 'test1';
select * from t1;

xa start 'test2';
--error ER_XAER_RMFAIL
xa start 'test-bad';
insert t1 values (20);
--error ER_XAER_RMFAIL
xa prepare 'test2';
xa end 'test2';
xa prepare 'test2';
xa commit 'test2';
select * from t1;

xa start 'testa','testb';
insert t1 values (30);

--error ER_XAER_RMFAIL
commit;

xa end 'testa','testb';

--error ER_XAER_RMFAIL
begin;
--error ER_XAER_RMFAIL
create table t2 (a int);

connect (con1,localhost,root,,);
connection con1;

--error ER_XAER_DUPID
xa start 'testa','testb';
--error ER_XAER_DUPID
xa start 'testa','testb', 123;

#        gtrid [ , bqual [ , formatID ] ]
xa start 0x7465737462, 0x2030405060, 0xb;
insert t1 values (40);
xa end 'testb',' 0@P`',11;
xa prepare 'testb',0x2030405060,11;

--error ER_XAER_RMFAIL
start transaction;

xa recover;

# uncomment the line below when binlog will be able to prepare
#disconnect con1;
connection default;

xa prepare 'testa','testb';

xa recover;

--error ER_XAER_NOTA
xa commit 'testb',0x2030405060,11;
xa rollback 'testa','testb';

--error ER_PARSE_ERROR
xa start 'zzzzzzzzzzzzzzzzzzzzzzzzzzzzzzzzzzzzzzzzzzzzzzzzzzzzzzzzzzzzzzzzzz';

select * from t1;

disconnect con1;
connection default;
drop table t1;

#
# Bug#28323: Server crashed in xid cache operations
#

--disable_warnings
drop table if exists t1;
--enable_warnings

create table t1(a int, b int, c varchar(20), primary key(a)) engine = innodb;
insert into t1 values(1, 1, 'a');
insert into t1 values(2, 2, 'b');

connect (con1,localhost,root,,);
connect (con2,localhost,root,,);

--connection con1
xa start 'a','b';
update t1 set c = 'aa' where a = 1;
--connection con2
xa start 'a','c';
update t1 set c = 'bb' where a = 2;
--connection con1
--send update t1 set c = 'bb' where a = 2
--connection con2
--sleep 1
--error ER_LOCK_DEADLOCK
update t1 set c = 'aa' where a = 1;
select count(*) from t1;
--error ER_XA_RBDEADLOCK
xa end 'a','c';
xa rollback 'a','c';
--disconnect con2

connect (con3,localhost,root,,);
--connection con3
xa start 'a','c';

--disconnect con1
--disconnect con3
--connection default
drop table t1;

--echo #
--echo # BUG#51342 - more xid crashing
--echo #
CREATE TABLE t1(a INT) ENGINE=InnoDB;
XA START 'x';
SET SESSION autocommit=0;
INSERT INTO t1 VALUES(1);
--error ER_XAER_RMFAIL
SET SESSION autocommit=1;
SELECT @@autocommit;
INSERT INTO t1 VALUES(1);
XA END 'x';
XA COMMIT 'x' ONE PHASE;
DROP TABLE t1;
SET SESSION autocommit=1;

--echo End of 5.0 tests

#
# Bug#44672: Assertion failed: thd->transaction.xid_state.xid.is_null()
#

xa start 'a';
xa end 'a';
xa rollback 'a';
xa start 'a';
xa end 'a';
xa rollback 'a';

#
# Bug#45548: XA transaction without access to InnoDB tables crashes the server
#

xa start 'a';
xa end 'a';
xa prepare 'a';
xa commit 'a';

xa start 'a';
xa end 'a';
xa prepare 'a';
xa commit 'a';

#
# BUG#43171 - Assertion failed: thd->transaction.xid_state.xid.is_null()
#
CREATE TABLE t1(a INT, KEY(a)) ENGINE=InnoDB;
INSERT INTO t1 VALUES(1),(2);
connect(con1,localhost,root,,);

# Part 1: Prepare to test XA START after regular transaction deadlock
BEGIN;
UPDATE t1 SET a=3 WHERE a=1;

connection default;
BEGIN;
UPDATE t1 SET a=4 WHERE a=2;

connection con1;
let $conn_id= `SELECT CONNECTION_ID()`;
SEND UPDATE t1 SET a=5 WHERE a=2;

connection default;
let $wait_timeout= 2;
let $wait_condition= SELECT 1 FROM INFORMATION_SCHEMA.PROCESSLIST
WHERE ID=$conn_id AND STATE='Searching rows for update';
--source include/wait_condition.inc

--error ER_LOCK_DEADLOCK
UPDATE t1 SET a=5 WHERE a=1;
ROLLBACK;

# Part 2: Prepare to test XA START after XA transaction deadlock
connection con1;
REAP;
ROLLBACK;
BEGIN;
UPDATE t1 SET a=3 WHERE a=1;

connection default;
XA START 'xid1';
UPDATE t1 SET a=4 WHERE a=2;

connection con1;
SEND UPDATE t1 SET a=5 WHERE a=2;

connection default;
let $wait_timeout= 2;
let $wait_condition= SELECT 1 FROM INFORMATION_SCHEMA.PROCESSLIST
WHERE ID=$conn_id AND STATE='Searching rows for update';
--source include/wait_condition.inc

--error ER_LOCK_DEADLOCK
UPDATE t1 SET a=5 WHERE a=1;
--error ER_XA_RBDEADLOCK
XA END 'xid1';
XA ROLLBACK 'xid1';

XA START 'xid1';
XA END 'xid1';
XA ROLLBACK 'xid1';

disconnect con1;
DROP TABLE t1;


--echo #
--echo # Bug#56448 Assertion failed: ! is_set() with second xa end
--echo #

XA START 'x';
XA END 'x';
# Second XA END caused an assertion.
--error ER_XAER_RMFAIL
XA END 'x';
XA PREPARE 'x';
# Second XA PREPARE also caused an assertion.
--error ER_XAER_RMFAIL
XA PREPARE 'x';
XA ROLLBACK 'x';


--echo #
--echo # Bug#59986 Assert in Diagnostics_area::set_ok_status() for XA COMMIT
--echo #

--disable_warnings
DROP TABLE IF EXISTS t1;
--enable_warnings

CREATE TABLE t1(a INT, b INT, PRIMARY KEY(a)) engine=InnoDB;
INSERT INTO t1 VALUES (1, 1), (2, 2);

--echo # Connection con1
connect (con1, localhost, root);
XA START 'a';
UPDATE t1 SET b= 3 WHERE a=1;

--echo # Connection default
connection default;
XA START 'b';
UPDATE t1 SET b=4 WHERE a=2;
--echo # Sending:
--send UPDATE t1 SET b=5 WHERE a=1

--echo # Connection con1
connection con1;
--sleep 1
--error ER_LOCK_DEADLOCK
UPDATE t1 SET b=6 WHERE a=2;
# This used to trigger the assert
--error ER_XA_RBDEADLOCK
XA COMMIT 'a';

--echo # Connection default
connection default;
--echo # Reaping: UPDATE t1 SET b=5 WHERE a=1
--reap
XA END 'b';
XA ROLLBACK 'b';
DROP TABLE t1;
disconnect con1;


--echo #
--echo # Bug#11766752 59936: multiple xa assertions - transactional
--echo #              statement fuzzer
--echo #

CREATE TABLE t1 (a INT) engine=InnoDB;
XA START 'a';
INSERT INTO t1 VALUES (1);

--error ER_XAER_RMFAIL
SAVEPOINT savep;

XA END 'a';
--error ER_XAER_RMFAIL
SELECT * FROM t1;
--error ER_XAER_RMFAIL
INSERT INTO t1 VALUES (2);
--error ER_XAER_RMFAIL
SAVEPOINT savep;
--error ER_XAER_RMFAIL
SET @a=(SELECT * FROM t1);

XA PREPARE 'a';
--error ER_XAER_RMFAIL
SELECT * FROM t1;          # used to cause InnoDB assert
--error ER_XAER_RMFAIL
INSERT INTO t1 VALUES (2); # used to cause InnoDB assert
--error ER_XAER_RMFAIL
SAVEPOINT savep;
--error ER_XAER_RMFAIL
SET @a=(SELECT * FROM t1); # used to cause InnoDB assert
<<<<<<< HEAD
=======
--error ER_XAER_RMFAIL
UPDATE t1 SET a=1 WHERE a=2;
>>>>>>> ba82398d

XA COMMIT 'a';
SELECT * FROM t1;
DROP TABLE t1;


# Wait till all disconnects are completed
--source include/wait_until_count_sessions.inc
<|MERGE_RESOLUTION|>--- conflicted
+++ resolved
@@ -318,11 +318,8 @@
 SAVEPOINT savep;
 --error ER_XAER_RMFAIL
 SET @a=(SELECT * FROM t1); # used to cause InnoDB assert
-<<<<<<< HEAD
-=======
 --error ER_XAER_RMFAIL
 UPDATE t1 SET a=1 WHERE a=2;
->>>>>>> ba82398d
 
 XA COMMIT 'a';
 SELECT * FROM t1;
