#
# Test of heap tables.
#

--disable_warnings
drop table if exists t1;
--enable_warnings

create table t1 (a int not null,b int not null, primary key using BTREE (a)) engine=heap comment="testing heaps" avg_row_length=100 min_rows=1 max_rows=100;
insert into t1 values(1,1),(2,2),(3,3),(4,4);
delete from t1 where a=1 or a=0;
#show table status like "t1";
show keys from t1;
select * from t1;
select * from t1 where a=4;
update t1 set b=5 where a=4;
update t1 set b=b+1 where a>=3;
replace t1 values (3,3);
select * from t1;
alter table t1 add c int not null, add key using BTREE (c,a);
drop table t1;

create table t1 (a int not null,b int not null, primary key using BTREE (a)) engine=heap comment="testing heaps";
insert into t1 values(-2,-2),(-1,-1),(0,0),(1,1),(2,2),(3,3),(4,4);
delete from t1 where a > -3;
select * from t1;
drop table t1;

create table t1 (a int not null,b int not null, primary key using BTREE (a)) engine=heap comment="testing heaps";
insert into t1 values(1,1),(2,2),(3,3),(4,4);
alter table t1 modify a int not null auto_increment, engine=myisam, comment="new myisam table";
#show table status like "t1";
select * from t1;
drop table t1;

create table t1 (a int not null) engine=heap;
insert into t1 values (869751),(736494),(226312),(802616);
select * from t1 where a > 736494;
alter table t1 add unique uniq_id using BTREE (a);
select * from t1 where a > 736494;
select * from t1 where a = 736494;
select * from t1 where a=869751 or a=736494;
select * from t1 where a in (869751,736494,226312,802616);
alter table t1 engine=myisam;
explain select * from t1 where a in (869751,736494,226312,802616);
drop table t1;

create table t1 (x int not null, y int not null, key x  using BTREE (x,y), unique y  using BTREE (y))
engine=heap;
insert into t1 values (1,1),(2,2),(1,3),(2,4),(2,5),(2,6);
explain select * from t1 where x=1;
select * from t1 where x=1;
select * from t1,t1 as t2 where t1.x=t2.y;
explain select * from t1,t1 as t2 where t1.x=t2.y;
drop table t1;

create table t1 (a int) engine=heap;
insert into t1 values(1);
select max(a) from t1;
drop table t1;

CREATE TABLE t1 ( a int not null default 0, b int not null default 0,  key  using BTREE (a,b),  key  using BTREE (b)  ) ENGINE=HEAP;
insert into t1 values(1,1),(1,2),(2,3),(1,3),(1,4),(1,5),(1,6);
select * from t1 where a=1; 
insert into t1 values(1,1),(1,2),(2,3),(1,3),(1,4),(1,5),(1,6);
select * from t1 where a=1;
--replace_result 0 x 1 x 2 x 3 x 4 x 5 x 6 x 7 x 8 x 9 x 10 x 11 x 12 x 13 x 14 x
explain select * from t1 where a=1 order by a,b;
--replace_result 0 x 1 x 2 x 3 x 4 x 5 x 6 x 7 x 8 x 9 x 10 x 11 x 12 x 13 x 14 x
explain select * from t1 where a=1 order by b;
select * from t1 where b=1;
--replace_result 0 x 1 x 2 x 3 x 4 x 5 x 6 x 7 x 8 x 9 x 10 x 11 x 12 x 13 x 14 x
explain select * from t1 where b=1;
drop table t1;

create table t1 (id int unsigned not null, primary key  using BTREE (id)) engine=HEAP;
insert into t1 values(1);
select max(id) from t1; 
insert into t1 values(2);
select max(id) from t1; 
replace into t1 values(1);
drop table t1;

create table t1 (n int) engine=heap;
drop table t1;

create table t1 (n int) engine=heap;
drop table if exists t1;

# Test of non unique index

CREATE table t1(f1 int not null,f2 char(20) not 
null,index(f2)) engine=heap;
INSERT into t1 set f1=12,f2="bill";
INSERT into t1 set f1=13,f2="bill";
INSERT into t1 set f1=14,f2="bill";
INSERT into t1 set f1=15,f2="bill";
INSERT into t1 set f1=16,f2="ted";
INSERT into t1 set f1=12,f2="ted";
INSERT into t1 set f1=12,f2="ted";
INSERT into t1 set f1=12,f2="ted";
INSERT into t1 set f1=12,f2="ted";
delete from t1 where f2="bill";
select * from t1;
drop table t1;

#
# Test when using part key searches
#

create table t1 (btn char(10) not null, key using BTREE (btn)) engine=heap;
insert into t1 values ("hello"),("hello"),("hello"),("hello"),("hello"),("a"),("b"),("c"),("d"),("e"),("f"),("g"),("h"),("i");
explain select * from t1 where btn like "i%";
--replace_column 9 #
explain select * from t1 where btn like "h%";
explain select * from t1 where btn like "a%";
explain select * from t1 where btn like "b%";
# For the following the BTREE MAY notice that there is no possible matches
select * from t1 where btn like "ff%";
select * from t1 where btn like " %";
select * from t1 where btn like "q%";
alter table t1 add column new_col char(1) not null, add key using BTREE (btn,new_col), drop key btn;
update t1 set new_col=left(btn,1);
explain select * from t1 where btn="a";
explain select * from t1 where btn="a" and new_col="a";
drop table t1;

#
# Test of NULL keys
#

CREATE TABLE t1 (
  a int default NULL,
  b int default NULL,
  KEY a using BTREE (a),
  UNIQUE b using BTREE (b)
) engine=heap;
INSERT INTO t1 VALUES (NULL,99),(99,NULL),(1,1),(2,2),(1,3);
SELECT * FROM t1 WHERE a=NULL;
explain SELECT * FROM t1 WHERE a IS NULL;
SELECT * FROM t1 WHERE a<=>NULL;
SELECT * FROM t1 WHERE b=NULL;
explain SELECT * FROM t1 WHERE b IS NULL;
SELECT * FROM t1 WHERE b<=>NULL;

--error 1062
INSERT INTO t1 VALUES (1,3);
DROP TABLE t1;

CREATE TABLE t1 (a int, b int, c int, key using BTREE (a, b, c)) engine=heap;
INSERT INTO t1 VALUES (1, NULL, NULL), (1, 1, NULL), (1, NULL, 1);
SELECT * FROM t1 WHERE a=1 and b IS NULL;
SELECT * FROM t1 WHERE a=1 and c IS NULL;
SELECT * FROM t1 WHERE a=1 and b IS NULL and c IS NULL;
DROP TABLE t1;

#
# Test when deleting all rows
#

CREATE TABLE t1 (a int not null, primary key using BTREE (a)) engine=heap;
INSERT into t1 values (1),(2),(3),(4),(5),(6),(7),(8),(9),(10),(11);
DELETE from t1 where a < 100;
SELECT * from t1;
DROP TABLE t1;

#
# Bug #9719: problem with delete
#

create table t1(a int not null, key using btree(a)) engine=heap;
insert into t1 values (2), (2), (2), (1), (1), (3), (3), (3), (3);
select a from t1 where a > 2;
delete from t1 where a < 4;
select a from t1 order by a;
insert into t1 values (2), (2), (2), (1), (1), (3), (3), (3), (3);
select a from t1 where a > 4;
delete from t1 where a > 4;
select a from t1 order by a;
select a from t1 where a > 3;
delete from t1 where a >= 2;
select a from t1 order by a;
drop table t1;

#
<<<<<<< HEAD
# Bug#26996 - Update of a Field in a Memory Table ends with wrong result
#
CREATE TABLE t1 (
  c1 CHAR(3),
  c2 INTEGER,
  KEY USING BTREE(c1),
  KEY USING BTREE(c2)
) ENGINE= MEMORY;
INSERT INTO t1 VALUES ('ABC',0), ('A',0), ('B',0), ('C',0);
UPDATE t1 SET c2= c2 + 1 WHERE c1 = 'A';
SELECT * FROM t1;
=======
# Bug#24985 - UTF8 ENUM primary key on MEMORY using BTREE
#             causes incorrect duplicate entries
#
CREATE TABLE t1 (
  c1 ENUM('1', '2'),
  UNIQUE USING BTREE(c1)
) ENGINE= MEMORY DEFAULT CHARSET= utf8;
INSERT INTO t1 VALUES('1'), ('2');
DROP TABLE t1;
CREATE TABLE t1 (
  c1 SET('1', '2'),
  UNIQUE USING BTREE(c1)
) ENGINE= MEMORY DEFAULT CHARSET= utf8;
INSERT INTO t1 VALUES('1'), ('2');
>>>>>>> 8934e4f3
DROP TABLE t1;

--echo End of 4.1 tests<|MERGE_RESOLUTION|>--- conflicted
+++ resolved
@@ -183,7 +183,6 @@
 drop table t1;
 
 #
-<<<<<<< HEAD
 # Bug#26996 - Update of a Field in a Memory Table ends with wrong result
 #
 CREATE TABLE t1 (
@@ -195,7 +194,9 @@
 INSERT INTO t1 VALUES ('ABC',0), ('A',0), ('B',0), ('C',0);
 UPDATE t1 SET c2= c2 + 1 WHERE c1 = 'A';
 SELECT * FROM t1;
-=======
+DROP TABLE t1;
+
+#
 # Bug#24985 - UTF8 ENUM primary key on MEMORY using BTREE
 #             causes incorrect duplicate entries
 #
@@ -210,7 +211,6 @@
   UNIQUE USING BTREE(c1)
 ) ENGINE= MEMORY DEFAULT CHARSET= utf8;
 INSERT INTO t1 VALUES('1'), ('2');
->>>>>>> 8934e4f3
 DROP TABLE t1;
 
 --echo End of 4.1 tests