#
# Simple test for the erroneos statements using the 
# partition storage engine
#
-- source include/have_partition.inc

--disable_warnings
drop table if exists t1, t2;
--enable_warnings

let $MYSQLD_DATADIR= `SELECT @@datadir`;

--echo #
<<<<<<< HEAD
--echo # Bug#60039: crash when exchanging a partition on
--echo #            nonpartitioned table with a view
--echo #
CREATE TABLE t1 (a int);
CREATE OR REPLACE VIEW v1 AS SELECT * FROM t1;
--error ER_CHECK_NO_SUCH_TABLE
ALTER TABLE t1 EXCHANGE PARTITION p0 WITH TABLE v1;
DROP VIEW v1;
=======
--echo # Bug#13608188 - 64038: CRASH IN HANDLER::HA_THD ON ALTER TABLE AFTER
--echo #                       REPAIR NON-EXISTING PARTITION
--echo #
CREATE TABLE t1 ( a INT, b INT );
INSERT INTO t1 VALUES (5,3),(5,6);
ALTER TABLE t1 PARTITION BY KEY(b) PARTITIONS 3 ;
ALTER TABLE t1 REPAIR PARTITION p1, p3;
ALTER TABLE t1 ORDER BY b;
DROP TABLE t1;

--echo #
--echo # Bug#13593865 - 64037: CRASH IN HA_PARTITION::CREATE_HANDLERS ON
--echo #                       ALTER TABLE AFTER DROP PARTITION
--echo #

CREATE TABLE t1 (a INT)
PARTITION BY RANGE (a)
(PARTITION p0 VALUES LESS THAN (0),
 PARTITION p1 VALUES LESS THAN MAXVALUE ) ;

ALTER TABLE t1 DROP PARTITION p1;
ALTER TABLE t1 ANALYZE PARTITION p0, p1;

ALTER TABLE t1 COMMENT 'altered';

>>>>>>> cd361510
DROP TABLE t1;

--echo #
--echo # Bug#57924: crash when creating partitioned table with
--echo #            multiple columns in the partition key
--echo #
--error ER_SAME_NAME_PARTITION_FIELD
CREATE TABLE t1 (a INT, b INT, PRIMARY KEY (a,b))
PARTITION BY KEY(a, b, a);
CREATE TABLE t1 (a INT, b INT, PRIMARY KEY (a,b))
PARTITION BY KEY(A, b);
DROP TABLE t1;
--error ER_SAME_NAME_PARTITION_FIELD
CREATE TABLE t1 (a INT, b INT, PRIMARY KEY (a,b))
PARTITION BY KEY(a, b, A);


--echo #
--echo # Bug#54483: valgrind errors when making warnings for multiline inserts
--echo #            into partition
--echo #
--error ER_WRONG_EXPR_IN_PARTITION_FUNC_ERROR
CREATE TABLE t1 (a VARBINARY(10))
PARTITION BY RANGE (DAYOFWEEK(a))
(PARTITION a1 VALUES LESS THAN (60));
--error ER_WRONG_EXPR_IN_PARTITION_FUNC_ERROR
CREATE TABLE t1 (a CHAR(10))
PARTITION BY RANGE (DAYOFWEEK(a))
(PARTITION a1 VALUES LESS THAN (60));
--error ER_WRONG_EXPR_IN_PARTITION_FUNC_ERROR
CREATE TABLE t1 (a VARCHAR(10))
PARTITION BY RANGE (DAYOFWEEK(a))
(PARTITION a1 VALUES LESS THAN (60));
--error ER_WRONG_EXPR_IN_PARTITION_FUNC_ERROR
CREATE TABLE t1 (a TIMESTAMP)
PARTITION BY RANGE (DAYOFWEEK(a))
(PARTITION a1 VALUES LESS THAN (60));
CREATE TABLE t1 (a DATE)
PARTITION BY RANGE (DAYOFWEEK(a))
(PARTITION a1 VALUES LESS THAN (60));
INSERT INTO t1 VALUES ('test'),('a'),('5');
SHOW WARNINGS;
DROP TABLE t1;
CREATE TABLE t1 (a DATETIME)
PARTITION BY RANGE (DAYOFWEEK(a))
(PARTITION a1 VALUES LESS THAN (60));
INSERT INTO t1 VALUES ('test'),('a'),('5');
SHOW WARNINGS;
DROP TABLE t1;
--error ER_WRONG_EXPR_IN_PARTITION_FUNC_ERROR
CREATE TABLE t1 (a TIME)
PARTITION BY RANGE (DAYOFWEEK(a))
(PARTITION a1 VALUES LESS THAN (60));
SHOW WARNINGS;

--error ER_WRONG_EXPR_IN_PARTITION_FUNC_ERROR
CREATE TABLE t1 (a TIME)
PARTITION BY HASH (TO_DAYS(a));
CREATE TABLE t1 (a DATE)
PARTITION BY HASH (TO_DAYS(a));
DROP TABLE t1;
CREATE TABLE t1 (a DATETIME)
PARTITION BY HASH (TO_DAYS(a));
DROP TABLE t1;
--error ER_WRONG_EXPR_IN_PARTITION_FUNC_ERROR
CREATE TABLE t1 (a VARCHAR(10))
PARTITION BY HASH (TO_DAYS(a));
--error ER_WRONG_EXPR_IN_PARTITION_FUNC_ERROR
CREATE TABLE t1 (a INT)
PARTITION BY HASH (TO_DAYS(a));

--error ER_WRONG_EXPR_IN_PARTITION_FUNC_ERROR
CREATE TABLE t1 (a TIME)
PARTITION BY HASH (DAYOFMONTH(a));
CREATE TABLE t1 (a DATE)
PARTITION BY HASH (DAYOFMONTH(a));
DROP TABLE t1;
CREATE TABLE t1 (a DATETIME)
PARTITION BY HASH (DAYOFMONTH(a));
DROP TABLE t1;
--error ER_WRONG_EXPR_IN_PARTITION_FUNC_ERROR
CREATE TABLE t1 (a VARCHAR(10))
PARTITION BY HASH (DAYOFMONTH(a));
--error ER_WRONG_EXPR_IN_PARTITION_FUNC_ERROR
CREATE TABLE t1 (a INT)
PARTITION BY HASH (DAYOFMONTH(a));

--error ER_WRONG_EXPR_IN_PARTITION_FUNC_ERROR
CREATE TABLE t1 (a TIME)
PARTITION BY HASH (MONTH(a));
CREATE TABLE t1 (a DATE)
PARTITION BY HASH (MONTH(a));
DROP TABLE t1;
CREATE TABLE t1 (a DATETIME)
PARTITION BY HASH (MONTH(a));
DROP TABLE t1;
--error ER_WRONG_EXPR_IN_PARTITION_FUNC_ERROR
CREATE TABLE t1 (a VARCHAR(10))
PARTITION BY HASH (MONTH(a));
--error ER_WRONG_EXPR_IN_PARTITION_FUNC_ERROR
CREATE TABLE t1 (a INT)
PARTITION BY HASH (MONTH(a));

--error ER_WRONG_EXPR_IN_PARTITION_FUNC_ERROR
CREATE TABLE t1 (a TIME)
PARTITION BY HASH (DAYOFYEAR(a));
CREATE TABLE t1 (a DATE)
PARTITION BY HASH (DAYOFYEAR(a));
DROP TABLE t1;
CREATE TABLE t1 (a DATETIME)
PARTITION BY HASH (DAYOFYEAR(a));
DROP TABLE t1;
--error ER_WRONG_EXPR_IN_PARTITION_FUNC_ERROR
CREATE TABLE t1 (a VARCHAR(10))
PARTITION BY HASH (DAYOFYEAR(a));
--error ER_WRONG_EXPR_IN_PARTITION_FUNC_ERROR
CREATE TABLE t1 (a INT)
PARTITION BY HASH (DAYOFYEAR(a));

CREATE TABLE t1 (a TIME)
PARTITION BY HASH (HOUR(a));
DROP TABLE t1;
--error ER_WRONG_EXPR_IN_PARTITION_FUNC_ERROR
CREATE TABLE t1 (a DATE)
PARTITION BY HASH (HOUR(a));
CREATE TABLE t1 (a DATETIME)
PARTITION BY HASH (HOUR(a));
DROP TABLE t1;
--error ER_WRONG_EXPR_IN_PARTITION_FUNC_ERROR
CREATE TABLE t1 (a VARCHAR(10))
PARTITION BY HASH (HOUR(a));
--error ER_WRONG_EXPR_IN_PARTITION_FUNC_ERROR
CREATE TABLE t1 (a INT)
PARTITION BY HASH (HOUR(a));

CREATE TABLE t1 (a TIME)
PARTITION BY HASH (MINUTE(a));
DROP TABLE t1;
--error ER_WRONG_EXPR_IN_PARTITION_FUNC_ERROR
CREATE TABLE t1 (a DATE)
PARTITION BY HASH (MINUTE(a));
CREATE TABLE t1 (a DATETIME)
PARTITION BY HASH (MINUTE(a));
DROP TABLE t1;
--error ER_WRONG_EXPR_IN_PARTITION_FUNC_ERROR
CREATE TABLE t1 (a VARCHAR(10))
PARTITION BY HASH (MINUTE(a));
--error ER_WRONG_EXPR_IN_PARTITION_FUNC_ERROR
CREATE TABLE t1 (a INT)
PARTITION BY HASH (MINUTE(a));

--error ER_WRONG_EXPR_IN_PARTITION_FUNC_ERROR
CREATE TABLE t1 (a TIME)
PARTITION BY HASH (QUARTER(a));
CREATE TABLE t1 (a DATE)
PARTITION BY HASH (QUARTER(a));
DROP TABLE t1;
CREATE TABLE t1 (a DATETIME)
PARTITION BY HASH (QUARTER(a));
DROP TABLE t1;
--error ER_WRONG_EXPR_IN_PARTITION_FUNC_ERROR
CREATE TABLE t1 (a VARCHAR(10))
PARTITION BY HASH (QUARTER(a));
--error ER_WRONG_EXPR_IN_PARTITION_FUNC_ERROR
CREATE TABLE t1 (a INT)
PARTITION BY HASH (QUARTER(a));

CREATE TABLE t1 (a TIME)
PARTITION BY HASH (SECOND(a));
DROP TABLE t1;
--error ER_WRONG_EXPR_IN_PARTITION_FUNC_ERROR
CREATE TABLE t1 (a DATE)
PARTITION BY HASH (SECOND(a));
CREATE TABLE t1 (a DATETIME)
PARTITION BY HASH (SECOND(a));
DROP TABLE t1;
--error ER_WRONG_EXPR_IN_PARTITION_FUNC_ERROR
CREATE TABLE t1 (a VARCHAR(10))
PARTITION BY HASH (SECOND(a));
--error ER_WRONG_EXPR_IN_PARTITION_FUNC_ERROR
CREATE TABLE t1 (a INT)
PARTITION BY HASH (SECOND(a));

--error ER_WRONG_EXPR_IN_PARTITION_FUNC_ERROR
CREATE TABLE t1 (a TIME)
PARTITION BY HASH (YEARWEEK(a));
CREATE TABLE t1 (a DATE)
PARTITION BY HASH (YEARWEEK(a));
DROP TABLE t1;
CREATE TABLE t1 (a DATETIME)
PARTITION BY HASH (YEARWEEK(a));
DROP TABLE t1;
--error ER_WRONG_EXPR_IN_PARTITION_FUNC_ERROR
CREATE TABLE t1 (a VARCHAR(10))
PARTITION BY HASH (YEARWEEK(a));
--error ER_WRONG_EXPR_IN_PARTITION_FUNC_ERROR
CREATE TABLE t1 (a INT)
PARTITION BY HASH (YEARWEEK(a));

--error ER_WRONG_EXPR_IN_PARTITION_FUNC_ERROR
CREATE TABLE t1 (a TIME)
PARTITION BY HASH (WEEKDAY(a));
CREATE TABLE t1 (a DATE)
PARTITION BY HASH (WEEKDAY(a));
DROP TABLE t1;
CREATE TABLE t1 (a DATETIME)
PARTITION BY HASH (WEEKDAY(a));
DROP TABLE t1;
--error ER_WRONG_EXPR_IN_PARTITION_FUNC_ERROR
CREATE TABLE t1 (a VARCHAR(10))
PARTITION BY HASH (WEEKDAY(a));
--error ER_WRONG_EXPR_IN_PARTITION_FUNC_ERROR
CREATE TABLE t1 (a INT)
PARTITION BY HASH (WEEKDAY(a));

--echo # TO_SECONDS() is added in 5.5.
--error ER_WRONG_EXPR_IN_PARTITION_FUNC_ERROR
CREATE TABLE t1 (a TIME)
PARTITION BY HASH (TO_SECONDS(a));
CREATE TABLE t1 (a DATE)
PARTITION BY HASH (TO_SECONDS(a));
DROP TABLE t1;
CREATE TABLE t1 (a DATETIME)
PARTITION BY HASH (TO_SECONDS(a));
DROP TABLE t1;
--error ER_WRONG_EXPR_IN_PARTITION_FUNC_ERROR
CREATE TABLE t1 (a VARCHAR(10))
PARTITION BY HASH (TO_SECONDS(a));
--error ER_WRONG_EXPR_IN_PARTITION_FUNC_ERROR
CREATE TABLE t1 (a INT)
PARTITION BY HASH (TO_SECONDS(a));

CREATE TABLE t1 (a TIME)
PARTITION BY HASH (TIME_TO_SEC(a));
DROP TABLE t1;
--error ER_WRONG_EXPR_IN_PARTITION_FUNC_ERROR
CREATE TABLE t1 (a DATE)
PARTITION BY HASH (TIME_TO_SEC(a));
CREATE TABLE t1 (a DATETIME)
PARTITION BY HASH (TIME_TO_SEC(a));
DROP TABLE t1;
--error ER_WRONG_EXPR_IN_PARTITION_FUNC_ERROR
CREATE TABLE t1 (a VARCHAR(10))
PARTITION BY HASH (TIME_TO_SEC(a));
--error ER_WRONG_EXPR_IN_PARTITION_FUNC_ERROR
CREATE TABLE t1 (a INT)
PARTITION BY HASH (TIME_TO_SEC(a));

--error ER_WRONG_EXPR_IN_PARTITION_FUNC_ERROR
CREATE TABLE t1 (a TIME)
PARTITION BY HASH (FROM_DAYS(a));
--error ER_WRONG_EXPR_IN_PARTITION_FUNC_ERROR
CREATE TABLE t1 (a DATE)
PARTITION BY HASH (FROM_DAYS(a));
--error ER_WRONG_EXPR_IN_PARTITION_FUNC_ERROR
CREATE TABLE t1 (a DATETIME)
PARTITION BY HASH (FROM_DAYS(a));
--error ER_WRONG_EXPR_IN_PARTITION_FUNC_ERROR
CREATE TABLE t1 (a VARCHAR(10))
PARTITION BY HASH (TO_DAYS(FROM_DAYS(a)));
--error ER_PARTITION_FUNC_NOT_ALLOWED_ERROR
CREATE TABLE t1 (a VARCHAR(10))
PARTITION BY HASH (FROM_DAYS(a));
--error ER_WRONG_EXPR_IN_PARTITION_FUNC_ERROR
CREATE TABLE t1 (a INT)
PARTITION BY HASH (TO_DAYS(FROM_DAYS(a)));
--error ER_PARTITION_FUNC_NOT_ALLOWED_ERROR
CREATE TABLE t1 (a INT)
PARTITION BY HASH (FROM_DAYS(a));

CREATE TABLE t1 (a TIME)
PARTITION BY HASH (MICROSECOND(a));
DROP TABLE t1;
--error ER_WRONG_EXPR_IN_PARTITION_FUNC_ERROR
CREATE TABLE t1 (a DATE)
PARTITION BY HASH (MICROSECOND(a));
CREATE TABLE t1 (a DATETIME)
PARTITION BY HASH (MICROSECOND(a));
DROP TABLE t1;
--error ER_WRONG_EXPR_IN_PARTITION_FUNC_ERROR
CREATE TABLE t1 (a VARCHAR(10))
PARTITION BY HASH (MICROSECOND(a));
--error ER_WRONG_EXPR_IN_PARTITION_FUNC_ERROR
CREATE TABLE t1 (a INT)
PARTITION BY HASH (MICROSECOND(a));
--echo # Bug#57071
--error ER_WRONG_EXPR_IN_PARTITION_FUNC_ERROR
CREATE TABLE t1
(`date` date,
 `extracted_week` int,
 `yearweek` int,
 `week` int,
 `default_week_format` int)
PARTITION BY LIST (EXTRACT(WEEK FROM date) % 3)
(PARTITION p0 VALUES IN (0),
 PARTITION p1 VALUES IN (1),
 PARTITION p2 VALUES IN (2));
CREATE TABLE t1
(`date` date,
 `extracted_week` int,
 `yearweek` int,
 `week` int,
 `default_week_format` int);
SET @old_default_week_format := @@default_week_format;
SET default_week_format = 0;
INSERT INTO t1 VALUES ('2000-01-01', EXTRACT(WEEK FROM '2000-01-01'), YEARWEEK('2000-01-01'), WEEK('2000-01-01'), @@default_week_format);
SET default_week_format = 1;
INSERT INTO t1 VALUES ('2000-01-01', EXTRACT(WEEK FROM '2000-01-01'), YEARWEEK('2000-01-01'), WEEK('2000-01-01'), @@default_week_format);
SET default_week_format = 2;
INSERT INTO t1 VALUES ('2000-01-01', EXTRACT(WEEK FROM '2000-01-01'), YEARWEEK('2000-01-01'), WEEK('2000-01-01'), @@default_week_format);
SET default_week_format = 3;
INSERT INTO t1 VALUES ('2000-01-01', EXTRACT(WEEK FROM '2000-01-01'), YEARWEEK('2000-01-01'), WEEK('2000-01-01'), @@default_week_format);
SET default_week_format = 4;
INSERT INTO t1 VALUES ('2000-01-01', EXTRACT(WEEK FROM '2000-01-01'), YEARWEEK('2000-01-01'), WEEK('2000-01-01'), @@default_week_format);
SET default_week_format = 5;
INSERT INTO t1 VALUES ('2000-01-01', EXTRACT(WEEK FROM '2000-01-01'), YEARWEEK('2000-01-01'), WEEK('2000-01-01'), @@default_week_format);
SET default_week_format = 6;
INSERT INTO t1 VALUES ('2000-01-01', EXTRACT(WEEK FROM '2000-01-01'), YEARWEEK('2000-01-01'), WEEK('2000-01-01'), @@default_week_format);
SET default_week_format = 7;
INSERT INTO t1 VALUES ('2000-01-01', EXTRACT(WEEK FROM '2000-01-01'), YEARWEEK('2000-01-01'), WEEK('2000-01-01'), @@default_week_format);
SELECT * FROM t1;
SET default_week_format = @old_default_week_format;
DROP TABLE t1;

--error ER_WRONG_EXPR_IN_PARTITION_FUNC_ERROR
CREATE TABLE t1 (a TIME)
PARTITION BY HASH (EXTRACT(YEAR FROM a));
CREATE TABLE t1 (a DATE)
PARTITION BY HASH (EXTRACT(YEAR FROM a));
DROP TABLE t1;
CREATE TABLE t1 (a DATETIME)
PARTITION BY HASH (EXTRACT(YEAR FROM a));
DROP TABLE t1;
--error ER_WRONG_EXPR_IN_PARTITION_FUNC_ERROR
CREATE TABLE t1 (a VARCHAR(10))
PARTITION BY HASH (EXTRACT(YEAR FROM a));
--error ER_WRONG_EXPR_IN_PARTITION_FUNC_ERROR
CREATE TABLE t1 (a INT)
PARTITION BY HASH (EXTRACT(YEAR FROM a));

--error ER_WRONG_EXPR_IN_PARTITION_FUNC_ERROR
CREATE TABLE t1 (a TIME)
PARTITION BY HASH (EXTRACT(YEAR_MONTH FROM a));
CREATE TABLE t1 (a DATE)
PARTITION BY HASH (EXTRACT(YEAR_MONTH FROM a));
DROP TABLE t1;
CREATE TABLE t1 (a DATETIME)
PARTITION BY HASH (EXTRACT(YEAR_MONTH FROM a));
DROP TABLE t1;
--error ER_WRONG_EXPR_IN_PARTITION_FUNC_ERROR
CREATE TABLE t1 (a VARCHAR(10))
PARTITION BY HASH (EXTRACT(YEAR_MONTH FROM a));
--error ER_WRONG_EXPR_IN_PARTITION_FUNC_ERROR
CREATE TABLE t1 (a INT)
PARTITION BY HASH (EXTRACT(YEAR_MONTH FROM a));

--error ER_WRONG_EXPR_IN_PARTITION_FUNC_ERROR
CREATE TABLE t1 (a TIME)
PARTITION BY HASH (EXTRACT(QUARTER FROM a));
CREATE TABLE t1 (a DATE)
PARTITION BY HASH (EXTRACT(QUARTER FROM a));
DROP TABLE t1;
CREATE TABLE t1 (a DATETIME)
PARTITION BY HASH (EXTRACT(QUARTER FROM a));
DROP TABLE t1;
--error ER_WRONG_EXPR_IN_PARTITION_FUNC_ERROR
CREATE TABLE t1 (a VARCHAR(10))
PARTITION BY HASH (EXTRACT(QUARTER FROM a));
--error ER_WRONG_EXPR_IN_PARTITION_FUNC_ERROR
CREATE TABLE t1 (a INT)
PARTITION BY HASH (EXTRACT(QUARTER FROM a));

--error ER_WRONG_EXPR_IN_PARTITION_FUNC_ERROR
CREATE TABLE t1 (a TIME)
PARTITION BY HASH (EXTRACT(MONTH FROM a));
CREATE TABLE t1 (a DATE)
PARTITION BY HASH (EXTRACT(MONTH FROM a));
DROP TABLE t1;
CREATE TABLE t1 (a DATETIME)
PARTITION BY HASH (EXTRACT(MONTH FROM a));
DROP TABLE t1;
--error ER_WRONG_EXPR_IN_PARTITION_FUNC_ERROR
CREATE TABLE t1 (a VARCHAR(10))
PARTITION BY HASH (EXTRACT(MONTH FROM a));
--error ER_WRONG_EXPR_IN_PARTITION_FUNC_ERROR
CREATE TABLE t1 (a INT)
PARTITION BY HASH (EXTRACT(MONTH FROM a));

--echo # EXTRACT(WEEK...) is disallowed, see bug#57071.
--error ER_WRONG_EXPR_IN_PARTITION_FUNC_ERROR
CREATE TABLE t1 (a TIME)
PARTITION BY HASH (EXTRACT(WEEK FROM a));
--error ER_WRONG_EXPR_IN_PARTITION_FUNC_ERROR
CREATE TABLE t1 (a DATE)
PARTITION BY HASH (EXTRACT(WEEK FROM a));
--error ER_WRONG_EXPR_IN_PARTITION_FUNC_ERROR
CREATE TABLE t1 (a DATETIME)
PARTITION BY HASH (EXTRACT(WEEK FROM a));
--error ER_WRONG_EXPR_IN_PARTITION_FUNC_ERROR
CREATE TABLE t1 (a VARCHAR(10))
PARTITION BY HASH (EXTRACT(WEEK FROM a));
--error ER_WRONG_EXPR_IN_PARTITION_FUNC_ERROR
CREATE TABLE t1 (a INT)
PARTITION BY HASH (EXTRACT(WEEK FROM a));

--error ER_WRONG_EXPR_IN_PARTITION_FUNC_ERROR
CREATE TABLE t1 (a TIME)
PARTITION BY HASH (EXTRACT(DAY FROM a));
CREATE TABLE t1 (a DATE)
PARTITION BY HASH (EXTRACT(DAY FROM a));
DROP TABLE t1;
CREATE TABLE t1 (a DATETIME)
PARTITION BY HASH (EXTRACT(DAY FROM a));
DROP TABLE t1;
--error ER_WRONG_EXPR_IN_PARTITION_FUNC_ERROR
CREATE TABLE t1 (a VARCHAR(10))
PARTITION BY HASH (EXTRACT(DAY FROM a));
--error ER_WRONG_EXPR_IN_PARTITION_FUNC_ERROR
CREATE TABLE t1 (a INT)
PARTITION BY HASH (EXTRACT(DAY FROM a));

--error ER_WRONG_EXPR_IN_PARTITION_FUNC_ERROR
CREATE TABLE t1 (a TIME)
PARTITION BY HASH (EXTRACT(DAY_HOUR FROM a));
--error ER_WRONG_EXPR_IN_PARTITION_FUNC_ERROR
CREATE TABLE t1 (a DATE)
PARTITION BY HASH (EXTRACT(DAY_HOUR FROM a));
CREATE TABLE t1 (a DATETIME)
PARTITION BY HASH (EXTRACT(DAY_HOUR FROM a));
DROP TABLE t1;
--error ER_WRONG_EXPR_IN_PARTITION_FUNC_ERROR
CREATE TABLE t1 (a VARCHAR(10))
PARTITION BY HASH (EXTRACT(DAY_HOUR FROM a));
--error ER_WRONG_EXPR_IN_PARTITION_FUNC_ERROR
CREATE TABLE t1 (a INT)
PARTITION BY HASH (EXTRACT(DAY_HOUR FROM a));

--error ER_WRONG_EXPR_IN_PARTITION_FUNC_ERROR
CREATE TABLE t1 (a TIME)
PARTITION BY HASH (EXTRACT(DAY_MINUTE FROM a));
--error ER_WRONG_EXPR_IN_PARTITION_FUNC_ERROR
CREATE TABLE t1 (a DATE)
PARTITION BY HASH (EXTRACT(DAY_MINUTE FROM a));
CREATE TABLE t1 (a DATETIME)
PARTITION BY HASH (EXTRACT(DAY_MINUTE FROM a));
DROP TABLE t1;
--error ER_WRONG_EXPR_IN_PARTITION_FUNC_ERROR
CREATE TABLE t1 (a VARCHAR(10))
PARTITION BY HASH (EXTRACT(DAY_MINUTE FROM a));
--error ER_WRONG_EXPR_IN_PARTITION_FUNC_ERROR
CREATE TABLE t1 (a INT)
PARTITION BY HASH (EXTRACT(DAY_MINUTE FROM a));

--error ER_WRONG_EXPR_IN_PARTITION_FUNC_ERROR
CREATE TABLE t1 (a TIME)
PARTITION BY HASH (EXTRACT(DAY_SECOND FROM a));
--error ER_WRONG_EXPR_IN_PARTITION_FUNC_ERROR
CREATE TABLE t1 (a DATE)
PARTITION BY HASH (EXTRACT(DAY_SECOND FROM a));
CREATE TABLE t1 (a DATETIME)
PARTITION BY HASH (EXTRACT(DAY_SECOND FROM a));
DROP TABLE t1;
--error ER_WRONG_EXPR_IN_PARTITION_FUNC_ERROR
CREATE TABLE t1 (a VARCHAR(10))
PARTITION BY HASH (EXTRACT(DAY_SECOND FROM a));
--error ER_WRONG_EXPR_IN_PARTITION_FUNC_ERROR
CREATE TABLE t1 (a INT)
PARTITION BY HASH (EXTRACT(DAY_SECOND FROM a));

CREATE TABLE t1 (a TIME)
PARTITION BY HASH (EXTRACT(HOUR FROM a));
DROP TABLE t1;
--error ER_WRONG_EXPR_IN_PARTITION_FUNC_ERROR
CREATE TABLE t1 (a DATE)
PARTITION BY HASH (EXTRACT(HOUR FROM a));
CREATE TABLE t1 (a DATETIME)
PARTITION BY HASH (EXTRACT(HOUR FROM a));
DROP TABLE t1;
--error ER_WRONG_EXPR_IN_PARTITION_FUNC_ERROR
CREATE TABLE t1 (a VARCHAR(10))
PARTITION BY HASH (EXTRACT(HOUR FROM a));
--error ER_WRONG_EXPR_IN_PARTITION_FUNC_ERROR
CREATE TABLE t1 (a INT)
PARTITION BY HASH (EXTRACT(HOUR FROM a));

CREATE TABLE t1 (a TIME)
PARTITION BY HASH (EXTRACT(HOUR_MINUTE FROM a));
DROP TABLE t1;
--error ER_WRONG_EXPR_IN_PARTITION_FUNC_ERROR
CREATE TABLE t1 (a DATE)
PARTITION BY HASH (EXTRACT(HOUR_MINUTE FROM a));
CREATE TABLE t1 (a DATETIME)
PARTITION BY HASH (EXTRACT(HOUR_MINUTE FROM a));
DROP TABLE t1;
--error ER_WRONG_EXPR_IN_PARTITION_FUNC_ERROR
CREATE TABLE t1 (a VARCHAR(10))
PARTITION BY HASH (EXTRACT(HOUR_MINUTE FROM a));
--error ER_WRONG_EXPR_IN_PARTITION_FUNC_ERROR
CREATE TABLE t1 (a INT)
PARTITION BY HASH (EXTRACT(HOUR_MINUTE FROM a));

CREATE TABLE t1 (a TIME)
PARTITION BY HASH (EXTRACT(HOUR_SECOND FROM a));
DROP TABLE t1;
--error ER_WRONG_EXPR_IN_PARTITION_FUNC_ERROR
CREATE TABLE t1 (a DATE)
PARTITION BY HASH (EXTRACT(HOUR_SECOND FROM a));
CREATE TABLE t1 (a DATETIME)
PARTITION BY HASH (EXTRACT(HOUR_SECOND FROM a));
DROP TABLE t1;
--error ER_WRONG_EXPR_IN_PARTITION_FUNC_ERROR
CREATE TABLE t1 (a VARCHAR(10))
PARTITION BY HASH (EXTRACT(HOUR_SECOND FROM a));
--error ER_WRONG_EXPR_IN_PARTITION_FUNC_ERROR
CREATE TABLE t1 (a INT)
PARTITION BY HASH (EXTRACT(HOUR_SECOND FROM a));

CREATE TABLE t1 (a TIME)
PARTITION BY HASH (EXTRACT(MINUTE FROM a));
DROP TABLE t1;
--error ER_WRONG_EXPR_IN_PARTITION_FUNC_ERROR
CREATE TABLE t1 (a DATE)
PARTITION BY HASH (EXTRACT(MINUTE FROM a));
CREATE TABLE t1 (a DATETIME)
PARTITION BY HASH (EXTRACT(MINUTE FROM a));
DROP TABLE t1;
--error ER_WRONG_EXPR_IN_PARTITION_FUNC_ERROR
CREATE TABLE t1 (a VARCHAR(10))
PARTITION BY HASH (EXTRACT(MINUTE FROM a));
--error ER_WRONG_EXPR_IN_PARTITION_FUNC_ERROR
CREATE TABLE t1 (a INT)
PARTITION BY HASH (EXTRACT(MINUTE FROM a));

CREATE TABLE t1 (a TIME)
PARTITION BY HASH (EXTRACT(MINUTE_SECOND FROM a));
DROP TABLE t1;
--error ER_WRONG_EXPR_IN_PARTITION_FUNC_ERROR
CREATE TABLE t1 (a DATE)
PARTITION BY HASH (EXTRACT(MINUTE_SECOND FROM a));
CREATE TABLE t1 (a DATETIME)
PARTITION BY HASH (EXTRACT(MINUTE_SECOND FROM a));
DROP TABLE t1;
--error ER_WRONG_EXPR_IN_PARTITION_FUNC_ERROR
CREATE TABLE t1 (a VARCHAR(10))
PARTITION BY HASH (EXTRACT(MINUTE_SECOND FROM a));
--error ER_WRONG_EXPR_IN_PARTITION_FUNC_ERROR
CREATE TABLE t1 (a INT)
PARTITION BY HASH (EXTRACT(MINUTE_SECOND FROM a));

CREATE TABLE t1 (a TIME)
PARTITION BY HASH (EXTRACT(SECOND FROM a));
DROP TABLE t1;
--error ER_WRONG_EXPR_IN_PARTITION_FUNC_ERROR
CREATE TABLE t1 (a DATE)
PARTITION BY HASH (EXTRACT(SECOND FROM a));
CREATE TABLE t1 (a DATETIME)
PARTITION BY HASH (EXTRACT(SECOND FROM a));
DROP TABLE t1;
--error ER_WRONG_EXPR_IN_PARTITION_FUNC_ERROR
CREATE TABLE t1 (a VARCHAR(10))
PARTITION BY HASH (EXTRACT(SECOND FROM a));
--error ER_WRONG_EXPR_IN_PARTITION_FUNC_ERROR
CREATE TABLE t1 (a INT)
PARTITION BY HASH (EXTRACT(SECOND FROM a));

CREATE TABLE t1 (a TIME)
PARTITION BY HASH (EXTRACT(MICROSECOND FROM a));
DROP TABLE t1;
--error ER_WRONG_EXPR_IN_PARTITION_FUNC_ERROR
CREATE TABLE t1 (a DATE)
PARTITION BY HASH (EXTRACT(MICROSECOND FROM a));
CREATE TABLE t1 (a DATETIME)
PARTITION BY HASH (EXTRACT(MICROSECOND FROM a));
DROP TABLE t1;
--error ER_WRONG_EXPR_IN_PARTITION_FUNC_ERROR
CREATE TABLE t1 (a VARCHAR(10))
PARTITION BY HASH (EXTRACT(MICROSECOND FROM a));
--error ER_WRONG_EXPR_IN_PARTITION_FUNC_ERROR
CREATE TABLE t1 (a INT)
PARTITION BY HASH (EXTRACT(MICROSECOND FROM a));

--error ER_WRONG_EXPR_IN_PARTITION_FUNC_ERROR
CREATE TABLE t1 (a TIME)
PARTITION BY HASH (EXTRACT(DAY_MICROSECOND FROM a));
--error ER_WRONG_EXPR_IN_PARTITION_FUNC_ERROR
CREATE TABLE t1 (a DATE)
PARTITION BY HASH (EXTRACT(DAY_MICROSECOND FROM a));
CREATE TABLE t1 (a DATETIME)
PARTITION BY HASH (EXTRACT(DAY_MICROSECOND FROM a));
DROP TABLE t1;
--error ER_WRONG_EXPR_IN_PARTITION_FUNC_ERROR
CREATE TABLE t1 (a VARCHAR(10))
PARTITION BY HASH (EXTRACT(DAY_MICROSECOND FROM a));
--error ER_WRONG_EXPR_IN_PARTITION_FUNC_ERROR
CREATE TABLE t1 (a INT)
PARTITION BY HASH (EXTRACT(DAY_MICROSECOND FROM a));

CREATE TABLE t1 (a TIME)
PARTITION BY HASH (EXTRACT(HOUR_MICROSECOND FROM a));
DROP TABLE t1;
--error ER_WRONG_EXPR_IN_PARTITION_FUNC_ERROR
CREATE TABLE t1 (a DATE)
PARTITION BY HASH (EXTRACT(HOUR_MICROSECOND FROM a));
CREATE TABLE t1 (a DATETIME)
PARTITION BY HASH (EXTRACT(HOUR_MICROSECOND FROM a));
DROP TABLE t1;
--error ER_WRONG_EXPR_IN_PARTITION_FUNC_ERROR
CREATE TABLE t1 (a VARCHAR(10))
PARTITION BY HASH (EXTRACT(HOUR_MICROSECOND FROM a));
--error ER_WRONG_EXPR_IN_PARTITION_FUNC_ERROR
CREATE TABLE t1 (a INT)
PARTITION BY HASH (EXTRACT(HOUR_MICROSECOND FROM a));

CREATE TABLE t1 (a TIME)
PARTITION BY HASH (EXTRACT(MINUTE_MICROSECOND FROM a));
DROP TABLE t1;
--error ER_WRONG_EXPR_IN_PARTITION_FUNC_ERROR
CREATE TABLE t1 (a DATE)
PARTITION BY HASH (EXTRACT(MINUTE_MICROSECOND FROM a));
CREATE TABLE t1 (a DATETIME)
PARTITION BY HASH (EXTRACT(MINUTE_MICROSECOND FROM a));
DROP TABLE t1;
--error ER_WRONG_EXPR_IN_PARTITION_FUNC_ERROR
CREATE TABLE t1 (a VARCHAR(10))
PARTITION BY HASH (EXTRACT(MINUTE_MICROSECOND FROM a));
--error ER_WRONG_EXPR_IN_PARTITION_FUNC_ERROR
CREATE TABLE t1 (a INT)
PARTITION BY HASH (EXTRACT(MINUTE_MICROSECOND FROM a));

CREATE TABLE t1 (a TIME)
PARTITION BY HASH (EXTRACT(SECOND_MICROSECOND FROM a));
DROP TABLE t1;
--error ER_WRONG_EXPR_IN_PARTITION_FUNC_ERROR
CREATE TABLE t1 (a DATE)
PARTITION BY HASH (EXTRACT(SECOND_MICROSECOND FROM a));
CREATE TABLE t1 (a DATETIME)
PARTITION BY HASH (EXTRACT(SECOND_MICROSECOND FROM a));
DROP TABLE t1;
--error ER_WRONG_EXPR_IN_PARTITION_FUNC_ERROR
CREATE TABLE t1 (a VARCHAR(10))
PARTITION BY HASH (EXTRACT(SECOND_MICROSECOND FROM a));
--error ER_WRONG_EXPR_IN_PARTITION_FUNC_ERROR
CREATE TABLE t1 (a INT)
PARTITION BY HASH (EXTRACT(SECOND_MICROSECOND FROM a));

--error ER_WRONG_EXPR_IN_PARTITION_FUNC_ERROR
CREATE TABLE t1 (a TIME, b DATE)
PARTITION BY HASH (DATEDIFF(a, b));
CREATE TABLE t1 (a DATE, b DATETIME)
PARTITION BY HASH (DATEDIFF(a, b));
DROP TABLE t1;
CREATE TABLE t1 (a DATETIME, b DATE)
PARTITION BY HASH (DATEDIFF(a, b));
DROP TABLE t1;
--error ER_WRONG_EXPR_IN_PARTITION_FUNC_ERROR
CREATE TABLE t1 (a DATE, b VARCHAR(10))
PARTITION BY HASH (DATEDIFF(a, b));
--error ER_WRONG_EXPR_IN_PARTITION_FUNC_ERROR
CREATE TABLE t1 (a INT, b DATETIME)
PARTITION BY HASH (DATEDIFF(a, b));

CREATE TABLE t1 (a TIME)
PARTITION BY HASH (TIME_TO_SEC(a));
DROP TABLE t1;
--error ER_WRONG_EXPR_IN_PARTITION_FUNC_ERROR
CREATE TABLE t1 (a DATE)
PARTITION BY HASH (TIME_TO_SEC(a));
CREATE TABLE t1 (a DATETIME)
PARTITION BY HASH (TIME_TO_SEC(a));
DROP TABLE t1;
--error ER_WRONG_EXPR_IN_PARTITION_FUNC_ERROR
CREATE TABLE t1 (a VARCHAR(10))
PARTITION BY HASH (TIME_TO_SEC(a));
--error ER_WRONG_EXPR_IN_PARTITION_FUNC_ERROR
CREATE TABLE t1 (a INT)
PARTITION BY HASH (TIME_TO_SEC(a));

--echo #
--echo # Bug#50036: Inconsistent errors when using TIMESTAMP
--echo #            columns/expressions

--echo # 1. correct and appropriate errors in light of
--echo #    the fix for BUG#42849:
--error ER_WRONG_EXPR_IN_PARTITION_FUNC_ERROR
CREATE TABLE t1 (c TIMESTAMP)
PARTITION BY RANGE (TO_DAYS(c))
(PARTITION p0 VALUES LESS THAN (10000),
 PARTITION p1 VALUES LESS THAN (MAXVALUE));
CREATE TABLE t2 (c TIMESTAMP);
--error ER_WRONG_EXPR_IN_PARTITION_FUNC_ERROR
ALTER TABLE t2
PARTITION BY RANGE (TO_DAYS(c))
(PARTITION p0 VALUES LESS THAN (10000),
 PARTITION p1 VALUES LESS THAN (MAXVALUE));

--error ER_FIELD_TYPE_NOT_ALLOWED_AS_PARTITION_FIELD
CREATE TABLE t1 (c TIMESTAMP)
PARTITION BY RANGE COLUMNS(c)
(PARTITION p0 VALUES LESS THAN ('2000-01-01 00:00:00'),
 PARTITION p1 VALUES LESS THAN (MAXVALUE));
--error ER_FIELD_TYPE_NOT_ALLOWED_AS_PARTITION_FIELD
ALTER TABLE t2 PARTITION BY RANGE COLUMNS(c)
(PARTITION p0 VALUES LESS THAN ('2000-01-01 00:00:00'),
 PARTITION p1 VALUES LESS THAN (MAXVALUE));
DROP TABLE t2;

--echo # 2. These errors where questionable before the fix:

--echo # VALUES clause are checked first, clearified the error message.
--error ER_VALUES_IS_NOT_INT_TYPE_ERROR
CREATE TABLE t1 (c TIMESTAMP)
PARTITION BY RANGE (c)
(PARTITION p0 VALUES LESS THAN ('2000-01-01 00:00:00'),
 PARTITION p1 VALUES LESS THAN (MAXVALUE));

--echo # TIMESTAMP is not INT (e.g. UNIX_TIMESTAMP).
--error ER_VALUES_IS_NOT_INT_TYPE_ERROR
CREATE TABLE t1 (c TIMESTAMP)
PARTITION BY RANGE (UNIX_TIMESTAMP(c))
(PARTITION p0 VALUES LESS THAN ('2000-01-01 00:00:00'),
 PARTITION p1 VALUES LESS THAN (MAXVALUE));

CREATE TABLE t1 (c TIMESTAMP)
PARTITION BY RANGE (UNIX_TIMESTAMP(c))
(PARTITION p0 VALUES LESS THAN (UNIX_TIMESTAMP('2000-01-01 00:00:00')),
 PARTITION p1 VALUES LESS THAN (MAXVALUE));
DROP TABLE t1;

--echo # Changed error from ER_INCONSISTENT_TYPE_OF_FUNCTIONS_ERROR
--error ER_FIELD_TYPE_NOT_ALLOWED_AS_PARTITION_FIELD
CREATE TABLE t1 (c TIMESTAMP)
PARTITION BY HASH (c) PARTITIONS 4;

--echo # Moved to partition_myisam, since it was MyISAM specific
--echo # Added test with existing TIMESTAMP partitioning (when it was allowed).

--echo #
--echo # Bug#49477: Assertion `0' failed in ha_partition.cc:5530
--echo # with temporary table and partitions
--echo #
CREATE TABLE t1 (a INT) PARTITION BY HASH(a);
--error ER_PARTITION_NO_TEMPORARY
CREATE TEMPORARY TABLE tmp_t1 LIKE t1;
DROP TABLE t1;
--echo #
--echo # Bug#42954: SQL MODE 'NO_DIR_IN_CREATE' does not work with
--echo #            subpartitions
SET @org_mode=@@sql_mode;
SET @@sql_mode='NO_DIR_IN_CREATE';
SELECT @@sql_mode;
CREATE TABLE t1 (id INT, purchased DATE)
PARTITION BY RANGE(YEAR(purchased))
SUBPARTITION BY HASH(TO_DAYS(purchased))
(PARTITION p0 VALUES LESS THAN MAXVALUE
  DATA DIRECTORY = '/tmp/not-existing' 
  INDEX DIRECTORY = '/tmp/not-existing');
--replace_result MyISAM <curr_engine> InnoDB <curr_engine>
SHOW CREATE TABLE t1;
DROP TABLE t1;
CREATE TABLE t1 (id INT, purchased DATE)
PARTITION BY RANGE(YEAR(purchased))
SUBPARTITION BY HASH(TO_DAYS(purchased)) SUBPARTITIONS 2
(PARTITION p0 VALUES LESS THAN MAXVALUE
 (SUBPARTITION sp0
   DATA DIRECTORY = '/tmp/not-existing' 
   INDEX DIRECTORY = '/tmp/not-existing',
  SUBPARTITION sp1));
--replace_result MyISAM <curr_engine> InnoDB <curr_engine>
SHOW CREATE TABLE t1;
DROP TABLE t1;
CREATE TABLE t1 (id INT, purchased DATE)
PARTITION BY RANGE(YEAR(purchased))
(PARTITION p0 VALUES LESS THAN MAXVALUE
  DATA DIRECTORY = '/tmp/not-existing' 
  INDEX DIRECTORY = '/tmp/not-existing');
--replace_result MyISAM <curr_engine> InnoDB <curr_engine>
SHOW CREATE TABLE t1;
DROP TABLE t1;
SET @@sql_mode= @org_mode;

#
# Bug#38719: Partitioning returns a different error code for a
# duplicate key error
CREATE TABLE t1 (a INTEGER NOT NULL, PRIMARY KEY (a));
-- error ER_DUP_ENTRY
INSERT INTO t1 VALUES (1),(1);
DROP TABLE t1;
CREATE TABLE t1 (a INTEGER NOT NULL, PRIMARY KEY (a))
PARTITION BY KEY (a) PARTITIONS 2;
-- error ER_DUP_ENTRY
INSERT INTO t1 VALUES (1),(1);
DROP TABLE t1;

#
# Bug 29368:
# Incorrect error, 1467, for syntax error when creating partition
--error ER_PARTITION_REQUIRES_VALUES_ERROR
CREATE TABLE t1 (
  a int
)
PARTITION BY RANGE (a)
(
  PARTITION p0 VALUES LESS THAN (1),
  PARTITION p1 VALU ES LESS THAN (2)
);

#
# Partition by key stand-alone error
#
--error ER_PARSE_ERROR
partition by list (a)
partitions 3
(partition x1 values in (1,2,9,4) tablespace ts1,
 partition x2 values in (3, 11, 5, 7) tablespace ts2,
 partition x3 values in (16, 8, 5+19, 70-43) tablespace ts3);

#
# Partition by key list, number of partitions defined, no partition defined
#
--error ER_PARTITIONS_MUST_BE_DEFINED_ERROR
CREATE TABLE t1 (
a int not null,
b int not null,
c int not null,
primary key(a,b))
partition by list (a)
partitions 2;

#
# Partition by key list, wrong result type
#
--error ER_PARTITION_FUNCTION_IS_NOT_ALLOWED
CREATE TABLE t1 (
a int not null,
b int not null,
c int not null,
primary key(a,b))
partition by list (sin(a))
partitions 3
(partition x1 values in (1,2,9,4) tablespace ts1,
 partition x2 values in (3, 11, 5, 7) tablespace ts2,
 partition x3 values in (16, 8, 5+19, 70-43) tablespace ts3);

#
# Partition by key, partition function not allowed
#
--error ER_PARSE_ERROR
CREATE TABLE t1 (
a int not null,
b int not null,
c int not null,
primary key(a,b))
partition by key (a+2)
partitions 3
(partition x1 tablespace ts1,
 partition x2 tablespace ts2,
 partition x3 tablespace ts3);

#
# Partition by key, no partition name
#
--error ER_PARSE_ERROR
CREATE TABLE t1 (
a int not null,
b int not null,
c int not null,
primary key(a,b))
partition by key (a)
partitions 3
(partition tablespace ts1,
 partition x2 tablespace ts2,
 partition x3 tablespace ts3);

#
# Partition by range columns, invalid field in field list
#
--error ER_FIELD_NOT_FOUND_PART_ERROR
CREATE TABLE t1 (
a int not null,
b int not null,
c int not null,
primary key(a,b))
partition by range columns (a,d)
(partition x1 VALUES LESS THAN (1,1),
 partition x2 VALUES LESS THAN (2,2),
 partition x3 VALUES LESS THAN (3,3));

let $MYSQLD_DATADIR= `select @@datadir`;
select load_file('$MYSQLD_DATADIR/test/t1.par');

#
# Partition by key, invalid field in field list
#
--error ER_FIELD_NOT_FOUND_PART_ERROR
CREATE TABLE t1 (
a int not null,
b int not null,
c int not null,
primary key(a,b))
partition by key (a,d)
partitions 3
(partition x1 tablespace ts1,
 partition x2 tablespace ts2,
 partition x3 tablespace ts3);

select load_file('$MYSQLD_DATADIR/test/t1.par');
#
# Partition by hash, invalid field in function
#
--error ER_BAD_FIELD_ERROR
CREATE TABLE t1 (
a int not null,
b int not null,
c int not null,
primary key(a,b))
partition by hash (a + d)
partitions 3
(partition x1 tablespace ts1,
 partition x2 tablespace ts2,
 partition x3 tablespace ts3);

#
# Partition by hash, invalid result type
#
--error ER_PARTITION_FUNCTION_IS_NOT_ALLOWED
CREATE TABLE t1 (
a int not null,
b int not null,
c int not null,
primary key(a,b))
partition by hash (sin(a))
partitions 3
(partition x1 tablespace ts1,
 partition x2 tablespace ts2,
 partition x3 tablespace ts3);

#
# Partition by key specified 3 partitions but only defined 2 => error
#
--error ER_PARSE_ERROR
CREATE TABLE t1 (
a int not null,
b int not null,
c int not null,
primary key(a,b))
partition by key (a)
partitions 3
(partition x1, partition x2);

#
# Partition by hash, random function
#
--error ER_PARSE_ERROR
CREATE TABLE t1 (
a int not null,
b int not null,
c int not null,
primary key(a,b))
partition by hash (rand(a))
partitions 2
(partition x1, partition x2);

#
# Partition by range, random function
#
--error ER_PARSE_ERROR
CREATE TABLE t1 (
a int not null,
b int not null,
c int not null,
primary key(a,b))
partition by range (rand(a))
partitions 2
(partition x1 values less than (0), partition x2 values less than (2));

#
# Partition by list, random function
#
--error ER_PARSE_ERROR
CREATE TABLE t1 (
a int not null,
b int not null,
c int not null,
primary key(a,b))
partition by list (rand(a))
partitions 2
(partition x1 values in (1), partition x2 values in (2));

#
# Partition by hash, values less than error
#
--error ER_PARTITION_WRONG_VALUES_ERROR
CREATE TABLE t1 (
a int not null,
b int not null,
c int not null,
primary key(a,b))
partition by hash (a)
partitions 2
(partition x1 values less than (4),
 partition x2 values less than (5));
select load_file('$MYSQLD_DATADIR/test/t1.par');

#
# Partition by hash, values in error
#
--error ER_PARTITION_WRONG_VALUES_ERROR
CREATE TABLE t1 (
a int not null,
b int not null,
c int not null,
primary key(a,b))
partition by hash (a)
partitions 2
(partition x1 values in (4),
 partition x2 values in (5));
select load_file('$MYSQLD_DATADIR/test/t1.par');

#
# Partition by hash, values in error
#
--error ER_PARTITION_WRONG_VALUES_ERROR
CREATE TABLE t1 (
a int not null,
b int not null,
c int not null,
primary key(a,b))
partition by hash (a)
partitions 2
(partition x1 values in (4,6),
 partition x2 values in (5,7));
select load_file('$MYSQLD_DATADIR/test/t1.par');

#
# Subpartition by key, no partitions defined, single field
#
--error ER_SUBPARTITION_ERROR
CREATE TABLE t1 (
a int not null,
b int not null,
c int not null,
primary key (a,b))
partition by key (a)
subpartition by key (b);
select load_file('$MYSQLD_DATADIR/test/t1.par');

#
# Subpartition by key, no partitions defined, list of fields
#
--error ER_SUBPARTITION_ERROR
CREATE TABLE t1 (
a int not null,
b int not null,
c int not null,
primary key (a,b))
partition by key (a)
subpartition by key (a, b);
select load_file('$MYSQLD_DATADIR/test/t1.par');

#
# Subpartition by hash, no partitions defined
#
--error ER_SUBPARTITION_ERROR
CREATE TABLE t1 (
a int not null,
b int not null,
c int not null,
primary key (a,b))
partition by key (a)
subpartition by hash (a+b);
select load_file('$MYSQLD_DATADIR/test/t1.par');

#
# Subpartition by key, no partitions defined, single field
#
--error ER_SUBPARTITION_ERROR
CREATE TABLE t1 (
a int not null,
b int not null,
c int not null,
primary key (a,b))
partition by key (a)
subpartition by key (b);
select load_file('$MYSQLD_DATADIR/test/t1.par');

#
# Subpartition by key, no partitions defined, list of fields
#
--error ER_SUBPARTITION_ERROR
CREATE TABLE t1 (
a int not null,
b int not null,
c int not null,
primary key (a,b))
partition by key (a)
subpartition by key (a, b);
select load_file('$MYSQLD_DATADIR/test/t1.par');

#
# Subpartition by hash, no partitions defined
#
--error ER_SUBPARTITION_ERROR
CREATE TABLE t1 (
a int not null,
b int not null,
c int not null,
primary key (a,b))
partition by key (a)
subpartition by hash (a+b);
select load_file('$MYSQLD_DATADIR/test/t1.par');

#
# Subpartition by hash, no partitions defined, wrong subpartition function
#
--error ER_PARSE_ERROR
CREATE TABLE t1 (
a int not null,
b int not null,
c int not null,
primary key (a,b))
partition by key (a)
subpartition by hash (rand(a+b));

#
# Subpartition by hash, wrong subpartition function
#
--error ER_SUBPARTITION_ERROR
CREATE TABLE t1 (
a int not null,
b int not null,
c int not null,
primary key (a,b))
partition by key (a)
subpartition by hash (sin(a+b))
(partition x1 (subpartition x11, subpartition x12),
 partition x2 (subpartition x21, subpartition x22));
select load_file('$MYSQLD_DATADIR/test/t1.par');

#
# Subpartition by hash, no partitions defined, wrong subpartition function
#
--error ER_PARSE_ERROR
CREATE TABLE t1 (
a int not null,
b int not null,
c int not null,
primary key (a,b))
partition by range (a)
subpartition by key (a+b)
(partition x1 values less than (1) (subpartition x11, subpartition x12),
 partition x2 values less than (2) (subpartition x21, subpartition x22));

#
# Subpartition by hash, no partitions defined, wrong subpartition function
#
--error ER_FIELD_NOT_FOUND_PART_ERROR
CREATE TABLE t1 (
a int not null,
b int not null,
c int not null,
primary key (a,b))
partition by range (a)
subpartition by key (a,d)
(partition x1 values less than (1) (subpartition x11, subpartition x12),
 partition x2 values less than (2) (subpartition x21, subpartition x22));
select load_file('$MYSQLD_DATADIR/test/t1.par');

#
# Subpartition by hash, no partitions defined, wrong subpartition function
#
--error ER_SUBPARTITION_ERROR
CREATE TABLE t1 (
a int not null,
b int not null,
c int not null,
primary key (a,b))
partition by key (a)
subpartition by hash (3+4);

#
# Subpartition by hash, no partitions defined, wrong subpartition function
#
--error ER_BAD_FIELD_ERROR
CREATE TABLE t1 (
a int not null,
b int not null,
c int not null,
primary key (a,b))
partition by range (a)
subpartition by hash (a+d)
(partition x1 values less than (1) (subpartition x11, subpartition x12),
 partition x2 values less than (2) (subpartition x21, subpartition x22));

#
# Partition by range, no partition => error
#
--error ER_PARTITIONS_MUST_BE_DEFINED_ERROR
CREATE TABLE t1 (
a int not null,
b int not null,
c int not null,
primary key(a,b))
partition by range (a);
select load_file('$MYSQLD_DATADIR/test/t1.par');

#
# Partition by range, invalid field in function
#
--error ER_BAD_FIELD_ERROR
CREATE TABLE t1 (
a int not null,
b int not null,
c int not null,
primary key(a,b))
partition by range (a+d)
partitions 2
(partition x1 values less than (4) tablespace ts1,
 partition x2 values less than (8) tablespace ts2);

#
# Partition by range, inconsistent partition function and constants
#
--error ER_VALUES_IS_NOT_INT_TYPE_ERROR
CREATE TABLE t1 (
a int not null,
b int not null,
c int not null,
primary key(a,b))
partition by range (a)
partitions 2
(partition x1 values less than (4.0) tablespace ts1,
 partition x2 values less than (8) tablespace ts2);

#
# Partition by range, constant partition function not allowed
#
--error ER_WRONG_EXPR_IN_PARTITION_FUNC_ERROR
CREATE TABLE t1 (
a int not null,
b int not null,
c int not null,
primary key(a,b))
partition by range (3+4)
partitions 2
(partition x1 values less than (4) tablespace ts1,
 partition x2 values less than (8) tablespace ts2);

# 
# Partition by range, no values less than definition
# 
--error ER_PARTITION_REQUIRES_VALUES_ERROR
CREATE TABLE t1 ( 
a int not null,
b int not null,
c int not null,
primary key(a,b))
partition by range (a)
partitions 2
(partition x1 values less than (4),
 partition x2); 

#
# Partition by range, no values in definition allowed
#
--error ER_PARTITION_WRONG_VALUES_ERROR
CREATE TABLE t1 (
a int not null,
b int not null,
c int not null,
primary key(a,b))
partition by range (a)
partitions 2
(partition x1 values in (4),
 partition x2);

#
# Partition by range, values in error
#
--error ER_PARTITION_WRONG_VALUES_ERROR
CREATE TABLE t1 (
a int not null,
b int not null,
c int not null,
primary key(a,b))
partition by range (a)
partitions 2
(partition x1 values in (4),
 partition x2 values less than (5));

#
# Partition by range, missing parenthesis
#
--error ER_PARTITION_WRONG_VALUES_ERROR
CREATE TABLE t1 (
a int not null,
b int not null,
c int not null,
primary key(a,b))
partition by list (a)
partitions 2
(partition x1 values less than 4,
 partition x2 values less than (5));

#
# Partition by range, maxvalue in wrong place
#
--error ER_PARTITION_MAXVALUE_ERROR
CREATE TABLE t1 (
a int not null,
b int not null,
c int not null,
primary key(a,b))
partition by range (a)
partitions 2
(partition x1 values less than maxvalue,
 partition x2 values less than (5));

#
# Partition by range, maxvalue in several places
#
--error ER_PARTITION_MAXVALUE_ERROR
CREATE TABLE t1 (
a int not null,
b int not null,
c int not null,
primary key(a,b))
partition by range (a)
partitions 2
(partition x1 values less than maxvalue,
 partition x2 values less than maxvalue);

#
# Partition by range, not increasing ranges
#
--error ER_RANGE_NOT_INCREASING_ERROR
CREATE TABLE t1 (
a int not null,
b int not null,
c int not null,
primary key(a,b))
partition by range (a)
partitions 2
(partition x1 values less than (4),
 partition x2 values less than (3));

#
# Partition by range, wrong result type of partition function
#
--error ER_PARTITION_FUNCTION_IS_NOT_ALLOWED
CREATE TABLE t1 (
a int not null,
b int not null,
c int not null,
primary key(a,b))
partition by range (sin(a))
partitions 2
(partition x1 values less than (4),
 partition x2 values less than (5));

#
# Subpartition by hash, wrong number of subpartitions
#
--error ER_PARSE_ERROR
CREATE TABLE t1 (
a int not null,
b int not null,
c int not null,
primary key (a,b))
partition by list (a)
subpartition by hash (a+b)
subpartitions 3
( partition x1 values in (1,2,4)
  ( subpartition x11 nodegroup 0,
    subpartition x12 nodegroup 1),
  partition x2 values in (3,5,6)
  ( subpartition x21 nodegroup 0,
    subpartition x22 nodegroup 1)
);

#
# Subpartition by hash, wrong number of subpartitions
#
--error ER_PARSE_ERROR
CREATE TABLE t1 (
a int not null,
b int not null,
c int not null,
primary key (a,b))
partition by list (a)
subpartition by hash (a+b)
( partition x1 values in (1)
  ( subpartition x11 nodegroup 0,
    subpartition xextra,
    subpartition x12 nodegroup 1),
  partition x2 values in (2)
  ( subpartition x21 nodegroup 0,
    subpartition x22 nodegroup 1)
);

#
# Subpartition by list => error
#
--error ER_PARSE_ERROR 
CREATE TABLE t1 (
a int not null,
b int not null,
c int not null,
primary key (a,b))
partition by key (a) 
subpartition by list (a+b)
( partition x1
  ( subpartition x11 engine myisam,
    subpartition x12 engine myisam),
   partition x2 
   ( subpartition x21 engine myisam,
     subpartition x22 engine myisam)
);

#
# Subpartition by list => error
#
--error ER_PARSE_ERROR
CREATE TABLE t1 (
a int not null,
b int not null,
c int not null,
primary key (a,b))
partition by key (a)
subpartition by list (a+b)
( partition x1
  ( subpartition x11 engine myisam values in (0),
    subpartition x12 engine myisam values in (1)),
  partition x2
  ( subpartition x21 engine myisam values in (0),
    subpartition x22 engine myisam values in (1))
);

#
# Partition by list, no partition => error
#
--error ER_PARTITIONS_MUST_BE_DEFINED_ERROR
CREATE TABLE t1 (
a int not null,
b int not null,
c int not null,
primary key(a,b))
partition by list (a);

#
# Partition by list, constant partition function not allowed
#
--error ER_WRONG_EXPR_IN_PARTITION_FUNC_ERROR
CREATE TABLE t1 (
a int not null,
b int not null,
c int not null,
primary key(a,b))
partition by list (3+4)
partitions 2 
(partition x1 values in (4) tablespace ts1,
 partition x2 values in (8) tablespace ts2);

#
# Partition by list, invalid field in function
#
--error ER_BAD_FIELD_ERROR
CREATE TABLE t1 (
a int not null,
b int not null,
c int not null,
primary key(a,b))
partition by list (a+d)
partitions 2
(partition x1 values in (4) tablespace ts1,
 partition x2 values in (8) tablespace ts2);

# 
# Partition by list, no values in definition
# 
--error ER_PARTITION_REQUIRES_VALUES_ERROR
CREATE TABLE t1 (
a int not null,
b int not null,
c int not null,
primary key(a,b))
partition by list (a)
partitions 2
(partition x1 values in (4),
 partition x2);

#
# Partition by list, values less than error
#
--error ER_PARTITION_WRONG_VALUES_ERROR
CREATE TABLE t1 (
a int not null,
b int not null,
c int not null,
primary key(a,b))
partition by list (a)
partitions 2
(partition x1 values in (4),
 partition x2 values less than (5));

#
# Partition by list, no values in definition
#
--error ER_PARTITION_REQUIRES_VALUES_ERROR
CREATE TABLE t1 (
a int not null,
b int not null,
c int not null,
primary key(a,b))
partition by list (a)
partitions 2
(partition x1 values in (4,6),
 partition x2);

#
# Partition by list, duplicate values
#
--error ER_MULTIPLE_DEF_CONST_IN_LIST_PART_ERROR
CREATE TABLE t1 (
a int not null,
b int not null,
c int not null,
primary key(a,b))
partition by list (a)
partitions 2
(partition x1 values in (4, 12+9),
 partition x2 values in (3, 21));

#
# Partition by list, wrong constant result type (not INT)
#
--error ER_VALUES_IS_NOT_INT_TYPE_ERROR
CREATE TABLE t1 (
a int not null,
b int not null,
c int not null,
primary key(a,b))
partition by list (a)
partitions 2
(partition x1 values in (4.0, 12+8),
 partition x2 values in (3, 21));

#
# Partition by list, missing parenthesis
#
--error ER_PARSE_ERROR
CREATE TABLE t1 (
a int not null,
b int not null,
c int not null,
primary key(a,b))
partition by list (a)
partitions 2
(partition x1 values in 4,
 partition x2 values in (5));

#
# Bug #13439: Crash when LESS THAN (non-literal)
#
--error ER_BAD_FIELD_ERROR
CREATE TABLE t1 (a int)
PARTITION BY RANGE (a)
(PARTITION p0 VALUES LESS THAN (x1));

#
# No partition for the given value
#
CREATE TABLE t1(a int)
  PARTITION BY RANGE (a) (PARTITION p1 VALUES LESS THAN(5));
--error ER_NO_PARTITION_FOR_GIVEN_VALUE
insert into t1 values (10);
drop table t1;

--error ER_PARTITION_CONST_DOMAIN_ERROR
create table t1 (a bigint unsigned)
partition by range (a)
(partition p0 values less than (-1));
#
# Bug 18198 Partitions: Verify that erroneus partition functions doesn't work
#
-- error ER_PARTITION_FUNCTION_IS_NOT_ALLOWED
create table t1 (v varchar(12))
partition by range (ascii(v))
(partition p0 values less than (10));
#drop table t1;

-- error ER_PARSE_ERROR
create table t1 (a int)
partition by hash (rand(a));
-- error ER_PARSE_ERROR
create table t1 (a int)
partition by hash(CURTIME() + a);
-- error ER_PARSE_ERROR
create table t1 (a int)
partition by hash (NOW()+a);
-- error ER_PARTITION_FUNCTION_IS_NOT_ALLOWED
create table t1 (a int)
partition by hash (extract(hour from convert_tz(a, '+00:00', '+00:00')));
-- error ER_PARTITION_FUNCTION_IS_NOT_ALLOWED
create table t1 (a int)
partition by range (a + (select count(*) from t1))
(partition p1 values less than (1));
-- error ER_PARTITION_FUNCTION_IS_NOT_ALLOWED
create table t1 (a char(10))
partition by hash (extractvalue(a,'a'));

--echo #
--echo # Bug #42849: innodb crash with varying time_zone on partitioned
--echo #             timestamp primary key
--echo #

# A correctly partitioned table to test that trying to repartition it using
# timezone-dependent expression will throw an error.
CREATE TABLE old (a TIMESTAMP NOT NULL PRIMARY KEY)
PARTITION BY RANGE (UNIX_TIMESTAMP(a)) (
PARTITION p VALUES LESS THAN (1219089600),
PARTITION pmax VALUES LESS THAN MAXVALUE);

# Check that allowed arithmetic/math functions involving TIMESTAMP values result
# in ER_PARTITION_FUNC_NOT_ALLOWED_ERROR when used as a partitioning function

--error ER_FIELD_TYPE_NOT_ALLOWED_AS_PARTITION_FIELD
CREATE TABLE new (a TIMESTAMP NOT NULL PRIMARY KEY)
PARTITION BY RANGE (a) (
PARTITION p VALUES LESS THAN (20080819),
PARTITION pmax VALUES LESS THAN MAXVALUE);

--error ER_FIELD_TYPE_NOT_ALLOWED_AS_PARTITION_FIELD
ALTER TABLE old
PARTITION BY RANGE (a) (
PARTITION p VALUES LESS THAN (20080819),
PARTITION pmax VALUES LESS THAN MAXVALUE);

--error ER_WRONG_EXPR_IN_PARTITION_FUNC_ERROR
CREATE TABLE new (a TIMESTAMP NOT NULL PRIMARY KEY)
PARTITION BY RANGE (a+0) (
PARTITION p VALUES LESS THAN (20080819),
PARTITION pmax VALUES LESS THAN MAXVALUE);

--error ER_WRONG_EXPR_IN_PARTITION_FUNC_ERROR
ALTER TABLE old
PARTITION BY RANGE (a+0) (
PARTITION p VALUES LESS THAN (20080819),
PARTITION pmax VALUES LESS THAN MAXVALUE);

--error ER_WRONG_EXPR_IN_PARTITION_FUNC_ERROR
CREATE TABLE new (a TIMESTAMP NOT NULL PRIMARY KEY)
PARTITION BY RANGE (a % 2) (
PARTITION p VALUES LESS THAN (20080819),
PARTITION pmax VALUES LESS THAN MAXVALUE);

--error ER_WRONG_EXPR_IN_PARTITION_FUNC_ERROR
ALTER TABLE old
PARTITION BY RANGE (a % 2) (
PARTITION p VALUES LESS THAN (20080819),
PARTITION pmax VALUES LESS THAN MAXVALUE);

--error ER_WRONG_EXPR_IN_PARTITION_FUNC_ERROR
CREATE TABLE new (a TIMESTAMP NOT NULL PRIMARY KEY)
PARTITION BY RANGE (ABS(a)) (
PARTITION p VALUES LESS THAN (20080819),
PARTITION pmax VALUES LESS THAN MAXVALUE);

--error ER_WRONG_EXPR_IN_PARTITION_FUNC_ERROR
ALTER TABLE old
PARTITION BY RANGE (ABS(a)) (
PARTITION p VALUES LESS THAN (20080819),
PARTITION pmax VALUES LESS THAN MAXVALUE);

--error ER_WRONG_EXPR_IN_PARTITION_FUNC_ERROR
CREATE TABLE new (a TIMESTAMP NOT NULL PRIMARY KEY)
PARTITION BY RANGE (CEILING(a)) (
PARTITION p VALUES LESS THAN (20080819),
PARTITION pmax VALUES LESS THAN MAXVALUE);

--error ER_WRONG_EXPR_IN_PARTITION_FUNC_ERROR
ALTER TABLE old
PARTITION BY RANGE (CEILING(a)) (
PARTITION p VALUES LESS THAN (20080819),
PARTITION pmax VALUES LESS THAN MAXVALUE);

--error ER_WRONG_EXPR_IN_PARTITION_FUNC_ERROR
CREATE TABLE new (a TIMESTAMP NOT NULL PRIMARY KEY)
PARTITION BY RANGE (FLOOR(a)) (
PARTITION p VALUES LESS THAN (20080819),
PARTITION pmax VALUES LESS THAN MAXVALUE);

--error ER_WRONG_EXPR_IN_PARTITION_FUNC_ERROR
ALTER TABLE old
PARTITION BY RANGE (FLOOR(a)) (
PARTITION p VALUES LESS THAN (20080819),
PARTITION pmax VALUES LESS THAN MAXVALUE);

# Check that allowed date/time functions involving TIMESTAMP values result
# in ER_WRONG_EXPR_IN_PARTITION_FUNC_ERROR when used as a partitioning function

--error ER_WRONG_EXPR_IN_PARTITION_FUNC_ERROR
CREATE TABLE new (a TIMESTAMP NOT NULL PRIMARY KEY)
PARTITION BY RANGE (TO_DAYS(a)) (
PARTITION p VALUES LESS THAN (733638),
PARTITION pmax VALUES LESS THAN MAXVALUE);

--error ER_WRONG_EXPR_IN_PARTITION_FUNC_ERROR
ALTER TABLE old
PARTITION BY RANGE (TO_DAYS(a)) (
PARTITION p VALUES LESS THAN (733638),
PARTITION pmax VALUES LESS THAN MAXVALUE);

--error ER_WRONG_EXPR_IN_PARTITION_FUNC_ERROR
CREATE TABLE new (a TIMESTAMP NOT NULL PRIMARY KEY)
PARTITION BY RANGE (DAYOFYEAR(a)) (
PARTITION p VALUES LESS THAN (231),
PARTITION pmax VALUES LESS THAN MAXVALUE);

--error ER_WRONG_EXPR_IN_PARTITION_FUNC_ERROR
ALTER TABLE old
PARTITION BY RANGE (DAYOFYEAR(a)) (
PARTITION p VALUES LESS THAN (231),
PARTITION pmax VALUES LESS THAN MAXVALUE);

--error ER_WRONG_EXPR_IN_PARTITION_FUNC_ERROR
CREATE TABLE new (a TIMESTAMP NOT NULL PRIMARY KEY)
PARTITION BY RANGE (DAYOFMONTH(a)) (
PARTITION p VALUES LESS THAN (19),
PARTITION pmax VALUES LESS THAN MAXVALUE);

--error ER_WRONG_EXPR_IN_PARTITION_FUNC_ERROR
ALTER TABLE old
PARTITION BY RANGE (DAYOFMONTH(a)) (
PARTITION p VALUES LESS THAN (19),
PARTITION pmax VALUES LESS THAN MAXVALUE);

--error ER_WRONG_EXPR_IN_PARTITION_FUNC_ERROR
CREATE TABLE new (a TIMESTAMP NOT NULL PRIMARY KEY)
PARTITION BY RANGE (DAYOFWEEK(a)) (
PARTITION p VALUES LESS THAN (3),
PARTITION pmax VALUES LESS THAN MAXVALUE);

--error ER_WRONG_EXPR_IN_PARTITION_FUNC_ERROR
ALTER TABLE old
PARTITION BY RANGE (DAYOFWEEK(a)) (
PARTITION p VALUES LESS THAN (3),
PARTITION pmax VALUES LESS THAN MAXVALUE);

--error ER_WRONG_EXPR_IN_PARTITION_FUNC_ERROR
CREATE TABLE new (a TIMESTAMP NOT NULL PRIMARY KEY)
PARTITION BY RANGE (MONTH(a)) (
PARTITION p VALUES LESS THAN (8),
PARTITION pmax VALUES LESS THAN MAXVALUE);

--error ER_WRONG_EXPR_IN_PARTITION_FUNC_ERROR
ALTER TABLE old
PARTITION BY RANGE (MONTH(a)) (
PARTITION p VALUES LESS THAN (8),
PARTITION pmax VALUES LESS THAN MAXVALUE);

--error ER_WRONG_EXPR_IN_PARTITION_FUNC_ERROR
CREATE TABLE new (a TIMESTAMP NOT NULL PRIMARY KEY)
PARTITION BY RANGE (HOUR(a)) (
PARTITION p VALUES LESS THAN (17),
PARTITION pmax VALUES LESS THAN MAXVALUE);

--error ER_WRONG_EXPR_IN_PARTITION_FUNC_ERROR
ALTER TABLE old
PARTITION BY RANGE (HOUR(a)) (
PARTITION p VALUES LESS THAN (17),
PARTITION pmax VALUES LESS THAN MAXVALUE);

--error ER_WRONG_EXPR_IN_PARTITION_FUNC_ERROR
CREATE TABLE new (a TIMESTAMP NOT NULL PRIMARY KEY)
PARTITION BY RANGE (MINUTE(a)) (
PARTITION p VALUES LESS THAN (55),
PARTITION pmax VALUES LESS THAN MAXVALUE);

--error ER_WRONG_EXPR_IN_PARTITION_FUNC_ERROR
ALTER TABLE old
PARTITION BY RANGE (MINUTE(a)) (
PARTITION p VALUES LESS THAN (55),
PARTITION pmax VALUES LESS THAN MAXVALUE);

--error ER_WRONG_EXPR_IN_PARTITION_FUNC_ERROR
CREATE TABLE new (a TIMESTAMP NOT NULL PRIMARY KEY)
PARTITION BY RANGE (QUARTER(a)) (
PARTITION p VALUES LESS THAN (3),
PARTITION pmax VALUES LESS THAN MAXVALUE);

--error ER_WRONG_EXPR_IN_PARTITION_FUNC_ERROR
ALTER TABLE old
PARTITION BY RANGE (QUARTER(a)) (
PARTITION p VALUES LESS THAN (3),
PARTITION pmax VALUES LESS THAN MAXVALUE);

--error ER_WRONG_EXPR_IN_PARTITION_FUNC_ERROR
CREATE TABLE new (a TIMESTAMP NOT NULL PRIMARY KEY)
PARTITION BY RANGE (SECOND(a)) (
PARTITION p VALUES LESS THAN (7),
PARTITION pmax VALUES LESS THAN MAXVALUE);

--error ER_WRONG_EXPR_IN_PARTITION_FUNC_ERROR
ALTER TABLE old
PARTITION BY RANGE (SECOND(a)) (
PARTITION p VALUES LESS THAN (7),
PARTITION pmax VALUES LESS THAN MAXVALUE);

--error ER_WRONG_EXPR_IN_PARTITION_FUNC_ERROR
CREATE TABLE new (a TIMESTAMP NOT NULL PRIMARY KEY)
PARTITION BY RANGE (YEARWEEK(a)) (
PARTITION p VALUES LESS THAN (200833),
PARTITION pmax VALUES LESS THAN MAXVALUE);

--error ER_WRONG_EXPR_IN_PARTITION_FUNC_ERROR
ALTER TABLE old
PARTITION BY RANGE (YEARWEEK(a)) (
PARTITION p VALUES LESS THAN (200833),
PARTITION pmax VALUES LESS THAN MAXVALUE);

--error ER_WRONG_EXPR_IN_PARTITION_FUNC_ERROR
CREATE TABLE new (a TIMESTAMP NOT NULL PRIMARY KEY)
PARTITION BY RANGE (YEAR(a)) (
PARTITION p VALUES LESS THAN (2008),
PARTITION pmax VALUES LESS THAN MAXVALUE);

--error ER_WRONG_EXPR_IN_PARTITION_FUNC_ERROR
ALTER TABLE old
PARTITION BY RANGE (YEAR(a)) (
PARTITION p VALUES LESS THAN (2008),
PARTITION pmax VALUES LESS THAN MAXVALUE);

--error ER_WRONG_EXPR_IN_PARTITION_FUNC_ERROR
CREATE TABLE new (a TIMESTAMP NOT NULL PRIMARY KEY)
PARTITION BY RANGE (WEEKDAY(a)) (
PARTITION p VALUES LESS THAN (3),
PARTITION pmax VALUES LESS THAN MAXVALUE);

--error ER_WRONG_EXPR_IN_PARTITION_FUNC_ERROR
ALTER TABLE old
PARTITION BY RANGE (WEEKDAY(a)) (
PARTITION p VALUES LESS THAN (3),
PARTITION pmax VALUES LESS THAN MAXVALUE);

--error ER_WRONG_EXPR_IN_PARTITION_FUNC_ERROR
CREATE TABLE new (a TIMESTAMP NOT NULL PRIMARY KEY)
PARTITION BY RANGE (TIME_TO_SEC(a)) (
PARTITION p VALUES LESS THAN (64507),
PARTITION pmax VALUES LESS THAN MAXVALUE);

--error ER_WRONG_EXPR_IN_PARTITION_FUNC_ERROR
ALTER TABLE old
PARTITION BY RANGE (TIME_TO_SEC(a)) (
PARTITION p VALUES LESS THAN (64507),
PARTITION pmax VALUES LESS THAN MAXVALUE);

--error ER_WRONG_EXPR_IN_PARTITION_FUNC_ERROR
CREATE TABLE new (a TIMESTAMP NOT NULL PRIMARY KEY)
PARTITION BY RANGE (EXTRACT(DAY FROM a)) (
PARTITION p VALUES LESS THAN (18),
PARTITION pmax VALUES LESS THAN MAXVALUE);

--error ER_WRONG_EXPR_IN_PARTITION_FUNC_ERROR
ALTER TABLE old
PARTITION BY RANGE (EXTRACT(DAY FROM a)) (
PARTITION p VALUES LESS THAN (18),
PARTITION pmax VALUES LESS THAN MAXVALUE);

--error ER_WRONG_EXPR_IN_PARTITION_FUNC_ERROR
CREATE TABLE new (a TIMESTAMP NOT NULL, b TIMESTAMP NOT NULL, PRIMARY KEY(a,b))
PARTITION BY RANGE (DATEDIFF(a, a)) (
PARTITION p VALUES LESS THAN (18),
PARTITION pmax VALUES LESS THAN MAXVALUE);

--error ER_WRONG_EXPR_IN_PARTITION_FUNC_ERROR
ALTER TABLE old
PARTITION BY RANGE (DATEDIFF(a, a)) (
PARTITION p VALUES LESS THAN (18),
PARTITION pmax VALUES LESS THAN MAXVALUE);

--error ER_WRONG_EXPR_IN_PARTITION_FUNC_ERROR
CREATE TABLE new (a TIMESTAMP NOT NULL PRIMARY KEY)
PARTITION BY RANGE (YEAR(a + 0)) (
PARTITION p VALUES LESS THAN (2008),
PARTITION pmax VALUES LESS THAN MAXVALUE);

--error ER_WRONG_EXPR_IN_PARTITION_FUNC_ERROR
ALTER TABLE old
PARTITION BY RANGE (YEAR(a + 0)) (
PARTITION p VALUES LESS THAN (2008),
PARTITION pmax VALUES LESS THAN MAXVALUE);

--error ER_WRONG_EXPR_IN_PARTITION_FUNC_ERROR
CREATE TABLE new (a TIMESTAMP NOT NULL PRIMARY KEY)
PARTITION BY RANGE (TO_DAYS(a + '2008-01-01')) (
PARTITION p VALUES LESS THAN (733638),
PARTITION pmax VALUES LESS THAN MAXVALUE);

--error ER_WRONG_EXPR_IN_PARTITION_FUNC_ERROR
ALTER TABLE old
PARTITION BY RANGE (TO_DAYS(a + '2008-01-01')) (
PARTITION p VALUES LESS THAN (733638),
PARTITION pmax VALUES LESS THAN MAXVALUE);

--error ER_WRONG_EXPR_IN_PARTITION_FUNC_ERROR
CREATE TABLE new (a TIMESTAMP NOT NULL PRIMARY KEY)
PARTITION BY RANGE (YEAR(a + '2008-01-01')) (
PARTITION p VALUES LESS THAN (2008),
PARTITION pmax VALUES LESS THAN MAXVALUE);

--error ER_WRONG_EXPR_IN_PARTITION_FUNC_ERROR
ALTER TABLE old
PARTITION BY RANGE (YEAR(a + '2008-01-01')) (
PARTITION p VALUES LESS THAN (2008),
PARTITION pmax VALUES LESS THAN MAXVALUE);

ALTER TABLE old ADD COLUMN b DATE;

--error ER_WRONG_EXPR_IN_PARTITION_FUNC_ERROR
CREATE TABLE new (a TIMESTAMP, b DATE)
PARTITION BY RANGE (YEAR(a + b)) (
PARTITION p VALUES LESS THAN (2008),
PARTITION pmax VALUES LESS THAN MAXVALUE);

--error ER_WRONG_EXPR_IN_PARTITION_FUNC_ERROR
ALTER TABLE old
PARTITION BY RANGE (YEAR(a + b)) (
PARTITION p VALUES LESS THAN (2008),
PARTITION pmax VALUES LESS THAN MAXVALUE);

--error ER_WRONG_EXPR_IN_PARTITION_FUNC_ERROR
CREATE TABLE new (a TIMESTAMP, b DATE)
PARTITION BY RANGE (TO_DAYS(a + b)) (
PARTITION p VALUES LESS THAN (733638),
PARTITION pmax VALUES LESS THAN MAXVALUE);

--error ER_WRONG_EXPR_IN_PARTITION_FUNC_ERROR
ALTER TABLE old
PARTITION BY RANGE (TO_DAYS(a + b)) (
PARTITION p VALUES LESS THAN (733638),
PARTITION pmax VALUES LESS THAN MAXVALUE);

--error ER_WRONG_EXPR_IN_PARTITION_FUNC_ERROR
CREATE TABLE new (a TIMESTAMP, b date)
PARTITION BY RANGE (UNIX_TIMESTAMP(a + b)) (
PARTITION p VALUES LESS THAN (1219089600),
PARTITION pmax VALUES LESS THAN MAXVALUE);

--error ER_WRONG_EXPR_IN_PARTITION_FUNC_ERROR
ALTER TABLE old
PARTITION BY RANGE (UNIX_TIMESTAMP(a + b)) (
PARTITION p VALUES LESS THAN (1219089600),
PARTITION pmax VALUES LESS THAN MAXVALUE);

--error ER_WRONG_EXPR_IN_PARTITION_FUNC_ERROR
CREATE TABLE new (a TIMESTAMP, b TIMESTAMP)
PARTITION BY RANGE (UNIX_TIMESTAMP(a + b)) (
PARTITION p VALUES LESS THAN (1219089600),
PARTITION pmax VALUES LESS THAN MAXVALUE);

ALTER TABLE old MODIFY b TIMESTAMP;

--error ER_WRONG_EXPR_IN_PARTITION_FUNC_ERROR
ALTER TABLE old
PARTITION BY RANGE (UNIX_TIMESTAMP(a + b)) (
PARTITION p VALUES LESS THAN (1219089600),
PARTITION pmax VALUES LESS THAN MAXVALUE);

DROP TABLE old;

--echo #
--echo # Bug #56709: Memory leaks at running the 5.1 test suite
--echo # 

CREATE TABLE t1 (a TIMESTAMP NOT NULL PRIMARY KEY);

--error ER_WRONG_EXPR_IN_PARTITION_FUNC_ERROR
ALTER TABLE t1
PARTITION BY RANGE (EXTRACT(DAY FROM a)) (
PARTITION p VALUES LESS THAN (18),
PARTITION pmax VALUES LESS THAN MAXVALUE);

DROP TABLE t1;

--echo End of 5.1 tests<|MERGE_RESOLUTION|>--- conflicted
+++ resolved
@@ -11,7 +11,6 @@
 let $MYSQLD_DATADIR= `SELECT @@datadir`;
 
 --echo #
-<<<<<<< HEAD
 --echo # Bug#60039: crash when exchanging a partition on
 --echo #            nonpartitioned table with a view
 --echo #
@@ -20,7 +19,9 @@
 --error ER_CHECK_NO_SUCH_TABLE
 ALTER TABLE t1 EXCHANGE PARTITION p0 WITH TABLE v1;
 DROP VIEW v1;
-=======
+DROP TABLE t1;
+
+--echo #
 --echo # Bug#13608188 - 64038: CRASH IN HANDLER::HA_THD ON ALTER TABLE AFTER
 --echo #                       REPAIR NON-EXISTING PARTITION
 --echo #
@@ -46,7 +47,6 @@
 
 ALTER TABLE t1 COMMENT 'altered';
 
->>>>>>> cd361510
 DROP TABLE t1;
 
 --echo #
