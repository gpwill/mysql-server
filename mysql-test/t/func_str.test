--- conflicted
+++ resolved
@@ -195,6 +195,17 @@
 select trim(leading 'foo' from 'foo');
 
 #
+# crashing bug with QUOTE() and LTRIM() or TRIM() fixed
+# Bug #7495
+#
+
+select quote(ltrim(concat('    ', 'a')));
+select quote(trim(concat('    ', 'a')));
+
+# Bad results from QUOTE(). Bug #8248
+CREATE TABLE t1 SELECT 1 UNION SELECT 2 UNION SELECT 3;
+SELECT QUOTE('A') FROM t1;
+DROP TABLE t1;
 # Test collation and coercibility
 #
 
@@ -436,7 +447,6 @@
 select quote(ltrim(concat('    ', 'a')));
 select quote(trim(concat('    ', 'a')));
 
-<<<<<<< HEAD
 #
 # Bug#7455 unexpected result: TRIM(<NULL> FROM <whatever>) gives NOT NULL
 # According to ANSI if one of the TRIM arguments is NULL, then the result
@@ -470,9 +480,4 @@
   FROM t1
   WHERE a = CONV('e251273eb74a8ee3', 16, 10);
 
-=======
-# Bad results from QUOTE(). Bug #8248
-CREATE TABLE t1 SELECT 1 UNION SELECT 2 UNION SELECT 3;
-SELECT QUOTE('A') FROM t1;
->>>>>>> 2caee2b3
 DROP TABLE t1;