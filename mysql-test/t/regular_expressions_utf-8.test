--- conflicted
+++ resolved
@@ -747,8 +747,6 @@
 SELECT regexp_replace(a, '^([[:alpha:]]+)[[:space:]].*$', '$1') FROM t1;
 DROP TABLE t1;
 
-<<<<<<< HEAD
-=======
 --echo #
 --echo # Bug#28027093: REGEXP_REPLACE TRUNCATE UPDATE
 --echo #
@@ -767,5 +765,4 @@
 SELECT * FROM t1;
 DROP TABLE t1;
 
->>>>>>> cb721270
 --source ../mysql-test/include/cleanup_icu_utils.inc