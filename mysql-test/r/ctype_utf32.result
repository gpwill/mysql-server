DROP TABLE IF EXISTS t1;
#
# Start of 5.5 tests
#
SET NAMES latin1;
SET character_set_connection=utf32;
select hex('a'), hex('a ');
hex('a')	hex('a ')
00000061	0000006100000020
select 'a' = 'a', 'a' = 'a ', 'a ' = 'a';
'a' = 'a'	'a' = 'a '	'a ' = 'a'
1	1	1
select 'a\0' = 'a', 'a\0' < 'a', 'a\0' > 'a';
'a\0' = 'a'	'a\0' < 'a'	'a\0' > 'a'
0	1	0
select 'a' = 'a\0', 'a' < 'a\0', 'a' > 'a\0';
'a' = 'a\0'	'a' < 'a\0'	'a' > 'a\0'
0	0	1
select 'a\0' = 'a ', 'a\0' < 'a ', 'a\0' > 'a ';
'a\0' = 'a '	'a\0' < 'a '	'a\0' > 'a '
0	1	0
select 'a ' = 'a\0', 'a ' < 'a\0', 'a ' > 'a\0';
'a ' = 'a\0'	'a ' < 'a\0'	'a ' > 'a\0'
0	0	1
select 'a  a' > 'a', 'a  \0' < 'a';
'a  a' > 'a'	'a  \0' < 'a'
1	1
select binary 'a  a' > 'a', binary 'a  \0' > 'a', binary 'a\0' > 'a';
binary 'a  a' > 'a'	binary 'a  \0' > 'a'	binary 'a\0' > 'a'
1	1	1
select hex(_utf32 0x44);
hex(_utf32 0x44)
00000044
select hex(_utf32 0x3344);
hex(_utf32 0x3344)
00003344
select hex(_utf32 0x103344);
hex(_utf32 0x103344)
00103344
select hex(_utf32 X'44');
hex(_utf32 X'44')
00000044
select hex(_utf32 X'3344');
hex(_utf32 X'3344')
00003344
select hex(_utf32 X'103344');
hex(_utf32 X'103344')
00103344
CREATE TABLE t1 (word VARCHAR(64), word2 CHAR(64)) CHARACTER SET utf32;
INSERT INTO t1 VALUES (_koi8r 0xF2, _koi8r 0xF2), (X'2004',X'2004');
SELECT hex(word) FROM t1 ORDER BY word;
hex(word)
00000420
00002004
SELECT hex(word2) FROM t1 ORDER BY word2;
hex(word2)
00000420
00002004
DELETE FROM t1;
INSERT INTO t1 VALUES
(X'000004200000002000000020',X'000004200000002000000020'),
(X'000020040000002000000020',X'000020040000002000000020');
SELECT hex(word) FROM t1 ORDER BY word;
hex(word)
000004200000002000000020
000020040000002000000020
SELECT hex(word2) FROM t1 ORDER BY word2;
hex(word2)
00000420
00002004
DROP TABLE t1;
SELECT hex(LPAD(_utf32 X'0420',10,_utf32 X'0421'));
hex(LPAD(_utf32 X'0420',10,_utf32 X'0421'))
00000421000004210000042100000421000004210000042100000421000004210000042100000420
SELECT hex(LPAD(_utf32 X'0420',10,_utf32 X'0000042100000422'));
hex(LPAD(_utf32 X'0420',10,_utf32 X'0000042100000422'))
00000421000004220000042100000422000004210000042200000421000004220000042100000420
SELECT hex(LPAD(_utf32 X'0420',10,_utf32 X'000004210000042200000423'));
hex(LPAD(_utf32 X'0420',10,_utf32 X'000004210000042200000423'))
00000421000004220000042300000421000004220000042300000421000004220000042300000420
SELECT hex(LPAD(_utf32 X'000004200000042100000422000004230000042400000425000004260000042700000428000004290000042A0000042B',10,_utf32 X'000004210000042200000423'));
hex(LPAD(_utf32 X'000004200000042100000422000004230000042400000425000004260000042700000428000004290000042A0000042B',10,_utf32 X'000004210000042200000423'))
00000420000004210000042200000423000004240000042500000426000004270000042800000429
SELECT hex(RPAD(_utf32 X'0420',10,_utf32 X'0421'));
hex(RPAD(_utf32 X'0420',10,_utf32 X'0421'))
00000420000004210000042100000421000004210000042100000421000004210000042100000421
SELECT hex(RPAD(_utf32 X'0420',10,_utf32 X'0000042100000422'));
hex(RPAD(_utf32 X'0420',10,_utf32 X'0000042100000422'))
00000420000004210000042200000421000004220000042100000422000004210000042200000421
SELECT hex(RPAD(_utf32 X'0420',10,_utf32 X'000004210000042200000423'));
hex(RPAD(_utf32 X'0420',10,_utf32 X'000004210000042200000423'))
00000420000004210000042200000423000004210000042200000423000004210000042200000423
SELECT hex(RPAD(_utf32 X'000004200000042100000422000004230000042400000425000004260000042700000428000004290000042A0000042B',10,_utf32 X'000004210000042200000423'));
hex(RPAD(_utf32 X'000004200000042100000422000004230000042400000425000004260000042700000428000004290000042A0000042B',10,_utf32 X'000004210000042200000423'))
00000420000004210000042200000423000004240000042500000426000004270000042800000429
CREATE TABLE t1 SELECT 
LPAD(_utf32 X'0420',10,_utf32 X'0421') l,
RPAD(_utf32 X'0420',10,_utf32 X'0421') r;
SHOW CREATE TABLE t1;
Table	Create Table
t1	CREATE TABLE `t1` (
  `l` varchar(10) CHARACTER SET utf32 NOT NULL DEFAULT '',
  `r` varchar(10) CHARACTER SET utf32 NOT NULL DEFAULT ''
) ENGINE=MyISAM DEFAULT CHARSET=latin1
select hex(l), hex(r) from t1;
hex(l)	hex(r)
00000421000004210000042100000421000004210000042100000421000004210000042100000420	00000420000004210000042100000421000004210000042100000421000004210000042100000421
DROP TABLE t1;
create table t1 (f1 char(30));
insert into t1 values ("103000"), ("22720000"), ("3401200"), ("78000");
select lpad(f1, 12, "-o-/") from t1;
lpad(f1, 12, "-o-/")
-o-/-o103000
-o-/22720000
-o-/-3401200
-o-/-o-78000
drop table t1;
SET NAMES latin1;
SET character_set_connection=utf32;
select @@collation_connection;
@@collation_connection
utf32_general_ci
create table t1 as select repeat(' ',10) as a union select null;
alter table t1 add key(a);
show create table t1;
Table	Create Table
t1	CREATE TABLE `t1` (
  `a` varchar(10) CHARACTER SET utf32 DEFAULT NULL,
  KEY `a` (`a`)
) ENGINE=MyISAM DEFAULT CHARSET=latin1
insert into t1 values ("a"),("abc"),("abcd"),("hello"),("test");
explain select * from t1 where a like 'abc%';
id	select_type	table	type	possible_keys	key	key_len	ref	rows	Extra
1	SIMPLE	t1	range	a	a	43	NULL	1	Using where; Using index
explain select * from t1 where a like concat('abc','%');
id	select_type	table	type	possible_keys	key	key_len	ref	rows	Extra
1	SIMPLE	t1	range	a	a	43	NULL	1	Using where; Using index
select * from t1 where a like "abc%";
a
abc
abcd
select * from t1 where a like concat("abc","%");
a
abc
abcd
select * from t1 where a like "ABC%";
a
abc
abcd
select * from t1 where a like "test%";
a
test
select * from t1 where a like "te_t";
a
test
select * from t1 where a like "%a%";
a
a
abc
abcd
select * from t1 where a like "%abcd%";
a
abcd
select * from t1 where a like "%abc\d%";
a
abcd
drop table t1;
select 'AA' like 'AA';
'AA' like 'AA'
1
select 'AA' like 'A%A';
'AA' like 'A%A'
1
select 'AA' like 'A%%A';
'AA' like 'A%%A'
1
select 'AA' like 'AA%';
'AA' like 'AA%'
1
select 'AA' like '%AA%';
'AA' like '%AA%'
1
select 'AA' like '%A';
'AA' like '%A'
1
select 'AA' like '%AA';
'AA' like '%AA'
1
select 'AA' like 'A%A%';
'AA' like 'A%A%'
1
select 'AA' like '_%_%';
'AA' like '_%_%'
1
select 'AA' like '%A%A';
'AA' like '%A%A'
1
select 'AAA'like 'A%A%A';
'AAA'like 'A%A%A'
1
select 'AZ' like 'AZ';
'AZ' like 'AZ'
1
select 'AZ' like 'A%Z';
'AZ' like 'A%Z'
1
select 'AZ' like 'A%%Z';
'AZ' like 'A%%Z'
1
select 'AZ' like 'AZ%';
'AZ' like 'AZ%'
1
select 'AZ' like '%AZ%';
'AZ' like '%AZ%'
1
select 'AZ' like '%Z';
'AZ' like '%Z'
1
select 'AZ' like '%AZ';
'AZ' like '%AZ'
1
select 'AZ' like 'A%Z%';
'AZ' like 'A%Z%'
1
select 'AZ' like '_%_%';
'AZ' like '_%_%'
1
select 'AZ' like '%A%Z';
'AZ' like '%A%Z'
1
select 'AZ' like 'A_';
'AZ' like 'A_'
1
select 'AZ' like '_Z';
'AZ' like '_Z'
1
select 'AMZ'like 'A%M%Z';
'AMZ'like 'A%M%Z'
1
SET NAMES utf8;
SET character_set_connection=utf32;
CREATE TABLE t1 (a VARCHAR(10) CHARACTER SET utf32);
INSERT INTO t1 VALUES ('фыва'),('Фыва'),('фЫва'),('фыВа'),('фывА'),('ФЫВА');
INSERT INTO t1 VALUES ('фывапролдж'),('Фывапролдж'),('фЫвапролдж'),('фыВапролдж');
INSERT INTO t1 VALUES ('фывАпролдж'),('фываПролдж'),('фывапРолдж'),('фывапрОлдж');
INSERT INTO t1 VALUES ('фывапроЛдж'),('фывапролДж'),('фывапролдЖ'),('ФЫВАПРОЛДЖ');
SELECT * FROM t1 WHERE a LIKE '%фЫва%' ORDER BY BINARY a;
a
ФЫВА
ФЫВАПРОЛДЖ
Фыва
Фывапролдж
фЫва
фЫвапролдж
фыВа
фыВапролдж
фывА
фывАпролдж
фыва
фываПролдж
фывапРолдж
фывапрОлдж
фывапроЛдж
фывапролДж
фывапролдЖ
фывапролдж
SELECT * FROM t1 WHERE a LIKE '%фЫв%' ORDER BY BINARY a;
a
ФЫВА
ФЫВАПРОЛДЖ
Фыва
Фывапролдж
фЫва
фЫвапролдж
фыВа
фыВапролдж
фывА
фывАпролдж
фыва
фываПролдж
фывапРолдж
фывапрОлдж
фывапроЛдж
фывапролДж
фывапролдЖ
фывапролдж
SELECT * FROM t1 WHERE a LIKE 'фЫва%' ORDER BY BINARY a;
a
ФЫВА
ФЫВАПРОЛДЖ
Фыва
Фывапролдж
фЫва
фЫвапролдж
фыВа
фыВапролдж
фывА
фывАпролдж
фыва
фываПролдж
фывапРолдж
фывапрОлдж
фывапроЛдж
фывапролДж
фывапролдЖ
фывапролдж
SELECT * FROM t1 WHERE a LIKE 'фЫва%' COLLATE utf32_bin ORDER BY BINARY a;
a
фЫва
фЫвапролдж
DROP TABLE t1;
CREATE TABLE t1 (word varchar(64) NOT NULL, PRIMARY KEY (word))
ENGINE=MyISAM CHARACTER SET utf32;
INSERT INTO t1 (word) VALUES ("cat");
SELECT * FROM t1 WHERE word LIKE "c%";
word
cat
SELECT * FROM t1 WHERE word LIKE "ca_";
word
cat
SELECT * FROM t1 WHERE word LIKE "cat";
word
cat
SELECT * FROM t1 WHERE word LIKE _utf32 x'0000006300000025';
word
cat
SELECT * FROM t1 WHERE word LIKE _utf32 x'00000063000000610000005F';
word
cat
DROP TABLE t1;
select insert(_utf32 0x000000610000006200000063,10,2,_utf32 0x000000640000006500000066);
insert(_utf32 0x000000610000006200000063,10,2,_utf32 0x000000640000006500000066)
abc
select insert(_utf32 0x000000610000006200000063,1,2,_utf32 0x000000640000006500000066);
insert(_utf32 0x000000610000006200000063,1,2,_utf32 0x000000640000006500000066)
defc
SET NAMES latin1;
CREATE TABLE t1 (
word VARCHAR(64),
bar INT(11) default 0,
PRIMARY KEY (word))
ENGINE=MyISAM
CHARSET utf32
COLLATE utf32_general_ci ;
INSERT INTO t1 (word) VALUES ("aar");
INSERT INTO t1 (word) VALUES ("a");
INSERT INTO t1 (word) VALUES ("aardvar");
INSERT INTO t1 (word) VALUES ("aardvark");
INSERT INTO t1 (word) VALUES ("aardvara");
INSERT INTO t1 (word) VALUES ("aardvarz");
EXPLAIN SELECT * FROM t1 ORDER BY word;
id	select_type	table	type	possible_keys	key	key_len	ref	rows	Extra
1	SIMPLE	t1	ALL	NULL	NULL	NULL	NULL	6	Using filesort
SELECT * FROM t1 ORDER BY word;
word	bar
a	0
aar	0
aardvar	0
aardvara	0
aardvark	0
aardvarz	0
EXPLAIN SELECT word FROM t1 ORDER BY word;
id	select_type	table	type	possible_keys	key	key_len	ref	rows	Extra
1	SIMPLE	t1	index	NULL	PRIMARY	258	NULL	6	Using index
SELECT word FROM t1 ORDER by word;
word
a
aar
aardvar
aardvara
aardvark
aardvarz
DROP TABLE t1;
CREATE TABLE t1 (
word VARCHAR(64) ,
PRIMARY KEY (word))
ENGINE=MyISAM
CHARSET utf32
COLLATE utf32_general_ci;
INSERT INTO t1 (word) VALUES ("aar");
INSERT INTO t1 (word) VALUES ("a");
INSERT INTO t1 (word) VALUES ("aardvar");
INSERT INTO t1 (word) VALUES ("aardvark");
INSERT INTO t1 (word) VALUES ("aardvara");
INSERT INTO t1 (word) VALUES ("aardvarz");
EXPLAIN SELECT * FROM t1 ORDER BY WORD;
id	select_type	table	type	possible_keys	key	key_len	ref	rows	Extra
1	SIMPLE	t1	index	NULL	PRIMARY	258	NULL	6	Using index
SELECT * FROM t1 ORDER BY word;
word
a
aar
aardvar
aardvara
aardvark
aardvarz
DROP TABLE t1;
CREATE TABLE t1 (
word TEXT,
bar INT(11) AUTO_INCREMENT,
PRIMARY KEY (bar))
ENGINE=MyISAM
CHARSET utf32
COLLATE utf32_general_ci ;
INSERT INTO t1 (word) VALUES ("aar");
INSERT INTO t1 (word) VALUES ("a" );
INSERT INTO t1 (word) VALUES ("aardvar");
INSERT INTO t1 (word) VALUES ("aardvark");
INSERT INTO t1 (word) VALUES ("aardvara");
INSERT INTO t1 (word) VALUES ("aardvarz");
EXPLAIN SELECT * FROM t1 ORDER BY word;
id	select_type	table	type	possible_keys	key	key_len	ref	rows	Extra
1	SIMPLE	t1	ALL	NULL	NULL	NULL	NULL	6	Using filesort
SELECT * FROM t1 ORDER BY word;
word	bar
a	2
aar	1
aardvar	3
aardvara	5
aardvark	4
aardvarz	6
EXPLAIN SELECT word FROM t1 ORDER BY word;
id	select_type	table	type	possible_keys	key	key_len	ref	rows	Extra
1	SIMPLE	t1	ALL	NULL	NULL	NULL	NULL	6	Using filesort
SELECT word FROM t1 ORDER BY word;
word
a
aar
aardvar
aardvara
aardvark
aardvarz
DROP TABLE t1;
SELECT hex(cast(0xAA as char character set utf32));
hex(cast(0xAA as char character set utf32))
000000AA
SELECT hex(convert(0xAA using utf32));
hex(convert(0xAA using utf32))
000000AA
CREATE TABLE t1 (a char(10) character set utf32);
INSERT INTO t1 VALUES (0x1),(0x11),(0x111),(0x1111),(0x11111);
SELECT HEX(a) FROM t1;
HEX(a)
00000001
00000011
00000111
00001111
00011111
DROP TABLE t1;
CREATE TABLE t1 (a varchar(10) character set utf32);
INSERT INTO t1 VALUES (0x1),(0x11),(0x111),(0x1111),(0x11111);
SELECT HEX(a) FROM t1;
HEX(a)
00000001
00000011
00000111
00001111
00011111
DROP TABLE t1;
CREATE TABLE t1 (a text character set utf32);
INSERT INTO t1 VALUES (0x1),(0x11),(0x111),(0x1111),(0x11111);
SELECT HEX(a) FROM t1;
HEX(a)
00000001
00000011
00000111
00001111
00011111
DROP TABLE t1;
CREATE TABLE t1 (a mediumtext character set utf32);
INSERT INTO t1 VALUES (0x1),(0x11),(0x111),(0x1111),(0x11111);
SELECT HEX(a) FROM t1;
HEX(a)
00000001
00000011
00000111
00001111
00011111
DROP TABLE t1;
CREATE TABLE t1 (a longtext character set utf32);
INSERT INTO t1 VALUES (0x1),(0x11),(0x111),(0x1111),(0x11111);
SELECT HEX(a) FROM t1;
HEX(a)
00000001
00000011
00000111
00001111
00011111
DROP TABLE t1;
create table t1(a char(1)) default charset utf32;
insert into t1 values ('a'),('b'),('c');
alter table t1 modify a char(5);
select a, hex(a) from t1;
a	hex(a)
a	00000061
b	00000062
c	00000063
drop table t1;
set @ivar= 1234;
set @str1 = 'select ?';
set @str2 = convert(@str1 using utf32);
prepare stmt1 from @str2;
execute stmt1 using @ivar;
?
1234
set names utf8;
create table t1 (a enum('x','y','z') character set utf32);
show create table t1;
Table	Create Table
t1	CREATE TABLE `t1` (
  `a` enum('x','y','z') CHARACTER SET utf32 DEFAULT NULL
) ENGINE=MyISAM DEFAULT CHARSET=latin1
insert into t1 values ('x');
insert into t1 values ('y');
insert into t1 values ('z');
select a, hex(a) from t1 order by a;
a	hex(a)
x	00000078
y	00000079
z	0000007A
alter table t1 change a a enum('x','y','z','d','e','ä','ö','ü') character set utf32;
show create table t1;
Table	Create Table
t1	CREATE TABLE `t1` (
  `a` enum('x','y','z','d','e','ä','ö','ü') CHARACTER SET utf32 DEFAULT NULL
) ENGINE=MyISAM DEFAULT CHARSET=latin1
insert into t1 values ('D');
insert into t1 values ('E ');
insert into t1 values ('ä');
insert into t1 values ('ö');
insert into t1 values ('ü');
select a, hex(a) from t1 order by a;
a	hex(a)
x	00000078
y	00000079
z	0000007A
d	00000064
e	00000065
ä	000000E4
ö	000000F6
ü	000000FC
drop table t1;
create table t1 (a set ('x','y','z','ä','ö','ü') character set utf32);
show create table t1;
Table	Create Table
t1	CREATE TABLE `t1` (
  `a` set('x','y','z','ä','ö','ü') CHARACTER SET utf32 DEFAULT NULL
) ENGINE=MyISAM DEFAULT CHARSET=latin1
insert into t1 values ('x');
insert into t1 values ('y');
insert into t1 values ('z');
insert into t1 values ('x,y');
insert into t1 values ('x,y,z,ä,ö,ü');
select a, hex(a) from t1 order by a;
a	hex(a)
x	00000078
y	00000079
x,y	000000780000002C00000079
z	0000007A
x,y,z,ä,ö,ü	000000780000002C000000790000002C0000007A0000002C000000E40000002C000000F60000002C000000FC
drop table t1;
create table t1(a enum('a','b','c')) default character set utf32;
insert into t1 values('a'),('b'),('c');
alter table t1 add b char(1);
show warnings;
Level	Code	Message
select * from t1 order by a;
a	b
a	NULL
b	NULL
c	NULL
drop table t1;
SET NAMES latin1;
SET collation_connection='utf32_general_ci';
create table t1 select repeat('a',4000) a;
delete from t1;
insert into t1 values ('a'), ('a '), ('a\t');
select collation(a),hex(a) from t1 order by a;
collation(a)	hex(a)
utf32_general_ci	0000006100000009
utf32_general_ci	00000061
utf32_general_ci	0000006100000020
drop table t1;
select @@collation_connection;
@@collation_connection
utf32_general_ci
create table t1 ROW_FORMAT=DYNAMIC select repeat('a',50) as c1 ;
insert into t1 values('abcdef');
insert into t1 values('_bcdef');
insert into t1 values('a_cdef');
insert into t1 values('ab_def');
insert into t1 values('abc_ef');
insert into t1 values('abcd_f');
insert into t1 values('abcde_');
select c1 as c1u from t1 where c1 like 'ab\_def';
c1u
ab_def
select c1 as c2h from t1 where c1 like 'ab#_def' escape '#';
c2h
ab_def
drop table t1;
SET NAMES latin1;
SET collation_connection='utf32_bin';
create table t1 select repeat('a',4000) a;
delete from t1;
insert into t1 values ('a'), ('a '), ('a\t');
select collation(a),hex(a) from t1 order by a;
collation(a)	hex(a)
utf32_bin	0000006100000009
utf32_bin	00000061
utf32_bin	0000006100000020
drop table t1;
select @@collation_connection;
@@collation_connection
utf32_bin
create table t1 ROW_FORMAT=DYNAMIC select repeat('a',50) as c1 ;
insert into t1 values('abcdef');
insert into t1 values('_bcdef');
insert into t1 values('a_cdef');
insert into t1 values('ab_def');
insert into t1 values('abc_ef');
insert into t1 values('abcd_f');
insert into t1 values('abcde_');
select c1 as c1u from t1 where c1 like 'ab\_def';
c1u
ab_def
select c1 as c2h from t1 where c1 like 'ab#_def' escape '#';
c2h
ab_def
drop table t1;
select hex(substr(_utf32 0x000000e4000000e500000068,1));
hex(substr(_utf32 0x000000e4000000e500000068,1))
000000E4000000E500000068
select hex(substr(_utf32 0x000000e4000000e500000068,2));
hex(substr(_utf32 0x000000e4000000e500000068,2))
000000E500000068
select hex(substr(_utf32 0x000000e4000000e500000068,3));
hex(substr(_utf32 0x000000e4000000e500000068,3))
00000068
select hex(substr(_utf32 0x000000e4000000e500000068,-1));
hex(substr(_utf32 0x000000e4000000e500000068,-1))
00000068
select hex(substr(_utf32 0x000000e4000000e500000068,-2));
hex(substr(_utf32 0x000000e4000000e500000068,-2))
000000E500000068
select hex(substr(_utf32 0x000000e4000000e500000068,-3));
hex(substr(_utf32 0x000000e4000000e500000068,-3))
000000E4000000E500000068
CREATE TABLE t1 (
a varchar(250) NOT NULL default '',
KEY a (a)
) ENGINE=MyISAM DEFAULT CHARSET=utf32 COLLATE utf32_general_ci;
insert into t1 values (0x803d);
insert into t1 values (0x005b);
select hex(a) from t1;
hex(a)
0000005B
0000803D
drop table t1;
create table t1 (utext varchar(20) character set utf32);
insert into t1 values ("lily");
insert into t1 values ("river");
prepare stmt from 'select utext from t1 where utext like ?';
set @param1='%%';
execute stmt using @param1;
utext
lily
river
execute stmt using @param1;
utext
lily
river
select utext from t1 where utext like '%%';
utext
lily
river
drop table t1;
deallocate prepare stmt;
create table t1 (
a char(10) character set utf32 not null, 
index a (a)
) engine=myisam;
insert into t1 values (repeat(0x0000201f, 10));
insert into t1 values (repeat(0x00002020, 10));
insert into t1 values (repeat(0x00002021, 10));
explain select hex(a) from t1 order by a;
id	select_type	table	type	possible_keys	key	key_len	ref	rows	Extra
1	SIMPLE	t1	index	NULL	a	40	NULL	3	Using index
select hex(a) from t1 order by a;
hex(a)
0000201F0000201F0000201F0000201F0000201F0000201F0000201F0000201F0000201F0000201F
00002020000020200000202000002020000020200000202000002020000020200000202000002020
00002021000020210000202100002021000020210000202100002021000020210000202100002021
alter table t1 drop index a;
select hex(a) from t1 order by a;
hex(a)
0000201F0000201F0000201F0000201F0000201F0000201F0000201F0000201F0000201F0000201F
00002020000020200000202000002020000020200000202000002020000020200000202000002020
00002021000020210000202100002021000020210000202100002021000020210000202100002021
drop table t1;
CREATE TABLE t1 (
status enum('active','passive') character set utf32 collate utf32_general_ci 
NOT NULL default 'passive'
);
SHOW CREATE TABLE t1;
Table	Create Table
t1	CREATE TABLE `t1` (
  `status` enum('active','passive') CHARACTER SET utf32 NOT NULL DEFAULT 'passive'
) ENGINE=MyISAM DEFAULT CHARSET=latin1
ALTER TABLE t1 ADD a int NOT NULL AFTER status;
SHOW CREATE TABLE t1;
Table	Create Table
t1	CREATE TABLE `t1` (
  `status` enum('active','passive') CHARACTER SET utf32 NOT NULL DEFAULT 'passive',
  `a` int(11) NOT NULL
) ENGINE=MyISAM DEFAULT CHARSET=latin1
DROP TABLE t1;
End of 4.1 tests
CREATE TABLE t1 (a varchar(64) character set utf32, b decimal(10,3));
INSERT INTO t1 VALUES ("1.1", 0), ("2.1", 0);
update t1 set b=a;
SELECT *, hex(a) FROM t1;
a	b	hex(a)
1.1	1.100	000000310000002E00000031
2.1	2.100	000000320000002E00000031
DROP TABLE t1;
create table t1 (utext varchar(20) character set utf32);
insert into t1 values ("lily");
insert into t1 values ("river");
prepare stmt from 'select utext from t1 where utext like ?';
set @param1='%%';
execute stmt using @param1;
utext
lily
river
execute stmt using @param1;
utext
lily
river
select utext from t1 where utext like '%%';
utext
lily
river
drop table t1;
deallocate prepare stmt;
set names latin1;
set character_set_connection=utf32;
select soundex(''),soundex('he'),soundex('hello all folks'),soundex('#3556 in bugdb');
soundex('')	soundex('he')	soundex('hello all folks')	soundex('#3556 in bugdb')
	H000	H4142	I51231
select hex(soundex('')),hex(soundex('he')),hex(soundex('hello all folks')),hex(soundex('#3556 in bugdb'));
hex(soundex(''))	hex(soundex('he'))	hex(soundex('hello all folks'))	hex(soundex('#3556 in bugdb'))
	00000048000000300000003000000030	0000004800000034000000310000003400000032	000000490000003500000031000000320000003300000031
select 'mood' sounds like 'mud';
'mood' sounds like 'mud'
1
select hex(soundex(_utf32 0x000004100000041100000412));
hex(soundex(_utf32 0x000004100000041100000412))
00000410000000300000003000000030
select hex(soundex(_utf32 0x000000BF000000C0));
hex(soundex(_utf32 0x000000BF000000C0))
000000C0000000300000003000000030
set names latin1;
create table t1(a blob, b text charset utf32);
select data_type, character_octet_length, character_maximum_length
from information_schema.columns where table_name='t1';
data_type	character_octet_length	character_maximum_length
blob	65535	65535
text	65535	16383
drop table t1;
set names latin1;
set collation_connection=utf32_general_ci;
select position('bb' in 'abba');
position('bb' in 'abba')
2
create table t1 (a varchar(10) character set utf32) engine=heap;
insert into t1 values ('a'),('A'),('b'),('B');
select * from t1 where a='a' order by binary a;
a
A
a
select hex(min(binary a)),count(*) from t1 group by a;
hex(min(binary a))	count(*)
00000041	2
00000042	2
drop table t1;
select char_length('abcd'), octet_length('abcd');
char_length('abcd')	octet_length('abcd')
4	16
select left('abcd',2);
left('abcd',2)
ab
create table t1 (a varchar(10) character set utf32);
insert into t1 values (_utf32 0x0010FFFF);
insert into t1 values (_utf32 0x00110000);
ERROR HY000: Invalid utf32 character string: '001100'
insert into t1 values (_utf32 0x00110101);
ERROR HY000: Invalid utf32 character string: '001101'
insert into t1 values (_utf32 0x01000101);
ERROR HY000: Invalid utf32 character string: '010001'
insert into t1 values (_utf32 0x11000101);
ERROR HY000: Invalid utf32 character string: '110001'
select hex(a) from t1;
hex(a)
0010FFFF
drop table t1;
create table t1 (utf32 varchar(2) character set utf32);
Wrong character with pad
insert into t1 values (0x110000);
Warnings:
Warning	1366	Incorrect string value: '\x11\x00\x00' for column 'utf32' at row 1
Wrong chsaracter without pad
insert into t1 values (0x00110000);
Warnings:
Warning	1366	Incorrect string value: '\x00\x11\x00\x00' for column 'utf32' at row 1
Wrong character with pad followed by another wrong character
insert into t1 values (0x11000000110000);
Warnings:
Warning	1366	Incorrect string value: '\x11\x00\x00\x00\x11\x00...' for column 'utf32' at row 1
Good character with pad followed by bad character
insert into t1 values (0x10000000110000);
Warnings:
Warning	1366	Incorrect string value: '\x00\x11\x00\x00' for column 'utf32' at row 1
Good character without pad followed by bad character
insert into t1 values (0x0010000000110000);
Warnings:
Warning	1366	Incorrect string value: '\x00\x11\x00\x00' for column 'utf32' at row 1
Wrong character with the second byte higher than 0x10
insert into t1 values (0x00800037);
Warnings:
Warning	1366	Incorrect string value: '\x00\x80\x007' for column 'utf32' at row 1
Wrong character with pad with the second byte higher than 0x10
insert into t1 values (0x00800037);
Warnings:
Warning	1366	Incorrect string value: '\x00\x80\x007' for column 'utf32' at row 1
drop table t1;
select _utf32'a' collate utf32_general_ci = 0xfffd;
_utf32'a' collate utf32_general_ci = 0xfffd
0
select hex(concat(_utf32 0x0410 collate utf32_general_ci, 0x61));
hex(concat(_utf32 0x0410 collate utf32_general_ci, 0x61))
0000041000000061
create table t1 (s1 varchar(5) character set utf32);
insert into t1 values (0xfffd);
select case when s1 = 0xfffd then 1 else 0 end from t1;
case when s1 = 0xfffd then 1 else 0 end
1
select hex(s1) from t1 where s1 = 0xfffd;
hex(s1)
0000FFFD
drop table t1;
create table t1 (a char(10)) character set utf32;
insert into t1 values ('a   ');
select hex(a) from t1;
hex(a)
00000061
drop table t1;
select upper('abcd'), lower('ABCD');
upper('abcd')	lower('ABCD')
ABCD	abcd
create table t1 (a varchar(10) character set utf32);
insert into t1 values (123456);
select a, hex(a) from t1;
a	hex(a)
123456	000000310000003200000033000000340000003500000036
drop table t1;
select hex(soundex('a'));
hex(soundex('a'))
00000041000000300000003000000030
create table t1 (a enum ('a','b','c')) character set utf32;
insert into t1 values ('1');
select * from t1;
a
a
drop table t1;
set names latin1;
select hex(conv(convert('123' using utf32), -10, 16));
hex(conv(convert('123' using utf32), -10, 16))
3742
select hex(conv(convert('123' using utf32), 10, 16));
hex(conv(convert('123' using utf32), 10, 16))
3742
set names latin1;
set character_set_connection=utf32;
select 1.1 + '1.2';
1.1 + '1.2'
2.3
select 1.1 + '1.2xxx';
1.1 + '1.2xxx'
2.3
Warnings:
Warning	1292	Truncated incorrect DOUBLE value: ''
select left('aaa','1');
left('aaa','1')
a
create table t1 (a int);
insert into t1 values ('-1234.1e2');
insert into t1 values ('-1234.1e2xxxx');
Warnings:
Warning	1265	Data truncated for column 'a' at row 1
insert into t1 values ('-1234.1e2    ');
select * from t1;
a
-123410
-123410
-123410
drop table t1;
create table t1 (a int);
insert into t1 values ('1 ');
insert into t1 values ('1 x');
Warnings:
Warning	1265	Data truncated for column 'a' at row 1
select * from t1;
a
1
1
drop table t1;
create table t1 (a varchar(17000) character set utf32);
Warnings:
Note	1246	Converting column 'a' from VARCHAR to TEXT
show create table t1;
Table	Create Table
t1	CREATE TABLE `t1` (
  `a` mediumtext CHARACTER SET utf32
) ENGINE=MyISAM DEFAULT CHARSET=latin1
drop table t1;
create table t1 (a varchar(250) character set utf32 primary key);
show create table t1;
Table	Create Table
t1	CREATE TABLE `t1` (
  `a` varchar(250) CHARACTER SET utf32 NOT NULL,
  PRIMARY KEY (`a`)
) ENGINE=MyISAM DEFAULT CHARSET=latin1
drop table t1;
create table t1 (a varchar(334) character set utf32 primary key);
ERROR 42000: Specified key was too long; max key length is 1000 bytes
create table t1 (a varchar(333) character set utf32, key(a));
Warnings:
Warning	1071	Specified key was too long; max key length is 1000 bytes
insert into t1 values (repeat('a',333)), (repeat('b',333));
flush tables;
check table t1;
Table	Op	Msg_type	Msg_text
test.t1	check	status	OK
drop table t1;
SET collation_connection=utf32_general_ci;
CREATE TABLE t1 AS SELECT repeat('a',20) AS s1 LIMIT 0;
SET timestamp=1216359724;
INSERT INTO t1 VALUES (current_date);
INSERT INTO t1 VALUES (current_time);
INSERT INTO t1 VALUES (current_timestamp);
SELECT s1, hex(s1) FROM t1;
s1	hex(s1)
2008-07-18	000000320000003000000030000000380000002D00000030000000370000002D0000003100000038
08:42:04	00000030000000380000003A00000034000000320000003A0000003000000034
2008-07-18 08:42:04	000000320000003000000030000000380000002D00000030000000370000002D00000031000000380000002000000030000000380000003A00000034000000320000003A0000003000000034
DROP TABLE t1;
SET timestamp=0;
SET NAMES latin1;
set collation_connection=utf32_general_ci;
drop table if exists t1;
create table t1 as
select repeat(' ', 64) as s1, repeat(' ',64) as s2
union
select null, null;
show create table t1;
Table	Create Table
t1	CREATE TABLE `t1` (
  `s1` varchar(64) CHARACTER SET utf32 DEFAULT NULL,
  `s2` varchar(64) CHARACTER SET utf32 DEFAULT NULL
) ENGINE=MyISAM DEFAULT CHARSET=latin1
delete from t1;
insert into t1 values('aaa','aaa');
insert into t1 values('aaa|qqq','qqq');
insert into t1 values('gheis','^[^a-dXYZ]+$');
insert into t1 values('aab','^aa?b');
insert into t1 values('Baaan','^Ba*n');
insert into t1 values('aaa','qqq|aaa');
insert into t1 values('qqq','qqq|aaa');
insert into t1 values('bbb','qqq|aaa');
insert into t1 values('bbb','qqq');
insert into t1 values('aaa','aba');
insert into t1 values(null,'abc');
insert into t1 values('def',null);
insert into t1 values(null,null);
insert into t1 values('ghi','ghi[');
select HIGH_PRIORITY s1 regexp s2 from t1;
s1 regexp s2
1
1
1
1
1
1
1
0
0
0
NULL
NULL
NULL
NULL
drop table t1;
set names latin1;
select hex(char(0x01 using utf32));
hex(char(0x01 using utf32))
00000001
select hex(char(0x0102 using utf32));
hex(char(0x0102 using utf32))
00000102
select hex(char(0x010203 using utf32));
hex(char(0x010203 using utf32))
00010203
select hex(char(0x01020304 using utf32));
hex(char(0x01020304 using utf32))

Warnings:
Warning	1300	Invalid utf32 character string: '010203'
create table t1 (s1 varchar(1) character set utf32, s2 text character set utf32);
create index i on t1 (s1);
insert into t1 values (char(256 using utf32), char(256 using utf32));
select hex(s1), hex(s2) from t1;
hex(s1)	hex(s2)
00000100	00000100
drop table t1;
SET collation_connection=utf32_general_ci;
CREATE TABLE t1 AS SELECT repeat('a',2) as s1 LIMIT 0;
SHOW CREATE TABLE t1;
Table	Create Table
t1	CREATE TABLE `t1` (
  `s1` varchar(2) CHARACTER SET utf32 NOT NULL DEFAULT ''
) ENGINE=MyISAM DEFAULT CHARSET=latin1
INSERT INTO t1 VALUES ('ab'),('AE'),('ab'),('AE');
SELECT * FROM t1 ORDER BY s1;
s1
ab
ab
AE
AE
SET max_sort_length=4;
SELECT * FROM t1 ORDER BY s1;
s1
ab
ab
AE
AE
DROP TABLE t1;
SET max_sort_length=DEFAULT;
SET NAMES latin1;
#
# Bug#52520 Difference in tinytext utf column metadata
#
CREATE TABLE t1 (
s1 TINYTEXT CHARACTER SET utf32,
s2 TEXT CHARACTER SET utf32,
s3 MEDIUMTEXT CHARACTER SET utf32,
s4 LONGTEXT CHARACTER SET utf32
);
SET NAMES utf8mb4, @@character_set_results=NULL;
SELECT *, HEX(s1) FROM t1;
Catalog	Database	Table	Table_alias	Column	Column_alias	Type	Length	Max length	Is_null	Flags	Decimals	Charsetnr
def	test	t1	t1	s1	s1	252	255	0	Y	16	0	60
def	test	t1	t1	s2	s2	252	65535	0	Y	16	0	60
def	test	t1	t1	s3	s3	252	16777215	0	Y	16	0	60
def	test	t1	t1	s4	s4	252	4294967295	0	Y	16	0	60
def					HEX(s1)	253	8160	0	Y	0	0	45
s1	s2	s3	s4	HEX(s1)
SET NAMES latin1;
SELECT *, HEX(s1) FROM t1;
Catalog	Database	Table	Table_alias	Column	Column_alias	Type	Length	Max length	Is_null	Flags	Decimals	Charsetnr
def	test	t1	t1	s1	s1	252	63	0	Y	16	0	8
def	test	t1	t1	s2	s2	252	16383	0	Y	16	0	8
def	test	t1	t1	s3	s3	252	4194303	0	Y	16	0	8
def	test	t1	t1	s4	s4	252	1073741823	0	Y	16	0	8
def					HEX(s1)	253	2040	0	Y	0	0	8
s1	s2	s3	s4	HEX(s1)
SET NAMES utf8mb4;
SELECT *, HEX(s1) FROM t1;
Catalog	Database	Table	Table_alias	Column	Column_alias	Type	Length	Max length	Is_null	Flags	Decimals	Charsetnr
def	test	t1	t1	s1	s1	252	252	0	Y	16	0	45
def	test	t1	t1	s2	s2	252	65532	0	Y	16	0	45
def	test	t1	t1	s3	s3	252	16777212	0	Y	16	0	45
def	test	t1	t1	s4	s4	252	4294967292	0	Y	16	0	45
def					HEX(s1)	253	8160	0	Y	0	0	45
s1	s2	s3	s4	HEX(s1)
CREATE TABLE t2 AS SELECT CONCAT(s1) FROM t1;
SHOW CREATE TABLE t2;
Table	Create Table
t2	CREATE TABLE `t2` (
  `CONCAT(s1)` varchar(255) CHARACTER SET utf32 DEFAULT NULL
) ENGINE=MyISAM DEFAULT CHARSET=latin1
DROP TABLE t1, t2;
#
# Bug#45263 utf32_general_ci, bad effects around CREATE TABLE AS SELECT
#
SET collation_connection=utf32_general_ci;
CREATE TABLE t1 AS SELECT HEX(0x00) AS my_col;
SELECT * FROM t1;
my_col
00
DROP TABLE t1;
#
<<<<<<< HEAD
# Bug#32859 Character sets: no warning with non-fitting chariot wheel
#
DROP TABLE IF EXISTS t1;
Warnings:
Note	1051	Unknown table 't1'
CREATE TABLE t1 (utf32 CHAR(5) CHARACTER SET utf32, latin1 CHAR(5) CHARACTER SET latin1);
INSERT INTO t1 (utf32) VALUES (0xc581);
UPDATE t1 SET latin1 = utf32;
Warnings:
Warning	1366	Incorrect string value: '\x00\x00\xC5\x81' for column 'latin1' at row 1
DELETE FROM t1;
INSERT INTO t1 (utf32) VALUES (0x100cc);
UPDATE t1 SET latin1 = utf32;
Warnings:
Warning	1366	Incorrect string value: '\x00\x01\x00\xCC' for column 'latin1' at row 1
=======
# Bug#55912 FORMAT with locale set fails for numbers < 1000
#
SET collation_connection=utf32_general_ci;
CREATE TABLE t1 AS SELECT format(123,2,'no_NO');
SHOW CREATE TABLE t1;
Table	Create Table
t1	CREATE TABLE `t1` (
  `format(123,2,'no_NO')` varchar(37) CHARACTER SET utf32 NOT NULL DEFAULT ''
) ENGINE=MyISAM DEFAULT CHARSET=latin1
SELECT * FROM t1;
format(123,2,'no_NO')
123,00
>>>>>>> fcee2bad
DROP TABLE t1;
#
# End of 5.5 tests
#
#
# Start of 5.6 tests
#
#
# WL#3664 WEIGHT_STRING
#
set collation_connection=utf32_general_ci;
select @@collation_connection;
@@collation_connection
utf32_general_ci
select hex(weight_string('a'));
hex(weight_string('a'))
0041
select hex(weight_string('A'));
hex(weight_string('A'))
0041
select hex(weight_string('abc'));
hex(weight_string('abc'))
004100420043
select hex(weight_string('abc' as char(2)));
hex(weight_string('abc' as char(2)))
00410042
select hex(weight_string('abc' as char(3)));
hex(weight_string('abc' as char(3)))
004100420043
select hex(weight_string('abc' as char(5)));
hex(weight_string('abc' as char(5)))
00410042004300200020
select hex(weight_string('abc', 1, 2, 0xC0));
hex(weight_string('abc', 1, 2, 0xC0))
00
select hex(weight_string('abc', 2, 2, 0xC0));
hex(weight_string('abc', 2, 2, 0xC0))
0041
select hex(weight_string('abc', 3, 2, 0xC0));
hex(weight_string('abc', 3, 2, 0xC0))
004100
select hex(weight_string('abc', 4, 2, 0xC0));
hex(weight_string('abc', 4, 2, 0xC0))
00410042
select hex(weight_string('abc', 5, 2, 0xC0));
hex(weight_string('abc', 5, 2, 0xC0))
0041004200
select hex(weight_string('abc',25, 2, 0xC0));
hex(weight_string('abc',25, 2, 0xC0))
00410042002000200020002000200020002000200020002000
select hex(weight_string('abc', 1, 3, 0xC0));
hex(weight_string('abc', 1, 3, 0xC0))
00
select hex(weight_string('abc', 2, 3, 0xC0));
hex(weight_string('abc', 2, 3, 0xC0))
0041
select hex(weight_string('abc', 3, 3, 0xC0));
hex(weight_string('abc', 3, 3, 0xC0))
004100
select hex(weight_string('abc', 4, 3, 0xC0));
hex(weight_string('abc', 4, 3, 0xC0))
00410042
select hex(weight_string('abc', 5, 3, 0xC0));
hex(weight_string('abc', 5, 3, 0xC0))
0041004200
select hex(weight_string('abc',25, 3, 0xC0));
hex(weight_string('abc',25, 3, 0xC0))
00410042004300200020002000200020002000200020002000
select hex(weight_string('abc', 1, 4, 0xC0));
hex(weight_string('abc', 1, 4, 0xC0))
00
select hex(weight_string('abc', 2, 4, 0xC0));
hex(weight_string('abc', 2, 4, 0xC0))
0041
select hex(weight_string('abc', 3, 4, 0xC0));
hex(weight_string('abc', 3, 4, 0xC0))
004100
select hex(weight_string('abc', 4, 4, 0xC0));
hex(weight_string('abc', 4, 4, 0xC0))
00410042
select hex(weight_string('abc', 5, 4, 0xC0));
hex(weight_string('abc', 5, 4, 0xC0))
0041004200
select hex(weight_string('abc',25, 4, 0xC0));
hex(weight_string('abc',25, 4, 0xC0))
00410042004300200020002000200020002000200020002000
select @@collation_connection;
@@collation_connection
utf32_general_ci
select hex(weight_string(cast(_latin1 0x80 as char)));
hex(weight_string(cast(_latin1 0x80 as char)))
20AC
select hex(weight_string(cast(_latin1 0x808080 as char)));
hex(weight_string(cast(_latin1 0x808080 as char)))
20AC20AC20AC
select hex(weight_string(cast(_latin1 0x808080 as char) as char(2)));
hex(weight_string(cast(_latin1 0x808080 as char) as char(2)))
20AC20AC
select hex(weight_string(cast(_latin1 0x808080 as char) as char(3)));
hex(weight_string(cast(_latin1 0x808080 as char) as char(3)))
20AC20AC20AC
select hex(weight_string(cast(_latin1 0x808080 as char) as char(5)));
hex(weight_string(cast(_latin1 0x808080 as char) as char(5)))
20AC20AC20AC00200020
select hex(weight_string(cast(_latin1 0x808080 as char), 1, 2, 0xC0));
hex(weight_string(cast(_latin1 0x808080 as char), 1, 2, 0xC0))
20
select hex(weight_string(cast(_latin1 0x808080 as char), 2, 2, 0xC0));
hex(weight_string(cast(_latin1 0x808080 as char), 2, 2, 0xC0))
20AC
select hex(weight_string(cast(_latin1 0x808080 as char), 3, 2, 0xC0));
hex(weight_string(cast(_latin1 0x808080 as char), 3, 2, 0xC0))
20AC20
select hex(weight_string(cast(_latin1 0x808080 as char), 4, 2, 0xC0));
hex(weight_string(cast(_latin1 0x808080 as char), 4, 2, 0xC0))
20AC20AC
select hex(weight_string(cast(_latin1 0x808080 as char), 5, 2, 0xC0));
hex(weight_string(cast(_latin1 0x808080 as char), 5, 2, 0xC0))
20AC20AC00
select hex(weight_string(cast(_latin1 0x808080 as char),25, 2, 0xC0));
hex(weight_string(cast(_latin1 0x808080 as char),25, 2, 0xC0))
20AC20AC002000200020002000200020002000200020002000
select hex(weight_string(cast(_latin1 0x808080 as char), 1, 3, 0xC0));
hex(weight_string(cast(_latin1 0x808080 as char), 1, 3, 0xC0))
20
select hex(weight_string(cast(_latin1 0x808080 as char), 2, 3, 0xC0));
hex(weight_string(cast(_latin1 0x808080 as char), 2, 3, 0xC0))
20AC
select hex(weight_string(cast(_latin1 0x808080 as char), 3, 3, 0xC0));
hex(weight_string(cast(_latin1 0x808080 as char), 3, 3, 0xC0))
20AC20
select hex(weight_string(cast(_latin1 0x808080 as char), 4, 3, 0xC0));
hex(weight_string(cast(_latin1 0x808080 as char), 4, 3, 0xC0))
20AC20AC
select hex(weight_string(cast(_latin1 0x808080 as char), 5, 3, 0xC0));
hex(weight_string(cast(_latin1 0x808080 as char), 5, 3, 0xC0))
20AC20AC20
select hex(weight_string(cast(_latin1 0x808080 as char),25, 3, 0xC0));
hex(weight_string(cast(_latin1 0x808080 as char),25, 3, 0xC0))
20AC20AC20AC00200020002000200020002000200020002000
select hex(weight_string(cast(_latin1 0x808080 as char), 1, 4, 0xC0));
hex(weight_string(cast(_latin1 0x808080 as char), 1, 4, 0xC0))
20
select hex(weight_string(cast(_latin1 0x808080 as char), 2, 4, 0xC0));
hex(weight_string(cast(_latin1 0x808080 as char), 2, 4, 0xC0))
20AC
select hex(weight_string(cast(_latin1 0x808080 as char), 3, 4, 0xC0));
hex(weight_string(cast(_latin1 0x808080 as char), 3, 4, 0xC0))
20AC20
select hex(weight_string(cast(_latin1 0x808080 as char), 4, 4, 0xC0));
hex(weight_string(cast(_latin1 0x808080 as char), 4, 4, 0xC0))
20AC20AC
select hex(weight_string(cast(_latin1 0x808080 as char), 5, 4, 0xC0));
hex(weight_string(cast(_latin1 0x808080 as char), 5, 4, 0xC0))
20AC20AC20
select hex(weight_string(cast(_latin1 0x808080 as char),25, 4, 0xC0));
hex(weight_string(cast(_latin1 0x808080 as char),25, 4, 0xC0))
20AC20AC20AC00200020002000200020002000200020002000
select hex(weight_string(_utf32 0x10000));
hex(weight_string(_utf32 0x10000))
FFFD
select hex(weight_string(_utf32 0x10001));
hex(weight_string(_utf32 0x10001))
FFFD
select @@collation_connection;
@@collation_connection
utf32_general_ci
select hex(weight_string('a' LEVEL 1));
hex(weight_string('a' LEVEL 1))
0041
select hex(weight_string('A' LEVEL 1));
hex(weight_string('A' LEVEL 1))
0041
select hex(weight_string('abc' LEVEL 1));
hex(weight_string('abc' LEVEL 1))
004100420043
select hex(weight_string('abc' as char(2) LEVEL 1));
hex(weight_string('abc' as char(2) LEVEL 1))
00410042
select hex(weight_string('abc' as char(3) LEVEL 1));
hex(weight_string('abc' as char(3) LEVEL 1))
004100420043
select hex(weight_string('abc' as char(5) LEVEL 1));
hex(weight_string('abc' as char(5) LEVEL 1))
00410042004300200020
select hex(weight_string('abc' as char(5) LEVEL 1 REVERSE));
hex(weight_string('abc' as char(5) LEVEL 1 REVERSE))
20002000430042004100
select hex(weight_string('abc' as char(5) LEVEL 1 DESC));
hex(weight_string('abc' as char(5) LEVEL 1 DESC))
FFBEFFBDFFBCFFDFFFDF
select hex(weight_string('abc' as char(5) LEVEL 1 DESC REVERSE));
hex(weight_string('abc' as char(5) LEVEL 1 DESC REVERSE))
DFFFDFFFBCFFBDFFBEFF
set collation_connection=utf32_bin;
select @@collation_connection;
@@collation_connection
utf32_bin
select hex(weight_string('a'));
hex(weight_string('a'))
0061
select hex(weight_string('A'));
hex(weight_string('A'))
0041
select hex(weight_string('abc'));
hex(weight_string('abc'))
006100620063
select hex(weight_string('abc' as char(2)));
hex(weight_string('abc' as char(2)))
00610062
select hex(weight_string('abc' as char(3)));
hex(weight_string('abc' as char(3)))
006100620063
select hex(weight_string('abc' as char(5)));
hex(weight_string('abc' as char(5)))
00610062006300200020
select hex(weight_string('abc', 1, 2, 0xC0));
hex(weight_string('abc', 1, 2, 0xC0))
00
select hex(weight_string('abc', 2, 2, 0xC0));
hex(weight_string('abc', 2, 2, 0xC0))
0061
select hex(weight_string('abc', 3, 2, 0xC0));
hex(weight_string('abc', 3, 2, 0xC0))
006100
select hex(weight_string('abc', 4, 2, 0xC0));
hex(weight_string('abc', 4, 2, 0xC0))
00610062
select hex(weight_string('abc', 5, 2, 0xC0));
hex(weight_string('abc', 5, 2, 0xC0))
0061006200
select hex(weight_string('abc',25, 2, 0xC0));
hex(weight_string('abc',25, 2, 0xC0))
00610062002000200020002000200020002000200020002000
select hex(weight_string('abc', 1, 3, 0xC0));
hex(weight_string('abc', 1, 3, 0xC0))
00
select hex(weight_string('abc', 2, 3, 0xC0));
hex(weight_string('abc', 2, 3, 0xC0))
0061
select hex(weight_string('abc', 3, 3, 0xC0));
hex(weight_string('abc', 3, 3, 0xC0))
006100
select hex(weight_string('abc', 4, 3, 0xC0));
hex(weight_string('abc', 4, 3, 0xC0))
00610062
select hex(weight_string('abc', 5, 3, 0xC0));
hex(weight_string('abc', 5, 3, 0xC0))
0061006200
select hex(weight_string('abc',25, 3, 0xC0));
hex(weight_string('abc',25, 3, 0xC0))
00610062006300200020002000200020002000200020002000
select hex(weight_string('abc', 1, 4, 0xC0));
hex(weight_string('abc', 1, 4, 0xC0))
00
select hex(weight_string('abc', 2, 4, 0xC0));
hex(weight_string('abc', 2, 4, 0xC0))
0061
select hex(weight_string('abc', 3, 4, 0xC0));
hex(weight_string('abc', 3, 4, 0xC0))
006100
select hex(weight_string('abc', 4, 4, 0xC0));
hex(weight_string('abc', 4, 4, 0xC0))
00610062
select hex(weight_string('abc', 5, 4, 0xC0));
hex(weight_string('abc', 5, 4, 0xC0))
0061006200
select hex(weight_string('abc',25, 4, 0xC0));
hex(weight_string('abc',25, 4, 0xC0))
00610062006300200020002000200020002000200020002000
select @@collation_connection;
@@collation_connection
utf32_bin
select hex(weight_string(cast(_latin1 0x80 as char)));
hex(weight_string(cast(_latin1 0x80 as char)))
20AC
select hex(weight_string(cast(_latin1 0x808080 as char)));
hex(weight_string(cast(_latin1 0x808080 as char)))
20AC20AC20AC
select hex(weight_string(cast(_latin1 0x808080 as char) as char(2)));
hex(weight_string(cast(_latin1 0x808080 as char) as char(2)))
20AC20AC
select hex(weight_string(cast(_latin1 0x808080 as char) as char(3)));
hex(weight_string(cast(_latin1 0x808080 as char) as char(3)))
20AC20AC20AC
select hex(weight_string(cast(_latin1 0x808080 as char) as char(5)));
hex(weight_string(cast(_latin1 0x808080 as char) as char(5)))
20AC20AC20AC00200020
select hex(weight_string(cast(_latin1 0x808080 as char), 1, 2, 0xC0));
hex(weight_string(cast(_latin1 0x808080 as char), 1, 2, 0xC0))
20
select hex(weight_string(cast(_latin1 0x808080 as char), 2, 2, 0xC0));
hex(weight_string(cast(_latin1 0x808080 as char), 2, 2, 0xC0))
20AC
select hex(weight_string(cast(_latin1 0x808080 as char), 3, 2, 0xC0));
hex(weight_string(cast(_latin1 0x808080 as char), 3, 2, 0xC0))
20AC20
select hex(weight_string(cast(_latin1 0x808080 as char), 4, 2, 0xC0));
hex(weight_string(cast(_latin1 0x808080 as char), 4, 2, 0xC0))
20AC20AC
select hex(weight_string(cast(_latin1 0x808080 as char), 5, 2, 0xC0));
hex(weight_string(cast(_latin1 0x808080 as char), 5, 2, 0xC0))
20AC20AC00
select hex(weight_string(cast(_latin1 0x808080 as char),25, 2, 0xC0));
hex(weight_string(cast(_latin1 0x808080 as char),25, 2, 0xC0))
20AC20AC002000200020002000200020002000200020002000
select hex(weight_string(cast(_latin1 0x808080 as char), 1, 3, 0xC0));
hex(weight_string(cast(_latin1 0x808080 as char), 1, 3, 0xC0))
20
select hex(weight_string(cast(_latin1 0x808080 as char), 2, 3, 0xC0));
hex(weight_string(cast(_latin1 0x808080 as char), 2, 3, 0xC0))
20AC
select hex(weight_string(cast(_latin1 0x808080 as char), 3, 3, 0xC0));
hex(weight_string(cast(_latin1 0x808080 as char), 3, 3, 0xC0))
20AC20
select hex(weight_string(cast(_latin1 0x808080 as char), 4, 3, 0xC0));
hex(weight_string(cast(_latin1 0x808080 as char), 4, 3, 0xC0))
20AC20AC
select hex(weight_string(cast(_latin1 0x808080 as char), 5, 3, 0xC0));
hex(weight_string(cast(_latin1 0x808080 as char), 5, 3, 0xC0))
20AC20AC20
select hex(weight_string(cast(_latin1 0x808080 as char),25, 3, 0xC0));
hex(weight_string(cast(_latin1 0x808080 as char),25, 3, 0xC0))
20AC20AC20AC00200020002000200020002000200020002000
select hex(weight_string(cast(_latin1 0x808080 as char), 1, 4, 0xC0));
hex(weight_string(cast(_latin1 0x808080 as char), 1, 4, 0xC0))
20
select hex(weight_string(cast(_latin1 0x808080 as char), 2, 4, 0xC0));
hex(weight_string(cast(_latin1 0x808080 as char), 2, 4, 0xC0))
20AC
select hex(weight_string(cast(_latin1 0x808080 as char), 3, 4, 0xC0));
hex(weight_string(cast(_latin1 0x808080 as char), 3, 4, 0xC0))
20AC20
select hex(weight_string(cast(_latin1 0x808080 as char), 4, 4, 0xC0));
hex(weight_string(cast(_latin1 0x808080 as char), 4, 4, 0xC0))
20AC20AC
select hex(weight_string(cast(_latin1 0x808080 as char), 5, 4, 0xC0));
hex(weight_string(cast(_latin1 0x808080 as char), 5, 4, 0xC0))
20AC20AC20
select hex(weight_string(cast(_latin1 0x808080 as char),25, 4, 0xC0));
hex(weight_string(cast(_latin1 0x808080 as char),25, 4, 0xC0))
20AC20AC20AC00200020002000200020002000200020002000
select @@collation_connection;
@@collation_connection
utf32_bin
select hex(weight_string('a' LEVEL 1));
hex(weight_string('a' LEVEL 1))
0061
select hex(weight_string('A' LEVEL 1));
hex(weight_string('A' LEVEL 1))
0041
select hex(weight_string('abc' LEVEL 1));
hex(weight_string('abc' LEVEL 1))
006100620063
select hex(weight_string('abc' as char(2) LEVEL 1));
hex(weight_string('abc' as char(2) LEVEL 1))
00610062
select hex(weight_string('abc' as char(3) LEVEL 1));
hex(weight_string('abc' as char(3) LEVEL 1))
006100620063
select hex(weight_string('abc' as char(5) LEVEL 1));
hex(weight_string('abc' as char(5) LEVEL 1))
00610062006300200020
select hex(weight_string('abc' as char(5) LEVEL 1 REVERSE));
hex(weight_string('abc' as char(5) LEVEL 1 REVERSE))
20002000630062006100
select hex(weight_string('abc' as char(5) LEVEL 1 DESC));
hex(weight_string('abc' as char(5) LEVEL 1 DESC))
FF9EFF9DFF9CFFDFFFDF
select hex(weight_string('abc' as char(5) LEVEL 1 DESC REVERSE));
hex(weight_string('abc' as char(5) LEVEL 1 DESC REVERSE))
DFFFDFFF9CFF9DFF9EFF
#
# End of 5.6 tests
#<|MERGE_RESOLUTION|>--- conflicted
+++ resolved
@@ -1100,12 +1100,8 @@
 00
 DROP TABLE t1;
 #
-<<<<<<< HEAD
 # Bug#32859 Character sets: no warning with non-fitting chariot wheel
 #
-DROP TABLE IF EXISTS t1;
-Warnings:
-Note	1051	Unknown table 't1'
 CREATE TABLE t1 (utf32 CHAR(5) CHARACTER SET utf32, latin1 CHAR(5) CHARACTER SET latin1);
 INSERT INTO t1 (utf32) VALUES (0xc581);
 UPDATE t1 SET latin1 = utf32;
@@ -1116,7 +1112,8 @@
 UPDATE t1 SET latin1 = utf32;
 Warnings:
 Warning	1366	Incorrect string value: '\x00\x01\x00\xCC' for column 'latin1' at row 1
-=======
+DROP TABLE t1;
+#
 # Bug#55912 FORMAT with locale set fails for numbers < 1000
 #
 SET collation_connection=utf32_general_ci;
@@ -1129,7 +1126,6 @@
 SELECT * FROM t1;
 format(123,2,'no_NO')
 123,00
->>>>>>> fcee2bad
 DROP TABLE t1;
 #
 # End of 5.5 tests
