--- conflicted
+++ resolved
@@ -4142,15 +4142,11 @@
 
       push(@kill_pids,{
 		       pid      => $mysqld->{'pid'},
-		       real_pid => $mysqld->{'real_pid'},
+                       real_pid => $mysqld->{'real_pid'},
 		       pidfile  => $mysqld->{'path_pid'},
 		       sockfile => $mysqld->{'path_sock'},
 		       port     => $mysqld->{'port'},
-<<<<<<< HEAD
                        errfile  => $mysqld->{'path_myerr'},
-=======
-		       errfile   => $mysqld->{'path_myerr'},
->>>>>>> 5c3273f1
 		      });
 
       $mysqld->{'pid'}= 0; # Assume we are done with it
