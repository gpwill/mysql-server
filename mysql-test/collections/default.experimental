--- conflicted
+++ resolved
@@ -15,13 +15,7 @@
 main.lock_multi_bug38691 @solaris        # Bug#47792 2009-10-02 alik main.lock_multi_bug38691 times out sporadically on Solaris 10
 main.log_tables                          # Bug#47924 2009-10-08 alik main.log_tables times out sporadically 
 main.lowercase_table2 @darwin            # Bug#55509 2010-07-26 alik main.lowercase_table2 fails on Mac OSX (again)
-<<<<<<< HEAD
-main.mysqlbinlog_row @solaris            # Bug#52202 2010-03-22 alik mysqlbinlog_row* fail in daily-trunk on Sol10 x86_64 debug_max
-main.mysqlbinlog_row_innodb @solaris     # Bug#52202 2010-03-22 alik mysqlbinlog_row* fail in daily-trunk on Sol10 x86_64 debug_max
-main.mysqlbinlog_row_myisam @solaris     # Bug#52202 2010-03-22 alik mysqlbinlog_row* fail in daily-trunk on Sol10 x86_64 debug_max
 main.mysqlslap @windows                  # Bug#54024 2010-08-10 alik mysqlslap fails sporadically starting from Dahlia
-=======
->>>>>>> 920eb91c
 main.outfile_loaddata @solaris           # Bug#46895 2010-01-20 alik Test "outfile_loaddata" fails (reproducible)
 main.signal_demo3 @solaris               # Bug#47791 2010-01-20 alik Several test cases fail on Solaris with error Thread stack overrun
 main.sp @solaris                         # Bug#47791 2010-01-20 alik Several test cases fail on Solaris with error Thread stack overrun
