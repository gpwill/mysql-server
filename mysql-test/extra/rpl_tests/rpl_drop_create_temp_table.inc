--- conflicted
+++ resolved
@@ -198,7 +198,6 @@
 
   DROP TABLE IF EXISTS nt_xx_1;
 
-<<<<<<< HEAD
   DROP TABLE IF EXISTS tt_error_1;
 
   DROP TABLE IF EXISTS nt_error_1;
@@ -206,10 +205,9 @@
   DROP TABLE IF EXISTS tt_error_2;
 
   DROP TABLE IF EXISTS nt_error_2;
-=======
+
   DROP TEMPORARY TABLE IF EXISTS tt_tmp_xx_1;
   DROP TEMPORARY TABLE IF EXISTS nt_tmp_xx_1;
->>>>>>> 2ccb5370
 
   --let $n= $tot_table
   while ($n)
