# Copyright (c) 2005, 2011, Oracle and/or its affiliates. All rights reserved.
#
# This program is free software; you can redistribute it and/or
# modify it under the terms of the GNU Library General Public
# License as published by the Free Software Foundation; version 2
# of the License.
#
# This program is distributed in the hope that it will be useful,
# but WITHOUT ANY WARRANTY; without even the implied warranty of
# MERCHANTABILITY or FITNESS FOR A PARTICULAR PURPOSE.  See the GNU
# Library General Public License for more details.
#
# You should have received a copy of the GNU General Public License
# along with this program; if not, write to the Free Software
# Foundation, Inc., 51 Franklin St, Fifth Floor, Boston, MA  02110-1301  USA

#
# Suppress some common (not fatal) errors in system libraries found by valgrind
#

#
# Pthread doesn't free all thread specific memory before program exists
#
{
   pthread allocate_tls memory loss
   Memcheck:Leak
   fun:calloc
   fun:_dl_allocate_tls
   fun:allocate_stack
   fun:pthread_create*
}

{
   pthread allocate_tls memory loss
   Memcheck:Leak
   fun:calloc
   fun:_dl_allocate_tls
   fun:pthread_create*

}

{
   pthead_exit memory loss 1
   Memcheck:Leak
   fun:malloc
   fun:_dl_new_object
   fun:_dl_map_object_from_fd
}

{
   pthread_exit memory loss 2
   Memcheck:Leak
   fun:malloc
   fun:_dl_map_object
   fun:dl_open_worker
}

{
   pthread_exit memory loss 3
   Memcheck:Leak
   fun:malloc
   fun:_dl_map_object_deps
   fun:dl_open_worker
}

{
   pthread_exit memory loss 4
   Memcheck:Leak
   fun:calloc
   fun:_dl_check_map_versions
   fun:dl_open_worker
}

{
   pthread_exit memory loss 5
   Memcheck:Leak
   fun:calloc
   fun:_dl_new_object
   fun:_dl_map_object_from_fd
}

{
   pthread allocate_dtv memory loss
   Memcheck:Leak
   fun:calloc
   fun:allocate_dtv
   fun:_dl_allocate_tls_storage
   fun:__GI__dl_allocate_tls
   fun:pthread_create
}

{
   pthread allocate_dtv memory loss second
   Memcheck:Leak
   fun:calloc
   fun:allocate_dtv
   fun:_dl_allocate_tls
   fun:pthread_create*
}

{
   pthread memalign memory loss
   Memcheck:Leak
   fun:memalign
   fun:_dl_allocate_tls_storage
   fun:__GI__dl_allocate_tls
   fun:pthread_create
}

{
   pthread pthread_key_create
   Memcheck:Leak
   fun:malloc
   fun:*
   fun:*
   fun:pthread_key_create
   fun:my_thread_global_init
}

{
   pthread strstr uninit
   Memcheck:Cond
   fun:strstr
   obj:/lib/tls/libpthread.so.*
   obj:/lib/tls/libpthread.so.*
   fun:call_init
   fun:_dl_init
   obj:/lib/ld-*.so
}

{
   pthread strstr uninit
   Memcheck:Cond
   fun:strstr
   obj:/lib/tls/libpthread.so.*
   obj:/lib/tls/libpthread.so.*
   fun:call_init
   fun:_dl_init
   obj:/lib/ld-*.so
}

{  
   strlen/_dl_init_paths/dl_main/_dl_sysdep_start(Cond)
   Memcheck:Cond
   fun:strlen
   fun:_dl_init_paths
   fun:dl_main
   fun:_dl_sysdep_start
}

{
   pthread errno
   Memcheck:Leak
   fun:calloc
   fun:_dlerror_run
   fun:dlsym
   fun:__errno_location
}


#
# Warnings in libz becasue it works with aligned memory(?)
#

{
   libz tr_flush_block
   Memcheck:Cond
   fun:_tr_flush_block
   fun:deflate_slow
   fun:deflate
   fun:do_flush
   fun:gzclose
}

{
   libz tr_flush_block2
   Memcheck:Cond
   fun:_tr_flush_block
   fun:deflate_slow
   fun:deflate
   fun:compress2
}

{
   libz longest_match
   Memcheck:Cond
   fun:longest_match
   fun:deflate_slow
   fun:deflate
   fun:do_flush
}

{
   libz longest_match called from btr_store_big_rec_extern_fields
   Memcheck:Cond
   fun:longest_match
   fun:deflate_slow
   fun:deflate
   fun:btr_store_big_rec_extern_fields
}

{
   libz longest_match called from page_zip_compress
   Memcheck:Cond
   fun:longest_match
   fun:deflate_slow
   fun:deflate
   fun:page_zip_compress
}

{
   libz longest_match2
   Memcheck:Cond
   fun:longest_match
   fun:deflate_slow
   fun:deflate
   fun:compress2
}

{
   libz longest_match 3
   Memcheck:Cond
   fun:longest_match
   fun:deflate_slow
   fun:deflate
   fun:gzclose
}

{
   libz longest_match 4 
   Memcheck:Cond
   fun:longest_match
   fun:deflate_slow
   fun:deflate
   fun:gzflush
}

{
   libz longest_match3
   Memcheck:Cond
   fun:longest_match
   fun:deflate_slow
   fun:deflate
   fun:azflush
}

{
   libz longest_match3
   Memcheck:Cond
   fun:longest_match
   fun:deflate_slow
   fun:deflate
   fun:azclose
}

{
   libz deflate
   Memcheck:Cond
   obj:*/libz.so.*
   obj:*/libz.so.*
   fun:deflate
   fun:compress2
}

{
   libz deflate2
   Memcheck:Cond
   obj:*/libz.so.*
   obj:*/libz.so.*
   fun:deflate
   obj:*/libz.so.*
   fun:gzflush
}

{
   libz deflate3
   Memcheck:Cond
   obj:*/libz.so.*
   obj:*/libz.so.*
   fun:deflate
   fun:do_flush
}

{
  libz deflate4
  Memcheck:Param
  write(buf)
  fun:*
  fun:my_write
  fun:do_flush
  fun:azclose
}

#
# Warning from my_thread_init becasue mysqld dies before kill thread exists
#

{
   my_thread_init kill thread memory loss second
   Memcheck:Leak
   fun:calloc
   fun:my_thread_init
   fun:kill_server_thread
}


# Red Hat AS 4 32 bit
{
   dl_relocate_object
   Memcheck:Cond
   fun:_dl_relocate_object
}

#
# Warning from my_thread_init becasue mysqld dies before kill thread exists
#

{
   my_thread_init kill thread memory loss second
   Memcheck:Leak
   fun:calloc
   fun:my_thread_init
   fun:kill_server_thread
}

#
# Leaks reported in _dl_* internal functions on Linux amd64 / glibc2.3.2.
#

{
   _dl_start invalid write8
   Memcheck:Addr8
   fun:_dl_start
}

{
   _dl_start invalid write4
   Memcheck:Addr4
   fun:_dl_start
}

{
   _dl_start/_dl_setup_hash invalid read8
   Memcheck:Addr8
   fun:_dl_setup_hash
   fun:_dl_start
}

{
   _dl_sysdep_start invalid write8
   Memcheck:Addr8
   fun:_dl_sysdep_start
}

{
   _dl_init invalid write8
   Memcheck:Addr8
   fun:_dl_init
}

{
   _dl_init invalid write4
   Memcheck:Addr4
   fun:_dl_init
}

{
   _dl_init/_dl_init invalid read8
   Memcheck:Addr8
   fun:_dl_debug_initialize
   fun:_dl_init
}

{
   _dl_init/_dl_debug_state invalid read8
   Memcheck:Addr8
   fun:_dl_debug_state
   fun:_dl_init
}

{
   init invalid write8
   Memcheck:Addr8
   fun:init
}

{
   fixup invalid write8
   Memcheck:Addr8
   fun:fixup
}

{
   fixup/_dl_lookup_versioned_symbol invalid read8
   Memcheck:Addr8
   fun:_dl_lookup_versioned_symbol
   fun:fixup
}

{
   _dl_runtime_resolve invalid read8
   Memcheck:Addr8
   fun:_dl_runtime_resolve
}

{
   __libc_start_main invalid write8
   Memcheck:Addr8
   fun:__libc_start_main
}

{
   __libc_start_main/__sigjmp_save invalid write4
   Memcheck:Addr4
   fun:__sigjmp_save
   fun:__libc_start_main
}

#
# These seem to be libc threading stuff, not related to MySQL code (allocations
# during pthread_exit()). Googling shows other projects also using these
# suppressions.
#
# Note that these all stem from pthread_exit() deeper in the call stack, but
# Valgrind only allows the top four calls in the suppressions.
#

{
   libc pthread_exit 1
   Memcheck:Leak
   fun:malloc
   fun:_dl_new_object
   fun:_dl_map_object_from_fd
   fun:_dl_map_object
}

{
   libc pthread_exit 2
   Memcheck:Leak
   fun:malloc
   fun:_dl_map_object
   fun:dl_open_worker
   fun:_dl_catch_error
}

{
   libc pthread_exit 3
   Memcheck:Leak
   fun:malloc
   fun:_dl_map_object_deps
   fun:dl_open_worker
   fun:_dl_catch_error
}

{
   libc pthread_exit 4
   Memcheck:Leak
   fun:calloc
   fun:_dl_check_map_versions
   fun:dl_open_worker
   fun:_dl_catch_error
}

{
   libc pthread_exit 5
   Memcheck:Leak
   fun:calloc
   fun:_dl_new_object
   fun:_dl_map_object_from_fd
   fun:_dl_map_object
}

{
   libc pthread_exit 6
   Memcheck:Leak
   fun:malloc
   fun:_dl_map_object
   fun:openaux
   fun:_dl_catch_error 
}

{
   libc pthread_exit 7
   Memcheck:Leak
   fun:malloc
   fun:dl_open_worker
   fun:_dl_catch_error
   fun:_dl_open
}

{
   libc pthread_exit 8
   Memcheck:Leak
   fun:malloc
   fun:local_strdup
   fun:_dl_map_object
   fun:dl_open_worker
}

#
# This is seen internally in the system libraries on 64-bit RHAS3.
#

{
   __lll_mutex_unlock_wake uninitialized
   Memcheck:Param
   futex(utime)
   fun:__lll_mutex_unlock_wake
}

#
# BUG#19940: NDB sends uninitialized parts of field buffers across the wire.
# This is "works as designed"; the uninitialized part is not used at the
# other end (but Valgrind cannot see this).
#
{
   bug19940
   Memcheck:Param
   socketcall.sendto(msg)
   fun:send
   fun:_ZN15TCP_Transporter6doSendEv
   fun:_ZN19TransporterRegistry11performSendEv
   fun:_ZN19TransporterRegistry14forceSendCheckEi
}
# Warning when printing stack trace (to suppress some not needed warnings)
#

{
   vprintf on stacktrace
   Memcheck:Cond
   fun:vfprintf
   fun:uffered_vfprintf
   fun:vfprintf
   fun:fprintf
   fun:print_stacktrace
}

#
# Safe warnings, that may happen because of thread scheduling
#

{
   dbug initialization by kill_server
   Memcheck:Leak
   fun:malloc
   fun:DbugMalloc
   fun:code_state
   fun:_db_enter_
   fun:kill_server
}

#
# Warning caused by small memory leak in threaded dlopen
#

{
   dlopen threaded memory leak
   Memcheck:Leak
   fun:calloc
   obj:*/libdl-*.so
   fun:dlopen*
}

#
# BUG#45630
# Suppress valgrind failures within nptl_pthread_exit_hack_handler on Ubuntu 9.04, x86 (but not amd64)
#

{
   Mem loss within nptl_pthread_exit_hack_handler 1
   Memcheck:Leak
   fun:malloc
   obj:*/ld-*.so
   obj:*/ld-*.so
   obj:*/ld-*.so
   obj:*/ld-*.so
   obj:*/ld-*.so
   obj:*/libc-*.so
   obj:*/ld-*.so
   fun:__libc_dlopen_mode
   fun:pthread_cancel_init
   fun:_Unwind_ForcedUnwind
   fun:__pthread_unwind
   fun:pthread_exit
   fun:nptl_pthread_exit_hack_handler
   fun:start_thread
   fun:clone
}

{
   Mem loss within nptl_pthread_exit_hack_handler 2
   Memcheck:Leak
   fun:malloc
   obj:*/ld-*.so
   obj:*/ld-*.so
   obj:*/ld-*.so
   obj:*/ld-*.so
   obj:*/libc-*.so
   obj:*/ld-*.so
   fun:__libc_dlopen_mode
   fun:pthread_cancel_init
   fun:_Unwind_ForcedUnwind
   fun:__pthread_unwind
   fun:pthread_exit
   fun:nptl_pthread_exit_hack_handler
   fun:start_thread
   fun:clone
}

{
   Mem loss within nptl_pthread_exit_hack_handler 3
   Memcheck:Leak
   fun:calloc
   obj:*/ld-*.so
   obj:*/ld-*.so
   obj:*/ld-*.so
   obj:*/ld-*.so
   obj:*/libc-*.so
   obj:*/ld-*.so
   fun:__libc_dlopen_mode
   fun:pthread_cancel_init
   fun:_Unwind_ForcedUnwind
   fun:__pthread_unwind
   fun:pthread_exit
   fun:nptl_pthread_exit_hack_handler
   fun:start_thread
   fun:clone
}

{
   Mem loss within nptl_pthread_exit_hack_handler 4
   Memcheck:Leak
   fun:malloc
   obj:*/ld-*.so
   obj:*/ld-*.so
   obj:*/ld-*.so
   obj:*/ld-*.so
   obj:*/ld-*.so
   obj:*/ld-*.so
   obj:*/libc-*.so
   obj:*/ld-*.so
   fun:__libc_dlopen_mode
   fun:pthread_cancel_init
   fun:_Unwind_ForcedUnwind
   fun:__pthread_unwind
   fun:pthread_exit
   fun:nptl_pthread_exit_hack_handler
   fun:start_thread
}

{
   Mem loss within nptl_pthread_exit_hack_handler 5
   Memcheck:Leak
   fun:calloc
   obj:*/ld-*.so
   obj:*/ld-*.so
   obj:*/ld-*.so
   obj:*/ld-*.so
   obj:*/ld-*.so
   obj:*/ld-*.so
   obj:*/libc-*.so
   obj:*/ld-*.so
   fun:__libc_dlopen_mode
   fun:pthread_cancel_init
   fun:_Unwind_ForcedUnwind
   fun:__pthread_unwind
   fun:pthread_exit
   fun:nptl_pthread_exit_hack_handler
   fun:start_thread
}

# suppressions for glibc 2.6.1 64 bit

{
   Mem loss within nptl_pthread_exit_hack_handler 6
   Memcheck:Leak
   fun:malloc
   obj:*/ld-*.so
   obj:*/ld-*.so
   obj:*/ld-*.so
   obj:*/ld-*.so
   obj:*/ld-*.so
   obj:*/ld-*.so
   obj:*/libc-*.so
   obj:*/ld-*.so
   obj:*/libc-*.so
   fun:__libc_dlopen_mode
   fun:pthread_cancel_init
   fun:_Unwind_ForcedUnwind
   fun:__pthread_unwind
   fun:pthread_exit
   fun:nptl_pthread_exit_hack_handler
}

{
   Mem loss within nptl_pthread_exit_hack_handler 7
   Memcheck:Leak
   fun:malloc
   obj:*/ld-*.so
   obj:*/ld-*.so
   obj:*/ld-*.so
   obj:*/ld-*.so
   obj:*/libc-*.so
   obj:*/ld-*.so
   obj:*/libc-*.so
   fun:__libc_dlopen_mode
   fun:pthread_cancel_init
   fun:_Unwind_ForcedUnwind
   fun:__pthread_unwind
   fun:pthread_exit
   fun:nptl_pthread_exit_hack_handler
   fun:start_thread
   fun:clone
}

{
   Mem loss within nptl_pthread_exit_hack_handler 8
   Memcheck:Leak
   fun:calloc
   obj:*/ld-*.so
   obj:*/ld-*.so
   obj:*/ld-*.so
   obj:*/ld-*.so
   obj:*/libc-*.so
   obj:*/ld-*.so
   obj:*/libc-*.so
   fun:__libc_dlopen_mode
   fun:pthread_cancel_init
   fun:_Unwind_ForcedUnwind
   fun:__pthread_unwind
   fun:pthread_exit
   fun:nptl_pthread_exit_hack_handler
   fun:start_thread
   fun:clone
}

{
   Mem loss within nptl_pthread_exit_hack_handler 8
   Memcheck:Leak
   fun:calloc
   obj:*/ld-*.so
   obj:*/ld-*.so
   obj:*/ld-*.so
   obj:*/ld-*.so
   obj:*/ld-*.so
   obj:*/ld-*.so
   obj:*/libc-*.so
   obj:*/ld-*.so
   obj:*/libc-*.so
   fun:__libc_dlopen_mode
   fun:pthread_cancel_init
   fun:_Unwind_ForcedUnwind
   fun:__pthread_unwind
   fun:pthread_exit
   fun:nptl_pthread_exit_hack_handler
}

#
# Pthread doesn't free all thread specific memory before program exists
#
{
   pthread allocate_tls memory loss in 2.6.1.
   Memcheck:Leak 
   fun:calloc
   obj:*/ld-*.so
   fun:_dl_allocate_tls
   fun:pthread_create*
}

{
   buf_buddy_relocate peeking (space,page) in potentially free blocks
   Memcheck:Addr1
   fun:buf_buddy_relocate
}

#
# See related Bug#56666
# Race condition between the server main thread and the kill server thread.
#
# Because of this race condition, the call to shutdown_performance_schema()
# was commented in sql/mysqld.cc, causing the reported leaks.
#

{
   missing shutdown_performance_schema 1
   Memcheck:Leak
   fun:malloc
   fun:_Z10pfs_mallocmi
}

{
   missing shutdown_performance_schema 2
   Memcheck:Leak
   fun:malloc
   fun:my_malloc
   fun:_lf_alloc_new
   fun:lf_hash_insert
}

#
# Note that initialize_bucket() is reccursive,
# can't provide more stack context.
#
{
   missing shutdown_performance_schema 3
   Memcheck:Leak
   fun:malloc
   fun:my_malloc
   fun:initialize_bucket
}

{
   missing shutdown_performance_schema 4
   Memcheck:Leak
   fun:malloc
   fun:my_malloc
   fun:_lf_dynarray_lvalue
   fun:_lf_pinbox_get_pins
}

{
   missing shutdown_performance_schema 5
   Memcheck:Leak
   fun:malloc
   fun:my_malloc
   fun:_lf_dynarray_lvalue
   fun:lf_hash_insert
}

{
   missing shutdown_performance_schema 6
   Memcheck:Leak
   fun:malloc
   fun:my_malloc
   fun:_lf_dynarray_lvalue
   fun:lf_hash_delete
}

{
   missing shutdown_performance_schema 7
   Memcheck:Leak
   fun:malloc
   fun:my_malloc
   fun:_lf_dynarray_lvalue
   fun:lf_hash_search
}

{
   Bug 59874 Valgrind warning in InnoDB compression code
   Memcheck:Cond
   fun:*
   fun:*
   fun:deflate
   fun:btr_store_big_rec_extern_fields_func
   fun:row_ins_index_entry_low
   fun:row_ins_index_entry
   fun:row_ins_index_entry_step
   fun:row_ins
   fun:row_ins_step
   fun:row_insert_for_mysql
}

{
   In page0zip.c we have already checked that the memory is initialized before calling deflate()
   Memcheck:Cond
   fun:*
   fun:*
   fun:deflate
   fun:page_zip_compress
}

{
   In page0zip.c we have already checked that the memory is initialized before calling deflate()
   Memcheck:Cond
   fun:*
   fun:*
   fun:deflate
   fun:page_zip_compress_deflate
}

{
   In page0zip.c we have already checked that the memory is initialized before calling deflate()
   Memcheck:Cond
   obj:*/libz.so*
   obj:*/libz.so*
   fun:deflate
   fun:page_zip_compress
   fun:page_zip_reorganize
   fun:page_cur_insert_rec_zip_reorg
   fun:page_cur_insert_rec_zip
   fun:page_cur_tuple_insert
   fun:btr_cur_optimistic_insert
   fun:btr_cur_pessimistic_insert
   fun:row_ins_index_entry_low
   fun:row_ins_index_entry
   fun:row_ins_index_entry_step
   fun:row_ins
   fun:row_ins_step
   fun:row_insert_for_mysql
}

{
   In page0zip.c we have already checked that the memory is initialized before calling deflate()
   Memcheck:Cond
   obj:*/libz.so*
   obj:*/libz.so*
   fun:deflate
   fun:page_zip_compress
   fun:page_zip_reorganize
   fun:page_cur_insert_rec_zip_reorg
   fun:page_cur_insert_rec_zip
   fun:page_cur_tuple_insert
   fun:btr_cur_optimistic_insert
   fun:row_ins_index_entry_low
   fun:row_ins_index_entry
   fun:row_ins_index_entry_step
   fun:row_ins
   fun:row_ins_step
   fun:row_insert_for_mysql
}

{
   In page0zip.c we have already checked that the memory is initialized before calling deflate()
   Memcheck:Cond
   obj:*/libz.so*
   obj:*/libz.so*
   fun:deflate
   fun:page_zip_compress
   fun:page_copy_rec_list_end
   fun:page_move_rec_list_end
   fun:btr_page_split_and_insert
   fun:btr_root_raise_and_insert
   fun:btr_cur_pessimistic_insert
   fun:row_ins_index_entry_low
   fun:row_ins_index_entry
   fun:row_ins_index_entry_step
   fun:row_ins
   fun:row_ins_step
   fun:row_insert_for_mysql
}

{
   In page0zip.c we have already checked that the memory is initialized before calling deflate()
   Memcheck:Cond
   obj:*/libz.so*
   obj:*/libz.so*
   fun:deflate
   fun:page_zip_compress
   fun:page_cur_insert_rec_zip_reorg
   fun:page_cur_insert_rec_zip
   fun:page_cur_tuple_insert
   fun:btr_cur_optimistic_insert
   fun:btr_cur_pessimistic_insert
   fun:row_ins_index_entry_low
   fun:row_ins_index_entry
   fun:row_ins_index_entry_step
   fun:row_ins
   fun:row_ins_step
   fun:row_insert_for_mysql
}

{
   Bug 59875 Valgrind warning in buf0buddy.c
   Memcheck:Addr1
   fun:mach_read_from_4
   fun:buf_buddy_relocate
   fun:buf_buddy_free_low
   fun:buf_buddy_free
}

# Note the wildcard in the (mangled) function signatures of
# write_keys() and find_all_keys().
# They both return ha_rows, which is platform dependent.
#
# The '...' wildcards are for 'fun:inline_mysql_file_write' which *may*
# be inlined.
{
   Bug#12856915 VALGRIND FAILURE IN FILESORT/CREATE_SORT_INDEX / one
   Memcheck:Param
   write(buf)
   obj:*/libpthread*.so
   fun:my_write
   ...
   fun:my_b_flush_io_cache
   fun:_my_b_write
   fun:_Z*10write_keysP10Sort_paramPPhjP11st_io_cacheS4_
   fun:_Z*13find_all_keysP10Sort_paramP10SQL_SELECTPPhP11st_io_cacheS6_P13Bounded_queueIhhEPy
   fun:_Z8filesortP3THDP5TABLEP13st_sort_fieldjP10SQL_SELECTybPyS7_
}

{
   Bug#12856915 VALGRIND FAILURE IN FILESORT/CREATE_SORT_INDEX / two
   Memcheck:Param
   write(buf)
   obj:*/libpthread*.so
   fun:my_write
   ...
   fun:my_b_flush_io_cache
   fun:_Z15merge_many_buffP13st_sort_paramPhP10st_buffpekPjP11st_io_cache
   fun:_Z8filesortP3THDP5TABLEP13st_sort_fieldjP10SQL_SELECTybPyS7_
}

{
   Bug#12856915 VALGRIND FAILURE IN FILESORT/CREATE_SORT_INDEX / three
   Memcheck:Param
   write(buf)
   obj:*/libpthread*.so
   fun:my_write
   ...
   fun:my_b_flush_io_cache
   fun:_Z8filesortP3THDP5TABLEP13st_sort_fieldjP10SQL_SELECTybPyS7_
}

{
   Bug#12856915 VALGRIND FAILURE IN FILESORT/CREATE_SORT_INDEX / four
   Memcheck:Param
   write(buf)
   obj:*/libpthread*.so
   fun:my_write
   ...
   fun:my_b_flush_io_cache
   fun:_my_b_write
   fun:_Z*10write_keysP10Sort_paramPPhjP11st_io_cacheS4_
   fun:_Z8filesortP3THDP5TABLEP13st_sort_fieldjP10SQL_SELECTybPyS7_
}

<<<<<<< HEAD
# Syscall param write(buf) points to uninitialised byte(s)
# The '...' wildcard is for 'fun:inline_mysql_file_write' which *may*
# be inlined.
{
   Bug#12879084 VALGRIND FAILURE IN INNODB.INNODB_BUFFER_POOL_LOAD / one
=======
# Note the wildcard in the (mangled) function signatures of
# write_keys() and find_all_keys().
# They both return ha_rows, which is platform dependent.
#
# The '...' wildcards are for 'fun:inline_mysql_file_write' which *may*
# be inlined.
{
   Bug#12856915 VALGRIND FAILURE IN FILESORT/CREATE_SORT_INDEX / one
>>>>>>> 14b3fb68
   Memcheck:Param
   write(buf)
   obj:*/libpthread*.so
   fun:my_write
   ...
   fun:my_b_flush_io_cache
<<<<<<< HEAD
   fun:end_io_cache
   fun:mi_extra
   fun:_ZN9ha_myisam5extraE17ha_extra_function
}

{
   Bug#12879084 VALGRIND FAILURE IN INNODB.INNODB_BUFFER_POOL_LOAD / two
=======
   fun:_my_b_write
   fun:_Z*10write_keysP13st_sort_paramPPhjP11st_io_cacheS4_
   fun:_Z*13find_all_keysP13st_sort_paramP10SQL_SELECTPPhP11st_io_cacheS6_S6_
   fun:_Z8filesortP3THDP5TABLEP13st_sort_fieldjP10SQL_SELECTybPy
}

{
   Bug#12856915 VALGRIND FAILURE IN FILESORT/CREATE_SORT_INDEX / two
>>>>>>> 14b3fb68
   Memcheck:Param
   write(buf)
   obj:*/libpthread*.so
   fun:my_write
<<<<<<< HEAD
   fun:my_b_flush_io_cache
   fun:_my_b_write
   fun:_mi_write_part_record
   fun:write_dynamic_record
   fun:_mi_write_blob_record
   fun:mi_write
   fun:_ZN9ha_myisam9write_rowEPh
   fun:_ZN7handler12ha_write_rowEPh
=======
   ...
   fun:my_b_flush_io_cache
   fun:_Z15merge_many_buffP13st_sort_paramPhP10st_buffpekPjP11st_io_cache
   fun:_Z8filesortP3THDP5TABLEP13st_sort_fieldjP10SQL_SELECTybPy
}

{
   Bug#12856915 VALGRIND FAILURE IN FILESORT/CREATE_SORT_INDEX / three
   Memcheck:Param
   write(buf)
   obj:*/libpthread*.so
   fun:my_write
   ...
   fun:my_b_flush_io_cache
   fun:_Z8filesortP3THDP5TABLEP13st_sort_fieldjP10SQL_SELECTybPy
>>>>>>> 14b3fb68
}<|MERGE_RESOLUTION|>--- conflicted
+++ resolved
@@ -968,6 +968,136 @@
    fun:buf_buddy_free
 }
 
+#
+# NDB packfrm vs deflate
+#
+{
+   NDB packfrm case 1
+   Memcheck:Cond
+   fun:deflate_slow
+   fun:deflate
+   fun:compress
+   fun:my_compress_alloc
+   fun:my_compress
+   fun:packfrm
+}
+
+{
+   NDB packfrm case 2
+   Memcheck:Cond
+   fun:longest_match
+   fun:deflate_slow
+   fun:deflate
+   fun:compress
+   fun:my_compress_alloc
+   fun:my_compress
+   fun:packfrm
+}
+
+#
+# pfs vs compress
+#
+{
+   pfs vs. compress case 1
+   Memcheck:Cond
+   fun:longest_match
+   fun:deflate_slow
+   fun:deflate
+   fun:compress
+   fun:my_compress_alloc
+   fun:my_compress
+}
+
+{
+   pfs vs. compress case 2
+   Memcheck:Cond
+   fun:deflate_slow
+   fun:deflate
+   fun:compress
+   fun:my_compress_alloc
+   fun:my_compress
+}
+
+#
+# SHAME SHAME SHAME
+#
+# These warnings are found in mysql-5.5-cluster-base
+#   which is the unmodified 5.5 on which merge into cluster-5.5
+#
+{
+   shame 1
+   Memcheck:Leak
+   fun:malloc
+   fun:my_malloc
+   fun:init_dynamic_array2
+   fun:_Z10MYSQLparsePv
+   fun:_Z9parse_sqlP3THDP12Parser_stateP19Object_creation_ctx
+   fun:_Z11mysql_parseP3THDPcjPPKc
+   fun:_Z16dispatch_command19enum_server_commandP3THDPcj
+   fun:_Z10do_commandP3THD
+   fun:handle_one_connection
+   fun:start_thread
+   fun:clone
+}
+
+{
+   shame 2
+   Memcheck:Leak
+   fun:malloc
+   fun:my_malloc
+   fun:my_strdup
+   fun:_Z18intern_sys_var_ptrP3THDib
+   fun:_ZN9ha_myisam14enable_indexesEj
+   fun:_ZN9ha_myisam15end_bulk_insertEv
+   fun:_Z17mysql_alter_tableP3THDPcS1_P24st_ha_create_informationP10TABLE_LISTP10Alter_infojP8st_orderb
+   fun:_ZN21Alter_table_statement7executeEP3THD
+   fun:_Z21mysql_execute_commandP3THD
+   fun:_Z11mysql_parseP3THDPcjP12Parser_state
+   fun:_Z16dispatch_command19enum_server_commandP3THDPcj
+   fun:_Z10do_commandP3THD
+   fun:_Z24do_handle_one_connectionP3THD
+   fun:handle_one_connection
+   fun:pfs_spawn_thread
+   fun:start_thread
+}
+
+{
+   shame 3
+   Memcheck:Leak
+   fun:malloc
+   fun:my_malloc
+   fun:init_dynamic_array2
+   fun:_Z10MYSQLparsePv
+   fun:_Z9parse_sqlP3THDP12Parser_stateP19Object_creation_ctx
+   fun:_Z11mysql_parseP3THDPcjP12Parser_state
+   fun:_Z16dispatch_command19enum_server_commandP3THDPcj
+   fun:_Z10do_commandP3THD
+   fun:_Z24do_handle_one_connectionP3THD
+   fun:handle_one_connection
+   fun:pfs_spawn_thread
+   fun:start_thread
+   fun:clone
+}
+
+{
+   shame 4
+   Memcheck:Leak
+   fun:_Znwm
+   fun:_ZN12ha_partition9add_indexEP5TABLEP6st_keyjPP17handler_add_index
+   fun:_ZN7handler18alter_table_phase1EP3THDP5TABLEP24st_ha_create_informationP23st_ha_alter_informationP6BitmapILj40EE
+   fun:_Z32mysql_fast_or_online_alter_tableP3THDP5TABLES2_P24st_ha_create_informationP23st_ha_alter_informationP6BitmapILj40EE22enum_enable_or_disablebP11MDL_request
+   fun:_Z17mysql_alter_tableP3THDPcS1_P24st_ha_create_informationP10TABLE_LISTP10Alter_infojP8st_orderb
+   fun:_Z21mysql_execute_commandP3THD
+   fun:_Z11mysql_parseP3THDPcjP12Parser_state
+   fun:_Z16dispatch_command19enum_server_commandP3THDPcj
+   fun:_Z10do_commandP3THD
+   fun:_Z24do_handle_one_connectionP3THD
+   fun:handle_one_connection
+   fun:pfs_spawn_thread
+   fun:start_thread
+   fun:clone
+}
+
 # Note the wildcard in the (mangled) function signatures of
 # write_keys() and find_all_keys().
 # They both return ha_rows, which is platform dependent.
@@ -984,7 +1114,7 @@
    fun:my_b_flush_io_cache
    fun:_my_b_write
    fun:_Z*10write_keysP10Sort_paramPPhjP11st_io_cacheS4_
-   fun:_Z*13find_all_keysP10Sort_paramP10SQL_SELECTPPhP11st_io_cacheS6_P13Bounded_queueIhhEPy
+   fun:_Z*13find_all_keysP10Sort_paramP10SQL_SELECTP13Filesort_infoP11st_io_cacheS6_P13Bounded_queueIhhEPy
    fun:_Z8filesortP3THDP5TABLEP13st_sort_fieldjP10SQL_SELECTybPyS7_
 }
 
@@ -1022,76 +1152,4 @@
    fun:_my_b_write
    fun:_Z*10write_keysP10Sort_paramPPhjP11st_io_cacheS4_
    fun:_Z8filesortP3THDP5TABLEP13st_sort_fieldjP10SQL_SELECTybPyS7_
-}
-
-<<<<<<< HEAD
-# Syscall param write(buf) points to uninitialised byte(s)
-# The '...' wildcard is for 'fun:inline_mysql_file_write' which *may*
-# be inlined.
-{
-   Bug#12879084 VALGRIND FAILURE IN INNODB.INNODB_BUFFER_POOL_LOAD / one
-=======
-# Note the wildcard in the (mangled) function signatures of
-# write_keys() and find_all_keys().
-# They both return ha_rows, which is platform dependent.
-#
-# The '...' wildcards are for 'fun:inline_mysql_file_write' which *may*
-# be inlined.
-{
-   Bug#12856915 VALGRIND FAILURE IN FILESORT/CREATE_SORT_INDEX / one
->>>>>>> 14b3fb68
-   Memcheck:Param
-   write(buf)
-   obj:*/libpthread*.so
-   fun:my_write
-   ...
-   fun:my_b_flush_io_cache
-<<<<<<< HEAD
-   fun:end_io_cache
-   fun:mi_extra
-   fun:_ZN9ha_myisam5extraE17ha_extra_function
-}
-
-{
-   Bug#12879084 VALGRIND FAILURE IN INNODB.INNODB_BUFFER_POOL_LOAD / two
-=======
-   fun:_my_b_write
-   fun:_Z*10write_keysP13st_sort_paramPPhjP11st_io_cacheS4_
-   fun:_Z*13find_all_keysP13st_sort_paramP10SQL_SELECTPPhP11st_io_cacheS6_S6_
-   fun:_Z8filesortP3THDP5TABLEP13st_sort_fieldjP10SQL_SELECTybPy
-}
-
-{
-   Bug#12856915 VALGRIND FAILURE IN FILESORT/CREATE_SORT_INDEX / two
->>>>>>> 14b3fb68
-   Memcheck:Param
-   write(buf)
-   obj:*/libpthread*.so
-   fun:my_write
-<<<<<<< HEAD
-   fun:my_b_flush_io_cache
-   fun:_my_b_write
-   fun:_mi_write_part_record
-   fun:write_dynamic_record
-   fun:_mi_write_blob_record
-   fun:mi_write
-   fun:_ZN9ha_myisam9write_rowEPh
-   fun:_ZN7handler12ha_write_rowEPh
-=======
-   ...
-   fun:my_b_flush_io_cache
-   fun:_Z15merge_many_buffP13st_sort_paramPhP10st_buffpekPjP11st_io_cache
-   fun:_Z8filesortP3THDP5TABLEP13st_sort_fieldjP10SQL_SELECTybPy
-}
-
-{
-   Bug#12856915 VALGRIND FAILURE IN FILESORT/CREATE_SORT_INDEX / three
-   Memcheck:Param
-   write(buf)
-   obj:*/libpthread*.so
-   fun:my_write
-   ...
-   fun:my_b_flush_io_cache
-   fun:_Z8filesortP3THDP5TABLEP13st_sort_fieldjP10SQL_SELECTybPy
->>>>>>> 14b3fb68
 }