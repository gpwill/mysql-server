show grants;
Grants for root@localhost
GRANT ALL PRIVILEGES ON *.* TO 'root'@'localhost' WITH GRANT OPTION
GRANT PROXY ON ''@'' TO 'root'@'localhost' WITH GRANT OPTION
grant ALL on *.* to 'pfs_user_1'@localhost with GRANT OPTION;
grant ALL on performance_schema.* to 'pfs_user_2'@localhost
with GRANT OPTION;
ERROR 42000: Access denied for user 'root'@'localhost' to database 'performance_schema'
grant CREATE on performance_schema.* to 'pfs_user_2'@localhost;
grant DROP on performance_schema.* to 'pfs_user_2'@localhost;
grant REFERENCES on performance_schema.* to 'pfs_user_2'@localhost;
ERROR 42000: Access denied for user 'root'@'localhost' to database 'performance_schema'
grant INDEX on performance_schema.* to 'pfs_user_2'@localhost;
ERROR 42000: Access denied for user 'root'@'localhost' to database 'performance_schema'
grant ALTER on performance_schema.* to 'pfs_user_2'@localhost;
ERROR 42000: Access denied for user 'root'@'localhost' to database 'performance_schema'
grant CREATE TEMPORARY TABLES on performance_schema.* to 'pfs_user_2'@localhost;
ERROR 42000: Access denied for user 'root'@'localhost' to database 'performance_schema'
grant EXECUTE on performance_schema.* to 'pfs_user_2'@localhost;
ERROR 42000: Access denied for user 'root'@'localhost' to database 'performance_schema'
grant CREATE VIEW on performance_schema.* to 'pfs_user_2'@localhost;
ERROR 42000: Access denied for user 'root'@'localhost' to database 'performance_schema'
grant SHOW VIEW on performance_schema.* to 'pfs_user_2'@localhost;
ERROR 42000: Access denied for user 'root'@'localhost' to database 'performance_schema'
grant CREATE ROUTINE on performance_schema.* to 'pfs_user_2'@localhost;
ERROR 42000: Access denied for user 'root'@'localhost' to database 'performance_schema'
grant ALTER ROUTINE on performance_schema.* to 'pfs_user_2'@localhost;
ERROR 42000: Access denied for user 'root'@'localhost' to database 'performance_schema'
grant EVENT on performance_schema.* to 'pfs_user_2'@localhost;
ERROR 42000: Access denied for user 'root'@'localhost' to database 'performance_schema'
grant TRIGGER on performance_schema.* to 'pfs_user_2'@localhost;
ERROR 42000: Access denied for user 'root'@'localhost' to database 'performance_schema'
grant SELECT on performance_schema.* to 'pfs_user_2'@localhost;
grant INSERT on performance_schema.* to 'pfs_user_2'@localhost;
grant UPDATE on performance_schema.* to 'pfs_user_2'@localhost;
grant DELETE on performance_schema.* to 'pfs_user_2'@localhost;
grant LOCK TABLES on performance_schema.* to 'pfs_user_2'@localhost;
grant ALL on performance_schema.setup_instruments to 'pfs_user_3'@localhost
with GRANT OPTION;
ERROR 42000: Access denied for user 'root'@'localhost' to database 'performance_schema'
grant CREATE on performance_schema.setup_instruments to 'pfs_user_3'@localhost;
grant DROP on performance_schema.setup_instruments to 'pfs_user_3'@localhost;
grant REFERENCES on performance_schema.setup_instruments to 'pfs_user_3'@localhost;
ERROR 42000: Access denied for user 'root'@'localhost' to database 'performance_schema'
grant INDEX on performance_schema.setup_instruments to 'pfs_user_3'@localhost;
ERROR 42000: Access denied for user 'root'@'localhost' to database 'performance_schema'
grant ALTER on performance_schema.setup_instruments to 'pfs_user_3'@localhost;
ERROR 42000: Access denied for user 'root'@'localhost' to database 'performance_schema'
grant CREATE VIEW on performance_schema.setup_instruments to 'pfs_user_3'@localhost;
ERROR 42000: Access denied for user 'root'@'localhost' to database 'performance_schema'
grant SHOW VIEW on performance_schema.setup_instruments to 'pfs_user_3'@localhost;
ERROR 42000: Access denied for user 'root'@'localhost' to database 'performance_schema'
grant TRIGGER on performance_schema.setup_instruments to 'pfs_user_3'@localhost;
ERROR 42000: Access denied for user 'root'@'localhost' to database 'performance_schema'
<<<<<<< HEAD
grant INSERT on performance_schema.SETUP_INSTRUMENTS to 'pfs_user_3'@localhost;
ERROR 42000: INSERT, GRANT command denied to user 'root'@'localhost' for table 'SETUP_INSTRUMENTS'
grant DELETE on performance_schema.SETUP_INSTRUMENTS to 'pfs_user_3'@localhost;
ERROR 42000: DELETE, GRANT command denied to user 'root'@'localhost' for table 'SETUP_INSTRUMENTS'
grant SELECT on performance_schema.SETUP_INSTRUMENTS to 'pfs_user_3'@localhost
=======
grant INSERT on performance_schema.setup_instruments to 'pfs_user_3'@localhost;
ERROR 42000: INSERT,GRANT command denied to user 'root'@'localhost' for table 'setup_instruments'
grant DELETE on performance_schema.setup_instruments to 'pfs_user_3'@localhost;
ERROR 42000: DELETE,GRANT command denied to user 'root'@'localhost' for table 'setup_instruments'
grant SELECT on performance_schema.setup_instruments to 'pfs_user_3'@localhost
>>>>>>> 42ea2a6b
with GRANT OPTION;
grant UPDATE on performance_schema.setup_instruments to 'pfs_user_3'@localhost
with GRANT OPTION;
grant ALL on performance_schema.events_waits_current to 'pfs_user_3'@localhost
with GRANT OPTION;
ERROR 42000: Access denied for user 'root'@'localhost' to database 'performance_schema'
grant CREATE on performance_schema.events_waits_current to 'pfs_user_3'@localhost;
grant DROP on performance_schema.events_waits_current to 'pfs_user_3'@localhost;
grant REFERENCES on performance_schema.events_waits_current to 'pfs_user_3'@localhost;
ERROR 42000: Access denied for user 'root'@'localhost' to database 'performance_schema'
grant INDEX on performance_schema.events_waits_current to 'pfs_user_3'@localhost;
ERROR 42000: Access denied for user 'root'@'localhost' to database 'performance_schema'
grant ALTER on performance_schema.events_waits_current to 'pfs_user_3'@localhost;
ERROR 42000: Access denied for user 'root'@'localhost' to database 'performance_schema'
grant CREATE VIEW on performance_schema.events_waits_current to 'pfs_user_3'@localhost;
ERROR 42000: Access denied for user 'root'@'localhost' to database 'performance_schema'
grant SHOW VIEW on performance_schema.events_waits_current to 'pfs_user_3'@localhost;
ERROR 42000: Access denied for user 'root'@'localhost' to database 'performance_schema'
grant TRIGGER on performance_schema.events_waits_current to 'pfs_user_3'@localhost;
ERROR 42000: Access denied for user 'root'@'localhost' to database 'performance_schema'
<<<<<<< HEAD
grant INSERT on performance_schema.EVENTS_WAITS_CURRENT to 'pfs_user_3'@localhost;
ERROR 42000: INSERT, GRANT command denied to user 'root'@'localhost' for table 'EVENTS_WAITS_CURRENT'
grant UPDATE on performance_schema.EVENTS_WAITS_CURRENT to 'pfs_user_3'@localhost;
ERROR 42000: UPDATE, GRANT command denied to user 'root'@'localhost' for table 'EVENTS_WAITS_CURRENT'
grant DELETE on performance_schema.EVENTS_WAITS_CURRENT to 'pfs_user_3'@localhost;
ERROR 42000: DELETE, GRANT command denied to user 'root'@'localhost' for table 'EVENTS_WAITS_CURRENT'
grant SELECT on performance_schema.EVENTS_WAITS_CURRENT to 'pfs_user_3'@localhost
=======
grant INSERT on performance_schema.events_waits_current to 'pfs_user_3'@localhost;
ERROR 42000: INSERT,GRANT command denied to user 'root'@'localhost' for table 'events_waits_current'
grant UPDATE on performance_schema.events_waits_current to 'pfs_user_3'@localhost;
ERROR 42000: UPDATE,GRANT command denied to user 'root'@'localhost' for table 'events_waits_current'
grant DELETE on performance_schema.events_waits_current to 'pfs_user_3'@localhost;
ERROR 42000: DELETE,GRANT command denied to user 'root'@'localhost' for table 'events_waits_current'
grant SELECT on performance_schema.events_waits_current to 'pfs_user_3'@localhost
>>>>>>> 42ea2a6b
with GRANT OPTION;
grant ALL on performance_schema.file_instances to 'pfs_user_3'@localhost
with GRANT OPTION;
ERROR 42000: Access denied for user 'root'@'localhost' to database 'performance_schema'
grant CREATE on performance_schema.file_instances to 'pfs_user_3'@localhost;
grant DROP on performance_schema.file_instances to 'pfs_user_3'@localhost;
grant REFERENCES on performance_schema.file_instances to 'pfs_user_3'@localhost;
ERROR 42000: Access denied for user 'root'@'localhost' to database 'performance_schema'
grant INDEX on performance_schema.file_instances to 'pfs_user_3'@localhost;
ERROR 42000: Access denied for user 'root'@'localhost' to database 'performance_schema'
grant ALTER on performance_schema.file_instances to 'pfs_user_3'@localhost;
ERROR 42000: Access denied for user 'root'@'localhost' to database 'performance_schema'
grant CREATE VIEW on performance_schema.file_instances to 'pfs_user_3'@localhost;
ERROR 42000: Access denied for user 'root'@'localhost' to database 'performance_schema'
grant SHOW VIEW on performance_schema.file_instances to 'pfs_user_3'@localhost;
ERROR 42000: Access denied for user 'root'@'localhost' to database 'performance_schema'
grant TRIGGER on performance_schema.file_instances to 'pfs_user_3'@localhost;
ERROR 42000: Access denied for user 'root'@'localhost' to database 'performance_schema'
<<<<<<< HEAD
grant INSERT on performance_schema.FILE_INSTANCES to 'pfs_user_3'@localhost;
ERROR 42000: INSERT, GRANT command denied to user 'root'@'localhost' for table 'FILE_INSTANCES'
grant UPDATE on performance_schema.FILE_INSTANCES to 'pfs_user_3'@localhost;
ERROR 42000: UPDATE, GRANT command denied to user 'root'@'localhost' for table 'FILE_INSTANCES'
grant DELETE on performance_schema.FILE_INSTANCES to 'pfs_user_3'@localhost;
ERROR 42000: DELETE, GRANT command denied to user 'root'@'localhost' for table 'FILE_INSTANCES'
grant SELECT on performance_schema.FILE_INSTANCES to 'pfs_user_3'@localhost
=======
grant INSERT on performance_schema.file_instances to 'pfs_user_3'@localhost;
ERROR 42000: INSERT,GRANT command denied to user 'root'@'localhost' for table 'file_instances'
grant UPDATE on performance_schema.file_instances to 'pfs_user_3'@localhost;
ERROR 42000: UPDATE,GRANT command denied to user 'root'@'localhost' for table 'file_instances'
grant DELETE on performance_schema.file_instances to 'pfs_user_3'@localhost;
ERROR 42000: DELETE,GRANT command denied to user 'root'@'localhost' for table 'file_instances'
grant SELECT on performance_schema.file_instances to 'pfs_user_3'@localhost
>>>>>>> 42ea2a6b
with GRANT OPTION;
grant LOCK TABLES on performance_schema.* to 'pfs_user_3'@localhost
with GRANT OPTION;
flush privileges;
drop table if exists test.t1;
rename table performance_schema.setup_instruments to test.t1;
ERROR 42000: Access denied for user 'root'@'localhost' to database 'performance_schema'
rename table performance_schema.events_waits_current to test.t1;
ERROR 42000: Access denied for user 'root'@'localhost' to database 'performance_schema'
rename table performance_schema.file_instances to test.t1;
ERROR 42000: Access denied for user 'root'@'localhost' to database 'performance_schema'
rename table performance_schema.setup_instruments to performance_schema.t1;
ERROR 42000: Access denied for user 'root'@'localhost' to database 'performance_schema'
rename table performance_schema.events_waits_current to performance_schema.t1;
ERROR 42000: Access denied for user 'root'@'localhost' to database 'performance_schema'
rename table performance_schema.file_instances to performance_schema.t1;
ERROR 42000: Access denied for user 'root'@'localhost' to database 'performance_schema'
rename table performance_schema.setup_instruments
to performance_schema.events_waits_current;
ERROR 42000: Access denied for user 'root'@'localhost' to database 'performance_schema'
rename table performance_schema.events_waits_current
to performance_schema.setup_instruments;
ERROR 42000: Access denied for user 'root'@'localhost' to database 'performance_schema'
create procedure performance_schema.my_proc() begin end;
ERROR 42000: Access denied for user 'root'@'localhost' to database 'performance_schema'
create function performance_schema.my_func() returns int return 0;
ERROR 42000: Access denied for user 'root'@'localhost' to database 'performance_schema'
create event performance_schema.my_event on schedule every 15 minute
do begin end;
ERROR 42000: Access denied for user 'root'@'localhost' to database 'performance_schema'
create trigger performance_schema.bi_setup_instruments
before insert on performance_schema.setup_instruments
for each row begin end;
ERROR 42000: Access denied for user 'root'@'localhost' to database 'performance_schema'
create trigger performance_schema.bi_events_waits_current
before insert on performance_schema.events_waits_current
for each row begin end;
ERROR 42000: Access denied for user 'root'@'localhost' to database 'performance_schema'
create trigger performance_schema.bi_file_instances
before insert on performance_schema.file_instances
for each row begin end;
ERROR 42000: Access denied for user 'root'@'localhost' to database 'performance_schema'
create table test.t1(a int) engine=PERFORMANCE_SCHEMA;
ERROR HY000: Invalid performance_schema usage.
create table test.t1 like performance_schema.setup_instruments;
ERROR HY000: Invalid performance_schema usage.
create table test.t1 like performance_schema.events_waits_current;
ERROR HY000: Invalid performance_schema usage.
create table test.t1 like performance_schema.file_instances;
ERROR HY000: Invalid performance_schema usage.
insert into performance_schema.setup_instruments
set name="foo";
ERROR 42000: INSERT command denied to user 'root'@'localhost' for table 'setup_instruments'
insert into performance_schema.events_waits_current
set name="foo";
ERROR 42000: INSERT command denied to user 'root'@'localhost' for table 'events_waits_current'
insert into performance_schema.file_instances
set name="foo";
ERROR 42000: INSERT command denied to user 'root'@'localhost' for table 'file_instances'
delete from performance_schema.setup_instruments;
ERROR 42000: DELETE command denied to user 'root'@'localhost' for table 'setup_instruments'
delete from performance_schema.events_waits_current;
ERROR 42000: DELETE command denied to user 'root'@'localhost' for table 'events_waits_current'
delete from performance_schema.file_instances;
ERROR 42000: DELETE command denied to user 'root'@'localhost' for table 'file_instances'
lock table performance_schema.setup_instruments read;
unlock tables;
lock table performance_schema.setup_instruments write;
unlock tables;
<<<<<<< HEAD
lock table performance_schema.EVENTS_WAITS_CURRENT read;
ERROR 42000: SELECT, LOCK TABLES command denied to user 'root'@'localhost' for table 'EVENTS_WAITS_CURRENT'
unlock tables;
lock table performance_schema.EVENTS_WAITS_CURRENT write;
ERROR 42000: SELECT, LOCK TABLES command denied to user 'root'@'localhost' for table 'EVENTS_WAITS_CURRENT'
unlock tables;
lock table performance_schema.FILE_INSTANCES read;
ERROR 42000: SELECT, LOCK TABLES command denied to user 'root'@'localhost' for table 'FILE_INSTANCES'
unlock tables;
lock table performance_schema.FILE_INSTANCES write;
ERROR 42000: SELECT, LOCK TABLES command denied to user 'root'@'localhost' for table 'FILE_INSTANCES'
=======
lock table performance_schema.events_waits_current read;
ERROR 42000: SELECT,LOCK TABL command denied to user 'root'@'localhost' for table 'events_waits_current'
unlock tables;
lock table performance_schema.events_waits_current write;
ERROR 42000: SELECT,LOCK TABL command denied to user 'root'@'localhost' for table 'events_waits_current'
unlock tables;
lock table performance_schema.file_instances read;
ERROR 42000: SELECT,LOCK TABL command denied to user 'root'@'localhost' for table 'file_instances'
unlock tables;
lock table performance_schema.file_instances write;
ERROR 42000: SELECT,LOCK TABL command denied to user 'root'@'localhost' for table 'file_instances'
>>>>>>> 42ea2a6b
unlock tables;
#
# WL#4818, NFS2: Can use grants to give normal user access
#                to view data from _current and _history tables
#
# Should work as pfs_user_1 and pfs_user_2, but not as pfs_user_3.
# (Except for events_waits_current, which is granted.)
SELECT "can select" FROM performance_schema.events_waits_history LIMIT 1;
can select
can select
SELECT "can select" FROM performance_schema.events_waits_history_long LIMIT 1;
can select
can select
SELECT "can select" FROM performance_schema.events_waits_current LIMIT 1;
can select
can select
SELECT "can select" FROM performance_schema.events_waits_summary_by_instance LIMIT 1;
can select
can select
SELECT "can select" FROM performance_schema.file_summary_by_instance LIMIT 1;
can select
can select
drop table if exists test.t1;
rename table performance_schema.setup_instruments to test.t1;
ERROR 42000: Access denied for user 'pfs_user_1'@'localhost' to database 'performance_schema'
rename table performance_schema.events_waits_current to test.t1;
ERROR 42000: Access denied for user 'pfs_user_1'@'localhost' to database 'performance_schema'
rename table performance_schema.file_instances to test.t1;
ERROR 42000: Access denied for user 'pfs_user_1'@'localhost' to database 'performance_schema'
rename table performance_schema.setup_instruments to performance_schema.t1;
ERROR 42000: Access denied for user 'pfs_user_1'@'localhost' to database 'performance_schema'
rename table performance_schema.events_waits_current to performance_schema.t1;
ERROR 42000: Access denied for user 'pfs_user_1'@'localhost' to database 'performance_schema'
rename table performance_schema.file_instances to performance_schema.t1;
ERROR 42000: Access denied for user 'pfs_user_1'@'localhost' to database 'performance_schema'
rename table performance_schema.setup_instruments
to performance_schema.events_waits_current;
ERROR 42000: Access denied for user 'pfs_user_1'@'localhost' to database 'performance_schema'
rename table performance_schema.events_waits_current
to performance_schema.setup_instruments;
ERROR 42000: Access denied for user 'pfs_user_1'@'localhost' to database 'performance_schema'
create procedure performance_schema.my_proc() begin end;
ERROR 42000: Access denied for user 'pfs_user_1'@'localhost' to database 'performance_schema'
create function performance_schema.my_func() returns int return 0;
ERROR 42000: Access denied for user 'pfs_user_1'@'localhost' to database 'performance_schema'
create event performance_schema.my_event on schedule every 15 minute
do begin end;
ERROR 42000: Access denied for user 'pfs_user_1'@'localhost' to database 'performance_schema'
create trigger performance_schema.bi_setup_instruments
before insert on performance_schema.setup_instruments
for each row begin end;
ERROR 42000: Access denied for user 'pfs_user_1'@'localhost' to database 'performance_schema'
create trigger performance_schema.bi_events_waits_current
before insert on performance_schema.events_waits_current
for each row begin end;
ERROR 42000: Access denied for user 'pfs_user_1'@'localhost' to database 'performance_schema'
create trigger performance_schema.bi_file_instances
before insert on performance_schema.file_instances
for each row begin end;
ERROR 42000: Access denied for user 'pfs_user_1'@'localhost' to database 'performance_schema'
create table test.t1(a int) engine=PERFORMANCE_SCHEMA;
ERROR HY000: Invalid performance_schema usage.
create table test.t1 like performance_schema.setup_instruments;
ERROR HY000: Invalid performance_schema usage.
create table test.t1 like performance_schema.events_waits_current;
ERROR HY000: Invalid performance_schema usage.
create table test.t1 like performance_schema.file_instances;
ERROR HY000: Invalid performance_schema usage.
insert into performance_schema.setup_instruments
set name="foo";
ERROR 42000: INSERT command denied to user 'pfs_user_1'@'localhost' for table 'setup_instruments'
insert into performance_schema.events_waits_current
set name="foo";
ERROR 42000: INSERT command denied to user 'pfs_user_1'@'localhost' for table 'events_waits_current'
insert into performance_schema.file_instances
set name="foo";
ERROR 42000: INSERT command denied to user 'pfs_user_1'@'localhost' for table 'file_instances'
delete from performance_schema.setup_instruments;
ERROR 42000: DELETE command denied to user 'pfs_user_1'@'localhost' for table 'setup_instruments'
delete from performance_schema.events_waits_current;
ERROR 42000: DELETE command denied to user 'pfs_user_1'@'localhost' for table 'events_waits_current'
delete from performance_schema.file_instances;
ERROR 42000: DELETE command denied to user 'pfs_user_1'@'localhost' for table 'file_instances'
lock table performance_schema.setup_instruments read;
unlock tables;
lock table performance_schema.setup_instruments write;
unlock tables;
<<<<<<< HEAD
lock table performance_schema.EVENTS_WAITS_CURRENT read;
ERROR 42000: SELECT, LOCK TABLES command denied to user 'pfs_user_1'@'localhost' for table 'EVENTS_WAITS_CURRENT'
unlock tables;
lock table performance_schema.EVENTS_WAITS_CURRENT write;
ERROR 42000: SELECT, LOCK TABLES command denied to user 'pfs_user_1'@'localhost' for table 'EVENTS_WAITS_CURRENT'
unlock tables;
lock table performance_schema.FILE_INSTANCES read;
ERROR 42000: SELECT, LOCK TABLES command denied to user 'pfs_user_1'@'localhost' for table 'FILE_INSTANCES'
unlock tables;
lock table performance_schema.FILE_INSTANCES write;
ERROR 42000: SELECT, LOCK TABLES command denied to user 'pfs_user_1'@'localhost' for table 'FILE_INSTANCES'
=======
lock table performance_schema.events_waits_current read;
ERROR 42000: SELECT,LOCK TABL command denied to user 'pfs_user_1'@'localhost' for table 'events_waits_current'
unlock tables;
lock table performance_schema.events_waits_current write;
ERROR 42000: SELECT,LOCK TABL command denied to user 'pfs_user_1'@'localhost' for table 'events_waits_current'
unlock tables;
lock table performance_schema.file_instances read;
ERROR 42000: SELECT,LOCK TABL command denied to user 'pfs_user_1'@'localhost' for table 'file_instances'
unlock tables;
lock table performance_schema.file_instances write;
ERROR 42000: SELECT,LOCK TABL command denied to user 'pfs_user_1'@'localhost' for table 'file_instances'
>>>>>>> 42ea2a6b
unlock tables;
#
# WL#4818, NFS2: Can use grants to give normal user access
#                to view data from _current and _history tables
#
# Should work as pfs_user_1 and pfs_user_2, but not as pfs_user_3.
# (Except for events_waits_current, which is granted.)
SELECT "can select" FROM performance_schema.events_waits_history LIMIT 1;
can select
can select
SELECT "can select" FROM performance_schema.events_waits_history_long LIMIT 1;
can select
can select
SELECT "can select" FROM performance_schema.events_waits_current LIMIT 1;
can select
can select
SELECT "can select" FROM performance_schema.events_waits_summary_by_instance LIMIT 1;
can select
can select
SELECT "can select" FROM performance_schema.file_summary_by_instance LIMIT 1;
can select
can select
drop table if exists test.t1;
rename table performance_schema.setup_instruments to test.t1;
ERROR 42000: Access denied for user 'pfs_user_2'@'localhost' to database 'performance_schema'
rename table performance_schema.events_waits_current to test.t1;
ERROR 42000: Access denied for user 'pfs_user_2'@'localhost' to database 'performance_schema'
rename table performance_schema.file_instances to test.t1;
ERROR 42000: Access denied for user 'pfs_user_2'@'localhost' to database 'performance_schema'
rename table performance_schema.setup_instruments to performance_schema.t1;
ERROR 42000: Access denied for user 'pfs_user_2'@'localhost' to database 'performance_schema'
rename table performance_schema.events_waits_current to performance_schema.t1;
ERROR 42000: Access denied for user 'pfs_user_2'@'localhost' to database 'performance_schema'
rename table performance_schema.file_instances to performance_schema.t1;
ERROR 42000: Access denied for user 'pfs_user_2'@'localhost' to database 'performance_schema'
rename table performance_schema.setup_instruments
to performance_schema.events_waits_current;
ERROR 42000: Access denied for user 'pfs_user_2'@'localhost' to database 'performance_schema'
rename table performance_schema.events_waits_current
to performance_schema.setup_instruments;
ERROR 42000: Access denied for user 'pfs_user_2'@'localhost' to database 'performance_schema'
create procedure performance_schema.my_proc() begin end;
ERROR 42000: Access denied for user 'pfs_user_2'@'localhost' to database 'performance_schema'
create function performance_schema.my_func() returns int return 0;
ERROR 42000: Access denied for user 'pfs_user_2'@'localhost' to database 'performance_schema'
create event performance_schema.my_event on schedule every 15 minute
do begin end;
ERROR 42000: Access denied for user 'pfs_user_2'@'localhost' to database 'performance_schema'
create trigger performance_schema.bi_setup_instruments
before insert on performance_schema.setup_instruments
for each row begin end;
ERROR 42000: Access denied for user 'pfs_user_2'@'localhost' to database 'performance_schema'
create trigger performance_schema.bi_events_waits_current
before insert on performance_schema.events_waits_current
for each row begin end;
ERROR 42000: Access denied for user 'pfs_user_2'@'localhost' to database 'performance_schema'
create trigger performance_schema.bi_file_instances
before insert on performance_schema.file_instances
for each row begin end;
ERROR 42000: Access denied for user 'pfs_user_2'@'localhost' to database 'performance_schema'
create table test.t1(a int) engine=PERFORMANCE_SCHEMA;
ERROR HY000: Invalid performance_schema usage.
create table test.t1 like performance_schema.setup_instruments;
ERROR HY000: Invalid performance_schema usage.
create table test.t1 like performance_schema.events_waits_current;
ERROR HY000: Invalid performance_schema usage.
create table test.t1 like performance_schema.file_instances;
ERROR HY000: Invalid performance_schema usage.
insert into performance_schema.setup_instruments
set name="foo";
ERROR 42000: INSERT command denied to user 'pfs_user_2'@'localhost' for table 'setup_instruments'
insert into performance_schema.events_waits_current
set name="foo";
ERROR 42000: INSERT command denied to user 'pfs_user_2'@'localhost' for table 'events_waits_current'
insert into performance_schema.file_instances
set name="foo";
ERROR 42000: INSERT command denied to user 'pfs_user_2'@'localhost' for table 'file_instances'
delete from performance_schema.setup_instruments;
ERROR 42000: DELETE command denied to user 'pfs_user_2'@'localhost' for table 'setup_instruments'
delete from performance_schema.events_waits_current;
ERROR 42000: DELETE command denied to user 'pfs_user_2'@'localhost' for table 'events_waits_current'
delete from performance_schema.file_instances;
ERROR 42000: DELETE command denied to user 'pfs_user_2'@'localhost' for table 'file_instances'
lock table performance_schema.setup_instruments read;
unlock tables;
lock table performance_schema.setup_instruments write;
unlock tables;
<<<<<<< HEAD
lock table performance_schema.EVENTS_WAITS_CURRENT read;
ERROR 42000: SELECT, LOCK TABLES command denied to user 'pfs_user_2'@'localhost' for table 'EVENTS_WAITS_CURRENT'
unlock tables;
lock table performance_schema.EVENTS_WAITS_CURRENT write;
ERROR 42000: SELECT, LOCK TABLES command denied to user 'pfs_user_2'@'localhost' for table 'EVENTS_WAITS_CURRENT'
unlock tables;
lock table performance_schema.FILE_INSTANCES read;
ERROR 42000: SELECT, LOCK TABLES command denied to user 'pfs_user_2'@'localhost' for table 'FILE_INSTANCES'
unlock tables;
lock table performance_schema.FILE_INSTANCES write;
ERROR 42000: SELECT, LOCK TABLES command denied to user 'pfs_user_2'@'localhost' for table 'FILE_INSTANCES'
=======
lock table performance_schema.events_waits_current read;
ERROR 42000: SELECT,LOCK TABL command denied to user 'pfs_user_2'@'localhost' for table 'events_waits_current'
unlock tables;
lock table performance_schema.events_waits_current write;
ERROR 42000: SELECT,LOCK TABL command denied to user 'pfs_user_2'@'localhost' for table 'events_waits_current'
unlock tables;
lock table performance_schema.file_instances read;
ERROR 42000: SELECT,LOCK TABL command denied to user 'pfs_user_2'@'localhost' for table 'file_instances'
unlock tables;
lock table performance_schema.file_instances write;
ERROR 42000: SELECT,LOCK TABL command denied to user 'pfs_user_2'@'localhost' for table 'file_instances'
>>>>>>> 42ea2a6b
unlock tables;
#
# WL#4818, NFS2: Can use grants to give normal user access
#                to view data from _current and _history tables
#
# Should work as pfs_user_1 and pfs_user_2, but not as pfs_user_3.
# (Except for events_waits_current, which is granted.)
SELECT "can select" FROM performance_schema.events_waits_history LIMIT 1;
can select
can select
SELECT "can select" FROM performance_schema.events_waits_history_long LIMIT 1;
can select
can select
SELECT "can select" FROM performance_schema.events_waits_current LIMIT 1;
can select
can select
SELECT "can select" FROM performance_schema.events_waits_summary_by_instance LIMIT 1;
can select
can select
SELECT "can select" FROM performance_schema.file_summary_by_instance LIMIT 1;
can select
can select
drop table if exists test.t1;
rename table performance_schema.setup_instruments to test.t1;
ERROR 42000: Access denied for user 'pfs_user_3'@'localhost' to database 'performance_schema'
rename table performance_schema.events_waits_current to test.t1;
ERROR 42000: Access denied for user 'pfs_user_3'@'localhost' to database 'performance_schema'
rename table performance_schema.file_instances to test.t1;
ERROR 42000: Access denied for user 'pfs_user_3'@'localhost' to database 'performance_schema'
rename table performance_schema.setup_instruments to performance_schema.t1;
ERROR 42000: Access denied for user 'pfs_user_3'@'localhost' to database 'performance_schema'
rename table performance_schema.events_waits_current to performance_schema.t1;
ERROR 42000: Access denied for user 'pfs_user_3'@'localhost' to database 'performance_schema'
rename table performance_schema.file_instances to performance_schema.t1;
ERROR 42000: Access denied for user 'pfs_user_3'@'localhost' to database 'performance_schema'
rename table performance_schema.setup_instruments
to performance_schema.events_waits_current;
ERROR 42000: Access denied for user 'pfs_user_3'@'localhost' to database 'performance_schema'
rename table performance_schema.events_waits_current
to performance_schema.setup_instruments;
ERROR 42000: Access denied for user 'pfs_user_3'@'localhost' to database 'performance_schema'
create procedure performance_schema.my_proc() begin end;
ERROR 42000: Access denied for user 'pfs_user_3'@'localhost' to database 'performance_schema'
create function performance_schema.my_func() returns int return 0;
ERROR 42000: Access denied for user 'pfs_user_3'@'localhost' to database 'performance_schema'
create event performance_schema.my_event on schedule every 15 minute
do begin end;
ERROR 42000: Access denied for user 'pfs_user_3'@'localhost' to database 'performance_schema'
create trigger performance_schema.bi_setup_instruments
before insert on performance_schema.setup_instruments
for each row begin end;
ERROR 42000: Access denied for user 'pfs_user_3'@'localhost' to database 'performance_schema'
create trigger performance_schema.bi_events_waits_current
before insert on performance_schema.events_waits_current
for each row begin end;
ERROR 42000: Access denied for user 'pfs_user_3'@'localhost' to database 'performance_schema'
create trigger performance_schema.bi_file_instances
before insert on performance_schema.file_instances
for each row begin end;
ERROR 42000: Access denied for user 'pfs_user_3'@'localhost' to database 'performance_schema'
create table test.t1(a int) engine=PERFORMANCE_SCHEMA;
ERROR HY000: Invalid performance_schema usage.
create table test.t1 like performance_schema.setup_instruments;
ERROR HY000: Invalid performance_schema usage.
create table test.t1 like performance_schema.events_waits_current;
ERROR HY000: Invalid performance_schema usage.
create table test.t1 like performance_schema.file_instances;
ERROR HY000: Invalid performance_schema usage.
insert into performance_schema.setup_instruments
set name="foo";
ERROR 42000: INSERT command denied to user 'pfs_user_3'@'localhost' for table 'setup_instruments'
insert into performance_schema.events_waits_current
set name="foo";
ERROR 42000: INSERT command denied to user 'pfs_user_3'@'localhost' for table 'events_waits_current'
insert into performance_schema.file_instances
set name="foo";
ERROR 42000: INSERT command denied to user 'pfs_user_3'@'localhost' for table 'file_instances'
delete from performance_schema.setup_instruments;
ERROR 42000: DELETE command denied to user 'pfs_user_3'@'localhost' for table 'setup_instruments'
delete from performance_schema.events_waits_current;
ERROR 42000: DELETE command denied to user 'pfs_user_3'@'localhost' for table 'events_waits_current'
delete from performance_schema.file_instances;
ERROR 42000: DELETE command denied to user 'pfs_user_3'@'localhost' for table 'file_instances'
lock table performance_schema.setup_instruments read;
unlock tables;
lock table performance_schema.setup_instruments write;
unlock tables;
<<<<<<< HEAD
lock table performance_schema.EVENTS_WAITS_CURRENT read;
ERROR 42000: SELECT, LOCK TABLES command denied to user 'pfs_user_3'@'localhost' for table 'EVENTS_WAITS_CURRENT'
unlock tables;
lock table performance_schema.EVENTS_WAITS_CURRENT write;
ERROR 42000: SELECT, LOCK TABLES command denied to user 'pfs_user_3'@'localhost' for table 'EVENTS_WAITS_CURRENT'
unlock tables;
lock table performance_schema.FILE_INSTANCES read;
ERROR 42000: SELECT, LOCK TABLES command denied to user 'pfs_user_3'@'localhost' for table 'FILE_INSTANCES'
unlock tables;
lock table performance_schema.FILE_INSTANCES write;
ERROR 42000: SELECT, LOCK TABLES command denied to user 'pfs_user_3'@'localhost' for table 'FILE_INSTANCES'
=======
lock table performance_schema.events_waits_current read;
ERROR 42000: SELECT,LOCK TABL command denied to user 'pfs_user_3'@'localhost' for table 'events_waits_current'
unlock tables;
lock table performance_schema.events_waits_current write;
ERROR 42000: SELECT,LOCK TABL command denied to user 'pfs_user_3'@'localhost' for table 'events_waits_current'
unlock tables;
lock table performance_schema.file_instances read;
ERROR 42000: SELECT,LOCK TABL command denied to user 'pfs_user_3'@'localhost' for table 'file_instances'
unlock tables;
lock table performance_schema.file_instances write;
ERROR 42000: SELECT,LOCK TABL command denied to user 'pfs_user_3'@'localhost' for table 'file_instances'
>>>>>>> 42ea2a6b
unlock tables;
#
# WL#4818, NFS2: Can use grants to give normal user access
#                to view data from _current and _history tables
#
# Should work as pfs_user_1 and pfs_user_2, but not as pfs_user_3.
# (Except for events_waits_current, which is granted.)
SELECT "can select" FROM performance_schema.events_waits_history LIMIT 1;
ERROR 42000: SELECT command denied to user 'pfs_user_3'@'localhost' for table 'events_waits_history'
SELECT "can select" FROM performance_schema.events_waits_history_long LIMIT 1;
ERROR 42000: SELECT command denied to user 'pfs_user_3'@'localhost' for table 'events_waits_history_long'
SELECT "can select" FROM performance_schema.events_waits_current LIMIT 1;
can select
can select
SELECT "can select" FROM performance_schema.events_waits_summary_by_instance LIMIT 1;
ERROR 42000: SELECT command denied to user 'pfs_user_3'@'localhost' for table 'events_waits_summary_by_instance'
SELECT "can select" FROM performance_schema.file_summary_by_instance LIMIT 1;
ERROR 42000: SELECT command denied to user 'pfs_user_3'@'localhost' for table 'file_summary_by_instance'
revoke all privileges, grant option from 'pfs_user_1'@localhost;
revoke all privileges, grant option from 'pfs_user_2'@localhost;
revoke all privileges, grant option from 'pfs_user_3'@localhost;
drop user 'pfs_user_1'@localhost;
drop user 'pfs_user_2'@localhost;
drop user 'pfs_user_3'@localhost;
flush privileges;
# Test cases from WL#4818
# Setup user
CREATE user pfs_user_4;
#
# WL#4818, NFS4: Normal user does not have access to view data
#                without grants
#
# Select as pfs_user_4 should fail without grant
SELECT event_id FROM performance_schema.events_waits_history;
ERROR 42000: SELECT command denied to user 'pfs_user_4'@'localhost' for table 'events_waits_history'
SELECT event_id FROM performance_schema.events_waits_history_long;
ERROR 42000: SELECT command denied to user 'pfs_user_4'@'localhost' for table 'events_waits_history_long'
SELECT event_id FROM performance_schema.events_waits_current;
ERROR 42000: SELECT command denied to user 'pfs_user_4'@'localhost' for table 'events_waits_current'
SELECT event_name FROM performance_schema.events_waits_summary_by_instance;
ERROR 42000: SELECT command denied to user 'pfs_user_4'@'localhost' for table 'events_waits_summary_by_instance'
SELECT event_name FROM performance_schema.file_summary_by_instance;
ERROR 42000: SELECT command denied to user 'pfs_user_4'@'localhost' for table 'file_summary_by_instance'
#
# WL#4818, NFS3: Normal user does not have access to change what is
#                instrumented without grants
#
# User pfs_user_4 should not be allowed to tweak instrumentation without
# explicit grant
UPDATE performance_schema.setup_instruments SET enabled = 'NO', timed = 'YES';
ERROR 42000: UPDATE command denied to user 'pfs_user_4'@'localhost' for table 'setup_instruments'
UPDATE performance_schema.setup_instruments SET enabled = 'YES'
WHERE name LIKE 'wait/synch/mutex/%'
   OR name LIKE 'wait/synch/rwlock/%';
ERROR 42000: UPDATE command denied to user 'pfs_user_4'@'localhost' for table 'setup_instruments'
UPDATE performance_schema.setup_consumers SET enabled = 'YES';
ERROR 42000: UPDATE command denied to user 'pfs_user_4'@'localhost' for table 'setup_consumers'
UPDATE performance_schema.setup_timers SET timer_name = 'TICK';
ERROR 42000: UPDATE command denied to user 'pfs_user_4'@'localhost' for table 'setup_timers'
TRUNCATE TABLE performance_schema.events_waits_history_long;
ERROR 42000: DROP command denied to user 'pfs_user_4'@'localhost' for table 'events_waits_history_long'
TRUNCATE TABLE performance_schema.events_waits_history;
ERROR 42000: DROP command denied to user 'pfs_user_4'@'localhost' for table 'events_waits_history'
TRUNCATE TABLE performance_schema.events_waits_current;
ERROR 42000: DROP command denied to user 'pfs_user_4'@'localhost' for table 'events_waits_current'
#
# WL#4814, NFS1: Can use grants to give normal user access
#                to turn on and off instrumentation
#
# Grant access to change tables with the root account
GRANT UPDATE ON performance_schema.setup_consumers TO pfs_user_4;
GRANT UPDATE ON performance_schema.setup_timers TO pfs_user_4;
GRANT UPDATE, SELECT ON performance_schema.setup_instruments TO pfs_user_4;
GRANT DROP ON performance_schema.events_waits_current TO pfs_user_4;
GRANT DROP ON performance_schema.events_waits_history TO pfs_user_4;
GRANT DROP ON performance_schema.events_waits_history_long TO pfs_user_4;
# User pfs_user_4 should now be allowed to tweak instrumentation
UPDATE performance_schema.setup_instruments SET enabled = 'NO', timed = 'YES';
UPDATE performance_schema.setup_instruments SET enabled = 'YES'
WHERE name LIKE 'wait/synch/mutex/%'
   OR name LIKE 'wait/synch/rwlock/%';
UPDATE performance_schema.setup_consumers SET enabled = 'YES';
UPDATE performance_schema.setup_timers SET timer_name = 'TICK';
TRUNCATE TABLE performance_schema.events_waits_history_long;
TRUNCATE TABLE performance_schema.events_waits_history;
TRUNCATE TABLE performance_schema.events_waits_current;
# Clean up
REVOKE ALL PRIVILEGES, GRANT OPTION FROM pfs_user_4;
DROP USER pfs_user_4;
flush privileges;
UPDATE performance_schema.setup_instruments SET enabled = 'YES', timed = 'YES';
UPDATE performance_schema.setup_consumers SET enabled = 'YES';
UPDATE performance_schema.setup_timers SET timer_name = 'CYCLE';<|MERGE_RESOLUTION|>--- conflicted
+++ resolved
@@ -52,19 +52,11 @@
 ERROR 42000: Access denied for user 'root'@'localhost' to database 'performance_schema'
 grant TRIGGER on performance_schema.setup_instruments to 'pfs_user_3'@localhost;
 ERROR 42000: Access denied for user 'root'@'localhost' to database 'performance_schema'
-<<<<<<< HEAD
-grant INSERT on performance_schema.SETUP_INSTRUMENTS to 'pfs_user_3'@localhost;
-ERROR 42000: INSERT, GRANT command denied to user 'root'@'localhost' for table 'SETUP_INSTRUMENTS'
-grant DELETE on performance_schema.SETUP_INSTRUMENTS to 'pfs_user_3'@localhost;
-ERROR 42000: DELETE, GRANT command denied to user 'root'@'localhost' for table 'SETUP_INSTRUMENTS'
-grant SELECT on performance_schema.SETUP_INSTRUMENTS to 'pfs_user_3'@localhost
-=======
 grant INSERT on performance_schema.setup_instruments to 'pfs_user_3'@localhost;
-ERROR 42000: INSERT,GRANT command denied to user 'root'@'localhost' for table 'setup_instruments'
+ERROR 42000: INSERT, GRANT command denied to user 'root'@'localhost' for table 'setup_instruments'
 grant DELETE on performance_schema.setup_instruments to 'pfs_user_3'@localhost;
-ERROR 42000: DELETE,GRANT command denied to user 'root'@'localhost' for table 'setup_instruments'
+ERROR 42000: DELETE, GRANT command denied to user 'root'@'localhost' for table 'setup_instruments'
 grant SELECT on performance_schema.setup_instruments to 'pfs_user_3'@localhost
->>>>>>> 42ea2a6b
 with GRANT OPTION;
 grant UPDATE on performance_schema.setup_instruments to 'pfs_user_3'@localhost
 with GRANT OPTION;
@@ -85,23 +77,13 @@
 ERROR 42000: Access denied for user 'root'@'localhost' to database 'performance_schema'
 grant TRIGGER on performance_schema.events_waits_current to 'pfs_user_3'@localhost;
 ERROR 42000: Access denied for user 'root'@'localhost' to database 'performance_schema'
-<<<<<<< HEAD
-grant INSERT on performance_schema.EVENTS_WAITS_CURRENT to 'pfs_user_3'@localhost;
-ERROR 42000: INSERT, GRANT command denied to user 'root'@'localhost' for table 'EVENTS_WAITS_CURRENT'
-grant UPDATE on performance_schema.EVENTS_WAITS_CURRENT to 'pfs_user_3'@localhost;
-ERROR 42000: UPDATE, GRANT command denied to user 'root'@'localhost' for table 'EVENTS_WAITS_CURRENT'
-grant DELETE on performance_schema.EVENTS_WAITS_CURRENT to 'pfs_user_3'@localhost;
-ERROR 42000: DELETE, GRANT command denied to user 'root'@'localhost' for table 'EVENTS_WAITS_CURRENT'
-grant SELECT on performance_schema.EVENTS_WAITS_CURRENT to 'pfs_user_3'@localhost
-=======
 grant INSERT on performance_schema.events_waits_current to 'pfs_user_3'@localhost;
-ERROR 42000: INSERT,GRANT command denied to user 'root'@'localhost' for table 'events_waits_current'
+ERROR 42000: INSERT, GRANT command denied to user 'root'@'localhost' for table 'events_waits_current'
 grant UPDATE on performance_schema.events_waits_current to 'pfs_user_3'@localhost;
-ERROR 42000: UPDATE,GRANT command denied to user 'root'@'localhost' for table 'events_waits_current'
+ERROR 42000: UPDATE, GRANT command denied to user 'root'@'localhost' for table 'events_waits_current'
 grant DELETE on performance_schema.events_waits_current to 'pfs_user_3'@localhost;
-ERROR 42000: DELETE,GRANT command denied to user 'root'@'localhost' for table 'events_waits_current'
+ERROR 42000: DELETE, GRANT command denied to user 'root'@'localhost' for table 'events_waits_current'
 grant SELECT on performance_schema.events_waits_current to 'pfs_user_3'@localhost
->>>>>>> 42ea2a6b
 with GRANT OPTION;
 grant ALL on performance_schema.file_instances to 'pfs_user_3'@localhost
 with GRANT OPTION;
@@ -120,23 +102,13 @@
 ERROR 42000: Access denied for user 'root'@'localhost' to database 'performance_schema'
 grant TRIGGER on performance_schema.file_instances to 'pfs_user_3'@localhost;
 ERROR 42000: Access denied for user 'root'@'localhost' to database 'performance_schema'
-<<<<<<< HEAD
-grant INSERT on performance_schema.FILE_INSTANCES to 'pfs_user_3'@localhost;
-ERROR 42000: INSERT, GRANT command denied to user 'root'@'localhost' for table 'FILE_INSTANCES'
-grant UPDATE on performance_schema.FILE_INSTANCES to 'pfs_user_3'@localhost;
-ERROR 42000: UPDATE, GRANT command denied to user 'root'@'localhost' for table 'FILE_INSTANCES'
-grant DELETE on performance_schema.FILE_INSTANCES to 'pfs_user_3'@localhost;
-ERROR 42000: DELETE, GRANT command denied to user 'root'@'localhost' for table 'FILE_INSTANCES'
-grant SELECT on performance_schema.FILE_INSTANCES to 'pfs_user_3'@localhost
-=======
 grant INSERT on performance_schema.file_instances to 'pfs_user_3'@localhost;
-ERROR 42000: INSERT,GRANT command denied to user 'root'@'localhost' for table 'file_instances'
+ERROR 42000: INSERT, GRANT command denied to user 'root'@'localhost' for table 'file_instances'
 grant UPDATE on performance_schema.file_instances to 'pfs_user_3'@localhost;
-ERROR 42000: UPDATE,GRANT command denied to user 'root'@'localhost' for table 'file_instances'
+ERROR 42000: UPDATE, GRANT command denied to user 'root'@'localhost' for table 'file_instances'
 grant DELETE on performance_schema.file_instances to 'pfs_user_3'@localhost;
-ERROR 42000: DELETE,GRANT command denied to user 'root'@'localhost' for table 'file_instances'
+ERROR 42000: DELETE, GRANT command denied to user 'root'@'localhost' for table 'file_instances'
 grant SELECT on performance_schema.file_instances to 'pfs_user_3'@localhost
->>>>>>> 42ea2a6b
 with GRANT OPTION;
 grant LOCK TABLES on performance_schema.* to 'pfs_user_3'@localhost
 with GRANT OPTION;
@@ -206,31 +178,17 @@
 unlock tables;
 lock table performance_schema.setup_instruments write;
 unlock tables;
-<<<<<<< HEAD
-lock table performance_schema.EVENTS_WAITS_CURRENT read;
-ERROR 42000: SELECT, LOCK TABLES command denied to user 'root'@'localhost' for table 'EVENTS_WAITS_CURRENT'
-unlock tables;
-lock table performance_schema.EVENTS_WAITS_CURRENT write;
-ERROR 42000: SELECT, LOCK TABLES command denied to user 'root'@'localhost' for table 'EVENTS_WAITS_CURRENT'
-unlock tables;
-lock table performance_schema.FILE_INSTANCES read;
-ERROR 42000: SELECT, LOCK TABLES command denied to user 'root'@'localhost' for table 'FILE_INSTANCES'
-unlock tables;
-lock table performance_schema.FILE_INSTANCES write;
-ERROR 42000: SELECT, LOCK TABLES command denied to user 'root'@'localhost' for table 'FILE_INSTANCES'
-=======
 lock table performance_schema.events_waits_current read;
-ERROR 42000: SELECT,LOCK TABL command denied to user 'root'@'localhost' for table 'events_waits_current'
+ERROR 42000: SELECT, LOCK TABLES command denied to user 'root'@'localhost' for table 'events_waits_current'
 unlock tables;
 lock table performance_schema.events_waits_current write;
-ERROR 42000: SELECT,LOCK TABL command denied to user 'root'@'localhost' for table 'events_waits_current'
+ERROR 42000: SELECT, LOCK TABLES command denied to user 'root'@'localhost' for table 'events_waits_current'
 unlock tables;
 lock table performance_schema.file_instances read;
-ERROR 42000: SELECT,LOCK TABL command denied to user 'root'@'localhost' for table 'file_instances'
+ERROR 42000: SELECT, LOCK TABLES command denied to user 'root'@'localhost' for table 'file_instances'
 unlock tables;
 lock table performance_schema.file_instances write;
-ERROR 42000: SELECT,LOCK TABL command denied to user 'root'@'localhost' for table 'file_instances'
->>>>>>> 42ea2a6b
+ERROR 42000: SELECT, LOCK TABLES command denied to user 'root'@'localhost' for table 'file_instances'
 unlock tables;
 #
 # WL#4818, NFS2: Can use grants to give normal user access
@@ -318,31 +276,17 @@
 unlock tables;
 lock table performance_schema.setup_instruments write;
 unlock tables;
-<<<<<<< HEAD
-lock table performance_schema.EVENTS_WAITS_CURRENT read;
-ERROR 42000: SELECT, LOCK TABLES command denied to user 'pfs_user_1'@'localhost' for table 'EVENTS_WAITS_CURRENT'
-unlock tables;
-lock table performance_schema.EVENTS_WAITS_CURRENT write;
-ERROR 42000: SELECT, LOCK TABLES command denied to user 'pfs_user_1'@'localhost' for table 'EVENTS_WAITS_CURRENT'
-unlock tables;
-lock table performance_schema.FILE_INSTANCES read;
-ERROR 42000: SELECT, LOCK TABLES command denied to user 'pfs_user_1'@'localhost' for table 'FILE_INSTANCES'
-unlock tables;
-lock table performance_schema.FILE_INSTANCES write;
-ERROR 42000: SELECT, LOCK TABLES command denied to user 'pfs_user_1'@'localhost' for table 'FILE_INSTANCES'
-=======
 lock table performance_schema.events_waits_current read;
-ERROR 42000: SELECT,LOCK TABL command denied to user 'pfs_user_1'@'localhost' for table 'events_waits_current'
+ERROR 42000: SELECT, LOCK TABLES command denied to user 'pfs_user_1'@'localhost' for table 'events_waits_current'
 unlock tables;
 lock table performance_schema.events_waits_current write;
-ERROR 42000: SELECT,LOCK TABL command denied to user 'pfs_user_1'@'localhost' for table 'events_waits_current'
+ERROR 42000: SELECT, LOCK TABLES command denied to user 'pfs_user_1'@'localhost' for table 'events_waits_current'
 unlock tables;
 lock table performance_schema.file_instances read;
-ERROR 42000: SELECT,LOCK TABL command denied to user 'pfs_user_1'@'localhost' for table 'file_instances'
+ERROR 42000: SELECT, LOCK TABLES command denied to user 'pfs_user_1'@'localhost' for table 'file_instances'
 unlock tables;
 lock table performance_schema.file_instances write;
-ERROR 42000: SELECT,LOCK TABL command denied to user 'pfs_user_1'@'localhost' for table 'file_instances'
->>>>>>> 42ea2a6b
+ERROR 42000: SELECT, LOCK TABLES command denied to user 'pfs_user_1'@'localhost' for table 'file_instances'
 unlock tables;
 #
 # WL#4818, NFS2: Can use grants to give normal user access
@@ -430,31 +374,17 @@
 unlock tables;
 lock table performance_schema.setup_instruments write;
 unlock tables;
-<<<<<<< HEAD
-lock table performance_schema.EVENTS_WAITS_CURRENT read;
-ERROR 42000: SELECT, LOCK TABLES command denied to user 'pfs_user_2'@'localhost' for table 'EVENTS_WAITS_CURRENT'
-unlock tables;
-lock table performance_schema.EVENTS_WAITS_CURRENT write;
-ERROR 42000: SELECT, LOCK TABLES command denied to user 'pfs_user_2'@'localhost' for table 'EVENTS_WAITS_CURRENT'
-unlock tables;
-lock table performance_schema.FILE_INSTANCES read;
-ERROR 42000: SELECT, LOCK TABLES command denied to user 'pfs_user_2'@'localhost' for table 'FILE_INSTANCES'
-unlock tables;
-lock table performance_schema.FILE_INSTANCES write;
-ERROR 42000: SELECT, LOCK TABLES command denied to user 'pfs_user_2'@'localhost' for table 'FILE_INSTANCES'
-=======
 lock table performance_schema.events_waits_current read;
-ERROR 42000: SELECT,LOCK TABL command denied to user 'pfs_user_2'@'localhost' for table 'events_waits_current'
+ERROR 42000: SELECT, LOCK TABLES command denied to user 'pfs_user_2'@'localhost' for table 'events_waits_current'
 unlock tables;
 lock table performance_schema.events_waits_current write;
-ERROR 42000: SELECT,LOCK TABL command denied to user 'pfs_user_2'@'localhost' for table 'events_waits_current'
+ERROR 42000: SELECT, LOCK TABLES command denied to user 'pfs_user_2'@'localhost' for table 'events_waits_current'
 unlock tables;
 lock table performance_schema.file_instances read;
-ERROR 42000: SELECT,LOCK TABL command denied to user 'pfs_user_2'@'localhost' for table 'file_instances'
+ERROR 42000: SELECT, LOCK TABLES command denied to user 'pfs_user_2'@'localhost' for table 'file_instances'
 unlock tables;
 lock table performance_schema.file_instances write;
-ERROR 42000: SELECT,LOCK TABL command denied to user 'pfs_user_2'@'localhost' for table 'file_instances'
->>>>>>> 42ea2a6b
+ERROR 42000: SELECT, LOCK TABLES command denied to user 'pfs_user_2'@'localhost' for table 'file_instances'
 unlock tables;
 #
 # WL#4818, NFS2: Can use grants to give normal user access
@@ -542,31 +472,17 @@
 unlock tables;
 lock table performance_schema.setup_instruments write;
 unlock tables;
-<<<<<<< HEAD
-lock table performance_schema.EVENTS_WAITS_CURRENT read;
-ERROR 42000: SELECT, LOCK TABLES command denied to user 'pfs_user_3'@'localhost' for table 'EVENTS_WAITS_CURRENT'
-unlock tables;
-lock table performance_schema.EVENTS_WAITS_CURRENT write;
-ERROR 42000: SELECT, LOCK TABLES command denied to user 'pfs_user_3'@'localhost' for table 'EVENTS_WAITS_CURRENT'
-unlock tables;
-lock table performance_schema.FILE_INSTANCES read;
-ERROR 42000: SELECT, LOCK TABLES command denied to user 'pfs_user_3'@'localhost' for table 'FILE_INSTANCES'
-unlock tables;
-lock table performance_schema.FILE_INSTANCES write;
-ERROR 42000: SELECT, LOCK TABLES command denied to user 'pfs_user_3'@'localhost' for table 'FILE_INSTANCES'
-=======
 lock table performance_schema.events_waits_current read;
-ERROR 42000: SELECT,LOCK TABL command denied to user 'pfs_user_3'@'localhost' for table 'events_waits_current'
+ERROR 42000: SELECT, LOCK TABLES command denied to user 'pfs_user_3'@'localhost' for table 'events_waits_current'
 unlock tables;
 lock table performance_schema.events_waits_current write;
-ERROR 42000: SELECT,LOCK TABL command denied to user 'pfs_user_3'@'localhost' for table 'events_waits_current'
+ERROR 42000: SELECT, LOCK TABLES command denied to user 'pfs_user_3'@'localhost' for table 'events_waits_current'
 unlock tables;
 lock table performance_schema.file_instances read;
-ERROR 42000: SELECT,LOCK TABL command denied to user 'pfs_user_3'@'localhost' for table 'file_instances'
+ERROR 42000: SELECT, LOCK TABLES command denied to user 'pfs_user_3'@'localhost' for table 'file_instances'
 unlock tables;
 lock table performance_schema.file_instances write;
-ERROR 42000: SELECT,LOCK TABL command denied to user 'pfs_user_3'@'localhost' for table 'file_instances'
->>>>>>> 42ea2a6b
+ERROR 42000: SELECT, LOCK TABLES command denied to user 'pfs_user_3'@'localhost' for table 'file_instances'
 unlock tables;
 #
 # WL#4818, NFS2: Can use grants to give normal user access
