drop table if exists test.user_table;
drop procedure if exists test.user_proc;
drop function if exists test.user_func;
drop event if exists test.user_event;
"Testing mysql_upgrade with TABLE performance_schema.user_table"
create table test.user_table(a int);
use performance_schema;
show tables like "user_table";
Tables_in_performance_schema (user_table)
user_table
<<<<<<< HEAD
ERROR 1050 (42S01) at line 96: Table 'cond_instances' already exists
ERROR 1050 (42S01) at line 120: Table 'events_waits_current' already exists
ERROR 1050 (42S01) at line 144: Table 'events_waits_history' already exists
ERROR 1050 (42S01) at line 168: Table 'events_waits_history_long' already exists
ERROR 1050 (42S01) at line 181: Table 'events_waits_summary_by_instance' already exists
ERROR 1050 (42S01) at line 194: Table 'events_waits_summary_by_host_by_event_name' already exists
ERROR 1050 (42S01) at line 207: Table 'events_waits_summary_by_user_by_event_name' already exists
ERROR 1050 (42S01) at line 221: Table 'events_waits_summary_by_account_by_event_name' already exists
ERROR 1050 (42S01) at line 234: Table 'events_waits_summary_by_thread_by_event_name' already exists
ERROR 1050 (42S01) at line 246: Table 'events_waits_summary_global_by_event_name' already exists
ERROR 1050 (42S01) at line 255: Table 'file_instances' already exists
ERROR 1050 (42S01) at line 266: Table 'file_summary_by_event_name' already exists
ERROR 1050 (42S01) at line 278: Table 'file_summary_by_instance' already exists
ERROR 1050 (42S01) at line 291: Table 'socket_instances' already exists
ERROR 1050 (42S01) at line 321: Table 'socket_summary_by_instance' already exists
ERROR 1050 (42S01) at line 350: Table 'socket_summary_by_event_name' already exists
ERROR 1050 (42S01) at line 359: Table 'mutex_instances' already exists
ERROR 1050 (42S01) at line 373: Table 'objects_summary_global_by_type' already exists
ERROR 1050 (42S01) at line 383: Table 'performance_timers' already exists
ERROR 1050 (42S01) at line 393: Table 'rwlock_instances' already exists
ERROR 1050 (42S01) at line 402: Table 'setup_actors' already exists
ERROR 1050 (42S01) at line 410: Table 'setup_consumers' already exists
ERROR 1050 (42S01) at line 419: Table 'setup_instruments' already exists
ERROR 1050 (42S01) at line 430: Table 'setup_objects' already exists
ERROR 1050 (42S01) at line 438: Table 'setup_timers' already exists
ERROR 1050 (42S01) at line 483: Table 'table_io_waits_summary_by_index_usage' already exists
ERROR 1050 (42S01) at line 527: Table 'table_io_waits_summary_by_table' already exists
ERROR 1050 (42S01) at line 606: Table 'table_lock_waits_summary_by_table' already exists
ERROR 1050 (42S01) at line 626: Table 'threads' already exists
ERROR 1050 (42S01) at line 641: Table 'events_stages_current' already exists
ERROR 1050 (42S01) at line 656: Table 'events_stages_history' already exists
ERROR 1050 (42S01) at line 671: Table 'events_stages_history_long' already exists
ERROR 1050 (42S01) at line 684: Table 'events_stages_summary_by_thread_by_event_name' already exists
ERROR 1050 (42S01) at line 697: Table 'events_stages_summary_by_host_by_event_name' already exists
ERROR 1050 (42S01) at line 710: Table 'events_stages_summary_by_user_by_event_name' already exists
ERROR 1050 (42S01) at line 724: Table 'events_stages_summary_by_account_by_event_name' already exists
ERROR 1050 (42S01) at line 736: Table 'events_stages_summary_global_by_event_name' already exists
ERROR 1050 (42S01) at line 779: Table 'events_statements_current' already exists
ERROR 1050 (42S01) at line 822: Table 'events_statements_history' already exists
ERROR 1050 (42S01) at line 865: Table 'events_statements_history_long' already exists
ERROR 1050 (42S01) at line 897: Table 'events_statements_summary_by_thread_by_event_name' already exists
ERROR 1050 (42S01) at line 929: Table 'events_statements_summary_by_host_by_event_name' already exists
ERROR 1050 (42S01) at line 961: Table 'events_statements_summary_by_user_by_event_name' already exists
ERROR 1050 (42S01) at line 994: Table 'events_statements_summary_by_account_by_event_name' already exists
ERROR 1050 (42S01) at line 1025: Table 'events_statements_summary_global_by_event_name' already exists
ERROR 1050 (42S01) at line 1034: Table 'hosts' already exists
ERROR 1050 (42S01) at line 1043: Table 'users' already exists
ERROR 1050 (42S01) at line 1053: Table 'accounts' already exists
ERROR 1644 (HY000) at line 1473: Unexpected content found in the performance_schema database.
=======
ERROR 1050 (42S01) at line 97: Table 'cond_instances' already exists
ERROR 1050 (42S01) at line 121: Table 'events_waits_current' already exists
ERROR 1050 (42S01) at line 145: Table 'events_waits_history' already exists
ERROR 1050 (42S01) at line 169: Table 'events_waits_history_long' already exists
ERROR 1050 (42S01) at line 182: Table 'events_waits_summary_by_instance' already exists
ERROR 1050 (42S01) at line 195: Table 'events_waits_summary_by_host_by_event_name' already exists
ERROR 1050 (42S01) at line 208: Table 'events_waits_summary_by_user_by_event_name' already exists
ERROR 1050 (42S01) at line 222: Table 'events_waits_summary_by_account_by_event_name' already exists
ERROR 1050 (42S01) at line 235: Table 'events_waits_summary_by_thread_by_event_name' already exists
ERROR 1050 (42S01) at line 247: Table 'events_waits_summary_global_by_event_name' already exists
ERROR 1050 (42S01) at line 256: Table 'file_instances' already exists
ERROR 1050 (42S01) at line 267: Table 'file_summary_by_event_name' already exists
ERROR 1050 (42S01) at line 279: Table 'file_summary_by_instance' already exists
ERROR 1050 (42S01) at line 288: Table 'mutex_instances' already exists
ERROR 1050 (42S01) at line 302: Table 'objects_summary_global_by_type' already exists
ERROR 1050 (42S01) at line 312: Table 'performance_timers' already exists
ERROR 1050 (42S01) at line 322: Table 'rwlock_instances' already exists
ERROR 1050 (42S01) at line 331: Table 'setup_actors' already exists
ERROR 1050 (42S01) at line 339: Table 'setup_consumers' already exists
ERROR 1050 (42S01) at line 348: Table 'setup_instruments' already exists
ERROR 1050 (42S01) at line 359: Table 'setup_objects' already exists
ERROR 1050 (42S01) at line 367: Table 'setup_timers' already exists
ERROR 1050 (42S01) at line 412: Table 'table_io_waits_summary_by_index_usage' already exists
ERROR 1050 (42S01) at line 456: Table 'table_io_waits_summary_by_table' already exists
ERROR 1050 (42S01) at line 535: Table 'table_lock_waits_summary_by_table' already exists
ERROR 1050 (42S01) at line 555: Table 'threads' already exists
ERROR 1050 (42S01) at line 570: Table 'events_stages_current' already exists
ERROR 1050 (42S01) at line 585: Table 'events_stages_history' already exists
ERROR 1050 (42S01) at line 600: Table 'events_stages_history_long' already exists
ERROR 1050 (42S01) at line 613: Table 'events_stages_summary_by_thread_by_event_name' already exists
ERROR 1050 (42S01) at line 626: Table 'events_stages_summary_by_host_by_event_name' already exists
ERROR 1050 (42S01) at line 639: Table 'events_stages_summary_by_user_by_event_name' already exists
ERROR 1050 (42S01) at line 653: Table 'events_stages_summary_by_account_by_event_name' already exists
ERROR 1050 (42S01) at line 665: Table 'events_stages_summary_global_by_event_name' already exists
ERROR 1050 (42S01) at line 708: Table 'events_statements_current' already exists
ERROR 1050 (42S01) at line 751: Table 'events_statements_history' already exists
ERROR 1050 (42S01) at line 794: Table 'events_statements_history_long' already exists
ERROR 1050 (42S01) at line 826: Table 'events_statements_summary_by_thread_by_event_name' already exists
ERROR 1050 (42S01) at line 858: Table 'events_statements_summary_by_host_by_event_name' already exists
ERROR 1050 (42S01) at line 890: Table 'events_statements_summary_by_user_by_event_name' already exists
ERROR 1050 (42S01) at line 923: Table 'events_statements_summary_by_account_by_event_name' already exists
ERROR 1050 (42S01) at line 954: Table 'events_statements_summary_global_by_event_name' already exists
ERROR 1050 (42S01) at line 963: Table 'hosts' already exists
ERROR 1050 (42S01) at line 972: Table 'users' already exists
ERROR 1050 (42S01) at line 982: Table 'accounts' already exists
ERROR 1644 (HY000) at line 1402: Unexpected content found in the performance_schema database.
>>>>>>> 90828a7d
FATAL ERROR: Upgrade failed
show tables like "user_table";
Tables_in_performance_schema (user_table)
user_table
use test;
drop table test.user_table;
"Testing mysql_upgrade with VIEW performance_schema.user_view"
create view test.user_view as select "Not supposed to be here";
use performance_schema;
show tables like "user_view";
Tables_in_performance_schema (user_view)
user_view
<<<<<<< HEAD
ERROR 1050 (42S01) at line 96: Table 'cond_instances' already exists
ERROR 1050 (42S01) at line 120: Table 'events_waits_current' already exists
ERROR 1050 (42S01) at line 144: Table 'events_waits_history' already exists
ERROR 1050 (42S01) at line 168: Table 'events_waits_history_long' already exists
ERROR 1050 (42S01) at line 181: Table 'events_waits_summary_by_instance' already exists
ERROR 1050 (42S01) at line 194: Table 'events_waits_summary_by_host_by_event_name' already exists
ERROR 1050 (42S01) at line 207: Table 'events_waits_summary_by_user_by_event_name' already exists
ERROR 1050 (42S01) at line 221: Table 'events_waits_summary_by_account_by_event_name' already exists
ERROR 1050 (42S01) at line 234: Table 'events_waits_summary_by_thread_by_event_name' already exists
ERROR 1050 (42S01) at line 246: Table 'events_waits_summary_global_by_event_name' already exists
ERROR 1050 (42S01) at line 255: Table 'file_instances' already exists
ERROR 1050 (42S01) at line 266: Table 'file_summary_by_event_name' already exists
ERROR 1050 (42S01) at line 278: Table 'file_summary_by_instance' already exists
ERROR 1050 (42S01) at line 291: Table 'socket_instances' already exists
ERROR 1050 (42S01) at line 321: Table 'socket_summary_by_instance' already exists
ERROR 1050 (42S01) at line 350: Table 'socket_summary_by_event_name' already exists
ERROR 1050 (42S01) at line 359: Table 'mutex_instances' already exists
ERROR 1050 (42S01) at line 373: Table 'objects_summary_global_by_type' already exists
ERROR 1050 (42S01) at line 383: Table 'performance_timers' already exists
ERROR 1050 (42S01) at line 393: Table 'rwlock_instances' already exists
ERROR 1050 (42S01) at line 402: Table 'setup_actors' already exists
ERROR 1050 (42S01) at line 410: Table 'setup_consumers' already exists
ERROR 1050 (42S01) at line 419: Table 'setup_instruments' already exists
ERROR 1050 (42S01) at line 430: Table 'setup_objects' already exists
ERROR 1050 (42S01) at line 438: Table 'setup_timers' already exists
ERROR 1050 (42S01) at line 483: Table 'table_io_waits_summary_by_index_usage' already exists
ERROR 1050 (42S01) at line 527: Table 'table_io_waits_summary_by_table' already exists
ERROR 1050 (42S01) at line 606: Table 'table_lock_waits_summary_by_table' already exists
ERROR 1050 (42S01) at line 626: Table 'threads' already exists
ERROR 1050 (42S01) at line 641: Table 'events_stages_current' already exists
ERROR 1050 (42S01) at line 656: Table 'events_stages_history' already exists
ERROR 1050 (42S01) at line 671: Table 'events_stages_history_long' already exists
ERROR 1050 (42S01) at line 684: Table 'events_stages_summary_by_thread_by_event_name' already exists
ERROR 1050 (42S01) at line 697: Table 'events_stages_summary_by_host_by_event_name' already exists
ERROR 1050 (42S01) at line 710: Table 'events_stages_summary_by_user_by_event_name' already exists
ERROR 1050 (42S01) at line 724: Table 'events_stages_summary_by_account_by_event_name' already exists
ERROR 1050 (42S01) at line 736: Table 'events_stages_summary_global_by_event_name' already exists
ERROR 1050 (42S01) at line 779: Table 'events_statements_current' already exists
ERROR 1050 (42S01) at line 822: Table 'events_statements_history' already exists
ERROR 1050 (42S01) at line 865: Table 'events_statements_history_long' already exists
ERROR 1050 (42S01) at line 897: Table 'events_statements_summary_by_thread_by_event_name' already exists
ERROR 1050 (42S01) at line 929: Table 'events_statements_summary_by_host_by_event_name' already exists
ERROR 1050 (42S01) at line 961: Table 'events_statements_summary_by_user_by_event_name' already exists
ERROR 1050 (42S01) at line 994: Table 'events_statements_summary_by_account_by_event_name' already exists
ERROR 1050 (42S01) at line 1025: Table 'events_statements_summary_global_by_event_name' already exists
ERROR 1050 (42S01) at line 1034: Table 'hosts' already exists
ERROR 1050 (42S01) at line 1043: Table 'users' already exists
ERROR 1050 (42S01) at line 1053: Table 'accounts' already exists
ERROR 1644 (HY000) at line 1473: Unexpected content found in the performance_schema database.
=======
ERROR 1050 (42S01) at line 97: Table 'cond_instances' already exists
ERROR 1050 (42S01) at line 121: Table 'events_waits_current' already exists
ERROR 1050 (42S01) at line 145: Table 'events_waits_history' already exists
ERROR 1050 (42S01) at line 169: Table 'events_waits_history_long' already exists
ERROR 1050 (42S01) at line 182: Table 'events_waits_summary_by_instance' already exists
ERROR 1050 (42S01) at line 195: Table 'events_waits_summary_by_host_by_event_name' already exists
ERROR 1050 (42S01) at line 208: Table 'events_waits_summary_by_user_by_event_name' already exists
ERROR 1050 (42S01) at line 222: Table 'events_waits_summary_by_account_by_event_name' already exists
ERROR 1050 (42S01) at line 235: Table 'events_waits_summary_by_thread_by_event_name' already exists
ERROR 1050 (42S01) at line 247: Table 'events_waits_summary_global_by_event_name' already exists
ERROR 1050 (42S01) at line 256: Table 'file_instances' already exists
ERROR 1050 (42S01) at line 267: Table 'file_summary_by_event_name' already exists
ERROR 1050 (42S01) at line 279: Table 'file_summary_by_instance' already exists
ERROR 1050 (42S01) at line 288: Table 'mutex_instances' already exists
ERROR 1050 (42S01) at line 302: Table 'objects_summary_global_by_type' already exists
ERROR 1050 (42S01) at line 312: Table 'performance_timers' already exists
ERROR 1050 (42S01) at line 322: Table 'rwlock_instances' already exists
ERROR 1050 (42S01) at line 331: Table 'setup_actors' already exists
ERROR 1050 (42S01) at line 339: Table 'setup_consumers' already exists
ERROR 1050 (42S01) at line 348: Table 'setup_instruments' already exists
ERROR 1050 (42S01) at line 359: Table 'setup_objects' already exists
ERROR 1050 (42S01) at line 367: Table 'setup_timers' already exists
ERROR 1050 (42S01) at line 412: Table 'table_io_waits_summary_by_index_usage' already exists
ERROR 1050 (42S01) at line 456: Table 'table_io_waits_summary_by_table' already exists
ERROR 1050 (42S01) at line 535: Table 'table_lock_waits_summary_by_table' already exists
ERROR 1050 (42S01) at line 555: Table 'threads' already exists
ERROR 1050 (42S01) at line 570: Table 'events_stages_current' already exists
ERROR 1050 (42S01) at line 585: Table 'events_stages_history' already exists
ERROR 1050 (42S01) at line 600: Table 'events_stages_history_long' already exists
ERROR 1050 (42S01) at line 613: Table 'events_stages_summary_by_thread_by_event_name' already exists
ERROR 1050 (42S01) at line 626: Table 'events_stages_summary_by_host_by_event_name' already exists
ERROR 1050 (42S01) at line 639: Table 'events_stages_summary_by_user_by_event_name' already exists
ERROR 1050 (42S01) at line 653: Table 'events_stages_summary_by_account_by_event_name' already exists
ERROR 1050 (42S01) at line 665: Table 'events_stages_summary_global_by_event_name' already exists
ERROR 1050 (42S01) at line 708: Table 'events_statements_current' already exists
ERROR 1050 (42S01) at line 751: Table 'events_statements_history' already exists
ERROR 1050 (42S01) at line 794: Table 'events_statements_history_long' already exists
ERROR 1050 (42S01) at line 826: Table 'events_statements_summary_by_thread_by_event_name' already exists
ERROR 1050 (42S01) at line 858: Table 'events_statements_summary_by_host_by_event_name' already exists
ERROR 1050 (42S01) at line 890: Table 'events_statements_summary_by_user_by_event_name' already exists
ERROR 1050 (42S01) at line 923: Table 'events_statements_summary_by_account_by_event_name' already exists
ERROR 1050 (42S01) at line 954: Table 'events_statements_summary_global_by_event_name' already exists
ERROR 1050 (42S01) at line 963: Table 'hosts' already exists
ERROR 1050 (42S01) at line 972: Table 'users' already exists
ERROR 1050 (42S01) at line 982: Table 'accounts' already exists
ERROR 1644 (HY000) at line 1402: Unexpected content found in the performance_schema database.
>>>>>>> 90828a7d
FATAL ERROR: Upgrade failed
show tables like "user_view";
Tables_in_performance_schema (user_view)
user_view
use test;
drop view test.user_view;
"Testing mysql_upgrade with PROCEDURE performance_schema.user_proc"
create procedure test.user_proc()
select "Not supposed to be here";
update mysql.proc set db='performance_schema' where name='user_proc';
<<<<<<< HEAD
ERROR 1050 (42S01) at line 96: Table 'cond_instances' already exists
ERROR 1050 (42S01) at line 120: Table 'events_waits_current' already exists
ERROR 1050 (42S01) at line 144: Table 'events_waits_history' already exists
ERROR 1050 (42S01) at line 168: Table 'events_waits_history_long' already exists
ERROR 1050 (42S01) at line 181: Table 'events_waits_summary_by_instance' already exists
ERROR 1050 (42S01) at line 194: Table 'events_waits_summary_by_host_by_event_name' already exists
ERROR 1050 (42S01) at line 207: Table 'events_waits_summary_by_user_by_event_name' already exists
ERROR 1050 (42S01) at line 221: Table 'events_waits_summary_by_account_by_event_name' already exists
ERROR 1050 (42S01) at line 234: Table 'events_waits_summary_by_thread_by_event_name' already exists
ERROR 1050 (42S01) at line 246: Table 'events_waits_summary_global_by_event_name' already exists
ERROR 1050 (42S01) at line 255: Table 'file_instances' already exists
ERROR 1050 (42S01) at line 266: Table 'file_summary_by_event_name' already exists
ERROR 1050 (42S01) at line 278: Table 'file_summary_by_instance' already exists
ERROR 1050 (42S01) at line 291: Table 'socket_instances' already exists
ERROR 1050 (42S01) at line 321: Table 'socket_summary_by_instance' already exists
ERROR 1050 (42S01) at line 350: Table 'socket_summary_by_event_name' already exists
ERROR 1050 (42S01) at line 359: Table 'mutex_instances' already exists
ERROR 1050 (42S01) at line 373: Table 'objects_summary_global_by_type' already exists
ERROR 1050 (42S01) at line 383: Table 'performance_timers' already exists
ERROR 1050 (42S01) at line 393: Table 'rwlock_instances' already exists
ERROR 1050 (42S01) at line 402: Table 'setup_actors' already exists
ERROR 1050 (42S01) at line 410: Table 'setup_consumers' already exists
ERROR 1050 (42S01) at line 419: Table 'setup_instruments' already exists
ERROR 1050 (42S01) at line 430: Table 'setup_objects' already exists
ERROR 1050 (42S01) at line 438: Table 'setup_timers' already exists
ERROR 1050 (42S01) at line 483: Table 'table_io_waits_summary_by_index_usage' already exists
ERROR 1050 (42S01) at line 527: Table 'table_io_waits_summary_by_table' already exists
ERROR 1050 (42S01) at line 606: Table 'table_lock_waits_summary_by_table' already exists
ERROR 1050 (42S01) at line 626: Table 'threads' already exists
ERROR 1050 (42S01) at line 641: Table 'events_stages_current' already exists
ERROR 1050 (42S01) at line 656: Table 'events_stages_history' already exists
ERROR 1050 (42S01) at line 671: Table 'events_stages_history_long' already exists
ERROR 1050 (42S01) at line 684: Table 'events_stages_summary_by_thread_by_event_name' already exists
ERROR 1050 (42S01) at line 697: Table 'events_stages_summary_by_host_by_event_name' already exists
ERROR 1050 (42S01) at line 710: Table 'events_stages_summary_by_user_by_event_name' already exists
ERROR 1050 (42S01) at line 724: Table 'events_stages_summary_by_account_by_event_name' already exists
ERROR 1050 (42S01) at line 736: Table 'events_stages_summary_global_by_event_name' already exists
ERROR 1050 (42S01) at line 779: Table 'events_statements_current' already exists
ERROR 1050 (42S01) at line 822: Table 'events_statements_history' already exists
ERROR 1050 (42S01) at line 865: Table 'events_statements_history_long' already exists
ERROR 1050 (42S01) at line 897: Table 'events_statements_summary_by_thread_by_event_name' already exists
ERROR 1050 (42S01) at line 929: Table 'events_statements_summary_by_host_by_event_name' already exists
ERROR 1050 (42S01) at line 961: Table 'events_statements_summary_by_user_by_event_name' already exists
ERROR 1050 (42S01) at line 994: Table 'events_statements_summary_by_account_by_event_name' already exists
ERROR 1050 (42S01) at line 1025: Table 'events_statements_summary_global_by_event_name' already exists
ERROR 1050 (42S01) at line 1034: Table 'hosts' already exists
ERROR 1050 (42S01) at line 1043: Table 'users' already exists
ERROR 1050 (42S01) at line 1053: Table 'accounts' already exists
ERROR 1644 (HY000) at line 1473: Unexpected content found in the performance_schema database.
=======
ERROR 1050 (42S01) at line 97: Table 'cond_instances' already exists
ERROR 1050 (42S01) at line 121: Table 'events_waits_current' already exists
ERROR 1050 (42S01) at line 145: Table 'events_waits_history' already exists
ERROR 1050 (42S01) at line 169: Table 'events_waits_history_long' already exists
ERROR 1050 (42S01) at line 182: Table 'events_waits_summary_by_instance' already exists
ERROR 1050 (42S01) at line 195: Table 'events_waits_summary_by_host_by_event_name' already exists
ERROR 1050 (42S01) at line 208: Table 'events_waits_summary_by_user_by_event_name' already exists
ERROR 1050 (42S01) at line 222: Table 'events_waits_summary_by_account_by_event_name' already exists
ERROR 1050 (42S01) at line 235: Table 'events_waits_summary_by_thread_by_event_name' already exists
ERROR 1050 (42S01) at line 247: Table 'events_waits_summary_global_by_event_name' already exists
ERROR 1050 (42S01) at line 256: Table 'file_instances' already exists
ERROR 1050 (42S01) at line 267: Table 'file_summary_by_event_name' already exists
ERROR 1050 (42S01) at line 279: Table 'file_summary_by_instance' already exists
ERROR 1050 (42S01) at line 288: Table 'mutex_instances' already exists
ERROR 1050 (42S01) at line 302: Table 'objects_summary_global_by_type' already exists
ERROR 1050 (42S01) at line 312: Table 'performance_timers' already exists
ERROR 1050 (42S01) at line 322: Table 'rwlock_instances' already exists
ERROR 1050 (42S01) at line 331: Table 'setup_actors' already exists
ERROR 1050 (42S01) at line 339: Table 'setup_consumers' already exists
ERROR 1050 (42S01) at line 348: Table 'setup_instruments' already exists
ERROR 1050 (42S01) at line 359: Table 'setup_objects' already exists
ERROR 1050 (42S01) at line 367: Table 'setup_timers' already exists
ERROR 1050 (42S01) at line 412: Table 'table_io_waits_summary_by_index_usage' already exists
ERROR 1050 (42S01) at line 456: Table 'table_io_waits_summary_by_table' already exists
ERROR 1050 (42S01) at line 535: Table 'table_lock_waits_summary_by_table' already exists
ERROR 1050 (42S01) at line 555: Table 'threads' already exists
ERROR 1050 (42S01) at line 570: Table 'events_stages_current' already exists
ERROR 1050 (42S01) at line 585: Table 'events_stages_history' already exists
ERROR 1050 (42S01) at line 600: Table 'events_stages_history_long' already exists
ERROR 1050 (42S01) at line 613: Table 'events_stages_summary_by_thread_by_event_name' already exists
ERROR 1050 (42S01) at line 626: Table 'events_stages_summary_by_host_by_event_name' already exists
ERROR 1050 (42S01) at line 639: Table 'events_stages_summary_by_user_by_event_name' already exists
ERROR 1050 (42S01) at line 653: Table 'events_stages_summary_by_account_by_event_name' already exists
ERROR 1050 (42S01) at line 665: Table 'events_stages_summary_global_by_event_name' already exists
ERROR 1050 (42S01) at line 708: Table 'events_statements_current' already exists
ERROR 1050 (42S01) at line 751: Table 'events_statements_history' already exists
ERROR 1050 (42S01) at line 794: Table 'events_statements_history_long' already exists
ERROR 1050 (42S01) at line 826: Table 'events_statements_summary_by_thread_by_event_name' already exists
ERROR 1050 (42S01) at line 858: Table 'events_statements_summary_by_host_by_event_name' already exists
ERROR 1050 (42S01) at line 890: Table 'events_statements_summary_by_user_by_event_name' already exists
ERROR 1050 (42S01) at line 923: Table 'events_statements_summary_by_account_by_event_name' already exists
ERROR 1050 (42S01) at line 954: Table 'events_statements_summary_global_by_event_name' already exists
ERROR 1050 (42S01) at line 963: Table 'hosts' already exists
ERROR 1050 (42S01) at line 972: Table 'users' already exists
ERROR 1050 (42S01) at line 982: Table 'accounts' already exists
ERROR 1644 (HY000) at line 1402: Unexpected content found in the performance_schema database.
>>>>>>> 90828a7d
FATAL ERROR: Upgrade failed
select name from mysql.proc where db='performance_schema';
name
user_proc
update mysql.proc set db='test' where name='user_proc';
drop procedure test.user_proc;
"Testing mysql_upgrade with FUNCTION performance_schema.user_func"
create function test.user_func() returns integer
return 0;
update mysql.proc set db='performance_schema' where name='user_func';
<<<<<<< HEAD
ERROR 1050 (42S01) at line 96: Table 'cond_instances' already exists
ERROR 1050 (42S01) at line 120: Table 'events_waits_current' already exists
ERROR 1050 (42S01) at line 144: Table 'events_waits_history' already exists
ERROR 1050 (42S01) at line 168: Table 'events_waits_history_long' already exists
ERROR 1050 (42S01) at line 181: Table 'events_waits_summary_by_instance' already exists
ERROR 1050 (42S01) at line 194: Table 'events_waits_summary_by_host_by_event_name' already exists
ERROR 1050 (42S01) at line 207: Table 'events_waits_summary_by_user_by_event_name' already exists
ERROR 1050 (42S01) at line 221: Table 'events_waits_summary_by_account_by_event_name' already exists
ERROR 1050 (42S01) at line 234: Table 'events_waits_summary_by_thread_by_event_name' already exists
ERROR 1050 (42S01) at line 246: Table 'events_waits_summary_global_by_event_name' already exists
ERROR 1050 (42S01) at line 255: Table 'file_instances' already exists
ERROR 1050 (42S01) at line 266: Table 'file_summary_by_event_name' already exists
ERROR 1050 (42S01) at line 278: Table 'file_summary_by_instance' already exists
ERROR 1050 (42S01) at line 291: Table 'socket_instances' already exists
ERROR 1050 (42S01) at line 321: Table 'socket_summary_by_instance' already exists
ERROR 1050 (42S01) at line 350: Table 'socket_summary_by_event_name' already exists
ERROR 1050 (42S01) at line 359: Table 'mutex_instances' already exists
ERROR 1050 (42S01) at line 373: Table 'objects_summary_global_by_type' already exists
ERROR 1050 (42S01) at line 383: Table 'performance_timers' already exists
ERROR 1050 (42S01) at line 393: Table 'rwlock_instances' already exists
ERROR 1050 (42S01) at line 402: Table 'setup_actors' already exists
ERROR 1050 (42S01) at line 410: Table 'setup_consumers' already exists
ERROR 1050 (42S01) at line 419: Table 'setup_instruments' already exists
ERROR 1050 (42S01) at line 430: Table 'setup_objects' already exists
ERROR 1050 (42S01) at line 438: Table 'setup_timers' already exists
ERROR 1050 (42S01) at line 483: Table 'table_io_waits_summary_by_index_usage' already exists
ERROR 1050 (42S01) at line 527: Table 'table_io_waits_summary_by_table' already exists
ERROR 1050 (42S01) at line 606: Table 'table_lock_waits_summary_by_table' already exists
ERROR 1050 (42S01) at line 626: Table 'threads' already exists
ERROR 1050 (42S01) at line 641: Table 'events_stages_current' already exists
ERROR 1050 (42S01) at line 656: Table 'events_stages_history' already exists
ERROR 1050 (42S01) at line 671: Table 'events_stages_history_long' already exists
ERROR 1050 (42S01) at line 684: Table 'events_stages_summary_by_thread_by_event_name' already exists
ERROR 1050 (42S01) at line 697: Table 'events_stages_summary_by_host_by_event_name' already exists
ERROR 1050 (42S01) at line 710: Table 'events_stages_summary_by_user_by_event_name' already exists
ERROR 1050 (42S01) at line 724: Table 'events_stages_summary_by_account_by_event_name' already exists
ERROR 1050 (42S01) at line 736: Table 'events_stages_summary_global_by_event_name' already exists
ERROR 1050 (42S01) at line 779: Table 'events_statements_current' already exists
ERROR 1050 (42S01) at line 822: Table 'events_statements_history' already exists
ERROR 1050 (42S01) at line 865: Table 'events_statements_history_long' already exists
ERROR 1050 (42S01) at line 897: Table 'events_statements_summary_by_thread_by_event_name' already exists
ERROR 1050 (42S01) at line 929: Table 'events_statements_summary_by_host_by_event_name' already exists
ERROR 1050 (42S01) at line 961: Table 'events_statements_summary_by_user_by_event_name' already exists
ERROR 1050 (42S01) at line 994: Table 'events_statements_summary_by_account_by_event_name' already exists
ERROR 1050 (42S01) at line 1025: Table 'events_statements_summary_global_by_event_name' already exists
ERROR 1050 (42S01) at line 1034: Table 'hosts' already exists
ERROR 1050 (42S01) at line 1043: Table 'users' already exists
ERROR 1050 (42S01) at line 1053: Table 'accounts' already exists
ERROR 1644 (HY000) at line 1473: Unexpected content found in the performance_schema database.
=======
ERROR 1050 (42S01) at line 97: Table 'cond_instances' already exists
ERROR 1050 (42S01) at line 121: Table 'events_waits_current' already exists
ERROR 1050 (42S01) at line 145: Table 'events_waits_history' already exists
ERROR 1050 (42S01) at line 169: Table 'events_waits_history_long' already exists
ERROR 1050 (42S01) at line 182: Table 'events_waits_summary_by_instance' already exists
ERROR 1050 (42S01) at line 195: Table 'events_waits_summary_by_host_by_event_name' already exists
ERROR 1050 (42S01) at line 208: Table 'events_waits_summary_by_user_by_event_name' already exists
ERROR 1050 (42S01) at line 222: Table 'events_waits_summary_by_account_by_event_name' already exists
ERROR 1050 (42S01) at line 235: Table 'events_waits_summary_by_thread_by_event_name' already exists
ERROR 1050 (42S01) at line 247: Table 'events_waits_summary_global_by_event_name' already exists
ERROR 1050 (42S01) at line 256: Table 'file_instances' already exists
ERROR 1050 (42S01) at line 267: Table 'file_summary_by_event_name' already exists
ERROR 1050 (42S01) at line 279: Table 'file_summary_by_instance' already exists
ERROR 1050 (42S01) at line 288: Table 'mutex_instances' already exists
ERROR 1050 (42S01) at line 302: Table 'objects_summary_global_by_type' already exists
ERROR 1050 (42S01) at line 312: Table 'performance_timers' already exists
ERROR 1050 (42S01) at line 322: Table 'rwlock_instances' already exists
ERROR 1050 (42S01) at line 331: Table 'setup_actors' already exists
ERROR 1050 (42S01) at line 339: Table 'setup_consumers' already exists
ERROR 1050 (42S01) at line 348: Table 'setup_instruments' already exists
ERROR 1050 (42S01) at line 359: Table 'setup_objects' already exists
ERROR 1050 (42S01) at line 367: Table 'setup_timers' already exists
ERROR 1050 (42S01) at line 412: Table 'table_io_waits_summary_by_index_usage' already exists
ERROR 1050 (42S01) at line 456: Table 'table_io_waits_summary_by_table' already exists
ERROR 1050 (42S01) at line 535: Table 'table_lock_waits_summary_by_table' already exists
ERROR 1050 (42S01) at line 555: Table 'threads' already exists
ERROR 1050 (42S01) at line 570: Table 'events_stages_current' already exists
ERROR 1050 (42S01) at line 585: Table 'events_stages_history' already exists
ERROR 1050 (42S01) at line 600: Table 'events_stages_history_long' already exists
ERROR 1050 (42S01) at line 613: Table 'events_stages_summary_by_thread_by_event_name' already exists
ERROR 1050 (42S01) at line 626: Table 'events_stages_summary_by_host_by_event_name' already exists
ERROR 1050 (42S01) at line 639: Table 'events_stages_summary_by_user_by_event_name' already exists
ERROR 1050 (42S01) at line 653: Table 'events_stages_summary_by_account_by_event_name' already exists
ERROR 1050 (42S01) at line 665: Table 'events_stages_summary_global_by_event_name' already exists
ERROR 1050 (42S01) at line 708: Table 'events_statements_current' already exists
ERROR 1050 (42S01) at line 751: Table 'events_statements_history' already exists
ERROR 1050 (42S01) at line 794: Table 'events_statements_history_long' already exists
ERROR 1050 (42S01) at line 826: Table 'events_statements_summary_by_thread_by_event_name' already exists
ERROR 1050 (42S01) at line 858: Table 'events_statements_summary_by_host_by_event_name' already exists
ERROR 1050 (42S01) at line 890: Table 'events_statements_summary_by_user_by_event_name' already exists
ERROR 1050 (42S01) at line 923: Table 'events_statements_summary_by_account_by_event_name' already exists
ERROR 1050 (42S01) at line 954: Table 'events_statements_summary_global_by_event_name' already exists
ERROR 1050 (42S01) at line 963: Table 'hosts' already exists
ERROR 1050 (42S01) at line 972: Table 'users' already exists
ERROR 1050 (42S01) at line 982: Table 'accounts' already exists
ERROR 1644 (HY000) at line 1402: Unexpected content found in the performance_schema database.
>>>>>>> 90828a7d
FATAL ERROR: Upgrade failed
select name from mysql.proc where db='performance_schema';
name
user_func
update mysql.proc set db='test' where name='user_func';
drop function test.user_func;
"Testing mysql_upgrade with EVENT performance_schema.user_event"
create event test.user_event on schedule every 1 day do
select "not supposed to be here";
update mysql.event set db='performance_schema' where name='user_event';
<<<<<<< HEAD
ERROR 1050 (42S01) at line 96: Table 'cond_instances' already exists
ERROR 1050 (42S01) at line 120: Table 'events_waits_current' already exists
ERROR 1050 (42S01) at line 144: Table 'events_waits_history' already exists
ERROR 1050 (42S01) at line 168: Table 'events_waits_history_long' already exists
ERROR 1050 (42S01) at line 181: Table 'events_waits_summary_by_instance' already exists
ERROR 1050 (42S01) at line 194: Table 'events_waits_summary_by_host_by_event_name' already exists
ERROR 1050 (42S01) at line 207: Table 'events_waits_summary_by_user_by_event_name' already exists
ERROR 1050 (42S01) at line 221: Table 'events_waits_summary_by_account_by_event_name' already exists
ERROR 1050 (42S01) at line 234: Table 'events_waits_summary_by_thread_by_event_name' already exists
ERROR 1050 (42S01) at line 246: Table 'events_waits_summary_global_by_event_name' already exists
ERROR 1050 (42S01) at line 255: Table 'file_instances' already exists
ERROR 1050 (42S01) at line 266: Table 'file_summary_by_event_name' already exists
ERROR 1050 (42S01) at line 278: Table 'file_summary_by_instance' already exists
ERROR 1050 (42S01) at line 291: Table 'socket_instances' already exists
ERROR 1050 (42S01) at line 321: Table 'socket_summary_by_instance' already exists
ERROR 1050 (42S01) at line 350: Table 'socket_summary_by_event_name' already exists
ERROR 1050 (42S01) at line 359: Table 'mutex_instances' already exists
ERROR 1050 (42S01) at line 373: Table 'objects_summary_global_by_type' already exists
ERROR 1050 (42S01) at line 383: Table 'performance_timers' already exists
ERROR 1050 (42S01) at line 393: Table 'rwlock_instances' already exists
ERROR 1050 (42S01) at line 402: Table 'setup_actors' already exists
ERROR 1050 (42S01) at line 410: Table 'setup_consumers' already exists
ERROR 1050 (42S01) at line 419: Table 'setup_instruments' already exists
ERROR 1050 (42S01) at line 430: Table 'setup_objects' already exists
ERROR 1050 (42S01) at line 438: Table 'setup_timers' already exists
ERROR 1050 (42S01) at line 483: Table 'table_io_waits_summary_by_index_usage' already exists
ERROR 1050 (42S01) at line 527: Table 'table_io_waits_summary_by_table' already exists
ERROR 1050 (42S01) at line 606: Table 'table_lock_waits_summary_by_table' already exists
ERROR 1050 (42S01) at line 626: Table 'threads' already exists
ERROR 1050 (42S01) at line 641: Table 'events_stages_current' already exists
ERROR 1050 (42S01) at line 656: Table 'events_stages_history' already exists
ERROR 1050 (42S01) at line 671: Table 'events_stages_history_long' already exists
ERROR 1050 (42S01) at line 684: Table 'events_stages_summary_by_thread_by_event_name' already exists
ERROR 1050 (42S01) at line 697: Table 'events_stages_summary_by_host_by_event_name' already exists
ERROR 1050 (42S01) at line 710: Table 'events_stages_summary_by_user_by_event_name' already exists
ERROR 1050 (42S01) at line 724: Table 'events_stages_summary_by_account_by_event_name' already exists
ERROR 1050 (42S01) at line 736: Table 'events_stages_summary_global_by_event_name' already exists
ERROR 1050 (42S01) at line 779: Table 'events_statements_current' already exists
ERROR 1050 (42S01) at line 822: Table 'events_statements_history' already exists
ERROR 1050 (42S01) at line 865: Table 'events_statements_history_long' already exists
ERROR 1050 (42S01) at line 897: Table 'events_statements_summary_by_thread_by_event_name' already exists
ERROR 1050 (42S01) at line 929: Table 'events_statements_summary_by_host_by_event_name' already exists
ERROR 1050 (42S01) at line 961: Table 'events_statements_summary_by_user_by_event_name' already exists
ERROR 1050 (42S01) at line 994: Table 'events_statements_summary_by_account_by_event_name' already exists
ERROR 1050 (42S01) at line 1025: Table 'events_statements_summary_global_by_event_name' already exists
ERROR 1050 (42S01) at line 1034: Table 'hosts' already exists
ERROR 1050 (42S01) at line 1043: Table 'users' already exists
ERROR 1050 (42S01) at line 1053: Table 'accounts' already exists
ERROR 1644 (HY000) at line 1473: Unexpected content found in the performance_schema database.
=======
ERROR 1050 (42S01) at line 97: Table 'cond_instances' already exists
ERROR 1050 (42S01) at line 121: Table 'events_waits_current' already exists
ERROR 1050 (42S01) at line 145: Table 'events_waits_history' already exists
ERROR 1050 (42S01) at line 169: Table 'events_waits_history_long' already exists
ERROR 1050 (42S01) at line 182: Table 'events_waits_summary_by_instance' already exists
ERROR 1050 (42S01) at line 195: Table 'events_waits_summary_by_host_by_event_name' already exists
ERROR 1050 (42S01) at line 208: Table 'events_waits_summary_by_user_by_event_name' already exists
ERROR 1050 (42S01) at line 222: Table 'events_waits_summary_by_account_by_event_name' already exists
ERROR 1050 (42S01) at line 235: Table 'events_waits_summary_by_thread_by_event_name' already exists
ERROR 1050 (42S01) at line 247: Table 'events_waits_summary_global_by_event_name' already exists
ERROR 1050 (42S01) at line 256: Table 'file_instances' already exists
ERROR 1050 (42S01) at line 267: Table 'file_summary_by_event_name' already exists
ERROR 1050 (42S01) at line 279: Table 'file_summary_by_instance' already exists
ERROR 1050 (42S01) at line 288: Table 'mutex_instances' already exists
ERROR 1050 (42S01) at line 302: Table 'objects_summary_global_by_type' already exists
ERROR 1050 (42S01) at line 312: Table 'performance_timers' already exists
ERROR 1050 (42S01) at line 322: Table 'rwlock_instances' already exists
ERROR 1050 (42S01) at line 331: Table 'setup_actors' already exists
ERROR 1050 (42S01) at line 339: Table 'setup_consumers' already exists
ERROR 1050 (42S01) at line 348: Table 'setup_instruments' already exists
ERROR 1050 (42S01) at line 359: Table 'setup_objects' already exists
ERROR 1050 (42S01) at line 367: Table 'setup_timers' already exists
ERROR 1050 (42S01) at line 412: Table 'table_io_waits_summary_by_index_usage' already exists
ERROR 1050 (42S01) at line 456: Table 'table_io_waits_summary_by_table' already exists
ERROR 1050 (42S01) at line 535: Table 'table_lock_waits_summary_by_table' already exists
ERROR 1050 (42S01) at line 555: Table 'threads' already exists
ERROR 1050 (42S01) at line 570: Table 'events_stages_current' already exists
ERROR 1050 (42S01) at line 585: Table 'events_stages_history' already exists
ERROR 1050 (42S01) at line 600: Table 'events_stages_history_long' already exists
ERROR 1050 (42S01) at line 613: Table 'events_stages_summary_by_thread_by_event_name' already exists
ERROR 1050 (42S01) at line 626: Table 'events_stages_summary_by_host_by_event_name' already exists
ERROR 1050 (42S01) at line 639: Table 'events_stages_summary_by_user_by_event_name' already exists
ERROR 1050 (42S01) at line 653: Table 'events_stages_summary_by_account_by_event_name' already exists
ERROR 1050 (42S01) at line 665: Table 'events_stages_summary_global_by_event_name' already exists
ERROR 1050 (42S01) at line 708: Table 'events_statements_current' already exists
ERROR 1050 (42S01) at line 751: Table 'events_statements_history' already exists
ERROR 1050 (42S01) at line 794: Table 'events_statements_history_long' already exists
ERROR 1050 (42S01) at line 826: Table 'events_statements_summary_by_thread_by_event_name' already exists
ERROR 1050 (42S01) at line 858: Table 'events_statements_summary_by_host_by_event_name' already exists
ERROR 1050 (42S01) at line 890: Table 'events_statements_summary_by_user_by_event_name' already exists
ERROR 1050 (42S01) at line 923: Table 'events_statements_summary_by_account_by_event_name' already exists
ERROR 1050 (42S01) at line 954: Table 'events_statements_summary_global_by_event_name' already exists
ERROR 1050 (42S01) at line 963: Table 'hosts' already exists
ERROR 1050 (42S01) at line 972: Table 'users' already exists
ERROR 1050 (42S01) at line 982: Table 'accounts' already exists
ERROR 1644 (HY000) at line 1402: Unexpected content found in the performance_schema database.
>>>>>>> 90828a7d
FATAL ERROR: Upgrade failed
select name from mysql.event where db='performance_schema';
name
user_event
update mysql.event set db='test' where name='user_event';
drop event test.user_event;<|MERGE_RESOLUTION|>--- conflicted
+++ resolved
@@ -8,104 +8,55 @@
 show tables like "user_table";
 Tables_in_performance_schema (user_table)
 user_table
-<<<<<<< HEAD
-ERROR 1050 (42S01) at line 96: Table 'cond_instances' already exists
-ERROR 1050 (42S01) at line 120: Table 'events_waits_current' already exists
-ERROR 1050 (42S01) at line 144: Table 'events_waits_history' already exists
-ERROR 1050 (42S01) at line 168: Table 'events_waits_history_long' already exists
-ERROR 1050 (42S01) at line 181: Table 'events_waits_summary_by_instance' already exists
-ERROR 1050 (42S01) at line 194: Table 'events_waits_summary_by_host_by_event_name' already exists
-ERROR 1050 (42S01) at line 207: Table 'events_waits_summary_by_user_by_event_name' already exists
-ERROR 1050 (42S01) at line 221: Table 'events_waits_summary_by_account_by_event_name' already exists
-ERROR 1050 (42S01) at line 234: Table 'events_waits_summary_by_thread_by_event_name' already exists
-ERROR 1050 (42S01) at line 246: Table 'events_waits_summary_global_by_event_name' already exists
-ERROR 1050 (42S01) at line 255: Table 'file_instances' already exists
-ERROR 1050 (42S01) at line 266: Table 'file_summary_by_event_name' already exists
-ERROR 1050 (42S01) at line 278: Table 'file_summary_by_instance' already exists
-ERROR 1050 (42S01) at line 291: Table 'socket_instances' already exists
-ERROR 1050 (42S01) at line 321: Table 'socket_summary_by_instance' already exists
-ERROR 1050 (42S01) at line 350: Table 'socket_summary_by_event_name' already exists
-ERROR 1050 (42S01) at line 359: Table 'mutex_instances' already exists
-ERROR 1050 (42S01) at line 373: Table 'objects_summary_global_by_type' already exists
-ERROR 1050 (42S01) at line 383: Table 'performance_timers' already exists
-ERROR 1050 (42S01) at line 393: Table 'rwlock_instances' already exists
-ERROR 1050 (42S01) at line 402: Table 'setup_actors' already exists
-ERROR 1050 (42S01) at line 410: Table 'setup_consumers' already exists
-ERROR 1050 (42S01) at line 419: Table 'setup_instruments' already exists
-ERROR 1050 (42S01) at line 430: Table 'setup_objects' already exists
-ERROR 1050 (42S01) at line 438: Table 'setup_timers' already exists
-ERROR 1050 (42S01) at line 483: Table 'table_io_waits_summary_by_index_usage' already exists
-ERROR 1050 (42S01) at line 527: Table 'table_io_waits_summary_by_table' already exists
-ERROR 1050 (42S01) at line 606: Table 'table_lock_waits_summary_by_table' already exists
-ERROR 1050 (42S01) at line 626: Table 'threads' already exists
-ERROR 1050 (42S01) at line 641: Table 'events_stages_current' already exists
-ERROR 1050 (42S01) at line 656: Table 'events_stages_history' already exists
-ERROR 1050 (42S01) at line 671: Table 'events_stages_history_long' already exists
-ERROR 1050 (42S01) at line 684: Table 'events_stages_summary_by_thread_by_event_name' already exists
-ERROR 1050 (42S01) at line 697: Table 'events_stages_summary_by_host_by_event_name' already exists
-ERROR 1050 (42S01) at line 710: Table 'events_stages_summary_by_user_by_event_name' already exists
-ERROR 1050 (42S01) at line 724: Table 'events_stages_summary_by_account_by_event_name' already exists
-ERROR 1050 (42S01) at line 736: Table 'events_stages_summary_global_by_event_name' already exists
-ERROR 1050 (42S01) at line 779: Table 'events_statements_current' already exists
-ERROR 1050 (42S01) at line 822: Table 'events_statements_history' already exists
-ERROR 1050 (42S01) at line 865: Table 'events_statements_history_long' already exists
-ERROR 1050 (42S01) at line 897: Table 'events_statements_summary_by_thread_by_event_name' already exists
-ERROR 1050 (42S01) at line 929: Table 'events_statements_summary_by_host_by_event_name' already exists
-ERROR 1050 (42S01) at line 961: Table 'events_statements_summary_by_user_by_event_name' already exists
-ERROR 1050 (42S01) at line 994: Table 'events_statements_summary_by_account_by_event_name' already exists
-ERROR 1050 (42S01) at line 1025: Table 'events_statements_summary_global_by_event_name' already exists
-ERROR 1050 (42S01) at line 1034: Table 'hosts' already exists
-ERROR 1050 (42S01) at line 1043: Table 'users' already exists
-ERROR 1050 (42S01) at line 1053: Table 'accounts' already exists
-ERROR 1644 (HY000) at line 1473: Unexpected content found in the performance_schema database.
-=======
-ERROR 1050 (42S01) at line 97: Table 'cond_instances' already exists
-ERROR 1050 (42S01) at line 121: Table 'events_waits_current' already exists
-ERROR 1050 (42S01) at line 145: Table 'events_waits_history' already exists
-ERROR 1050 (42S01) at line 169: Table 'events_waits_history_long' already exists
-ERROR 1050 (42S01) at line 182: Table 'events_waits_summary_by_instance' already exists
-ERROR 1050 (42S01) at line 195: Table 'events_waits_summary_by_host_by_event_name' already exists
-ERROR 1050 (42S01) at line 208: Table 'events_waits_summary_by_user_by_event_name' already exists
-ERROR 1050 (42S01) at line 222: Table 'events_waits_summary_by_account_by_event_name' already exists
-ERROR 1050 (42S01) at line 235: Table 'events_waits_summary_by_thread_by_event_name' already exists
-ERROR 1050 (42S01) at line 247: Table 'events_waits_summary_global_by_event_name' already exists
-ERROR 1050 (42S01) at line 256: Table 'file_instances' already exists
-ERROR 1050 (42S01) at line 267: Table 'file_summary_by_event_name' already exists
-ERROR 1050 (42S01) at line 279: Table 'file_summary_by_instance' already exists
-ERROR 1050 (42S01) at line 288: Table 'mutex_instances' already exists
-ERROR 1050 (42S01) at line 302: Table 'objects_summary_global_by_type' already exists
-ERROR 1050 (42S01) at line 312: Table 'performance_timers' already exists
-ERROR 1050 (42S01) at line 322: Table 'rwlock_instances' already exists
-ERROR 1050 (42S01) at line 331: Table 'setup_actors' already exists
-ERROR 1050 (42S01) at line 339: Table 'setup_consumers' already exists
-ERROR 1050 (42S01) at line 348: Table 'setup_instruments' already exists
-ERROR 1050 (42S01) at line 359: Table 'setup_objects' already exists
-ERROR 1050 (42S01) at line 367: Table 'setup_timers' already exists
-ERROR 1050 (42S01) at line 412: Table 'table_io_waits_summary_by_index_usage' already exists
-ERROR 1050 (42S01) at line 456: Table 'table_io_waits_summary_by_table' already exists
-ERROR 1050 (42S01) at line 535: Table 'table_lock_waits_summary_by_table' already exists
-ERROR 1050 (42S01) at line 555: Table 'threads' already exists
-ERROR 1050 (42S01) at line 570: Table 'events_stages_current' already exists
-ERROR 1050 (42S01) at line 585: Table 'events_stages_history' already exists
-ERROR 1050 (42S01) at line 600: Table 'events_stages_history_long' already exists
-ERROR 1050 (42S01) at line 613: Table 'events_stages_summary_by_thread_by_event_name' already exists
-ERROR 1050 (42S01) at line 626: Table 'events_stages_summary_by_host_by_event_name' already exists
-ERROR 1050 (42S01) at line 639: Table 'events_stages_summary_by_user_by_event_name' already exists
-ERROR 1050 (42S01) at line 653: Table 'events_stages_summary_by_account_by_event_name' already exists
-ERROR 1050 (42S01) at line 665: Table 'events_stages_summary_global_by_event_name' already exists
-ERROR 1050 (42S01) at line 708: Table 'events_statements_current' already exists
-ERROR 1050 (42S01) at line 751: Table 'events_statements_history' already exists
-ERROR 1050 (42S01) at line 794: Table 'events_statements_history_long' already exists
-ERROR 1050 (42S01) at line 826: Table 'events_statements_summary_by_thread_by_event_name' already exists
-ERROR 1050 (42S01) at line 858: Table 'events_statements_summary_by_host_by_event_name' already exists
-ERROR 1050 (42S01) at line 890: Table 'events_statements_summary_by_user_by_event_name' already exists
-ERROR 1050 (42S01) at line 923: Table 'events_statements_summary_by_account_by_event_name' already exists
-ERROR 1050 (42S01) at line 954: Table 'events_statements_summary_global_by_event_name' already exists
-ERROR 1050 (42S01) at line 963: Table 'hosts' already exists
-ERROR 1050 (42S01) at line 972: Table 'users' already exists
-ERROR 1050 (42S01) at line 982: Table 'accounts' already exists
-ERROR 1644 (HY000) at line 1402: Unexpected content found in the performance_schema database.
->>>>>>> 90828a7d
+ERROR 1050 (42S01) at line 97: Table 'cond_instances' already exists
+ERROR 1050 (42S01) at line 121: Table 'events_waits_current' already exists
+ERROR 1050 (42S01) at line 145: Table 'events_waits_history' already exists
+ERROR 1050 (42S01) at line 169: Table 'events_waits_history_long' already exists
+ERROR 1050 (42S01) at line 182: Table 'events_waits_summary_by_instance' already exists
+ERROR 1050 (42S01) at line 195: Table 'events_waits_summary_by_host_by_event_name' already exists
+ERROR 1050 (42S01) at line 208: Table 'events_waits_summary_by_user_by_event_name' already exists
+ERROR 1050 (42S01) at line 222: Table 'events_waits_summary_by_account_by_event_name' already exists
+ERROR 1050 (42S01) at line 235: Table 'events_waits_summary_by_thread_by_event_name' already exists
+ERROR 1050 (42S01) at line 247: Table 'events_waits_summary_global_by_event_name' already exists
+ERROR 1050 (42S01) at line 256: Table 'file_instances' already exists
+ERROR 1050 (42S01) at line 267: Table 'file_summary_by_event_name' already exists
+ERROR 1050 (42S01) at line 279: Table 'file_summary_by_instance' already exists
+ERROR 1050 (42S01) at line 292: Table 'socket_instances' already exists
+ERROR 1050 (42S01) at line 322: Table 'socket_summary_by_instance' already exists
+ERROR 1050 (42S01) at line 351: Table 'socket_summary_by_event_name' already exists
+ERROR 1050 (42S01) at line 360: Table 'mutex_instances' already exists
+ERROR 1050 (42S01) at line 374: Table 'objects_summary_global_by_type' already exists
+ERROR 1050 (42S01) at line 384: Table 'performance_timers' already exists
+ERROR 1050 (42S01) at line 394: Table 'rwlock_instances' already exists
+ERROR 1050 (42S01) at line 403: Table 'setup_actors' already exists
+ERROR 1050 (42S01) at line 411: Table 'setup_consumers' already exists
+ERROR 1050 (42S01) at line 420: Table 'setup_instruments' already exists
+ERROR 1050 (42S01) at line 431: Table 'setup_objects' already exists
+ERROR 1050 (42S01) at line 439: Table 'setup_timers' already exists
+ERROR 1050 (42S01) at line 484: Table 'table_io_waits_summary_by_index_usage' already exists
+ERROR 1050 (42S01) at line 528: Table 'table_io_waits_summary_by_table' already exists
+ERROR 1050 (42S01) at line 607: Table 'table_lock_waits_summary_by_table' already exists
+ERROR 1050 (42S01) at line 627: Table 'threads' already exists
+ERROR 1050 (42S01) at line 642: Table 'events_stages_current' already exists
+ERROR 1050 (42S01) at line 657: Table 'events_stages_history' already exists
+ERROR 1050 (42S01) at line 672: Table 'events_stages_history_long' already exists
+ERROR 1050 (42S01) at line 685: Table 'events_stages_summary_by_thread_by_event_name' already exists
+ERROR 1050 (42S01) at line 698: Table 'events_stages_summary_by_host_by_event_name' already exists
+ERROR 1050 (42S01) at line 711: Table 'events_stages_summary_by_user_by_event_name' already exists
+ERROR 1050 (42S01) at line 725: Table 'events_stages_summary_by_account_by_event_name' already exists
+ERROR 1050 (42S01) at line 737: Table 'events_stages_summary_global_by_event_name' already exists
+ERROR 1050 (42S01) at line 780: Table 'events_statements_current' already exists
+ERROR 1050 (42S01) at line 823: Table 'events_statements_history' already exists
+ERROR 1050 (42S01) at line 866: Table 'events_statements_history_long' already exists
+ERROR 1050 (42S01) at line 898: Table 'events_statements_summary_by_thread_by_event_name' already exists
+ERROR 1050 (42S01) at line 930: Table 'events_statements_summary_by_host_by_event_name' already exists
+ERROR 1050 (42S01) at line 962: Table 'events_statements_summary_by_user_by_event_name' already exists
+ERROR 1050 (42S01) at line 995: Table 'events_statements_summary_by_account_by_event_name' already exists
+ERROR 1050 (42S01) at line 1026: Table 'events_statements_summary_global_by_event_name' already exists
+ERROR 1050 (42S01) at line 1035: Table 'hosts' already exists
+ERROR 1050 (42S01) at line 1044: Table 'users' already exists
+ERROR 1050 (42S01) at line 1054: Table 'accounts' already exists
+ERROR 1644 (HY000) at line 1474: Unexpected content found in the performance_schema database.
 FATAL ERROR: Upgrade failed
 show tables like "user_table";
 Tables_in_performance_schema (user_table)
@@ -118,104 +69,55 @@
 show tables like "user_view";
 Tables_in_performance_schema (user_view)
 user_view
-<<<<<<< HEAD
-ERROR 1050 (42S01) at line 96: Table 'cond_instances' already exists
-ERROR 1050 (42S01) at line 120: Table 'events_waits_current' already exists
-ERROR 1050 (42S01) at line 144: Table 'events_waits_history' already exists
-ERROR 1050 (42S01) at line 168: Table 'events_waits_history_long' already exists
-ERROR 1050 (42S01) at line 181: Table 'events_waits_summary_by_instance' already exists
-ERROR 1050 (42S01) at line 194: Table 'events_waits_summary_by_host_by_event_name' already exists
-ERROR 1050 (42S01) at line 207: Table 'events_waits_summary_by_user_by_event_name' already exists
-ERROR 1050 (42S01) at line 221: Table 'events_waits_summary_by_account_by_event_name' already exists
-ERROR 1050 (42S01) at line 234: Table 'events_waits_summary_by_thread_by_event_name' already exists
-ERROR 1050 (42S01) at line 246: Table 'events_waits_summary_global_by_event_name' already exists
-ERROR 1050 (42S01) at line 255: Table 'file_instances' already exists
-ERROR 1050 (42S01) at line 266: Table 'file_summary_by_event_name' already exists
-ERROR 1050 (42S01) at line 278: Table 'file_summary_by_instance' already exists
-ERROR 1050 (42S01) at line 291: Table 'socket_instances' already exists
-ERROR 1050 (42S01) at line 321: Table 'socket_summary_by_instance' already exists
-ERROR 1050 (42S01) at line 350: Table 'socket_summary_by_event_name' already exists
-ERROR 1050 (42S01) at line 359: Table 'mutex_instances' already exists
-ERROR 1050 (42S01) at line 373: Table 'objects_summary_global_by_type' already exists
-ERROR 1050 (42S01) at line 383: Table 'performance_timers' already exists
-ERROR 1050 (42S01) at line 393: Table 'rwlock_instances' already exists
-ERROR 1050 (42S01) at line 402: Table 'setup_actors' already exists
-ERROR 1050 (42S01) at line 410: Table 'setup_consumers' already exists
-ERROR 1050 (42S01) at line 419: Table 'setup_instruments' already exists
-ERROR 1050 (42S01) at line 430: Table 'setup_objects' already exists
-ERROR 1050 (42S01) at line 438: Table 'setup_timers' already exists
-ERROR 1050 (42S01) at line 483: Table 'table_io_waits_summary_by_index_usage' already exists
-ERROR 1050 (42S01) at line 527: Table 'table_io_waits_summary_by_table' already exists
-ERROR 1050 (42S01) at line 606: Table 'table_lock_waits_summary_by_table' already exists
-ERROR 1050 (42S01) at line 626: Table 'threads' already exists
-ERROR 1050 (42S01) at line 641: Table 'events_stages_current' already exists
-ERROR 1050 (42S01) at line 656: Table 'events_stages_history' already exists
-ERROR 1050 (42S01) at line 671: Table 'events_stages_history_long' already exists
-ERROR 1050 (42S01) at line 684: Table 'events_stages_summary_by_thread_by_event_name' already exists
-ERROR 1050 (42S01) at line 697: Table 'events_stages_summary_by_host_by_event_name' already exists
-ERROR 1050 (42S01) at line 710: Table 'events_stages_summary_by_user_by_event_name' already exists
-ERROR 1050 (42S01) at line 724: Table 'events_stages_summary_by_account_by_event_name' already exists
-ERROR 1050 (42S01) at line 736: Table 'events_stages_summary_global_by_event_name' already exists
-ERROR 1050 (42S01) at line 779: Table 'events_statements_current' already exists
-ERROR 1050 (42S01) at line 822: Table 'events_statements_history' already exists
-ERROR 1050 (42S01) at line 865: Table 'events_statements_history_long' already exists
-ERROR 1050 (42S01) at line 897: Table 'events_statements_summary_by_thread_by_event_name' already exists
-ERROR 1050 (42S01) at line 929: Table 'events_statements_summary_by_host_by_event_name' already exists
-ERROR 1050 (42S01) at line 961: Table 'events_statements_summary_by_user_by_event_name' already exists
-ERROR 1050 (42S01) at line 994: Table 'events_statements_summary_by_account_by_event_name' already exists
-ERROR 1050 (42S01) at line 1025: Table 'events_statements_summary_global_by_event_name' already exists
-ERROR 1050 (42S01) at line 1034: Table 'hosts' already exists
-ERROR 1050 (42S01) at line 1043: Table 'users' already exists
-ERROR 1050 (42S01) at line 1053: Table 'accounts' already exists
-ERROR 1644 (HY000) at line 1473: Unexpected content found in the performance_schema database.
-=======
-ERROR 1050 (42S01) at line 97: Table 'cond_instances' already exists
-ERROR 1050 (42S01) at line 121: Table 'events_waits_current' already exists
-ERROR 1050 (42S01) at line 145: Table 'events_waits_history' already exists
-ERROR 1050 (42S01) at line 169: Table 'events_waits_history_long' already exists
-ERROR 1050 (42S01) at line 182: Table 'events_waits_summary_by_instance' already exists
-ERROR 1050 (42S01) at line 195: Table 'events_waits_summary_by_host_by_event_name' already exists
-ERROR 1050 (42S01) at line 208: Table 'events_waits_summary_by_user_by_event_name' already exists
-ERROR 1050 (42S01) at line 222: Table 'events_waits_summary_by_account_by_event_name' already exists
-ERROR 1050 (42S01) at line 235: Table 'events_waits_summary_by_thread_by_event_name' already exists
-ERROR 1050 (42S01) at line 247: Table 'events_waits_summary_global_by_event_name' already exists
-ERROR 1050 (42S01) at line 256: Table 'file_instances' already exists
-ERROR 1050 (42S01) at line 267: Table 'file_summary_by_event_name' already exists
-ERROR 1050 (42S01) at line 279: Table 'file_summary_by_instance' already exists
-ERROR 1050 (42S01) at line 288: Table 'mutex_instances' already exists
-ERROR 1050 (42S01) at line 302: Table 'objects_summary_global_by_type' already exists
-ERROR 1050 (42S01) at line 312: Table 'performance_timers' already exists
-ERROR 1050 (42S01) at line 322: Table 'rwlock_instances' already exists
-ERROR 1050 (42S01) at line 331: Table 'setup_actors' already exists
-ERROR 1050 (42S01) at line 339: Table 'setup_consumers' already exists
-ERROR 1050 (42S01) at line 348: Table 'setup_instruments' already exists
-ERROR 1050 (42S01) at line 359: Table 'setup_objects' already exists
-ERROR 1050 (42S01) at line 367: Table 'setup_timers' already exists
-ERROR 1050 (42S01) at line 412: Table 'table_io_waits_summary_by_index_usage' already exists
-ERROR 1050 (42S01) at line 456: Table 'table_io_waits_summary_by_table' already exists
-ERROR 1050 (42S01) at line 535: Table 'table_lock_waits_summary_by_table' already exists
-ERROR 1050 (42S01) at line 555: Table 'threads' already exists
-ERROR 1050 (42S01) at line 570: Table 'events_stages_current' already exists
-ERROR 1050 (42S01) at line 585: Table 'events_stages_history' already exists
-ERROR 1050 (42S01) at line 600: Table 'events_stages_history_long' already exists
-ERROR 1050 (42S01) at line 613: Table 'events_stages_summary_by_thread_by_event_name' already exists
-ERROR 1050 (42S01) at line 626: Table 'events_stages_summary_by_host_by_event_name' already exists
-ERROR 1050 (42S01) at line 639: Table 'events_stages_summary_by_user_by_event_name' already exists
-ERROR 1050 (42S01) at line 653: Table 'events_stages_summary_by_account_by_event_name' already exists
-ERROR 1050 (42S01) at line 665: Table 'events_stages_summary_global_by_event_name' already exists
-ERROR 1050 (42S01) at line 708: Table 'events_statements_current' already exists
-ERROR 1050 (42S01) at line 751: Table 'events_statements_history' already exists
-ERROR 1050 (42S01) at line 794: Table 'events_statements_history_long' already exists
-ERROR 1050 (42S01) at line 826: Table 'events_statements_summary_by_thread_by_event_name' already exists
-ERROR 1050 (42S01) at line 858: Table 'events_statements_summary_by_host_by_event_name' already exists
-ERROR 1050 (42S01) at line 890: Table 'events_statements_summary_by_user_by_event_name' already exists
-ERROR 1050 (42S01) at line 923: Table 'events_statements_summary_by_account_by_event_name' already exists
-ERROR 1050 (42S01) at line 954: Table 'events_statements_summary_global_by_event_name' already exists
-ERROR 1050 (42S01) at line 963: Table 'hosts' already exists
-ERROR 1050 (42S01) at line 972: Table 'users' already exists
-ERROR 1050 (42S01) at line 982: Table 'accounts' already exists
-ERROR 1644 (HY000) at line 1402: Unexpected content found in the performance_schema database.
->>>>>>> 90828a7d
+ERROR 1050 (42S01) at line 97: Table 'cond_instances' already exists
+ERROR 1050 (42S01) at line 121: Table 'events_waits_current' already exists
+ERROR 1050 (42S01) at line 145: Table 'events_waits_history' already exists
+ERROR 1050 (42S01) at line 169: Table 'events_waits_history_long' already exists
+ERROR 1050 (42S01) at line 182: Table 'events_waits_summary_by_instance' already exists
+ERROR 1050 (42S01) at line 195: Table 'events_waits_summary_by_host_by_event_name' already exists
+ERROR 1050 (42S01) at line 208: Table 'events_waits_summary_by_user_by_event_name' already exists
+ERROR 1050 (42S01) at line 222: Table 'events_waits_summary_by_account_by_event_name' already exists
+ERROR 1050 (42S01) at line 235: Table 'events_waits_summary_by_thread_by_event_name' already exists
+ERROR 1050 (42S01) at line 247: Table 'events_waits_summary_global_by_event_name' already exists
+ERROR 1050 (42S01) at line 256: Table 'file_instances' already exists
+ERROR 1050 (42S01) at line 267: Table 'file_summary_by_event_name' already exists
+ERROR 1050 (42S01) at line 279: Table 'file_summary_by_instance' already exists
+ERROR 1050 (42S01) at line 292: Table 'socket_instances' already exists
+ERROR 1050 (42S01) at line 322: Table 'socket_summary_by_instance' already exists
+ERROR 1050 (42S01) at line 351: Table 'socket_summary_by_event_name' already exists
+ERROR 1050 (42S01) at line 360: Table 'mutex_instances' already exists
+ERROR 1050 (42S01) at line 374: Table 'objects_summary_global_by_type' already exists
+ERROR 1050 (42S01) at line 384: Table 'performance_timers' already exists
+ERROR 1050 (42S01) at line 394: Table 'rwlock_instances' already exists
+ERROR 1050 (42S01) at line 403: Table 'setup_actors' already exists
+ERROR 1050 (42S01) at line 411: Table 'setup_consumers' already exists
+ERROR 1050 (42S01) at line 420: Table 'setup_instruments' already exists
+ERROR 1050 (42S01) at line 431: Table 'setup_objects' already exists
+ERROR 1050 (42S01) at line 439: Table 'setup_timers' already exists
+ERROR 1050 (42S01) at line 484: Table 'table_io_waits_summary_by_index_usage' already exists
+ERROR 1050 (42S01) at line 528: Table 'table_io_waits_summary_by_table' already exists
+ERROR 1050 (42S01) at line 607: Table 'table_lock_waits_summary_by_table' already exists
+ERROR 1050 (42S01) at line 627: Table 'threads' already exists
+ERROR 1050 (42S01) at line 642: Table 'events_stages_current' already exists
+ERROR 1050 (42S01) at line 657: Table 'events_stages_history' already exists
+ERROR 1050 (42S01) at line 672: Table 'events_stages_history_long' already exists
+ERROR 1050 (42S01) at line 685: Table 'events_stages_summary_by_thread_by_event_name' already exists
+ERROR 1050 (42S01) at line 698: Table 'events_stages_summary_by_host_by_event_name' already exists
+ERROR 1050 (42S01) at line 711: Table 'events_stages_summary_by_user_by_event_name' already exists
+ERROR 1050 (42S01) at line 725: Table 'events_stages_summary_by_account_by_event_name' already exists
+ERROR 1050 (42S01) at line 737: Table 'events_stages_summary_global_by_event_name' already exists
+ERROR 1050 (42S01) at line 780: Table 'events_statements_current' already exists
+ERROR 1050 (42S01) at line 823: Table 'events_statements_history' already exists
+ERROR 1050 (42S01) at line 866: Table 'events_statements_history_long' already exists
+ERROR 1050 (42S01) at line 898: Table 'events_statements_summary_by_thread_by_event_name' already exists
+ERROR 1050 (42S01) at line 930: Table 'events_statements_summary_by_host_by_event_name' already exists
+ERROR 1050 (42S01) at line 962: Table 'events_statements_summary_by_user_by_event_name' already exists
+ERROR 1050 (42S01) at line 995: Table 'events_statements_summary_by_account_by_event_name' already exists
+ERROR 1050 (42S01) at line 1026: Table 'events_statements_summary_global_by_event_name' already exists
+ERROR 1050 (42S01) at line 1035: Table 'hosts' already exists
+ERROR 1050 (42S01) at line 1044: Table 'users' already exists
+ERROR 1050 (42S01) at line 1054: Table 'accounts' already exists
+ERROR 1644 (HY000) at line 1474: Unexpected content found in the performance_schema database.
 FATAL ERROR: Upgrade failed
 show tables like "user_view";
 Tables_in_performance_schema (user_view)
@@ -226,104 +128,55 @@
 create procedure test.user_proc()
 select "Not supposed to be here";
 update mysql.proc set db='performance_schema' where name='user_proc';
-<<<<<<< HEAD
-ERROR 1050 (42S01) at line 96: Table 'cond_instances' already exists
-ERROR 1050 (42S01) at line 120: Table 'events_waits_current' already exists
-ERROR 1050 (42S01) at line 144: Table 'events_waits_history' already exists
-ERROR 1050 (42S01) at line 168: Table 'events_waits_history_long' already exists
-ERROR 1050 (42S01) at line 181: Table 'events_waits_summary_by_instance' already exists
-ERROR 1050 (42S01) at line 194: Table 'events_waits_summary_by_host_by_event_name' already exists
-ERROR 1050 (42S01) at line 207: Table 'events_waits_summary_by_user_by_event_name' already exists
-ERROR 1050 (42S01) at line 221: Table 'events_waits_summary_by_account_by_event_name' already exists
-ERROR 1050 (42S01) at line 234: Table 'events_waits_summary_by_thread_by_event_name' already exists
-ERROR 1050 (42S01) at line 246: Table 'events_waits_summary_global_by_event_name' already exists
-ERROR 1050 (42S01) at line 255: Table 'file_instances' already exists
-ERROR 1050 (42S01) at line 266: Table 'file_summary_by_event_name' already exists
-ERROR 1050 (42S01) at line 278: Table 'file_summary_by_instance' already exists
-ERROR 1050 (42S01) at line 291: Table 'socket_instances' already exists
-ERROR 1050 (42S01) at line 321: Table 'socket_summary_by_instance' already exists
-ERROR 1050 (42S01) at line 350: Table 'socket_summary_by_event_name' already exists
-ERROR 1050 (42S01) at line 359: Table 'mutex_instances' already exists
-ERROR 1050 (42S01) at line 373: Table 'objects_summary_global_by_type' already exists
-ERROR 1050 (42S01) at line 383: Table 'performance_timers' already exists
-ERROR 1050 (42S01) at line 393: Table 'rwlock_instances' already exists
-ERROR 1050 (42S01) at line 402: Table 'setup_actors' already exists
-ERROR 1050 (42S01) at line 410: Table 'setup_consumers' already exists
-ERROR 1050 (42S01) at line 419: Table 'setup_instruments' already exists
-ERROR 1050 (42S01) at line 430: Table 'setup_objects' already exists
-ERROR 1050 (42S01) at line 438: Table 'setup_timers' already exists
-ERROR 1050 (42S01) at line 483: Table 'table_io_waits_summary_by_index_usage' already exists
-ERROR 1050 (42S01) at line 527: Table 'table_io_waits_summary_by_table' already exists
-ERROR 1050 (42S01) at line 606: Table 'table_lock_waits_summary_by_table' already exists
-ERROR 1050 (42S01) at line 626: Table 'threads' already exists
-ERROR 1050 (42S01) at line 641: Table 'events_stages_current' already exists
-ERROR 1050 (42S01) at line 656: Table 'events_stages_history' already exists
-ERROR 1050 (42S01) at line 671: Table 'events_stages_history_long' already exists
-ERROR 1050 (42S01) at line 684: Table 'events_stages_summary_by_thread_by_event_name' already exists
-ERROR 1050 (42S01) at line 697: Table 'events_stages_summary_by_host_by_event_name' already exists
-ERROR 1050 (42S01) at line 710: Table 'events_stages_summary_by_user_by_event_name' already exists
-ERROR 1050 (42S01) at line 724: Table 'events_stages_summary_by_account_by_event_name' already exists
-ERROR 1050 (42S01) at line 736: Table 'events_stages_summary_global_by_event_name' already exists
-ERROR 1050 (42S01) at line 779: Table 'events_statements_current' already exists
-ERROR 1050 (42S01) at line 822: Table 'events_statements_history' already exists
-ERROR 1050 (42S01) at line 865: Table 'events_statements_history_long' already exists
-ERROR 1050 (42S01) at line 897: Table 'events_statements_summary_by_thread_by_event_name' already exists
-ERROR 1050 (42S01) at line 929: Table 'events_statements_summary_by_host_by_event_name' already exists
-ERROR 1050 (42S01) at line 961: Table 'events_statements_summary_by_user_by_event_name' already exists
-ERROR 1050 (42S01) at line 994: Table 'events_statements_summary_by_account_by_event_name' already exists
-ERROR 1050 (42S01) at line 1025: Table 'events_statements_summary_global_by_event_name' already exists
-ERROR 1050 (42S01) at line 1034: Table 'hosts' already exists
-ERROR 1050 (42S01) at line 1043: Table 'users' already exists
-ERROR 1050 (42S01) at line 1053: Table 'accounts' already exists
-ERROR 1644 (HY000) at line 1473: Unexpected content found in the performance_schema database.
-=======
-ERROR 1050 (42S01) at line 97: Table 'cond_instances' already exists
-ERROR 1050 (42S01) at line 121: Table 'events_waits_current' already exists
-ERROR 1050 (42S01) at line 145: Table 'events_waits_history' already exists
-ERROR 1050 (42S01) at line 169: Table 'events_waits_history_long' already exists
-ERROR 1050 (42S01) at line 182: Table 'events_waits_summary_by_instance' already exists
-ERROR 1050 (42S01) at line 195: Table 'events_waits_summary_by_host_by_event_name' already exists
-ERROR 1050 (42S01) at line 208: Table 'events_waits_summary_by_user_by_event_name' already exists
-ERROR 1050 (42S01) at line 222: Table 'events_waits_summary_by_account_by_event_name' already exists
-ERROR 1050 (42S01) at line 235: Table 'events_waits_summary_by_thread_by_event_name' already exists
-ERROR 1050 (42S01) at line 247: Table 'events_waits_summary_global_by_event_name' already exists
-ERROR 1050 (42S01) at line 256: Table 'file_instances' already exists
-ERROR 1050 (42S01) at line 267: Table 'file_summary_by_event_name' already exists
-ERROR 1050 (42S01) at line 279: Table 'file_summary_by_instance' already exists
-ERROR 1050 (42S01) at line 288: Table 'mutex_instances' already exists
-ERROR 1050 (42S01) at line 302: Table 'objects_summary_global_by_type' already exists
-ERROR 1050 (42S01) at line 312: Table 'performance_timers' already exists
-ERROR 1050 (42S01) at line 322: Table 'rwlock_instances' already exists
-ERROR 1050 (42S01) at line 331: Table 'setup_actors' already exists
-ERROR 1050 (42S01) at line 339: Table 'setup_consumers' already exists
-ERROR 1050 (42S01) at line 348: Table 'setup_instruments' already exists
-ERROR 1050 (42S01) at line 359: Table 'setup_objects' already exists
-ERROR 1050 (42S01) at line 367: Table 'setup_timers' already exists
-ERROR 1050 (42S01) at line 412: Table 'table_io_waits_summary_by_index_usage' already exists
-ERROR 1050 (42S01) at line 456: Table 'table_io_waits_summary_by_table' already exists
-ERROR 1050 (42S01) at line 535: Table 'table_lock_waits_summary_by_table' already exists
-ERROR 1050 (42S01) at line 555: Table 'threads' already exists
-ERROR 1050 (42S01) at line 570: Table 'events_stages_current' already exists
-ERROR 1050 (42S01) at line 585: Table 'events_stages_history' already exists
-ERROR 1050 (42S01) at line 600: Table 'events_stages_history_long' already exists
-ERROR 1050 (42S01) at line 613: Table 'events_stages_summary_by_thread_by_event_name' already exists
-ERROR 1050 (42S01) at line 626: Table 'events_stages_summary_by_host_by_event_name' already exists
-ERROR 1050 (42S01) at line 639: Table 'events_stages_summary_by_user_by_event_name' already exists
-ERROR 1050 (42S01) at line 653: Table 'events_stages_summary_by_account_by_event_name' already exists
-ERROR 1050 (42S01) at line 665: Table 'events_stages_summary_global_by_event_name' already exists
-ERROR 1050 (42S01) at line 708: Table 'events_statements_current' already exists
-ERROR 1050 (42S01) at line 751: Table 'events_statements_history' already exists
-ERROR 1050 (42S01) at line 794: Table 'events_statements_history_long' already exists
-ERROR 1050 (42S01) at line 826: Table 'events_statements_summary_by_thread_by_event_name' already exists
-ERROR 1050 (42S01) at line 858: Table 'events_statements_summary_by_host_by_event_name' already exists
-ERROR 1050 (42S01) at line 890: Table 'events_statements_summary_by_user_by_event_name' already exists
-ERROR 1050 (42S01) at line 923: Table 'events_statements_summary_by_account_by_event_name' already exists
-ERROR 1050 (42S01) at line 954: Table 'events_statements_summary_global_by_event_name' already exists
-ERROR 1050 (42S01) at line 963: Table 'hosts' already exists
-ERROR 1050 (42S01) at line 972: Table 'users' already exists
-ERROR 1050 (42S01) at line 982: Table 'accounts' already exists
-ERROR 1644 (HY000) at line 1402: Unexpected content found in the performance_schema database.
->>>>>>> 90828a7d
+ERROR 1050 (42S01) at line 97: Table 'cond_instances' already exists
+ERROR 1050 (42S01) at line 121: Table 'events_waits_current' already exists
+ERROR 1050 (42S01) at line 145: Table 'events_waits_history' already exists
+ERROR 1050 (42S01) at line 169: Table 'events_waits_history_long' already exists
+ERROR 1050 (42S01) at line 182: Table 'events_waits_summary_by_instance' already exists
+ERROR 1050 (42S01) at line 195: Table 'events_waits_summary_by_host_by_event_name' already exists
+ERROR 1050 (42S01) at line 208: Table 'events_waits_summary_by_user_by_event_name' already exists
+ERROR 1050 (42S01) at line 222: Table 'events_waits_summary_by_account_by_event_name' already exists
+ERROR 1050 (42S01) at line 235: Table 'events_waits_summary_by_thread_by_event_name' already exists
+ERROR 1050 (42S01) at line 247: Table 'events_waits_summary_global_by_event_name' already exists
+ERROR 1050 (42S01) at line 256: Table 'file_instances' already exists
+ERROR 1050 (42S01) at line 267: Table 'file_summary_by_event_name' already exists
+ERROR 1050 (42S01) at line 279: Table 'file_summary_by_instance' already exists
+ERROR 1050 (42S01) at line 292: Table 'socket_instances' already exists
+ERROR 1050 (42S01) at line 322: Table 'socket_summary_by_instance' already exists
+ERROR 1050 (42S01) at line 351: Table 'socket_summary_by_event_name' already exists
+ERROR 1050 (42S01) at line 360: Table 'mutex_instances' already exists
+ERROR 1050 (42S01) at line 374: Table 'objects_summary_global_by_type' already exists
+ERROR 1050 (42S01) at line 384: Table 'performance_timers' already exists
+ERROR 1050 (42S01) at line 394: Table 'rwlock_instances' already exists
+ERROR 1050 (42S01) at line 403: Table 'setup_actors' already exists
+ERROR 1050 (42S01) at line 411: Table 'setup_consumers' already exists
+ERROR 1050 (42S01) at line 420: Table 'setup_instruments' already exists
+ERROR 1050 (42S01) at line 431: Table 'setup_objects' already exists
+ERROR 1050 (42S01) at line 439: Table 'setup_timers' already exists
+ERROR 1050 (42S01) at line 484: Table 'table_io_waits_summary_by_index_usage' already exists
+ERROR 1050 (42S01) at line 528: Table 'table_io_waits_summary_by_table' already exists
+ERROR 1050 (42S01) at line 607: Table 'table_lock_waits_summary_by_table' already exists
+ERROR 1050 (42S01) at line 627: Table 'threads' already exists
+ERROR 1050 (42S01) at line 642: Table 'events_stages_current' already exists
+ERROR 1050 (42S01) at line 657: Table 'events_stages_history' already exists
+ERROR 1050 (42S01) at line 672: Table 'events_stages_history_long' already exists
+ERROR 1050 (42S01) at line 685: Table 'events_stages_summary_by_thread_by_event_name' already exists
+ERROR 1050 (42S01) at line 698: Table 'events_stages_summary_by_host_by_event_name' already exists
+ERROR 1050 (42S01) at line 711: Table 'events_stages_summary_by_user_by_event_name' already exists
+ERROR 1050 (42S01) at line 725: Table 'events_stages_summary_by_account_by_event_name' already exists
+ERROR 1050 (42S01) at line 737: Table 'events_stages_summary_global_by_event_name' already exists
+ERROR 1050 (42S01) at line 780: Table 'events_statements_current' already exists
+ERROR 1050 (42S01) at line 823: Table 'events_statements_history' already exists
+ERROR 1050 (42S01) at line 866: Table 'events_statements_history_long' already exists
+ERROR 1050 (42S01) at line 898: Table 'events_statements_summary_by_thread_by_event_name' already exists
+ERROR 1050 (42S01) at line 930: Table 'events_statements_summary_by_host_by_event_name' already exists
+ERROR 1050 (42S01) at line 962: Table 'events_statements_summary_by_user_by_event_name' already exists
+ERROR 1050 (42S01) at line 995: Table 'events_statements_summary_by_account_by_event_name' already exists
+ERROR 1050 (42S01) at line 1026: Table 'events_statements_summary_global_by_event_name' already exists
+ERROR 1050 (42S01) at line 1035: Table 'hosts' already exists
+ERROR 1050 (42S01) at line 1044: Table 'users' already exists
+ERROR 1050 (42S01) at line 1054: Table 'accounts' already exists
+ERROR 1644 (HY000) at line 1474: Unexpected content found in the performance_schema database.
 FATAL ERROR: Upgrade failed
 select name from mysql.proc where db='performance_schema';
 name
@@ -334,104 +187,55 @@
 create function test.user_func() returns integer
 return 0;
 update mysql.proc set db='performance_schema' where name='user_func';
-<<<<<<< HEAD
-ERROR 1050 (42S01) at line 96: Table 'cond_instances' already exists
-ERROR 1050 (42S01) at line 120: Table 'events_waits_current' already exists
-ERROR 1050 (42S01) at line 144: Table 'events_waits_history' already exists
-ERROR 1050 (42S01) at line 168: Table 'events_waits_history_long' already exists
-ERROR 1050 (42S01) at line 181: Table 'events_waits_summary_by_instance' already exists
-ERROR 1050 (42S01) at line 194: Table 'events_waits_summary_by_host_by_event_name' already exists
-ERROR 1050 (42S01) at line 207: Table 'events_waits_summary_by_user_by_event_name' already exists
-ERROR 1050 (42S01) at line 221: Table 'events_waits_summary_by_account_by_event_name' already exists
-ERROR 1050 (42S01) at line 234: Table 'events_waits_summary_by_thread_by_event_name' already exists
-ERROR 1050 (42S01) at line 246: Table 'events_waits_summary_global_by_event_name' already exists
-ERROR 1050 (42S01) at line 255: Table 'file_instances' already exists
-ERROR 1050 (42S01) at line 266: Table 'file_summary_by_event_name' already exists
-ERROR 1050 (42S01) at line 278: Table 'file_summary_by_instance' already exists
-ERROR 1050 (42S01) at line 291: Table 'socket_instances' already exists
-ERROR 1050 (42S01) at line 321: Table 'socket_summary_by_instance' already exists
-ERROR 1050 (42S01) at line 350: Table 'socket_summary_by_event_name' already exists
-ERROR 1050 (42S01) at line 359: Table 'mutex_instances' already exists
-ERROR 1050 (42S01) at line 373: Table 'objects_summary_global_by_type' already exists
-ERROR 1050 (42S01) at line 383: Table 'performance_timers' already exists
-ERROR 1050 (42S01) at line 393: Table 'rwlock_instances' already exists
-ERROR 1050 (42S01) at line 402: Table 'setup_actors' already exists
-ERROR 1050 (42S01) at line 410: Table 'setup_consumers' already exists
-ERROR 1050 (42S01) at line 419: Table 'setup_instruments' already exists
-ERROR 1050 (42S01) at line 430: Table 'setup_objects' already exists
-ERROR 1050 (42S01) at line 438: Table 'setup_timers' already exists
-ERROR 1050 (42S01) at line 483: Table 'table_io_waits_summary_by_index_usage' already exists
-ERROR 1050 (42S01) at line 527: Table 'table_io_waits_summary_by_table' already exists
-ERROR 1050 (42S01) at line 606: Table 'table_lock_waits_summary_by_table' already exists
-ERROR 1050 (42S01) at line 626: Table 'threads' already exists
-ERROR 1050 (42S01) at line 641: Table 'events_stages_current' already exists
-ERROR 1050 (42S01) at line 656: Table 'events_stages_history' already exists
-ERROR 1050 (42S01) at line 671: Table 'events_stages_history_long' already exists
-ERROR 1050 (42S01) at line 684: Table 'events_stages_summary_by_thread_by_event_name' already exists
-ERROR 1050 (42S01) at line 697: Table 'events_stages_summary_by_host_by_event_name' already exists
-ERROR 1050 (42S01) at line 710: Table 'events_stages_summary_by_user_by_event_name' already exists
-ERROR 1050 (42S01) at line 724: Table 'events_stages_summary_by_account_by_event_name' already exists
-ERROR 1050 (42S01) at line 736: Table 'events_stages_summary_global_by_event_name' already exists
-ERROR 1050 (42S01) at line 779: Table 'events_statements_current' already exists
-ERROR 1050 (42S01) at line 822: Table 'events_statements_history' already exists
-ERROR 1050 (42S01) at line 865: Table 'events_statements_history_long' already exists
-ERROR 1050 (42S01) at line 897: Table 'events_statements_summary_by_thread_by_event_name' already exists
-ERROR 1050 (42S01) at line 929: Table 'events_statements_summary_by_host_by_event_name' already exists
-ERROR 1050 (42S01) at line 961: Table 'events_statements_summary_by_user_by_event_name' already exists
-ERROR 1050 (42S01) at line 994: Table 'events_statements_summary_by_account_by_event_name' already exists
-ERROR 1050 (42S01) at line 1025: Table 'events_statements_summary_global_by_event_name' already exists
-ERROR 1050 (42S01) at line 1034: Table 'hosts' already exists
-ERROR 1050 (42S01) at line 1043: Table 'users' already exists
-ERROR 1050 (42S01) at line 1053: Table 'accounts' already exists
-ERROR 1644 (HY000) at line 1473: Unexpected content found in the performance_schema database.
-=======
-ERROR 1050 (42S01) at line 97: Table 'cond_instances' already exists
-ERROR 1050 (42S01) at line 121: Table 'events_waits_current' already exists
-ERROR 1050 (42S01) at line 145: Table 'events_waits_history' already exists
-ERROR 1050 (42S01) at line 169: Table 'events_waits_history_long' already exists
-ERROR 1050 (42S01) at line 182: Table 'events_waits_summary_by_instance' already exists
-ERROR 1050 (42S01) at line 195: Table 'events_waits_summary_by_host_by_event_name' already exists
-ERROR 1050 (42S01) at line 208: Table 'events_waits_summary_by_user_by_event_name' already exists
-ERROR 1050 (42S01) at line 222: Table 'events_waits_summary_by_account_by_event_name' already exists
-ERROR 1050 (42S01) at line 235: Table 'events_waits_summary_by_thread_by_event_name' already exists
-ERROR 1050 (42S01) at line 247: Table 'events_waits_summary_global_by_event_name' already exists
-ERROR 1050 (42S01) at line 256: Table 'file_instances' already exists
-ERROR 1050 (42S01) at line 267: Table 'file_summary_by_event_name' already exists
-ERROR 1050 (42S01) at line 279: Table 'file_summary_by_instance' already exists
-ERROR 1050 (42S01) at line 288: Table 'mutex_instances' already exists
-ERROR 1050 (42S01) at line 302: Table 'objects_summary_global_by_type' already exists
-ERROR 1050 (42S01) at line 312: Table 'performance_timers' already exists
-ERROR 1050 (42S01) at line 322: Table 'rwlock_instances' already exists
-ERROR 1050 (42S01) at line 331: Table 'setup_actors' already exists
-ERROR 1050 (42S01) at line 339: Table 'setup_consumers' already exists
-ERROR 1050 (42S01) at line 348: Table 'setup_instruments' already exists
-ERROR 1050 (42S01) at line 359: Table 'setup_objects' already exists
-ERROR 1050 (42S01) at line 367: Table 'setup_timers' already exists
-ERROR 1050 (42S01) at line 412: Table 'table_io_waits_summary_by_index_usage' already exists
-ERROR 1050 (42S01) at line 456: Table 'table_io_waits_summary_by_table' already exists
-ERROR 1050 (42S01) at line 535: Table 'table_lock_waits_summary_by_table' already exists
-ERROR 1050 (42S01) at line 555: Table 'threads' already exists
-ERROR 1050 (42S01) at line 570: Table 'events_stages_current' already exists
-ERROR 1050 (42S01) at line 585: Table 'events_stages_history' already exists
-ERROR 1050 (42S01) at line 600: Table 'events_stages_history_long' already exists
-ERROR 1050 (42S01) at line 613: Table 'events_stages_summary_by_thread_by_event_name' already exists
-ERROR 1050 (42S01) at line 626: Table 'events_stages_summary_by_host_by_event_name' already exists
-ERROR 1050 (42S01) at line 639: Table 'events_stages_summary_by_user_by_event_name' already exists
-ERROR 1050 (42S01) at line 653: Table 'events_stages_summary_by_account_by_event_name' already exists
-ERROR 1050 (42S01) at line 665: Table 'events_stages_summary_global_by_event_name' already exists
-ERROR 1050 (42S01) at line 708: Table 'events_statements_current' already exists
-ERROR 1050 (42S01) at line 751: Table 'events_statements_history' already exists
-ERROR 1050 (42S01) at line 794: Table 'events_statements_history_long' already exists
-ERROR 1050 (42S01) at line 826: Table 'events_statements_summary_by_thread_by_event_name' already exists
-ERROR 1050 (42S01) at line 858: Table 'events_statements_summary_by_host_by_event_name' already exists
-ERROR 1050 (42S01) at line 890: Table 'events_statements_summary_by_user_by_event_name' already exists
-ERROR 1050 (42S01) at line 923: Table 'events_statements_summary_by_account_by_event_name' already exists
-ERROR 1050 (42S01) at line 954: Table 'events_statements_summary_global_by_event_name' already exists
-ERROR 1050 (42S01) at line 963: Table 'hosts' already exists
-ERROR 1050 (42S01) at line 972: Table 'users' already exists
-ERROR 1050 (42S01) at line 982: Table 'accounts' already exists
-ERROR 1644 (HY000) at line 1402: Unexpected content found in the performance_schema database.
->>>>>>> 90828a7d
+ERROR 1050 (42S01) at line 97: Table 'cond_instances' already exists
+ERROR 1050 (42S01) at line 121: Table 'events_waits_current' already exists
+ERROR 1050 (42S01) at line 145: Table 'events_waits_history' already exists
+ERROR 1050 (42S01) at line 169: Table 'events_waits_history_long' already exists
+ERROR 1050 (42S01) at line 182: Table 'events_waits_summary_by_instance' already exists
+ERROR 1050 (42S01) at line 195: Table 'events_waits_summary_by_host_by_event_name' already exists
+ERROR 1050 (42S01) at line 208: Table 'events_waits_summary_by_user_by_event_name' already exists
+ERROR 1050 (42S01) at line 222: Table 'events_waits_summary_by_account_by_event_name' already exists
+ERROR 1050 (42S01) at line 235: Table 'events_waits_summary_by_thread_by_event_name' already exists
+ERROR 1050 (42S01) at line 247: Table 'events_waits_summary_global_by_event_name' already exists
+ERROR 1050 (42S01) at line 256: Table 'file_instances' already exists
+ERROR 1050 (42S01) at line 267: Table 'file_summary_by_event_name' already exists
+ERROR 1050 (42S01) at line 279: Table 'file_summary_by_instance' already exists
+ERROR 1050 (42S01) at line 292: Table 'socket_instances' already exists
+ERROR 1050 (42S01) at line 322: Table 'socket_summary_by_instance' already exists
+ERROR 1050 (42S01) at line 351: Table 'socket_summary_by_event_name' already exists
+ERROR 1050 (42S01) at line 360: Table 'mutex_instances' already exists
+ERROR 1050 (42S01) at line 374: Table 'objects_summary_global_by_type' already exists
+ERROR 1050 (42S01) at line 384: Table 'performance_timers' already exists
+ERROR 1050 (42S01) at line 394: Table 'rwlock_instances' already exists
+ERROR 1050 (42S01) at line 403: Table 'setup_actors' already exists
+ERROR 1050 (42S01) at line 411: Table 'setup_consumers' already exists
+ERROR 1050 (42S01) at line 420: Table 'setup_instruments' already exists
+ERROR 1050 (42S01) at line 431: Table 'setup_objects' already exists
+ERROR 1050 (42S01) at line 439: Table 'setup_timers' already exists
+ERROR 1050 (42S01) at line 484: Table 'table_io_waits_summary_by_index_usage' already exists
+ERROR 1050 (42S01) at line 528: Table 'table_io_waits_summary_by_table' already exists
+ERROR 1050 (42S01) at line 607: Table 'table_lock_waits_summary_by_table' already exists
+ERROR 1050 (42S01) at line 627: Table 'threads' already exists
+ERROR 1050 (42S01) at line 642: Table 'events_stages_current' already exists
+ERROR 1050 (42S01) at line 657: Table 'events_stages_history' already exists
+ERROR 1050 (42S01) at line 672: Table 'events_stages_history_long' already exists
+ERROR 1050 (42S01) at line 685: Table 'events_stages_summary_by_thread_by_event_name' already exists
+ERROR 1050 (42S01) at line 698: Table 'events_stages_summary_by_host_by_event_name' already exists
+ERROR 1050 (42S01) at line 711: Table 'events_stages_summary_by_user_by_event_name' already exists
+ERROR 1050 (42S01) at line 725: Table 'events_stages_summary_by_account_by_event_name' already exists
+ERROR 1050 (42S01) at line 737: Table 'events_stages_summary_global_by_event_name' already exists
+ERROR 1050 (42S01) at line 780: Table 'events_statements_current' already exists
+ERROR 1050 (42S01) at line 823: Table 'events_statements_history' already exists
+ERROR 1050 (42S01) at line 866: Table 'events_statements_history_long' already exists
+ERROR 1050 (42S01) at line 898: Table 'events_statements_summary_by_thread_by_event_name' already exists
+ERROR 1050 (42S01) at line 930: Table 'events_statements_summary_by_host_by_event_name' already exists
+ERROR 1050 (42S01) at line 962: Table 'events_statements_summary_by_user_by_event_name' already exists
+ERROR 1050 (42S01) at line 995: Table 'events_statements_summary_by_account_by_event_name' already exists
+ERROR 1050 (42S01) at line 1026: Table 'events_statements_summary_global_by_event_name' already exists
+ERROR 1050 (42S01) at line 1035: Table 'hosts' already exists
+ERROR 1050 (42S01) at line 1044: Table 'users' already exists
+ERROR 1050 (42S01) at line 1054: Table 'accounts' already exists
+ERROR 1644 (HY000) at line 1474: Unexpected content found in the performance_schema database.
 FATAL ERROR: Upgrade failed
 select name from mysql.proc where db='performance_schema';
 name
@@ -442,104 +246,55 @@
 create event test.user_event on schedule every 1 day do
 select "not supposed to be here";
 update mysql.event set db='performance_schema' where name='user_event';
-<<<<<<< HEAD
-ERROR 1050 (42S01) at line 96: Table 'cond_instances' already exists
-ERROR 1050 (42S01) at line 120: Table 'events_waits_current' already exists
-ERROR 1050 (42S01) at line 144: Table 'events_waits_history' already exists
-ERROR 1050 (42S01) at line 168: Table 'events_waits_history_long' already exists
-ERROR 1050 (42S01) at line 181: Table 'events_waits_summary_by_instance' already exists
-ERROR 1050 (42S01) at line 194: Table 'events_waits_summary_by_host_by_event_name' already exists
-ERROR 1050 (42S01) at line 207: Table 'events_waits_summary_by_user_by_event_name' already exists
-ERROR 1050 (42S01) at line 221: Table 'events_waits_summary_by_account_by_event_name' already exists
-ERROR 1050 (42S01) at line 234: Table 'events_waits_summary_by_thread_by_event_name' already exists
-ERROR 1050 (42S01) at line 246: Table 'events_waits_summary_global_by_event_name' already exists
-ERROR 1050 (42S01) at line 255: Table 'file_instances' already exists
-ERROR 1050 (42S01) at line 266: Table 'file_summary_by_event_name' already exists
-ERROR 1050 (42S01) at line 278: Table 'file_summary_by_instance' already exists
-ERROR 1050 (42S01) at line 291: Table 'socket_instances' already exists
-ERROR 1050 (42S01) at line 321: Table 'socket_summary_by_instance' already exists
-ERROR 1050 (42S01) at line 350: Table 'socket_summary_by_event_name' already exists
-ERROR 1050 (42S01) at line 359: Table 'mutex_instances' already exists
-ERROR 1050 (42S01) at line 373: Table 'objects_summary_global_by_type' already exists
-ERROR 1050 (42S01) at line 383: Table 'performance_timers' already exists
-ERROR 1050 (42S01) at line 393: Table 'rwlock_instances' already exists
-ERROR 1050 (42S01) at line 402: Table 'setup_actors' already exists
-ERROR 1050 (42S01) at line 410: Table 'setup_consumers' already exists
-ERROR 1050 (42S01) at line 419: Table 'setup_instruments' already exists
-ERROR 1050 (42S01) at line 430: Table 'setup_objects' already exists
-ERROR 1050 (42S01) at line 438: Table 'setup_timers' already exists
-ERROR 1050 (42S01) at line 483: Table 'table_io_waits_summary_by_index_usage' already exists
-ERROR 1050 (42S01) at line 527: Table 'table_io_waits_summary_by_table' already exists
-ERROR 1050 (42S01) at line 606: Table 'table_lock_waits_summary_by_table' already exists
-ERROR 1050 (42S01) at line 626: Table 'threads' already exists
-ERROR 1050 (42S01) at line 641: Table 'events_stages_current' already exists
-ERROR 1050 (42S01) at line 656: Table 'events_stages_history' already exists
-ERROR 1050 (42S01) at line 671: Table 'events_stages_history_long' already exists
-ERROR 1050 (42S01) at line 684: Table 'events_stages_summary_by_thread_by_event_name' already exists
-ERROR 1050 (42S01) at line 697: Table 'events_stages_summary_by_host_by_event_name' already exists
-ERROR 1050 (42S01) at line 710: Table 'events_stages_summary_by_user_by_event_name' already exists
-ERROR 1050 (42S01) at line 724: Table 'events_stages_summary_by_account_by_event_name' already exists
-ERROR 1050 (42S01) at line 736: Table 'events_stages_summary_global_by_event_name' already exists
-ERROR 1050 (42S01) at line 779: Table 'events_statements_current' already exists
-ERROR 1050 (42S01) at line 822: Table 'events_statements_history' already exists
-ERROR 1050 (42S01) at line 865: Table 'events_statements_history_long' already exists
-ERROR 1050 (42S01) at line 897: Table 'events_statements_summary_by_thread_by_event_name' already exists
-ERROR 1050 (42S01) at line 929: Table 'events_statements_summary_by_host_by_event_name' already exists
-ERROR 1050 (42S01) at line 961: Table 'events_statements_summary_by_user_by_event_name' already exists
-ERROR 1050 (42S01) at line 994: Table 'events_statements_summary_by_account_by_event_name' already exists
-ERROR 1050 (42S01) at line 1025: Table 'events_statements_summary_global_by_event_name' already exists
-ERROR 1050 (42S01) at line 1034: Table 'hosts' already exists
-ERROR 1050 (42S01) at line 1043: Table 'users' already exists
-ERROR 1050 (42S01) at line 1053: Table 'accounts' already exists
-ERROR 1644 (HY000) at line 1473: Unexpected content found in the performance_schema database.
-=======
-ERROR 1050 (42S01) at line 97: Table 'cond_instances' already exists
-ERROR 1050 (42S01) at line 121: Table 'events_waits_current' already exists
-ERROR 1050 (42S01) at line 145: Table 'events_waits_history' already exists
-ERROR 1050 (42S01) at line 169: Table 'events_waits_history_long' already exists
-ERROR 1050 (42S01) at line 182: Table 'events_waits_summary_by_instance' already exists
-ERROR 1050 (42S01) at line 195: Table 'events_waits_summary_by_host_by_event_name' already exists
-ERROR 1050 (42S01) at line 208: Table 'events_waits_summary_by_user_by_event_name' already exists
-ERROR 1050 (42S01) at line 222: Table 'events_waits_summary_by_account_by_event_name' already exists
-ERROR 1050 (42S01) at line 235: Table 'events_waits_summary_by_thread_by_event_name' already exists
-ERROR 1050 (42S01) at line 247: Table 'events_waits_summary_global_by_event_name' already exists
-ERROR 1050 (42S01) at line 256: Table 'file_instances' already exists
-ERROR 1050 (42S01) at line 267: Table 'file_summary_by_event_name' already exists
-ERROR 1050 (42S01) at line 279: Table 'file_summary_by_instance' already exists
-ERROR 1050 (42S01) at line 288: Table 'mutex_instances' already exists
-ERROR 1050 (42S01) at line 302: Table 'objects_summary_global_by_type' already exists
-ERROR 1050 (42S01) at line 312: Table 'performance_timers' already exists
-ERROR 1050 (42S01) at line 322: Table 'rwlock_instances' already exists
-ERROR 1050 (42S01) at line 331: Table 'setup_actors' already exists
-ERROR 1050 (42S01) at line 339: Table 'setup_consumers' already exists
-ERROR 1050 (42S01) at line 348: Table 'setup_instruments' already exists
-ERROR 1050 (42S01) at line 359: Table 'setup_objects' already exists
-ERROR 1050 (42S01) at line 367: Table 'setup_timers' already exists
-ERROR 1050 (42S01) at line 412: Table 'table_io_waits_summary_by_index_usage' already exists
-ERROR 1050 (42S01) at line 456: Table 'table_io_waits_summary_by_table' already exists
-ERROR 1050 (42S01) at line 535: Table 'table_lock_waits_summary_by_table' already exists
-ERROR 1050 (42S01) at line 555: Table 'threads' already exists
-ERROR 1050 (42S01) at line 570: Table 'events_stages_current' already exists
-ERROR 1050 (42S01) at line 585: Table 'events_stages_history' already exists
-ERROR 1050 (42S01) at line 600: Table 'events_stages_history_long' already exists
-ERROR 1050 (42S01) at line 613: Table 'events_stages_summary_by_thread_by_event_name' already exists
-ERROR 1050 (42S01) at line 626: Table 'events_stages_summary_by_host_by_event_name' already exists
-ERROR 1050 (42S01) at line 639: Table 'events_stages_summary_by_user_by_event_name' already exists
-ERROR 1050 (42S01) at line 653: Table 'events_stages_summary_by_account_by_event_name' already exists
-ERROR 1050 (42S01) at line 665: Table 'events_stages_summary_global_by_event_name' already exists
-ERROR 1050 (42S01) at line 708: Table 'events_statements_current' already exists
-ERROR 1050 (42S01) at line 751: Table 'events_statements_history' already exists
-ERROR 1050 (42S01) at line 794: Table 'events_statements_history_long' already exists
-ERROR 1050 (42S01) at line 826: Table 'events_statements_summary_by_thread_by_event_name' already exists
-ERROR 1050 (42S01) at line 858: Table 'events_statements_summary_by_host_by_event_name' already exists
-ERROR 1050 (42S01) at line 890: Table 'events_statements_summary_by_user_by_event_name' already exists
-ERROR 1050 (42S01) at line 923: Table 'events_statements_summary_by_account_by_event_name' already exists
-ERROR 1050 (42S01) at line 954: Table 'events_statements_summary_global_by_event_name' already exists
-ERROR 1050 (42S01) at line 963: Table 'hosts' already exists
-ERROR 1050 (42S01) at line 972: Table 'users' already exists
-ERROR 1050 (42S01) at line 982: Table 'accounts' already exists
-ERROR 1644 (HY000) at line 1402: Unexpected content found in the performance_schema database.
->>>>>>> 90828a7d
+ERROR 1050 (42S01) at line 97: Table 'cond_instances' already exists
+ERROR 1050 (42S01) at line 121: Table 'events_waits_current' already exists
+ERROR 1050 (42S01) at line 145: Table 'events_waits_history' already exists
+ERROR 1050 (42S01) at line 169: Table 'events_waits_history_long' already exists
+ERROR 1050 (42S01) at line 182: Table 'events_waits_summary_by_instance' already exists
+ERROR 1050 (42S01) at line 195: Table 'events_waits_summary_by_host_by_event_name' already exists
+ERROR 1050 (42S01) at line 208: Table 'events_waits_summary_by_user_by_event_name' already exists
+ERROR 1050 (42S01) at line 222: Table 'events_waits_summary_by_account_by_event_name' already exists
+ERROR 1050 (42S01) at line 235: Table 'events_waits_summary_by_thread_by_event_name' already exists
+ERROR 1050 (42S01) at line 247: Table 'events_waits_summary_global_by_event_name' already exists
+ERROR 1050 (42S01) at line 256: Table 'file_instances' already exists
+ERROR 1050 (42S01) at line 267: Table 'file_summary_by_event_name' already exists
+ERROR 1050 (42S01) at line 279: Table 'file_summary_by_instance' already exists
+ERROR 1050 (42S01) at line 292: Table 'socket_instances' already exists
+ERROR 1050 (42S01) at line 322: Table 'socket_summary_by_instance' already exists
+ERROR 1050 (42S01) at line 351: Table 'socket_summary_by_event_name' already exists
+ERROR 1050 (42S01) at line 360: Table 'mutex_instances' already exists
+ERROR 1050 (42S01) at line 374: Table 'objects_summary_global_by_type' already exists
+ERROR 1050 (42S01) at line 384: Table 'performance_timers' already exists
+ERROR 1050 (42S01) at line 394: Table 'rwlock_instances' already exists
+ERROR 1050 (42S01) at line 403: Table 'setup_actors' already exists
+ERROR 1050 (42S01) at line 411: Table 'setup_consumers' already exists
+ERROR 1050 (42S01) at line 420: Table 'setup_instruments' already exists
+ERROR 1050 (42S01) at line 431: Table 'setup_objects' already exists
+ERROR 1050 (42S01) at line 439: Table 'setup_timers' already exists
+ERROR 1050 (42S01) at line 484: Table 'table_io_waits_summary_by_index_usage' already exists
+ERROR 1050 (42S01) at line 528: Table 'table_io_waits_summary_by_table' already exists
+ERROR 1050 (42S01) at line 607: Table 'table_lock_waits_summary_by_table' already exists
+ERROR 1050 (42S01) at line 627: Table 'threads' already exists
+ERROR 1050 (42S01) at line 642: Table 'events_stages_current' already exists
+ERROR 1050 (42S01) at line 657: Table 'events_stages_history' already exists
+ERROR 1050 (42S01) at line 672: Table 'events_stages_history_long' already exists
+ERROR 1050 (42S01) at line 685: Table 'events_stages_summary_by_thread_by_event_name' already exists
+ERROR 1050 (42S01) at line 698: Table 'events_stages_summary_by_host_by_event_name' already exists
+ERROR 1050 (42S01) at line 711: Table 'events_stages_summary_by_user_by_event_name' already exists
+ERROR 1050 (42S01) at line 725: Table 'events_stages_summary_by_account_by_event_name' already exists
+ERROR 1050 (42S01) at line 737: Table 'events_stages_summary_global_by_event_name' already exists
+ERROR 1050 (42S01) at line 780: Table 'events_statements_current' already exists
+ERROR 1050 (42S01) at line 823: Table 'events_statements_history' already exists
+ERROR 1050 (42S01) at line 866: Table 'events_statements_history_long' already exists
+ERROR 1050 (42S01) at line 898: Table 'events_statements_summary_by_thread_by_event_name' already exists
+ERROR 1050 (42S01) at line 930: Table 'events_statements_summary_by_host_by_event_name' already exists
+ERROR 1050 (42S01) at line 962: Table 'events_statements_summary_by_user_by_event_name' already exists
+ERROR 1050 (42S01) at line 995: Table 'events_statements_summary_by_account_by_event_name' already exists
+ERROR 1050 (42S01) at line 1026: Table 'events_statements_summary_global_by_event_name' already exists
+ERROR 1050 (42S01) at line 1035: Table 'hosts' already exists
+ERROR 1050 (42S01) at line 1044: Table 'users' already exists
+ERROR 1050 (42S01) at line 1054: Table 'accounts' already exists
+ERROR 1644 (HY000) at line 1474: Unexpected content found in the performance_schema database.
 FATAL ERROR: Upgrade failed
 select name from mysql.event where db='performance_schema';
 name
