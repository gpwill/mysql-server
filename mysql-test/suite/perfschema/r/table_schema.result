select * from information_schema.columns where table_schema="performance_schema"
   order by table_name, ordinal_position;
TABLE_CATALOG	TABLE_SCHEMA	TABLE_NAME	COLUMN_NAME	ORDINAL_POSITION	COLUMN_DEFAULT	IS_NULLABLE	DATA_TYPE	CHARACTER_MAXIMUM_LENGTH	CHARACTER_OCTET_LENGTH	NUMERIC_PRECISION	NUMERIC_SCALE	CHARACTER_SET_NAME	COLLATION_NAME	COLUMN_TYPE	COLUMN_KEY	EXTRA	PRIVILEGES	COLUMN_COMMENT
def	performance_schema	accounts	USER	1	NULL	YES	char	16	48	NULL	NULL	utf8	utf8_bin	char(16)			select,insert,update,references	
def	performance_schema	accounts	HOST	2	NULL	YES	char	60	180	NULL	NULL	utf8	utf8_bin	char(60)			select,insert,update,references	
def	performance_schema	accounts	CURRENT_CONNECTIONS	3	NULL	NO	bigint	NULL	NULL	19	0	NULL	NULL	bigint(20)			select,insert,update,references	
def	performance_schema	accounts	TOTAL_CONNECTIONS	4	NULL	NO	bigint	NULL	NULL	19	0	NULL	NULL	bigint(20)			select,insert,update,references	
def	performance_schema	cond_instances	NAME	1	NULL	NO	varchar	128	384	NULL	NULL	utf8	utf8_general_ci	varchar(128)			select,insert,update,references	
def	performance_schema	cond_instances	OBJECT_INSTANCE_BEGIN	2	NULL	NO	bigint	NULL	NULL	20	0	NULL	NULL	bigint(20) unsigned			select,insert,update,references	
def	performance_schema	events_stages_current	THREAD_ID	1	NULL	NO	int	NULL	NULL	10	0	NULL	NULL	int(11)			select,insert,update,references	
def	performance_schema	events_stages_current	EVENT_ID	2	NULL	NO	bigint	NULL	NULL	20	0	NULL	NULL	bigint(20) unsigned			select,insert,update,references	
def	performance_schema	events_stages_current	END_EVENT_ID	3	NULL	YES	bigint	NULL	NULL	20	0	NULL	NULL	bigint(20) unsigned			select,insert,update,references	
def	performance_schema	events_stages_current	EVENT_NAME	4	NULL	NO	varchar	128	384	NULL	NULL	utf8	utf8_general_ci	varchar(128)			select,insert,update,references	
def	performance_schema	events_stages_current	SOURCE	5	NULL	YES	varchar	64	192	NULL	NULL	utf8	utf8_general_ci	varchar(64)			select,insert,update,references	
def	performance_schema	events_stages_current	TIMER_START	6	NULL	YES	bigint	NULL	NULL	20	0	NULL	NULL	bigint(20) unsigned			select,insert,update,references	
def	performance_schema	events_stages_current	TIMER_END	7	NULL	YES	bigint	NULL	NULL	20	0	NULL	NULL	bigint(20) unsigned			select,insert,update,references	
def	performance_schema	events_stages_current	TIMER_WAIT	8	NULL	YES	bigint	NULL	NULL	20	0	NULL	NULL	bigint(20) unsigned			select,insert,update,references	
def	performance_schema	events_stages_current	NESTING_EVENT_ID	9	NULL	YES	bigint	NULL	NULL	20	0	NULL	NULL	bigint(20) unsigned			select,insert,update,references	
def	performance_schema	events_stages_current	NESTING_EVENT_TYPE	10	NULL	YES	enum	9	27	NULL	NULL	utf8	utf8_general_ci	enum('STATEMENT','STAGE','WAIT')			select,insert,update,references	
def	performance_schema	events_stages_history	THREAD_ID	1	NULL	NO	int	NULL	NULL	10	0	NULL	NULL	int(11)			select,insert,update,references	
def	performance_schema	events_stages_history	EVENT_ID	2	NULL	NO	bigint	NULL	NULL	20	0	NULL	NULL	bigint(20) unsigned			select,insert,update,references	
def	performance_schema	events_stages_history	END_EVENT_ID	3	NULL	YES	bigint	NULL	NULL	20	0	NULL	NULL	bigint(20) unsigned			select,insert,update,references	
def	performance_schema	events_stages_history	EVENT_NAME	4	NULL	NO	varchar	128	384	NULL	NULL	utf8	utf8_general_ci	varchar(128)			select,insert,update,references	
def	performance_schema	events_stages_history	SOURCE	5	NULL	YES	varchar	64	192	NULL	NULL	utf8	utf8_general_ci	varchar(64)			select,insert,update,references	
def	performance_schema	events_stages_history	TIMER_START	6	NULL	YES	bigint	NULL	NULL	20	0	NULL	NULL	bigint(20) unsigned			select,insert,update,references	
def	performance_schema	events_stages_history	TIMER_END	7	NULL	YES	bigint	NULL	NULL	20	0	NULL	NULL	bigint(20) unsigned			select,insert,update,references	
def	performance_schema	events_stages_history	TIMER_WAIT	8	NULL	YES	bigint	NULL	NULL	20	0	NULL	NULL	bigint(20) unsigned			select,insert,update,references	
def	performance_schema	events_stages_history	NESTING_EVENT_ID	9	NULL	YES	bigint	NULL	NULL	20	0	NULL	NULL	bigint(20) unsigned			select,insert,update,references	
def	performance_schema	events_stages_history	NESTING_EVENT_TYPE	10	NULL	YES	enum	9	27	NULL	NULL	utf8	utf8_general_ci	enum('STATEMENT','STAGE','WAIT')			select,insert,update,references	
def	performance_schema	events_stages_history_long	THREAD_ID	1	NULL	NO	int	NULL	NULL	10	0	NULL	NULL	int(11)			select,insert,update,references	
def	performance_schema	events_stages_history_long	EVENT_ID	2	NULL	NO	bigint	NULL	NULL	20	0	NULL	NULL	bigint(20) unsigned			select,insert,update,references	
def	performance_schema	events_stages_history_long	END_EVENT_ID	3	NULL	YES	bigint	NULL	NULL	20	0	NULL	NULL	bigint(20) unsigned			select,insert,update,references	
def	performance_schema	events_stages_history_long	EVENT_NAME	4	NULL	NO	varchar	128	384	NULL	NULL	utf8	utf8_general_ci	varchar(128)			select,insert,update,references	
def	performance_schema	events_stages_history_long	SOURCE	5	NULL	YES	varchar	64	192	NULL	NULL	utf8	utf8_general_ci	varchar(64)			select,insert,update,references	
def	performance_schema	events_stages_history_long	TIMER_START	6	NULL	YES	bigint	NULL	NULL	20	0	NULL	NULL	bigint(20) unsigned			select,insert,update,references	
def	performance_schema	events_stages_history_long	TIMER_END	7	NULL	YES	bigint	NULL	NULL	20	0	NULL	NULL	bigint(20) unsigned			select,insert,update,references	
def	performance_schema	events_stages_history_long	TIMER_WAIT	8	NULL	YES	bigint	NULL	NULL	20	0	NULL	NULL	bigint(20) unsigned			select,insert,update,references	
def	performance_schema	events_stages_history_long	NESTING_EVENT_ID	9	NULL	YES	bigint	NULL	NULL	20	0	NULL	NULL	bigint(20) unsigned			select,insert,update,references	
def	performance_schema	events_stages_history_long	NESTING_EVENT_TYPE	10	NULL	YES	enum	9	27	NULL	NULL	utf8	utf8_general_ci	enum('STATEMENT','STAGE','WAIT')			select,insert,update,references	
def	performance_schema	events_stages_summary_by_account_by_event_name	USER	1	NULL	YES	char	16	48	NULL	NULL	utf8	utf8_bin	char(16)			select,insert,update,references	
def	performance_schema	events_stages_summary_by_account_by_event_name	HOST	2	NULL	YES	char	60	180	NULL	NULL	utf8	utf8_bin	char(60)			select,insert,update,references	
def	performance_schema	events_stages_summary_by_account_by_event_name	EVENT_NAME	3	NULL	NO	varchar	128	384	NULL	NULL	utf8	utf8_general_ci	varchar(128)			select,insert,update,references	
def	performance_schema	events_stages_summary_by_account_by_event_name	COUNT_STAR	4	NULL	NO	bigint	NULL	NULL	20	0	NULL	NULL	bigint(20) unsigned			select,insert,update,references	
def	performance_schema	events_stages_summary_by_account_by_event_name	SUM_TIMER_WAIT	5	NULL	NO	bigint	NULL	NULL	20	0	NULL	NULL	bigint(20) unsigned			select,insert,update,references	
def	performance_schema	events_stages_summary_by_account_by_event_name	MIN_TIMER_WAIT	6	NULL	NO	bigint	NULL	NULL	20	0	NULL	NULL	bigint(20) unsigned			select,insert,update,references	
def	performance_schema	events_stages_summary_by_account_by_event_name	AVG_TIMER_WAIT	7	NULL	NO	bigint	NULL	NULL	20	0	NULL	NULL	bigint(20) unsigned			select,insert,update,references	
def	performance_schema	events_stages_summary_by_account_by_event_name	MAX_TIMER_WAIT	8	NULL	NO	bigint	NULL	NULL	20	0	NULL	NULL	bigint(20) unsigned			select,insert,update,references	
def	performance_schema	events_stages_summary_by_host_by_event_name	HOST	1	NULL	YES	char	60	180	NULL	NULL	utf8	utf8_bin	char(60)			select,insert,update,references	
def	performance_schema	events_stages_summary_by_host_by_event_name	EVENT_NAME	2	NULL	NO	varchar	128	384	NULL	NULL	utf8	utf8_general_ci	varchar(128)			select,insert,update,references	
def	performance_schema	events_stages_summary_by_host_by_event_name	COUNT_STAR	3	NULL	NO	bigint	NULL	NULL	20	0	NULL	NULL	bigint(20) unsigned			select,insert,update,references	
def	performance_schema	events_stages_summary_by_host_by_event_name	SUM_TIMER_WAIT	4	NULL	NO	bigint	NULL	NULL	20	0	NULL	NULL	bigint(20) unsigned			select,insert,update,references	
def	performance_schema	events_stages_summary_by_host_by_event_name	MIN_TIMER_WAIT	5	NULL	NO	bigint	NULL	NULL	20	0	NULL	NULL	bigint(20) unsigned			select,insert,update,references	
def	performance_schema	events_stages_summary_by_host_by_event_name	AVG_TIMER_WAIT	6	NULL	NO	bigint	NULL	NULL	20	0	NULL	NULL	bigint(20) unsigned			select,insert,update,references	
def	performance_schema	events_stages_summary_by_host_by_event_name	MAX_TIMER_WAIT	7	NULL	NO	bigint	NULL	NULL	20	0	NULL	NULL	bigint(20) unsigned			select,insert,update,references	
def	performance_schema	events_stages_summary_by_thread_by_event_name	THREAD_ID	1	NULL	NO	int	NULL	NULL	10	0	NULL	NULL	int(11)			select,insert,update,references	
def	performance_schema	events_stages_summary_by_thread_by_event_name	EVENT_NAME	2	NULL	NO	varchar	128	384	NULL	NULL	utf8	utf8_general_ci	varchar(128)			select,insert,update,references	
def	performance_schema	events_stages_summary_by_thread_by_event_name	COUNT_STAR	3	NULL	NO	bigint	NULL	NULL	20	0	NULL	NULL	bigint(20) unsigned			select,insert,update,references	
def	performance_schema	events_stages_summary_by_thread_by_event_name	SUM_TIMER_WAIT	4	NULL	NO	bigint	NULL	NULL	20	0	NULL	NULL	bigint(20) unsigned			select,insert,update,references	
def	performance_schema	events_stages_summary_by_thread_by_event_name	MIN_TIMER_WAIT	5	NULL	NO	bigint	NULL	NULL	20	0	NULL	NULL	bigint(20) unsigned			select,insert,update,references	
def	performance_schema	events_stages_summary_by_thread_by_event_name	AVG_TIMER_WAIT	6	NULL	NO	bigint	NULL	NULL	20	0	NULL	NULL	bigint(20) unsigned			select,insert,update,references	
def	performance_schema	events_stages_summary_by_thread_by_event_name	MAX_TIMER_WAIT	7	NULL	NO	bigint	NULL	NULL	20	0	NULL	NULL	bigint(20) unsigned			select,insert,update,references	
def	performance_schema	events_stages_summary_by_user_by_event_name	USER	1	NULL	YES	char	16	48	NULL	NULL	utf8	utf8_bin	char(16)			select,insert,update,references	
def	performance_schema	events_stages_summary_by_user_by_event_name	EVENT_NAME	2	NULL	NO	varchar	128	384	NULL	NULL	utf8	utf8_general_ci	varchar(128)			select,insert,update,references	
def	performance_schema	events_stages_summary_by_user_by_event_name	COUNT_STAR	3	NULL	NO	bigint	NULL	NULL	20	0	NULL	NULL	bigint(20) unsigned			select,insert,update,references	
def	performance_schema	events_stages_summary_by_user_by_event_name	SUM_TIMER_WAIT	4	NULL	NO	bigint	NULL	NULL	20	0	NULL	NULL	bigint(20) unsigned			select,insert,update,references	
def	performance_schema	events_stages_summary_by_user_by_event_name	MIN_TIMER_WAIT	5	NULL	NO	bigint	NULL	NULL	20	0	NULL	NULL	bigint(20) unsigned			select,insert,update,references	
def	performance_schema	events_stages_summary_by_user_by_event_name	AVG_TIMER_WAIT	6	NULL	NO	bigint	NULL	NULL	20	0	NULL	NULL	bigint(20) unsigned			select,insert,update,references	
def	performance_schema	events_stages_summary_by_user_by_event_name	MAX_TIMER_WAIT	7	NULL	NO	bigint	NULL	NULL	20	0	NULL	NULL	bigint(20) unsigned			select,insert,update,references	
def	performance_schema	events_stages_summary_global_by_event_name	EVENT_NAME	1	NULL	NO	varchar	128	384	NULL	NULL	utf8	utf8_general_ci	varchar(128)			select,insert,update,references	
def	performance_schema	events_stages_summary_global_by_event_name	COUNT_STAR	2	NULL	NO	bigint	NULL	NULL	20	0	NULL	NULL	bigint(20) unsigned			select,insert,update,references	
def	performance_schema	events_stages_summary_global_by_event_name	SUM_TIMER_WAIT	3	NULL	NO	bigint	NULL	NULL	20	0	NULL	NULL	bigint(20) unsigned			select,insert,update,references	
def	performance_schema	events_stages_summary_global_by_event_name	MIN_TIMER_WAIT	4	NULL	NO	bigint	NULL	NULL	20	0	NULL	NULL	bigint(20) unsigned			select,insert,update,references	
def	performance_schema	events_stages_summary_global_by_event_name	AVG_TIMER_WAIT	5	NULL	NO	bigint	NULL	NULL	20	0	NULL	NULL	bigint(20) unsigned			select,insert,update,references	
def	performance_schema	events_stages_summary_global_by_event_name	MAX_TIMER_WAIT	6	NULL	NO	bigint	NULL	NULL	20	0	NULL	NULL	bigint(20) unsigned			select,insert,update,references	
def	performance_schema	events_statements_current	THREAD_ID	1	NULL	NO	int	NULL	NULL	10	0	NULL	NULL	int(11)			select,insert,update,references	
def	performance_schema	events_statements_current	EVENT_ID	2	NULL	NO	bigint	NULL	NULL	20	0	NULL	NULL	bigint(20) unsigned			select,insert,update,references	
<<<<<<< HEAD
def	performance_schema	events_statements_current	EVENT_NAME	3	NULL	NO	varchar	128	384	NULL	NULL	utf8	utf8_general_ci	varchar(128)			select,insert,update,references	
def	performance_schema	events_statements_current	SOURCE	4	NULL	YES	varchar	64	192	NULL	NULL	utf8	utf8_general_ci	varchar(64)			select,insert,update,references	
def	performance_schema	events_statements_current	TIMER_START	5	NULL	YES	bigint	NULL	NULL	20	0	NULL	NULL	bigint(20) unsigned			select,insert,update,references	
def	performance_schema	events_statements_current	TIMER_END	6	NULL	YES	bigint	NULL	NULL	20	0	NULL	NULL	bigint(20) unsigned			select,insert,update,references	
def	performance_schema	events_statements_current	TIMER_WAIT	7	NULL	YES	bigint	NULL	NULL	20	0	NULL	NULL	bigint(20) unsigned			select,insert,update,references	
def	performance_schema	events_statements_current	LOCK_TIME	8	NULL	NO	bigint	NULL	NULL	20	0	NULL	NULL	bigint(20) unsigned			select,insert,update,references	
def	performance_schema	events_statements_current	SQL_TEXT	9	NULL	YES	longtext	4294967295	4294967295	NULL	NULL	utf8	utf8_general_ci	longtext			select,insert,update,references	
def	performance_schema	events_statements_current	DIGEST	10	NULL	YES	varchar	64	192	NULL	NULL	utf8	utf8_general_ci	varchar(64)			select,insert,update,references	
def	performance_schema	events_statements_current	DIGEST_TEXT	11	NULL	YES	longtext	4294967295	4294967295	NULL	NULL	utf8	utf8_general_ci	longtext			select,insert,update,references	
def	performance_schema	events_statements_current	CURRENT_SCHEMA	12	NULL	YES	varchar	64	192	NULL	NULL	utf8	utf8_general_ci	varchar(64)			select,insert,update,references	
def	performance_schema	events_statements_current	OBJECT_TYPE	13	NULL	YES	varchar	64	192	NULL	NULL	utf8	utf8_general_ci	varchar(64)			select,insert,update,references	
def	performance_schema	events_statements_current	OBJECT_SCHEMA	14	NULL	YES	varchar	64	192	NULL	NULL	utf8	utf8_general_ci	varchar(64)			select,insert,update,references	
def	performance_schema	events_statements_current	OBJECT_NAME	15	NULL	YES	varchar	64	192	NULL	NULL	utf8	utf8_general_ci	varchar(64)			select,insert,update,references	
def	performance_schema	events_statements_current	OBJECT_INSTANCE_BEGIN	16	NULL	YES	bigint	NULL	NULL	20	0	NULL	NULL	bigint(20) unsigned			select,insert,update,references	
def	performance_schema	events_statements_current	MYSQL_ERRNO	17	NULL	YES	int	NULL	NULL	10	0	NULL	NULL	int(11)			select,insert,update,references	
def	performance_schema	events_statements_current	RETURNED_SQLSTATE	18	NULL	YES	varchar	5	15	NULL	NULL	utf8	utf8_general_ci	varchar(5)			select,insert,update,references	
def	performance_schema	events_statements_current	MESSAGE_TEXT	19	NULL	YES	varchar	128	384	NULL	NULL	utf8	utf8_general_ci	varchar(128)			select,insert,update,references	
def	performance_schema	events_statements_current	ERRORS	20	NULL	NO	bigint	NULL	NULL	20	0	NULL	NULL	bigint(20) unsigned			select,insert,update,references	
def	performance_schema	events_statements_current	WARNINGS	21	NULL	NO	bigint	NULL	NULL	20	0	NULL	NULL	bigint(20) unsigned			select,insert,update,references	
def	performance_schema	events_statements_current	ROWS_AFFECTED	22	NULL	NO	bigint	NULL	NULL	20	0	NULL	NULL	bigint(20) unsigned			select,insert,update,references	
def	performance_schema	events_statements_current	ROWS_SENT	23	NULL	NO	bigint	NULL	NULL	20	0	NULL	NULL	bigint(20) unsigned			select,insert,update,references	
def	performance_schema	events_statements_current	ROWS_EXAMINED	24	NULL	NO	bigint	NULL	NULL	20	0	NULL	NULL	bigint(20) unsigned			select,insert,update,references	
def	performance_schema	events_statements_current	CREATED_TMP_DISK_TABLES	25	NULL	NO	bigint	NULL	NULL	20	0	NULL	NULL	bigint(20) unsigned			select,insert,update,references	
def	performance_schema	events_statements_current	CREATED_TMP_TABLES	26	NULL	NO	bigint	NULL	NULL	20	0	NULL	NULL	bigint(20) unsigned			select,insert,update,references	
def	performance_schema	events_statements_current	SELECT_FULL_JOIN	27	NULL	NO	bigint	NULL	NULL	20	0	NULL	NULL	bigint(20) unsigned			select,insert,update,references	
def	performance_schema	events_statements_current	SELECT_FULL_RANGE_JOIN	28	NULL	NO	bigint	NULL	NULL	20	0	NULL	NULL	bigint(20) unsigned			select,insert,update,references	
def	performance_schema	events_statements_current	SELECT_RANGE	29	NULL	NO	bigint	NULL	NULL	20	0	NULL	NULL	bigint(20) unsigned			select,insert,update,references	
def	performance_schema	events_statements_current	SELECT_RANGE_CHECK	30	NULL	NO	bigint	NULL	NULL	20	0	NULL	NULL	bigint(20) unsigned			select,insert,update,references	
def	performance_schema	events_statements_current	SELECT_SCAN	31	NULL	NO	bigint	NULL	NULL	20	0	NULL	NULL	bigint(20) unsigned			select,insert,update,references	
def	performance_schema	events_statements_current	SORT_MERGE_PASSES	32	NULL	NO	bigint	NULL	NULL	20	0	NULL	NULL	bigint(20) unsigned			select,insert,update,references	
def	performance_schema	events_statements_current	SORT_RANGE	33	NULL	NO	bigint	NULL	NULL	20	0	NULL	NULL	bigint(20) unsigned			select,insert,update,references	
def	performance_schema	events_statements_current	SORT_ROWS	34	NULL	NO	bigint	NULL	NULL	20	0	NULL	NULL	bigint(20) unsigned			select,insert,update,references	
def	performance_schema	events_statements_current	SORT_SCAN	35	NULL	NO	bigint	NULL	NULL	20	0	NULL	NULL	bigint(20) unsigned			select,insert,update,references	
def	performance_schema	events_statements_current	NO_INDEX_USED	36	NULL	NO	bigint	NULL	NULL	20	0	NULL	NULL	bigint(20) unsigned			select,insert,update,references	
def	performance_schema	events_statements_current	NO_GOOD_INDEX_USED	37	NULL	NO	bigint	NULL	NULL	20	0	NULL	NULL	bigint(20) unsigned			select,insert,update,references	
def	performance_schema	events_statements_current	NESTING_EVENT_ID	38	NULL	YES	bigint	NULL	NULL	20	0	NULL	NULL	bigint(20) unsigned			select,insert,update,references	
def	performance_schema	events_statements_current	NESTING_EVENT_TYPE	39	NULL	YES	enum	9	27	NULL	NULL	utf8	utf8_general_ci	enum('STATEMENT','STAGE','WAIT')			select,insert,update,references	
def	performance_schema	events_statements_history	THREAD_ID	1	NULL	NO	int	NULL	NULL	10	0	NULL	NULL	int(11)			select,insert,update,references	
def	performance_schema	events_statements_history	EVENT_ID	2	NULL	NO	bigint	NULL	NULL	20	0	NULL	NULL	bigint(20) unsigned			select,insert,update,references	
def	performance_schema	events_statements_history	EVENT_NAME	3	NULL	NO	varchar	128	384	NULL	NULL	utf8	utf8_general_ci	varchar(128)			select,insert,update,references	
def	performance_schema	events_statements_history	SOURCE	4	NULL	YES	varchar	64	192	NULL	NULL	utf8	utf8_general_ci	varchar(64)			select,insert,update,references	
def	performance_schema	events_statements_history	TIMER_START	5	NULL	YES	bigint	NULL	NULL	20	0	NULL	NULL	bigint(20) unsigned			select,insert,update,references	
def	performance_schema	events_statements_history	TIMER_END	6	NULL	YES	bigint	NULL	NULL	20	0	NULL	NULL	bigint(20) unsigned			select,insert,update,references	
def	performance_schema	events_statements_history	TIMER_WAIT	7	NULL	YES	bigint	NULL	NULL	20	0	NULL	NULL	bigint(20) unsigned			select,insert,update,references	
def	performance_schema	events_statements_history	LOCK_TIME	8	NULL	NO	bigint	NULL	NULL	20	0	NULL	NULL	bigint(20) unsigned			select,insert,update,references	
def	performance_schema	events_statements_history	SQL_TEXT	9	NULL	YES	longtext	4294967295	4294967295	NULL	NULL	utf8	utf8_general_ci	longtext			select,insert,update,references	
def	performance_schema	events_statements_history	DIGEST	10	NULL	YES	varchar	64	192	NULL	NULL	utf8	utf8_general_ci	varchar(64)			select,insert,update,references	
def	performance_schema	events_statements_history	DIGEST_TEXT	11	NULL	YES	longtext	4294967295	4294967295	NULL	NULL	utf8	utf8_general_ci	longtext			select,insert,update,references	
def	performance_schema	events_statements_history	CURRENT_SCHEMA	12	NULL	YES	varchar	64	192	NULL	NULL	utf8	utf8_general_ci	varchar(64)			select,insert,update,references	
def	performance_schema	events_statements_history	OBJECT_TYPE	13	NULL	YES	varchar	64	192	NULL	NULL	utf8	utf8_general_ci	varchar(64)			select,insert,update,references	
def	performance_schema	events_statements_history	OBJECT_SCHEMA	14	NULL	YES	varchar	64	192	NULL	NULL	utf8	utf8_general_ci	varchar(64)			select,insert,update,references	
def	performance_schema	events_statements_history	OBJECT_NAME	15	NULL	YES	varchar	64	192	NULL	NULL	utf8	utf8_general_ci	varchar(64)			select,insert,update,references	
def	performance_schema	events_statements_history	OBJECT_INSTANCE_BEGIN	16	NULL	YES	bigint	NULL	NULL	20	0	NULL	NULL	bigint(20) unsigned			select,insert,update,references	
def	performance_schema	events_statements_history	MYSQL_ERRNO	17	NULL	YES	int	NULL	NULL	10	0	NULL	NULL	int(11)			select,insert,update,references	
def	performance_schema	events_statements_history	RETURNED_SQLSTATE	18	NULL	YES	varchar	5	15	NULL	NULL	utf8	utf8_general_ci	varchar(5)			select,insert,update,references	
def	performance_schema	events_statements_history	MESSAGE_TEXT	19	NULL	YES	varchar	128	384	NULL	NULL	utf8	utf8_general_ci	varchar(128)			select,insert,update,references	
def	performance_schema	events_statements_history	ERRORS	20	NULL	NO	bigint	NULL	NULL	20	0	NULL	NULL	bigint(20) unsigned			select,insert,update,references	
def	performance_schema	events_statements_history	WARNINGS	21	NULL	NO	bigint	NULL	NULL	20	0	NULL	NULL	bigint(20) unsigned			select,insert,update,references	
def	performance_schema	events_statements_history	ROWS_AFFECTED	22	NULL	NO	bigint	NULL	NULL	20	0	NULL	NULL	bigint(20) unsigned			select,insert,update,references	
def	performance_schema	events_statements_history	ROWS_SENT	23	NULL	NO	bigint	NULL	NULL	20	0	NULL	NULL	bigint(20) unsigned			select,insert,update,references	
def	performance_schema	events_statements_history	ROWS_EXAMINED	24	NULL	NO	bigint	NULL	NULL	20	0	NULL	NULL	bigint(20) unsigned			select,insert,update,references	
def	performance_schema	events_statements_history	CREATED_TMP_DISK_TABLES	25	NULL	NO	bigint	NULL	NULL	20	0	NULL	NULL	bigint(20) unsigned			select,insert,update,references	
def	performance_schema	events_statements_history	CREATED_TMP_TABLES	26	NULL	NO	bigint	NULL	NULL	20	0	NULL	NULL	bigint(20) unsigned			select,insert,update,references	
def	performance_schema	events_statements_history	SELECT_FULL_JOIN	27	NULL	NO	bigint	NULL	NULL	20	0	NULL	NULL	bigint(20) unsigned			select,insert,update,references	
def	performance_schema	events_statements_history	SELECT_FULL_RANGE_JOIN	28	NULL	NO	bigint	NULL	NULL	20	0	NULL	NULL	bigint(20) unsigned			select,insert,update,references	
def	performance_schema	events_statements_history	SELECT_RANGE	29	NULL	NO	bigint	NULL	NULL	20	0	NULL	NULL	bigint(20) unsigned			select,insert,update,references	
def	performance_schema	events_statements_history	SELECT_RANGE_CHECK	30	NULL	NO	bigint	NULL	NULL	20	0	NULL	NULL	bigint(20) unsigned			select,insert,update,references	
def	performance_schema	events_statements_history	SELECT_SCAN	31	NULL	NO	bigint	NULL	NULL	20	0	NULL	NULL	bigint(20) unsigned			select,insert,update,references	
def	performance_schema	events_statements_history	SORT_MERGE_PASSES	32	NULL	NO	bigint	NULL	NULL	20	0	NULL	NULL	bigint(20) unsigned			select,insert,update,references	
def	performance_schema	events_statements_history	SORT_RANGE	33	NULL	NO	bigint	NULL	NULL	20	0	NULL	NULL	bigint(20) unsigned			select,insert,update,references	
def	performance_schema	events_statements_history	SORT_ROWS	34	NULL	NO	bigint	NULL	NULL	20	0	NULL	NULL	bigint(20) unsigned			select,insert,update,references	
def	performance_schema	events_statements_history	SORT_SCAN	35	NULL	NO	bigint	NULL	NULL	20	0	NULL	NULL	bigint(20) unsigned			select,insert,update,references	
def	performance_schema	events_statements_history	NO_INDEX_USED	36	NULL	NO	bigint	NULL	NULL	20	0	NULL	NULL	bigint(20) unsigned			select,insert,update,references	
def	performance_schema	events_statements_history	NO_GOOD_INDEX_USED	37	NULL	NO	bigint	NULL	NULL	20	0	NULL	NULL	bigint(20) unsigned			select,insert,update,references	
def	performance_schema	events_statements_history	NESTING_EVENT_ID	38	NULL	YES	bigint	NULL	NULL	20	0	NULL	NULL	bigint(20) unsigned			select,insert,update,references	
def	performance_schema	events_statements_history	NESTING_EVENT_TYPE	39	NULL	YES	enum	9	27	NULL	NULL	utf8	utf8_general_ci	enum('STATEMENT','STAGE','WAIT')			select,insert,update,references	
def	performance_schema	events_statements_history_long	THREAD_ID	1	NULL	NO	int	NULL	NULL	10	0	NULL	NULL	int(11)			select,insert,update,references	
def	performance_schema	events_statements_history_long	EVENT_ID	2	NULL	NO	bigint	NULL	NULL	20	0	NULL	NULL	bigint(20) unsigned			select,insert,update,references	
def	performance_schema	events_statements_history_long	EVENT_NAME	3	NULL	NO	varchar	128	384	NULL	NULL	utf8	utf8_general_ci	varchar(128)			select,insert,update,references	
def	performance_schema	events_statements_history_long	SOURCE	4	NULL	YES	varchar	64	192	NULL	NULL	utf8	utf8_general_ci	varchar(64)			select,insert,update,references	
def	performance_schema	events_statements_history_long	TIMER_START	5	NULL	YES	bigint	NULL	NULL	20	0	NULL	NULL	bigint(20) unsigned			select,insert,update,references	
def	performance_schema	events_statements_history_long	TIMER_END	6	NULL	YES	bigint	NULL	NULL	20	0	NULL	NULL	bigint(20) unsigned			select,insert,update,references	
def	performance_schema	events_statements_history_long	TIMER_WAIT	7	NULL	YES	bigint	NULL	NULL	20	0	NULL	NULL	bigint(20) unsigned			select,insert,update,references	
def	performance_schema	events_statements_history_long	LOCK_TIME	8	NULL	NO	bigint	NULL	NULL	20	0	NULL	NULL	bigint(20) unsigned			select,insert,update,references	
def	performance_schema	events_statements_history_long	SQL_TEXT	9	NULL	YES	longtext	4294967295	4294967295	NULL	NULL	utf8	utf8_general_ci	longtext			select,insert,update,references	
def	performance_schema	events_statements_history_long	DIGEST	10	NULL	YES	varchar	64	192	NULL	NULL	utf8	utf8_general_ci	varchar(64)			select,insert,update,references	
def	performance_schema	events_statements_history_long	DIGEST_TEXT	11	NULL	YES	longtext	4294967295	4294967295	NULL	NULL	utf8	utf8_general_ci	longtext			select,insert,update,references	
def	performance_schema	events_statements_history_long	CURRENT_SCHEMA	12	NULL	YES	varchar	64	192	NULL	NULL	utf8	utf8_general_ci	varchar(64)			select,insert,update,references	
def	performance_schema	events_statements_history_long	OBJECT_TYPE	13	NULL	YES	varchar	64	192	NULL	NULL	utf8	utf8_general_ci	varchar(64)			select,insert,update,references	
def	performance_schema	events_statements_history_long	OBJECT_SCHEMA	14	NULL	YES	varchar	64	192	NULL	NULL	utf8	utf8_general_ci	varchar(64)			select,insert,update,references	
def	performance_schema	events_statements_history_long	OBJECT_NAME	15	NULL	YES	varchar	64	192	NULL	NULL	utf8	utf8_general_ci	varchar(64)			select,insert,update,references	
def	performance_schema	events_statements_history_long	OBJECT_INSTANCE_BEGIN	16	NULL	YES	bigint	NULL	NULL	20	0	NULL	NULL	bigint(20) unsigned			select,insert,update,references	
def	performance_schema	events_statements_history_long	MYSQL_ERRNO	17	NULL	YES	int	NULL	NULL	10	0	NULL	NULL	int(11)			select,insert,update,references	
def	performance_schema	events_statements_history_long	RETURNED_SQLSTATE	18	NULL	YES	varchar	5	15	NULL	NULL	utf8	utf8_general_ci	varchar(5)			select,insert,update,references	
def	performance_schema	events_statements_history_long	MESSAGE_TEXT	19	NULL	YES	varchar	128	384	NULL	NULL	utf8	utf8_general_ci	varchar(128)			select,insert,update,references	
def	performance_schema	events_statements_history_long	ERRORS	20	NULL	NO	bigint	NULL	NULL	20	0	NULL	NULL	bigint(20) unsigned			select,insert,update,references	
def	performance_schema	events_statements_history_long	WARNINGS	21	NULL	NO	bigint	NULL	NULL	20	0	NULL	NULL	bigint(20) unsigned			select,insert,update,references	
def	performance_schema	events_statements_history_long	ROWS_AFFECTED	22	NULL	NO	bigint	NULL	NULL	20	0	NULL	NULL	bigint(20) unsigned			select,insert,update,references	
def	performance_schema	events_statements_history_long	ROWS_SENT	23	NULL	NO	bigint	NULL	NULL	20	0	NULL	NULL	bigint(20) unsigned			select,insert,update,references	
def	performance_schema	events_statements_history_long	ROWS_EXAMINED	24	NULL	NO	bigint	NULL	NULL	20	0	NULL	NULL	bigint(20) unsigned			select,insert,update,references	
def	performance_schema	events_statements_history_long	CREATED_TMP_DISK_TABLES	25	NULL	NO	bigint	NULL	NULL	20	0	NULL	NULL	bigint(20) unsigned			select,insert,update,references	
def	performance_schema	events_statements_history_long	CREATED_TMP_TABLES	26	NULL	NO	bigint	NULL	NULL	20	0	NULL	NULL	bigint(20) unsigned			select,insert,update,references	
def	performance_schema	events_statements_history_long	SELECT_FULL_JOIN	27	NULL	NO	bigint	NULL	NULL	20	0	NULL	NULL	bigint(20) unsigned			select,insert,update,references	
def	performance_schema	events_statements_history_long	SELECT_FULL_RANGE_JOIN	28	NULL	NO	bigint	NULL	NULL	20	0	NULL	NULL	bigint(20) unsigned			select,insert,update,references	
def	performance_schema	events_statements_history_long	SELECT_RANGE	29	NULL	NO	bigint	NULL	NULL	20	0	NULL	NULL	bigint(20) unsigned			select,insert,update,references	
def	performance_schema	events_statements_history_long	SELECT_RANGE_CHECK	30	NULL	NO	bigint	NULL	NULL	20	0	NULL	NULL	bigint(20) unsigned			select,insert,update,references	
def	performance_schema	events_statements_history_long	SELECT_SCAN	31	NULL	NO	bigint	NULL	NULL	20	0	NULL	NULL	bigint(20) unsigned			select,insert,update,references	
def	performance_schema	events_statements_history_long	SORT_MERGE_PASSES	32	NULL	NO	bigint	NULL	NULL	20	0	NULL	NULL	bigint(20) unsigned			select,insert,update,references	
def	performance_schema	events_statements_history_long	SORT_RANGE	33	NULL	NO	bigint	NULL	NULL	20	0	NULL	NULL	bigint(20) unsigned			select,insert,update,references	
def	performance_schema	events_statements_history_long	SORT_ROWS	34	NULL	NO	bigint	NULL	NULL	20	0	NULL	NULL	bigint(20) unsigned			select,insert,update,references	
def	performance_schema	events_statements_history_long	SORT_SCAN	35	NULL	NO	bigint	NULL	NULL	20	0	NULL	NULL	bigint(20) unsigned			select,insert,update,references	
def	performance_schema	events_statements_history_long	NO_INDEX_USED	36	NULL	NO	bigint	NULL	NULL	20	0	NULL	NULL	bigint(20) unsigned			select,insert,update,references	
def	performance_schema	events_statements_history_long	NO_GOOD_INDEX_USED	37	NULL	NO	bigint	NULL	NULL	20	0	NULL	NULL	bigint(20) unsigned			select,insert,update,references	
def	performance_schema	events_statements_history_long	NESTING_EVENT_ID	38	NULL	YES	bigint	NULL	NULL	20	0	NULL	NULL	bigint(20) unsigned			select,insert,update,references	
def	performance_schema	events_statements_history_long	NESTING_EVENT_TYPE	39	NULL	YES	enum	9	27	NULL	NULL	utf8	utf8_general_ci	enum('STATEMENT','STAGE','WAIT')			select,insert,update,references	
=======
def	performance_schema	events_statements_current	END_EVENT_ID	3	NULL	YES	bigint	NULL	NULL	20	0	NULL	NULL	bigint(20) unsigned			select,insert,update,references	
def	performance_schema	events_statements_current	EVENT_NAME	4	NULL	NO	varchar	128	384	NULL	NULL	utf8	utf8_general_ci	varchar(128)			select,insert,update,references	
def	performance_schema	events_statements_current	SOURCE	5	NULL	YES	varchar	64	192	NULL	NULL	utf8	utf8_general_ci	varchar(64)			select,insert,update,references	
def	performance_schema	events_statements_current	TIMER_START	6	NULL	YES	bigint	NULL	NULL	20	0	NULL	NULL	bigint(20) unsigned			select,insert,update,references	
def	performance_schema	events_statements_current	TIMER_END	7	NULL	YES	bigint	NULL	NULL	20	0	NULL	NULL	bigint(20) unsigned			select,insert,update,references	
def	performance_schema	events_statements_current	TIMER_WAIT	8	NULL	YES	bigint	NULL	NULL	20	0	NULL	NULL	bigint(20) unsigned			select,insert,update,references	
def	performance_schema	events_statements_current	LOCK_TIME	9	NULL	NO	bigint	NULL	NULL	20	0	NULL	NULL	bigint(20) unsigned			select,insert,update,references	
def	performance_schema	events_statements_current	SQL_TEXT	10	NULL	YES	longtext	4294967295	4294967295	NULL	NULL	utf8	utf8_general_ci	longtext			select,insert,update,references	
def	performance_schema	events_statements_current	CURRENT_SCHEMA	11	NULL	YES	varchar	64	192	NULL	NULL	utf8	utf8_general_ci	varchar(64)			select,insert,update,references	
def	performance_schema	events_statements_current	OBJECT_TYPE	12	NULL	YES	varchar	64	192	NULL	NULL	utf8	utf8_general_ci	varchar(64)			select,insert,update,references	
def	performance_schema	events_statements_current	OBJECT_SCHEMA	13	NULL	YES	varchar	64	192	NULL	NULL	utf8	utf8_general_ci	varchar(64)			select,insert,update,references	
def	performance_schema	events_statements_current	OBJECT_NAME	14	NULL	YES	varchar	64	192	NULL	NULL	utf8	utf8_general_ci	varchar(64)			select,insert,update,references	
def	performance_schema	events_statements_current	OBJECT_INSTANCE_BEGIN	15	NULL	YES	bigint	NULL	NULL	20	0	NULL	NULL	bigint(20) unsigned			select,insert,update,references	
def	performance_schema	events_statements_current	MYSQL_ERRNO	16	NULL	YES	int	NULL	NULL	10	0	NULL	NULL	int(11)			select,insert,update,references	
def	performance_schema	events_statements_current	RETURNED_SQLSTATE	17	NULL	YES	varchar	5	15	NULL	NULL	utf8	utf8_general_ci	varchar(5)			select,insert,update,references	
def	performance_schema	events_statements_current	MESSAGE_TEXT	18	NULL	YES	varchar	128	384	NULL	NULL	utf8	utf8_general_ci	varchar(128)			select,insert,update,references	
def	performance_schema	events_statements_current	ERRORS	19	NULL	NO	bigint	NULL	NULL	20	0	NULL	NULL	bigint(20) unsigned			select,insert,update,references	
def	performance_schema	events_statements_current	WARNINGS	20	NULL	NO	bigint	NULL	NULL	20	0	NULL	NULL	bigint(20) unsigned			select,insert,update,references	
def	performance_schema	events_statements_current	ROWS_AFFECTED	21	NULL	NO	bigint	NULL	NULL	20	0	NULL	NULL	bigint(20) unsigned			select,insert,update,references	
def	performance_schema	events_statements_current	ROWS_SENT	22	NULL	NO	bigint	NULL	NULL	20	0	NULL	NULL	bigint(20) unsigned			select,insert,update,references	
def	performance_schema	events_statements_current	ROWS_EXAMINED	23	NULL	NO	bigint	NULL	NULL	20	0	NULL	NULL	bigint(20) unsigned			select,insert,update,references	
def	performance_schema	events_statements_current	CREATED_TMP_DISK_TABLES	24	NULL	NO	bigint	NULL	NULL	20	0	NULL	NULL	bigint(20) unsigned			select,insert,update,references	
def	performance_schema	events_statements_current	CREATED_TMP_TABLES	25	NULL	NO	bigint	NULL	NULL	20	0	NULL	NULL	bigint(20) unsigned			select,insert,update,references	
def	performance_schema	events_statements_current	SELECT_FULL_JOIN	26	NULL	NO	bigint	NULL	NULL	20	0	NULL	NULL	bigint(20) unsigned			select,insert,update,references	
def	performance_schema	events_statements_current	SELECT_FULL_RANGE_JOIN	27	NULL	NO	bigint	NULL	NULL	20	0	NULL	NULL	bigint(20) unsigned			select,insert,update,references	
def	performance_schema	events_statements_current	SELECT_RANGE	28	NULL	NO	bigint	NULL	NULL	20	0	NULL	NULL	bigint(20) unsigned			select,insert,update,references	
def	performance_schema	events_statements_current	SELECT_RANGE_CHECK	29	NULL	NO	bigint	NULL	NULL	20	0	NULL	NULL	bigint(20) unsigned			select,insert,update,references	
def	performance_schema	events_statements_current	SELECT_SCAN	30	NULL	NO	bigint	NULL	NULL	20	0	NULL	NULL	bigint(20) unsigned			select,insert,update,references	
def	performance_schema	events_statements_current	SORT_MERGE_PASSES	31	NULL	NO	bigint	NULL	NULL	20	0	NULL	NULL	bigint(20) unsigned			select,insert,update,references	
def	performance_schema	events_statements_current	SORT_RANGE	32	NULL	NO	bigint	NULL	NULL	20	0	NULL	NULL	bigint(20) unsigned			select,insert,update,references	
def	performance_schema	events_statements_current	SORT_ROWS	33	NULL	NO	bigint	NULL	NULL	20	0	NULL	NULL	bigint(20) unsigned			select,insert,update,references	
def	performance_schema	events_statements_current	SORT_SCAN	34	NULL	NO	bigint	NULL	NULL	20	0	NULL	NULL	bigint(20) unsigned			select,insert,update,references	
def	performance_schema	events_statements_current	NO_INDEX_USED	35	NULL	NO	bigint	NULL	NULL	20	0	NULL	NULL	bigint(20) unsigned			select,insert,update,references	
def	performance_schema	events_statements_current	NO_GOOD_INDEX_USED	36	NULL	NO	bigint	NULL	NULL	20	0	NULL	NULL	bigint(20) unsigned			select,insert,update,references	
def	performance_schema	events_statements_current	NESTING_EVENT_ID	37	NULL	YES	bigint	NULL	NULL	20	0	NULL	NULL	bigint(20) unsigned			select,insert,update,references	
def	performance_schema	events_statements_current	NESTING_EVENT_TYPE	38	NULL	YES	enum	9	27	NULL	NULL	utf8	utf8_general_ci	enum('STATEMENT','STAGE','WAIT')			select,insert,update,references	
def	performance_schema	events_statements_history	THREAD_ID	1	NULL	NO	int	NULL	NULL	10	0	NULL	NULL	int(11)			select,insert,update,references	
def	performance_schema	events_statements_history	EVENT_ID	2	NULL	NO	bigint	NULL	NULL	20	0	NULL	NULL	bigint(20) unsigned			select,insert,update,references	
def	performance_schema	events_statements_history	END_EVENT_ID	3	NULL	YES	bigint	NULL	NULL	20	0	NULL	NULL	bigint(20) unsigned			select,insert,update,references	
def	performance_schema	events_statements_history	EVENT_NAME	4	NULL	NO	varchar	128	384	NULL	NULL	utf8	utf8_general_ci	varchar(128)			select,insert,update,references	
def	performance_schema	events_statements_history	SOURCE	5	NULL	YES	varchar	64	192	NULL	NULL	utf8	utf8_general_ci	varchar(64)			select,insert,update,references	
def	performance_schema	events_statements_history	TIMER_START	6	NULL	YES	bigint	NULL	NULL	20	0	NULL	NULL	bigint(20) unsigned			select,insert,update,references	
def	performance_schema	events_statements_history	TIMER_END	7	NULL	YES	bigint	NULL	NULL	20	0	NULL	NULL	bigint(20) unsigned			select,insert,update,references	
def	performance_schema	events_statements_history	TIMER_WAIT	8	NULL	YES	bigint	NULL	NULL	20	0	NULL	NULL	bigint(20) unsigned			select,insert,update,references	
def	performance_schema	events_statements_history	LOCK_TIME	9	NULL	NO	bigint	NULL	NULL	20	0	NULL	NULL	bigint(20) unsigned			select,insert,update,references	
def	performance_schema	events_statements_history	SQL_TEXT	10	NULL	YES	longtext	4294967295	4294967295	NULL	NULL	utf8	utf8_general_ci	longtext			select,insert,update,references	
def	performance_schema	events_statements_history	CURRENT_SCHEMA	11	NULL	YES	varchar	64	192	NULL	NULL	utf8	utf8_general_ci	varchar(64)			select,insert,update,references	
def	performance_schema	events_statements_history	OBJECT_TYPE	12	NULL	YES	varchar	64	192	NULL	NULL	utf8	utf8_general_ci	varchar(64)			select,insert,update,references	
def	performance_schema	events_statements_history	OBJECT_SCHEMA	13	NULL	YES	varchar	64	192	NULL	NULL	utf8	utf8_general_ci	varchar(64)			select,insert,update,references	
def	performance_schema	events_statements_history	OBJECT_NAME	14	NULL	YES	varchar	64	192	NULL	NULL	utf8	utf8_general_ci	varchar(64)			select,insert,update,references	
def	performance_schema	events_statements_history	OBJECT_INSTANCE_BEGIN	15	NULL	YES	bigint	NULL	NULL	20	0	NULL	NULL	bigint(20) unsigned			select,insert,update,references	
def	performance_schema	events_statements_history	MYSQL_ERRNO	16	NULL	YES	int	NULL	NULL	10	0	NULL	NULL	int(11)			select,insert,update,references	
def	performance_schema	events_statements_history	RETURNED_SQLSTATE	17	NULL	YES	varchar	5	15	NULL	NULL	utf8	utf8_general_ci	varchar(5)			select,insert,update,references	
def	performance_schema	events_statements_history	MESSAGE_TEXT	18	NULL	YES	varchar	128	384	NULL	NULL	utf8	utf8_general_ci	varchar(128)			select,insert,update,references	
def	performance_schema	events_statements_history	ERRORS	19	NULL	NO	bigint	NULL	NULL	20	0	NULL	NULL	bigint(20) unsigned			select,insert,update,references	
def	performance_schema	events_statements_history	WARNINGS	20	NULL	NO	bigint	NULL	NULL	20	0	NULL	NULL	bigint(20) unsigned			select,insert,update,references	
def	performance_schema	events_statements_history	ROWS_AFFECTED	21	NULL	NO	bigint	NULL	NULL	20	0	NULL	NULL	bigint(20) unsigned			select,insert,update,references	
def	performance_schema	events_statements_history	ROWS_SENT	22	NULL	NO	bigint	NULL	NULL	20	0	NULL	NULL	bigint(20) unsigned			select,insert,update,references	
def	performance_schema	events_statements_history	ROWS_EXAMINED	23	NULL	NO	bigint	NULL	NULL	20	0	NULL	NULL	bigint(20) unsigned			select,insert,update,references	
def	performance_schema	events_statements_history	CREATED_TMP_DISK_TABLES	24	NULL	NO	bigint	NULL	NULL	20	0	NULL	NULL	bigint(20) unsigned			select,insert,update,references	
def	performance_schema	events_statements_history	CREATED_TMP_TABLES	25	NULL	NO	bigint	NULL	NULL	20	0	NULL	NULL	bigint(20) unsigned			select,insert,update,references	
def	performance_schema	events_statements_history	SELECT_FULL_JOIN	26	NULL	NO	bigint	NULL	NULL	20	0	NULL	NULL	bigint(20) unsigned			select,insert,update,references	
def	performance_schema	events_statements_history	SELECT_FULL_RANGE_JOIN	27	NULL	NO	bigint	NULL	NULL	20	0	NULL	NULL	bigint(20) unsigned			select,insert,update,references	
def	performance_schema	events_statements_history	SELECT_RANGE	28	NULL	NO	bigint	NULL	NULL	20	0	NULL	NULL	bigint(20) unsigned			select,insert,update,references	
def	performance_schema	events_statements_history	SELECT_RANGE_CHECK	29	NULL	NO	bigint	NULL	NULL	20	0	NULL	NULL	bigint(20) unsigned			select,insert,update,references	
def	performance_schema	events_statements_history	SELECT_SCAN	30	NULL	NO	bigint	NULL	NULL	20	0	NULL	NULL	bigint(20) unsigned			select,insert,update,references	
def	performance_schema	events_statements_history	SORT_MERGE_PASSES	31	NULL	NO	bigint	NULL	NULL	20	0	NULL	NULL	bigint(20) unsigned			select,insert,update,references	
def	performance_schema	events_statements_history	SORT_RANGE	32	NULL	NO	bigint	NULL	NULL	20	0	NULL	NULL	bigint(20) unsigned			select,insert,update,references	
def	performance_schema	events_statements_history	SORT_ROWS	33	NULL	NO	bigint	NULL	NULL	20	0	NULL	NULL	bigint(20) unsigned			select,insert,update,references	
def	performance_schema	events_statements_history	SORT_SCAN	34	NULL	NO	bigint	NULL	NULL	20	0	NULL	NULL	bigint(20) unsigned			select,insert,update,references	
def	performance_schema	events_statements_history	NO_INDEX_USED	35	NULL	NO	bigint	NULL	NULL	20	0	NULL	NULL	bigint(20) unsigned			select,insert,update,references	
def	performance_schema	events_statements_history	NO_GOOD_INDEX_USED	36	NULL	NO	bigint	NULL	NULL	20	0	NULL	NULL	bigint(20) unsigned			select,insert,update,references	
def	performance_schema	events_statements_history	NESTING_EVENT_ID	37	NULL	YES	bigint	NULL	NULL	20	0	NULL	NULL	bigint(20) unsigned			select,insert,update,references	
def	performance_schema	events_statements_history	NESTING_EVENT_TYPE	38	NULL	YES	enum	9	27	NULL	NULL	utf8	utf8_general_ci	enum('STATEMENT','STAGE','WAIT')			select,insert,update,references	
def	performance_schema	events_statements_history_long	THREAD_ID	1	NULL	NO	int	NULL	NULL	10	0	NULL	NULL	int(11)			select,insert,update,references	
def	performance_schema	events_statements_history_long	EVENT_ID	2	NULL	NO	bigint	NULL	NULL	20	0	NULL	NULL	bigint(20) unsigned			select,insert,update,references	
def	performance_schema	events_statements_history_long	END_EVENT_ID	3	NULL	YES	bigint	NULL	NULL	20	0	NULL	NULL	bigint(20) unsigned			select,insert,update,references	
def	performance_schema	events_statements_history_long	EVENT_NAME	4	NULL	NO	varchar	128	384	NULL	NULL	utf8	utf8_general_ci	varchar(128)			select,insert,update,references	
def	performance_schema	events_statements_history_long	SOURCE	5	NULL	YES	varchar	64	192	NULL	NULL	utf8	utf8_general_ci	varchar(64)			select,insert,update,references	
def	performance_schema	events_statements_history_long	TIMER_START	6	NULL	YES	bigint	NULL	NULL	20	0	NULL	NULL	bigint(20) unsigned			select,insert,update,references	
def	performance_schema	events_statements_history_long	TIMER_END	7	NULL	YES	bigint	NULL	NULL	20	0	NULL	NULL	bigint(20) unsigned			select,insert,update,references	
def	performance_schema	events_statements_history_long	TIMER_WAIT	8	NULL	YES	bigint	NULL	NULL	20	0	NULL	NULL	bigint(20) unsigned			select,insert,update,references	
def	performance_schema	events_statements_history_long	LOCK_TIME	9	NULL	NO	bigint	NULL	NULL	20	0	NULL	NULL	bigint(20) unsigned			select,insert,update,references	
def	performance_schema	events_statements_history_long	SQL_TEXT	10	NULL	YES	longtext	4294967295	4294967295	NULL	NULL	utf8	utf8_general_ci	longtext			select,insert,update,references	
def	performance_schema	events_statements_history_long	CURRENT_SCHEMA	11	NULL	YES	varchar	64	192	NULL	NULL	utf8	utf8_general_ci	varchar(64)			select,insert,update,references	
def	performance_schema	events_statements_history_long	OBJECT_TYPE	12	NULL	YES	varchar	64	192	NULL	NULL	utf8	utf8_general_ci	varchar(64)			select,insert,update,references	
def	performance_schema	events_statements_history_long	OBJECT_SCHEMA	13	NULL	YES	varchar	64	192	NULL	NULL	utf8	utf8_general_ci	varchar(64)			select,insert,update,references	
def	performance_schema	events_statements_history_long	OBJECT_NAME	14	NULL	YES	varchar	64	192	NULL	NULL	utf8	utf8_general_ci	varchar(64)			select,insert,update,references	
def	performance_schema	events_statements_history_long	OBJECT_INSTANCE_BEGIN	15	NULL	YES	bigint	NULL	NULL	20	0	NULL	NULL	bigint(20) unsigned			select,insert,update,references	
def	performance_schema	events_statements_history_long	MYSQL_ERRNO	16	NULL	YES	int	NULL	NULL	10	0	NULL	NULL	int(11)			select,insert,update,references	
def	performance_schema	events_statements_history_long	RETURNED_SQLSTATE	17	NULL	YES	varchar	5	15	NULL	NULL	utf8	utf8_general_ci	varchar(5)			select,insert,update,references	
def	performance_schema	events_statements_history_long	MESSAGE_TEXT	18	NULL	YES	varchar	128	384	NULL	NULL	utf8	utf8_general_ci	varchar(128)			select,insert,update,references	
def	performance_schema	events_statements_history_long	ERRORS	19	NULL	NO	bigint	NULL	NULL	20	0	NULL	NULL	bigint(20) unsigned			select,insert,update,references	
def	performance_schema	events_statements_history_long	WARNINGS	20	NULL	NO	bigint	NULL	NULL	20	0	NULL	NULL	bigint(20) unsigned			select,insert,update,references	
def	performance_schema	events_statements_history_long	ROWS_AFFECTED	21	NULL	NO	bigint	NULL	NULL	20	0	NULL	NULL	bigint(20) unsigned			select,insert,update,references	
def	performance_schema	events_statements_history_long	ROWS_SENT	22	NULL	NO	bigint	NULL	NULL	20	0	NULL	NULL	bigint(20) unsigned			select,insert,update,references	
def	performance_schema	events_statements_history_long	ROWS_EXAMINED	23	NULL	NO	bigint	NULL	NULL	20	0	NULL	NULL	bigint(20) unsigned			select,insert,update,references	
def	performance_schema	events_statements_history_long	CREATED_TMP_DISK_TABLES	24	NULL	NO	bigint	NULL	NULL	20	0	NULL	NULL	bigint(20) unsigned			select,insert,update,references	
def	performance_schema	events_statements_history_long	CREATED_TMP_TABLES	25	NULL	NO	bigint	NULL	NULL	20	0	NULL	NULL	bigint(20) unsigned			select,insert,update,references	
def	performance_schema	events_statements_history_long	SELECT_FULL_JOIN	26	NULL	NO	bigint	NULL	NULL	20	0	NULL	NULL	bigint(20) unsigned			select,insert,update,references	
def	performance_schema	events_statements_history_long	SELECT_FULL_RANGE_JOIN	27	NULL	NO	bigint	NULL	NULL	20	0	NULL	NULL	bigint(20) unsigned			select,insert,update,references	
def	performance_schema	events_statements_history_long	SELECT_RANGE	28	NULL	NO	bigint	NULL	NULL	20	0	NULL	NULL	bigint(20) unsigned			select,insert,update,references	
def	performance_schema	events_statements_history_long	SELECT_RANGE_CHECK	29	NULL	NO	bigint	NULL	NULL	20	0	NULL	NULL	bigint(20) unsigned			select,insert,update,references	
def	performance_schema	events_statements_history_long	SELECT_SCAN	30	NULL	NO	bigint	NULL	NULL	20	0	NULL	NULL	bigint(20) unsigned			select,insert,update,references	
def	performance_schema	events_statements_history_long	SORT_MERGE_PASSES	31	NULL	NO	bigint	NULL	NULL	20	0	NULL	NULL	bigint(20) unsigned			select,insert,update,references	
def	performance_schema	events_statements_history_long	SORT_RANGE	32	NULL	NO	bigint	NULL	NULL	20	0	NULL	NULL	bigint(20) unsigned			select,insert,update,references	
def	performance_schema	events_statements_history_long	SORT_ROWS	33	NULL	NO	bigint	NULL	NULL	20	0	NULL	NULL	bigint(20) unsigned			select,insert,update,references	
def	performance_schema	events_statements_history_long	SORT_SCAN	34	NULL	NO	bigint	NULL	NULL	20	0	NULL	NULL	bigint(20) unsigned			select,insert,update,references	
def	performance_schema	events_statements_history_long	NO_INDEX_USED	35	NULL	NO	bigint	NULL	NULL	20	0	NULL	NULL	bigint(20) unsigned			select,insert,update,references	
def	performance_schema	events_statements_history_long	NO_GOOD_INDEX_USED	36	NULL	NO	bigint	NULL	NULL	20	0	NULL	NULL	bigint(20) unsigned			select,insert,update,references	
def	performance_schema	events_statements_history_long	NESTING_EVENT_ID	37	NULL	YES	bigint	NULL	NULL	20	0	NULL	NULL	bigint(20) unsigned			select,insert,update,references	
def	performance_schema	events_statements_history_long	NESTING_EVENT_TYPE	38	NULL	YES	enum	9	27	NULL	NULL	utf8	utf8_general_ci	enum('STATEMENT','STAGE','WAIT')			select,insert,update,references	
>>>>>>> 1dbbca34
def	performance_schema	events_statements_summary_by_account_by_event_name	USER	1	NULL	YES	char	16	48	NULL	NULL	utf8	utf8_bin	char(16)			select,insert,update,references	
def	performance_schema	events_statements_summary_by_account_by_event_name	HOST	2	NULL	YES	char	60	180	NULL	NULL	utf8	utf8_bin	char(60)			select,insert,update,references	
def	performance_schema	events_statements_summary_by_account_by_event_name	EVENT_NAME	3	NULL	NO	varchar	128	384	NULL	NULL	utf8	utf8_general_ci	varchar(128)			select,insert,update,references	
def	performance_schema	events_statements_summary_by_account_by_event_name	COUNT_STAR	4	NULL	NO	bigint	NULL	NULL	20	0	NULL	NULL	bigint(20) unsigned			select,insert,update,references	
def	performance_schema	events_statements_summary_by_account_by_event_name	SUM_TIMER_WAIT	5	NULL	NO	bigint	NULL	NULL	20	0	NULL	NULL	bigint(20) unsigned			select,insert,update,references	
def	performance_schema	events_statements_summary_by_account_by_event_name	MIN_TIMER_WAIT	6	NULL	NO	bigint	NULL	NULL	20	0	NULL	NULL	bigint(20) unsigned			select,insert,update,references	
def	performance_schema	events_statements_summary_by_account_by_event_name	AVG_TIMER_WAIT	7	NULL	NO	bigint	NULL	NULL	20	0	NULL	NULL	bigint(20) unsigned			select,insert,update,references	
def	performance_schema	events_statements_summary_by_account_by_event_name	MAX_TIMER_WAIT	8	NULL	NO	bigint	NULL	NULL	20	0	NULL	NULL	bigint(20) unsigned			select,insert,update,references	
def	performance_schema	events_statements_summary_by_account_by_event_name	SUM_LOCK_TIME	9	NULL	NO	bigint	NULL	NULL	20	0	NULL	NULL	bigint(20) unsigned			select,insert,update,references	
def	performance_schema	events_statements_summary_by_account_by_event_name	SUM_ERRORS	10	NULL	NO	bigint	NULL	NULL	20	0	NULL	NULL	bigint(20) unsigned			select,insert,update,references	
def	performance_schema	events_statements_summary_by_account_by_event_name	SUM_WARNINGS	11	NULL	NO	bigint	NULL	NULL	20	0	NULL	NULL	bigint(20) unsigned			select,insert,update,references	
def	performance_schema	events_statements_summary_by_account_by_event_name	SUM_ROWS_AFFECTED	12	NULL	NO	bigint	NULL	NULL	20	0	NULL	NULL	bigint(20) unsigned			select,insert,update,references	
def	performance_schema	events_statements_summary_by_account_by_event_name	SUM_ROWS_SENT	13	NULL	NO	bigint	NULL	NULL	20	0	NULL	NULL	bigint(20) unsigned			select,insert,update,references	
def	performance_schema	events_statements_summary_by_account_by_event_name	SUM_ROWS_EXAMINED	14	NULL	NO	bigint	NULL	NULL	20	0	NULL	NULL	bigint(20) unsigned			select,insert,update,references	
def	performance_schema	events_statements_summary_by_account_by_event_name	SUM_CREATED_TMP_DISK_TABLES	15	NULL	NO	bigint	NULL	NULL	20	0	NULL	NULL	bigint(20) unsigned			select,insert,update,references	
def	performance_schema	events_statements_summary_by_account_by_event_name	SUM_CREATED_TMP_TABLES	16	NULL	NO	bigint	NULL	NULL	20	0	NULL	NULL	bigint(20) unsigned			select,insert,update,references	
def	performance_schema	events_statements_summary_by_account_by_event_name	SUM_SELECT_FULL_JOIN	17	NULL	NO	bigint	NULL	NULL	20	0	NULL	NULL	bigint(20) unsigned			select,insert,update,references	
def	performance_schema	events_statements_summary_by_account_by_event_name	SUM_SELECT_FULL_RANGE_JOIN	18	NULL	NO	bigint	NULL	NULL	20	0	NULL	NULL	bigint(20) unsigned			select,insert,update,references	
def	performance_schema	events_statements_summary_by_account_by_event_name	SUM_SELECT_RANGE	19	NULL	NO	bigint	NULL	NULL	20	0	NULL	NULL	bigint(20) unsigned			select,insert,update,references	
def	performance_schema	events_statements_summary_by_account_by_event_name	SUM_SELECT_RANGE_CHECK	20	NULL	NO	bigint	NULL	NULL	20	0	NULL	NULL	bigint(20) unsigned			select,insert,update,references	
def	performance_schema	events_statements_summary_by_account_by_event_name	SUM_SELECT_SCAN	21	NULL	NO	bigint	NULL	NULL	20	0	NULL	NULL	bigint(20) unsigned			select,insert,update,references	
def	performance_schema	events_statements_summary_by_account_by_event_name	SUM_SORT_MERGE_PASSES	22	NULL	NO	bigint	NULL	NULL	20	0	NULL	NULL	bigint(20) unsigned			select,insert,update,references	
def	performance_schema	events_statements_summary_by_account_by_event_name	SUM_SORT_RANGE	23	NULL	NO	bigint	NULL	NULL	20	0	NULL	NULL	bigint(20) unsigned			select,insert,update,references	
def	performance_schema	events_statements_summary_by_account_by_event_name	SUM_SORT_ROWS	24	NULL	NO	bigint	NULL	NULL	20	0	NULL	NULL	bigint(20) unsigned			select,insert,update,references	
def	performance_schema	events_statements_summary_by_account_by_event_name	SUM_SORT_SCAN	25	NULL	NO	bigint	NULL	NULL	20	0	NULL	NULL	bigint(20) unsigned			select,insert,update,references	
def	performance_schema	events_statements_summary_by_account_by_event_name	SUM_NO_INDEX_USED	26	NULL	NO	bigint	NULL	NULL	20	0	NULL	NULL	bigint(20) unsigned			select,insert,update,references	
def	performance_schema	events_statements_summary_by_account_by_event_name	SUM_NO_GOOD_INDEX_USED	27	NULL	NO	bigint	NULL	NULL	20	0	NULL	NULL	bigint(20) unsigned			select,insert,update,references	
def	performance_schema	events_statements_summary_by_digest	DIGEST	1	NULL	YES	varchar	64	192	NULL	NULL	utf8	utf8_general_ci	varchar(64)			select,insert,update,references	
def	performance_schema	events_statements_summary_by_digest	DIGEST_TEXT	2	NULL	YES	longtext	4294967295	4294967295	NULL	NULL	utf8	utf8_general_ci	longtext			select,insert,update,references	
def	performance_schema	events_statements_summary_by_digest	COUNT_STAR	3	NULL	NO	bigint	NULL	NULL	20	0	NULL	NULL	bigint(20) unsigned			select,insert,update,references	
def	performance_schema	events_statements_summary_by_digest	SUM_TIMER_WAIT	4	NULL	NO	bigint	NULL	NULL	20	0	NULL	NULL	bigint(20) unsigned			select,insert,update,references	
def	performance_schema	events_statements_summary_by_digest	MIN_TIMER_WAIT	5	NULL	NO	bigint	NULL	NULL	20	0	NULL	NULL	bigint(20) unsigned			select,insert,update,references	
def	performance_schema	events_statements_summary_by_digest	AVG_TIMER_WAIT	6	NULL	NO	bigint	NULL	NULL	20	0	NULL	NULL	bigint(20) unsigned			select,insert,update,references	
def	performance_schema	events_statements_summary_by_digest	MAX_TIMER_WAIT	7	NULL	NO	bigint	NULL	NULL	20	0	NULL	NULL	bigint(20) unsigned			select,insert,update,references	
def	performance_schema	events_statements_summary_by_digest	SUM_LOCK_TIME	8	NULL	NO	bigint	NULL	NULL	20	0	NULL	NULL	bigint(20) unsigned			select,insert,update,references	
def	performance_schema	events_statements_summary_by_digest	SUM_ERRORS	9	NULL	NO	bigint	NULL	NULL	20	0	NULL	NULL	bigint(20) unsigned			select,insert,update,references	
def	performance_schema	events_statements_summary_by_digest	SUM_WARNINGS	10	NULL	NO	bigint	NULL	NULL	20	0	NULL	NULL	bigint(20) unsigned			select,insert,update,references	
def	performance_schema	events_statements_summary_by_digest	SUM_ROWS_AFFECTED	11	NULL	NO	bigint	NULL	NULL	20	0	NULL	NULL	bigint(20) unsigned			select,insert,update,references	
def	performance_schema	events_statements_summary_by_digest	SUM_ROWS_SENT	12	NULL	NO	bigint	NULL	NULL	20	0	NULL	NULL	bigint(20) unsigned			select,insert,update,references	
def	performance_schema	events_statements_summary_by_digest	SUM_ROWS_EXAMINED	13	NULL	NO	bigint	NULL	NULL	20	0	NULL	NULL	bigint(20) unsigned			select,insert,update,references	
def	performance_schema	events_statements_summary_by_digest	SUM_CREATED_TMP_DISK_TABLES	14	NULL	NO	bigint	NULL	NULL	20	0	NULL	NULL	bigint(20) unsigned			select,insert,update,references	
def	performance_schema	events_statements_summary_by_digest	SUM_CREATED_TMP_TABLES	15	NULL	NO	bigint	NULL	NULL	20	0	NULL	NULL	bigint(20) unsigned			select,insert,update,references	
def	performance_schema	events_statements_summary_by_digest	SUM_SELECT_FULL_JOIN	16	NULL	NO	bigint	NULL	NULL	20	0	NULL	NULL	bigint(20) unsigned			select,insert,update,references	
def	performance_schema	events_statements_summary_by_digest	SUM_SELECT_FULL_RANGE_JOIN	17	NULL	NO	bigint	NULL	NULL	20	0	NULL	NULL	bigint(20) unsigned			select,insert,update,references	
def	performance_schema	events_statements_summary_by_digest	SUM_SELECT_RANGE	18	NULL	NO	bigint	NULL	NULL	20	0	NULL	NULL	bigint(20) unsigned			select,insert,update,references	
def	performance_schema	events_statements_summary_by_digest	SUM_SELECT_RANGE_CHECK	19	NULL	NO	bigint	NULL	NULL	20	0	NULL	NULL	bigint(20) unsigned			select,insert,update,references	
def	performance_schema	events_statements_summary_by_digest	SUM_SELECT_SCAN	20	NULL	NO	bigint	NULL	NULL	20	0	NULL	NULL	bigint(20) unsigned			select,insert,update,references	
def	performance_schema	events_statements_summary_by_digest	SUM_SORT_MERGE_PASSES	21	NULL	NO	bigint	NULL	NULL	20	0	NULL	NULL	bigint(20) unsigned			select,insert,update,references	
def	performance_schema	events_statements_summary_by_digest	SUM_SORT_RANGE	22	NULL	NO	bigint	NULL	NULL	20	0	NULL	NULL	bigint(20) unsigned			select,insert,update,references	
def	performance_schema	events_statements_summary_by_digest	SUM_SORT_ROWS	23	NULL	NO	bigint	NULL	NULL	20	0	NULL	NULL	bigint(20) unsigned			select,insert,update,references	
def	performance_schema	events_statements_summary_by_digest	SUM_SORT_SCAN	24	NULL	NO	bigint	NULL	NULL	20	0	NULL	NULL	bigint(20) unsigned			select,insert,update,references	
def	performance_schema	events_statements_summary_by_digest	SUM_NO_INDEX_USED	25	NULL	NO	bigint	NULL	NULL	20	0	NULL	NULL	bigint(20) unsigned			select,insert,update,references	
def	performance_schema	events_statements_summary_by_digest	SUM_NO_GOOD_INDEX_USED	26	NULL	NO	bigint	NULL	NULL	20	0	NULL	NULL	bigint(20) unsigned			select,insert,update,references	
def	performance_schema	events_statements_summary_by_host_by_event_name	HOST	1	NULL	YES	char	60	180	NULL	NULL	utf8	utf8_bin	char(60)			select,insert,update,references	
def	performance_schema	events_statements_summary_by_host_by_event_name	EVENT_NAME	2	NULL	NO	varchar	128	384	NULL	NULL	utf8	utf8_general_ci	varchar(128)			select,insert,update,references	
def	performance_schema	events_statements_summary_by_host_by_event_name	COUNT_STAR	3	NULL	NO	bigint	NULL	NULL	20	0	NULL	NULL	bigint(20) unsigned			select,insert,update,references	
def	performance_schema	events_statements_summary_by_host_by_event_name	SUM_TIMER_WAIT	4	NULL	NO	bigint	NULL	NULL	20	0	NULL	NULL	bigint(20) unsigned			select,insert,update,references	
def	performance_schema	events_statements_summary_by_host_by_event_name	MIN_TIMER_WAIT	5	NULL	NO	bigint	NULL	NULL	20	0	NULL	NULL	bigint(20) unsigned			select,insert,update,references	
def	performance_schema	events_statements_summary_by_host_by_event_name	AVG_TIMER_WAIT	6	NULL	NO	bigint	NULL	NULL	20	0	NULL	NULL	bigint(20) unsigned			select,insert,update,references	
def	performance_schema	events_statements_summary_by_host_by_event_name	MAX_TIMER_WAIT	7	NULL	NO	bigint	NULL	NULL	20	0	NULL	NULL	bigint(20) unsigned			select,insert,update,references	
def	performance_schema	events_statements_summary_by_host_by_event_name	SUM_LOCK_TIME	8	NULL	NO	bigint	NULL	NULL	20	0	NULL	NULL	bigint(20) unsigned			select,insert,update,references	
def	performance_schema	events_statements_summary_by_host_by_event_name	SUM_ERRORS	9	NULL	NO	bigint	NULL	NULL	20	0	NULL	NULL	bigint(20) unsigned			select,insert,update,references	
def	performance_schema	events_statements_summary_by_host_by_event_name	SUM_WARNINGS	10	NULL	NO	bigint	NULL	NULL	20	0	NULL	NULL	bigint(20) unsigned			select,insert,update,references	
def	performance_schema	events_statements_summary_by_host_by_event_name	SUM_ROWS_AFFECTED	11	NULL	NO	bigint	NULL	NULL	20	0	NULL	NULL	bigint(20) unsigned			select,insert,update,references	
def	performance_schema	events_statements_summary_by_host_by_event_name	SUM_ROWS_SENT	12	NULL	NO	bigint	NULL	NULL	20	0	NULL	NULL	bigint(20) unsigned			select,insert,update,references	
def	performance_schema	events_statements_summary_by_host_by_event_name	SUM_ROWS_EXAMINED	13	NULL	NO	bigint	NULL	NULL	20	0	NULL	NULL	bigint(20) unsigned			select,insert,update,references	
def	performance_schema	events_statements_summary_by_host_by_event_name	SUM_CREATED_TMP_DISK_TABLES	14	NULL	NO	bigint	NULL	NULL	20	0	NULL	NULL	bigint(20) unsigned			select,insert,update,references	
def	performance_schema	events_statements_summary_by_host_by_event_name	SUM_CREATED_TMP_TABLES	15	NULL	NO	bigint	NULL	NULL	20	0	NULL	NULL	bigint(20) unsigned			select,insert,update,references	
def	performance_schema	events_statements_summary_by_host_by_event_name	SUM_SELECT_FULL_JOIN	16	NULL	NO	bigint	NULL	NULL	20	0	NULL	NULL	bigint(20) unsigned			select,insert,update,references	
def	performance_schema	events_statements_summary_by_host_by_event_name	SUM_SELECT_FULL_RANGE_JOIN	17	NULL	NO	bigint	NULL	NULL	20	0	NULL	NULL	bigint(20) unsigned			select,insert,update,references	
def	performance_schema	events_statements_summary_by_host_by_event_name	SUM_SELECT_RANGE	18	NULL	NO	bigint	NULL	NULL	20	0	NULL	NULL	bigint(20) unsigned			select,insert,update,references	
def	performance_schema	events_statements_summary_by_host_by_event_name	SUM_SELECT_RANGE_CHECK	19	NULL	NO	bigint	NULL	NULL	20	0	NULL	NULL	bigint(20) unsigned			select,insert,update,references	
def	performance_schema	events_statements_summary_by_host_by_event_name	SUM_SELECT_SCAN	20	NULL	NO	bigint	NULL	NULL	20	0	NULL	NULL	bigint(20) unsigned			select,insert,update,references	
def	performance_schema	events_statements_summary_by_host_by_event_name	SUM_SORT_MERGE_PASSES	21	NULL	NO	bigint	NULL	NULL	20	0	NULL	NULL	bigint(20) unsigned			select,insert,update,references	
def	performance_schema	events_statements_summary_by_host_by_event_name	SUM_SORT_RANGE	22	NULL	NO	bigint	NULL	NULL	20	0	NULL	NULL	bigint(20) unsigned			select,insert,update,references	
def	performance_schema	events_statements_summary_by_host_by_event_name	SUM_SORT_ROWS	23	NULL	NO	bigint	NULL	NULL	20	0	NULL	NULL	bigint(20) unsigned			select,insert,update,references	
def	performance_schema	events_statements_summary_by_host_by_event_name	SUM_SORT_SCAN	24	NULL	NO	bigint	NULL	NULL	20	0	NULL	NULL	bigint(20) unsigned			select,insert,update,references	
def	performance_schema	events_statements_summary_by_host_by_event_name	SUM_NO_INDEX_USED	25	NULL	NO	bigint	NULL	NULL	20	0	NULL	NULL	bigint(20) unsigned			select,insert,update,references	
def	performance_schema	events_statements_summary_by_host_by_event_name	SUM_NO_GOOD_INDEX_USED	26	NULL	NO	bigint	NULL	NULL	20	0	NULL	NULL	bigint(20) unsigned			select,insert,update,references	
def	performance_schema	events_statements_summary_by_thread_by_event_name	THREAD_ID	1	NULL	NO	int	NULL	NULL	10	0	NULL	NULL	int(11)			select,insert,update,references	
def	performance_schema	events_statements_summary_by_thread_by_event_name	EVENT_NAME	2	NULL	NO	varchar	128	384	NULL	NULL	utf8	utf8_general_ci	varchar(128)			select,insert,update,references	
def	performance_schema	events_statements_summary_by_thread_by_event_name	COUNT_STAR	3	NULL	NO	bigint	NULL	NULL	20	0	NULL	NULL	bigint(20) unsigned			select,insert,update,references	
def	performance_schema	events_statements_summary_by_thread_by_event_name	SUM_TIMER_WAIT	4	NULL	NO	bigint	NULL	NULL	20	0	NULL	NULL	bigint(20) unsigned			select,insert,update,references	
def	performance_schema	events_statements_summary_by_thread_by_event_name	MIN_TIMER_WAIT	5	NULL	NO	bigint	NULL	NULL	20	0	NULL	NULL	bigint(20) unsigned			select,insert,update,references	
def	performance_schema	events_statements_summary_by_thread_by_event_name	AVG_TIMER_WAIT	6	NULL	NO	bigint	NULL	NULL	20	0	NULL	NULL	bigint(20) unsigned			select,insert,update,references	
def	performance_schema	events_statements_summary_by_thread_by_event_name	MAX_TIMER_WAIT	7	NULL	NO	bigint	NULL	NULL	20	0	NULL	NULL	bigint(20) unsigned			select,insert,update,references	
def	performance_schema	events_statements_summary_by_thread_by_event_name	SUM_LOCK_TIME	8	NULL	NO	bigint	NULL	NULL	20	0	NULL	NULL	bigint(20) unsigned			select,insert,update,references	
def	performance_schema	events_statements_summary_by_thread_by_event_name	SUM_ERRORS	9	NULL	NO	bigint	NULL	NULL	20	0	NULL	NULL	bigint(20) unsigned			select,insert,update,references	
def	performance_schema	events_statements_summary_by_thread_by_event_name	SUM_WARNINGS	10	NULL	NO	bigint	NULL	NULL	20	0	NULL	NULL	bigint(20) unsigned			select,insert,update,references	
def	performance_schema	events_statements_summary_by_thread_by_event_name	SUM_ROWS_AFFECTED	11	NULL	NO	bigint	NULL	NULL	20	0	NULL	NULL	bigint(20) unsigned			select,insert,update,references	
def	performance_schema	events_statements_summary_by_thread_by_event_name	SUM_ROWS_SENT	12	NULL	NO	bigint	NULL	NULL	20	0	NULL	NULL	bigint(20) unsigned			select,insert,update,references	
def	performance_schema	events_statements_summary_by_thread_by_event_name	SUM_ROWS_EXAMINED	13	NULL	NO	bigint	NULL	NULL	20	0	NULL	NULL	bigint(20) unsigned			select,insert,update,references	
def	performance_schema	events_statements_summary_by_thread_by_event_name	SUM_CREATED_TMP_DISK_TABLES	14	NULL	NO	bigint	NULL	NULL	20	0	NULL	NULL	bigint(20) unsigned			select,insert,update,references	
def	performance_schema	events_statements_summary_by_thread_by_event_name	SUM_CREATED_TMP_TABLES	15	NULL	NO	bigint	NULL	NULL	20	0	NULL	NULL	bigint(20) unsigned			select,insert,update,references	
def	performance_schema	events_statements_summary_by_thread_by_event_name	SUM_SELECT_FULL_JOIN	16	NULL	NO	bigint	NULL	NULL	20	0	NULL	NULL	bigint(20) unsigned			select,insert,update,references	
def	performance_schema	events_statements_summary_by_thread_by_event_name	SUM_SELECT_FULL_RANGE_JOIN	17	NULL	NO	bigint	NULL	NULL	20	0	NULL	NULL	bigint(20) unsigned			select,insert,update,references	
def	performance_schema	events_statements_summary_by_thread_by_event_name	SUM_SELECT_RANGE	18	NULL	NO	bigint	NULL	NULL	20	0	NULL	NULL	bigint(20) unsigned			select,insert,update,references	
def	performance_schema	events_statements_summary_by_thread_by_event_name	SUM_SELECT_RANGE_CHECK	19	NULL	NO	bigint	NULL	NULL	20	0	NULL	NULL	bigint(20) unsigned			select,insert,update,references	
def	performance_schema	events_statements_summary_by_thread_by_event_name	SUM_SELECT_SCAN	20	NULL	NO	bigint	NULL	NULL	20	0	NULL	NULL	bigint(20) unsigned			select,insert,update,references	
def	performance_schema	events_statements_summary_by_thread_by_event_name	SUM_SORT_MERGE_PASSES	21	NULL	NO	bigint	NULL	NULL	20	0	NULL	NULL	bigint(20) unsigned			select,insert,update,references	
def	performance_schema	events_statements_summary_by_thread_by_event_name	SUM_SORT_RANGE	22	NULL	NO	bigint	NULL	NULL	20	0	NULL	NULL	bigint(20) unsigned			select,insert,update,references	
def	performance_schema	events_statements_summary_by_thread_by_event_name	SUM_SORT_ROWS	23	NULL	NO	bigint	NULL	NULL	20	0	NULL	NULL	bigint(20) unsigned			select,insert,update,references	
def	performance_schema	events_statements_summary_by_thread_by_event_name	SUM_SORT_SCAN	24	NULL	NO	bigint	NULL	NULL	20	0	NULL	NULL	bigint(20) unsigned			select,insert,update,references	
def	performance_schema	events_statements_summary_by_thread_by_event_name	SUM_NO_INDEX_USED	25	NULL	NO	bigint	NULL	NULL	20	0	NULL	NULL	bigint(20) unsigned			select,insert,update,references	
def	performance_schema	events_statements_summary_by_thread_by_event_name	SUM_NO_GOOD_INDEX_USED	26	NULL	NO	bigint	NULL	NULL	20	0	NULL	NULL	bigint(20) unsigned			select,insert,update,references	
def	performance_schema	events_statements_summary_by_user_by_event_name	USER	1	NULL	YES	char	16	48	NULL	NULL	utf8	utf8_bin	char(16)			select,insert,update,references	
def	performance_schema	events_statements_summary_by_user_by_event_name	EVENT_NAME	2	NULL	NO	varchar	128	384	NULL	NULL	utf8	utf8_general_ci	varchar(128)			select,insert,update,references	
def	performance_schema	events_statements_summary_by_user_by_event_name	COUNT_STAR	3	NULL	NO	bigint	NULL	NULL	20	0	NULL	NULL	bigint(20) unsigned			select,insert,update,references	
def	performance_schema	events_statements_summary_by_user_by_event_name	SUM_TIMER_WAIT	4	NULL	NO	bigint	NULL	NULL	20	0	NULL	NULL	bigint(20) unsigned			select,insert,update,references	
def	performance_schema	events_statements_summary_by_user_by_event_name	MIN_TIMER_WAIT	5	NULL	NO	bigint	NULL	NULL	20	0	NULL	NULL	bigint(20) unsigned			select,insert,update,references	
def	performance_schema	events_statements_summary_by_user_by_event_name	AVG_TIMER_WAIT	6	NULL	NO	bigint	NULL	NULL	20	0	NULL	NULL	bigint(20) unsigned			select,insert,update,references	
def	performance_schema	events_statements_summary_by_user_by_event_name	MAX_TIMER_WAIT	7	NULL	NO	bigint	NULL	NULL	20	0	NULL	NULL	bigint(20) unsigned			select,insert,update,references	
def	performance_schema	events_statements_summary_by_user_by_event_name	SUM_LOCK_TIME	8	NULL	NO	bigint	NULL	NULL	20	0	NULL	NULL	bigint(20) unsigned			select,insert,update,references	
def	performance_schema	events_statements_summary_by_user_by_event_name	SUM_ERRORS	9	NULL	NO	bigint	NULL	NULL	20	0	NULL	NULL	bigint(20) unsigned			select,insert,update,references	
def	performance_schema	events_statements_summary_by_user_by_event_name	SUM_WARNINGS	10	NULL	NO	bigint	NULL	NULL	20	0	NULL	NULL	bigint(20) unsigned			select,insert,update,references	
def	performance_schema	events_statements_summary_by_user_by_event_name	SUM_ROWS_AFFECTED	11	NULL	NO	bigint	NULL	NULL	20	0	NULL	NULL	bigint(20) unsigned			select,insert,update,references	
def	performance_schema	events_statements_summary_by_user_by_event_name	SUM_ROWS_SENT	12	NULL	NO	bigint	NULL	NULL	20	0	NULL	NULL	bigint(20) unsigned			select,insert,update,references	
def	performance_schema	events_statements_summary_by_user_by_event_name	SUM_ROWS_EXAMINED	13	NULL	NO	bigint	NULL	NULL	20	0	NULL	NULL	bigint(20) unsigned			select,insert,update,references	
def	performance_schema	events_statements_summary_by_user_by_event_name	SUM_CREATED_TMP_DISK_TABLES	14	NULL	NO	bigint	NULL	NULL	20	0	NULL	NULL	bigint(20) unsigned			select,insert,update,references	
def	performance_schema	events_statements_summary_by_user_by_event_name	SUM_CREATED_TMP_TABLES	15	NULL	NO	bigint	NULL	NULL	20	0	NULL	NULL	bigint(20) unsigned			select,insert,update,references	
def	performance_schema	events_statements_summary_by_user_by_event_name	SUM_SELECT_FULL_JOIN	16	NULL	NO	bigint	NULL	NULL	20	0	NULL	NULL	bigint(20) unsigned			select,insert,update,references	
def	performance_schema	events_statements_summary_by_user_by_event_name	SUM_SELECT_FULL_RANGE_JOIN	17	NULL	NO	bigint	NULL	NULL	20	0	NULL	NULL	bigint(20) unsigned			select,insert,update,references	
def	performance_schema	events_statements_summary_by_user_by_event_name	SUM_SELECT_RANGE	18	NULL	NO	bigint	NULL	NULL	20	0	NULL	NULL	bigint(20) unsigned			select,insert,update,references	
def	performance_schema	events_statements_summary_by_user_by_event_name	SUM_SELECT_RANGE_CHECK	19	NULL	NO	bigint	NULL	NULL	20	0	NULL	NULL	bigint(20) unsigned			select,insert,update,references	
def	performance_schema	events_statements_summary_by_user_by_event_name	SUM_SELECT_SCAN	20	NULL	NO	bigint	NULL	NULL	20	0	NULL	NULL	bigint(20) unsigned			select,insert,update,references	
def	performance_schema	events_statements_summary_by_user_by_event_name	SUM_SORT_MERGE_PASSES	21	NULL	NO	bigint	NULL	NULL	20	0	NULL	NULL	bigint(20) unsigned			select,insert,update,references	
def	performance_schema	events_statements_summary_by_user_by_event_name	SUM_SORT_RANGE	22	NULL	NO	bigint	NULL	NULL	20	0	NULL	NULL	bigint(20) unsigned			select,insert,update,references	
def	performance_schema	events_statements_summary_by_user_by_event_name	SUM_SORT_ROWS	23	NULL	NO	bigint	NULL	NULL	20	0	NULL	NULL	bigint(20) unsigned			select,insert,update,references	
def	performance_schema	events_statements_summary_by_user_by_event_name	SUM_SORT_SCAN	24	NULL	NO	bigint	NULL	NULL	20	0	NULL	NULL	bigint(20) unsigned			select,insert,update,references	
def	performance_schema	events_statements_summary_by_user_by_event_name	SUM_NO_INDEX_USED	25	NULL	NO	bigint	NULL	NULL	20	0	NULL	NULL	bigint(20) unsigned			select,insert,update,references	
def	performance_schema	events_statements_summary_by_user_by_event_name	SUM_NO_GOOD_INDEX_USED	26	NULL	NO	bigint	NULL	NULL	20	0	NULL	NULL	bigint(20) unsigned			select,insert,update,references	
def	performance_schema	events_statements_summary_global_by_event_name	EVENT_NAME	1	NULL	NO	varchar	128	384	NULL	NULL	utf8	utf8_general_ci	varchar(128)			select,insert,update,references	
def	performance_schema	events_statements_summary_global_by_event_name	COUNT_STAR	2	NULL	NO	bigint	NULL	NULL	20	0	NULL	NULL	bigint(20) unsigned			select,insert,update,references	
def	performance_schema	events_statements_summary_global_by_event_name	SUM_TIMER_WAIT	3	NULL	NO	bigint	NULL	NULL	20	0	NULL	NULL	bigint(20) unsigned			select,insert,update,references	
def	performance_schema	events_statements_summary_global_by_event_name	MIN_TIMER_WAIT	4	NULL	NO	bigint	NULL	NULL	20	0	NULL	NULL	bigint(20) unsigned			select,insert,update,references	
def	performance_schema	events_statements_summary_global_by_event_name	AVG_TIMER_WAIT	5	NULL	NO	bigint	NULL	NULL	20	0	NULL	NULL	bigint(20) unsigned			select,insert,update,references	
def	performance_schema	events_statements_summary_global_by_event_name	MAX_TIMER_WAIT	6	NULL	NO	bigint	NULL	NULL	20	0	NULL	NULL	bigint(20) unsigned			select,insert,update,references	
def	performance_schema	events_statements_summary_global_by_event_name	SUM_LOCK_TIME	7	NULL	NO	bigint	NULL	NULL	20	0	NULL	NULL	bigint(20) unsigned			select,insert,update,references	
def	performance_schema	events_statements_summary_global_by_event_name	SUM_ERRORS	8	NULL	NO	bigint	NULL	NULL	20	0	NULL	NULL	bigint(20) unsigned			select,insert,update,references	
def	performance_schema	events_statements_summary_global_by_event_name	SUM_WARNINGS	9	NULL	NO	bigint	NULL	NULL	20	0	NULL	NULL	bigint(20) unsigned			select,insert,update,references	
def	performance_schema	events_statements_summary_global_by_event_name	SUM_ROWS_AFFECTED	10	NULL	NO	bigint	NULL	NULL	20	0	NULL	NULL	bigint(20) unsigned			select,insert,update,references	
def	performance_schema	events_statements_summary_global_by_event_name	SUM_ROWS_SENT	11	NULL	NO	bigint	NULL	NULL	20	0	NULL	NULL	bigint(20) unsigned			select,insert,update,references	
def	performance_schema	events_statements_summary_global_by_event_name	SUM_ROWS_EXAMINED	12	NULL	NO	bigint	NULL	NULL	20	0	NULL	NULL	bigint(20) unsigned			select,insert,update,references	
def	performance_schema	events_statements_summary_global_by_event_name	SUM_CREATED_TMP_DISK_TABLES	13	NULL	NO	bigint	NULL	NULL	20	0	NULL	NULL	bigint(20) unsigned			select,insert,update,references	
def	performance_schema	events_statements_summary_global_by_event_name	SUM_CREATED_TMP_TABLES	14	NULL	NO	bigint	NULL	NULL	20	0	NULL	NULL	bigint(20) unsigned			select,insert,update,references	
def	performance_schema	events_statements_summary_global_by_event_name	SUM_SELECT_FULL_JOIN	15	NULL	NO	bigint	NULL	NULL	20	0	NULL	NULL	bigint(20) unsigned			select,insert,update,references	
def	performance_schema	events_statements_summary_global_by_event_name	SUM_SELECT_FULL_RANGE_JOIN	16	NULL	NO	bigint	NULL	NULL	20	0	NULL	NULL	bigint(20) unsigned			select,insert,update,references	
def	performance_schema	events_statements_summary_global_by_event_name	SUM_SELECT_RANGE	17	NULL	NO	bigint	NULL	NULL	20	0	NULL	NULL	bigint(20) unsigned			select,insert,update,references	
def	performance_schema	events_statements_summary_global_by_event_name	SUM_SELECT_RANGE_CHECK	18	NULL	NO	bigint	NULL	NULL	20	0	NULL	NULL	bigint(20) unsigned			select,insert,update,references	
def	performance_schema	events_statements_summary_global_by_event_name	SUM_SELECT_SCAN	19	NULL	NO	bigint	NULL	NULL	20	0	NULL	NULL	bigint(20) unsigned			select,insert,update,references	
def	performance_schema	events_statements_summary_global_by_event_name	SUM_SORT_MERGE_PASSES	20	NULL	NO	bigint	NULL	NULL	20	0	NULL	NULL	bigint(20) unsigned			select,insert,update,references	
def	performance_schema	events_statements_summary_global_by_event_name	SUM_SORT_RANGE	21	NULL	NO	bigint	NULL	NULL	20	0	NULL	NULL	bigint(20) unsigned			select,insert,update,references	
def	performance_schema	events_statements_summary_global_by_event_name	SUM_SORT_ROWS	22	NULL	NO	bigint	NULL	NULL	20	0	NULL	NULL	bigint(20) unsigned			select,insert,update,references	
def	performance_schema	events_statements_summary_global_by_event_name	SUM_SORT_SCAN	23	NULL	NO	bigint	NULL	NULL	20	0	NULL	NULL	bigint(20) unsigned			select,insert,update,references	
def	performance_schema	events_statements_summary_global_by_event_name	SUM_NO_INDEX_USED	24	NULL	NO	bigint	NULL	NULL	20	0	NULL	NULL	bigint(20) unsigned			select,insert,update,references	
def	performance_schema	events_statements_summary_global_by_event_name	SUM_NO_GOOD_INDEX_USED	25	NULL	NO	bigint	NULL	NULL	20	0	NULL	NULL	bigint(20) unsigned			select,insert,update,references	
def	performance_schema	events_waits_current	THREAD_ID	1	NULL	NO	int	NULL	NULL	10	0	NULL	NULL	int(11)			select,insert,update,references	
def	performance_schema	events_waits_current	EVENT_ID	2	NULL	NO	bigint	NULL	NULL	20	0	NULL	NULL	bigint(20) unsigned			select,insert,update,references	
def	performance_schema	events_waits_current	END_EVENT_ID	3	NULL	YES	bigint	NULL	NULL	20	0	NULL	NULL	bigint(20) unsigned			select,insert,update,references	
def	performance_schema	events_waits_current	EVENT_NAME	4	NULL	NO	varchar	128	384	NULL	NULL	utf8	utf8_general_ci	varchar(128)			select,insert,update,references	
def	performance_schema	events_waits_current	SOURCE	5	NULL	YES	varchar	64	192	NULL	NULL	utf8	utf8_general_ci	varchar(64)			select,insert,update,references	
def	performance_schema	events_waits_current	TIMER_START	6	NULL	YES	bigint	NULL	NULL	20	0	NULL	NULL	bigint(20) unsigned			select,insert,update,references	
def	performance_schema	events_waits_current	TIMER_END	7	NULL	YES	bigint	NULL	NULL	20	0	NULL	NULL	bigint(20) unsigned			select,insert,update,references	
def	performance_schema	events_waits_current	TIMER_WAIT	8	NULL	YES	bigint	NULL	NULL	20	0	NULL	NULL	bigint(20) unsigned			select,insert,update,references	
def	performance_schema	events_waits_current	SPINS	9	NULL	YES	int	NULL	NULL	10	0	NULL	NULL	int(10) unsigned			select,insert,update,references	
def	performance_schema	events_waits_current	OBJECT_SCHEMA	10	NULL	YES	varchar	64	192	NULL	NULL	utf8	utf8_general_ci	varchar(64)			select,insert,update,references	
def	performance_schema	events_waits_current	OBJECT_NAME	11	NULL	YES	varchar	512	1536	NULL	NULL	utf8	utf8_general_ci	varchar(512)			select,insert,update,references	
def	performance_schema	events_waits_current	INDEX_NAME	12	NULL	YES	varchar	64	192	NULL	NULL	utf8	utf8_general_ci	varchar(64)			select,insert,update,references	
def	performance_schema	events_waits_current	OBJECT_TYPE	13	NULL	YES	varchar	64	192	NULL	NULL	utf8	utf8_general_ci	varchar(64)			select,insert,update,references	
def	performance_schema	events_waits_current	OBJECT_INSTANCE_BEGIN	14	NULL	NO	bigint	NULL	NULL	20	0	NULL	NULL	bigint(20) unsigned			select,insert,update,references	
def	performance_schema	events_waits_current	NESTING_EVENT_ID	15	NULL	YES	bigint	NULL	NULL	20	0	NULL	NULL	bigint(20) unsigned			select,insert,update,references	
def	performance_schema	events_waits_current	NESTING_EVENT_TYPE	16	NULL	YES	enum	9	27	NULL	NULL	utf8	utf8_general_ci	enum('STATEMENT','STAGE','WAIT')			select,insert,update,references	
def	performance_schema	events_waits_current	OPERATION	17	NULL	NO	varchar	32	96	NULL	NULL	utf8	utf8_general_ci	varchar(32)			select,insert,update,references	
def	performance_schema	events_waits_current	NUMBER_OF_BYTES	18	NULL	YES	bigint	NULL	NULL	19	0	NULL	NULL	bigint(20)			select,insert,update,references	
def	performance_schema	events_waits_current	FLAGS	19	NULL	YES	int	NULL	NULL	10	0	NULL	NULL	int(10) unsigned			select,insert,update,references	
def	performance_schema	events_waits_history	THREAD_ID	1	NULL	NO	int	NULL	NULL	10	0	NULL	NULL	int(11)			select,insert,update,references	
def	performance_schema	events_waits_history	EVENT_ID	2	NULL	NO	bigint	NULL	NULL	20	0	NULL	NULL	bigint(20) unsigned			select,insert,update,references	
def	performance_schema	events_waits_history	END_EVENT_ID	3	NULL	YES	bigint	NULL	NULL	20	0	NULL	NULL	bigint(20) unsigned			select,insert,update,references	
def	performance_schema	events_waits_history	EVENT_NAME	4	NULL	NO	varchar	128	384	NULL	NULL	utf8	utf8_general_ci	varchar(128)			select,insert,update,references	
def	performance_schema	events_waits_history	SOURCE	5	NULL	YES	varchar	64	192	NULL	NULL	utf8	utf8_general_ci	varchar(64)			select,insert,update,references	
def	performance_schema	events_waits_history	TIMER_START	6	NULL	YES	bigint	NULL	NULL	20	0	NULL	NULL	bigint(20) unsigned			select,insert,update,references	
def	performance_schema	events_waits_history	TIMER_END	7	NULL	YES	bigint	NULL	NULL	20	0	NULL	NULL	bigint(20) unsigned			select,insert,update,references	
def	performance_schema	events_waits_history	TIMER_WAIT	8	NULL	YES	bigint	NULL	NULL	20	0	NULL	NULL	bigint(20) unsigned			select,insert,update,references	
def	performance_schema	events_waits_history	SPINS	9	NULL	YES	int	NULL	NULL	10	0	NULL	NULL	int(10) unsigned			select,insert,update,references	
def	performance_schema	events_waits_history	OBJECT_SCHEMA	10	NULL	YES	varchar	64	192	NULL	NULL	utf8	utf8_general_ci	varchar(64)			select,insert,update,references	
def	performance_schema	events_waits_history	OBJECT_NAME	11	NULL	YES	varchar	512	1536	NULL	NULL	utf8	utf8_general_ci	varchar(512)			select,insert,update,references	
def	performance_schema	events_waits_history	INDEX_NAME	12	NULL	YES	varchar	64	192	NULL	NULL	utf8	utf8_general_ci	varchar(64)			select,insert,update,references	
def	performance_schema	events_waits_history	OBJECT_TYPE	13	NULL	YES	varchar	64	192	NULL	NULL	utf8	utf8_general_ci	varchar(64)			select,insert,update,references	
def	performance_schema	events_waits_history	OBJECT_INSTANCE_BEGIN	14	NULL	NO	bigint	NULL	NULL	20	0	NULL	NULL	bigint(20) unsigned			select,insert,update,references	
def	performance_schema	events_waits_history	NESTING_EVENT_ID	15	NULL	YES	bigint	NULL	NULL	20	0	NULL	NULL	bigint(20) unsigned			select,insert,update,references	
def	performance_schema	events_waits_history	NESTING_EVENT_TYPE	16	NULL	YES	enum	9	27	NULL	NULL	utf8	utf8_general_ci	enum('STATEMENT','STAGE','WAIT')			select,insert,update,references	
def	performance_schema	events_waits_history	OPERATION	17	NULL	NO	varchar	32	96	NULL	NULL	utf8	utf8_general_ci	varchar(32)			select,insert,update,references	
def	performance_schema	events_waits_history	NUMBER_OF_BYTES	18	NULL	YES	bigint	NULL	NULL	19	0	NULL	NULL	bigint(20)			select,insert,update,references	
def	performance_schema	events_waits_history	FLAGS	19	NULL	YES	int	NULL	NULL	10	0	NULL	NULL	int(10) unsigned			select,insert,update,references	
def	performance_schema	events_waits_history_long	THREAD_ID	1	NULL	NO	int	NULL	NULL	10	0	NULL	NULL	int(11)			select,insert,update,references	
def	performance_schema	events_waits_history_long	EVENT_ID	2	NULL	NO	bigint	NULL	NULL	20	0	NULL	NULL	bigint(20) unsigned			select,insert,update,references	
def	performance_schema	events_waits_history_long	END_EVENT_ID	3	NULL	YES	bigint	NULL	NULL	20	0	NULL	NULL	bigint(20) unsigned			select,insert,update,references	
def	performance_schema	events_waits_history_long	EVENT_NAME	4	NULL	NO	varchar	128	384	NULL	NULL	utf8	utf8_general_ci	varchar(128)			select,insert,update,references	
def	performance_schema	events_waits_history_long	SOURCE	5	NULL	YES	varchar	64	192	NULL	NULL	utf8	utf8_general_ci	varchar(64)			select,insert,update,references	
def	performance_schema	events_waits_history_long	TIMER_START	6	NULL	YES	bigint	NULL	NULL	20	0	NULL	NULL	bigint(20) unsigned			select,insert,update,references	
def	performance_schema	events_waits_history_long	TIMER_END	7	NULL	YES	bigint	NULL	NULL	20	0	NULL	NULL	bigint(20) unsigned			select,insert,update,references	
def	performance_schema	events_waits_history_long	TIMER_WAIT	8	NULL	YES	bigint	NULL	NULL	20	0	NULL	NULL	bigint(20) unsigned			select,insert,update,references	
def	performance_schema	events_waits_history_long	SPINS	9	NULL	YES	int	NULL	NULL	10	0	NULL	NULL	int(10) unsigned			select,insert,update,references	
def	performance_schema	events_waits_history_long	OBJECT_SCHEMA	10	NULL	YES	varchar	64	192	NULL	NULL	utf8	utf8_general_ci	varchar(64)			select,insert,update,references	
def	performance_schema	events_waits_history_long	OBJECT_NAME	11	NULL	YES	varchar	512	1536	NULL	NULL	utf8	utf8_general_ci	varchar(512)			select,insert,update,references	
def	performance_schema	events_waits_history_long	INDEX_NAME	12	NULL	YES	varchar	64	192	NULL	NULL	utf8	utf8_general_ci	varchar(64)			select,insert,update,references	
def	performance_schema	events_waits_history_long	OBJECT_TYPE	13	NULL	YES	varchar	64	192	NULL	NULL	utf8	utf8_general_ci	varchar(64)			select,insert,update,references	
def	performance_schema	events_waits_history_long	OBJECT_INSTANCE_BEGIN	14	NULL	NO	bigint	NULL	NULL	20	0	NULL	NULL	bigint(20) unsigned			select,insert,update,references	
def	performance_schema	events_waits_history_long	NESTING_EVENT_ID	15	NULL	YES	bigint	NULL	NULL	20	0	NULL	NULL	bigint(20) unsigned			select,insert,update,references	
def	performance_schema	events_waits_history_long	NESTING_EVENT_TYPE	16	NULL	YES	enum	9	27	NULL	NULL	utf8	utf8_general_ci	enum('STATEMENT','STAGE','WAIT')			select,insert,update,references	
def	performance_schema	events_waits_history_long	OPERATION	17	NULL	NO	varchar	32	96	NULL	NULL	utf8	utf8_general_ci	varchar(32)			select,insert,update,references	
def	performance_schema	events_waits_history_long	NUMBER_OF_BYTES	18	NULL	YES	bigint	NULL	NULL	19	0	NULL	NULL	bigint(20)			select,insert,update,references	
def	performance_schema	events_waits_history_long	FLAGS	19	NULL	YES	int	NULL	NULL	10	0	NULL	NULL	int(10) unsigned			select,insert,update,references	
def	performance_schema	events_waits_summary_by_account_by_event_name	USER	1	NULL	YES	char	16	48	NULL	NULL	utf8	utf8_bin	char(16)			select,insert,update,references	
def	performance_schema	events_waits_summary_by_account_by_event_name	HOST	2	NULL	YES	char	60	180	NULL	NULL	utf8	utf8_bin	char(60)			select,insert,update,references	
def	performance_schema	events_waits_summary_by_account_by_event_name	EVENT_NAME	3	NULL	NO	varchar	128	384	NULL	NULL	utf8	utf8_general_ci	varchar(128)			select,insert,update,references	
def	performance_schema	events_waits_summary_by_account_by_event_name	COUNT_STAR	4	NULL	NO	bigint	NULL	NULL	20	0	NULL	NULL	bigint(20) unsigned			select,insert,update,references	
def	performance_schema	events_waits_summary_by_account_by_event_name	SUM_TIMER_WAIT	5	NULL	NO	bigint	NULL	NULL	20	0	NULL	NULL	bigint(20) unsigned			select,insert,update,references	
def	performance_schema	events_waits_summary_by_account_by_event_name	MIN_TIMER_WAIT	6	NULL	NO	bigint	NULL	NULL	20	0	NULL	NULL	bigint(20) unsigned			select,insert,update,references	
def	performance_schema	events_waits_summary_by_account_by_event_name	AVG_TIMER_WAIT	7	NULL	NO	bigint	NULL	NULL	20	0	NULL	NULL	bigint(20) unsigned			select,insert,update,references	
def	performance_schema	events_waits_summary_by_account_by_event_name	MAX_TIMER_WAIT	8	NULL	NO	bigint	NULL	NULL	20	0	NULL	NULL	bigint(20) unsigned			select,insert,update,references	
def	performance_schema	events_waits_summary_by_host_by_event_name	HOST	1	NULL	YES	char	60	180	NULL	NULL	utf8	utf8_bin	char(60)			select,insert,update,references	
def	performance_schema	events_waits_summary_by_host_by_event_name	EVENT_NAME	2	NULL	NO	varchar	128	384	NULL	NULL	utf8	utf8_general_ci	varchar(128)			select,insert,update,references	
def	performance_schema	events_waits_summary_by_host_by_event_name	COUNT_STAR	3	NULL	NO	bigint	NULL	NULL	20	0	NULL	NULL	bigint(20) unsigned			select,insert,update,references	
def	performance_schema	events_waits_summary_by_host_by_event_name	SUM_TIMER_WAIT	4	NULL	NO	bigint	NULL	NULL	20	0	NULL	NULL	bigint(20) unsigned			select,insert,update,references	
def	performance_schema	events_waits_summary_by_host_by_event_name	MIN_TIMER_WAIT	5	NULL	NO	bigint	NULL	NULL	20	0	NULL	NULL	bigint(20) unsigned			select,insert,update,references	
def	performance_schema	events_waits_summary_by_host_by_event_name	AVG_TIMER_WAIT	6	NULL	NO	bigint	NULL	NULL	20	0	NULL	NULL	bigint(20) unsigned			select,insert,update,references	
def	performance_schema	events_waits_summary_by_host_by_event_name	MAX_TIMER_WAIT	7	NULL	NO	bigint	NULL	NULL	20	0	NULL	NULL	bigint(20) unsigned			select,insert,update,references	
def	performance_schema	events_waits_summary_by_instance	EVENT_NAME	1	NULL	NO	varchar	128	384	NULL	NULL	utf8	utf8_general_ci	varchar(128)			select,insert,update,references	
def	performance_schema	events_waits_summary_by_instance	OBJECT_INSTANCE_BEGIN	2	NULL	NO	bigint	NULL	NULL	20	0	NULL	NULL	bigint(20) unsigned			select,insert,update,references	
def	performance_schema	events_waits_summary_by_instance	COUNT_STAR	3	NULL	NO	bigint	NULL	NULL	20	0	NULL	NULL	bigint(20) unsigned			select,insert,update,references	
def	performance_schema	events_waits_summary_by_instance	SUM_TIMER_WAIT	4	NULL	NO	bigint	NULL	NULL	20	0	NULL	NULL	bigint(20) unsigned			select,insert,update,references	
def	performance_schema	events_waits_summary_by_instance	MIN_TIMER_WAIT	5	NULL	NO	bigint	NULL	NULL	20	0	NULL	NULL	bigint(20) unsigned			select,insert,update,references	
def	performance_schema	events_waits_summary_by_instance	AVG_TIMER_WAIT	6	NULL	NO	bigint	NULL	NULL	20	0	NULL	NULL	bigint(20) unsigned			select,insert,update,references	
def	performance_schema	events_waits_summary_by_instance	MAX_TIMER_WAIT	7	NULL	NO	bigint	NULL	NULL	20	0	NULL	NULL	bigint(20) unsigned			select,insert,update,references	
def	performance_schema	events_waits_summary_by_thread_by_event_name	THREAD_ID	1	NULL	NO	int	NULL	NULL	10	0	NULL	NULL	int(11)			select,insert,update,references	
def	performance_schema	events_waits_summary_by_thread_by_event_name	EVENT_NAME	2	NULL	NO	varchar	128	384	NULL	NULL	utf8	utf8_general_ci	varchar(128)			select,insert,update,references	
def	performance_schema	events_waits_summary_by_thread_by_event_name	COUNT_STAR	3	NULL	NO	bigint	NULL	NULL	20	0	NULL	NULL	bigint(20) unsigned			select,insert,update,references	
def	performance_schema	events_waits_summary_by_thread_by_event_name	SUM_TIMER_WAIT	4	NULL	NO	bigint	NULL	NULL	20	0	NULL	NULL	bigint(20) unsigned			select,insert,update,references	
def	performance_schema	events_waits_summary_by_thread_by_event_name	MIN_TIMER_WAIT	5	NULL	NO	bigint	NULL	NULL	20	0	NULL	NULL	bigint(20) unsigned			select,insert,update,references	
def	performance_schema	events_waits_summary_by_thread_by_event_name	AVG_TIMER_WAIT	6	NULL	NO	bigint	NULL	NULL	20	0	NULL	NULL	bigint(20) unsigned			select,insert,update,references	
def	performance_schema	events_waits_summary_by_thread_by_event_name	MAX_TIMER_WAIT	7	NULL	NO	bigint	NULL	NULL	20	0	NULL	NULL	bigint(20) unsigned			select,insert,update,references	
def	performance_schema	events_waits_summary_by_user_by_event_name	USER	1	NULL	YES	char	16	48	NULL	NULL	utf8	utf8_bin	char(16)			select,insert,update,references	
def	performance_schema	events_waits_summary_by_user_by_event_name	EVENT_NAME	2	NULL	NO	varchar	128	384	NULL	NULL	utf8	utf8_general_ci	varchar(128)			select,insert,update,references	
def	performance_schema	events_waits_summary_by_user_by_event_name	COUNT_STAR	3	NULL	NO	bigint	NULL	NULL	20	0	NULL	NULL	bigint(20) unsigned			select,insert,update,references	
def	performance_schema	events_waits_summary_by_user_by_event_name	SUM_TIMER_WAIT	4	NULL	NO	bigint	NULL	NULL	20	0	NULL	NULL	bigint(20) unsigned			select,insert,update,references	
def	performance_schema	events_waits_summary_by_user_by_event_name	MIN_TIMER_WAIT	5	NULL	NO	bigint	NULL	NULL	20	0	NULL	NULL	bigint(20) unsigned			select,insert,update,references	
def	performance_schema	events_waits_summary_by_user_by_event_name	AVG_TIMER_WAIT	6	NULL	NO	bigint	NULL	NULL	20	0	NULL	NULL	bigint(20) unsigned			select,insert,update,references	
def	performance_schema	events_waits_summary_by_user_by_event_name	MAX_TIMER_WAIT	7	NULL	NO	bigint	NULL	NULL	20	0	NULL	NULL	bigint(20) unsigned			select,insert,update,references	
def	performance_schema	events_waits_summary_global_by_event_name	EVENT_NAME	1	NULL	NO	varchar	128	384	NULL	NULL	utf8	utf8_general_ci	varchar(128)			select,insert,update,references	
def	performance_schema	events_waits_summary_global_by_event_name	COUNT_STAR	2	NULL	NO	bigint	NULL	NULL	20	0	NULL	NULL	bigint(20) unsigned			select,insert,update,references	
def	performance_schema	events_waits_summary_global_by_event_name	SUM_TIMER_WAIT	3	NULL	NO	bigint	NULL	NULL	20	0	NULL	NULL	bigint(20) unsigned			select,insert,update,references	
def	performance_schema	events_waits_summary_global_by_event_name	MIN_TIMER_WAIT	4	NULL	NO	bigint	NULL	NULL	20	0	NULL	NULL	bigint(20) unsigned			select,insert,update,references	
def	performance_schema	events_waits_summary_global_by_event_name	AVG_TIMER_WAIT	5	NULL	NO	bigint	NULL	NULL	20	0	NULL	NULL	bigint(20) unsigned			select,insert,update,references	
def	performance_schema	events_waits_summary_global_by_event_name	MAX_TIMER_WAIT	6	NULL	NO	bigint	NULL	NULL	20	0	NULL	NULL	bigint(20) unsigned			select,insert,update,references	
def	performance_schema	file_instances	FILE_NAME	1	NULL	NO	varchar	512	1536	NULL	NULL	utf8	utf8_general_ci	varchar(512)			select,insert,update,references	
def	performance_schema	file_instances	EVENT_NAME	2	NULL	NO	varchar	128	384	NULL	NULL	utf8	utf8_general_ci	varchar(128)			select,insert,update,references	
def	performance_schema	file_instances	OPEN_COUNT	3	NULL	NO	int	NULL	NULL	10	0	NULL	NULL	int(10) unsigned			select,insert,update,references	
def	performance_schema	file_summary_by_event_name	EVENT_NAME	1	NULL	NO	varchar	128	384	NULL	NULL	utf8	utf8_general_ci	varchar(128)			select,insert,update,references	
def	performance_schema	file_summary_by_event_name	COUNT_STAR	2	NULL	NO	bigint	NULL	NULL	20	0	NULL	NULL	bigint(20) unsigned			select,insert,update,references	
def	performance_schema	file_summary_by_event_name	SUM_TIMER_WAIT	3	NULL	NO	bigint	NULL	NULL	20	0	NULL	NULL	bigint(20) unsigned			select,insert,update,references	
def	performance_schema	file_summary_by_event_name	MIN_TIMER_WAIT	4	NULL	NO	bigint	NULL	NULL	20	0	NULL	NULL	bigint(20) unsigned			select,insert,update,references	
def	performance_schema	file_summary_by_event_name	AVG_TIMER_WAIT	5	NULL	NO	bigint	NULL	NULL	20	0	NULL	NULL	bigint(20) unsigned			select,insert,update,references	
def	performance_schema	file_summary_by_event_name	MAX_TIMER_WAIT	6	NULL	NO	bigint	NULL	NULL	20	0	NULL	NULL	bigint(20) unsigned			select,insert,update,references	
def	performance_schema	file_summary_by_event_name	COUNT_READ	7	NULL	NO	bigint	NULL	NULL	20	0	NULL	NULL	bigint(20) unsigned			select,insert,update,references	
def	performance_schema	file_summary_by_event_name	SUM_TIMER_READ	8	NULL	NO	bigint	NULL	NULL	20	0	NULL	NULL	bigint(20) unsigned			select,insert,update,references	
def	performance_schema	file_summary_by_event_name	MIN_TIMER_READ	9	NULL	NO	bigint	NULL	NULL	20	0	NULL	NULL	bigint(20) unsigned			select,insert,update,references	
def	performance_schema	file_summary_by_event_name	AVG_TIMER_READ	10	NULL	NO	bigint	NULL	NULL	20	0	NULL	NULL	bigint(20) unsigned			select,insert,update,references	
def	performance_schema	file_summary_by_event_name	MAX_TIMER_READ	11	NULL	NO	bigint	NULL	NULL	20	0	NULL	NULL	bigint(20) unsigned			select,insert,update,references	
def	performance_schema	file_summary_by_event_name	SUM_NUMBER_OF_BYTES_READ	12	NULL	NO	bigint	NULL	NULL	19	0	NULL	NULL	bigint(20)			select,insert,update,references	
def	performance_schema	file_summary_by_event_name	COUNT_WRITE	13	NULL	NO	bigint	NULL	NULL	20	0	NULL	NULL	bigint(20) unsigned			select,insert,update,references	
def	performance_schema	file_summary_by_event_name	SUM_TIMER_WRITE	14	NULL	NO	bigint	NULL	NULL	20	0	NULL	NULL	bigint(20) unsigned			select,insert,update,references	
def	performance_schema	file_summary_by_event_name	MIN_TIMER_WRITE	15	NULL	NO	bigint	NULL	NULL	20	0	NULL	NULL	bigint(20) unsigned			select,insert,update,references	
def	performance_schema	file_summary_by_event_name	AVG_TIMER_WRITE	16	NULL	NO	bigint	NULL	NULL	20	0	NULL	NULL	bigint(20) unsigned			select,insert,update,references	
def	performance_schema	file_summary_by_event_name	MAX_TIMER_WRITE	17	NULL	NO	bigint	NULL	NULL	20	0	NULL	NULL	bigint(20) unsigned			select,insert,update,references	
def	performance_schema	file_summary_by_event_name	SUM_NUMBER_OF_BYTES_WRITE	18	NULL	NO	bigint	NULL	NULL	19	0	NULL	NULL	bigint(20)			select,insert,update,references	
def	performance_schema	file_summary_by_event_name	COUNT_MISC	19	NULL	NO	bigint	NULL	NULL	20	0	NULL	NULL	bigint(20) unsigned			select,insert,update,references	
def	performance_schema	file_summary_by_event_name	SUM_TIMER_MISC	20	NULL	NO	bigint	NULL	NULL	20	0	NULL	NULL	bigint(20) unsigned			select,insert,update,references	
def	performance_schema	file_summary_by_event_name	MIN_TIMER_MISC	21	NULL	NO	bigint	NULL	NULL	20	0	NULL	NULL	bigint(20) unsigned			select,insert,update,references	
def	performance_schema	file_summary_by_event_name	AVG_TIMER_MISC	22	NULL	NO	bigint	NULL	NULL	20	0	NULL	NULL	bigint(20) unsigned			select,insert,update,references	
def	performance_schema	file_summary_by_event_name	MAX_TIMER_MISC	23	NULL	NO	bigint	NULL	NULL	20	0	NULL	NULL	bigint(20) unsigned			select,insert,update,references	
def	performance_schema	file_summary_by_instance	FILE_NAME	1	NULL	NO	varchar	512	1536	NULL	NULL	utf8	utf8_general_ci	varchar(512)			select,insert,update,references	
def	performance_schema	file_summary_by_instance	EVENT_NAME	2	NULL	NO	varchar	128	384	NULL	NULL	utf8	utf8_general_ci	varchar(128)			select,insert,update,references	
def	performance_schema	file_summary_by_instance	OBJECT_INSTANCE_BEGIN	3	NULL	NO	bigint	NULL	NULL	20	0	NULL	NULL	bigint(20) unsigned			select,insert,update,references	
def	performance_schema	file_summary_by_instance	COUNT_STAR	4	NULL	NO	bigint	NULL	NULL	20	0	NULL	NULL	bigint(20) unsigned			select,insert,update,references	
def	performance_schema	file_summary_by_instance	SUM_TIMER_WAIT	5	NULL	NO	bigint	NULL	NULL	20	0	NULL	NULL	bigint(20) unsigned			select,insert,update,references	
def	performance_schema	file_summary_by_instance	MIN_TIMER_WAIT	6	NULL	NO	bigint	NULL	NULL	20	0	NULL	NULL	bigint(20) unsigned			select,insert,update,references	
def	performance_schema	file_summary_by_instance	AVG_TIMER_WAIT	7	NULL	NO	bigint	NULL	NULL	20	0	NULL	NULL	bigint(20) unsigned			select,insert,update,references	
def	performance_schema	file_summary_by_instance	MAX_TIMER_WAIT	8	NULL	NO	bigint	NULL	NULL	20	0	NULL	NULL	bigint(20) unsigned			select,insert,update,references	
def	performance_schema	file_summary_by_instance	COUNT_READ	9	NULL	NO	bigint	NULL	NULL	20	0	NULL	NULL	bigint(20) unsigned			select,insert,update,references	
def	performance_schema	file_summary_by_instance	SUM_TIMER_READ	10	NULL	NO	bigint	NULL	NULL	20	0	NULL	NULL	bigint(20) unsigned			select,insert,update,references	
def	performance_schema	file_summary_by_instance	MIN_TIMER_READ	11	NULL	NO	bigint	NULL	NULL	20	0	NULL	NULL	bigint(20) unsigned			select,insert,update,references	
def	performance_schema	file_summary_by_instance	AVG_TIMER_READ	12	NULL	NO	bigint	NULL	NULL	20	0	NULL	NULL	bigint(20) unsigned			select,insert,update,references	
def	performance_schema	file_summary_by_instance	MAX_TIMER_READ	13	NULL	NO	bigint	NULL	NULL	20	0	NULL	NULL	bigint(20) unsigned			select,insert,update,references	
def	performance_schema	file_summary_by_instance	SUM_NUMBER_OF_BYTES_READ	14	NULL	NO	bigint	NULL	NULL	19	0	NULL	NULL	bigint(20)			select,insert,update,references	
def	performance_schema	file_summary_by_instance	COUNT_WRITE	15	NULL	NO	bigint	NULL	NULL	20	0	NULL	NULL	bigint(20) unsigned			select,insert,update,references	
def	performance_schema	file_summary_by_instance	SUM_TIMER_WRITE	16	NULL	NO	bigint	NULL	NULL	20	0	NULL	NULL	bigint(20) unsigned			select,insert,update,references	
def	performance_schema	file_summary_by_instance	MIN_TIMER_WRITE	17	NULL	NO	bigint	NULL	NULL	20	0	NULL	NULL	bigint(20) unsigned			select,insert,update,references	
def	performance_schema	file_summary_by_instance	AVG_TIMER_WRITE	18	NULL	NO	bigint	NULL	NULL	20	0	NULL	NULL	bigint(20) unsigned			select,insert,update,references	
def	performance_schema	file_summary_by_instance	MAX_TIMER_WRITE	19	NULL	NO	bigint	NULL	NULL	20	0	NULL	NULL	bigint(20) unsigned			select,insert,update,references	
def	performance_schema	file_summary_by_instance	SUM_NUMBER_OF_BYTES_WRITE	20	NULL	NO	bigint	NULL	NULL	19	0	NULL	NULL	bigint(20)			select,insert,update,references	
def	performance_schema	file_summary_by_instance	COUNT_MISC	21	NULL	NO	bigint	NULL	NULL	20	0	NULL	NULL	bigint(20) unsigned			select,insert,update,references	
def	performance_schema	file_summary_by_instance	SUM_TIMER_MISC	22	NULL	NO	bigint	NULL	NULL	20	0	NULL	NULL	bigint(20) unsigned			select,insert,update,references	
def	performance_schema	file_summary_by_instance	MIN_TIMER_MISC	23	NULL	NO	bigint	NULL	NULL	20	0	NULL	NULL	bigint(20) unsigned			select,insert,update,references	
def	performance_schema	file_summary_by_instance	AVG_TIMER_MISC	24	NULL	NO	bigint	NULL	NULL	20	0	NULL	NULL	bigint(20) unsigned			select,insert,update,references	
def	performance_schema	file_summary_by_instance	MAX_TIMER_MISC	25	NULL	NO	bigint	NULL	NULL	20	0	NULL	NULL	bigint(20) unsigned			select,insert,update,references	
def	performance_schema	hosts	HOST	1	NULL	YES	char	60	180	NULL	NULL	utf8	utf8_bin	char(60)			select,insert,update,references	
def	performance_schema	hosts	CURRENT_CONNECTIONS	2	NULL	NO	bigint	NULL	NULL	19	0	NULL	NULL	bigint(20)			select,insert,update,references	
def	performance_schema	hosts	TOTAL_CONNECTIONS	3	NULL	NO	bigint	NULL	NULL	19	0	NULL	NULL	bigint(20)			select,insert,update,references	
def	performance_schema	mutex_instances	NAME	1	NULL	NO	varchar	128	384	NULL	NULL	utf8	utf8_general_ci	varchar(128)			select,insert,update,references	
def	performance_schema	mutex_instances	OBJECT_INSTANCE_BEGIN	2	NULL	NO	bigint	NULL	NULL	20	0	NULL	NULL	bigint(20) unsigned			select,insert,update,references	
def	performance_schema	mutex_instances	LOCKED_BY_THREAD_ID	3	NULL	YES	int	NULL	NULL	10	0	NULL	NULL	int(11)			select,insert,update,references	
def	performance_schema	objects_summary_global_by_type	OBJECT_TYPE	1	NULL	YES	varchar	64	192	NULL	NULL	utf8	utf8_general_ci	varchar(64)			select,insert,update,references	
def	performance_schema	objects_summary_global_by_type	OBJECT_SCHEMA	2	NULL	YES	varchar	64	192	NULL	NULL	utf8	utf8_general_ci	varchar(64)			select,insert,update,references	
def	performance_schema	objects_summary_global_by_type	OBJECT_NAME	3	NULL	YES	varchar	64	192	NULL	NULL	utf8	utf8_general_ci	varchar(64)			select,insert,update,references	
def	performance_schema	objects_summary_global_by_type	COUNT_STAR	4	NULL	NO	bigint	NULL	NULL	20	0	NULL	NULL	bigint(20) unsigned			select,insert,update,references	
def	performance_schema	objects_summary_global_by_type	SUM_TIMER_WAIT	5	NULL	NO	bigint	NULL	NULL	20	0	NULL	NULL	bigint(20) unsigned			select,insert,update,references	
def	performance_schema	objects_summary_global_by_type	MIN_TIMER_WAIT	6	NULL	NO	bigint	NULL	NULL	20	0	NULL	NULL	bigint(20) unsigned			select,insert,update,references	
def	performance_schema	objects_summary_global_by_type	AVG_TIMER_WAIT	7	NULL	NO	bigint	NULL	NULL	20	0	NULL	NULL	bigint(20) unsigned			select,insert,update,references	
def	performance_schema	objects_summary_global_by_type	MAX_TIMER_WAIT	8	NULL	NO	bigint	NULL	NULL	20	0	NULL	NULL	bigint(20) unsigned			select,insert,update,references	
def	performance_schema	performance_timers	TIMER_NAME	1	NULL	NO	enum	11	33	NULL	NULL	utf8	utf8_general_ci	enum('CYCLE','NANOSECOND','MICROSECOND','MILLISECOND','TICK')			select,insert,update,references	
def	performance_schema	performance_timers	TIMER_FREQUENCY	2	NULL	YES	bigint	NULL	NULL	19	0	NULL	NULL	bigint(20)			select,insert,update,references	
def	performance_schema	performance_timers	TIMER_RESOLUTION	3	NULL	YES	bigint	NULL	NULL	19	0	NULL	NULL	bigint(20)			select,insert,update,references	
def	performance_schema	performance_timers	TIMER_OVERHEAD	4	NULL	YES	bigint	NULL	NULL	19	0	NULL	NULL	bigint(20)			select,insert,update,references	
def	performance_schema	rwlock_instances	NAME	1	NULL	NO	varchar	128	384	NULL	NULL	utf8	utf8_general_ci	varchar(128)			select,insert,update,references	
def	performance_schema	rwlock_instances	OBJECT_INSTANCE_BEGIN	2	NULL	NO	bigint	NULL	NULL	20	0	NULL	NULL	bigint(20) unsigned			select,insert,update,references	
def	performance_schema	rwlock_instances	WRITE_LOCKED_BY_THREAD_ID	3	NULL	YES	int	NULL	NULL	10	0	NULL	NULL	int(11)			select,insert,update,references	
def	performance_schema	rwlock_instances	READ_LOCKED_BY_COUNT	4	NULL	NO	int	NULL	NULL	10	0	NULL	NULL	int(10) unsigned			select,insert,update,references	
def	performance_schema	setup_actors	HOST	1	%	NO	char	60	180	NULL	NULL	utf8	utf8_bin	char(60)			select,insert,update,references	
def	performance_schema	setup_actors	USER	2	%	NO	char	16	48	NULL	NULL	utf8	utf8_bin	char(16)			select,insert,update,references	
def	performance_schema	setup_actors	ROLE	3	%	NO	char	16	48	NULL	NULL	utf8	utf8_bin	char(16)			select,insert,update,references	
def	performance_schema	setup_consumers	NAME	1	NULL	NO	varchar	64	192	NULL	NULL	utf8	utf8_general_ci	varchar(64)			select,insert,update,references	
def	performance_schema	setup_consumers	ENABLED	2	NULL	NO	enum	3	9	NULL	NULL	utf8	utf8_general_ci	enum('YES','NO')			select,insert,update,references	
def	performance_schema	setup_instruments	NAME	1	NULL	NO	varchar	128	384	NULL	NULL	utf8	utf8_general_ci	varchar(128)			select,insert,update,references	
def	performance_schema	setup_instruments	ENABLED	2	NULL	NO	enum	3	9	NULL	NULL	utf8	utf8_general_ci	enum('YES','NO')			select,insert,update,references	
def	performance_schema	setup_instruments	TIMED	3	NULL	NO	enum	3	9	NULL	NULL	utf8	utf8_general_ci	enum('YES','NO')			select,insert,update,references	
def	performance_schema	setup_objects	OBJECT_TYPE	1	TABLE	NO	enum	5	15	NULL	NULL	utf8	utf8_general_ci	enum('TABLE')			select,insert,update,references	
def	performance_schema	setup_objects	OBJECT_SCHEMA	2	%	YES	varchar	64	192	NULL	NULL	utf8	utf8_general_ci	varchar(64)			select,insert,update,references	
def	performance_schema	setup_objects	OBJECT_NAME	3	%	NO	varchar	64	192	NULL	NULL	utf8	utf8_general_ci	varchar(64)			select,insert,update,references	
def	performance_schema	setup_objects	ENABLED	4	YES	NO	enum	3	9	NULL	NULL	utf8	utf8_general_ci	enum('YES','NO')			select,insert,update,references	
def	performance_schema	setup_objects	TIMED	5	YES	NO	enum	3	9	NULL	NULL	utf8	utf8_general_ci	enum('YES','NO')			select,insert,update,references	
def	performance_schema	setup_timers	NAME	1	NULL	NO	varchar	64	192	NULL	NULL	utf8	utf8_general_ci	varchar(64)			select,insert,update,references	
def	performance_schema	setup_timers	TIMER_NAME	2	NULL	NO	enum	11	33	NULL	NULL	utf8	utf8_general_ci	enum('CYCLE','NANOSECOND','MICROSECOND','MILLISECOND','TICK')			select,insert,update,references	
def	performance_schema	socket_instances	EVENT_NAME	1	NULL	NO	varchar	128	384	NULL	NULL	utf8	utf8_general_ci	varchar(128)			select,insert,update,references	
def	performance_schema	socket_instances	OBJECT_INSTANCE_BEGIN	2	NULL	NO	bigint	NULL	NULL	20	0	NULL	NULL	bigint(20) unsigned			select,insert,update,references	
def	performance_schema	socket_instances	THREAD_ID	3	NULL	YES	int	NULL	NULL	10	0	NULL	NULL	int(11)			select,insert,update,references	
def	performance_schema	socket_instances	SOCKET_ID	4	NULL	NO	int	NULL	NULL	10	0	NULL	NULL	int(11)			select,insert,update,references	
def	performance_schema	socket_instances	IP	5	NULL	NO	varchar	64	192	NULL	NULL	utf8	utf8_general_ci	varchar(64)			select,insert,update,references	
def	performance_schema	socket_instances	PORT	6	NULL	NO	int	NULL	NULL	10	0	NULL	NULL	int(11)			select,insert,update,references	
def	performance_schema	socket_instances	STATE	7	NULL	NO	enum	6	18	NULL	NULL	utf8	utf8_general_ci	enum('IDLE','ACTIVE')			select,insert,update,references	
def	performance_schema	socket_summary_by_event_name	EVENT_NAME	1	NULL	NO	varchar	128	384	NULL	NULL	utf8	utf8_general_ci	varchar(128)			select,insert,update,references	
def	performance_schema	socket_summary_by_event_name	COUNT_STAR	2	NULL	NO	bigint	NULL	NULL	20	0	NULL	NULL	bigint(20) unsigned			select,insert,update,references	
def	performance_schema	socket_summary_by_event_name	SUM_TIMER_WAIT	3	NULL	NO	bigint	NULL	NULL	20	0	NULL	NULL	bigint(20) unsigned			select,insert,update,references	
def	performance_schema	socket_summary_by_event_name	MIN_TIMER_WAIT	4	NULL	NO	bigint	NULL	NULL	20	0	NULL	NULL	bigint(20) unsigned			select,insert,update,references	
def	performance_schema	socket_summary_by_event_name	AVG_TIMER_WAIT	5	NULL	NO	bigint	NULL	NULL	20	0	NULL	NULL	bigint(20) unsigned			select,insert,update,references	
def	performance_schema	socket_summary_by_event_name	MAX_TIMER_WAIT	6	NULL	NO	bigint	NULL	NULL	20	0	NULL	NULL	bigint(20) unsigned			select,insert,update,references	
def	performance_schema	socket_summary_by_event_name	COUNT_READ	7	NULL	NO	bigint	NULL	NULL	20	0	NULL	NULL	bigint(20) unsigned			select,insert,update,references	
def	performance_schema	socket_summary_by_event_name	SUM_TIMER_READ	8	NULL	NO	bigint	NULL	NULL	20	0	NULL	NULL	bigint(20) unsigned			select,insert,update,references	
def	performance_schema	socket_summary_by_event_name	MIN_TIMER_READ	9	NULL	NO	bigint	NULL	NULL	20	0	NULL	NULL	bigint(20) unsigned			select,insert,update,references	
def	performance_schema	socket_summary_by_event_name	AVG_TIMER_READ	10	NULL	NO	bigint	NULL	NULL	20	0	NULL	NULL	bigint(20) unsigned			select,insert,update,references	
def	performance_schema	socket_summary_by_event_name	MAX_TIMER_READ	11	NULL	NO	bigint	NULL	NULL	20	0	NULL	NULL	bigint(20) unsigned			select,insert,update,references	
def	performance_schema	socket_summary_by_event_name	SUM_NUMBER_OF_BYTES_READ	12	NULL	NO	bigint	NULL	NULL	20	0	NULL	NULL	bigint(20) unsigned			select,insert,update,references	
def	performance_schema	socket_summary_by_event_name	COUNT_WRITE	13	NULL	NO	bigint	NULL	NULL	20	0	NULL	NULL	bigint(20) unsigned			select,insert,update,references	
def	performance_schema	socket_summary_by_event_name	SUM_TIMER_WRITE	14	NULL	NO	bigint	NULL	NULL	20	0	NULL	NULL	bigint(20) unsigned			select,insert,update,references	
def	performance_schema	socket_summary_by_event_name	MIN_TIMER_WRITE	15	NULL	NO	bigint	NULL	NULL	20	0	NULL	NULL	bigint(20) unsigned			select,insert,update,references	
def	performance_schema	socket_summary_by_event_name	AVG_TIMER_WRITE	16	NULL	NO	bigint	NULL	NULL	20	0	NULL	NULL	bigint(20) unsigned			select,insert,update,references	
def	performance_schema	socket_summary_by_event_name	MAX_TIMER_WRITE	17	NULL	NO	bigint	NULL	NULL	20	0	NULL	NULL	bigint(20) unsigned			select,insert,update,references	
def	performance_schema	socket_summary_by_event_name	SUM_NUMBER_OF_BYTES_WRITE	18	NULL	NO	bigint	NULL	NULL	20	0	NULL	NULL	bigint(20) unsigned			select,insert,update,references	
def	performance_schema	socket_summary_by_event_name	COUNT_MISC	19	NULL	NO	bigint	NULL	NULL	20	0	NULL	NULL	bigint(20) unsigned			select,insert,update,references	
def	performance_schema	socket_summary_by_event_name	SUM_TIMER_MISC	20	NULL	NO	bigint	NULL	NULL	20	0	NULL	NULL	bigint(20) unsigned			select,insert,update,references	
def	performance_schema	socket_summary_by_event_name	MIN_TIMER_MISC	21	NULL	NO	bigint	NULL	NULL	20	0	NULL	NULL	bigint(20) unsigned			select,insert,update,references	
def	performance_schema	socket_summary_by_event_name	AVG_TIMER_MISC	22	NULL	NO	bigint	NULL	NULL	20	0	NULL	NULL	bigint(20) unsigned			select,insert,update,references	
def	performance_schema	socket_summary_by_event_name	MAX_TIMER_MISC	23	NULL	NO	bigint	NULL	NULL	20	0	NULL	NULL	bigint(20) unsigned			select,insert,update,references	
def	performance_schema	socket_summary_by_instance	EVENT_NAME	1	NULL	NO	varchar	128	384	NULL	NULL	utf8	utf8_general_ci	varchar(128)			select,insert,update,references	
def	performance_schema	socket_summary_by_instance	OBJECT_INSTANCE_BEGIN	2	NULL	NO	bigint	NULL	NULL	20	0	NULL	NULL	bigint(20) unsigned			select,insert,update,references	
def	performance_schema	socket_summary_by_instance	COUNT_STAR	3	NULL	NO	bigint	NULL	NULL	20	0	NULL	NULL	bigint(20) unsigned			select,insert,update,references	
def	performance_schema	socket_summary_by_instance	SUM_TIMER_WAIT	4	NULL	NO	bigint	NULL	NULL	20	0	NULL	NULL	bigint(20) unsigned			select,insert,update,references	
def	performance_schema	socket_summary_by_instance	MIN_TIMER_WAIT	5	NULL	NO	bigint	NULL	NULL	20	0	NULL	NULL	bigint(20) unsigned			select,insert,update,references	
def	performance_schema	socket_summary_by_instance	AVG_TIMER_WAIT	6	NULL	NO	bigint	NULL	NULL	20	0	NULL	NULL	bigint(20) unsigned			select,insert,update,references	
def	performance_schema	socket_summary_by_instance	MAX_TIMER_WAIT	7	NULL	NO	bigint	NULL	NULL	20	0	NULL	NULL	bigint(20) unsigned			select,insert,update,references	
def	performance_schema	socket_summary_by_instance	COUNT_READ	8	NULL	NO	bigint	NULL	NULL	20	0	NULL	NULL	bigint(20) unsigned			select,insert,update,references	
def	performance_schema	socket_summary_by_instance	SUM_TIMER_READ	9	NULL	NO	bigint	NULL	NULL	20	0	NULL	NULL	bigint(20) unsigned			select,insert,update,references	
def	performance_schema	socket_summary_by_instance	MIN_TIMER_READ	10	NULL	NO	bigint	NULL	NULL	20	0	NULL	NULL	bigint(20) unsigned			select,insert,update,references	
def	performance_schema	socket_summary_by_instance	AVG_TIMER_READ	11	NULL	NO	bigint	NULL	NULL	20	0	NULL	NULL	bigint(20) unsigned			select,insert,update,references	
def	performance_schema	socket_summary_by_instance	MAX_TIMER_READ	12	NULL	NO	bigint	NULL	NULL	20	0	NULL	NULL	bigint(20) unsigned			select,insert,update,references	
def	performance_schema	socket_summary_by_instance	SUM_NUMBER_OF_BYTES_READ	13	NULL	NO	bigint	NULL	NULL	20	0	NULL	NULL	bigint(20) unsigned			select,insert,update,references	
def	performance_schema	socket_summary_by_instance	COUNT_WRITE	14	NULL	NO	bigint	NULL	NULL	20	0	NULL	NULL	bigint(20) unsigned			select,insert,update,references	
def	performance_schema	socket_summary_by_instance	SUM_TIMER_WRITE	15	NULL	NO	bigint	NULL	NULL	20	0	NULL	NULL	bigint(20) unsigned			select,insert,update,references	
def	performance_schema	socket_summary_by_instance	MIN_TIMER_WRITE	16	NULL	NO	bigint	NULL	NULL	20	0	NULL	NULL	bigint(20) unsigned			select,insert,update,references	
def	performance_schema	socket_summary_by_instance	AVG_TIMER_WRITE	17	NULL	NO	bigint	NULL	NULL	20	0	NULL	NULL	bigint(20) unsigned			select,insert,update,references	
def	performance_schema	socket_summary_by_instance	MAX_TIMER_WRITE	18	NULL	NO	bigint	NULL	NULL	20	0	NULL	NULL	bigint(20) unsigned			select,insert,update,references	
def	performance_schema	socket_summary_by_instance	SUM_NUMBER_OF_BYTES_WRITE	19	NULL	NO	bigint	NULL	NULL	20	0	NULL	NULL	bigint(20) unsigned			select,insert,update,references	
def	performance_schema	socket_summary_by_instance	COUNT_MISC	20	NULL	NO	bigint	NULL	NULL	20	0	NULL	NULL	bigint(20) unsigned			select,insert,update,references	
def	performance_schema	socket_summary_by_instance	SUM_TIMER_MISC	21	NULL	NO	bigint	NULL	NULL	20	0	NULL	NULL	bigint(20) unsigned			select,insert,update,references	
def	performance_schema	socket_summary_by_instance	MIN_TIMER_MISC	22	NULL	NO	bigint	NULL	NULL	20	0	NULL	NULL	bigint(20) unsigned			select,insert,update,references	
def	performance_schema	socket_summary_by_instance	AVG_TIMER_MISC	23	NULL	NO	bigint	NULL	NULL	20	0	NULL	NULL	bigint(20) unsigned			select,insert,update,references	
def	performance_schema	socket_summary_by_instance	MAX_TIMER_MISC	24	NULL	NO	bigint	NULL	NULL	20	0	NULL	NULL	bigint(20) unsigned			select,insert,update,references	
def	performance_schema	table_io_waits_summary_by_index_usage	OBJECT_TYPE	1	NULL	YES	varchar	64	192	NULL	NULL	utf8	utf8_general_ci	varchar(64)			select,insert,update,references	
def	performance_schema	table_io_waits_summary_by_index_usage	OBJECT_SCHEMA	2	NULL	YES	varchar	64	192	NULL	NULL	utf8	utf8_general_ci	varchar(64)			select,insert,update,references	
def	performance_schema	table_io_waits_summary_by_index_usage	OBJECT_NAME	3	NULL	YES	varchar	64	192	NULL	NULL	utf8	utf8_general_ci	varchar(64)			select,insert,update,references	
def	performance_schema	table_io_waits_summary_by_index_usage	INDEX_NAME	4	NULL	YES	varchar	64	192	NULL	NULL	utf8	utf8_general_ci	varchar(64)			select,insert,update,references	
def	performance_schema	table_io_waits_summary_by_index_usage	COUNT_STAR	5	NULL	NO	bigint	NULL	NULL	20	0	NULL	NULL	bigint(20) unsigned			select,insert,update,references	
def	performance_schema	table_io_waits_summary_by_index_usage	SUM_TIMER_WAIT	6	NULL	NO	bigint	NULL	NULL	20	0	NULL	NULL	bigint(20) unsigned			select,insert,update,references	
def	performance_schema	table_io_waits_summary_by_index_usage	MIN_TIMER_WAIT	7	NULL	NO	bigint	NULL	NULL	20	0	NULL	NULL	bigint(20) unsigned			select,insert,update,references	
def	performance_schema	table_io_waits_summary_by_index_usage	AVG_TIMER_WAIT	8	NULL	NO	bigint	NULL	NULL	20	0	NULL	NULL	bigint(20) unsigned			select,insert,update,references	
def	performance_schema	table_io_waits_summary_by_index_usage	MAX_TIMER_WAIT	9	NULL	NO	bigint	NULL	NULL	20	0	NULL	NULL	bigint(20) unsigned			select,insert,update,references	
def	performance_schema	table_io_waits_summary_by_index_usage	COUNT_READ	10	NULL	NO	bigint	NULL	NULL	20	0	NULL	NULL	bigint(20) unsigned			select,insert,update,references	
def	performance_schema	table_io_waits_summary_by_index_usage	SUM_TIMER_READ	11	NULL	NO	bigint	NULL	NULL	20	0	NULL	NULL	bigint(20) unsigned			select,insert,update,references	
def	performance_schema	table_io_waits_summary_by_index_usage	MIN_TIMER_READ	12	NULL	NO	bigint	NULL	NULL	20	0	NULL	NULL	bigint(20) unsigned			select,insert,update,references	
def	performance_schema	table_io_waits_summary_by_index_usage	AVG_TIMER_READ	13	NULL	NO	bigint	NULL	NULL	20	0	NULL	NULL	bigint(20) unsigned			select,insert,update,references	
def	performance_schema	table_io_waits_summary_by_index_usage	MAX_TIMER_READ	14	NULL	NO	bigint	NULL	NULL	20	0	NULL	NULL	bigint(20) unsigned			select,insert,update,references	
def	performance_schema	table_io_waits_summary_by_index_usage	COUNT_WRITE	15	NULL	NO	bigint	NULL	NULL	20	0	NULL	NULL	bigint(20) unsigned			select,insert,update,references	
def	performance_schema	table_io_waits_summary_by_index_usage	SUM_TIMER_WRITE	16	NULL	NO	bigint	NULL	NULL	20	0	NULL	NULL	bigint(20) unsigned			select,insert,update,references	
def	performance_schema	table_io_waits_summary_by_index_usage	MIN_TIMER_WRITE	17	NULL	NO	bigint	NULL	NULL	20	0	NULL	NULL	bigint(20) unsigned			select,insert,update,references	
def	performance_schema	table_io_waits_summary_by_index_usage	AVG_TIMER_WRITE	18	NULL	NO	bigint	NULL	NULL	20	0	NULL	NULL	bigint(20) unsigned			select,insert,update,references	
def	performance_schema	table_io_waits_summary_by_index_usage	MAX_TIMER_WRITE	19	NULL	NO	bigint	NULL	NULL	20	0	NULL	NULL	bigint(20) unsigned			select,insert,update,references	
def	performance_schema	table_io_waits_summary_by_index_usage	COUNT_FETCH	20	NULL	NO	bigint	NULL	NULL	20	0	NULL	NULL	bigint(20) unsigned			select,insert,update,references	
def	performance_schema	table_io_waits_summary_by_index_usage	SUM_TIMER_FETCH	21	NULL	NO	bigint	NULL	NULL	20	0	NULL	NULL	bigint(20) unsigned			select,insert,update,references	
def	performance_schema	table_io_waits_summary_by_index_usage	MIN_TIMER_FETCH	22	NULL	NO	bigint	NULL	NULL	20	0	NULL	NULL	bigint(20) unsigned			select,insert,update,references	
def	performance_schema	table_io_waits_summary_by_index_usage	AVG_TIMER_FETCH	23	NULL	NO	bigint	NULL	NULL	20	0	NULL	NULL	bigint(20) unsigned			select,insert,update,references	
def	performance_schema	table_io_waits_summary_by_index_usage	MAX_TIMER_FETCH	24	NULL	NO	bigint	NULL	NULL	20	0	NULL	NULL	bigint(20) unsigned			select,insert,update,references	
def	performance_schema	table_io_waits_summary_by_index_usage	COUNT_INSERT	25	NULL	NO	bigint	NULL	NULL	20	0	NULL	NULL	bigint(20) unsigned			select,insert,update,references	
def	performance_schema	table_io_waits_summary_by_index_usage	SUM_TIMER_INSERT	26	NULL	NO	bigint	NULL	NULL	20	0	NULL	NULL	bigint(20) unsigned			select,insert,update,references	
def	performance_schema	table_io_waits_summary_by_index_usage	MIN_TIMER_INSERT	27	NULL	NO	bigint	NULL	NULL	20	0	NULL	NULL	bigint(20) unsigned			select,insert,update,references	
def	performance_schema	table_io_waits_summary_by_index_usage	AVG_TIMER_INSERT	28	NULL	NO	bigint	NULL	NULL	20	0	NULL	NULL	bigint(20) unsigned			select,insert,update,references	
def	performance_schema	table_io_waits_summary_by_index_usage	MAX_TIMER_INSERT	29	NULL	NO	bigint	NULL	NULL	20	0	NULL	NULL	bigint(20) unsigned			select,insert,update,references	
def	performance_schema	table_io_waits_summary_by_index_usage	COUNT_UPDATE	30	NULL	NO	bigint	NULL	NULL	20	0	NULL	NULL	bigint(20) unsigned			select,insert,update,references	
def	performance_schema	table_io_waits_summary_by_index_usage	SUM_TIMER_UPDATE	31	NULL	NO	bigint	NULL	NULL	20	0	NULL	NULL	bigint(20) unsigned			select,insert,update,references	
def	performance_schema	table_io_waits_summary_by_index_usage	MIN_TIMER_UPDATE	32	NULL	NO	bigint	NULL	NULL	20	0	NULL	NULL	bigint(20) unsigned			select,insert,update,references	
def	performance_schema	table_io_waits_summary_by_index_usage	AVG_TIMER_UPDATE	33	NULL	NO	bigint	NULL	NULL	20	0	NULL	NULL	bigint(20) unsigned			select,insert,update,references	
def	performance_schema	table_io_waits_summary_by_index_usage	MAX_TIMER_UPDATE	34	NULL	NO	bigint	NULL	NULL	20	0	NULL	NULL	bigint(20) unsigned			select,insert,update,references	
def	performance_schema	table_io_waits_summary_by_index_usage	COUNT_DELETE	35	NULL	NO	bigint	NULL	NULL	20	0	NULL	NULL	bigint(20) unsigned			select,insert,update,references	
def	performance_schema	table_io_waits_summary_by_index_usage	SUM_TIMER_DELETE	36	NULL	NO	bigint	NULL	NULL	20	0	NULL	NULL	bigint(20) unsigned			select,insert,update,references	
def	performance_schema	table_io_waits_summary_by_index_usage	MIN_TIMER_DELETE	37	NULL	NO	bigint	NULL	NULL	20	0	NULL	NULL	bigint(20) unsigned			select,insert,update,references	
def	performance_schema	table_io_waits_summary_by_index_usage	AVG_TIMER_DELETE	38	NULL	NO	bigint	NULL	NULL	20	0	NULL	NULL	bigint(20) unsigned			select,insert,update,references	
def	performance_schema	table_io_waits_summary_by_index_usage	MAX_TIMER_DELETE	39	NULL	NO	bigint	NULL	NULL	20	0	NULL	NULL	bigint(20) unsigned			select,insert,update,references	
def	performance_schema	table_io_waits_summary_by_table	OBJECT_TYPE	1	NULL	YES	varchar	64	192	NULL	NULL	utf8	utf8_general_ci	varchar(64)			select,insert,update,references	
def	performance_schema	table_io_waits_summary_by_table	OBJECT_SCHEMA	2	NULL	YES	varchar	64	192	NULL	NULL	utf8	utf8_general_ci	varchar(64)			select,insert,update,references	
def	performance_schema	table_io_waits_summary_by_table	OBJECT_NAME	3	NULL	YES	varchar	64	192	NULL	NULL	utf8	utf8_general_ci	varchar(64)			select,insert,update,references	
def	performance_schema	table_io_waits_summary_by_table	COUNT_STAR	4	NULL	NO	bigint	NULL	NULL	20	0	NULL	NULL	bigint(20) unsigned			select,insert,update,references	
def	performance_schema	table_io_waits_summary_by_table	SUM_TIMER_WAIT	5	NULL	NO	bigint	NULL	NULL	20	0	NULL	NULL	bigint(20) unsigned			select,insert,update,references	
def	performance_schema	table_io_waits_summary_by_table	MIN_TIMER_WAIT	6	NULL	NO	bigint	NULL	NULL	20	0	NULL	NULL	bigint(20) unsigned			select,insert,update,references	
def	performance_schema	table_io_waits_summary_by_table	AVG_TIMER_WAIT	7	NULL	NO	bigint	NULL	NULL	20	0	NULL	NULL	bigint(20) unsigned			select,insert,update,references	
def	performance_schema	table_io_waits_summary_by_table	MAX_TIMER_WAIT	8	NULL	NO	bigint	NULL	NULL	20	0	NULL	NULL	bigint(20) unsigned			select,insert,update,references	
def	performance_schema	table_io_waits_summary_by_table	COUNT_READ	9	NULL	NO	bigint	NULL	NULL	20	0	NULL	NULL	bigint(20) unsigned			select,insert,update,references	
def	performance_schema	table_io_waits_summary_by_table	SUM_TIMER_READ	10	NULL	NO	bigint	NULL	NULL	20	0	NULL	NULL	bigint(20) unsigned			select,insert,update,references	
def	performance_schema	table_io_waits_summary_by_table	MIN_TIMER_READ	11	NULL	NO	bigint	NULL	NULL	20	0	NULL	NULL	bigint(20) unsigned			select,insert,update,references	
def	performance_schema	table_io_waits_summary_by_table	AVG_TIMER_READ	12	NULL	NO	bigint	NULL	NULL	20	0	NULL	NULL	bigint(20) unsigned			select,insert,update,references	
def	performance_schema	table_io_waits_summary_by_table	MAX_TIMER_READ	13	NULL	NO	bigint	NULL	NULL	20	0	NULL	NULL	bigint(20) unsigned			select,insert,update,references	
def	performance_schema	table_io_waits_summary_by_table	COUNT_WRITE	14	NULL	NO	bigint	NULL	NULL	20	0	NULL	NULL	bigint(20) unsigned			select,insert,update,references	
def	performance_schema	table_io_waits_summary_by_table	SUM_TIMER_WRITE	15	NULL	NO	bigint	NULL	NULL	20	0	NULL	NULL	bigint(20) unsigned			select,insert,update,references	
def	performance_schema	table_io_waits_summary_by_table	MIN_TIMER_WRITE	16	NULL	NO	bigint	NULL	NULL	20	0	NULL	NULL	bigint(20) unsigned			select,insert,update,references	
def	performance_schema	table_io_waits_summary_by_table	AVG_TIMER_WRITE	17	NULL	NO	bigint	NULL	NULL	20	0	NULL	NULL	bigint(20) unsigned			select,insert,update,references	
def	performance_schema	table_io_waits_summary_by_table	MAX_TIMER_WRITE	18	NULL	NO	bigint	NULL	NULL	20	0	NULL	NULL	bigint(20) unsigned			select,insert,update,references	
def	performance_schema	table_io_waits_summary_by_table	COUNT_FETCH	19	NULL	NO	bigint	NULL	NULL	20	0	NULL	NULL	bigint(20) unsigned			select,insert,update,references	
def	performance_schema	table_io_waits_summary_by_table	SUM_TIMER_FETCH	20	NULL	NO	bigint	NULL	NULL	20	0	NULL	NULL	bigint(20) unsigned			select,insert,update,references	
def	performance_schema	table_io_waits_summary_by_table	MIN_TIMER_FETCH	21	NULL	NO	bigint	NULL	NULL	20	0	NULL	NULL	bigint(20) unsigned			select,insert,update,references	
def	performance_schema	table_io_waits_summary_by_table	AVG_TIMER_FETCH	22	NULL	NO	bigint	NULL	NULL	20	0	NULL	NULL	bigint(20) unsigned			select,insert,update,references	
def	performance_schema	table_io_waits_summary_by_table	MAX_TIMER_FETCH	23	NULL	NO	bigint	NULL	NULL	20	0	NULL	NULL	bigint(20) unsigned			select,insert,update,references	
def	performance_schema	table_io_waits_summary_by_table	COUNT_INSERT	24	NULL	NO	bigint	NULL	NULL	20	0	NULL	NULL	bigint(20) unsigned			select,insert,update,references	
def	performance_schema	table_io_waits_summary_by_table	SUM_TIMER_INSERT	25	NULL	NO	bigint	NULL	NULL	20	0	NULL	NULL	bigint(20) unsigned			select,insert,update,references	
def	performance_schema	table_io_waits_summary_by_table	MIN_TIMER_INSERT	26	NULL	NO	bigint	NULL	NULL	20	0	NULL	NULL	bigint(20) unsigned			select,insert,update,references	
def	performance_schema	table_io_waits_summary_by_table	AVG_TIMER_INSERT	27	NULL	NO	bigint	NULL	NULL	20	0	NULL	NULL	bigint(20) unsigned			select,insert,update,references	
def	performance_schema	table_io_waits_summary_by_table	MAX_TIMER_INSERT	28	NULL	NO	bigint	NULL	NULL	20	0	NULL	NULL	bigint(20) unsigned			select,insert,update,references	
def	performance_schema	table_io_waits_summary_by_table	COUNT_UPDATE	29	NULL	NO	bigint	NULL	NULL	20	0	NULL	NULL	bigint(20) unsigned			select,insert,update,references	
def	performance_schema	table_io_waits_summary_by_table	SUM_TIMER_UPDATE	30	NULL	NO	bigint	NULL	NULL	20	0	NULL	NULL	bigint(20) unsigned			select,insert,update,references	
def	performance_schema	table_io_waits_summary_by_table	MIN_TIMER_UPDATE	31	NULL	NO	bigint	NULL	NULL	20	0	NULL	NULL	bigint(20) unsigned			select,insert,update,references	
def	performance_schema	table_io_waits_summary_by_table	AVG_TIMER_UPDATE	32	NULL	NO	bigint	NULL	NULL	20	0	NULL	NULL	bigint(20) unsigned			select,insert,update,references	
def	performance_schema	table_io_waits_summary_by_table	MAX_TIMER_UPDATE	33	NULL	NO	bigint	NULL	NULL	20	0	NULL	NULL	bigint(20) unsigned			select,insert,update,references	
def	performance_schema	table_io_waits_summary_by_table	COUNT_DELETE	34	NULL	NO	bigint	NULL	NULL	20	0	NULL	NULL	bigint(20) unsigned			select,insert,update,references	
def	performance_schema	table_io_waits_summary_by_table	SUM_TIMER_DELETE	35	NULL	NO	bigint	NULL	NULL	20	0	NULL	NULL	bigint(20) unsigned			select,insert,update,references	
def	performance_schema	table_io_waits_summary_by_table	MIN_TIMER_DELETE	36	NULL	NO	bigint	NULL	NULL	20	0	NULL	NULL	bigint(20) unsigned			select,insert,update,references	
def	performance_schema	table_io_waits_summary_by_table	AVG_TIMER_DELETE	37	NULL	NO	bigint	NULL	NULL	20	0	NULL	NULL	bigint(20) unsigned			select,insert,update,references	
def	performance_schema	table_io_waits_summary_by_table	MAX_TIMER_DELETE	38	NULL	NO	bigint	NULL	NULL	20	0	NULL	NULL	bigint(20) unsigned			select,insert,update,references	
def	performance_schema	table_lock_waits_summary_by_table	OBJECT_TYPE	1	NULL	YES	varchar	64	192	NULL	NULL	utf8	utf8_general_ci	varchar(64)			select,insert,update,references	
def	performance_schema	table_lock_waits_summary_by_table	OBJECT_SCHEMA	2	NULL	YES	varchar	64	192	NULL	NULL	utf8	utf8_general_ci	varchar(64)			select,insert,update,references	
def	performance_schema	table_lock_waits_summary_by_table	OBJECT_NAME	3	NULL	YES	varchar	64	192	NULL	NULL	utf8	utf8_general_ci	varchar(64)			select,insert,update,references	
def	performance_schema	table_lock_waits_summary_by_table	COUNT_STAR	4	NULL	NO	bigint	NULL	NULL	20	0	NULL	NULL	bigint(20) unsigned			select,insert,update,references	
def	performance_schema	table_lock_waits_summary_by_table	SUM_TIMER_WAIT	5	NULL	NO	bigint	NULL	NULL	20	0	NULL	NULL	bigint(20) unsigned			select,insert,update,references	
def	performance_schema	table_lock_waits_summary_by_table	MIN_TIMER_WAIT	6	NULL	NO	bigint	NULL	NULL	20	0	NULL	NULL	bigint(20) unsigned			select,insert,update,references	
def	performance_schema	table_lock_waits_summary_by_table	AVG_TIMER_WAIT	7	NULL	NO	bigint	NULL	NULL	20	0	NULL	NULL	bigint(20) unsigned			select,insert,update,references	
def	performance_schema	table_lock_waits_summary_by_table	MAX_TIMER_WAIT	8	NULL	NO	bigint	NULL	NULL	20	0	NULL	NULL	bigint(20) unsigned			select,insert,update,references	
def	performance_schema	table_lock_waits_summary_by_table	COUNT_READ	9	NULL	NO	bigint	NULL	NULL	20	0	NULL	NULL	bigint(20) unsigned			select,insert,update,references	
def	performance_schema	table_lock_waits_summary_by_table	SUM_TIMER_READ	10	NULL	NO	bigint	NULL	NULL	20	0	NULL	NULL	bigint(20) unsigned			select,insert,update,references	
def	performance_schema	table_lock_waits_summary_by_table	MIN_TIMER_READ	11	NULL	NO	bigint	NULL	NULL	20	0	NULL	NULL	bigint(20) unsigned			select,insert,update,references	
def	performance_schema	table_lock_waits_summary_by_table	AVG_TIMER_READ	12	NULL	NO	bigint	NULL	NULL	20	0	NULL	NULL	bigint(20) unsigned			select,insert,update,references	
def	performance_schema	table_lock_waits_summary_by_table	MAX_TIMER_READ	13	NULL	NO	bigint	NULL	NULL	20	0	NULL	NULL	bigint(20) unsigned			select,insert,update,references	
def	performance_schema	table_lock_waits_summary_by_table	COUNT_WRITE	14	NULL	NO	bigint	NULL	NULL	20	0	NULL	NULL	bigint(20) unsigned			select,insert,update,references	
def	performance_schema	table_lock_waits_summary_by_table	SUM_TIMER_WRITE	15	NULL	NO	bigint	NULL	NULL	20	0	NULL	NULL	bigint(20) unsigned			select,insert,update,references	
def	performance_schema	table_lock_waits_summary_by_table	MIN_TIMER_WRITE	16	NULL	NO	bigint	NULL	NULL	20	0	NULL	NULL	bigint(20) unsigned			select,insert,update,references	
def	performance_schema	table_lock_waits_summary_by_table	AVG_TIMER_WRITE	17	NULL	NO	bigint	NULL	NULL	20	0	NULL	NULL	bigint(20) unsigned			select,insert,update,references	
def	performance_schema	table_lock_waits_summary_by_table	MAX_TIMER_WRITE	18	NULL	NO	bigint	NULL	NULL	20	0	NULL	NULL	bigint(20) unsigned			select,insert,update,references	
def	performance_schema	table_lock_waits_summary_by_table	COUNT_READ_NORMAL	19	NULL	NO	bigint	NULL	NULL	20	0	NULL	NULL	bigint(20) unsigned			select,insert,update,references	
def	performance_schema	table_lock_waits_summary_by_table	SUM_TIMER_READ_NORMAL	20	NULL	NO	bigint	NULL	NULL	20	0	NULL	NULL	bigint(20) unsigned			select,insert,update,references	
def	performance_schema	table_lock_waits_summary_by_table	MIN_TIMER_READ_NORMAL	21	NULL	NO	bigint	NULL	NULL	20	0	NULL	NULL	bigint(20) unsigned			select,insert,update,references	
def	performance_schema	table_lock_waits_summary_by_table	AVG_TIMER_READ_NORMAL	22	NULL	NO	bigint	NULL	NULL	20	0	NULL	NULL	bigint(20) unsigned			select,insert,update,references	
def	performance_schema	table_lock_waits_summary_by_table	MAX_TIMER_READ_NORMAL	23	NULL	NO	bigint	NULL	NULL	20	0	NULL	NULL	bigint(20) unsigned			select,insert,update,references	
def	performance_schema	table_lock_waits_summary_by_table	COUNT_READ_WITH_SHARED_LOCKS	24	NULL	NO	bigint	NULL	NULL	20	0	NULL	NULL	bigint(20) unsigned			select,insert,update,references	
def	performance_schema	table_lock_waits_summary_by_table	SUM_TIMER_READ_WITH_SHARED_LOCKS	25	NULL	NO	bigint	NULL	NULL	20	0	NULL	NULL	bigint(20) unsigned			select,insert,update,references	
def	performance_schema	table_lock_waits_summary_by_table	MIN_TIMER_READ_WITH_SHARED_LOCKS	26	NULL	NO	bigint	NULL	NULL	20	0	NULL	NULL	bigint(20) unsigned			select,insert,update,references	
def	performance_schema	table_lock_waits_summary_by_table	AVG_TIMER_READ_WITH_SHARED_LOCKS	27	NULL	NO	bigint	NULL	NULL	20	0	NULL	NULL	bigint(20) unsigned			select,insert,update,references	
def	performance_schema	table_lock_waits_summary_by_table	MAX_TIMER_READ_WITH_SHARED_LOCKS	28	NULL	NO	bigint	NULL	NULL	20	0	NULL	NULL	bigint(20) unsigned			select,insert,update,references	
def	performance_schema	table_lock_waits_summary_by_table	COUNT_READ_HIGH_PRIORITY	29	NULL	NO	bigint	NULL	NULL	20	0	NULL	NULL	bigint(20) unsigned			select,insert,update,references	
def	performance_schema	table_lock_waits_summary_by_table	SUM_TIMER_READ_HIGH_PRIORITY	30	NULL	NO	bigint	NULL	NULL	20	0	NULL	NULL	bigint(20) unsigned			select,insert,update,references	
def	performance_schema	table_lock_waits_summary_by_table	MIN_TIMER_READ_HIGH_PRIORITY	31	NULL	NO	bigint	NULL	NULL	20	0	NULL	NULL	bigint(20) unsigned			select,insert,update,references	
def	performance_schema	table_lock_waits_summary_by_table	AVG_TIMER_READ_HIGH_PRIORITY	32	NULL	NO	bigint	NULL	NULL	20	0	NULL	NULL	bigint(20) unsigned			select,insert,update,references	
def	performance_schema	table_lock_waits_summary_by_table	MAX_TIMER_READ_HIGH_PRIORITY	33	NULL	NO	bigint	NULL	NULL	20	0	NULL	NULL	bigint(20) unsigned			select,insert,update,references	
def	performance_schema	table_lock_waits_summary_by_table	COUNT_READ_NO_INSERT	34	NULL	NO	bigint	NULL	NULL	20	0	NULL	NULL	bigint(20) unsigned			select,insert,update,references	
def	performance_schema	table_lock_waits_summary_by_table	SUM_TIMER_READ_NO_INSERT	35	NULL	NO	bigint	NULL	NULL	20	0	NULL	NULL	bigint(20) unsigned			select,insert,update,references	
def	performance_schema	table_lock_waits_summary_by_table	MIN_TIMER_READ_NO_INSERT	36	NULL	NO	bigint	NULL	NULL	20	0	NULL	NULL	bigint(20) unsigned			select,insert,update,references	
def	performance_schema	table_lock_waits_summary_by_table	AVG_TIMER_READ_NO_INSERT	37	NULL	NO	bigint	NULL	NULL	20	0	NULL	NULL	bigint(20) unsigned			select,insert,update,references	
def	performance_schema	table_lock_waits_summary_by_table	MAX_TIMER_READ_NO_INSERT	38	NULL	NO	bigint	NULL	NULL	20	0	NULL	NULL	bigint(20) unsigned			select,insert,update,references	
def	performance_schema	table_lock_waits_summary_by_table	COUNT_READ_EXTERNAL	39	NULL	NO	bigint	NULL	NULL	20	0	NULL	NULL	bigint(20) unsigned			select,insert,update,references	
def	performance_schema	table_lock_waits_summary_by_table	SUM_TIMER_READ_EXTERNAL	40	NULL	NO	bigint	NULL	NULL	20	0	NULL	NULL	bigint(20) unsigned			select,insert,update,references	
def	performance_schema	table_lock_waits_summary_by_table	MIN_TIMER_READ_EXTERNAL	41	NULL	NO	bigint	NULL	NULL	20	0	NULL	NULL	bigint(20) unsigned			select,insert,update,references	
def	performance_schema	table_lock_waits_summary_by_table	AVG_TIMER_READ_EXTERNAL	42	NULL	NO	bigint	NULL	NULL	20	0	NULL	NULL	bigint(20) unsigned			select,insert,update,references	
def	performance_schema	table_lock_waits_summary_by_table	MAX_TIMER_READ_EXTERNAL	43	NULL	NO	bigint	NULL	NULL	20	0	NULL	NULL	bigint(20) unsigned			select,insert,update,references	
def	performance_schema	table_lock_waits_summary_by_table	COUNT_WRITE_ALLOW_WRITE	44	NULL	NO	bigint	NULL	NULL	20	0	NULL	NULL	bigint(20) unsigned			select,insert,update,references	
def	performance_schema	table_lock_waits_summary_by_table	SUM_TIMER_WRITE_ALLOW_WRITE	45	NULL	NO	bigint	NULL	NULL	20	0	NULL	NULL	bigint(20) unsigned			select,insert,update,references	
def	performance_schema	table_lock_waits_summary_by_table	MIN_TIMER_WRITE_ALLOW_WRITE	46	NULL	NO	bigint	NULL	NULL	20	0	NULL	NULL	bigint(20) unsigned			select,insert,update,references	
def	performance_schema	table_lock_waits_summary_by_table	AVG_TIMER_WRITE_ALLOW_WRITE	47	NULL	NO	bigint	NULL	NULL	20	0	NULL	NULL	bigint(20) unsigned			select,insert,update,references	
def	performance_schema	table_lock_waits_summary_by_table	MAX_TIMER_WRITE_ALLOW_WRITE	48	NULL	NO	bigint	NULL	NULL	20	0	NULL	NULL	bigint(20) unsigned			select,insert,update,references	
def	performance_schema	table_lock_waits_summary_by_table	COUNT_WRITE_CONCURRENT_INSERT	49	NULL	NO	bigint	NULL	NULL	20	0	NULL	NULL	bigint(20) unsigned			select,insert,update,references	
def	performance_schema	table_lock_waits_summary_by_table	SUM_TIMER_WRITE_CONCURRENT_INSERT	50	NULL	NO	bigint	NULL	NULL	20	0	NULL	NULL	bigint(20) unsigned			select,insert,update,references	
def	performance_schema	table_lock_waits_summary_by_table	MIN_TIMER_WRITE_CONCURRENT_INSERT	51	NULL	NO	bigint	NULL	NULL	20	0	NULL	NULL	bigint(20) unsigned			select,insert,update,references	
def	performance_schema	table_lock_waits_summary_by_table	AVG_TIMER_WRITE_CONCURRENT_INSERT	52	NULL	NO	bigint	NULL	NULL	20	0	NULL	NULL	bigint(20) unsigned			select,insert,update,references	
def	performance_schema	table_lock_waits_summary_by_table	MAX_TIMER_WRITE_CONCURRENT_INSERT	53	NULL	NO	bigint	NULL	NULL	20	0	NULL	NULL	bigint(20) unsigned			select,insert,update,references	
def	performance_schema	table_lock_waits_summary_by_table	COUNT_WRITE_DELAYED	54	NULL	NO	bigint	NULL	NULL	20	0	NULL	NULL	bigint(20) unsigned			select,insert,update,references	
def	performance_schema	table_lock_waits_summary_by_table	SUM_TIMER_WRITE_DELAYED	55	NULL	NO	bigint	NULL	NULL	20	0	NULL	NULL	bigint(20) unsigned			select,insert,update,references	
def	performance_schema	table_lock_waits_summary_by_table	MIN_TIMER_WRITE_DELAYED	56	NULL	NO	bigint	NULL	NULL	20	0	NULL	NULL	bigint(20) unsigned			select,insert,update,references	
def	performance_schema	table_lock_waits_summary_by_table	AVG_TIMER_WRITE_DELAYED	57	NULL	NO	bigint	NULL	NULL	20	0	NULL	NULL	bigint(20) unsigned			select,insert,update,references	
def	performance_schema	table_lock_waits_summary_by_table	MAX_TIMER_WRITE_DELAYED	58	NULL	NO	bigint	NULL	NULL	20	0	NULL	NULL	bigint(20) unsigned			select,insert,update,references	
def	performance_schema	table_lock_waits_summary_by_table	COUNT_WRITE_LOW_PRIORITY	59	NULL	NO	bigint	NULL	NULL	20	0	NULL	NULL	bigint(20) unsigned			select,insert,update,references	
def	performance_schema	table_lock_waits_summary_by_table	SUM_TIMER_WRITE_LOW_PRIORITY	60	NULL	NO	bigint	NULL	NULL	20	0	NULL	NULL	bigint(20) unsigned			select,insert,update,references	
def	performance_schema	table_lock_waits_summary_by_table	MIN_TIMER_WRITE_LOW_PRIORITY	61	NULL	NO	bigint	NULL	NULL	20	0	NULL	NULL	bigint(20) unsigned			select,insert,update,references	
def	performance_schema	table_lock_waits_summary_by_table	AVG_TIMER_WRITE_LOW_PRIORITY	62	NULL	NO	bigint	NULL	NULL	20	0	NULL	NULL	bigint(20) unsigned			select,insert,update,references	
def	performance_schema	table_lock_waits_summary_by_table	MAX_TIMER_WRITE_LOW_PRIORITY	63	NULL	NO	bigint	NULL	NULL	20	0	NULL	NULL	bigint(20) unsigned			select,insert,update,references	
def	performance_schema	table_lock_waits_summary_by_table	COUNT_WRITE_NORMAL	64	NULL	NO	bigint	NULL	NULL	20	0	NULL	NULL	bigint(20) unsigned			select,insert,update,references	
def	performance_schema	table_lock_waits_summary_by_table	SUM_TIMER_WRITE_NORMAL	65	NULL	NO	bigint	NULL	NULL	20	0	NULL	NULL	bigint(20) unsigned			select,insert,update,references	
def	performance_schema	table_lock_waits_summary_by_table	MIN_TIMER_WRITE_NORMAL	66	NULL	NO	bigint	NULL	NULL	20	0	NULL	NULL	bigint(20) unsigned			select,insert,update,references	
def	performance_schema	table_lock_waits_summary_by_table	AVG_TIMER_WRITE_NORMAL	67	NULL	NO	bigint	NULL	NULL	20	0	NULL	NULL	bigint(20) unsigned			select,insert,update,references	
def	performance_schema	table_lock_waits_summary_by_table	MAX_TIMER_WRITE_NORMAL	68	NULL	NO	bigint	NULL	NULL	20	0	NULL	NULL	bigint(20) unsigned			select,insert,update,references	
def	performance_schema	table_lock_waits_summary_by_table	COUNT_WRITE_EXTERNAL	69	NULL	NO	bigint	NULL	NULL	20	0	NULL	NULL	bigint(20) unsigned			select,insert,update,references	
def	performance_schema	table_lock_waits_summary_by_table	SUM_TIMER_WRITE_EXTERNAL	70	NULL	NO	bigint	NULL	NULL	20	0	NULL	NULL	bigint(20) unsigned			select,insert,update,references	
def	performance_schema	table_lock_waits_summary_by_table	MIN_TIMER_WRITE_EXTERNAL	71	NULL	NO	bigint	NULL	NULL	20	0	NULL	NULL	bigint(20) unsigned			select,insert,update,references	
def	performance_schema	table_lock_waits_summary_by_table	AVG_TIMER_WRITE_EXTERNAL	72	NULL	NO	bigint	NULL	NULL	20	0	NULL	NULL	bigint(20) unsigned			select,insert,update,references	
def	performance_schema	table_lock_waits_summary_by_table	MAX_TIMER_WRITE_EXTERNAL	73	NULL	NO	bigint	NULL	NULL	20	0	NULL	NULL	bigint(20) unsigned			select,insert,update,references	
def	performance_schema	threads	THREAD_ID	1	NULL	NO	int	NULL	NULL	10	0	NULL	NULL	int(11)			select,insert,update,references	
def	performance_schema	threads	NAME	2	NULL	NO	varchar	128	384	NULL	NULL	utf8	utf8_general_ci	varchar(128)			select,insert,update,references	
def	performance_schema	threads	TYPE	3	NULL	NO	varchar	10	30	NULL	NULL	utf8	utf8_general_ci	varchar(10)			select,insert,update,references	
def	performance_schema	threads	PROCESSLIST_ID	4	NULL	YES	int	NULL	NULL	10	0	NULL	NULL	int(11)			select,insert,update,references	
def	performance_schema	threads	PROCESSLIST_USER	5	NULL	YES	varchar	16	48	NULL	NULL	utf8	utf8_general_ci	varchar(16)			select,insert,update,references	
def	performance_schema	threads	PROCESSLIST_HOST	6	NULL	YES	varchar	60	180	NULL	NULL	utf8	utf8_general_ci	varchar(60)			select,insert,update,references	
def	performance_schema	threads	PROCESSLIST_DB	7	NULL	YES	varchar	64	192	NULL	NULL	utf8	utf8_general_ci	varchar(64)			select,insert,update,references	
def	performance_schema	threads	PROCESSLIST_COMMAND	8	NULL	YES	varchar	16	48	NULL	NULL	utf8	utf8_general_ci	varchar(16)			select,insert,update,references	
def	performance_schema	threads	PROCESSLIST_TIME	9	NULL	YES	bigint	NULL	NULL	19	0	NULL	NULL	bigint(20)			select,insert,update,references	
def	performance_schema	threads	PROCESSLIST_STATE	10	NULL	YES	varchar	64	192	NULL	NULL	utf8	utf8_general_ci	varchar(64)			select,insert,update,references	
def	performance_schema	threads	PROCESSLIST_INFO	11	NULL	YES	longtext	4294967295	4294967295	NULL	NULL	utf8	utf8_general_ci	longtext			select,insert,update,references	
def	performance_schema	threads	PARENT_THREAD_ID	12	NULL	YES	int	NULL	NULL	10	0	NULL	NULL	int(11)			select,insert,update,references	
def	performance_schema	threads	ROLE	13	NULL	YES	varchar	64	192	NULL	NULL	utf8	utf8_general_ci	varchar(64)			select,insert,update,references	
def	performance_schema	threads	INSTRUMENTED	14	NULL	NO	enum	3	9	NULL	NULL	utf8	utf8_general_ci	enum('YES','NO')			select,insert,update,references	
def	performance_schema	users	USER	1	NULL	YES	char	16	48	NULL	NULL	utf8	utf8_bin	char(16)			select,insert,update,references	
def	performance_schema	users	CURRENT_CONNECTIONS	2	NULL	NO	bigint	NULL	NULL	19	0	NULL	NULL	bigint(20)			select,insert,update,references	
def	performance_schema	users	TOTAL_CONNECTIONS	3	NULL	NO	bigint	NULL	NULL	19	0	NULL	NULL	bigint(20)			select,insert,update,references	
select count(*) from information_schema.columns
where table_schema="performance_schema" and data_type = "bigint"
   and column_name like "%number_of_bytes" into @count_byte_columns;
select @count_byte_columns > 0;
@count_byte_columns > 0
1
select count(*) from information_schema.columns
where table_schema="performance_schema" and data_type="bigint"
   and column_name like "%number_of_bytes"
   and column_type not like "%unsigned" into @count_byte_signed;
select (@count_byte_columns - @count_byte_signed) = 0;
(@count_byte_columns - @count_byte_signed) = 0
1
select count(*) from information_schema.columns
where table_schema="performance_schema" and data_type = "bigint"
   and column_name like "%object_instance_begin" into @count_object_columns;
select @count_object_columns > 0;
@count_object_columns > 0
1
select count(*) from information_schema.columns
where table_schema="performance_schema" and data_type="bigint"
   and column_name like "%object_instance_begin"
   and column_type like "%unsigned" into @count_object_unsigned;
select (@count_object_columns - @count_object_unsigned) = 0;
(@count_object_columns - @count_object_unsigned) = 0
1<|MERGE_RESOLUTION|>--- conflicted
+++ resolved
@@ -74,123 +74,6 @@
 def	performance_schema	events_stages_summary_global_by_event_name	MAX_TIMER_WAIT	6	NULL	NO	bigint	NULL	NULL	20	0	NULL	NULL	bigint(20) unsigned			select,insert,update,references	
 def	performance_schema	events_statements_current	THREAD_ID	1	NULL	NO	int	NULL	NULL	10	0	NULL	NULL	int(11)			select,insert,update,references	
 def	performance_schema	events_statements_current	EVENT_ID	2	NULL	NO	bigint	NULL	NULL	20	0	NULL	NULL	bigint(20) unsigned			select,insert,update,references	
-<<<<<<< HEAD
-def	performance_schema	events_statements_current	EVENT_NAME	3	NULL	NO	varchar	128	384	NULL	NULL	utf8	utf8_general_ci	varchar(128)			select,insert,update,references	
-def	performance_schema	events_statements_current	SOURCE	4	NULL	YES	varchar	64	192	NULL	NULL	utf8	utf8_general_ci	varchar(64)			select,insert,update,references	
-def	performance_schema	events_statements_current	TIMER_START	5	NULL	YES	bigint	NULL	NULL	20	0	NULL	NULL	bigint(20) unsigned			select,insert,update,references	
-def	performance_schema	events_statements_current	TIMER_END	6	NULL	YES	bigint	NULL	NULL	20	0	NULL	NULL	bigint(20) unsigned			select,insert,update,references	
-def	performance_schema	events_statements_current	TIMER_WAIT	7	NULL	YES	bigint	NULL	NULL	20	0	NULL	NULL	bigint(20) unsigned			select,insert,update,references	
-def	performance_schema	events_statements_current	LOCK_TIME	8	NULL	NO	bigint	NULL	NULL	20	0	NULL	NULL	bigint(20) unsigned			select,insert,update,references	
-def	performance_schema	events_statements_current	SQL_TEXT	9	NULL	YES	longtext	4294967295	4294967295	NULL	NULL	utf8	utf8_general_ci	longtext			select,insert,update,references	
-def	performance_schema	events_statements_current	DIGEST	10	NULL	YES	varchar	64	192	NULL	NULL	utf8	utf8_general_ci	varchar(64)			select,insert,update,references	
-def	performance_schema	events_statements_current	DIGEST_TEXT	11	NULL	YES	longtext	4294967295	4294967295	NULL	NULL	utf8	utf8_general_ci	longtext			select,insert,update,references	
-def	performance_schema	events_statements_current	CURRENT_SCHEMA	12	NULL	YES	varchar	64	192	NULL	NULL	utf8	utf8_general_ci	varchar(64)			select,insert,update,references	
-def	performance_schema	events_statements_current	OBJECT_TYPE	13	NULL	YES	varchar	64	192	NULL	NULL	utf8	utf8_general_ci	varchar(64)			select,insert,update,references	
-def	performance_schema	events_statements_current	OBJECT_SCHEMA	14	NULL	YES	varchar	64	192	NULL	NULL	utf8	utf8_general_ci	varchar(64)			select,insert,update,references	
-def	performance_schema	events_statements_current	OBJECT_NAME	15	NULL	YES	varchar	64	192	NULL	NULL	utf8	utf8_general_ci	varchar(64)			select,insert,update,references	
-def	performance_schema	events_statements_current	OBJECT_INSTANCE_BEGIN	16	NULL	YES	bigint	NULL	NULL	20	0	NULL	NULL	bigint(20) unsigned			select,insert,update,references	
-def	performance_schema	events_statements_current	MYSQL_ERRNO	17	NULL	YES	int	NULL	NULL	10	0	NULL	NULL	int(11)			select,insert,update,references	
-def	performance_schema	events_statements_current	RETURNED_SQLSTATE	18	NULL	YES	varchar	5	15	NULL	NULL	utf8	utf8_general_ci	varchar(5)			select,insert,update,references	
-def	performance_schema	events_statements_current	MESSAGE_TEXT	19	NULL	YES	varchar	128	384	NULL	NULL	utf8	utf8_general_ci	varchar(128)			select,insert,update,references	
-def	performance_schema	events_statements_current	ERRORS	20	NULL	NO	bigint	NULL	NULL	20	0	NULL	NULL	bigint(20) unsigned			select,insert,update,references	
-def	performance_schema	events_statements_current	WARNINGS	21	NULL	NO	bigint	NULL	NULL	20	0	NULL	NULL	bigint(20) unsigned			select,insert,update,references	
-def	performance_schema	events_statements_current	ROWS_AFFECTED	22	NULL	NO	bigint	NULL	NULL	20	0	NULL	NULL	bigint(20) unsigned			select,insert,update,references	
-def	performance_schema	events_statements_current	ROWS_SENT	23	NULL	NO	bigint	NULL	NULL	20	0	NULL	NULL	bigint(20) unsigned			select,insert,update,references	
-def	performance_schema	events_statements_current	ROWS_EXAMINED	24	NULL	NO	bigint	NULL	NULL	20	0	NULL	NULL	bigint(20) unsigned			select,insert,update,references	
-def	performance_schema	events_statements_current	CREATED_TMP_DISK_TABLES	25	NULL	NO	bigint	NULL	NULL	20	0	NULL	NULL	bigint(20) unsigned			select,insert,update,references	
-def	performance_schema	events_statements_current	CREATED_TMP_TABLES	26	NULL	NO	bigint	NULL	NULL	20	0	NULL	NULL	bigint(20) unsigned			select,insert,update,references	
-def	performance_schema	events_statements_current	SELECT_FULL_JOIN	27	NULL	NO	bigint	NULL	NULL	20	0	NULL	NULL	bigint(20) unsigned			select,insert,update,references	
-def	performance_schema	events_statements_current	SELECT_FULL_RANGE_JOIN	28	NULL	NO	bigint	NULL	NULL	20	0	NULL	NULL	bigint(20) unsigned			select,insert,update,references	
-def	performance_schema	events_statements_current	SELECT_RANGE	29	NULL	NO	bigint	NULL	NULL	20	0	NULL	NULL	bigint(20) unsigned			select,insert,update,references	
-def	performance_schema	events_statements_current	SELECT_RANGE_CHECK	30	NULL	NO	bigint	NULL	NULL	20	0	NULL	NULL	bigint(20) unsigned			select,insert,update,references	
-def	performance_schema	events_statements_current	SELECT_SCAN	31	NULL	NO	bigint	NULL	NULL	20	0	NULL	NULL	bigint(20) unsigned			select,insert,update,references	
-def	performance_schema	events_statements_current	SORT_MERGE_PASSES	32	NULL	NO	bigint	NULL	NULL	20	0	NULL	NULL	bigint(20) unsigned			select,insert,update,references	
-def	performance_schema	events_statements_current	SORT_RANGE	33	NULL	NO	bigint	NULL	NULL	20	0	NULL	NULL	bigint(20) unsigned			select,insert,update,references	
-def	performance_schema	events_statements_current	SORT_ROWS	34	NULL	NO	bigint	NULL	NULL	20	0	NULL	NULL	bigint(20) unsigned			select,insert,update,references	
-def	performance_schema	events_statements_current	SORT_SCAN	35	NULL	NO	bigint	NULL	NULL	20	0	NULL	NULL	bigint(20) unsigned			select,insert,update,references	
-def	performance_schema	events_statements_current	NO_INDEX_USED	36	NULL	NO	bigint	NULL	NULL	20	0	NULL	NULL	bigint(20) unsigned			select,insert,update,references	
-def	performance_schema	events_statements_current	NO_GOOD_INDEX_USED	37	NULL	NO	bigint	NULL	NULL	20	0	NULL	NULL	bigint(20) unsigned			select,insert,update,references	
-def	performance_schema	events_statements_current	NESTING_EVENT_ID	38	NULL	YES	bigint	NULL	NULL	20	0	NULL	NULL	bigint(20) unsigned			select,insert,update,references	
-def	performance_schema	events_statements_current	NESTING_EVENT_TYPE	39	NULL	YES	enum	9	27	NULL	NULL	utf8	utf8_general_ci	enum('STATEMENT','STAGE','WAIT')			select,insert,update,references	
-def	performance_schema	events_statements_history	THREAD_ID	1	NULL	NO	int	NULL	NULL	10	0	NULL	NULL	int(11)			select,insert,update,references	
-def	performance_schema	events_statements_history	EVENT_ID	2	NULL	NO	bigint	NULL	NULL	20	0	NULL	NULL	bigint(20) unsigned			select,insert,update,references	
-def	performance_schema	events_statements_history	EVENT_NAME	3	NULL	NO	varchar	128	384	NULL	NULL	utf8	utf8_general_ci	varchar(128)			select,insert,update,references	
-def	performance_schema	events_statements_history	SOURCE	4	NULL	YES	varchar	64	192	NULL	NULL	utf8	utf8_general_ci	varchar(64)			select,insert,update,references	
-def	performance_schema	events_statements_history	TIMER_START	5	NULL	YES	bigint	NULL	NULL	20	0	NULL	NULL	bigint(20) unsigned			select,insert,update,references	
-def	performance_schema	events_statements_history	TIMER_END	6	NULL	YES	bigint	NULL	NULL	20	0	NULL	NULL	bigint(20) unsigned			select,insert,update,references	
-def	performance_schema	events_statements_history	TIMER_WAIT	7	NULL	YES	bigint	NULL	NULL	20	0	NULL	NULL	bigint(20) unsigned			select,insert,update,references	
-def	performance_schema	events_statements_history	LOCK_TIME	8	NULL	NO	bigint	NULL	NULL	20	0	NULL	NULL	bigint(20) unsigned			select,insert,update,references	
-def	performance_schema	events_statements_history	SQL_TEXT	9	NULL	YES	longtext	4294967295	4294967295	NULL	NULL	utf8	utf8_general_ci	longtext			select,insert,update,references	
-def	performance_schema	events_statements_history	DIGEST	10	NULL	YES	varchar	64	192	NULL	NULL	utf8	utf8_general_ci	varchar(64)			select,insert,update,references	
-def	performance_schema	events_statements_history	DIGEST_TEXT	11	NULL	YES	longtext	4294967295	4294967295	NULL	NULL	utf8	utf8_general_ci	longtext			select,insert,update,references	
-def	performance_schema	events_statements_history	CURRENT_SCHEMA	12	NULL	YES	varchar	64	192	NULL	NULL	utf8	utf8_general_ci	varchar(64)			select,insert,update,references	
-def	performance_schema	events_statements_history	OBJECT_TYPE	13	NULL	YES	varchar	64	192	NULL	NULL	utf8	utf8_general_ci	varchar(64)			select,insert,update,references	
-def	performance_schema	events_statements_history	OBJECT_SCHEMA	14	NULL	YES	varchar	64	192	NULL	NULL	utf8	utf8_general_ci	varchar(64)			select,insert,update,references	
-def	performance_schema	events_statements_history	OBJECT_NAME	15	NULL	YES	varchar	64	192	NULL	NULL	utf8	utf8_general_ci	varchar(64)			select,insert,update,references	
-def	performance_schema	events_statements_history	OBJECT_INSTANCE_BEGIN	16	NULL	YES	bigint	NULL	NULL	20	0	NULL	NULL	bigint(20) unsigned			select,insert,update,references	
-def	performance_schema	events_statements_history	MYSQL_ERRNO	17	NULL	YES	int	NULL	NULL	10	0	NULL	NULL	int(11)			select,insert,update,references	
-def	performance_schema	events_statements_history	RETURNED_SQLSTATE	18	NULL	YES	varchar	5	15	NULL	NULL	utf8	utf8_general_ci	varchar(5)			select,insert,update,references	
-def	performance_schema	events_statements_history	MESSAGE_TEXT	19	NULL	YES	varchar	128	384	NULL	NULL	utf8	utf8_general_ci	varchar(128)			select,insert,update,references	
-def	performance_schema	events_statements_history	ERRORS	20	NULL	NO	bigint	NULL	NULL	20	0	NULL	NULL	bigint(20) unsigned			select,insert,update,references	
-def	performance_schema	events_statements_history	WARNINGS	21	NULL	NO	bigint	NULL	NULL	20	0	NULL	NULL	bigint(20) unsigned			select,insert,update,references	
-def	performance_schema	events_statements_history	ROWS_AFFECTED	22	NULL	NO	bigint	NULL	NULL	20	0	NULL	NULL	bigint(20) unsigned			select,insert,update,references	
-def	performance_schema	events_statements_history	ROWS_SENT	23	NULL	NO	bigint	NULL	NULL	20	0	NULL	NULL	bigint(20) unsigned			select,insert,update,references	
-def	performance_schema	events_statements_history	ROWS_EXAMINED	24	NULL	NO	bigint	NULL	NULL	20	0	NULL	NULL	bigint(20) unsigned			select,insert,update,references	
-def	performance_schema	events_statements_history	CREATED_TMP_DISK_TABLES	25	NULL	NO	bigint	NULL	NULL	20	0	NULL	NULL	bigint(20) unsigned			select,insert,update,references	
-def	performance_schema	events_statements_history	CREATED_TMP_TABLES	26	NULL	NO	bigint	NULL	NULL	20	0	NULL	NULL	bigint(20) unsigned			select,insert,update,references	
-def	performance_schema	events_statements_history	SELECT_FULL_JOIN	27	NULL	NO	bigint	NULL	NULL	20	0	NULL	NULL	bigint(20) unsigned			select,insert,update,references	
-def	performance_schema	events_statements_history	SELECT_FULL_RANGE_JOIN	28	NULL	NO	bigint	NULL	NULL	20	0	NULL	NULL	bigint(20) unsigned			select,insert,update,references	
-def	performance_schema	events_statements_history	SELECT_RANGE	29	NULL	NO	bigint	NULL	NULL	20	0	NULL	NULL	bigint(20) unsigned			select,insert,update,references	
-def	performance_schema	events_statements_history	SELECT_RANGE_CHECK	30	NULL	NO	bigint	NULL	NULL	20	0	NULL	NULL	bigint(20) unsigned			select,insert,update,references	
-def	performance_schema	events_statements_history	SELECT_SCAN	31	NULL	NO	bigint	NULL	NULL	20	0	NULL	NULL	bigint(20) unsigned			select,insert,update,references	
-def	performance_schema	events_statements_history	SORT_MERGE_PASSES	32	NULL	NO	bigint	NULL	NULL	20	0	NULL	NULL	bigint(20) unsigned			select,insert,update,references	
-def	performance_schema	events_statements_history	SORT_RANGE	33	NULL	NO	bigint	NULL	NULL	20	0	NULL	NULL	bigint(20) unsigned			select,insert,update,references	
-def	performance_schema	events_statements_history	SORT_ROWS	34	NULL	NO	bigint	NULL	NULL	20	0	NULL	NULL	bigint(20) unsigned			select,insert,update,references	
-def	performance_schema	events_statements_history	SORT_SCAN	35	NULL	NO	bigint	NULL	NULL	20	0	NULL	NULL	bigint(20) unsigned			select,insert,update,references	
-def	performance_schema	events_statements_history	NO_INDEX_USED	36	NULL	NO	bigint	NULL	NULL	20	0	NULL	NULL	bigint(20) unsigned			select,insert,update,references	
-def	performance_schema	events_statements_history	NO_GOOD_INDEX_USED	37	NULL	NO	bigint	NULL	NULL	20	0	NULL	NULL	bigint(20) unsigned			select,insert,update,references	
-def	performance_schema	events_statements_history	NESTING_EVENT_ID	38	NULL	YES	bigint	NULL	NULL	20	0	NULL	NULL	bigint(20) unsigned			select,insert,update,references	
-def	performance_schema	events_statements_history	NESTING_EVENT_TYPE	39	NULL	YES	enum	9	27	NULL	NULL	utf8	utf8_general_ci	enum('STATEMENT','STAGE','WAIT')			select,insert,update,references	
-def	performance_schema	events_statements_history_long	THREAD_ID	1	NULL	NO	int	NULL	NULL	10	0	NULL	NULL	int(11)			select,insert,update,references	
-def	performance_schema	events_statements_history_long	EVENT_ID	2	NULL	NO	bigint	NULL	NULL	20	0	NULL	NULL	bigint(20) unsigned			select,insert,update,references	
-def	performance_schema	events_statements_history_long	EVENT_NAME	3	NULL	NO	varchar	128	384	NULL	NULL	utf8	utf8_general_ci	varchar(128)			select,insert,update,references	
-def	performance_schema	events_statements_history_long	SOURCE	4	NULL	YES	varchar	64	192	NULL	NULL	utf8	utf8_general_ci	varchar(64)			select,insert,update,references	
-def	performance_schema	events_statements_history_long	TIMER_START	5	NULL	YES	bigint	NULL	NULL	20	0	NULL	NULL	bigint(20) unsigned			select,insert,update,references	
-def	performance_schema	events_statements_history_long	TIMER_END	6	NULL	YES	bigint	NULL	NULL	20	0	NULL	NULL	bigint(20) unsigned			select,insert,update,references	
-def	performance_schema	events_statements_history_long	TIMER_WAIT	7	NULL	YES	bigint	NULL	NULL	20	0	NULL	NULL	bigint(20) unsigned			select,insert,update,references	
-def	performance_schema	events_statements_history_long	LOCK_TIME	8	NULL	NO	bigint	NULL	NULL	20	0	NULL	NULL	bigint(20) unsigned			select,insert,update,references	
-def	performance_schema	events_statements_history_long	SQL_TEXT	9	NULL	YES	longtext	4294967295	4294967295	NULL	NULL	utf8	utf8_general_ci	longtext			select,insert,update,references	
-def	performance_schema	events_statements_history_long	DIGEST	10	NULL	YES	varchar	64	192	NULL	NULL	utf8	utf8_general_ci	varchar(64)			select,insert,update,references	
-def	performance_schema	events_statements_history_long	DIGEST_TEXT	11	NULL	YES	longtext	4294967295	4294967295	NULL	NULL	utf8	utf8_general_ci	longtext			select,insert,update,references	
-def	performance_schema	events_statements_history_long	CURRENT_SCHEMA	12	NULL	YES	varchar	64	192	NULL	NULL	utf8	utf8_general_ci	varchar(64)			select,insert,update,references	
-def	performance_schema	events_statements_history_long	OBJECT_TYPE	13	NULL	YES	varchar	64	192	NULL	NULL	utf8	utf8_general_ci	varchar(64)			select,insert,update,references	
-def	performance_schema	events_statements_history_long	OBJECT_SCHEMA	14	NULL	YES	varchar	64	192	NULL	NULL	utf8	utf8_general_ci	varchar(64)			select,insert,update,references	
-def	performance_schema	events_statements_history_long	OBJECT_NAME	15	NULL	YES	varchar	64	192	NULL	NULL	utf8	utf8_general_ci	varchar(64)			select,insert,update,references	
-def	performance_schema	events_statements_history_long	OBJECT_INSTANCE_BEGIN	16	NULL	YES	bigint	NULL	NULL	20	0	NULL	NULL	bigint(20) unsigned			select,insert,update,references	
-def	performance_schema	events_statements_history_long	MYSQL_ERRNO	17	NULL	YES	int	NULL	NULL	10	0	NULL	NULL	int(11)			select,insert,update,references	
-def	performance_schema	events_statements_history_long	RETURNED_SQLSTATE	18	NULL	YES	varchar	5	15	NULL	NULL	utf8	utf8_general_ci	varchar(5)			select,insert,update,references	
-def	performance_schema	events_statements_history_long	MESSAGE_TEXT	19	NULL	YES	varchar	128	384	NULL	NULL	utf8	utf8_general_ci	varchar(128)			select,insert,update,references	
-def	performance_schema	events_statements_history_long	ERRORS	20	NULL	NO	bigint	NULL	NULL	20	0	NULL	NULL	bigint(20) unsigned			select,insert,update,references	
-def	performance_schema	events_statements_history_long	WARNINGS	21	NULL	NO	bigint	NULL	NULL	20	0	NULL	NULL	bigint(20) unsigned			select,insert,update,references	
-def	performance_schema	events_statements_history_long	ROWS_AFFECTED	22	NULL	NO	bigint	NULL	NULL	20	0	NULL	NULL	bigint(20) unsigned			select,insert,update,references	
-def	performance_schema	events_statements_history_long	ROWS_SENT	23	NULL	NO	bigint	NULL	NULL	20	0	NULL	NULL	bigint(20) unsigned			select,insert,update,references	
-def	performance_schema	events_statements_history_long	ROWS_EXAMINED	24	NULL	NO	bigint	NULL	NULL	20	0	NULL	NULL	bigint(20) unsigned			select,insert,update,references	
-def	performance_schema	events_statements_history_long	CREATED_TMP_DISK_TABLES	25	NULL	NO	bigint	NULL	NULL	20	0	NULL	NULL	bigint(20) unsigned			select,insert,update,references	
-def	performance_schema	events_statements_history_long	CREATED_TMP_TABLES	26	NULL	NO	bigint	NULL	NULL	20	0	NULL	NULL	bigint(20) unsigned			select,insert,update,references	
-def	performance_schema	events_statements_history_long	SELECT_FULL_JOIN	27	NULL	NO	bigint	NULL	NULL	20	0	NULL	NULL	bigint(20) unsigned			select,insert,update,references	
-def	performance_schema	events_statements_history_long	SELECT_FULL_RANGE_JOIN	28	NULL	NO	bigint	NULL	NULL	20	0	NULL	NULL	bigint(20) unsigned			select,insert,update,references	
-def	performance_schema	events_statements_history_long	SELECT_RANGE	29	NULL	NO	bigint	NULL	NULL	20	0	NULL	NULL	bigint(20) unsigned			select,insert,update,references	
-def	performance_schema	events_statements_history_long	SELECT_RANGE_CHECK	30	NULL	NO	bigint	NULL	NULL	20	0	NULL	NULL	bigint(20) unsigned			select,insert,update,references	
-def	performance_schema	events_statements_history_long	SELECT_SCAN	31	NULL	NO	bigint	NULL	NULL	20	0	NULL	NULL	bigint(20) unsigned			select,insert,update,references	
-def	performance_schema	events_statements_history_long	SORT_MERGE_PASSES	32	NULL	NO	bigint	NULL	NULL	20	0	NULL	NULL	bigint(20) unsigned			select,insert,update,references	
-def	performance_schema	events_statements_history_long	SORT_RANGE	33	NULL	NO	bigint	NULL	NULL	20	0	NULL	NULL	bigint(20) unsigned			select,insert,update,references	
-def	performance_schema	events_statements_history_long	SORT_ROWS	34	NULL	NO	bigint	NULL	NULL	20	0	NULL	NULL	bigint(20) unsigned			select,insert,update,references	
-def	performance_schema	events_statements_history_long	SORT_SCAN	35	NULL	NO	bigint	NULL	NULL	20	0	NULL	NULL	bigint(20) unsigned			select,insert,update,references	
-def	performance_schema	events_statements_history_long	NO_INDEX_USED	36	NULL	NO	bigint	NULL	NULL	20	0	NULL	NULL	bigint(20) unsigned			select,insert,update,references	
-def	performance_schema	events_statements_history_long	NO_GOOD_INDEX_USED	37	NULL	NO	bigint	NULL	NULL	20	0	NULL	NULL	bigint(20) unsigned			select,insert,update,references	
-def	performance_schema	events_statements_history_long	NESTING_EVENT_ID	38	NULL	YES	bigint	NULL	NULL	20	0	NULL	NULL	bigint(20) unsigned			select,insert,update,references	
-def	performance_schema	events_statements_history_long	NESTING_EVENT_TYPE	39	NULL	YES	enum	9	27	NULL	NULL	utf8	utf8_general_ci	enum('STATEMENT','STAGE','WAIT')			select,insert,update,references	
-=======
 def	performance_schema	events_statements_current	END_EVENT_ID	3	NULL	YES	bigint	NULL	NULL	20	0	NULL	NULL	bigint(20) unsigned			select,insert,update,references	
 def	performance_schema	events_statements_current	EVENT_NAME	4	NULL	NO	varchar	128	384	NULL	NULL	utf8	utf8_general_ci	varchar(128)			select,insert,update,references	
 def	performance_schema	events_statements_current	SOURCE	5	NULL	YES	varchar	64	192	NULL	NULL	utf8	utf8_general_ci	varchar(64)			select,insert,update,references	
@@ -199,34 +82,36 @@
 def	performance_schema	events_statements_current	TIMER_WAIT	8	NULL	YES	bigint	NULL	NULL	20	0	NULL	NULL	bigint(20) unsigned			select,insert,update,references	
 def	performance_schema	events_statements_current	LOCK_TIME	9	NULL	NO	bigint	NULL	NULL	20	0	NULL	NULL	bigint(20) unsigned			select,insert,update,references	
 def	performance_schema	events_statements_current	SQL_TEXT	10	NULL	YES	longtext	4294967295	4294967295	NULL	NULL	utf8	utf8_general_ci	longtext			select,insert,update,references	
-def	performance_schema	events_statements_current	CURRENT_SCHEMA	11	NULL	YES	varchar	64	192	NULL	NULL	utf8	utf8_general_ci	varchar(64)			select,insert,update,references	
-def	performance_schema	events_statements_current	OBJECT_TYPE	12	NULL	YES	varchar	64	192	NULL	NULL	utf8	utf8_general_ci	varchar(64)			select,insert,update,references	
-def	performance_schema	events_statements_current	OBJECT_SCHEMA	13	NULL	YES	varchar	64	192	NULL	NULL	utf8	utf8_general_ci	varchar(64)			select,insert,update,references	
-def	performance_schema	events_statements_current	OBJECT_NAME	14	NULL	YES	varchar	64	192	NULL	NULL	utf8	utf8_general_ci	varchar(64)			select,insert,update,references	
-def	performance_schema	events_statements_current	OBJECT_INSTANCE_BEGIN	15	NULL	YES	bigint	NULL	NULL	20	0	NULL	NULL	bigint(20) unsigned			select,insert,update,references	
-def	performance_schema	events_statements_current	MYSQL_ERRNO	16	NULL	YES	int	NULL	NULL	10	0	NULL	NULL	int(11)			select,insert,update,references	
-def	performance_schema	events_statements_current	RETURNED_SQLSTATE	17	NULL	YES	varchar	5	15	NULL	NULL	utf8	utf8_general_ci	varchar(5)			select,insert,update,references	
-def	performance_schema	events_statements_current	MESSAGE_TEXT	18	NULL	YES	varchar	128	384	NULL	NULL	utf8	utf8_general_ci	varchar(128)			select,insert,update,references	
-def	performance_schema	events_statements_current	ERRORS	19	NULL	NO	bigint	NULL	NULL	20	0	NULL	NULL	bigint(20) unsigned			select,insert,update,references	
-def	performance_schema	events_statements_current	WARNINGS	20	NULL	NO	bigint	NULL	NULL	20	0	NULL	NULL	bigint(20) unsigned			select,insert,update,references	
-def	performance_schema	events_statements_current	ROWS_AFFECTED	21	NULL	NO	bigint	NULL	NULL	20	0	NULL	NULL	bigint(20) unsigned			select,insert,update,references	
-def	performance_schema	events_statements_current	ROWS_SENT	22	NULL	NO	bigint	NULL	NULL	20	0	NULL	NULL	bigint(20) unsigned			select,insert,update,references	
-def	performance_schema	events_statements_current	ROWS_EXAMINED	23	NULL	NO	bigint	NULL	NULL	20	0	NULL	NULL	bigint(20) unsigned			select,insert,update,references	
-def	performance_schema	events_statements_current	CREATED_TMP_DISK_TABLES	24	NULL	NO	bigint	NULL	NULL	20	0	NULL	NULL	bigint(20) unsigned			select,insert,update,references	
-def	performance_schema	events_statements_current	CREATED_TMP_TABLES	25	NULL	NO	bigint	NULL	NULL	20	0	NULL	NULL	bigint(20) unsigned			select,insert,update,references	
-def	performance_schema	events_statements_current	SELECT_FULL_JOIN	26	NULL	NO	bigint	NULL	NULL	20	0	NULL	NULL	bigint(20) unsigned			select,insert,update,references	
-def	performance_schema	events_statements_current	SELECT_FULL_RANGE_JOIN	27	NULL	NO	bigint	NULL	NULL	20	0	NULL	NULL	bigint(20) unsigned			select,insert,update,references	
-def	performance_schema	events_statements_current	SELECT_RANGE	28	NULL	NO	bigint	NULL	NULL	20	0	NULL	NULL	bigint(20) unsigned			select,insert,update,references	
-def	performance_schema	events_statements_current	SELECT_RANGE_CHECK	29	NULL	NO	bigint	NULL	NULL	20	0	NULL	NULL	bigint(20) unsigned			select,insert,update,references	
-def	performance_schema	events_statements_current	SELECT_SCAN	30	NULL	NO	bigint	NULL	NULL	20	0	NULL	NULL	bigint(20) unsigned			select,insert,update,references	
-def	performance_schema	events_statements_current	SORT_MERGE_PASSES	31	NULL	NO	bigint	NULL	NULL	20	0	NULL	NULL	bigint(20) unsigned			select,insert,update,references	
-def	performance_schema	events_statements_current	SORT_RANGE	32	NULL	NO	bigint	NULL	NULL	20	0	NULL	NULL	bigint(20) unsigned			select,insert,update,references	
-def	performance_schema	events_statements_current	SORT_ROWS	33	NULL	NO	bigint	NULL	NULL	20	0	NULL	NULL	bigint(20) unsigned			select,insert,update,references	
-def	performance_schema	events_statements_current	SORT_SCAN	34	NULL	NO	bigint	NULL	NULL	20	0	NULL	NULL	bigint(20) unsigned			select,insert,update,references	
-def	performance_schema	events_statements_current	NO_INDEX_USED	35	NULL	NO	bigint	NULL	NULL	20	0	NULL	NULL	bigint(20) unsigned			select,insert,update,references	
-def	performance_schema	events_statements_current	NO_GOOD_INDEX_USED	36	NULL	NO	bigint	NULL	NULL	20	0	NULL	NULL	bigint(20) unsigned			select,insert,update,references	
-def	performance_schema	events_statements_current	NESTING_EVENT_ID	37	NULL	YES	bigint	NULL	NULL	20	0	NULL	NULL	bigint(20) unsigned			select,insert,update,references	
-def	performance_schema	events_statements_current	NESTING_EVENT_TYPE	38	NULL	YES	enum	9	27	NULL	NULL	utf8	utf8_general_ci	enum('STATEMENT','STAGE','WAIT')			select,insert,update,references	
+def	performance_schema	events_statements_current	DIGEST	11	NULL	YES	varchar	64	192	NULL	NULL	utf8	utf8_general_ci	varchar(64)			select,insert,update,references	
+def	performance_schema	events_statements_current	DIGEST_TEXT	12	NULL	YES	longtext	4294967295	4294967295	NULL	NULL	utf8	utf8_general_ci	longtext			select,insert,update,references	
+def	performance_schema	events_statements_current	CURRENT_SCHEMA	13	NULL	YES	varchar	64	192	NULL	NULL	utf8	utf8_general_ci	varchar(64)			select,insert,update,references	
+def	performance_schema	events_statements_current	OBJECT_TYPE	14	NULL	YES	varchar	64	192	NULL	NULL	utf8	utf8_general_ci	varchar(64)			select,insert,update,references	
+def	performance_schema	events_statements_current	OBJECT_SCHEMA	15	NULL	YES	varchar	64	192	NULL	NULL	utf8	utf8_general_ci	varchar(64)			select,insert,update,references	
+def	performance_schema	events_statements_current	OBJECT_NAME	16	NULL	YES	varchar	64	192	NULL	NULL	utf8	utf8_general_ci	varchar(64)			select,insert,update,references	
+def	performance_schema	events_statements_current	OBJECT_INSTANCE_BEGIN	17	NULL	YES	bigint	NULL	NULL	20	0	NULL	NULL	bigint(20) unsigned			select,insert,update,references	
+def	performance_schema	events_statements_current	MYSQL_ERRNO	18	NULL	YES	int	NULL	NULL	10	0	NULL	NULL	int(11)			select,insert,update,references	
+def	performance_schema	events_statements_current	RETURNED_SQLSTATE	19	NULL	YES	varchar	5	15	NULL	NULL	utf8	utf8_general_ci	varchar(5)			select,insert,update,references	
+def	performance_schema	events_statements_current	MESSAGE_TEXT	20	NULL	YES	varchar	128	384	NULL	NULL	utf8	utf8_general_ci	varchar(128)			select,insert,update,references	
+def	performance_schema	events_statements_current	ERRORS	21	NULL	NO	bigint	NULL	NULL	20	0	NULL	NULL	bigint(20) unsigned			select,insert,update,references	
+def	performance_schema	events_statements_current	WARNINGS	22	NULL	NO	bigint	NULL	NULL	20	0	NULL	NULL	bigint(20) unsigned			select,insert,update,references	
+def	performance_schema	events_statements_current	ROWS_AFFECTED	23	NULL	NO	bigint	NULL	NULL	20	0	NULL	NULL	bigint(20) unsigned			select,insert,update,references	
+def	performance_schema	events_statements_current	ROWS_SENT	24	NULL	NO	bigint	NULL	NULL	20	0	NULL	NULL	bigint(20) unsigned			select,insert,update,references	
+def	performance_schema	events_statements_current	ROWS_EXAMINED	25	NULL	NO	bigint	NULL	NULL	20	0	NULL	NULL	bigint(20) unsigned			select,insert,update,references	
+def	performance_schema	events_statements_current	CREATED_TMP_DISK_TABLES	26	NULL	NO	bigint	NULL	NULL	20	0	NULL	NULL	bigint(20) unsigned			select,insert,update,references	
+def	performance_schema	events_statements_current	CREATED_TMP_TABLES	27	NULL	NO	bigint	NULL	NULL	20	0	NULL	NULL	bigint(20) unsigned			select,insert,update,references	
+def	performance_schema	events_statements_current	SELECT_FULL_JOIN	28	NULL	NO	bigint	NULL	NULL	20	0	NULL	NULL	bigint(20) unsigned			select,insert,update,references	
+def	performance_schema	events_statements_current	SELECT_FULL_RANGE_JOIN	29	NULL	NO	bigint	NULL	NULL	20	0	NULL	NULL	bigint(20) unsigned			select,insert,update,references	
+def	performance_schema	events_statements_current	SELECT_RANGE	30	NULL	NO	bigint	NULL	NULL	20	0	NULL	NULL	bigint(20) unsigned			select,insert,update,references	
+def	performance_schema	events_statements_current	SELECT_RANGE_CHECK	31	NULL	NO	bigint	NULL	NULL	20	0	NULL	NULL	bigint(20) unsigned			select,insert,update,references	
+def	performance_schema	events_statements_current	SELECT_SCAN	32	NULL	NO	bigint	NULL	NULL	20	0	NULL	NULL	bigint(20) unsigned			select,insert,update,references	
+def	performance_schema	events_statements_current	SORT_MERGE_PASSES	33	NULL	NO	bigint	NULL	NULL	20	0	NULL	NULL	bigint(20) unsigned			select,insert,update,references	
+def	performance_schema	events_statements_current	SORT_RANGE	34	NULL	NO	bigint	NULL	NULL	20	0	NULL	NULL	bigint(20) unsigned			select,insert,update,references	
+def	performance_schema	events_statements_current	SORT_ROWS	35	NULL	NO	bigint	NULL	NULL	20	0	NULL	NULL	bigint(20) unsigned			select,insert,update,references	
+def	performance_schema	events_statements_current	SORT_SCAN	36	NULL	NO	bigint	NULL	NULL	20	0	NULL	NULL	bigint(20) unsigned			select,insert,update,references	
+def	performance_schema	events_statements_current	NO_INDEX_USED	37	NULL	NO	bigint	NULL	NULL	20	0	NULL	NULL	bigint(20) unsigned			select,insert,update,references	
+def	performance_schema	events_statements_current	NO_GOOD_INDEX_USED	38	NULL	NO	bigint	NULL	NULL	20	0	NULL	NULL	bigint(20) unsigned			select,insert,update,references	
+def	performance_schema	events_statements_current	NESTING_EVENT_ID	39	NULL	YES	bigint	NULL	NULL	20	0	NULL	NULL	bigint(20) unsigned			select,insert,update,references	
+def	performance_schema	events_statements_current	NESTING_EVENT_TYPE	40	NULL	YES	enum	9	27	NULL	NULL	utf8	utf8_general_ci	enum('STATEMENT','STAGE','WAIT')			select,insert,update,references	
 def	performance_schema	events_statements_history	THREAD_ID	1	NULL	NO	int	NULL	NULL	10	0	NULL	NULL	int(11)			select,insert,update,references	
 def	performance_schema	events_statements_history	EVENT_ID	2	NULL	NO	bigint	NULL	NULL	20	0	NULL	NULL	bigint(20) unsigned			select,insert,update,references	
 def	performance_schema	events_statements_history	END_EVENT_ID	3	NULL	YES	bigint	NULL	NULL	20	0	NULL	NULL	bigint(20) unsigned			select,insert,update,references	
@@ -237,34 +122,36 @@
 def	performance_schema	events_statements_history	TIMER_WAIT	8	NULL	YES	bigint	NULL	NULL	20	0	NULL	NULL	bigint(20) unsigned			select,insert,update,references	
 def	performance_schema	events_statements_history	LOCK_TIME	9	NULL	NO	bigint	NULL	NULL	20	0	NULL	NULL	bigint(20) unsigned			select,insert,update,references	
 def	performance_schema	events_statements_history	SQL_TEXT	10	NULL	YES	longtext	4294967295	4294967295	NULL	NULL	utf8	utf8_general_ci	longtext			select,insert,update,references	
-def	performance_schema	events_statements_history	CURRENT_SCHEMA	11	NULL	YES	varchar	64	192	NULL	NULL	utf8	utf8_general_ci	varchar(64)			select,insert,update,references	
-def	performance_schema	events_statements_history	OBJECT_TYPE	12	NULL	YES	varchar	64	192	NULL	NULL	utf8	utf8_general_ci	varchar(64)			select,insert,update,references	
-def	performance_schema	events_statements_history	OBJECT_SCHEMA	13	NULL	YES	varchar	64	192	NULL	NULL	utf8	utf8_general_ci	varchar(64)			select,insert,update,references	
-def	performance_schema	events_statements_history	OBJECT_NAME	14	NULL	YES	varchar	64	192	NULL	NULL	utf8	utf8_general_ci	varchar(64)			select,insert,update,references	
-def	performance_schema	events_statements_history	OBJECT_INSTANCE_BEGIN	15	NULL	YES	bigint	NULL	NULL	20	0	NULL	NULL	bigint(20) unsigned			select,insert,update,references	
-def	performance_schema	events_statements_history	MYSQL_ERRNO	16	NULL	YES	int	NULL	NULL	10	0	NULL	NULL	int(11)			select,insert,update,references	
-def	performance_schema	events_statements_history	RETURNED_SQLSTATE	17	NULL	YES	varchar	5	15	NULL	NULL	utf8	utf8_general_ci	varchar(5)			select,insert,update,references	
-def	performance_schema	events_statements_history	MESSAGE_TEXT	18	NULL	YES	varchar	128	384	NULL	NULL	utf8	utf8_general_ci	varchar(128)			select,insert,update,references	
-def	performance_schema	events_statements_history	ERRORS	19	NULL	NO	bigint	NULL	NULL	20	0	NULL	NULL	bigint(20) unsigned			select,insert,update,references	
-def	performance_schema	events_statements_history	WARNINGS	20	NULL	NO	bigint	NULL	NULL	20	0	NULL	NULL	bigint(20) unsigned			select,insert,update,references	
-def	performance_schema	events_statements_history	ROWS_AFFECTED	21	NULL	NO	bigint	NULL	NULL	20	0	NULL	NULL	bigint(20) unsigned			select,insert,update,references	
-def	performance_schema	events_statements_history	ROWS_SENT	22	NULL	NO	bigint	NULL	NULL	20	0	NULL	NULL	bigint(20) unsigned			select,insert,update,references	
-def	performance_schema	events_statements_history	ROWS_EXAMINED	23	NULL	NO	bigint	NULL	NULL	20	0	NULL	NULL	bigint(20) unsigned			select,insert,update,references	
-def	performance_schema	events_statements_history	CREATED_TMP_DISK_TABLES	24	NULL	NO	bigint	NULL	NULL	20	0	NULL	NULL	bigint(20) unsigned			select,insert,update,references	
-def	performance_schema	events_statements_history	CREATED_TMP_TABLES	25	NULL	NO	bigint	NULL	NULL	20	0	NULL	NULL	bigint(20) unsigned			select,insert,update,references	
-def	performance_schema	events_statements_history	SELECT_FULL_JOIN	26	NULL	NO	bigint	NULL	NULL	20	0	NULL	NULL	bigint(20) unsigned			select,insert,update,references	
-def	performance_schema	events_statements_history	SELECT_FULL_RANGE_JOIN	27	NULL	NO	bigint	NULL	NULL	20	0	NULL	NULL	bigint(20) unsigned			select,insert,update,references	
-def	performance_schema	events_statements_history	SELECT_RANGE	28	NULL	NO	bigint	NULL	NULL	20	0	NULL	NULL	bigint(20) unsigned			select,insert,update,references	
-def	performance_schema	events_statements_history	SELECT_RANGE_CHECK	29	NULL	NO	bigint	NULL	NULL	20	0	NULL	NULL	bigint(20) unsigned			select,insert,update,references	
-def	performance_schema	events_statements_history	SELECT_SCAN	30	NULL	NO	bigint	NULL	NULL	20	0	NULL	NULL	bigint(20) unsigned			select,insert,update,references	
-def	performance_schema	events_statements_history	SORT_MERGE_PASSES	31	NULL	NO	bigint	NULL	NULL	20	0	NULL	NULL	bigint(20) unsigned			select,insert,update,references	
-def	performance_schema	events_statements_history	SORT_RANGE	32	NULL	NO	bigint	NULL	NULL	20	0	NULL	NULL	bigint(20) unsigned			select,insert,update,references	
-def	performance_schema	events_statements_history	SORT_ROWS	33	NULL	NO	bigint	NULL	NULL	20	0	NULL	NULL	bigint(20) unsigned			select,insert,update,references	
-def	performance_schema	events_statements_history	SORT_SCAN	34	NULL	NO	bigint	NULL	NULL	20	0	NULL	NULL	bigint(20) unsigned			select,insert,update,references	
-def	performance_schema	events_statements_history	NO_INDEX_USED	35	NULL	NO	bigint	NULL	NULL	20	0	NULL	NULL	bigint(20) unsigned			select,insert,update,references	
-def	performance_schema	events_statements_history	NO_GOOD_INDEX_USED	36	NULL	NO	bigint	NULL	NULL	20	0	NULL	NULL	bigint(20) unsigned			select,insert,update,references	
-def	performance_schema	events_statements_history	NESTING_EVENT_ID	37	NULL	YES	bigint	NULL	NULL	20	0	NULL	NULL	bigint(20) unsigned			select,insert,update,references	
-def	performance_schema	events_statements_history	NESTING_EVENT_TYPE	38	NULL	YES	enum	9	27	NULL	NULL	utf8	utf8_general_ci	enum('STATEMENT','STAGE','WAIT')			select,insert,update,references	
+def	performance_schema	events_statements_history	DIGEST	11	NULL	YES	varchar	64	192	NULL	NULL	utf8	utf8_general_ci	varchar(64)			select,insert,update,references	
+def	performance_schema	events_statements_history	DIGEST_TEXT	12	NULL	YES	longtext	4294967295	4294967295	NULL	NULL	utf8	utf8_general_ci	longtext			select,insert,update,references	
+def	performance_schema	events_statements_history	CURRENT_SCHEMA	13	NULL	YES	varchar	64	192	NULL	NULL	utf8	utf8_general_ci	varchar(64)			select,insert,update,references	
+def	performance_schema	events_statements_history	OBJECT_TYPE	14	NULL	YES	varchar	64	192	NULL	NULL	utf8	utf8_general_ci	varchar(64)			select,insert,update,references	
+def	performance_schema	events_statements_history	OBJECT_SCHEMA	15	NULL	YES	varchar	64	192	NULL	NULL	utf8	utf8_general_ci	varchar(64)			select,insert,update,references	
+def	performance_schema	events_statements_history	OBJECT_NAME	16	NULL	YES	varchar	64	192	NULL	NULL	utf8	utf8_general_ci	varchar(64)			select,insert,update,references	
+def	performance_schema	events_statements_history	OBJECT_INSTANCE_BEGIN	17	NULL	YES	bigint	NULL	NULL	20	0	NULL	NULL	bigint(20) unsigned			select,insert,update,references	
+def	performance_schema	events_statements_history	MYSQL_ERRNO	18	NULL	YES	int	NULL	NULL	10	0	NULL	NULL	int(11)			select,insert,update,references	
+def	performance_schema	events_statements_history	RETURNED_SQLSTATE	19	NULL	YES	varchar	5	15	NULL	NULL	utf8	utf8_general_ci	varchar(5)			select,insert,update,references	
+def	performance_schema	events_statements_history	MESSAGE_TEXT	20	NULL	YES	varchar	128	384	NULL	NULL	utf8	utf8_general_ci	varchar(128)			select,insert,update,references	
+def	performance_schema	events_statements_history	ERRORS	21	NULL	NO	bigint	NULL	NULL	20	0	NULL	NULL	bigint(20) unsigned			select,insert,update,references	
+def	performance_schema	events_statements_history	WARNINGS	22	NULL	NO	bigint	NULL	NULL	20	0	NULL	NULL	bigint(20) unsigned			select,insert,update,references	
+def	performance_schema	events_statements_history	ROWS_AFFECTED	23	NULL	NO	bigint	NULL	NULL	20	0	NULL	NULL	bigint(20) unsigned			select,insert,update,references	
+def	performance_schema	events_statements_history	ROWS_SENT	24	NULL	NO	bigint	NULL	NULL	20	0	NULL	NULL	bigint(20) unsigned			select,insert,update,references	
+def	performance_schema	events_statements_history	ROWS_EXAMINED	25	NULL	NO	bigint	NULL	NULL	20	0	NULL	NULL	bigint(20) unsigned			select,insert,update,references	
+def	performance_schema	events_statements_history	CREATED_TMP_DISK_TABLES	26	NULL	NO	bigint	NULL	NULL	20	0	NULL	NULL	bigint(20) unsigned			select,insert,update,references	
+def	performance_schema	events_statements_history	CREATED_TMP_TABLES	27	NULL	NO	bigint	NULL	NULL	20	0	NULL	NULL	bigint(20) unsigned			select,insert,update,references	
+def	performance_schema	events_statements_history	SELECT_FULL_JOIN	28	NULL	NO	bigint	NULL	NULL	20	0	NULL	NULL	bigint(20) unsigned			select,insert,update,references	
+def	performance_schema	events_statements_history	SELECT_FULL_RANGE_JOIN	29	NULL	NO	bigint	NULL	NULL	20	0	NULL	NULL	bigint(20) unsigned			select,insert,update,references	
+def	performance_schema	events_statements_history	SELECT_RANGE	30	NULL	NO	bigint	NULL	NULL	20	0	NULL	NULL	bigint(20) unsigned			select,insert,update,references	
+def	performance_schema	events_statements_history	SELECT_RANGE_CHECK	31	NULL	NO	bigint	NULL	NULL	20	0	NULL	NULL	bigint(20) unsigned			select,insert,update,references	
+def	performance_schema	events_statements_history	SELECT_SCAN	32	NULL	NO	bigint	NULL	NULL	20	0	NULL	NULL	bigint(20) unsigned			select,insert,update,references	
+def	performance_schema	events_statements_history	SORT_MERGE_PASSES	33	NULL	NO	bigint	NULL	NULL	20	0	NULL	NULL	bigint(20) unsigned			select,insert,update,references	
+def	performance_schema	events_statements_history	SORT_RANGE	34	NULL	NO	bigint	NULL	NULL	20	0	NULL	NULL	bigint(20) unsigned			select,insert,update,references	
+def	performance_schema	events_statements_history	SORT_ROWS	35	NULL	NO	bigint	NULL	NULL	20	0	NULL	NULL	bigint(20) unsigned			select,insert,update,references	
+def	performance_schema	events_statements_history	SORT_SCAN	36	NULL	NO	bigint	NULL	NULL	20	0	NULL	NULL	bigint(20) unsigned			select,insert,update,references	
+def	performance_schema	events_statements_history	NO_INDEX_USED	37	NULL	NO	bigint	NULL	NULL	20	0	NULL	NULL	bigint(20) unsigned			select,insert,update,references	
+def	performance_schema	events_statements_history	NO_GOOD_INDEX_USED	38	NULL	NO	bigint	NULL	NULL	20	0	NULL	NULL	bigint(20) unsigned			select,insert,update,references	
+def	performance_schema	events_statements_history	NESTING_EVENT_ID	39	NULL	YES	bigint	NULL	NULL	20	0	NULL	NULL	bigint(20) unsigned			select,insert,update,references	
+def	performance_schema	events_statements_history	NESTING_EVENT_TYPE	40	NULL	YES	enum	9	27	NULL	NULL	utf8	utf8_general_ci	enum('STATEMENT','STAGE','WAIT')			select,insert,update,references	
 def	performance_schema	events_statements_history_long	THREAD_ID	1	NULL	NO	int	NULL	NULL	10	0	NULL	NULL	int(11)			select,insert,update,references	
 def	performance_schema	events_statements_history_long	EVENT_ID	2	NULL	NO	bigint	NULL	NULL	20	0	NULL	NULL	bigint(20) unsigned			select,insert,update,references	
 def	performance_schema	events_statements_history_long	END_EVENT_ID	3	NULL	YES	bigint	NULL	NULL	20	0	NULL	NULL	bigint(20) unsigned			select,insert,update,references	
@@ -275,35 +162,36 @@
 def	performance_schema	events_statements_history_long	TIMER_WAIT	8	NULL	YES	bigint	NULL	NULL	20	0	NULL	NULL	bigint(20) unsigned			select,insert,update,references	
 def	performance_schema	events_statements_history_long	LOCK_TIME	9	NULL	NO	bigint	NULL	NULL	20	0	NULL	NULL	bigint(20) unsigned			select,insert,update,references	
 def	performance_schema	events_statements_history_long	SQL_TEXT	10	NULL	YES	longtext	4294967295	4294967295	NULL	NULL	utf8	utf8_general_ci	longtext			select,insert,update,references	
-def	performance_schema	events_statements_history_long	CURRENT_SCHEMA	11	NULL	YES	varchar	64	192	NULL	NULL	utf8	utf8_general_ci	varchar(64)			select,insert,update,references	
-def	performance_schema	events_statements_history_long	OBJECT_TYPE	12	NULL	YES	varchar	64	192	NULL	NULL	utf8	utf8_general_ci	varchar(64)			select,insert,update,references	
-def	performance_schema	events_statements_history_long	OBJECT_SCHEMA	13	NULL	YES	varchar	64	192	NULL	NULL	utf8	utf8_general_ci	varchar(64)			select,insert,update,references	
-def	performance_schema	events_statements_history_long	OBJECT_NAME	14	NULL	YES	varchar	64	192	NULL	NULL	utf8	utf8_general_ci	varchar(64)			select,insert,update,references	
-def	performance_schema	events_statements_history_long	OBJECT_INSTANCE_BEGIN	15	NULL	YES	bigint	NULL	NULL	20	0	NULL	NULL	bigint(20) unsigned			select,insert,update,references	
-def	performance_schema	events_statements_history_long	MYSQL_ERRNO	16	NULL	YES	int	NULL	NULL	10	0	NULL	NULL	int(11)			select,insert,update,references	
-def	performance_schema	events_statements_history_long	RETURNED_SQLSTATE	17	NULL	YES	varchar	5	15	NULL	NULL	utf8	utf8_general_ci	varchar(5)			select,insert,update,references	
-def	performance_schema	events_statements_history_long	MESSAGE_TEXT	18	NULL	YES	varchar	128	384	NULL	NULL	utf8	utf8_general_ci	varchar(128)			select,insert,update,references	
-def	performance_schema	events_statements_history_long	ERRORS	19	NULL	NO	bigint	NULL	NULL	20	0	NULL	NULL	bigint(20) unsigned			select,insert,update,references	
-def	performance_schema	events_statements_history_long	WARNINGS	20	NULL	NO	bigint	NULL	NULL	20	0	NULL	NULL	bigint(20) unsigned			select,insert,update,references	
-def	performance_schema	events_statements_history_long	ROWS_AFFECTED	21	NULL	NO	bigint	NULL	NULL	20	0	NULL	NULL	bigint(20) unsigned			select,insert,update,references	
-def	performance_schema	events_statements_history_long	ROWS_SENT	22	NULL	NO	bigint	NULL	NULL	20	0	NULL	NULL	bigint(20) unsigned			select,insert,update,references	
-def	performance_schema	events_statements_history_long	ROWS_EXAMINED	23	NULL	NO	bigint	NULL	NULL	20	0	NULL	NULL	bigint(20) unsigned			select,insert,update,references	
-def	performance_schema	events_statements_history_long	CREATED_TMP_DISK_TABLES	24	NULL	NO	bigint	NULL	NULL	20	0	NULL	NULL	bigint(20) unsigned			select,insert,update,references	
-def	performance_schema	events_statements_history_long	CREATED_TMP_TABLES	25	NULL	NO	bigint	NULL	NULL	20	0	NULL	NULL	bigint(20) unsigned			select,insert,update,references	
-def	performance_schema	events_statements_history_long	SELECT_FULL_JOIN	26	NULL	NO	bigint	NULL	NULL	20	0	NULL	NULL	bigint(20) unsigned			select,insert,update,references	
-def	performance_schema	events_statements_history_long	SELECT_FULL_RANGE_JOIN	27	NULL	NO	bigint	NULL	NULL	20	0	NULL	NULL	bigint(20) unsigned			select,insert,update,references	
-def	performance_schema	events_statements_history_long	SELECT_RANGE	28	NULL	NO	bigint	NULL	NULL	20	0	NULL	NULL	bigint(20) unsigned			select,insert,update,references	
-def	performance_schema	events_statements_history_long	SELECT_RANGE_CHECK	29	NULL	NO	bigint	NULL	NULL	20	0	NULL	NULL	bigint(20) unsigned			select,insert,update,references	
-def	performance_schema	events_statements_history_long	SELECT_SCAN	30	NULL	NO	bigint	NULL	NULL	20	0	NULL	NULL	bigint(20) unsigned			select,insert,update,references	
-def	performance_schema	events_statements_history_long	SORT_MERGE_PASSES	31	NULL	NO	bigint	NULL	NULL	20	0	NULL	NULL	bigint(20) unsigned			select,insert,update,references	
-def	performance_schema	events_statements_history_long	SORT_RANGE	32	NULL	NO	bigint	NULL	NULL	20	0	NULL	NULL	bigint(20) unsigned			select,insert,update,references	
-def	performance_schema	events_statements_history_long	SORT_ROWS	33	NULL	NO	bigint	NULL	NULL	20	0	NULL	NULL	bigint(20) unsigned			select,insert,update,references	
-def	performance_schema	events_statements_history_long	SORT_SCAN	34	NULL	NO	bigint	NULL	NULL	20	0	NULL	NULL	bigint(20) unsigned			select,insert,update,references	
-def	performance_schema	events_statements_history_long	NO_INDEX_USED	35	NULL	NO	bigint	NULL	NULL	20	0	NULL	NULL	bigint(20) unsigned			select,insert,update,references	
-def	performance_schema	events_statements_history_long	NO_GOOD_INDEX_USED	36	NULL	NO	bigint	NULL	NULL	20	0	NULL	NULL	bigint(20) unsigned			select,insert,update,references	
-def	performance_schema	events_statements_history_long	NESTING_EVENT_ID	37	NULL	YES	bigint	NULL	NULL	20	0	NULL	NULL	bigint(20) unsigned			select,insert,update,references	
-def	performance_schema	events_statements_history_long	NESTING_EVENT_TYPE	38	NULL	YES	enum	9	27	NULL	NULL	utf8	utf8_general_ci	enum('STATEMENT','STAGE','WAIT')			select,insert,update,references	
->>>>>>> 1dbbca34
+def	performance_schema	events_statements_history_long	DIGEST	11	NULL	YES	varchar	64	192	NULL	NULL	utf8	utf8_general_ci	varchar(64)			select,insert,update,references	
+def	performance_schema	events_statements_history_long	DIGEST_TEXT	12	NULL	YES	longtext	4294967295	4294967295	NULL	NULL	utf8	utf8_general_ci	longtext			select,insert,update,references	
+def	performance_schema	events_statements_history_long	CURRENT_SCHEMA	13	NULL	YES	varchar	64	192	NULL	NULL	utf8	utf8_general_ci	varchar(64)			select,insert,update,references	
+def	performance_schema	events_statements_history_long	OBJECT_TYPE	14	NULL	YES	varchar	64	192	NULL	NULL	utf8	utf8_general_ci	varchar(64)			select,insert,update,references	
+def	performance_schema	events_statements_history_long	OBJECT_SCHEMA	15	NULL	YES	varchar	64	192	NULL	NULL	utf8	utf8_general_ci	varchar(64)			select,insert,update,references	
+def	performance_schema	events_statements_history_long	OBJECT_NAME	16	NULL	YES	varchar	64	192	NULL	NULL	utf8	utf8_general_ci	varchar(64)			select,insert,update,references	
+def	performance_schema	events_statements_history_long	OBJECT_INSTANCE_BEGIN	17	NULL	YES	bigint	NULL	NULL	20	0	NULL	NULL	bigint(20) unsigned			select,insert,update,references	
+def	performance_schema	events_statements_history_long	MYSQL_ERRNO	18	NULL	YES	int	NULL	NULL	10	0	NULL	NULL	int(11)			select,insert,update,references	
+def	performance_schema	events_statements_history_long	RETURNED_SQLSTATE	19	NULL	YES	varchar	5	15	NULL	NULL	utf8	utf8_general_ci	varchar(5)			select,insert,update,references	
+def	performance_schema	events_statements_history_long	MESSAGE_TEXT	20	NULL	YES	varchar	128	384	NULL	NULL	utf8	utf8_general_ci	varchar(128)			select,insert,update,references	
+def	performance_schema	events_statements_history_long	ERRORS	21	NULL	NO	bigint	NULL	NULL	20	0	NULL	NULL	bigint(20) unsigned			select,insert,update,references	
+def	performance_schema	events_statements_history_long	WARNINGS	22	NULL	NO	bigint	NULL	NULL	20	0	NULL	NULL	bigint(20) unsigned			select,insert,update,references	
+def	performance_schema	events_statements_history_long	ROWS_AFFECTED	23	NULL	NO	bigint	NULL	NULL	20	0	NULL	NULL	bigint(20) unsigned			select,insert,update,references	
+def	performance_schema	events_statements_history_long	ROWS_SENT	24	NULL	NO	bigint	NULL	NULL	20	0	NULL	NULL	bigint(20) unsigned			select,insert,update,references	
+def	performance_schema	events_statements_history_long	ROWS_EXAMINED	25	NULL	NO	bigint	NULL	NULL	20	0	NULL	NULL	bigint(20) unsigned			select,insert,update,references	
+def	performance_schema	events_statements_history_long	CREATED_TMP_DISK_TABLES	26	NULL	NO	bigint	NULL	NULL	20	0	NULL	NULL	bigint(20) unsigned			select,insert,update,references	
+def	performance_schema	events_statements_history_long	CREATED_TMP_TABLES	27	NULL	NO	bigint	NULL	NULL	20	0	NULL	NULL	bigint(20) unsigned			select,insert,update,references	
+def	performance_schema	events_statements_history_long	SELECT_FULL_JOIN	28	NULL	NO	bigint	NULL	NULL	20	0	NULL	NULL	bigint(20) unsigned			select,insert,update,references	
+def	performance_schema	events_statements_history_long	SELECT_FULL_RANGE_JOIN	29	NULL	NO	bigint	NULL	NULL	20	0	NULL	NULL	bigint(20) unsigned			select,insert,update,references	
+def	performance_schema	events_statements_history_long	SELECT_RANGE	30	NULL	NO	bigint	NULL	NULL	20	0	NULL	NULL	bigint(20) unsigned			select,insert,update,references	
+def	performance_schema	events_statements_history_long	SELECT_RANGE_CHECK	31	NULL	NO	bigint	NULL	NULL	20	0	NULL	NULL	bigint(20) unsigned			select,insert,update,references	
+def	performance_schema	events_statements_history_long	SELECT_SCAN	32	NULL	NO	bigint	NULL	NULL	20	0	NULL	NULL	bigint(20) unsigned			select,insert,update,references	
+def	performance_schema	events_statements_history_long	SORT_MERGE_PASSES	33	NULL	NO	bigint	NULL	NULL	20	0	NULL	NULL	bigint(20) unsigned			select,insert,update,references	
+def	performance_schema	events_statements_history_long	SORT_RANGE	34	NULL	NO	bigint	NULL	NULL	20	0	NULL	NULL	bigint(20) unsigned			select,insert,update,references	
+def	performance_schema	events_statements_history_long	SORT_ROWS	35	NULL	NO	bigint	NULL	NULL	20	0	NULL	NULL	bigint(20) unsigned			select,insert,update,references	
+def	performance_schema	events_statements_history_long	SORT_SCAN	36	NULL	NO	bigint	NULL	NULL	20	0	NULL	NULL	bigint(20) unsigned			select,insert,update,references	
+def	performance_schema	events_statements_history_long	NO_INDEX_USED	37	NULL	NO	bigint	NULL	NULL	20	0	NULL	NULL	bigint(20) unsigned			select,insert,update,references	
+def	performance_schema	events_statements_history_long	NO_GOOD_INDEX_USED	38	NULL	NO	bigint	NULL	NULL	20	0	NULL	NULL	bigint(20) unsigned			select,insert,update,references	
+def	performance_schema	events_statements_history_long	NESTING_EVENT_ID	39	NULL	YES	bigint	NULL	NULL	20	0	NULL	NULL	bigint(20) unsigned			select,insert,update,references	
+def	performance_schema	events_statements_history_long	NESTING_EVENT_TYPE	40	NULL	YES	enum	9	27	NULL	NULL	utf8	utf8_general_ci	enum('STATEMENT','STAGE','WAIT')			select,insert,update,references	
 def	performance_schema	events_statements_summary_by_account_by_event_name	USER	1	NULL	YES	char	16	48	NULL	NULL	utf8	utf8_bin	char(16)			select,insert,update,references	
 def	performance_schema	events_statements_summary_by_account_by_event_name	HOST	2	NULL	YES	char	60	180	NULL	NULL	utf8	utf8_bin	char(60)			select,insert,update,references	
 def	performance_schema	events_statements_summary_by_account_by_event_name	EVENT_NAME	3	NULL	NO	varchar	128	384	NULL	NULL	utf8	utf8_general_ci	varchar(128)			select,insert,update,references	
