# Check ndb_desc_opts argument variable
if (!$ndb_desc_opts)
{
  echo The variable ndb_desc_opts must be set when calling ndb_desc_print.inc;
  die Missing argument ndb_desc_opts;
}

let $ndb_desc_cmd= $NDB_DESC --no-defaults $ndb_desc_opts;

# Uncomment  the following line in order to run ndb_desc through valgrind
#let $ndb_desc_cmd= valgrind -q $ndb_desc_cmd;

# Use replace_regex to remove non-deterministic values from the
# ndb_desc output
#
<<<<<<< HEAD
--replace_regex /Version: [0-9]*/Version: Any/  /t2_unique_index\(j\) - OrderedIndex/Index/ /t2_unique_index\$unique\(j\) - UniqueHashIndex/Index/ /PRIMARY\(i\) - OrderedIndex/Index/  /BT=NDB\$BLOB_[0-9]*_/BT=NDB$BLOB_XX_/  /Length of frm data: [0-9]*/Length of frm data: XXX/ 
=======
--replace_regex /Version: [0-9]*/Version: Any/  /t2_unique_index\(j\) - OrderedIndex/Index/ /t2_unique_index\$unique\(j\) - UniqueHashIndex/Index/ /PRIMARY\(i\) - OrderedIndex/Index/  /NDB\$BLOB_[0-9]*_/NDB$BLOB_XX_/  /Length of frm data: [0-9]*/Length of frm data: XXX/
>>>>>>> 7757d419
--exec $ndb_desc_cmd

# Reset argument variable in order to detect missing assignment
let $ndb_desc_opts=;<|MERGE_RESOLUTION|>--- conflicted
+++ resolved
@@ -13,11 +13,7 @@
 # Use replace_regex to remove non-deterministic values from the
 # ndb_desc output
 #
-<<<<<<< HEAD
---replace_regex /Version: [0-9]*/Version: Any/  /t2_unique_index\(j\) - OrderedIndex/Index/ /t2_unique_index\$unique\(j\) - UniqueHashIndex/Index/ /PRIMARY\(i\) - OrderedIndex/Index/  /BT=NDB\$BLOB_[0-9]*_/BT=NDB$BLOB_XX_/  /Length of frm data: [0-9]*/Length of frm data: XXX/ 
-=======
 --replace_regex /Version: [0-9]*/Version: Any/  /t2_unique_index\(j\) - OrderedIndex/Index/ /t2_unique_index\$unique\(j\) - UniqueHashIndex/Index/ /PRIMARY\(i\) - OrderedIndex/Index/  /NDB\$BLOB_[0-9]*_/NDB$BLOB_XX_/  /Length of frm data: [0-9]*/Length of frm data: XXX/
->>>>>>> 7757d419
 --exec $ndb_desc_cmd
 
 # Reset argument variable in order to detect missing assignment
