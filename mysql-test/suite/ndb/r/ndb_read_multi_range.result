DROP TABLE IF EXISTS t1, t2, r1;
create table t1 (
a int primary key,
b int not null,
c int not null,
index(b), unique index using hash(c)
) engine = ndb;
insert into t1 values
(1,2,1),(2,3,2),(3,4,3),(4,5,4),
(5,2,12),(6,3,11),(7,4,10),(8,5,9),
(9,2,8),(10,3,7),(11,4,6),(12,5,5);
create table r1 as select * from t1 where a in (2,8,12);
select * from r1 order by a;
a	b	c
2	3	2
8	5	9
12	5	5
drop table r1;
create table r1 as select * from t1 where b in (1,2,5);
select * from r1 order by a;
a	b	c
1	2	1
4	5	4
5	2	12
8	5	9
9	2	8
12	5	5
drop table r1;
create table r1 as select * from t1 where c in (2,8,12);
select * from r1 order by a;
a	b	c
2	3	2
5	2	12
9	2	8
drop table r1;
create table r1 as select * from t1 where a in (2,8) or (a > 11) or (a <= 1);
select * from r1 order by a;
a	b	c
1	2	1
2	3	2
8	5	9
12	5	5
drop table r1;
create table r1 as select * from t1 where a in (33,8,12);
select * from r1 order by a;
a	b	c
8	5	9
12	5	5
drop table r1;
create table r1 as select * from t1 where a in (2,33,8,12,34);
select * from r1 order by a;
a	b	c
2	3	2
8	5	9
12	5	5
drop table r1;
create table r1 as select * from t1 where b in (1,33,5);
select * from r1 order by a;
a	b	c
4	5	4
8	5	9
12	5	5
drop table r1;
select * from t1 where b in (1,33,5) order by a;
a	b	c
4	5	4
8	5	9
12	5	5
create table r1 as select * from t1 where b in (45,1,33,5,44);
select * from r1 order by a;
a	b	c
4	5	4
8	5	9
12	5	5
drop table r1;
select * from t1 where b in (45,22) order by a;
a	b	c
create table r1 as select * from t1 where c in (2,8,33);
select * from r1 order by a;
a	b	c
2	3	2
9	2	8
drop table r1;
create table r1 as select * from t1 where c in (13,2,8,33,12);
select * from r1 order by a;
a	b	c
2	3	2
5	2	12
9	2	8
drop table r1;
select * from t1 where a in (33,8,12) order by a;
a	b	c
8	5	9
12	5	5
select * from t1 where a in (33,34,35) order by a;
a	b	c
select * from t1 where a in (2,8) or (a > 11) or (a <= 1) order by a;
a	b	c
1	2	1
2	3	2
8	5	9
12	5	5
select * from t1 where b in (6,7) or (b <= 5) or (b >= 10) order by b,a;
a	b	c
1	2	1
5	2	12
9	2	8
2	3	2
6	3	11
10	3	7
3	4	3
7	4	10
11	4	6
4	5	4
8	5	9
12	5	5
select * from t1 where c in (13,2,8,33,12) order by c,a;
a	b	c
2	3	2
9	2	8
5	2	12
drop table t1;
create table t1 (
a int not null,
b int not null,
c int not null,
d int not null,
e int not null,
primary key (a,b,c,d), index (d)
) engine = ndb;
insert into t1 values
(1,2,1,1,1),(2,3,2,3,1),(3,4,3,1,1),(4,5,4,7,1),
(5,2,12,12,1),(6,3,11,1,1),(7,4,10,3,1),(8,5,9,5,1),
(9,2,8,6,1),(10,3,7,5,1),(11,4,6,3,1),(12,5,5,2,1),
(1,2,1,2,1),
(1,2,1,3,1),
(1,2,1,4,1),
(1,2,1,5,1);
create table r1 as select * from t1
where a=1 and b=2 and c=1 and d in (1,4,3,2);
select * from r1 order by a,b,c,d;
a	b	c	d	e
1	2	1	1	1
1	2	1	2	1
1	2	1	3	1
1	2	1	4	1
drop table r1;
update t1 set e = 100
where d in (12,6,7);
select * from t1 where d in (12,6,7) order by a,b,c,d;
a	b	c	d	e
4	5	4	7	100
5	2	12	12	100
9	2	8	6	100
select * from t1 where d not in (12,6,7) and e = 100;
a	b	c	d	e
update t1 
set e = 101
where a=1 and 
b=2 and 
c=1 and 
d in (1,4,3,2);
select * 
from t1
where a=1 and b=2 and c=1 and d in (1,4,3,2)
order by a,b,c,d;
a	b	c	d	e
1	2	1	1	101
1	2	1	2	101
1	2	1	3	101
1	2	1	4	101
select * 
from t1 
where not (a=1 and b=2 and c=1 and d in (1,4,3,2))
and e=101;
a	b	c	d	e
update t1 
set e = 
(case d
when 12 then 112
when 6  then 106
when 7  then 107
end)
where d in (12,6,7);
select * from t1 where d in (12,6,7) order by a,b,c,d;
a	b	c	d	e
4	5	4	7	107
5	2	12	12	112
9	2	8	6	106
update t1 
set e = 
(case d
when 1 then 111
when 4 then 444
when 3 then 333
when 2 then 222
end)
where a=1 and 
b=2 and 
c=1 and 
d in (1,4,3,2);
select * 
from t1
where a=1 and b=2 and c=1 and d in (1,4,3,2)
order by a,b,c,d;
a	b	c	d	e
1	2	1	1	111
1	2	1	2	222
1	2	1	3	333
1	2	1	4	444
delete from t1 where d in (12,6,7);
select * from t1 where d in (12,6,7);
a	b	c	d	e
drop table t1;
create table t1 (
a int not null primary key,
b int,
c int,
d int,
unique index (b),
index(c)
) engine = ndb;
insert into t1 values
(1,null,1,1),
(2,2,2,2),
(3,null,null,3),
(4,4,null,4),
(5,null,5,null),
(6,6,6,null),
(7,null,null,null),
(8,8,null,null),
(9,null,9,9),
(10,10,10,10),
(11,null,null,11),
(12,12,null,12),
(13,null,13,null),
(14,14,14,null),
(15,null,null,null),
(16,16,null,null);
create table t2 as select * from t1 where a in (5,6,7,8,9,10);
select * from t2 order by a;
a	b	c	d
5	NULL	5	NULL
6	6	6	NULL
7	NULL	NULL	NULL
8	8	NULL	NULL
9	NULL	9	9
10	10	10	10
drop table t2;
create table t2 as select * from t1 where b in (5,6,7,8,9,10);
select * from t2 order by a;
a	b	c	d
6	6	6	NULL
8	8	NULL	NULL
10	10	10	10
drop table t2;
create table t2 as select * from t1 where c in (5,6,7,8,9,10);
select * from t2 order by a;
a	b	c	d
5	NULL	5	NULL
6	6	6	NULL
9	NULL	9	9
10	10	10	10
drop table t2;
drop table t1;
CREATE TABLE t1 (
a int(11) NOT NULL,
b int(11) NOT NULL,
c datetime default NULL,
PRIMARY KEY  (a),
KEY idx_bc (b,c)
) ENGINE=ndbcluster;
INSERT INTO t1 VALUES 
(406989,67,'2006-02-23 17:08:46'), (150078,67,'2005-10-26 11:17:45'),
(406993,67,'2006-02-27 11:20:57'), (245655,67,'2005-12-08 15:59:08'),
(406994,67,'2006-02-27 11:26:46'), (256,67,NULL),
(398341,67,'2006-02-20 04:48:44'), (254,67,NULL),(1120,67,NULL),
(406988,67,'2006-02-23 17:07:22'), (255,67,NULL),
(398340,67,'2006-02-20 04:38:53'),(406631,67,'2006-02-23 10:49:42'),
(245653,67,'2005-12-08 15:59:07'),(406992,67,'2006-02-24 16:47:18'),
(245654,67,'2005-12-08 15:59:08'),(406995,67,'2006-02-28 11:55:00'),
(127261,67,'2005-10-13 12:17:58'),(406991,67,'2006-02-24 16:42:32'),
(245652,67,'2005-12-08 15:58:27'),(398545,67,'2006-02-20 04:53:13'),
(154504,67,'2005-10-28 11:53:01'),(9199,67,NULL),(1,67,'2006-02-23 15:01:35'),
(223456,67,NULL),(4101,67,NULL),(1133,67,NULL),
(406990,67,'2006-02-23 18:01:45'),(148815,67,'2005-10-25 15:34:17'),
(148812,67,'2005-10-25 15:30:01'),(245651,67,'2005-12-08 15:58:27'),
(154503,67,'2005-10-28 11:52:38');
create table t11 engine = ndbcluster select * from t1 where b = 67 AND (c IS NULL OR c > NOW()) order by 3 asc;
create table t12 engine = ndbcluster select * from t1 where b = 67 AND (c IS NULL OR c > NOW()) order by 3 desc;
create table t21 select * from t1 where b = 67 AND (c IS NULL OR c > '2005-12-08') order by 3 asc;
create table t22 engine = ndbcluster select * from t1 where b = 67 AND (c IS NULL OR c > '2005-12-08') order by 3 desc;
select * from t11 order by 1,2,3;
a	b	c
254	67	NULL
255	67	NULL
256	67	NULL
1120	67	NULL
1133	67	NULL
4101	67	NULL
9199	67	NULL
223456	67	NULL
select * from t12 order by 1,2,3;
a	b	c
254	67	NULL
255	67	NULL
256	67	NULL
1120	67	NULL
1133	67	NULL
4101	67	NULL
9199	67	NULL
223456	67	NULL
select * from t21 order by 1,2,3;
a	b	c
1	67	2006-02-23 15:01:35
254	67	NULL
255	67	NULL
256	67	NULL
1120	67	NULL
1133	67	NULL
4101	67	NULL
9199	67	NULL
223456	67	NULL
245651	67	2005-12-08 15:58:27
245652	67	2005-12-08 15:58:27
245653	67	2005-12-08 15:59:07
245654	67	2005-12-08 15:59:08
245655	67	2005-12-08 15:59:08
398340	67	2006-02-20 04:38:53
398341	67	2006-02-20 04:48:44
398545	67	2006-02-20 04:53:13
406631	67	2006-02-23 10:49:42
406988	67	2006-02-23 17:07:22
406989	67	2006-02-23 17:08:46
406990	67	2006-02-23 18:01:45
406991	67	2006-02-24 16:42:32
406992	67	2006-02-24 16:47:18
406993	67	2006-02-27 11:20:57
406994	67	2006-02-27 11:26:46
406995	67	2006-02-28 11:55:00
select * from t22 order by 1,2,3;
a	b	c
1	67	2006-02-23 15:01:35
254	67	NULL
255	67	NULL
256	67	NULL
1120	67	NULL
1133	67	NULL
4101	67	NULL
9199	67	NULL
223456	67	NULL
245651	67	2005-12-08 15:58:27
245652	67	2005-12-08 15:58:27
245653	67	2005-12-08 15:59:07
245654	67	2005-12-08 15:59:08
245655	67	2005-12-08 15:59:08
398340	67	2006-02-20 04:38:53
398341	67	2006-02-20 04:48:44
398545	67	2006-02-20 04:53:13
406631	67	2006-02-23 10:49:42
406988	67	2006-02-23 17:07:22
406989	67	2006-02-23 17:08:46
406990	67	2006-02-23 18:01:45
406991	67	2006-02-24 16:42:32
406992	67	2006-02-24 16:47:18
406993	67	2006-02-27 11:20:57
406994	67	2006-02-27 11:26:46
406995	67	2006-02-28 11:55:00
select t12.a from t11, t12 where t11.a in(255,256) and t11.a = t12.a and t11.c is null order by t12.a;
a
255
256
update t22 set c = '2005-12-08 15:58:27' where a = 255;
select * from t22 order by 1,2,3;
a	b	c
1	67	2006-02-23 15:01:35
254	67	NULL
255	67	2005-12-08 15:58:27
256	67	NULL
1120	67	NULL
1133	67	NULL
4101	67	NULL
9199	67	NULL
223456	67	NULL
245651	67	2005-12-08 15:58:27
245652	67	2005-12-08 15:58:27
245653	67	2005-12-08 15:59:07
245654	67	2005-12-08 15:59:08
245655	67	2005-12-08 15:59:08
398340	67	2006-02-20 04:38:53
398341	67	2006-02-20 04:48:44
398545	67	2006-02-20 04:53:13
406631	67	2006-02-23 10:49:42
406988	67	2006-02-23 17:07:22
406989	67	2006-02-23 17:08:46
406990	67	2006-02-23 18:01:45
406991	67	2006-02-24 16:42:32
406992	67	2006-02-24 16:47:18
406993	67	2006-02-27 11:20:57
406994	67	2006-02-27 11:26:46
406995	67	2006-02-28 11:55:00
select t21.* from t21,t22 where t21.a = t22.a and 
t22.a in (select t12.a from t11, t12 where t11.a in(255,256) and t11.a = t12.a and t11.c is null) and t22.c is null order by t21.a;
a	b	c
256	67	NULL
delete from t22 where a > 245651;
update t22 set b = a + 1;
select * from t22 order by 1,2,3;
a	b	c
1	2	2006-02-23 15:01:35
254	255	NULL
255	256	2005-12-08 15:58:27
256	257	NULL
1120	1121	NULL
1133	1134	NULL
4101	4102	NULL
9199	9200	NULL
223456	223457	NULL
245651	245652	2005-12-08 15:58:27
select t21.c, count(*)
from t21 
inner join t22 using (a)
where t22.b in (2,256,257,1121,1134,4102,9200,223457,245652)
group by t21.c
order by t21.c;
c	count(*)
NULL	7
2005-12-08 15:58:27	1
2006-02-23 15:01:35	1
DROP TABLE t1, t11, t12, t21, t22;
CREATE TABLE t1 (id varchar(255) NOT NULL,
tag int(11) NOT NULL,
doc text NOT NULL,
type varchar(150) NOT NULL,
modified timestamp NOT NULL DEFAULT CURRENT_TIMESTAMP,
PRIMARY KEY (id)
) ENGINE=ndbcluster;
INSERT INTO t1 VALUES ('sakila',1,'Some text goes here','text',CURRENT_TIMESTAMP);
SELECT id, tag, doc, type FROM t1 WHERE id IN ('flipper','orka');
id	tag	doc	type
SELECT id, tag, doc, type FROM t1 WHERE id IN ('flipper','sakila');
id	tag	doc	type
sakila	1	Some text goes here	text
DROP TABLE t1;
CREATE TABLE t1 (
var1 int(2) NOT NULL,
var2 int(2) NOT NULL,
PRIMARY KEY  (var1)
) ENGINE=ndbcluster DEFAULT CHARSET=ascii CHECKSUM=1;
CREATE TABLE t2 (
var1 int(2) NOT NULL,
var2 int(2) NOT NULL,
PRIMARY KEY  (var1)
) ENGINE=ndbcluster DEFAULT CHARSET=ascii CHECKSUM=1;
CREATE TRIGGER testtrigger
AFTER UPDATE ON t1 FOR EACH ROW BEGIN
REPLACE INTO t2 SELECT * FROM t1 WHERE t1.var1 = NEW.var1;END|
INSERT INTO t1 VALUES (1,1),(2,2),(3,3);
UPDATE t1 SET var2 = 9 WHERE var1 IN(1,2,3);
DROP TRIGGER testtrigger;
DROP TABLE t1, t2;
create table t1 (a int, b int, primary key (a), key ab (a,b)) engine=ndbcluster;
insert into t1 values (1,1), (10,10);
select * from t1 use index (ab) where a in(1,10) order by a;
a	b
1	1
10	10
create table t2 (a int, b int, primary key (a,b)) engine=ndbcluster
partition by key(a);
insert into t2 values (1,1), (10,10);
select * from t2 where a in (1,10) order by a;
a	b
1	1
10	10
drop table t1, t2;
create table t1 (id int primary key) engine ndb;
insert into t1 values (1), (2), (3);
create table t2 (id int primary key) engine ndb;
insert into t2 select id from t1;
create trigger kaboom after delete on t1
for each row begin
delete from t2 where id=old.id;
end|
select * from t1 order by id;
id
1
2
3
delete from t1 where id in (1,2);
select * from t2 order by id;
id
3
drop trigger kaboom;
<<<<<<< HEAD
drop table t1;
create table t1 (a int primary key, b int, key b_idx (b)) engine ndb;
insert into t1 values(1,1), (2,2), (3,3), (4,4), (5,5);
select one.a 
from t1 one left join t1 two 
on (two.b = one.b) 
where one.a in (3, 4) 
order by a;
a
3
4
drop table t1;
=======
drop table t1, t2;
>>>>>>> 16a6158c
<|MERGE_RESOLUTION|>--- conflicted
+++ resolved
@@ -491,7 +491,6 @@
 id
 3
 drop trigger kaboom;
-<<<<<<< HEAD
 drop table t1;
 create table t1 (a int primary key, b int, key b_idx (b)) engine ndb;
 insert into t1 values(1,1), (2,2), (3,3), (4,4), (5,5);
@@ -503,7 +502,4 @@
 a
 3
 4
-drop table t1;
-=======
-drop table t1, t2;
->>>>>>> 16a6158c
+drop table t1, t2;