--- conflicted
+++ resolved
@@ -517,7 +517,6 @@
 a
 3
 4
-<<<<<<< HEAD
 drop table t1;
 create table t1 (a varchar(1536) not null,
 b varchar(1536) not null,
@@ -548,7 +547,4 @@
 i	i	9
 m	m	13
 v	v	22
-drop table t1;
-=======
-drop table t1, t2;
->>>>>>> bf2b240a
+drop table t1, t2;