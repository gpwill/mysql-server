--- conflicted
+++ resolved
@@ -2327,11 +2327,7 @@
 drop table tx;
 
 # Bug#58134: Incorrectly condition pushdown inside subquery to NDB engine
-<<<<<<< HEAD
-set @@optimizer_switch='engine_condition_pushdown=on';
-=======
 set @@optimizer_switch = 'engine_condition_pushdown=on';
->>>>>>> 3b0737ce
 
 create table t (pk int, i int) engine = ndb;
 insert into t values (1,3), (3,6), (6,9), (9,1);
