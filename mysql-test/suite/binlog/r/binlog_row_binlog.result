drop table if exists t1, t2;
reset master;
create table t1 (a int) engine=innodb;
create table t2 (a int) engine=innodb;
begin;
insert t1 values (5);
commit;
begin;
insert t2 values (5);
commit;
show binlog events from <binlog_start>;
Log_name	Pos	Event_type	Server_id	End_log_pos	Info
master-bin.000001	#	Query	#	#	use `test`; create table t1 (a int) engine=innodb
master-bin.000001	#	Query	#	#	use `test`; create table t2 (a int) engine=innodb
master-bin.000001	#	Query	#	#	BEGIN
master-bin.000001	#	Table_map	#	#	table_id: # (test.t1)
master-bin.000001	#	Write_rows	#	#	table_id: # flags: STMT_END_F
master-bin.000001	#	Xid	#	#	COMMIT /* XID */
master-bin.000001	#	Query	#	#	BEGIN
master-bin.000001	#	Table_map	#	#	table_id: # (test.t2)
master-bin.000001	#	Write_rows	#	#	table_id: # flags: STMT_END_F
master-bin.000001	#	Xid	#	#	COMMIT /* XID */
drop table t1,t2;
reset master;
create table t1 (n int) engine=innodb;
begin;
commit;
drop table t1;
<<<<<<< HEAD
show binlog events in 'master-bin.000001' from 107;
Log_name	Pos	Event_type	Server_id	End_log_pos	Info
master-bin.000001	#	Query	1	#	use `test`; create table t1 (n int) engine=innodb
master-bin.000001	#	Query	1	#	BEGIN
master-bin.000001	#	Table_map	1	#	table_id: # (test.t1)
master-bin.000001	#	Write_rows	1	#	table_id: # flags: STMT_END_F
master-bin.000001	#	Table_map	1	#	table_id: # (test.t1)
master-bin.000001	#	Write_rows	1	#	table_id: # flags: STMT_END_F
master-bin.000001	#	Table_map	1	#	table_id: # (test.t1)
master-bin.000001	#	Write_rows	1	#	table_id: # flags: STMT_END_F
master-bin.000001	#	Table_map	1	#	table_id: # (test.t1)
master-bin.000001	#	Write_rows	1	#	table_id: # flags: STMT_END_F
master-bin.000001	#	Table_map	1	#	table_id: # (test.t1)
master-bin.000001	#	Write_rows	1	#	table_id: # flags: STMT_END_F
master-bin.000001	#	Table_map	1	#	table_id: # (test.t1)
master-bin.000001	#	Write_rows	1	#	table_id: # flags: STMT_END_F
master-bin.000001	#	Table_map	1	#	table_id: # (test.t1)
master-bin.000001	#	Write_rows	1	#	table_id: # flags: STMT_END_F
master-bin.000001	#	Table_map	1	#	table_id: # (test.t1)
master-bin.000001	#	Write_rows	1	#	table_id: # flags: STMT_END_F
master-bin.000001	#	Table_map	1	#	table_id: # (test.t1)
master-bin.000001	#	Write_rows	1	#	table_id: # flags: STMT_END_F
master-bin.000001	#	Table_map	1	#	table_id: # (test.t1)
master-bin.000001	#	Write_rows	1	#	table_id: # flags: STMT_END_F
master-bin.000001	#	Table_map	1	#	table_id: # (test.t1)
master-bin.000001	#	Write_rows	1	#	table_id: # flags: STMT_END_F
master-bin.000001	#	Table_map	1	#	table_id: # (test.t1)
master-bin.000001	#	Write_rows	1	#	table_id: # flags: STMT_END_F
master-bin.000001	#	Table_map	1	#	table_id: # (test.t1)
master-bin.000001	#	Write_rows	1	#	table_id: # flags: STMT_END_F
master-bin.000001	#	Table_map	1	#	table_id: # (test.t1)
master-bin.000001	#	Write_rows	1	#	table_id: # flags: STMT_END_F
master-bin.000001	#	Table_map	1	#	table_id: # (test.t1)
master-bin.000001	#	Write_rows	1	#	table_id: # flags: STMT_END_F
master-bin.000001	#	Table_map	1	#	table_id: # (test.t1)
master-bin.000001	#	Write_rows	1	#	table_id: # flags: STMT_END_F
master-bin.000001	#	Table_map	1	#	table_id: # (test.t1)
master-bin.000001	#	Write_rows	1	#	table_id: # flags: STMT_END_F
master-bin.000001	#	Table_map	1	#	table_id: # (test.t1)
master-bin.000001	#	Write_rows	1	#	table_id: # flags: STMT_END_F
master-bin.000001	#	Table_map	1	#	table_id: # (test.t1)
master-bin.000001	#	Write_rows	1	#	table_id: # flags: STMT_END_F
master-bin.000001	#	Table_map	1	#	table_id: # (test.t1)
master-bin.000001	#	Write_rows	1	#	table_id: # flags: STMT_END_F
master-bin.000001	#	Table_map	1	#	table_id: # (test.t1)
master-bin.000001	#	Write_rows	1	#	table_id: # flags: STMT_END_F
master-bin.000001	#	Table_map	1	#	table_id: # (test.t1)
master-bin.000001	#	Write_rows	1	#	table_id: # flags: STMT_END_F
master-bin.000001	#	Table_map	1	#	table_id: # (test.t1)
master-bin.000001	#	Write_rows	1	#	table_id: # flags: STMT_END_F
master-bin.000001	#	Table_map	1	#	table_id: # (test.t1)
master-bin.000001	#	Write_rows	1	#	table_id: # flags: STMT_END_F
master-bin.000001	#	Table_map	1	#	table_id: # (test.t1)
master-bin.000001	#	Write_rows	1	#	table_id: # flags: STMT_END_F
master-bin.000001	#	Table_map	1	#	table_id: # (test.t1)
master-bin.000001	#	Write_rows	1	#	table_id: # flags: STMT_END_F
master-bin.000001	#	Table_map	1	#	table_id: # (test.t1)
master-bin.000001	#	Write_rows	1	#	table_id: # flags: STMT_END_F
master-bin.000001	#	Table_map	1	#	table_id: # (test.t1)
master-bin.000001	#	Write_rows	1	#	table_id: # flags: STMT_END_F
master-bin.000001	#	Table_map	1	#	table_id: # (test.t1)
master-bin.000001	#	Write_rows	1	#	table_id: # flags: STMT_END_F
master-bin.000001	#	Table_map	1	#	table_id: # (test.t1)
master-bin.000001	#	Write_rows	1	#	table_id: # flags: STMT_END_F
master-bin.000001	#	Table_map	1	#	table_id: # (test.t1)
master-bin.000001	#	Write_rows	1	#	table_id: # flags: STMT_END_F
master-bin.000001	#	Table_map	1	#	table_id: # (test.t1)
master-bin.000001	#	Write_rows	1	#	table_id: # flags: STMT_END_F
master-bin.000001	#	Table_map	1	#	table_id: # (test.t1)
master-bin.000001	#	Write_rows	1	#	table_id: # flags: STMT_END_F
master-bin.000001	#	Table_map	1	#	table_id: # (test.t1)
master-bin.000001	#	Write_rows	1	#	table_id: # flags: STMT_END_F
master-bin.000001	#	Table_map	1	#	table_id: # (test.t1)
master-bin.000001	#	Write_rows	1	#	table_id: # flags: STMT_END_F
master-bin.000001	#	Table_map	1	#	table_id: # (test.t1)
master-bin.000001	#	Write_rows	1	#	table_id: # flags: STMT_END_F
master-bin.000001	#	Table_map	1	#	table_id: # (test.t1)
master-bin.000001	#	Write_rows	1	#	table_id: # flags: STMT_END_F
master-bin.000001	#	Table_map	1	#	table_id: # (test.t1)
master-bin.000001	#	Write_rows	1	#	table_id: # flags: STMT_END_F
master-bin.000001	#	Table_map	1	#	table_id: # (test.t1)
master-bin.000001	#	Write_rows	1	#	table_id: # flags: STMT_END_F
master-bin.000001	#	Table_map	1	#	table_id: # (test.t1)
master-bin.000001	#	Write_rows	1	#	table_id: # flags: STMT_END_F
master-bin.000001	#	Table_map	1	#	table_id: # (test.t1)
master-bin.000001	#	Write_rows	1	#	table_id: # flags: STMT_END_F
master-bin.000001	#	Table_map	1	#	table_id: # (test.t1)
master-bin.000001	#	Write_rows	1	#	table_id: # flags: STMT_END_F
master-bin.000001	#	Table_map	1	#	table_id: # (test.t1)
master-bin.000001	#	Write_rows	1	#	table_id: # flags: STMT_END_F
master-bin.000001	#	Table_map	1	#	table_id: # (test.t1)
master-bin.000001	#	Write_rows	1	#	table_id: # flags: STMT_END_F
master-bin.000001	#	Table_map	1	#	table_id: # (test.t1)
master-bin.000001	#	Write_rows	1	#	table_id: # flags: STMT_END_F
master-bin.000001	#	Table_map	1	#	table_id: # (test.t1)
master-bin.000001	#	Write_rows	1	#	table_id: # flags: STMT_END_F
master-bin.000001	#	Table_map	1	#	table_id: # (test.t1)
master-bin.000001	#	Write_rows	1	#	table_id: # flags: STMT_END_F
master-bin.000001	#	Table_map	1	#	table_id: # (test.t1)
master-bin.000001	#	Write_rows	1	#	table_id: # flags: STMT_END_F
master-bin.000001	#	Table_map	1	#	table_id: # (test.t1)
master-bin.000001	#	Write_rows	1	#	table_id: # flags: STMT_END_F
master-bin.000001	#	Table_map	1	#	table_id: # (test.t1)
master-bin.000001	#	Write_rows	1	#	table_id: # flags: STMT_END_F
master-bin.000001	#	Table_map	1	#	table_id: # (test.t1)
master-bin.000001	#	Write_rows	1	#	table_id: # flags: STMT_END_F
master-bin.000001	#	Table_map	1	#	table_id: # (test.t1)
master-bin.000001	#	Write_rows	1	#	table_id: # flags: STMT_END_F
master-bin.000001	#	Table_map	1	#	table_id: # (test.t1)
master-bin.000001	#	Write_rows	1	#	table_id: # flags: STMT_END_F
master-bin.000001	#	Table_map	1	#	table_id: # (test.t1)
master-bin.000001	#	Write_rows	1	#	table_id: # flags: STMT_END_F
master-bin.000001	#	Table_map	1	#	table_id: # (test.t1)
master-bin.000001	#	Write_rows	1	#	table_id: # flags: STMT_END_F
master-bin.000001	#	Table_map	1	#	table_id: # (test.t1)
master-bin.000001	#	Write_rows	1	#	table_id: # flags: STMT_END_F
master-bin.000001	#	Table_map	1	#	table_id: # (test.t1)
master-bin.000001	#	Write_rows	1	#	table_id: # flags: STMT_END_F
master-bin.000001	#	Table_map	1	#	table_id: # (test.t1)
master-bin.000001	#	Write_rows	1	#	table_id: # flags: STMT_END_F
master-bin.000001	#	Table_map	1	#	table_id: # (test.t1)
master-bin.000001	#	Write_rows	1	#	table_id: # flags: STMT_END_F
master-bin.000001	#	Table_map	1	#	table_id: # (test.t1)
master-bin.000001	#	Write_rows	1	#	table_id: # flags: STMT_END_F
master-bin.000001	#	Table_map	1	#	table_id: # (test.t1)
master-bin.000001	#	Write_rows	1	#	table_id: # flags: STMT_END_F
master-bin.000001	#	Table_map	1	#	table_id: # (test.t1)
master-bin.000001	#	Write_rows	1	#	table_id: # flags: STMT_END_F
master-bin.000001	#	Table_map	1	#	table_id: # (test.t1)
master-bin.000001	#	Write_rows	1	#	table_id: # flags: STMT_END_F
master-bin.000001	#	Table_map	1	#	table_id: # (test.t1)
master-bin.000001	#	Write_rows	1	#	table_id: # flags: STMT_END_F
master-bin.000001	#	Table_map	1	#	table_id: # (test.t1)
master-bin.000001	#	Write_rows	1	#	table_id: # flags: STMT_END_F
master-bin.000001	#	Table_map	1	#	table_id: # (test.t1)
master-bin.000001	#	Write_rows	1	#	table_id: # flags: STMT_END_F
master-bin.000001	#	Table_map	1	#	table_id: # (test.t1)
master-bin.000001	#	Write_rows	1	#	table_id: # flags: STMT_END_F
master-bin.000001	#	Table_map	1	#	table_id: # (test.t1)
master-bin.000001	#	Write_rows	1	#	table_id: # flags: STMT_END_F
master-bin.000001	#	Table_map	1	#	table_id: # (test.t1)
master-bin.000001	#	Write_rows	1	#	table_id: # flags: STMT_END_F
master-bin.000001	#	Table_map	1	#	table_id: # (test.t1)
master-bin.000001	#	Write_rows	1	#	table_id: # flags: STMT_END_F
master-bin.000001	#	Table_map	1	#	table_id: # (test.t1)
master-bin.000001	#	Write_rows	1	#	table_id: # flags: STMT_END_F
master-bin.000001	#	Table_map	1	#	table_id: # (test.t1)
master-bin.000001	#	Write_rows	1	#	table_id: # flags: STMT_END_F
master-bin.000001	#	Table_map	1	#	table_id: # (test.t1)
master-bin.000001	#	Write_rows	1	#	table_id: # flags: STMT_END_F
master-bin.000001	#	Table_map	1	#	table_id: # (test.t1)
master-bin.000001	#	Write_rows	1	#	table_id: # flags: STMT_END_F
master-bin.000001	#	Table_map	1	#	table_id: # (test.t1)
master-bin.000001	#	Write_rows	1	#	table_id: # flags: STMT_END_F
master-bin.000001	#	Table_map	1	#	table_id: # (test.t1)
master-bin.000001	#	Write_rows	1	#	table_id: # flags: STMT_END_F
master-bin.000001	#	Table_map	1	#	table_id: # (test.t1)
master-bin.000001	#	Write_rows	1	#	table_id: # flags: STMT_END_F
master-bin.000001	#	Table_map	1	#	table_id: # (test.t1)
master-bin.000001	#	Write_rows	1	#	table_id: # flags: STMT_END_F
master-bin.000001	#	Table_map	1	#	table_id: # (test.t1)
master-bin.000001	#	Write_rows	1	#	table_id: # flags: STMT_END_F
master-bin.000001	#	Table_map	1	#	table_id: # (test.t1)
master-bin.000001	#	Write_rows	1	#	table_id: # flags: STMT_END_F
master-bin.000001	#	Table_map	1	#	table_id: # (test.t1)
master-bin.000001	#	Write_rows	1	#	table_id: # flags: STMT_END_F
master-bin.000001	#	Table_map	1	#	table_id: # (test.t1)
master-bin.000001	#	Write_rows	1	#	table_id: # flags: STMT_END_F
master-bin.000001	#	Table_map	1	#	table_id: # (test.t1)
master-bin.000001	#	Write_rows	1	#	table_id: # flags: STMT_END_F
master-bin.000001	#	Table_map	1	#	table_id: # (test.t1)
master-bin.000001	#	Write_rows	1	#	table_id: # flags: STMT_END_F
master-bin.000001	#	Table_map	1	#	table_id: # (test.t1)
master-bin.000001	#	Write_rows	1	#	table_id: # flags: STMT_END_F
master-bin.000001	#	Table_map	1	#	table_id: # (test.t1)
master-bin.000001	#	Write_rows	1	#	table_id: # flags: STMT_END_F
master-bin.000001	#	Table_map	1	#	table_id: # (test.t1)
master-bin.000001	#	Write_rows	1	#	table_id: # flags: STMT_END_F
master-bin.000001	#	Table_map	1	#	table_id: # (test.t1)
master-bin.000001	#	Write_rows	1	#	table_id: # flags: STMT_END_F
master-bin.000001	#	Table_map	1	#	table_id: # (test.t1)
master-bin.000001	#	Write_rows	1	#	table_id: # flags: STMT_END_F
master-bin.000001	#	Table_map	1	#	table_id: # (test.t1)
master-bin.000001	#	Write_rows	1	#	table_id: # flags: STMT_END_F
master-bin.000001	#	Table_map	1	#	table_id: # (test.t1)
master-bin.000001	#	Write_rows	1	#	table_id: # flags: STMT_END_F
master-bin.000001	#	Table_map	1	#	table_id: # (test.t1)
master-bin.000001	#	Write_rows	1	#	table_id: # flags: STMT_END_F
master-bin.000001	#	Table_map	1	#	table_id: # (test.t1)
master-bin.000001	#	Write_rows	1	#	table_id: # flags: STMT_END_F
master-bin.000001	#	Table_map	1	#	table_id: # (test.t1)
master-bin.000001	#	Write_rows	1	#	table_id: # flags: STMT_END_F
master-bin.000001	#	Table_map	1	#	table_id: # (test.t1)
master-bin.000001	#	Write_rows	1	#	table_id: # flags: STMT_END_F
master-bin.000001	#	Table_map	1	#	table_id: # (test.t1)
master-bin.000001	#	Write_rows	1	#	table_id: # flags: STMT_END_F
master-bin.000001	#	Table_map	1	#	table_id: # (test.t1)
master-bin.000001	#	Write_rows	1	#	table_id: # flags: STMT_END_F
master-bin.000001	#	Table_map	1	#	table_id: # (test.t1)
master-bin.000001	#	Write_rows	1	#	table_id: # flags: STMT_END_F
master-bin.000001	#	Table_map	1	#	table_id: # (test.t1)
master-bin.000001	#	Write_rows	1	#	table_id: # flags: STMT_END_F
master-bin.000001	#	Table_map	1	#	table_id: # (test.t1)
master-bin.000001	#	Write_rows	1	#	table_id: # flags: STMT_END_F
master-bin.000001	#	Xid	1	#	COMMIT /* xid= */
master-bin.000001	#	Rotate	1	#	master-bin.000002;pos=4
show binlog events in 'master-bin.000002' from 107;
=======
show binlog events from <binlog_start>;
Log_name	Pos	Event_type	Server_id	End_log_pos	Info
master-bin.000001	#	Query	#	#	use `test`; create table t1 (n int) engine=innodb
master-bin.000001	#	Query	#	#	BEGIN
master-bin.000001	#	Table_map	#	#	table_id: # (test.t1)
master-bin.000001	#	Write_rows	#	#	table_id: # flags: STMT_END_F
master-bin.000001	#	Table_map	#	#	table_id: # (test.t1)
master-bin.000001	#	Write_rows	#	#	table_id: # flags: STMT_END_F
master-bin.000001	#	Table_map	#	#	table_id: # (test.t1)
master-bin.000001	#	Write_rows	#	#	table_id: # flags: STMT_END_F
master-bin.000001	#	Table_map	#	#	table_id: # (test.t1)
master-bin.000001	#	Write_rows	#	#	table_id: # flags: STMT_END_F
master-bin.000001	#	Table_map	#	#	table_id: # (test.t1)
master-bin.000001	#	Write_rows	#	#	table_id: # flags: STMT_END_F
master-bin.000001	#	Table_map	#	#	table_id: # (test.t1)
master-bin.000001	#	Write_rows	#	#	table_id: # flags: STMT_END_F
master-bin.000001	#	Table_map	#	#	table_id: # (test.t1)
master-bin.000001	#	Write_rows	#	#	table_id: # flags: STMT_END_F
master-bin.000001	#	Table_map	#	#	table_id: # (test.t1)
master-bin.000001	#	Write_rows	#	#	table_id: # flags: STMT_END_F
master-bin.000001	#	Table_map	#	#	table_id: # (test.t1)
master-bin.000001	#	Write_rows	#	#	table_id: # flags: STMT_END_F
master-bin.000001	#	Table_map	#	#	table_id: # (test.t1)
master-bin.000001	#	Write_rows	#	#	table_id: # flags: STMT_END_F
master-bin.000001	#	Table_map	#	#	table_id: # (test.t1)
master-bin.000001	#	Write_rows	#	#	table_id: # flags: STMT_END_F
master-bin.000001	#	Table_map	#	#	table_id: # (test.t1)
master-bin.000001	#	Write_rows	#	#	table_id: # flags: STMT_END_F
master-bin.000001	#	Table_map	#	#	table_id: # (test.t1)
master-bin.000001	#	Write_rows	#	#	table_id: # flags: STMT_END_F
master-bin.000001	#	Table_map	#	#	table_id: # (test.t1)
master-bin.000001	#	Write_rows	#	#	table_id: # flags: STMT_END_F
master-bin.000001	#	Table_map	#	#	table_id: # (test.t1)
master-bin.000001	#	Write_rows	#	#	table_id: # flags: STMT_END_F
master-bin.000001	#	Table_map	#	#	table_id: # (test.t1)
master-bin.000001	#	Write_rows	#	#	table_id: # flags: STMT_END_F
master-bin.000001	#	Table_map	#	#	table_id: # (test.t1)
master-bin.000001	#	Write_rows	#	#	table_id: # flags: STMT_END_F
master-bin.000001	#	Table_map	#	#	table_id: # (test.t1)
master-bin.000001	#	Write_rows	#	#	table_id: # flags: STMT_END_F
master-bin.000001	#	Table_map	#	#	table_id: # (test.t1)
master-bin.000001	#	Write_rows	#	#	table_id: # flags: STMT_END_F
master-bin.000001	#	Table_map	#	#	table_id: # (test.t1)
master-bin.000001	#	Write_rows	#	#	table_id: # flags: STMT_END_F
master-bin.000001	#	Table_map	#	#	table_id: # (test.t1)
master-bin.000001	#	Write_rows	#	#	table_id: # flags: STMT_END_F
master-bin.000001	#	Table_map	#	#	table_id: # (test.t1)
master-bin.000001	#	Write_rows	#	#	table_id: # flags: STMT_END_F
master-bin.000001	#	Table_map	#	#	table_id: # (test.t1)
master-bin.000001	#	Write_rows	#	#	table_id: # flags: STMT_END_F
master-bin.000001	#	Table_map	#	#	table_id: # (test.t1)
master-bin.000001	#	Write_rows	#	#	table_id: # flags: STMT_END_F
master-bin.000001	#	Table_map	#	#	table_id: # (test.t1)
master-bin.000001	#	Write_rows	#	#	table_id: # flags: STMT_END_F
master-bin.000001	#	Table_map	#	#	table_id: # (test.t1)
master-bin.000001	#	Write_rows	#	#	table_id: # flags: STMT_END_F
master-bin.000001	#	Table_map	#	#	table_id: # (test.t1)
master-bin.000001	#	Write_rows	#	#	table_id: # flags: STMT_END_F
master-bin.000001	#	Table_map	#	#	table_id: # (test.t1)
master-bin.000001	#	Write_rows	#	#	table_id: # flags: STMT_END_F
master-bin.000001	#	Table_map	#	#	table_id: # (test.t1)
master-bin.000001	#	Write_rows	#	#	table_id: # flags: STMT_END_F
master-bin.000001	#	Table_map	#	#	table_id: # (test.t1)
master-bin.000001	#	Write_rows	#	#	table_id: # flags: STMT_END_F
master-bin.000001	#	Table_map	#	#	table_id: # (test.t1)
master-bin.000001	#	Write_rows	#	#	table_id: # flags: STMT_END_F
master-bin.000001	#	Table_map	#	#	table_id: # (test.t1)
master-bin.000001	#	Write_rows	#	#	table_id: # flags: STMT_END_F
master-bin.000001	#	Table_map	#	#	table_id: # (test.t1)
master-bin.000001	#	Write_rows	#	#	table_id: # flags: STMT_END_F
master-bin.000001	#	Table_map	#	#	table_id: # (test.t1)
master-bin.000001	#	Write_rows	#	#	table_id: # flags: STMT_END_F
master-bin.000001	#	Table_map	#	#	table_id: # (test.t1)
master-bin.000001	#	Write_rows	#	#	table_id: # flags: STMT_END_F
master-bin.000001	#	Table_map	#	#	table_id: # (test.t1)
master-bin.000001	#	Write_rows	#	#	table_id: # flags: STMT_END_F
master-bin.000001	#	Table_map	#	#	table_id: # (test.t1)
master-bin.000001	#	Write_rows	#	#	table_id: # flags: STMT_END_F
master-bin.000001	#	Table_map	#	#	table_id: # (test.t1)
master-bin.000001	#	Write_rows	#	#	table_id: # flags: STMT_END_F
master-bin.000001	#	Table_map	#	#	table_id: # (test.t1)
master-bin.000001	#	Write_rows	#	#	table_id: # flags: STMT_END_F
master-bin.000001	#	Table_map	#	#	table_id: # (test.t1)
master-bin.000001	#	Write_rows	#	#	table_id: # flags: STMT_END_F
master-bin.000001	#	Table_map	#	#	table_id: # (test.t1)
master-bin.000001	#	Write_rows	#	#	table_id: # flags: STMT_END_F
master-bin.000001	#	Table_map	#	#	table_id: # (test.t1)
master-bin.000001	#	Write_rows	#	#	table_id: # flags: STMT_END_F
master-bin.000001	#	Table_map	#	#	table_id: # (test.t1)
master-bin.000001	#	Write_rows	#	#	table_id: # flags: STMT_END_F
master-bin.000001	#	Table_map	#	#	table_id: # (test.t1)
master-bin.000001	#	Write_rows	#	#	table_id: # flags: STMT_END_F
master-bin.000001	#	Table_map	#	#	table_id: # (test.t1)
master-bin.000001	#	Write_rows	#	#	table_id: # flags: STMT_END_F
master-bin.000001	#	Table_map	#	#	table_id: # (test.t1)
master-bin.000001	#	Write_rows	#	#	table_id: # flags: STMT_END_F
master-bin.000001	#	Table_map	#	#	table_id: # (test.t1)
master-bin.000001	#	Write_rows	#	#	table_id: # flags: STMT_END_F
master-bin.000001	#	Table_map	#	#	table_id: # (test.t1)
master-bin.000001	#	Write_rows	#	#	table_id: # flags: STMT_END_F
master-bin.000001	#	Table_map	#	#	table_id: # (test.t1)
master-bin.000001	#	Write_rows	#	#	table_id: # flags: STMT_END_F
master-bin.000001	#	Table_map	#	#	table_id: # (test.t1)
master-bin.000001	#	Write_rows	#	#	table_id: # flags: STMT_END_F
master-bin.000001	#	Table_map	#	#	table_id: # (test.t1)
master-bin.000001	#	Write_rows	#	#	table_id: # flags: STMT_END_F
master-bin.000001	#	Table_map	#	#	table_id: # (test.t1)
master-bin.000001	#	Write_rows	#	#	table_id: # flags: STMT_END_F
master-bin.000001	#	Table_map	#	#	table_id: # (test.t1)
master-bin.000001	#	Write_rows	#	#	table_id: # flags: STMT_END_F
master-bin.000001	#	Table_map	#	#	table_id: # (test.t1)
master-bin.000001	#	Write_rows	#	#	table_id: # flags: STMT_END_F
master-bin.000001	#	Table_map	#	#	table_id: # (test.t1)
master-bin.000001	#	Write_rows	#	#	table_id: # flags: STMT_END_F
master-bin.000001	#	Table_map	#	#	table_id: # (test.t1)
master-bin.000001	#	Write_rows	#	#	table_id: # flags: STMT_END_F
master-bin.000001	#	Table_map	#	#	table_id: # (test.t1)
master-bin.000001	#	Write_rows	#	#	table_id: # flags: STMT_END_F
master-bin.000001	#	Table_map	#	#	table_id: # (test.t1)
master-bin.000001	#	Write_rows	#	#	table_id: # flags: STMT_END_F
master-bin.000001	#	Table_map	#	#	table_id: # (test.t1)
master-bin.000001	#	Write_rows	#	#	table_id: # flags: STMT_END_F
master-bin.000001	#	Table_map	#	#	table_id: # (test.t1)
master-bin.000001	#	Write_rows	#	#	table_id: # flags: STMT_END_F
master-bin.000001	#	Table_map	#	#	table_id: # (test.t1)
master-bin.000001	#	Write_rows	#	#	table_id: # flags: STMT_END_F
master-bin.000001	#	Table_map	#	#	table_id: # (test.t1)
master-bin.000001	#	Write_rows	#	#	table_id: # flags: STMT_END_F
master-bin.000001	#	Table_map	#	#	table_id: # (test.t1)
master-bin.000001	#	Write_rows	#	#	table_id: # flags: STMT_END_F
master-bin.000001	#	Table_map	#	#	table_id: # (test.t1)
master-bin.000001	#	Write_rows	#	#	table_id: # flags: STMT_END_F
master-bin.000001	#	Table_map	#	#	table_id: # (test.t1)
master-bin.000001	#	Write_rows	#	#	table_id: # flags: STMT_END_F
master-bin.000001	#	Table_map	#	#	table_id: # (test.t1)
master-bin.000001	#	Write_rows	#	#	table_id: # flags: STMT_END_F
master-bin.000001	#	Table_map	#	#	table_id: # (test.t1)
master-bin.000001	#	Write_rows	#	#	table_id: # flags: STMT_END_F
master-bin.000001	#	Table_map	#	#	table_id: # (test.t1)
master-bin.000001	#	Write_rows	#	#	table_id: # flags: STMT_END_F
master-bin.000001	#	Table_map	#	#	table_id: # (test.t1)
master-bin.000001	#	Write_rows	#	#	table_id: # flags: STMT_END_F
master-bin.000001	#	Table_map	#	#	table_id: # (test.t1)
master-bin.000001	#	Write_rows	#	#	table_id: # flags: STMT_END_F
master-bin.000001	#	Table_map	#	#	table_id: # (test.t1)
master-bin.000001	#	Write_rows	#	#	table_id: # flags: STMT_END_F
master-bin.000001	#	Table_map	#	#	table_id: # (test.t1)
master-bin.000001	#	Write_rows	#	#	table_id: # flags: STMT_END_F
master-bin.000001	#	Table_map	#	#	table_id: # (test.t1)
master-bin.000001	#	Write_rows	#	#	table_id: # flags: STMT_END_F
master-bin.000001	#	Table_map	#	#	table_id: # (test.t1)
master-bin.000001	#	Write_rows	#	#	table_id: # flags: STMT_END_F
master-bin.000001	#	Table_map	#	#	table_id: # (test.t1)
master-bin.000001	#	Write_rows	#	#	table_id: # flags: STMT_END_F
master-bin.000001	#	Table_map	#	#	table_id: # (test.t1)
master-bin.000001	#	Write_rows	#	#	table_id: # flags: STMT_END_F
master-bin.000001	#	Table_map	#	#	table_id: # (test.t1)
master-bin.000001	#	Write_rows	#	#	table_id: # flags: STMT_END_F
master-bin.000001	#	Table_map	#	#	table_id: # (test.t1)
master-bin.000001	#	Write_rows	#	#	table_id: # flags: STMT_END_F
master-bin.000001	#	Table_map	#	#	table_id: # (test.t1)
master-bin.000001	#	Write_rows	#	#	table_id: # flags: STMT_END_F
master-bin.000001	#	Table_map	#	#	table_id: # (test.t1)
master-bin.000001	#	Write_rows	#	#	table_id: # flags: STMT_END_F
master-bin.000001	#	Table_map	#	#	table_id: # (test.t1)
master-bin.000001	#	Write_rows	#	#	table_id: # flags: STMT_END_F
master-bin.000001	#	Table_map	#	#	table_id: # (test.t1)
master-bin.000001	#	Write_rows	#	#	table_id: # flags: STMT_END_F
master-bin.000001	#	Table_map	#	#	table_id: # (test.t1)
master-bin.000001	#	Write_rows	#	#	table_id: # flags: STMT_END_F
master-bin.000001	#	Table_map	#	#	table_id: # (test.t1)
master-bin.000001	#	Write_rows	#	#	table_id: # flags: STMT_END_F
master-bin.000001	#	Table_map	#	#	table_id: # (test.t1)
master-bin.000001	#	Write_rows	#	#	table_id: # flags: STMT_END_F
master-bin.000001	#	Table_map	#	#	table_id: # (test.t1)
master-bin.000001	#	Write_rows	#	#	table_id: # flags: STMT_END_F
master-bin.000001	#	Table_map	#	#	table_id: # (test.t1)
master-bin.000001	#	Write_rows	#	#	table_id: # flags: STMT_END_F
master-bin.000001	#	Table_map	#	#	table_id: # (test.t1)
master-bin.000001	#	Write_rows	#	#	table_id: # flags: STMT_END_F
master-bin.000001	#	Table_map	#	#	table_id: # (test.t1)
master-bin.000001	#	Write_rows	#	#	table_id: # flags: STMT_END_F
master-bin.000001	#	Table_map	#	#	table_id: # (test.t1)
master-bin.000001	#	Write_rows	#	#	table_id: # flags: STMT_END_F
master-bin.000001	#	Table_map	#	#	table_id: # (test.t1)
master-bin.000001	#	Write_rows	#	#	table_id: # flags: STMT_END_F
master-bin.000001	#	Table_map	#	#	table_id: # (test.t1)
master-bin.000001	#	Write_rows	#	#	table_id: # flags: STMT_END_F
master-bin.000001	#	Table_map	#	#	table_id: # (test.t1)
master-bin.000001	#	Write_rows	#	#	table_id: # flags: STMT_END_F
master-bin.000001	#	Table_map	#	#	table_id: # (test.t1)
master-bin.000001	#	Write_rows	#	#	table_id: # flags: STMT_END_F
master-bin.000001	#	Table_map	#	#	table_id: # (test.t1)
master-bin.000001	#	Write_rows	#	#	table_id: # flags: STMT_END_F
master-bin.000001	#	Table_map	#	#	table_id: # (test.t1)
master-bin.000001	#	Write_rows	#	#	table_id: # flags: STMT_END_F
master-bin.000001	#	Table_map	#	#	table_id: # (test.t1)
master-bin.000001	#	Write_rows	#	#	table_id: # flags: STMT_END_F
master-bin.000001	#	Table_map	#	#	table_id: # (test.t1)
master-bin.000001	#	Write_rows	#	#	table_id: # flags: STMT_END_F
master-bin.000001	#	Table_map	#	#	table_id: # (test.t1)
master-bin.000001	#	Write_rows	#	#	table_id: # flags: STMT_END_F
master-bin.000001	#	Table_map	#	#	table_id: # (test.t1)
master-bin.000001	#	Write_rows	#	#	table_id: # flags: STMT_END_F
master-bin.000001	#	Xid	#	#	COMMIT /* XID */
master-bin.000001	#	Rotate	#	#	master-bin.000002;pos=4
show binlog events in 'master-bin.000002' from <binlog_start>;
>>>>>>> 9521db35
Log_name	Pos	Event_type	Server_id	End_log_pos	Info
master-bin.000002	#	Query	#	#	use `test`; drop table t1
set @ac = @@autocommit;
set autocommit= 0;
reset master;
create table t1(n int) engine=innodb;
begin;
insert into t1 values (1);
insert into t1 values (2);
insert into t1 values (3);
commit;
drop table t1;
show binlog events from <binlog_start>;
Log_name	Pos	Event_type	Server_id	End_log_pos	Info
<<<<<<< HEAD
master-bin.000001	4	Format_desc	1	107	Server version, Binlog ver: 4
master-bin.000001	107	Query	1	206	use `test`; create table t1(n int) engine=innodb
master-bin.000001	206	Query	1	274	BEGIN
master-bin.000001	274	Table_map	1	315	table_id: # (test.t1)
master-bin.000001	315	Write_rows	1	349	table_id: # flags: STMT_END_F
master-bin.000001	349	Table_map	1	390	table_id: # (test.t1)
master-bin.000001	390	Write_rows	1	424	table_id: # flags: STMT_END_F
master-bin.000001	424	Table_map	1	465	table_id: # (test.t1)
master-bin.000001	465	Write_rows	1	499	table_id: # flags: STMT_END_F
master-bin.000001	499	Xid	1	526	COMMIT /* XID */
master-bin.000001	526	Query	1	602	use `test`; drop table t1
=======
master-bin.000001	#	Query	#	#	use `test`; create table t1(n int) engine=innodb
master-bin.000001	#	Query	#	#	BEGIN
master-bin.000001	#	Table_map	#	#	table_id: # (test.t1)
master-bin.000001	#	Write_rows	#	#	table_id: # flags: STMT_END_F
master-bin.000001	#	Table_map	#	#	table_id: # (test.t1)
master-bin.000001	#	Write_rows	#	#	table_id: # flags: STMT_END_F
master-bin.000001	#	Table_map	#	#	table_id: # (test.t1)
master-bin.000001	#	Write_rows	#	#	table_id: # flags: STMT_END_F
master-bin.000001	#	Xid	#	#	COMMIT /* XID */
master-bin.000001	#	Query	#	#	use `test`; drop table t1
>>>>>>> 9521db35
set @bcs = @@binlog_cache_size;
set global binlog_cache_size=4096;
reset master;
create table t1 (a int) engine=innodb;
<<<<<<< HEAD
show binlog events from 0;
Log_name	Pos	Event_type	Server_id	End_log_pos	Info
master-bin.000001	4	Format_desc	1	107	Server version, Binlog ver: 4
master-bin.000001	107	Query	1	207	use `test`; create table t1 (a int) engine=innodb
master-bin.000001	207	Query	1	275	BEGIN
master-bin.000001	275	Table_map	1	316	table_id: # (test.t1)
master-bin.000001	316	Write_rows	1	350	table_id: # flags: STMT_END_F
master-bin.000001	350	Table_map	1	391	table_id: # (test.t1)
master-bin.000001	391	Write_rows	1	425	table_id: # flags: STMT_END_F
master-bin.000001	425	Table_map	1	466	table_id: # (test.t1)
master-bin.000001	466	Write_rows	1	500	table_id: # flags: STMT_END_F
master-bin.000001	500	Table_map	1	541	table_id: # (test.t1)
master-bin.000001	541	Write_rows	1	575	table_id: # flags: STMT_END_F
master-bin.000001	575	Table_map	1	616	table_id: # (test.t1)
master-bin.000001	616	Write_rows	1	650	table_id: # flags: STMT_END_F
master-bin.000001	650	Table_map	1	691	table_id: # (test.t1)
master-bin.000001	691	Write_rows	1	725	table_id: # flags: STMT_END_F
master-bin.000001	725	Table_map	1	766	table_id: # (test.t1)
master-bin.000001	766	Write_rows	1	800	table_id: # flags: STMT_END_F
master-bin.000001	800	Table_map	1	841	table_id: # (test.t1)
master-bin.000001	841	Write_rows	1	875	table_id: # flags: STMT_END_F
master-bin.000001	875	Table_map	1	916	table_id: # (test.t1)
master-bin.000001	916	Write_rows	1	950	table_id: # flags: STMT_END_F
master-bin.000001	950	Table_map	1	991	table_id: # (test.t1)
master-bin.000001	991	Write_rows	1	1025	table_id: # flags: STMT_END_F
master-bin.000001	1025	Table_map	1	1066	table_id: # (test.t1)
master-bin.000001	1066	Write_rows	1	1100	table_id: # flags: STMT_END_F
master-bin.000001	1100	Table_map	1	1141	table_id: # (test.t1)
master-bin.000001	1141	Write_rows	1	1175	table_id: # flags: STMT_END_F
master-bin.000001	1175	Table_map	1	1216	table_id: # (test.t1)
master-bin.000001	1216	Write_rows	1	1250	table_id: # flags: STMT_END_F
master-bin.000001	1250	Table_map	1	1291	table_id: # (test.t1)
master-bin.000001	1291	Write_rows	1	1325	table_id: # flags: STMT_END_F
master-bin.000001	1325	Table_map	1	1366	table_id: # (test.t1)
master-bin.000001	1366	Write_rows	1	1400	table_id: # flags: STMT_END_F
master-bin.000001	1400	Table_map	1	1441	table_id: # (test.t1)
master-bin.000001	1441	Write_rows	1	1475	table_id: # flags: STMT_END_F
master-bin.000001	1475	Table_map	1	1516	table_id: # (test.t1)
master-bin.000001	1516	Write_rows	1	1550	table_id: # flags: STMT_END_F
master-bin.000001	1550	Table_map	1	1591	table_id: # (test.t1)
master-bin.000001	1591	Write_rows	1	1625	table_id: # flags: STMT_END_F
master-bin.000001	1625	Table_map	1	1666	table_id: # (test.t1)
master-bin.000001	1666	Write_rows	1	1700	table_id: # flags: STMT_END_F
master-bin.000001	1700	Table_map	1	1741	table_id: # (test.t1)
master-bin.000001	1741	Write_rows	1	1775	table_id: # flags: STMT_END_F
master-bin.000001	1775	Table_map	1	1816	table_id: # (test.t1)
master-bin.000001	1816	Write_rows	1	1850	table_id: # flags: STMT_END_F
master-bin.000001	1850	Table_map	1	1891	table_id: # (test.t1)
master-bin.000001	1891	Write_rows	1	1925	table_id: # flags: STMT_END_F
master-bin.000001	1925	Table_map	1	1966	table_id: # (test.t1)
master-bin.000001	1966	Write_rows	1	2000	table_id: # flags: STMT_END_F
master-bin.000001	2000	Table_map	1	2041	table_id: # (test.t1)
master-bin.000001	2041	Write_rows	1	2075	table_id: # flags: STMT_END_F
master-bin.000001	2075	Table_map	1	2116	table_id: # (test.t1)
master-bin.000001	2116	Write_rows	1	2150	table_id: # flags: STMT_END_F
master-bin.000001	2150	Table_map	1	2191	table_id: # (test.t1)
master-bin.000001	2191	Write_rows	1	2225	table_id: # flags: STMT_END_F
master-bin.000001	2225	Table_map	1	2266	table_id: # (test.t1)
master-bin.000001	2266	Write_rows	1	2300	table_id: # flags: STMT_END_F
master-bin.000001	2300	Table_map	1	2341	table_id: # (test.t1)
master-bin.000001	2341	Write_rows	1	2375	table_id: # flags: STMT_END_F
master-bin.000001	2375	Table_map	1	2416	table_id: # (test.t1)
master-bin.000001	2416	Write_rows	1	2450	table_id: # flags: STMT_END_F
master-bin.000001	2450	Table_map	1	2491	table_id: # (test.t1)
master-bin.000001	2491	Write_rows	1	2525	table_id: # flags: STMT_END_F
master-bin.000001	2525	Table_map	1	2566	table_id: # (test.t1)
master-bin.000001	2566	Write_rows	1	2600	table_id: # flags: STMT_END_F
master-bin.000001	2600	Table_map	1	2641	table_id: # (test.t1)
master-bin.000001	2641	Write_rows	1	2675	table_id: # flags: STMT_END_F
master-bin.000001	2675	Table_map	1	2716	table_id: # (test.t1)
master-bin.000001	2716	Write_rows	1	2750	table_id: # flags: STMT_END_F
master-bin.000001	2750	Table_map	1	2791	table_id: # (test.t1)
master-bin.000001	2791	Write_rows	1	2825	table_id: # flags: STMT_END_F
master-bin.000001	2825	Table_map	1	2866	table_id: # (test.t1)
master-bin.000001	2866	Write_rows	1	2900	table_id: # flags: STMT_END_F
master-bin.000001	2900	Table_map	1	2941	table_id: # (test.t1)
master-bin.000001	2941	Write_rows	1	2975	table_id: # flags: STMT_END_F
master-bin.000001	2975	Table_map	1	3016	table_id: # (test.t1)
master-bin.000001	3016	Write_rows	1	3050	table_id: # flags: STMT_END_F
master-bin.000001	3050	Table_map	1	3091	table_id: # (test.t1)
master-bin.000001	3091	Write_rows	1	3125	table_id: # flags: STMT_END_F
master-bin.000001	3125	Table_map	1	3166	table_id: # (test.t1)
master-bin.000001	3166	Write_rows	1	3200	table_id: # flags: STMT_END_F
master-bin.000001	3200	Table_map	1	3241	table_id: # (test.t1)
master-bin.000001	3241	Write_rows	1	3275	table_id: # flags: STMT_END_F
master-bin.000001	3275	Table_map	1	3316	table_id: # (test.t1)
master-bin.000001	3316	Write_rows	1	3350	table_id: # flags: STMT_END_F
master-bin.000001	3350	Table_map	1	3391	table_id: # (test.t1)
master-bin.000001	3391	Write_rows	1	3425	table_id: # flags: STMT_END_F
master-bin.000001	3425	Table_map	1	3466	table_id: # (test.t1)
master-bin.000001	3466	Write_rows	1	3500	table_id: # flags: STMT_END_F
master-bin.000001	3500	Table_map	1	3541	table_id: # (test.t1)
master-bin.000001	3541	Write_rows	1	3575	table_id: # flags: STMT_END_F
master-bin.000001	3575	Table_map	1	3616	table_id: # (test.t1)
master-bin.000001	3616	Write_rows	1	3650	table_id: # flags: STMT_END_F
master-bin.000001	3650	Table_map	1	3691	table_id: # (test.t1)
master-bin.000001	3691	Write_rows	1	3725	table_id: # flags: STMT_END_F
master-bin.000001	3725	Table_map	1	3766	table_id: # (test.t1)
master-bin.000001	3766	Write_rows	1	3800	table_id: # flags: STMT_END_F
master-bin.000001	3800	Table_map	1	3841	table_id: # (test.t1)
master-bin.000001	3841	Write_rows	1	3875	table_id: # flags: STMT_END_F
master-bin.000001	3875	Table_map	1	3916	table_id: # (test.t1)
master-bin.000001	3916	Write_rows	1	3950	table_id: # flags: STMT_END_F
master-bin.000001	3950	Table_map	1	3991	table_id: # (test.t1)
master-bin.000001	3991	Write_rows	1	4025	table_id: # flags: STMT_END_F
master-bin.000001	4025	Table_map	1	4066	table_id: # (test.t1)
master-bin.000001	4066	Write_rows	1	4100	table_id: # flags: STMT_END_F
master-bin.000001	4100	Table_map	1	4141	table_id: # (test.t1)
master-bin.000001	4141	Write_rows	1	4175	table_id: # flags: STMT_END_F
master-bin.000001	4175	Table_map	1	4216	table_id: # (test.t1)
master-bin.000001	4216	Write_rows	1	4250	table_id: # flags: STMT_END_F
master-bin.000001	4250	Table_map	1	4291	table_id: # (test.t1)
master-bin.000001	4291	Write_rows	1	4325	table_id: # flags: STMT_END_F
master-bin.000001	4325	Table_map	1	4366	table_id: # (test.t1)
master-bin.000001	4366	Write_rows	1	4400	table_id: # flags: STMT_END_F
master-bin.000001	4400	Table_map	1	4441	table_id: # (test.t1)
master-bin.000001	4441	Write_rows	1	4475	table_id: # flags: STMT_END_F
master-bin.000001	4475	Table_map	1	4516	table_id: # (test.t1)
master-bin.000001	4516	Write_rows	1	4550	table_id: # flags: STMT_END_F
master-bin.000001	4550	Table_map	1	4591	table_id: # (test.t1)
master-bin.000001	4591	Write_rows	1	4625	table_id: # flags: STMT_END_F
master-bin.000001	4625	Table_map	1	4666	table_id: # (test.t1)
master-bin.000001	4666	Write_rows	1	4700	table_id: # flags: STMT_END_F
master-bin.000001	4700	Table_map	1	4741	table_id: # (test.t1)
master-bin.000001	4741	Write_rows	1	4775	table_id: # flags: STMT_END_F
master-bin.000001	4775	Table_map	1	4816	table_id: # (test.t1)
master-bin.000001	4816	Write_rows	1	4850	table_id: # flags: STMT_END_F
master-bin.000001	4850	Table_map	1	4891	table_id: # (test.t1)
master-bin.000001	4891	Write_rows	1	4925	table_id: # flags: STMT_END_F
master-bin.000001	4925	Table_map	1	4966	table_id: # (test.t1)
master-bin.000001	4966	Write_rows	1	5000	table_id: # flags: STMT_END_F
master-bin.000001	5000	Table_map	1	5041	table_id: # (test.t1)
master-bin.000001	5041	Write_rows	1	5075	table_id: # flags: STMT_END_F
master-bin.000001	5075	Table_map	1	5116	table_id: # (test.t1)
master-bin.000001	5116	Write_rows	1	5150	table_id: # flags: STMT_END_F
master-bin.000001	5150	Table_map	1	5191	table_id: # (test.t1)
master-bin.000001	5191	Write_rows	1	5225	table_id: # flags: STMT_END_F
master-bin.000001	5225	Table_map	1	5266	table_id: # (test.t1)
master-bin.000001	5266	Write_rows	1	5300	table_id: # flags: STMT_END_F
master-bin.000001	5300	Table_map	1	5341	table_id: # (test.t1)
master-bin.000001	5341	Write_rows	1	5375	table_id: # flags: STMT_END_F
master-bin.000001	5375	Table_map	1	5416	table_id: # (test.t1)
master-bin.000001	5416	Write_rows	1	5450	table_id: # flags: STMT_END_F
master-bin.000001	5450	Table_map	1	5491	table_id: # (test.t1)
master-bin.000001	5491	Write_rows	1	5525	table_id: # flags: STMT_END_F
master-bin.000001	5525	Table_map	1	5566	table_id: # (test.t1)
master-bin.000001	5566	Write_rows	1	5600	table_id: # flags: STMT_END_F
master-bin.000001	5600	Table_map	1	5641	table_id: # (test.t1)
master-bin.000001	5641	Write_rows	1	5675	table_id: # flags: STMT_END_F
master-bin.000001	5675	Table_map	1	5716	table_id: # (test.t1)
master-bin.000001	5716	Write_rows	1	5750	table_id: # flags: STMT_END_F
master-bin.000001	5750	Table_map	1	5791	table_id: # (test.t1)
master-bin.000001	5791	Write_rows	1	5825	table_id: # flags: STMT_END_F
master-bin.000001	5825	Table_map	1	5866	table_id: # (test.t1)
master-bin.000001	5866	Write_rows	1	5900	table_id: # flags: STMT_END_F
master-bin.000001	5900	Table_map	1	5941	table_id: # (test.t1)
master-bin.000001	5941	Write_rows	1	5975	table_id: # flags: STMT_END_F
master-bin.000001	5975	Table_map	1	6016	table_id: # (test.t1)
master-bin.000001	6016	Write_rows	1	6050	table_id: # flags: STMT_END_F
master-bin.000001	6050	Table_map	1	6091	table_id: # (test.t1)
master-bin.000001	6091	Write_rows	1	6125	table_id: # flags: STMT_END_F
master-bin.000001	6125	Table_map	1	6166	table_id: # (test.t1)
master-bin.000001	6166	Write_rows	1	6200	table_id: # flags: STMT_END_F
master-bin.000001	6200	Table_map	1	6241	table_id: # (test.t1)
master-bin.000001	6241	Write_rows	1	6275	table_id: # flags: STMT_END_F
master-bin.000001	6275	Table_map	1	6316	table_id: # (test.t1)
master-bin.000001	6316	Write_rows	1	6350	table_id: # flags: STMT_END_F
master-bin.000001	6350	Table_map	1	6391	table_id: # (test.t1)
master-bin.000001	6391	Write_rows	1	6425	table_id: # flags: STMT_END_F
master-bin.000001	6425	Table_map	1	6466	table_id: # (test.t1)
master-bin.000001	6466	Write_rows	1	6500	table_id: # flags: STMT_END_F
master-bin.000001	6500	Table_map	1	6541	table_id: # (test.t1)
master-bin.000001	6541	Write_rows	1	6575	table_id: # flags: STMT_END_F
master-bin.000001	6575	Table_map	1	6616	table_id: # (test.t1)
master-bin.000001	6616	Write_rows	1	6650	table_id: # flags: STMT_END_F
master-bin.000001	6650	Table_map	1	6691	table_id: # (test.t1)
master-bin.000001	6691	Write_rows	1	6725	table_id: # flags: STMT_END_F
master-bin.000001	6725	Table_map	1	6766	table_id: # (test.t1)
master-bin.000001	6766	Write_rows	1	6800	table_id: # flags: STMT_END_F
master-bin.000001	6800	Table_map	1	6841	table_id: # (test.t1)
master-bin.000001	6841	Write_rows	1	6875	table_id: # flags: STMT_END_F
master-bin.000001	6875	Table_map	1	6916	table_id: # (test.t1)
master-bin.000001	6916	Write_rows	1	6950	table_id: # flags: STMT_END_F
master-bin.000001	6950	Table_map	1	6991	table_id: # (test.t1)
master-bin.000001	6991	Write_rows	1	7025	table_id: # flags: STMT_END_F
master-bin.000001	7025	Table_map	1	7066	table_id: # (test.t1)
master-bin.000001	7066	Write_rows	1	7100	table_id: # flags: STMT_END_F
master-bin.000001	7100	Table_map	1	7141	table_id: # (test.t1)
master-bin.000001	7141	Write_rows	1	7175	table_id: # flags: STMT_END_F
master-bin.000001	7175	Table_map	1	7216	table_id: # (test.t1)
master-bin.000001	7216	Write_rows	1	7250	table_id: # flags: STMT_END_F
master-bin.000001	7250	Table_map	1	7291	table_id: # (test.t1)
master-bin.000001	7291	Write_rows	1	7325	table_id: # flags: STMT_END_F
master-bin.000001	7325	Table_map	1	7366	table_id: # (test.t1)
master-bin.000001	7366	Write_rows	1	7400	table_id: # flags: STMT_END_F
master-bin.000001	7400	Table_map	1	7441	table_id: # (test.t1)
master-bin.000001	7441	Write_rows	1	7475	table_id: # flags: STMT_END_F
master-bin.000001	7475	Table_map	1	7516	table_id: # (test.t1)
master-bin.000001	7516	Write_rows	1	7550	table_id: # flags: STMT_END_F
master-bin.000001	7550	Table_map	1	7591	table_id: # (test.t1)
master-bin.000001	7591	Write_rows	1	7625	table_id: # flags: STMT_END_F
master-bin.000001	7625	Table_map	1	7666	table_id: # (test.t1)
master-bin.000001	7666	Write_rows	1	7700	table_id: # flags: STMT_END_F
master-bin.000001	7700	Table_map	1	7741	table_id: # (test.t1)
master-bin.000001	7741	Write_rows	1	7775	table_id: # flags: STMT_END_F
master-bin.000001	7775	Table_map	1	7816	table_id: # (test.t1)
master-bin.000001	7816	Write_rows	1	7850	table_id: # flags: STMT_END_F
master-bin.000001	7850	Table_map	1	7891	table_id: # (test.t1)
master-bin.000001	7891	Write_rows	1	7925	table_id: # flags: STMT_END_F
master-bin.000001	7925	Table_map	1	7966	table_id: # (test.t1)
master-bin.000001	7966	Write_rows	1	8000	table_id: # flags: STMT_END_F
master-bin.000001	8000	Table_map	1	8041	table_id: # (test.t1)
master-bin.000001	8041	Write_rows	1	8075	table_id: # flags: STMT_END_F
master-bin.000001	8075	Table_map	1	8116	table_id: # (test.t1)
master-bin.000001	8116	Write_rows	1	8150	table_id: # flags: STMT_END_F
master-bin.000001	8150	Table_map	1	8191	table_id: # (test.t1)
master-bin.000001	8191	Write_rows	1	8225	table_id: # flags: STMT_END_F
master-bin.000001	8225	Table_map	1	8266	table_id: # (test.t1)
master-bin.000001	8266	Write_rows	1	8300	table_id: # flags: STMT_END_F
master-bin.000001	8300	Table_map	1	8341	table_id: # (test.t1)
master-bin.000001	8341	Write_rows	1	8375	table_id: # flags: STMT_END_F
master-bin.000001	8375	Table_map	1	8416	table_id: # (test.t1)
master-bin.000001	8416	Write_rows	1	8450	table_id: # flags: STMT_END_F
master-bin.000001	8450	Table_map	1	8491	table_id: # (test.t1)
master-bin.000001	8491	Write_rows	1	8525	table_id: # flags: STMT_END_F
master-bin.000001	8525	Table_map	1	8566	table_id: # (test.t1)
master-bin.000001	8566	Write_rows	1	8600	table_id: # flags: STMT_END_F
master-bin.000001	8600	Table_map	1	8641	table_id: # (test.t1)
master-bin.000001	8641	Write_rows	1	8675	table_id: # flags: STMT_END_F
master-bin.000001	8675	Table_map	1	8716	table_id: # (test.t1)
master-bin.000001	8716	Write_rows	1	8750	table_id: # flags: STMT_END_F
master-bin.000001	8750	Table_map	1	8791	table_id: # (test.t1)
master-bin.000001	8791	Write_rows	1	8825	table_id: # flags: STMT_END_F
master-bin.000001	8825	Table_map	1	8866	table_id: # (test.t1)
master-bin.000001	8866	Write_rows	1	8900	table_id: # flags: STMT_END_F
master-bin.000001	8900	Table_map	1	8941	table_id: # (test.t1)
master-bin.000001	8941	Write_rows	1	8975	table_id: # flags: STMT_END_F
master-bin.000001	8975	Table_map	1	9016	table_id: # (test.t1)
master-bin.000001	9016	Write_rows	1	9050	table_id: # flags: STMT_END_F
master-bin.000001	9050	Table_map	1	9091	table_id: # (test.t1)
master-bin.000001	9091	Write_rows	1	9125	table_id: # flags: STMT_END_F
master-bin.000001	9125	Table_map	1	9166	table_id: # (test.t1)
master-bin.000001	9166	Write_rows	1	9200	table_id: # flags: STMT_END_F
master-bin.000001	9200	Table_map	1	9241	table_id: # (test.t1)
master-bin.000001	9241	Write_rows	1	9275	table_id: # flags: STMT_END_F
master-bin.000001	9275	Table_map	1	9316	table_id: # (test.t1)
master-bin.000001	9316	Write_rows	1	9350	table_id: # flags: STMT_END_F
master-bin.000001	9350	Table_map	1	9391	table_id: # (test.t1)
master-bin.000001	9391	Write_rows	1	9425	table_id: # flags: STMT_END_F
master-bin.000001	9425	Table_map	1	9466	table_id: # (test.t1)
master-bin.000001	9466	Write_rows	1	9500	table_id: # flags: STMT_END_F
master-bin.000001	9500	Table_map	1	9541	table_id: # (test.t1)
master-bin.000001	9541	Write_rows	1	9575	table_id: # flags: STMT_END_F
master-bin.000001	9575	Table_map	1	9616	table_id: # (test.t1)
master-bin.000001	9616	Write_rows	1	9650	table_id: # flags: STMT_END_F
master-bin.000001	9650	Table_map	1	9691	table_id: # (test.t1)
master-bin.000001	9691	Write_rows	1	9725	table_id: # flags: STMT_END_F
master-bin.000001	9725	Table_map	1	9766	table_id: # (test.t1)
master-bin.000001	9766	Write_rows	1	9800	table_id: # flags: STMT_END_F
master-bin.000001	9800	Table_map	1	9841	table_id: # (test.t1)
master-bin.000001	9841	Write_rows	1	9875	table_id: # flags: STMT_END_F
master-bin.000001	9875	Table_map	1	9916	table_id: # (test.t1)
master-bin.000001	9916	Write_rows	1	9950	table_id: # flags: STMT_END_F
master-bin.000001	9950	Table_map	1	9991	table_id: # (test.t1)
master-bin.000001	9991	Write_rows	1	10025	table_id: # flags: STMT_END_F
master-bin.000001	10025	Table_map	1	10066	table_id: # (test.t1)
master-bin.000001	10066	Write_rows	1	10100	table_id: # flags: STMT_END_F
master-bin.000001	10100	Table_map	1	10141	table_id: # (test.t1)
master-bin.000001	10141	Write_rows	1	10175	table_id: # flags: STMT_END_F
master-bin.000001	10175	Table_map	1	10216	table_id: # (test.t1)
master-bin.000001	10216	Write_rows	1	10250	table_id: # flags: STMT_END_F
master-bin.000001	10250	Table_map	1	10291	table_id: # (test.t1)
master-bin.000001	10291	Write_rows	1	10325	table_id: # flags: STMT_END_F
master-bin.000001	10325	Table_map	1	10366	table_id: # (test.t1)
master-bin.000001	10366	Write_rows	1	10400	table_id: # flags: STMT_END_F
master-bin.000001	10400	Table_map	1	10441	table_id: # (test.t1)
master-bin.000001	10441	Write_rows	1	10475	table_id: # flags: STMT_END_F
master-bin.000001	10475	Table_map	1	10516	table_id: # (test.t1)
master-bin.000001	10516	Write_rows	1	10550	table_id: # flags: STMT_END_F
master-bin.000001	10550	Table_map	1	10591	table_id: # (test.t1)
master-bin.000001	10591	Write_rows	1	10625	table_id: # flags: STMT_END_F
master-bin.000001	10625	Table_map	1	10666	table_id: # (test.t1)
master-bin.000001	10666	Write_rows	1	10700	table_id: # flags: STMT_END_F
master-bin.000001	10700	Table_map	1	10741	table_id: # (test.t1)
master-bin.000001	10741	Write_rows	1	10775	table_id: # flags: STMT_END_F
master-bin.000001	10775	Table_map	1	10816	table_id: # (test.t1)
master-bin.000001	10816	Write_rows	1	10850	table_id: # flags: STMT_END_F
master-bin.000001	10850	Table_map	1	10891	table_id: # (test.t1)
master-bin.000001	10891	Write_rows	1	10925	table_id: # flags: STMT_END_F
master-bin.000001	10925	Table_map	1	10966	table_id: # (test.t1)
master-bin.000001	10966	Write_rows	1	11000	table_id: # flags: STMT_END_F
master-bin.000001	11000	Table_map	1	11041	table_id: # (test.t1)
master-bin.000001	11041	Write_rows	1	11075	table_id: # flags: STMT_END_F
master-bin.000001	11075	Table_map	1	11116	table_id: # (test.t1)
master-bin.000001	11116	Write_rows	1	11150	table_id: # flags: STMT_END_F
master-bin.000001	11150	Table_map	1	11191	table_id: # (test.t1)
master-bin.000001	11191	Write_rows	1	11225	table_id: # flags: STMT_END_F
master-bin.000001	11225	Table_map	1	11266	table_id: # (test.t1)
master-bin.000001	11266	Write_rows	1	11300	table_id: # flags: STMT_END_F
master-bin.000001	11300	Table_map	1	11341	table_id: # (test.t1)
master-bin.000001	11341	Write_rows	1	11375	table_id: # flags: STMT_END_F
master-bin.000001	11375	Table_map	1	11416	table_id: # (test.t1)
master-bin.000001	11416	Write_rows	1	11450	table_id: # flags: STMT_END_F
master-bin.000001	11450	Table_map	1	11491	table_id: # (test.t1)
master-bin.000001	11491	Write_rows	1	11525	table_id: # flags: STMT_END_F
master-bin.000001	11525	Table_map	1	11566	table_id: # (test.t1)
master-bin.000001	11566	Write_rows	1	11600	table_id: # flags: STMT_END_F
master-bin.000001	11600	Table_map	1	11641	table_id: # (test.t1)
master-bin.000001	11641	Write_rows	1	11675	table_id: # flags: STMT_END_F
master-bin.000001	11675	Table_map	1	11716	table_id: # (test.t1)
master-bin.000001	11716	Write_rows	1	11750	table_id: # flags: STMT_END_F
master-bin.000001	11750	Table_map	1	11791	table_id: # (test.t1)
master-bin.000001	11791	Write_rows	1	11825	table_id: # flags: STMT_END_F
master-bin.000001	11825	Table_map	1	11866	table_id: # (test.t1)
master-bin.000001	11866	Write_rows	1	11900	table_id: # flags: STMT_END_F
master-bin.000001	11900	Table_map	1	11941	table_id: # (test.t1)
master-bin.000001	11941	Write_rows	1	11975	table_id: # flags: STMT_END_F
master-bin.000001	11975	Table_map	1	12016	table_id: # (test.t1)
master-bin.000001	12016	Write_rows	1	12050	table_id: # flags: STMT_END_F
master-bin.000001	12050	Table_map	1	12091	table_id: # (test.t1)
master-bin.000001	12091	Write_rows	1	12125	table_id: # flags: STMT_END_F
master-bin.000001	12125	Table_map	1	12166	table_id: # (test.t1)
master-bin.000001	12166	Write_rows	1	12200	table_id: # flags: STMT_END_F
master-bin.000001	12200	Table_map	1	12241	table_id: # (test.t1)
master-bin.000001	12241	Write_rows	1	12275	table_id: # flags: STMT_END_F
master-bin.000001	12275	Table_map	1	12316	table_id: # (test.t1)
master-bin.000001	12316	Write_rows	1	12350	table_id: # flags: STMT_END_F
master-bin.000001	12350	Table_map	1	12391	table_id: # (test.t1)
master-bin.000001	12391	Write_rows	1	12425	table_id: # flags: STMT_END_F
master-bin.000001	12425	Table_map	1	12466	table_id: # (test.t1)
master-bin.000001	12466	Write_rows	1	12500	table_id: # flags: STMT_END_F
master-bin.000001	12500	Table_map	1	12541	table_id: # (test.t1)
master-bin.000001	12541	Write_rows	1	12575	table_id: # flags: STMT_END_F
master-bin.000001	12575	Table_map	1	12616	table_id: # (test.t1)
master-bin.000001	12616	Write_rows	1	12650	table_id: # flags: STMT_END_F
master-bin.000001	12650	Table_map	1	12691	table_id: # (test.t1)
master-bin.000001	12691	Write_rows	1	12725	table_id: # flags: STMT_END_F
master-bin.000001	12725	Table_map	1	12766	table_id: # (test.t1)
master-bin.000001	12766	Write_rows	1	12800	table_id: # flags: STMT_END_F
master-bin.000001	12800	Table_map	1	12841	table_id: # (test.t1)
master-bin.000001	12841	Write_rows	1	12875	table_id: # flags: STMT_END_F
master-bin.000001	12875	Table_map	1	12916	table_id: # (test.t1)
master-bin.000001	12916	Write_rows	1	12950	table_id: # flags: STMT_END_F
master-bin.000001	12950	Table_map	1	12991	table_id: # (test.t1)
master-bin.000001	12991	Write_rows	1	13025	table_id: # flags: STMT_END_F
master-bin.000001	13025	Table_map	1	13066	table_id: # (test.t1)
master-bin.000001	13066	Write_rows	1	13100	table_id: # flags: STMT_END_F
master-bin.000001	13100	Table_map	1	13141	table_id: # (test.t1)
master-bin.000001	13141	Write_rows	1	13175	table_id: # flags: STMT_END_F
master-bin.000001	13175	Table_map	1	13216	table_id: # (test.t1)
master-bin.000001	13216	Write_rows	1	13250	table_id: # flags: STMT_END_F
master-bin.000001	13250	Table_map	1	13291	table_id: # (test.t1)
master-bin.000001	13291	Write_rows	1	13325	table_id: # flags: STMT_END_F
master-bin.000001	13325	Table_map	1	13366	table_id: # (test.t1)
master-bin.000001	13366	Write_rows	1	13400	table_id: # flags: STMT_END_F
master-bin.000001	13400	Table_map	1	13441	table_id: # (test.t1)
master-bin.000001	13441	Write_rows	1	13475	table_id: # flags: STMT_END_F
master-bin.000001	13475	Table_map	1	13516	table_id: # (test.t1)
master-bin.000001	13516	Write_rows	1	13550	table_id: # flags: STMT_END_F
master-bin.000001	13550	Table_map	1	13591	table_id: # (test.t1)
master-bin.000001	13591	Write_rows	1	13625	table_id: # flags: STMT_END_F
master-bin.000001	13625	Table_map	1	13666	table_id: # (test.t1)
master-bin.000001	13666	Write_rows	1	13700	table_id: # flags: STMT_END_F
master-bin.000001	13700	Table_map	1	13741	table_id: # (test.t1)
master-bin.000001	13741	Write_rows	1	13775	table_id: # flags: STMT_END_F
master-bin.000001	13775	Table_map	1	13816	table_id: # (test.t1)
master-bin.000001	13816	Write_rows	1	13850	table_id: # flags: STMT_END_F
master-bin.000001	13850	Table_map	1	13891	table_id: # (test.t1)
master-bin.000001	13891	Write_rows	1	13925	table_id: # flags: STMT_END_F
master-bin.000001	13925	Table_map	1	13966	table_id: # (test.t1)
master-bin.000001	13966	Write_rows	1	14000	table_id: # flags: STMT_END_F
master-bin.000001	14000	Table_map	1	14041	table_id: # (test.t1)
master-bin.000001	14041	Write_rows	1	14075	table_id: # flags: STMT_END_F
master-bin.000001	14075	Table_map	1	14116	table_id: # (test.t1)
master-bin.000001	14116	Write_rows	1	14150	table_id: # flags: STMT_END_F
master-bin.000001	14150	Table_map	1	14191	table_id: # (test.t1)
master-bin.000001	14191	Write_rows	1	14225	table_id: # flags: STMT_END_F
master-bin.000001	14225	Table_map	1	14266	table_id: # (test.t1)
master-bin.000001	14266	Write_rows	1	14300	table_id: # flags: STMT_END_F
master-bin.000001	14300	Table_map	1	14341	table_id: # (test.t1)
master-bin.000001	14341	Write_rows	1	14375	table_id: # flags: STMT_END_F
master-bin.000001	14375	Table_map	1	14416	table_id: # (test.t1)
master-bin.000001	14416	Write_rows	1	14450	table_id: # flags: STMT_END_F
master-bin.000001	14450	Table_map	1	14491	table_id: # (test.t1)
master-bin.000001	14491	Write_rows	1	14525	table_id: # flags: STMT_END_F
master-bin.000001	14525	Table_map	1	14566	table_id: # (test.t1)
master-bin.000001	14566	Write_rows	1	14600	table_id: # flags: STMT_END_F
master-bin.000001	14600	Table_map	1	14641	table_id: # (test.t1)
master-bin.000001	14641	Write_rows	1	14675	table_id: # flags: STMT_END_F
master-bin.000001	14675	Table_map	1	14716	table_id: # (test.t1)
master-bin.000001	14716	Write_rows	1	14750	table_id: # flags: STMT_END_F
master-bin.000001	14750	Table_map	1	14791	table_id: # (test.t1)
master-bin.000001	14791	Write_rows	1	14825	table_id: # flags: STMT_END_F
master-bin.000001	14825	Table_map	1	14866	table_id: # (test.t1)
master-bin.000001	14866	Write_rows	1	14900	table_id: # flags: STMT_END_F
master-bin.000001	14900	Table_map	1	14941	table_id: # (test.t1)
master-bin.000001	14941	Write_rows	1	14975	table_id: # flags: STMT_END_F
master-bin.000001	14975	Table_map	1	15016	table_id: # (test.t1)
master-bin.000001	15016	Write_rows	1	15050	table_id: # flags: STMT_END_F
master-bin.000001	15050	Table_map	1	15091	table_id: # (test.t1)
master-bin.000001	15091	Write_rows	1	15125	table_id: # flags: STMT_END_F
master-bin.000001	15125	Table_map	1	15166	table_id: # (test.t1)
master-bin.000001	15166	Write_rows	1	15200	table_id: # flags: STMT_END_F
master-bin.000001	15200	Table_map	1	15241	table_id: # (test.t1)
master-bin.000001	15241	Write_rows	1	15275	table_id: # flags: STMT_END_F
master-bin.000001	15275	Table_map	1	15316	table_id: # (test.t1)
master-bin.000001	15316	Write_rows	1	15350	table_id: # flags: STMT_END_F
master-bin.000001	15350	Table_map	1	15391	table_id: # (test.t1)
master-bin.000001	15391	Write_rows	1	15425	table_id: # flags: STMT_END_F
master-bin.000001	15425	Table_map	1	15466	table_id: # (test.t1)
master-bin.000001	15466	Write_rows	1	15500	table_id: # flags: STMT_END_F
master-bin.000001	15500	Table_map	1	15541	table_id: # (test.t1)
master-bin.000001	15541	Write_rows	1	15575	table_id: # flags: STMT_END_F
master-bin.000001	15575	Table_map	1	15616	table_id: # (test.t1)
master-bin.000001	15616	Write_rows	1	15650	table_id: # flags: STMT_END_F
master-bin.000001	15650	Table_map	1	15691	table_id: # (test.t1)
master-bin.000001	15691	Write_rows	1	15725	table_id: # flags: STMT_END_F
master-bin.000001	15725	Table_map	1	15766	table_id: # (test.t1)
master-bin.000001	15766	Write_rows	1	15800	table_id: # flags: STMT_END_F
master-bin.000001	15800	Table_map	1	15841	table_id: # (test.t1)
master-bin.000001	15841	Write_rows	1	15875	table_id: # flags: STMT_END_F
master-bin.000001	15875	Table_map	1	15916	table_id: # (test.t1)
master-bin.000001	15916	Write_rows	1	15950	table_id: # flags: STMT_END_F
master-bin.000001	15950	Table_map	1	15991	table_id: # (test.t1)
master-bin.000001	15991	Write_rows	1	16025	table_id: # flags: STMT_END_F
master-bin.000001	16025	Table_map	1	16066	table_id: # (test.t1)
master-bin.000001	16066	Write_rows	1	16100	table_id: # flags: STMT_END_F
master-bin.000001	16100	Table_map	1	16141	table_id: # (test.t1)
master-bin.000001	16141	Write_rows	1	16175	table_id: # flags: STMT_END_F
master-bin.000001	16175	Table_map	1	16216	table_id: # (test.t1)
master-bin.000001	16216	Write_rows	1	16250	table_id: # flags: STMT_END_F
master-bin.000001	16250	Table_map	1	16291	table_id: # (test.t1)
master-bin.000001	16291	Write_rows	1	16325	table_id: # flags: STMT_END_F
master-bin.000001	16325	Table_map	1	16366	table_id: # (test.t1)
master-bin.000001	16366	Write_rows	1	16400	table_id: # flags: STMT_END_F
master-bin.000001	16400	Table_map	1	16441	table_id: # (test.t1)
master-bin.000001	16441	Write_rows	1	16475	table_id: # flags: STMT_END_F
master-bin.000001	16475	Table_map	1	16516	table_id: # (test.t1)
master-bin.000001	16516	Write_rows	1	16550	table_id: # flags: STMT_END_F
master-bin.000001	16550	Table_map	1	16591	table_id: # (test.t1)
master-bin.000001	16591	Write_rows	1	16625	table_id: # flags: STMT_END_F
master-bin.000001	16625	Table_map	1	16666	table_id: # (test.t1)
master-bin.000001	16666	Write_rows	1	16700	table_id: # flags: STMT_END_F
master-bin.000001	16700	Table_map	1	16741	table_id: # (test.t1)
master-bin.000001	16741	Write_rows	1	16775	table_id: # flags: STMT_END_F
master-bin.000001	16775	Table_map	1	16816	table_id: # (test.t1)
master-bin.000001	16816	Write_rows	1	16850	table_id: # flags: STMT_END_F
master-bin.000001	16850	Table_map	1	16891	table_id: # (test.t1)
master-bin.000001	16891	Write_rows	1	16925	table_id: # flags: STMT_END_F
master-bin.000001	16925	Table_map	1	16966	table_id: # (test.t1)
master-bin.000001	16966	Write_rows	1	17000	table_id: # flags: STMT_END_F
master-bin.000001	17000	Table_map	1	17041	table_id: # (test.t1)
master-bin.000001	17041	Write_rows	1	17075	table_id: # flags: STMT_END_F
master-bin.000001	17075	Table_map	1	17116	table_id: # (test.t1)
master-bin.000001	17116	Write_rows	1	17150	table_id: # flags: STMT_END_F
master-bin.000001	17150	Table_map	1	17191	table_id: # (test.t1)
master-bin.000001	17191	Write_rows	1	17225	table_id: # flags: STMT_END_F
master-bin.000001	17225	Table_map	1	17266	table_id: # (test.t1)
master-bin.000001	17266	Write_rows	1	17300	table_id: # flags: STMT_END_F
master-bin.000001	17300	Table_map	1	17341	table_id: # (test.t1)
master-bin.000001	17341	Write_rows	1	17375	table_id: # flags: STMT_END_F
master-bin.000001	17375	Table_map	1	17416	table_id: # (test.t1)
master-bin.000001	17416	Write_rows	1	17450	table_id: # flags: STMT_END_F
master-bin.000001	17450	Table_map	1	17491	table_id: # (test.t1)
master-bin.000001	17491	Write_rows	1	17525	table_id: # flags: STMT_END_F
master-bin.000001	17525	Table_map	1	17566	table_id: # (test.t1)
master-bin.000001	17566	Write_rows	1	17600	table_id: # flags: STMT_END_F
master-bin.000001	17600	Table_map	1	17641	table_id: # (test.t1)
master-bin.000001	17641	Write_rows	1	17675	table_id: # flags: STMT_END_F
master-bin.000001	17675	Table_map	1	17716	table_id: # (test.t1)
master-bin.000001	17716	Write_rows	1	17750	table_id: # flags: STMT_END_F
master-bin.000001	17750	Table_map	1	17791	table_id: # (test.t1)
master-bin.000001	17791	Write_rows	1	17825	table_id: # flags: STMT_END_F
master-bin.000001	17825	Table_map	1	17866	table_id: # (test.t1)
master-bin.000001	17866	Write_rows	1	17900	table_id: # flags: STMT_END_F
master-bin.000001	17900	Table_map	1	17941	table_id: # (test.t1)
master-bin.000001	17941	Write_rows	1	17975	table_id: # flags: STMT_END_F
master-bin.000001	17975	Table_map	1	18016	table_id: # (test.t1)
master-bin.000001	18016	Write_rows	1	18050	table_id: # flags: STMT_END_F
master-bin.000001	18050	Table_map	1	18091	table_id: # (test.t1)
master-bin.000001	18091	Write_rows	1	18125	table_id: # flags: STMT_END_F
master-bin.000001	18125	Table_map	1	18166	table_id: # (test.t1)
master-bin.000001	18166	Write_rows	1	18200	table_id: # flags: STMT_END_F
master-bin.000001	18200	Table_map	1	18241	table_id: # (test.t1)
master-bin.000001	18241	Write_rows	1	18275	table_id: # flags: STMT_END_F
master-bin.000001	18275	Table_map	1	18316	table_id: # (test.t1)
master-bin.000001	18316	Write_rows	1	18350	table_id: # flags: STMT_END_F
master-bin.000001	18350	Table_map	1	18391	table_id: # (test.t1)
master-bin.000001	18391	Write_rows	1	18425	table_id: # flags: STMT_END_F
master-bin.000001	18425	Table_map	1	18466	table_id: # (test.t1)
master-bin.000001	18466	Write_rows	1	18500	table_id: # flags: STMT_END_F
master-bin.000001	18500	Table_map	1	18541	table_id: # (test.t1)
master-bin.000001	18541	Write_rows	1	18575	table_id: # flags: STMT_END_F
master-bin.000001	18575	Table_map	1	18616	table_id: # (test.t1)
master-bin.000001	18616	Write_rows	1	18650	table_id: # flags: STMT_END_F
master-bin.000001	18650	Table_map	1	18691	table_id: # (test.t1)
master-bin.000001	18691	Write_rows	1	18725	table_id: # flags: STMT_END_F
master-bin.000001	18725	Table_map	1	18766	table_id: # (test.t1)
master-bin.000001	18766	Write_rows	1	18800	table_id: # flags: STMT_END_F
master-bin.000001	18800	Table_map	1	18841	table_id: # (test.t1)
master-bin.000001	18841	Write_rows	1	18875	table_id: # flags: STMT_END_F
master-bin.000001	18875	Table_map	1	18916	table_id: # (test.t1)
master-bin.000001	18916	Write_rows	1	18950	table_id: # flags: STMT_END_F
master-bin.000001	18950	Table_map	1	18991	table_id: # (test.t1)
master-bin.000001	18991	Write_rows	1	19025	table_id: # flags: STMT_END_F
master-bin.000001	19025	Table_map	1	19066	table_id: # (test.t1)
master-bin.000001	19066	Write_rows	1	19100	table_id: # flags: STMT_END_F
master-bin.000001	19100	Table_map	1	19141	table_id: # (test.t1)
master-bin.000001	19141	Write_rows	1	19175	table_id: # flags: STMT_END_F
master-bin.000001	19175	Table_map	1	19216	table_id: # (test.t1)
master-bin.000001	19216	Write_rows	1	19250	table_id: # flags: STMT_END_F
master-bin.000001	19250	Table_map	1	19291	table_id: # (test.t1)
master-bin.000001	19291	Write_rows	1	19325	table_id: # flags: STMT_END_F
master-bin.000001	19325	Table_map	1	19366	table_id: # (test.t1)
master-bin.000001	19366	Write_rows	1	19400	table_id: # flags: STMT_END_F
master-bin.000001	19400	Table_map	1	19441	table_id: # (test.t1)
master-bin.000001	19441	Write_rows	1	19475	table_id: # flags: STMT_END_F
master-bin.000001	19475	Table_map	1	19516	table_id: # (test.t1)
master-bin.000001	19516	Write_rows	1	19550	table_id: # flags: STMT_END_F
master-bin.000001	19550	Table_map	1	19591	table_id: # (test.t1)
master-bin.000001	19591	Write_rows	1	19625	table_id: # flags: STMT_END_F
master-bin.000001	19625	Table_map	1	19666	table_id: # (test.t1)
master-bin.000001	19666	Write_rows	1	19700	table_id: # flags: STMT_END_F
master-bin.000001	19700	Table_map	1	19741	table_id: # (test.t1)
master-bin.000001	19741	Write_rows	1	19775	table_id: # flags: STMT_END_F
master-bin.000001	19775	Table_map	1	19816	table_id: # (test.t1)
master-bin.000001	19816	Write_rows	1	19850	table_id: # flags: STMT_END_F
master-bin.000001	19850	Table_map	1	19891	table_id: # (test.t1)
master-bin.000001	19891	Write_rows	1	19925	table_id: # flags: STMT_END_F
master-bin.000001	19925	Table_map	1	19966	table_id: # (test.t1)
master-bin.000001	19966	Write_rows	1	20000	table_id: # flags: STMT_END_F
master-bin.000001	20000	Table_map	1	20041	table_id: # (test.t1)
master-bin.000001	20041	Write_rows	1	20075	table_id: # flags: STMT_END_F
master-bin.000001	20075	Table_map	1	20116	table_id: # (test.t1)
master-bin.000001	20116	Write_rows	1	20150	table_id: # flags: STMT_END_F
master-bin.000001	20150	Table_map	1	20191	table_id: # (test.t1)
master-bin.000001	20191	Write_rows	1	20225	table_id: # flags: STMT_END_F
master-bin.000001	20225	Table_map	1	20266	table_id: # (test.t1)
master-bin.000001	20266	Write_rows	1	20300	table_id: # flags: STMT_END_F
master-bin.000001	20300	Table_map	1	20341	table_id: # (test.t1)
master-bin.000001	20341	Write_rows	1	20375	table_id: # flags: STMT_END_F
master-bin.000001	20375	Table_map	1	20416	table_id: # (test.t1)
master-bin.000001	20416	Write_rows	1	20450	table_id: # flags: STMT_END_F
master-bin.000001	20450	Table_map	1	20491	table_id: # (test.t1)
master-bin.000001	20491	Write_rows	1	20525	table_id: # flags: STMT_END_F
master-bin.000001	20525	Table_map	1	20566	table_id: # (test.t1)
master-bin.000001	20566	Write_rows	1	20600	table_id: # flags: STMT_END_F
master-bin.000001	20600	Table_map	1	20641	table_id: # (test.t1)
master-bin.000001	20641	Write_rows	1	20675	table_id: # flags: STMT_END_F
master-bin.000001	20675	Table_map	1	20716	table_id: # (test.t1)
master-bin.000001	20716	Write_rows	1	20750	table_id: # flags: STMT_END_F
master-bin.000001	20750	Table_map	1	20791	table_id: # (test.t1)
master-bin.000001	20791	Write_rows	1	20825	table_id: # flags: STMT_END_F
master-bin.000001	20825	Table_map	1	20866	table_id: # (test.t1)
master-bin.000001	20866	Write_rows	1	20900	table_id: # flags: STMT_END_F
master-bin.000001	20900	Table_map	1	20941	table_id: # (test.t1)
master-bin.000001	20941	Write_rows	1	20975	table_id: # flags: STMT_END_F
master-bin.000001	20975	Table_map	1	21016	table_id: # (test.t1)
master-bin.000001	21016	Write_rows	1	21050	table_id: # flags: STMT_END_F
master-bin.000001	21050	Table_map	1	21091	table_id: # (test.t1)
master-bin.000001	21091	Write_rows	1	21125	table_id: # flags: STMT_END_F
master-bin.000001	21125	Table_map	1	21166	table_id: # (test.t1)
master-bin.000001	21166	Write_rows	1	21200	table_id: # flags: STMT_END_F
master-bin.000001	21200	Table_map	1	21241	table_id: # (test.t1)
master-bin.000001	21241	Write_rows	1	21275	table_id: # flags: STMT_END_F
master-bin.000001	21275	Table_map	1	21316	table_id: # (test.t1)
master-bin.000001	21316	Write_rows	1	21350	table_id: # flags: STMT_END_F
master-bin.000001	21350	Table_map	1	21391	table_id: # (test.t1)
master-bin.000001	21391	Write_rows	1	21425	table_id: # flags: STMT_END_F
master-bin.000001	21425	Table_map	1	21466	table_id: # (test.t1)
master-bin.000001	21466	Write_rows	1	21500	table_id: # flags: STMT_END_F
master-bin.000001	21500	Table_map	1	21541	table_id: # (test.t1)
master-bin.000001	21541	Write_rows	1	21575	table_id: # flags: STMT_END_F
master-bin.000001	21575	Table_map	1	21616	table_id: # (test.t1)
master-bin.000001	21616	Write_rows	1	21650	table_id: # flags: STMT_END_F
master-bin.000001	21650	Table_map	1	21691	table_id: # (test.t1)
master-bin.000001	21691	Write_rows	1	21725	table_id: # flags: STMT_END_F
master-bin.000001	21725	Table_map	1	21766	table_id: # (test.t1)
master-bin.000001	21766	Write_rows	1	21800	table_id: # flags: STMT_END_F
master-bin.000001	21800	Table_map	1	21841	table_id: # (test.t1)
master-bin.000001	21841	Write_rows	1	21875	table_id: # flags: STMT_END_F
master-bin.000001	21875	Table_map	1	21916	table_id: # (test.t1)
master-bin.000001	21916	Write_rows	1	21950	table_id: # flags: STMT_END_F
master-bin.000001	21950	Table_map	1	21991	table_id: # (test.t1)
master-bin.000001	21991	Write_rows	1	22025	table_id: # flags: STMT_END_F
master-bin.000001	22025	Table_map	1	22066	table_id: # (test.t1)
master-bin.000001	22066	Write_rows	1	22100	table_id: # flags: STMT_END_F
master-bin.000001	22100	Table_map	1	22141	table_id: # (test.t1)
master-bin.000001	22141	Write_rows	1	22175	table_id: # flags: STMT_END_F
master-bin.000001	22175	Table_map	1	22216	table_id: # (test.t1)
master-bin.000001	22216	Write_rows	1	22250	table_id: # flags: STMT_END_F
master-bin.000001	22250	Table_map	1	22291	table_id: # (test.t1)
master-bin.000001	22291	Write_rows	1	22325	table_id: # flags: STMT_END_F
master-bin.000001	22325	Table_map	1	22366	table_id: # (test.t1)
master-bin.000001	22366	Write_rows	1	22400	table_id: # flags: STMT_END_F
master-bin.000001	22400	Table_map	1	22441	table_id: # (test.t1)
master-bin.000001	22441	Write_rows	1	22475	table_id: # flags: STMT_END_F
master-bin.000001	22475	Table_map	1	22516	table_id: # (test.t1)
master-bin.000001	22516	Write_rows	1	22550	table_id: # flags: STMT_END_F
master-bin.000001	22550	Table_map	1	22591	table_id: # (test.t1)
master-bin.000001	22591	Write_rows	1	22625	table_id: # flags: STMT_END_F
master-bin.000001	22625	Table_map	1	22666	table_id: # (test.t1)
master-bin.000001	22666	Write_rows	1	22700	table_id: # flags: STMT_END_F
master-bin.000001	22700	Table_map	1	22741	table_id: # (test.t1)
master-bin.000001	22741	Write_rows	1	22775	table_id: # flags: STMT_END_F
master-bin.000001	22775	Table_map	1	22816	table_id: # (test.t1)
master-bin.000001	22816	Write_rows	1	22850	table_id: # flags: STMT_END_F
master-bin.000001	22850	Table_map	1	22891	table_id: # (test.t1)
master-bin.000001	22891	Write_rows	1	22925	table_id: # flags: STMT_END_F
master-bin.000001	22925	Table_map	1	22966	table_id: # (test.t1)
master-bin.000001	22966	Write_rows	1	23000	table_id: # flags: STMT_END_F
master-bin.000001	23000	Table_map	1	23041	table_id: # (test.t1)
master-bin.000001	23041	Write_rows	1	23075	table_id: # flags: STMT_END_F
master-bin.000001	23075	Table_map	1	23116	table_id: # (test.t1)
master-bin.000001	23116	Write_rows	1	23150	table_id: # flags: STMT_END_F
master-bin.000001	23150	Table_map	1	23191	table_id: # (test.t1)
master-bin.000001	23191	Write_rows	1	23225	table_id: # flags: STMT_END_F
master-bin.000001	23225	Table_map	1	23266	table_id: # (test.t1)
master-bin.000001	23266	Write_rows	1	23300	table_id: # flags: STMT_END_F
master-bin.000001	23300	Table_map	1	23341	table_id: # (test.t1)
master-bin.000001	23341	Write_rows	1	23375	table_id: # flags: STMT_END_F
master-bin.000001	23375	Table_map	1	23416	table_id: # (test.t1)
master-bin.000001	23416	Write_rows	1	23450	table_id: # flags: STMT_END_F
master-bin.000001	23450	Table_map	1	23491	table_id: # (test.t1)
master-bin.000001	23491	Write_rows	1	23525	table_id: # flags: STMT_END_F
master-bin.000001	23525	Table_map	1	23566	table_id: # (test.t1)
master-bin.000001	23566	Write_rows	1	23600	table_id: # flags: STMT_END_F
master-bin.000001	23600	Table_map	1	23641	table_id: # (test.t1)
master-bin.000001	23641	Write_rows	1	23675	table_id: # flags: STMT_END_F
master-bin.000001	23675	Table_map	1	23716	table_id: # (test.t1)
master-bin.000001	23716	Write_rows	1	23750	table_id: # flags: STMT_END_F
master-bin.000001	23750	Table_map	1	23791	table_id: # (test.t1)
master-bin.000001	23791	Write_rows	1	23825	table_id: # flags: STMT_END_F
master-bin.000001	23825	Table_map	1	23866	table_id: # (test.t1)
master-bin.000001	23866	Write_rows	1	23900	table_id: # flags: STMT_END_F
master-bin.000001	23900	Table_map	1	23941	table_id: # (test.t1)
master-bin.000001	23941	Write_rows	1	23975	table_id: # flags: STMT_END_F
master-bin.000001	23975	Table_map	1	24016	table_id: # (test.t1)
master-bin.000001	24016	Write_rows	1	24050	table_id: # flags: STMT_END_F
master-bin.000001	24050	Table_map	1	24091	table_id: # (test.t1)
master-bin.000001	24091	Write_rows	1	24125	table_id: # flags: STMT_END_F
master-bin.000001	24125	Table_map	1	24166	table_id: # (test.t1)
master-bin.000001	24166	Write_rows	1	24200	table_id: # flags: STMT_END_F
master-bin.000001	24200	Table_map	1	24241	table_id: # (test.t1)
master-bin.000001	24241	Write_rows	1	24275	table_id: # flags: STMT_END_F
master-bin.000001	24275	Table_map	1	24316	table_id: # (test.t1)
master-bin.000001	24316	Write_rows	1	24350	table_id: # flags: STMT_END_F
master-bin.000001	24350	Table_map	1	24391	table_id: # (test.t1)
master-bin.000001	24391	Write_rows	1	24425	table_id: # flags: STMT_END_F
master-bin.000001	24425	Table_map	1	24466	table_id: # (test.t1)
master-bin.000001	24466	Write_rows	1	24500	table_id: # flags: STMT_END_F
master-bin.000001	24500	Table_map	1	24541	table_id: # (test.t1)
master-bin.000001	24541	Write_rows	1	24575	table_id: # flags: STMT_END_F
master-bin.000001	24575	Table_map	1	24616	table_id: # (test.t1)
master-bin.000001	24616	Write_rows	1	24650	table_id: # flags: STMT_END_F
master-bin.000001	24650	Table_map	1	24691	table_id: # (test.t1)
master-bin.000001	24691	Write_rows	1	24725	table_id: # flags: STMT_END_F
master-bin.000001	24725	Table_map	1	24766	table_id: # (test.t1)
master-bin.000001	24766	Write_rows	1	24800	table_id: # flags: STMT_END_F
master-bin.000001	24800	Table_map	1	24841	table_id: # (test.t1)
master-bin.000001	24841	Write_rows	1	24875	table_id: # flags: STMT_END_F
master-bin.000001	24875	Table_map	1	24916	table_id: # (test.t1)
master-bin.000001	24916	Write_rows	1	24950	table_id: # flags: STMT_END_F
master-bin.000001	24950	Table_map	1	24991	table_id: # (test.t1)
master-bin.000001	24991	Write_rows	1	25025	table_id: # flags: STMT_END_F
master-bin.000001	25025	Table_map	1	25066	table_id: # (test.t1)
master-bin.000001	25066	Write_rows	1	25100	table_id: # flags: STMT_END_F
master-bin.000001	25100	Table_map	1	25141	table_id: # (test.t1)
master-bin.000001	25141	Write_rows	1	25175	table_id: # flags: STMT_END_F
master-bin.000001	25175	Table_map	1	25216	table_id: # (test.t1)
master-bin.000001	25216	Write_rows	1	25250	table_id: # flags: STMT_END_F
master-bin.000001	25250	Table_map	1	25291	table_id: # (test.t1)
master-bin.000001	25291	Write_rows	1	25325	table_id: # flags: STMT_END_F
master-bin.000001	25325	Table_map	1	25366	table_id: # (test.t1)
master-bin.000001	25366	Write_rows	1	25400	table_id: # flags: STMT_END_F
master-bin.000001	25400	Table_map	1	25441	table_id: # (test.t1)
master-bin.000001	25441	Write_rows	1	25475	table_id: # flags: STMT_END_F
master-bin.000001	25475	Table_map	1	25516	table_id: # (test.t1)
master-bin.000001	25516	Write_rows	1	25550	table_id: # flags: STMT_END_F
master-bin.000001	25550	Table_map	1	25591	table_id: # (test.t1)
master-bin.000001	25591	Write_rows	1	25625	table_id: # flags: STMT_END_F
master-bin.000001	25625	Table_map	1	25666	table_id: # (test.t1)
master-bin.000001	25666	Write_rows	1	25700	table_id: # flags: STMT_END_F
master-bin.000001	25700	Table_map	1	25741	table_id: # (test.t1)
master-bin.000001	25741	Write_rows	1	25775	table_id: # flags: STMT_END_F
master-bin.000001	25775	Table_map	1	25816	table_id: # (test.t1)
master-bin.000001	25816	Write_rows	1	25850	table_id: # flags: STMT_END_F
master-bin.000001	25850	Table_map	1	25891	table_id: # (test.t1)
master-bin.000001	25891	Write_rows	1	25925	table_id: # flags: STMT_END_F
master-bin.000001	25925	Table_map	1	25966	table_id: # (test.t1)
master-bin.000001	25966	Write_rows	1	26000	table_id: # flags: STMT_END_F
master-bin.000001	26000	Table_map	1	26041	table_id: # (test.t1)
master-bin.000001	26041	Write_rows	1	26075	table_id: # flags: STMT_END_F
master-bin.000001	26075	Table_map	1	26116	table_id: # (test.t1)
master-bin.000001	26116	Write_rows	1	26150	table_id: # flags: STMT_END_F
master-bin.000001	26150	Table_map	1	26191	table_id: # (test.t1)
master-bin.000001	26191	Write_rows	1	26225	table_id: # flags: STMT_END_F
master-bin.000001	26225	Table_map	1	26266	table_id: # (test.t1)
master-bin.000001	26266	Write_rows	1	26300	table_id: # flags: STMT_END_F
master-bin.000001	26300	Table_map	1	26341	table_id: # (test.t1)
master-bin.000001	26341	Write_rows	1	26375	table_id: # flags: STMT_END_F
master-bin.000001	26375	Table_map	1	26416	table_id: # (test.t1)
master-bin.000001	26416	Write_rows	1	26450	table_id: # flags: STMT_END_F
master-bin.000001	26450	Table_map	1	26491	table_id: # (test.t1)
master-bin.000001	26491	Write_rows	1	26525	table_id: # flags: STMT_END_F
master-bin.000001	26525	Table_map	1	26566	table_id: # (test.t1)
master-bin.000001	26566	Write_rows	1	26600	table_id: # flags: STMT_END_F
master-bin.000001	26600	Table_map	1	26641	table_id: # (test.t1)
master-bin.000001	26641	Write_rows	1	26675	table_id: # flags: STMT_END_F
master-bin.000001	26675	Table_map	1	26716	table_id: # (test.t1)
master-bin.000001	26716	Write_rows	1	26750	table_id: # flags: STMT_END_F
master-bin.000001	26750	Table_map	1	26791	table_id: # (test.t1)
master-bin.000001	26791	Write_rows	1	26825	table_id: # flags: STMT_END_F
master-bin.000001	26825	Table_map	1	26866	table_id: # (test.t1)
master-bin.000001	26866	Write_rows	1	26900	table_id: # flags: STMT_END_F
master-bin.000001	26900	Table_map	1	26941	table_id: # (test.t1)
master-bin.000001	26941	Write_rows	1	26975	table_id: # flags: STMT_END_F
master-bin.000001	26975	Table_map	1	27016	table_id: # (test.t1)
master-bin.000001	27016	Write_rows	1	27050	table_id: # flags: STMT_END_F
master-bin.000001	27050	Table_map	1	27091	table_id: # (test.t1)
master-bin.000001	27091	Write_rows	1	27125	table_id: # flags: STMT_END_F
master-bin.000001	27125	Table_map	1	27166	table_id: # (test.t1)
master-bin.000001	27166	Write_rows	1	27200	table_id: # flags: STMT_END_F
master-bin.000001	27200	Table_map	1	27241	table_id: # (test.t1)
master-bin.000001	27241	Write_rows	1	27275	table_id: # flags: STMT_END_F
master-bin.000001	27275	Table_map	1	27316	table_id: # (test.t1)
master-bin.000001	27316	Write_rows	1	27350	table_id: # flags: STMT_END_F
master-bin.000001	27350	Table_map	1	27391	table_id: # (test.t1)
master-bin.000001	27391	Write_rows	1	27425	table_id: # flags: STMT_END_F
master-bin.000001	27425	Table_map	1	27466	table_id: # (test.t1)
master-bin.000001	27466	Write_rows	1	27500	table_id: # flags: STMT_END_F
master-bin.000001	27500	Table_map	1	27541	table_id: # (test.t1)
master-bin.000001	27541	Write_rows	1	27575	table_id: # flags: STMT_END_F
master-bin.000001	27575	Table_map	1	27616	table_id: # (test.t1)
master-bin.000001	27616	Write_rows	1	27650	table_id: # flags: STMT_END_F
master-bin.000001	27650	Table_map	1	27691	table_id: # (test.t1)
master-bin.000001	27691	Write_rows	1	27725	table_id: # flags: STMT_END_F
master-bin.000001	27725	Table_map	1	27766	table_id: # (test.t1)
master-bin.000001	27766	Write_rows	1	27800	table_id: # flags: STMT_END_F
master-bin.000001	27800	Table_map	1	27841	table_id: # (test.t1)
master-bin.000001	27841	Write_rows	1	27875	table_id: # flags: STMT_END_F
master-bin.000001	27875	Table_map	1	27916	table_id: # (test.t1)
master-bin.000001	27916	Write_rows	1	27950	table_id: # flags: STMT_END_F
master-bin.000001	27950	Table_map	1	27991	table_id: # (test.t1)
master-bin.000001	27991	Write_rows	1	28025	table_id: # flags: STMT_END_F
master-bin.000001	28025	Table_map	1	28066	table_id: # (test.t1)
master-bin.000001	28066	Write_rows	1	28100	table_id: # flags: STMT_END_F
master-bin.000001	28100	Table_map	1	28141	table_id: # (test.t1)
master-bin.000001	28141	Write_rows	1	28175	table_id: # flags: STMT_END_F
master-bin.000001	28175	Table_map	1	28216	table_id: # (test.t1)
master-bin.000001	28216	Write_rows	1	28250	table_id: # flags: STMT_END_F
master-bin.000001	28250	Table_map	1	28291	table_id: # (test.t1)
master-bin.000001	28291	Write_rows	1	28325	table_id: # flags: STMT_END_F
master-bin.000001	28325	Table_map	1	28366	table_id: # (test.t1)
master-bin.000001	28366	Write_rows	1	28400	table_id: # flags: STMT_END_F
master-bin.000001	28400	Table_map	1	28441	table_id: # (test.t1)
master-bin.000001	28441	Write_rows	1	28475	table_id: # flags: STMT_END_F
master-bin.000001	28475	Table_map	1	28516	table_id: # (test.t1)
master-bin.000001	28516	Write_rows	1	28550	table_id: # flags: STMT_END_F
master-bin.000001	28550	Table_map	1	28591	table_id: # (test.t1)
master-bin.000001	28591	Write_rows	1	28625	table_id: # flags: STMT_END_F
master-bin.000001	28625	Table_map	1	28666	table_id: # (test.t1)
master-bin.000001	28666	Write_rows	1	28700	table_id: # flags: STMT_END_F
master-bin.000001	28700	Table_map	1	28741	table_id: # (test.t1)
master-bin.000001	28741	Write_rows	1	28775	table_id: # flags: STMT_END_F
master-bin.000001	28775	Table_map	1	28816	table_id: # (test.t1)
master-bin.000001	28816	Write_rows	1	28850	table_id: # flags: STMT_END_F
master-bin.000001	28850	Table_map	1	28891	table_id: # (test.t1)
master-bin.000001	28891	Write_rows	1	28925	table_id: # flags: STMT_END_F
master-bin.000001	28925	Table_map	1	28966	table_id: # (test.t1)
master-bin.000001	28966	Write_rows	1	29000	table_id: # flags: STMT_END_F
master-bin.000001	29000	Table_map	1	29041	table_id: # (test.t1)
master-bin.000001	29041	Write_rows	1	29075	table_id: # flags: STMT_END_F
master-bin.000001	29075	Table_map	1	29116	table_id: # (test.t1)
master-bin.000001	29116	Write_rows	1	29150	table_id: # flags: STMT_END_F
master-bin.000001	29150	Table_map	1	29191	table_id: # (test.t1)
master-bin.000001	29191	Write_rows	1	29225	table_id: # flags: STMT_END_F
master-bin.000001	29225	Table_map	1	29266	table_id: # (test.t1)
master-bin.000001	29266	Write_rows	1	29300	table_id: # flags: STMT_END_F
master-bin.000001	29300	Table_map	1	29341	table_id: # (test.t1)
master-bin.000001	29341	Write_rows	1	29375	table_id: # flags: STMT_END_F
master-bin.000001	29375	Table_map	1	29416	table_id: # (test.t1)
master-bin.000001	29416	Write_rows	1	29450	table_id: # flags: STMT_END_F
master-bin.000001	29450	Table_map	1	29491	table_id: # (test.t1)
master-bin.000001	29491	Write_rows	1	29525	table_id: # flags: STMT_END_F
master-bin.000001	29525	Table_map	1	29566	table_id: # (test.t1)
master-bin.000001	29566	Write_rows	1	29600	table_id: # flags: STMT_END_F
master-bin.000001	29600	Table_map	1	29641	table_id: # (test.t1)
master-bin.000001	29641	Write_rows	1	29675	table_id: # flags: STMT_END_F
master-bin.000001	29675	Table_map	1	29716	table_id: # (test.t1)
master-bin.000001	29716	Write_rows	1	29750	table_id: # flags: STMT_END_F
master-bin.000001	29750	Table_map	1	29791	table_id: # (test.t1)
master-bin.000001	29791	Write_rows	1	29825	table_id: # flags: STMT_END_F
master-bin.000001	29825	Table_map	1	29866	table_id: # (test.t1)
master-bin.000001	29866	Write_rows	1	29900	table_id: # flags: STMT_END_F
master-bin.000001	29900	Table_map	1	29941	table_id: # (test.t1)
master-bin.000001	29941	Write_rows	1	29975	table_id: # flags: STMT_END_F
master-bin.000001	29975	Table_map	1	30016	table_id: # (test.t1)
master-bin.000001	30016	Write_rows	1	30050	table_id: # flags: STMT_END_F
master-bin.000001	30050	Table_map	1	30091	table_id: # (test.t1)
master-bin.000001	30091	Write_rows	1	30125	table_id: # flags: STMT_END_F
master-bin.000001	30125	Table_map	1	30166	table_id: # (test.t1)
master-bin.000001	30166	Write_rows	1	30200	table_id: # flags: STMT_END_F
master-bin.000001	30200	Table_map	1	30241	table_id: # (test.t1)
master-bin.000001	30241	Write_rows	1	30275	table_id: # flags: STMT_END_F
master-bin.000001	30275	Xid	1	30302	COMMIT /* XID */
master-bin.000001	30302	Rotate	1	30346	master-bin.000002;pos=4
=======
show binlog events from <binlog_start>;
Log_name	Pos	Event_type	Server_id	End_log_pos	Info
master-bin.000001	#	Query	#	#	use `test`; create table t1 (a int) engine=innodb
master-bin.000001	#	Query	#	#	BEGIN
master-bin.000001	#	Table_map	#	#	table_id: # (test.t1)
master-bin.000001	#	Write_rows	#	#	table_id: # flags: STMT_END_F
master-bin.000001	#	Table_map	#	#	table_id: # (test.t1)
master-bin.000001	#	Write_rows	#	#	table_id: # flags: STMT_END_F
master-bin.000001	#	Table_map	#	#	table_id: # (test.t1)
master-bin.000001	#	Write_rows	#	#	table_id: # flags: STMT_END_F
master-bin.000001	#	Table_map	#	#	table_id: # (test.t1)
master-bin.000001	#	Write_rows	#	#	table_id: # flags: STMT_END_F
master-bin.000001	#	Table_map	#	#	table_id: # (test.t1)
master-bin.000001	#	Write_rows	#	#	table_id: # flags: STMT_END_F
master-bin.000001	#	Table_map	#	#	table_id: # (test.t1)
master-bin.000001	#	Write_rows	#	#	table_id: # flags: STMT_END_F
master-bin.000001	#	Table_map	#	#	table_id: # (test.t1)
master-bin.000001	#	Write_rows	#	#	table_id: # flags: STMT_END_F
master-bin.000001	#	Table_map	#	#	table_id: # (test.t1)
master-bin.000001	#	Write_rows	#	#	table_id: # flags: STMT_END_F
master-bin.000001	#	Table_map	#	#	table_id: # (test.t1)
master-bin.000001	#	Write_rows	#	#	table_id: # flags: STMT_END_F
master-bin.000001	#	Table_map	#	#	table_id: # (test.t1)
master-bin.000001	#	Write_rows	#	#	table_id: # flags: STMT_END_F
master-bin.000001	#	Table_map	#	#	table_id: # (test.t1)
master-bin.000001	#	Write_rows	#	#	table_id: # flags: STMT_END_F
master-bin.000001	#	Table_map	#	#	table_id: # (test.t1)
master-bin.000001	#	Write_rows	#	#	table_id: # flags: STMT_END_F
master-bin.000001	#	Table_map	#	#	table_id: # (test.t1)
master-bin.000001	#	Write_rows	#	#	table_id: # flags: STMT_END_F
master-bin.000001	#	Table_map	#	#	table_id: # (test.t1)
master-bin.000001	#	Write_rows	#	#	table_id: # flags: STMT_END_F
master-bin.000001	#	Table_map	#	#	table_id: # (test.t1)
master-bin.000001	#	Write_rows	#	#	table_id: # flags: STMT_END_F
master-bin.000001	#	Table_map	#	#	table_id: # (test.t1)
master-bin.000001	#	Write_rows	#	#	table_id: # flags: STMT_END_F
master-bin.000001	#	Table_map	#	#	table_id: # (test.t1)
master-bin.000001	#	Write_rows	#	#	table_id: # flags: STMT_END_F
master-bin.000001	#	Table_map	#	#	table_id: # (test.t1)
master-bin.000001	#	Write_rows	#	#	table_id: # flags: STMT_END_F
master-bin.000001	#	Table_map	#	#	table_id: # (test.t1)
master-bin.000001	#	Write_rows	#	#	table_id: # flags: STMT_END_F
master-bin.000001	#	Table_map	#	#	table_id: # (test.t1)
master-bin.000001	#	Write_rows	#	#	table_id: # flags: STMT_END_F
master-bin.000001	#	Table_map	#	#	table_id: # (test.t1)
master-bin.000001	#	Write_rows	#	#	table_id: # flags: STMT_END_F
master-bin.000001	#	Table_map	#	#	table_id: # (test.t1)
master-bin.000001	#	Write_rows	#	#	table_id: # flags: STMT_END_F
master-bin.000001	#	Table_map	#	#	table_id: # (test.t1)
master-bin.000001	#	Write_rows	#	#	table_id: # flags: STMT_END_F
master-bin.000001	#	Table_map	#	#	table_id: # (test.t1)
master-bin.000001	#	Write_rows	#	#	table_id: # flags: STMT_END_F
master-bin.000001	#	Table_map	#	#	table_id: # (test.t1)
master-bin.000001	#	Write_rows	#	#	table_id: # flags: STMT_END_F
master-bin.000001	#	Table_map	#	#	table_id: # (test.t1)
master-bin.000001	#	Write_rows	#	#	table_id: # flags: STMT_END_F
master-bin.000001	#	Table_map	#	#	table_id: # (test.t1)
master-bin.000001	#	Write_rows	#	#	table_id: # flags: STMT_END_F
master-bin.000001	#	Table_map	#	#	table_id: # (test.t1)
master-bin.000001	#	Write_rows	#	#	table_id: # flags: STMT_END_F
master-bin.000001	#	Table_map	#	#	table_id: # (test.t1)
master-bin.000001	#	Write_rows	#	#	table_id: # flags: STMT_END_F
master-bin.000001	#	Table_map	#	#	table_id: # (test.t1)
master-bin.000001	#	Write_rows	#	#	table_id: # flags: STMT_END_F
master-bin.000001	#	Table_map	#	#	table_id: # (test.t1)
master-bin.000001	#	Write_rows	#	#	table_id: # flags: STMT_END_F
master-bin.000001	#	Table_map	#	#	table_id: # (test.t1)
master-bin.000001	#	Write_rows	#	#	table_id: # flags: STMT_END_F
master-bin.000001	#	Table_map	#	#	table_id: # (test.t1)
master-bin.000001	#	Write_rows	#	#	table_id: # flags: STMT_END_F
master-bin.000001	#	Table_map	#	#	table_id: # (test.t1)
master-bin.000001	#	Write_rows	#	#	table_id: # flags: STMT_END_F
master-bin.000001	#	Table_map	#	#	table_id: # (test.t1)
master-bin.000001	#	Write_rows	#	#	table_id: # flags: STMT_END_F
master-bin.000001	#	Table_map	#	#	table_id: # (test.t1)
master-bin.000001	#	Write_rows	#	#	table_id: # flags: STMT_END_F
master-bin.000001	#	Table_map	#	#	table_id: # (test.t1)
master-bin.000001	#	Write_rows	#	#	table_id: # flags: STMT_END_F
master-bin.000001	#	Table_map	#	#	table_id: # (test.t1)
master-bin.000001	#	Write_rows	#	#	table_id: # flags: STMT_END_F
master-bin.000001	#	Table_map	#	#	table_id: # (test.t1)
master-bin.000001	#	Write_rows	#	#	table_id: # flags: STMT_END_F
master-bin.000001	#	Table_map	#	#	table_id: # (test.t1)
master-bin.000001	#	Write_rows	#	#	table_id: # flags: STMT_END_F
master-bin.000001	#	Table_map	#	#	table_id: # (test.t1)
master-bin.000001	#	Write_rows	#	#	table_id: # flags: STMT_END_F
master-bin.000001	#	Table_map	#	#	table_id: # (test.t1)
master-bin.000001	#	Write_rows	#	#	table_id: # flags: STMT_END_F
master-bin.000001	#	Table_map	#	#	table_id: # (test.t1)
master-bin.000001	#	Write_rows	#	#	table_id: # flags: STMT_END_F
master-bin.000001	#	Table_map	#	#	table_id: # (test.t1)
master-bin.000001	#	Write_rows	#	#	table_id: # flags: STMT_END_F
master-bin.000001	#	Table_map	#	#	table_id: # (test.t1)
master-bin.000001	#	Write_rows	#	#	table_id: # flags: STMT_END_F
master-bin.000001	#	Table_map	#	#	table_id: # (test.t1)
master-bin.000001	#	Write_rows	#	#	table_id: # flags: STMT_END_F
master-bin.000001	#	Table_map	#	#	table_id: # (test.t1)
master-bin.000001	#	Write_rows	#	#	table_id: # flags: STMT_END_F
master-bin.000001	#	Table_map	#	#	table_id: # (test.t1)
master-bin.000001	#	Write_rows	#	#	table_id: # flags: STMT_END_F
master-bin.000001	#	Table_map	#	#	table_id: # (test.t1)
master-bin.000001	#	Write_rows	#	#	table_id: # flags: STMT_END_F
master-bin.000001	#	Table_map	#	#	table_id: # (test.t1)
master-bin.000001	#	Write_rows	#	#	table_id: # flags: STMT_END_F
master-bin.000001	#	Table_map	#	#	table_id: # (test.t1)
master-bin.000001	#	Write_rows	#	#	table_id: # flags: STMT_END_F
master-bin.000001	#	Table_map	#	#	table_id: # (test.t1)
master-bin.000001	#	Write_rows	#	#	table_id: # flags: STMT_END_F
master-bin.000001	#	Table_map	#	#	table_id: # (test.t1)
master-bin.000001	#	Write_rows	#	#	table_id: # flags: STMT_END_F
master-bin.000001	#	Table_map	#	#	table_id: # (test.t1)
master-bin.000001	#	Write_rows	#	#	table_id: # flags: STMT_END_F
master-bin.000001	#	Table_map	#	#	table_id: # (test.t1)
master-bin.000001	#	Write_rows	#	#	table_id: # flags: STMT_END_F
master-bin.000001	#	Table_map	#	#	table_id: # (test.t1)
master-bin.000001	#	Write_rows	#	#	table_id: # flags: STMT_END_F
master-bin.000001	#	Table_map	#	#	table_id: # (test.t1)
master-bin.000001	#	Write_rows	#	#	table_id: # flags: STMT_END_F
master-bin.000001	#	Table_map	#	#	table_id: # (test.t1)
master-bin.000001	#	Write_rows	#	#	table_id: # flags: STMT_END_F
master-bin.000001	#	Table_map	#	#	table_id: # (test.t1)
master-bin.000001	#	Write_rows	#	#	table_id: # flags: STMT_END_F
master-bin.000001	#	Table_map	#	#	table_id: # (test.t1)
master-bin.000001	#	Write_rows	#	#	table_id: # flags: STMT_END_F
master-bin.000001	#	Table_map	#	#	table_id: # (test.t1)
master-bin.000001	#	Write_rows	#	#	table_id: # flags: STMT_END_F
master-bin.000001	#	Table_map	#	#	table_id: # (test.t1)
master-bin.000001	#	Write_rows	#	#	table_id: # flags: STMT_END_F
master-bin.000001	#	Table_map	#	#	table_id: # (test.t1)
master-bin.000001	#	Write_rows	#	#	table_id: # flags: STMT_END_F
master-bin.000001	#	Table_map	#	#	table_id: # (test.t1)
master-bin.000001	#	Write_rows	#	#	table_id: # flags: STMT_END_F
master-bin.000001	#	Table_map	#	#	table_id: # (test.t1)
master-bin.000001	#	Write_rows	#	#	table_id: # flags: STMT_END_F
master-bin.000001	#	Table_map	#	#	table_id: # (test.t1)
master-bin.000001	#	Write_rows	#	#	table_id: # flags: STMT_END_F
master-bin.000001	#	Table_map	#	#	table_id: # (test.t1)
master-bin.000001	#	Write_rows	#	#	table_id: # flags: STMT_END_F
master-bin.000001	#	Table_map	#	#	table_id: # (test.t1)
master-bin.000001	#	Write_rows	#	#	table_id: # flags: STMT_END_F
master-bin.000001	#	Table_map	#	#	table_id: # (test.t1)
master-bin.000001	#	Write_rows	#	#	table_id: # flags: STMT_END_F
master-bin.000001	#	Table_map	#	#	table_id: # (test.t1)
master-bin.000001	#	Write_rows	#	#	table_id: # flags: STMT_END_F
master-bin.000001	#	Table_map	#	#	table_id: # (test.t1)
master-bin.000001	#	Write_rows	#	#	table_id: # flags: STMT_END_F
master-bin.000001	#	Table_map	#	#	table_id: # (test.t1)
master-bin.000001	#	Write_rows	#	#	table_id: # flags: STMT_END_F
master-bin.000001	#	Table_map	#	#	table_id: # (test.t1)
master-bin.000001	#	Write_rows	#	#	table_id: # flags: STMT_END_F
master-bin.000001	#	Table_map	#	#	table_id: # (test.t1)
master-bin.000001	#	Write_rows	#	#	table_id: # flags: STMT_END_F
master-bin.000001	#	Table_map	#	#	table_id: # (test.t1)
master-bin.000001	#	Write_rows	#	#	table_id: # flags: STMT_END_F
master-bin.000001	#	Table_map	#	#	table_id: # (test.t1)
master-bin.000001	#	Write_rows	#	#	table_id: # flags: STMT_END_F
master-bin.000001	#	Table_map	#	#	table_id: # (test.t1)
master-bin.000001	#	Write_rows	#	#	table_id: # flags: STMT_END_F
master-bin.000001	#	Table_map	#	#	table_id: # (test.t1)
master-bin.000001	#	Write_rows	#	#	table_id: # flags: STMT_END_F
master-bin.000001	#	Table_map	#	#	table_id: # (test.t1)
master-bin.000001	#	Write_rows	#	#	table_id: # flags: STMT_END_F
master-bin.000001	#	Table_map	#	#	table_id: # (test.t1)
master-bin.000001	#	Write_rows	#	#	table_id: # flags: STMT_END_F
master-bin.000001	#	Table_map	#	#	table_id: # (test.t1)
master-bin.000001	#	Write_rows	#	#	table_id: # flags: STMT_END_F
master-bin.000001	#	Table_map	#	#	table_id: # (test.t1)
master-bin.000001	#	Write_rows	#	#	table_id: # flags: STMT_END_F
master-bin.000001	#	Table_map	#	#	table_id: # (test.t1)
master-bin.000001	#	Write_rows	#	#	table_id: # flags: STMT_END_F
master-bin.000001	#	Table_map	#	#	table_id: # (test.t1)
master-bin.000001	#	Write_rows	#	#	table_id: # flags: STMT_END_F
master-bin.000001	#	Table_map	#	#	table_id: # (test.t1)
master-bin.000001	#	Write_rows	#	#	table_id: # flags: STMT_END_F
master-bin.000001	#	Table_map	#	#	table_id: # (test.t1)
master-bin.000001	#	Write_rows	#	#	table_id: # flags: STMT_END_F
master-bin.000001	#	Table_map	#	#	table_id: # (test.t1)
master-bin.000001	#	Write_rows	#	#	table_id: # flags: STMT_END_F
master-bin.000001	#	Table_map	#	#	table_id: # (test.t1)
master-bin.000001	#	Write_rows	#	#	table_id: # flags: STMT_END_F
master-bin.000001	#	Table_map	#	#	table_id: # (test.t1)
master-bin.000001	#	Write_rows	#	#	table_id: # flags: STMT_END_F
master-bin.000001	#	Table_map	#	#	table_id: # (test.t1)
master-bin.000001	#	Write_rows	#	#	table_id: # flags: STMT_END_F
master-bin.000001	#	Table_map	#	#	table_id: # (test.t1)
master-bin.000001	#	Write_rows	#	#	table_id: # flags: STMT_END_F
master-bin.000001	#	Table_map	#	#	table_id: # (test.t1)
master-bin.000001	#	Write_rows	#	#	table_id: # flags: STMT_END_F
master-bin.000001	#	Table_map	#	#	table_id: # (test.t1)
master-bin.000001	#	Write_rows	#	#	table_id: # flags: STMT_END_F
master-bin.000001	#	Table_map	#	#	table_id: # (test.t1)
master-bin.000001	#	Write_rows	#	#	table_id: # flags: STMT_END_F
master-bin.000001	#	Table_map	#	#	table_id: # (test.t1)
master-bin.000001	#	Write_rows	#	#	table_id: # flags: STMT_END_F
master-bin.000001	#	Table_map	#	#	table_id: # (test.t1)
master-bin.000001	#	Write_rows	#	#	table_id: # flags: STMT_END_F
master-bin.000001	#	Table_map	#	#	table_id: # (test.t1)
master-bin.000001	#	Write_rows	#	#	table_id: # flags: STMT_END_F
master-bin.000001	#	Table_map	#	#	table_id: # (test.t1)
master-bin.000001	#	Write_rows	#	#	table_id: # flags: STMT_END_F
master-bin.000001	#	Table_map	#	#	table_id: # (test.t1)
master-bin.000001	#	Write_rows	#	#	table_id: # flags: STMT_END_F
master-bin.000001	#	Table_map	#	#	table_id: # (test.t1)
master-bin.000001	#	Write_rows	#	#	table_id: # flags: STMT_END_F
master-bin.000001	#	Table_map	#	#	table_id: # (test.t1)
master-bin.000001	#	Write_rows	#	#	table_id: # flags: STMT_END_F
master-bin.000001	#	Table_map	#	#	table_id: # (test.t1)
master-bin.000001	#	Write_rows	#	#	table_id: # flags: STMT_END_F
master-bin.000001	#	Table_map	#	#	table_id: # (test.t1)
master-bin.000001	#	Write_rows	#	#	table_id: # flags: STMT_END_F
master-bin.000001	#	Table_map	#	#	table_id: # (test.t1)
master-bin.000001	#	Write_rows	#	#	table_id: # flags: STMT_END_F
master-bin.000001	#	Table_map	#	#	table_id: # (test.t1)
master-bin.000001	#	Write_rows	#	#	table_id: # flags: STMT_END_F
master-bin.000001	#	Table_map	#	#	table_id: # (test.t1)
master-bin.000001	#	Write_rows	#	#	table_id: # flags: STMT_END_F
master-bin.000001	#	Table_map	#	#	table_id: # (test.t1)
master-bin.000001	#	Write_rows	#	#	table_id: # flags: STMT_END_F
master-bin.000001	#	Table_map	#	#	table_id: # (test.t1)
master-bin.000001	#	Write_rows	#	#	table_id: # flags: STMT_END_F
master-bin.000001	#	Table_map	#	#	table_id: # (test.t1)
master-bin.000001	#	Write_rows	#	#	table_id: # flags: STMT_END_F
master-bin.000001	#	Table_map	#	#	table_id: # (test.t1)
master-bin.000001	#	Write_rows	#	#	table_id: # flags: STMT_END_F
master-bin.000001	#	Table_map	#	#	table_id: # (test.t1)
master-bin.000001	#	Write_rows	#	#	table_id: # flags: STMT_END_F
master-bin.000001	#	Table_map	#	#	table_id: # (test.t1)
master-bin.000001	#	Write_rows	#	#	table_id: # flags: STMT_END_F
master-bin.000001	#	Table_map	#	#	table_id: # (test.t1)
master-bin.000001	#	Write_rows	#	#	table_id: # flags: STMT_END_F
master-bin.000001	#	Table_map	#	#	table_id: # (test.t1)
master-bin.000001	#	Write_rows	#	#	table_id: # flags: STMT_END_F
master-bin.000001	#	Table_map	#	#	table_id: # (test.t1)
master-bin.000001	#	Write_rows	#	#	table_id: # flags: STMT_END_F
master-bin.000001	#	Table_map	#	#	table_id: # (test.t1)
master-bin.000001	#	Write_rows	#	#	table_id: # flags: STMT_END_F
master-bin.000001	#	Table_map	#	#	table_id: # (test.t1)
master-bin.000001	#	Write_rows	#	#	table_id: # flags: STMT_END_F
master-bin.000001	#	Table_map	#	#	table_id: # (test.t1)
master-bin.000001	#	Write_rows	#	#	table_id: # flags: STMT_END_F
master-bin.000001	#	Table_map	#	#	table_id: # (test.t1)
master-bin.000001	#	Write_rows	#	#	table_id: # flags: STMT_END_F
master-bin.000001	#	Table_map	#	#	table_id: # (test.t1)
master-bin.000001	#	Write_rows	#	#	table_id: # flags: STMT_END_F
master-bin.000001	#	Table_map	#	#	table_id: # (test.t1)
master-bin.000001	#	Write_rows	#	#	table_id: # flags: STMT_END_F
master-bin.000001	#	Table_map	#	#	table_id: # (test.t1)
master-bin.000001	#	Write_rows	#	#	table_id: # flags: STMT_END_F
master-bin.000001	#	Table_map	#	#	table_id: # (test.t1)
master-bin.000001	#	Write_rows	#	#	table_id: # flags: STMT_END_F
master-bin.000001	#	Table_map	#	#	table_id: # (test.t1)
master-bin.000001	#	Write_rows	#	#	table_id: # flags: STMT_END_F
master-bin.000001	#	Table_map	#	#	table_id: # (test.t1)
master-bin.000001	#	Write_rows	#	#	table_id: # flags: STMT_END_F
master-bin.000001	#	Table_map	#	#	table_id: # (test.t1)
master-bin.000001	#	Write_rows	#	#	table_id: # flags: STMT_END_F
master-bin.000001	#	Table_map	#	#	table_id: # (test.t1)
master-bin.000001	#	Write_rows	#	#	table_id: # flags: STMT_END_F
master-bin.000001	#	Table_map	#	#	table_id: # (test.t1)
master-bin.000001	#	Write_rows	#	#	table_id: # flags: STMT_END_F
master-bin.000001	#	Table_map	#	#	table_id: # (test.t1)
master-bin.000001	#	Write_rows	#	#	table_id: # flags: STMT_END_F
master-bin.000001	#	Table_map	#	#	table_id: # (test.t1)
master-bin.000001	#	Write_rows	#	#	table_id: # flags: STMT_END_F
master-bin.000001	#	Table_map	#	#	table_id: # (test.t1)
master-bin.000001	#	Write_rows	#	#	table_id: # flags: STMT_END_F
master-bin.000001	#	Table_map	#	#	table_id: # (test.t1)
master-bin.000001	#	Write_rows	#	#	table_id: # flags: STMT_END_F
master-bin.000001	#	Table_map	#	#	table_id: # (test.t1)
master-bin.000001	#	Write_rows	#	#	table_id: # flags: STMT_END_F
master-bin.000001	#	Table_map	#	#	table_id: # (test.t1)
master-bin.000001	#	Write_rows	#	#	table_id: # flags: STMT_END_F
master-bin.000001	#	Table_map	#	#	table_id: # (test.t1)
master-bin.000001	#	Write_rows	#	#	table_id: # flags: STMT_END_F
master-bin.000001	#	Table_map	#	#	table_id: # (test.t1)
master-bin.000001	#	Write_rows	#	#	table_id: # flags: STMT_END_F
master-bin.000001	#	Table_map	#	#	table_id: # (test.t1)
master-bin.000001	#	Write_rows	#	#	table_id: # flags: STMT_END_F
master-bin.000001	#	Table_map	#	#	table_id: # (test.t1)
master-bin.000001	#	Write_rows	#	#	table_id: # flags: STMT_END_F
master-bin.000001	#	Table_map	#	#	table_id: # (test.t1)
master-bin.000001	#	Write_rows	#	#	table_id: # flags: STMT_END_F
master-bin.000001	#	Table_map	#	#	table_id: # (test.t1)
master-bin.000001	#	Write_rows	#	#	table_id: # flags: STMT_END_F
master-bin.000001	#	Table_map	#	#	table_id: # (test.t1)
master-bin.000001	#	Write_rows	#	#	table_id: # flags: STMT_END_F
master-bin.000001	#	Table_map	#	#	table_id: # (test.t1)
master-bin.000001	#	Write_rows	#	#	table_id: # flags: STMT_END_F
master-bin.000001	#	Table_map	#	#	table_id: # (test.t1)
master-bin.000001	#	Write_rows	#	#	table_id: # flags: STMT_END_F
master-bin.000001	#	Table_map	#	#	table_id: # (test.t1)
master-bin.000001	#	Write_rows	#	#	table_id: # flags: STMT_END_F
master-bin.000001	#	Table_map	#	#	table_id: # (test.t1)
master-bin.000001	#	Write_rows	#	#	table_id: # flags: STMT_END_F
master-bin.000001	#	Table_map	#	#	table_id: # (test.t1)
master-bin.000001	#	Write_rows	#	#	table_id: # flags: STMT_END_F
master-bin.000001	#	Table_map	#	#	table_id: # (test.t1)
master-bin.000001	#	Write_rows	#	#	table_id: # flags: STMT_END_F
master-bin.000001	#	Table_map	#	#	table_id: # (test.t1)
master-bin.000001	#	Write_rows	#	#	table_id: # flags: STMT_END_F
master-bin.000001	#	Table_map	#	#	table_id: # (test.t1)
master-bin.000001	#	Write_rows	#	#	table_id: # flags: STMT_END_F
master-bin.000001	#	Table_map	#	#	table_id: # (test.t1)
master-bin.000001	#	Write_rows	#	#	table_id: # flags: STMT_END_F
master-bin.000001	#	Table_map	#	#	table_id: # (test.t1)
master-bin.000001	#	Write_rows	#	#	table_id: # flags: STMT_END_F
master-bin.000001	#	Table_map	#	#	table_id: # (test.t1)
master-bin.000001	#	Write_rows	#	#	table_id: # flags: STMT_END_F
master-bin.000001	#	Table_map	#	#	table_id: # (test.t1)
master-bin.000001	#	Write_rows	#	#	table_id: # flags: STMT_END_F
master-bin.000001	#	Table_map	#	#	table_id: # (test.t1)
master-bin.000001	#	Write_rows	#	#	table_id: # flags: STMT_END_F
master-bin.000001	#	Table_map	#	#	table_id: # (test.t1)
master-bin.000001	#	Write_rows	#	#	table_id: # flags: STMT_END_F
master-bin.000001	#	Table_map	#	#	table_id: # (test.t1)
master-bin.000001	#	Write_rows	#	#	table_id: # flags: STMT_END_F
master-bin.000001	#	Table_map	#	#	table_id: # (test.t1)
master-bin.000001	#	Write_rows	#	#	table_id: # flags: STMT_END_F
master-bin.000001	#	Table_map	#	#	table_id: # (test.t1)
master-bin.000001	#	Write_rows	#	#	table_id: # flags: STMT_END_F
master-bin.000001	#	Table_map	#	#	table_id: # (test.t1)
master-bin.000001	#	Write_rows	#	#	table_id: # flags: STMT_END_F
master-bin.000001	#	Table_map	#	#	table_id: # (test.t1)
master-bin.000001	#	Write_rows	#	#	table_id: # flags: STMT_END_F
master-bin.000001	#	Table_map	#	#	table_id: # (test.t1)
master-bin.000001	#	Write_rows	#	#	table_id: # flags: STMT_END_F
master-bin.000001	#	Table_map	#	#	table_id: # (test.t1)
master-bin.000001	#	Write_rows	#	#	table_id: # flags: STMT_END_F
master-bin.000001	#	Table_map	#	#	table_id: # (test.t1)
master-bin.000001	#	Write_rows	#	#	table_id: # flags: STMT_END_F
master-bin.000001	#	Table_map	#	#	table_id: # (test.t1)
master-bin.000001	#	Write_rows	#	#	table_id: # flags: STMT_END_F
master-bin.000001	#	Table_map	#	#	table_id: # (test.t1)
master-bin.000001	#	Write_rows	#	#	table_id: # flags: STMT_END_F
master-bin.000001	#	Table_map	#	#	table_id: # (test.t1)
master-bin.000001	#	Write_rows	#	#	table_id: # flags: STMT_END_F
master-bin.000001	#	Table_map	#	#	table_id: # (test.t1)
master-bin.000001	#	Write_rows	#	#	table_id: # flags: STMT_END_F
master-bin.000001	#	Table_map	#	#	table_id: # (test.t1)
master-bin.000001	#	Write_rows	#	#	table_id: # flags: STMT_END_F
master-bin.000001	#	Table_map	#	#	table_id: # (test.t1)
master-bin.000001	#	Write_rows	#	#	table_id: # flags: STMT_END_F
master-bin.000001	#	Table_map	#	#	table_id: # (test.t1)
master-bin.000001	#	Write_rows	#	#	table_id: # flags: STMT_END_F
master-bin.000001	#	Table_map	#	#	table_id: # (test.t1)
master-bin.000001	#	Write_rows	#	#	table_id: # flags: STMT_END_F
master-bin.000001	#	Table_map	#	#	table_id: # (test.t1)
master-bin.000001	#	Write_rows	#	#	table_id: # flags: STMT_END_F
master-bin.000001	#	Table_map	#	#	table_id: # (test.t1)
master-bin.000001	#	Write_rows	#	#	table_id: # flags: STMT_END_F
master-bin.000001	#	Table_map	#	#	table_id: # (test.t1)
master-bin.000001	#	Write_rows	#	#	table_id: # flags: STMT_END_F
master-bin.000001	#	Table_map	#	#	table_id: # (test.t1)
master-bin.000001	#	Write_rows	#	#	table_id: # flags: STMT_END_F
master-bin.000001	#	Table_map	#	#	table_id: # (test.t1)
master-bin.000001	#	Write_rows	#	#	table_id: # flags: STMT_END_F
master-bin.000001	#	Table_map	#	#	table_id: # (test.t1)
master-bin.000001	#	Write_rows	#	#	table_id: # flags: STMT_END_F
master-bin.000001	#	Table_map	#	#	table_id: # (test.t1)
master-bin.000001	#	Write_rows	#	#	table_id: # flags: STMT_END_F
master-bin.000001	#	Table_map	#	#	table_id: # (test.t1)
master-bin.000001	#	Write_rows	#	#	table_id: # flags: STMT_END_F
master-bin.000001	#	Table_map	#	#	table_id: # (test.t1)
master-bin.000001	#	Write_rows	#	#	table_id: # flags: STMT_END_F
master-bin.000001	#	Table_map	#	#	table_id: # (test.t1)
master-bin.000001	#	Write_rows	#	#	table_id: # flags: STMT_END_F
master-bin.000001	#	Table_map	#	#	table_id: # (test.t1)
master-bin.000001	#	Write_rows	#	#	table_id: # flags: STMT_END_F
master-bin.000001	#	Table_map	#	#	table_id: # (test.t1)
master-bin.000001	#	Write_rows	#	#	table_id: # flags: STMT_END_F
master-bin.000001	#	Table_map	#	#	table_id: # (test.t1)
master-bin.000001	#	Write_rows	#	#	table_id: # flags: STMT_END_F
master-bin.000001	#	Table_map	#	#	table_id: # (test.t1)
master-bin.000001	#	Write_rows	#	#	table_id: # flags: STMT_END_F
master-bin.000001	#	Table_map	#	#	table_id: # (test.t1)
master-bin.000001	#	Write_rows	#	#	table_id: # flags: STMT_END_F
master-bin.000001	#	Table_map	#	#	table_id: # (test.t1)
master-bin.000001	#	Write_rows	#	#	table_id: # flags: STMT_END_F
master-bin.000001	#	Table_map	#	#	table_id: # (test.t1)
master-bin.000001	#	Write_rows	#	#	table_id: # flags: STMT_END_F
master-bin.000001	#	Table_map	#	#	table_id: # (test.t1)
master-bin.000001	#	Write_rows	#	#	table_id: # flags: STMT_END_F
master-bin.000001	#	Table_map	#	#	table_id: # (test.t1)
master-bin.000001	#	Write_rows	#	#	table_id: # flags: STMT_END_F
master-bin.000001	#	Table_map	#	#	table_id: # (test.t1)
master-bin.000001	#	Write_rows	#	#	table_id: # flags: STMT_END_F
master-bin.000001	#	Table_map	#	#	table_id: # (test.t1)
master-bin.000001	#	Write_rows	#	#	table_id: # flags: STMT_END_F
master-bin.000001	#	Table_map	#	#	table_id: # (test.t1)
master-bin.000001	#	Write_rows	#	#	table_id: # flags: STMT_END_F
master-bin.000001	#	Table_map	#	#	table_id: # (test.t1)
master-bin.000001	#	Write_rows	#	#	table_id: # flags: STMT_END_F
master-bin.000001	#	Table_map	#	#	table_id: # (test.t1)
master-bin.000001	#	Write_rows	#	#	table_id: # flags: STMT_END_F
master-bin.000001	#	Table_map	#	#	table_id: # (test.t1)
master-bin.000001	#	Write_rows	#	#	table_id: # flags: STMT_END_F
master-bin.000001	#	Table_map	#	#	table_id: # (test.t1)
master-bin.000001	#	Write_rows	#	#	table_id: # flags: STMT_END_F
master-bin.000001	#	Table_map	#	#	table_id: # (test.t1)
master-bin.000001	#	Write_rows	#	#	table_id: # flags: STMT_END_F
master-bin.000001	#	Table_map	#	#	table_id: # (test.t1)
master-bin.000001	#	Write_rows	#	#	table_id: # flags: STMT_END_F
master-bin.000001	#	Table_map	#	#	table_id: # (test.t1)
master-bin.000001	#	Write_rows	#	#	table_id: # flags: STMT_END_F
master-bin.000001	#	Table_map	#	#	table_id: # (test.t1)
master-bin.000001	#	Write_rows	#	#	table_id: # flags: STMT_END_F
master-bin.000001	#	Table_map	#	#	table_id: # (test.t1)
master-bin.000001	#	Write_rows	#	#	table_id: # flags: STMT_END_F
master-bin.000001	#	Table_map	#	#	table_id: # (test.t1)
master-bin.000001	#	Write_rows	#	#	table_id: # flags: STMT_END_F
master-bin.000001	#	Table_map	#	#	table_id: # (test.t1)
master-bin.000001	#	Write_rows	#	#	table_id: # flags: STMT_END_F
master-bin.000001	#	Table_map	#	#	table_id: # (test.t1)
master-bin.000001	#	Write_rows	#	#	table_id: # flags: STMT_END_F
master-bin.000001	#	Table_map	#	#	table_id: # (test.t1)
master-bin.000001	#	Write_rows	#	#	table_id: # flags: STMT_END_F
master-bin.000001	#	Table_map	#	#	table_id: # (test.t1)
master-bin.000001	#	Write_rows	#	#	table_id: # flags: STMT_END_F
master-bin.000001	#	Table_map	#	#	table_id: # (test.t1)
master-bin.000001	#	Write_rows	#	#	table_id: # flags: STMT_END_F
master-bin.000001	#	Table_map	#	#	table_id: # (test.t1)
master-bin.000001	#	Write_rows	#	#	table_id: # flags: STMT_END_F
master-bin.000001	#	Table_map	#	#	table_id: # (test.t1)
master-bin.000001	#	Write_rows	#	#	table_id: # flags: STMT_END_F
master-bin.000001	#	Table_map	#	#	table_id: # (test.t1)
master-bin.000001	#	Write_rows	#	#	table_id: # flags: STMT_END_F
master-bin.000001	#	Table_map	#	#	table_id: # (test.t1)
master-bin.000001	#	Write_rows	#	#	table_id: # flags: STMT_END_F
master-bin.000001	#	Table_map	#	#	table_id: # (test.t1)
master-bin.000001	#	Write_rows	#	#	table_id: # flags: STMT_END_F
master-bin.000001	#	Table_map	#	#	table_id: # (test.t1)
master-bin.000001	#	Write_rows	#	#	table_id: # flags: STMT_END_F
master-bin.000001	#	Table_map	#	#	table_id: # (test.t1)
master-bin.000001	#	Write_rows	#	#	table_id: # flags: STMT_END_F
master-bin.000001	#	Table_map	#	#	table_id: # (test.t1)
master-bin.000001	#	Write_rows	#	#	table_id: # flags: STMT_END_F
master-bin.000001	#	Table_map	#	#	table_id: # (test.t1)
master-bin.000001	#	Write_rows	#	#	table_id: # flags: STMT_END_F
master-bin.000001	#	Table_map	#	#	table_id: # (test.t1)
master-bin.000001	#	Write_rows	#	#	table_id: # flags: STMT_END_F
master-bin.000001	#	Table_map	#	#	table_id: # (test.t1)
master-bin.000001	#	Write_rows	#	#	table_id: # flags: STMT_END_F
master-bin.000001	#	Table_map	#	#	table_id: # (test.t1)
master-bin.000001	#	Write_rows	#	#	table_id: # flags: STMT_END_F
master-bin.000001	#	Table_map	#	#	table_id: # (test.t1)
master-bin.000001	#	Write_rows	#	#	table_id: # flags: STMT_END_F
master-bin.000001	#	Table_map	#	#	table_id: # (test.t1)
master-bin.000001	#	Write_rows	#	#	table_id: # flags: STMT_END_F
master-bin.000001	#	Table_map	#	#	table_id: # (test.t1)
master-bin.000001	#	Write_rows	#	#	table_id: # flags: STMT_END_F
master-bin.000001	#	Table_map	#	#	table_id: # (test.t1)
master-bin.000001	#	Write_rows	#	#	table_id: # flags: STMT_END_F
master-bin.000001	#	Table_map	#	#	table_id: # (test.t1)
master-bin.000001	#	Write_rows	#	#	table_id: # flags: STMT_END_F
master-bin.000001	#	Table_map	#	#	table_id: # (test.t1)
master-bin.000001	#	Write_rows	#	#	table_id: # flags: STMT_END_F
master-bin.000001	#	Table_map	#	#	table_id: # (test.t1)
master-bin.000001	#	Write_rows	#	#	table_id: # flags: STMT_END_F
master-bin.000001	#	Table_map	#	#	table_id: # (test.t1)
master-bin.000001	#	Write_rows	#	#	table_id: # flags: STMT_END_F
master-bin.000001	#	Table_map	#	#	table_id: # (test.t1)
master-bin.000001	#	Write_rows	#	#	table_id: # flags: STMT_END_F
master-bin.000001	#	Table_map	#	#	table_id: # (test.t1)
master-bin.000001	#	Write_rows	#	#	table_id: # flags: STMT_END_F
master-bin.000001	#	Table_map	#	#	table_id: # (test.t1)
master-bin.000001	#	Write_rows	#	#	table_id: # flags: STMT_END_F
master-bin.000001	#	Table_map	#	#	table_id: # (test.t1)
master-bin.000001	#	Write_rows	#	#	table_id: # flags: STMT_END_F
master-bin.000001	#	Table_map	#	#	table_id: # (test.t1)
master-bin.000001	#	Write_rows	#	#	table_id: # flags: STMT_END_F
master-bin.000001	#	Table_map	#	#	table_id: # (test.t1)
master-bin.000001	#	Write_rows	#	#	table_id: # flags: STMT_END_F
master-bin.000001	#	Table_map	#	#	table_id: # (test.t1)
master-bin.000001	#	Write_rows	#	#	table_id: # flags: STMT_END_F
master-bin.000001	#	Table_map	#	#	table_id: # (test.t1)
master-bin.000001	#	Write_rows	#	#	table_id: # flags: STMT_END_F
master-bin.000001	#	Table_map	#	#	table_id: # (test.t1)
master-bin.000001	#	Write_rows	#	#	table_id: # flags: STMT_END_F
master-bin.000001	#	Table_map	#	#	table_id: # (test.t1)
master-bin.000001	#	Write_rows	#	#	table_id: # flags: STMT_END_F
master-bin.000001	#	Table_map	#	#	table_id: # (test.t1)
master-bin.000001	#	Write_rows	#	#	table_id: # flags: STMT_END_F
master-bin.000001	#	Table_map	#	#	table_id: # (test.t1)
master-bin.000001	#	Write_rows	#	#	table_id: # flags: STMT_END_F
master-bin.000001	#	Table_map	#	#	table_id: # (test.t1)
master-bin.000001	#	Write_rows	#	#	table_id: # flags: STMT_END_F
master-bin.000001	#	Table_map	#	#	table_id: # (test.t1)
master-bin.000001	#	Write_rows	#	#	table_id: # flags: STMT_END_F
master-bin.000001	#	Table_map	#	#	table_id: # (test.t1)
master-bin.000001	#	Write_rows	#	#	table_id: # flags: STMT_END_F
master-bin.000001	#	Table_map	#	#	table_id: # (test.t1)
master-bin.000001	#	Write_rows	#	#	table_id: # flags: STMT_END_F
master-bin.000001	#	Table_map	#	#	table_id: # (test.t1)
master-bin.000001	#	Write_rows	#	#	table_id: # flags: STMT_END_F
master-bin.000001	#	Table_map	#	#	table_id: # (test.t1)
master-bin.000001	#	Write_rows	#	#	table_id: # flags: STMT_END_F
master-bin.000001	#	Table_map	#	#	table_id: # (test.t1)
master-bin.000001	#	Write_rows	#	#	table_id: # flags: STMT_END_F
master-bin.000001	#	Table_map	#	#	table_id: # (test.t1)
master-bin.000001	#	Write_rows	#	#	table_id: # flags: STMT_END_F
master-bin.000001	#	Table_map	#	#	table_id: # (test.t1)
master-bin.000001	#	Write_rows	#	#	table_id: # flags: STMT_END_F
master-bin.000001	#	Table_map	#	#	table_id: # (test.t1)
master-bin.000001	#	Write_rows	#	#	table_id: # flags: STMT_END_F
master-bin.000001	#	Table_map	#	#	table_id: # (test.t1)
master-bin.000001	#	Write_rows	#	#	table_id: # flags: STMT_END_F
master-bin.000001	#	Table_map	#	#	table_id: # (test.t1)
master-bin.000001	#	Write_rows	#	#	table_id: # flags: STMT_END_F
master-bin.000001	#	Table_map	#	#	table_id: # (test.t1)
master-bin.000001	#	Write_rows	#	#	table_id: # flags: STMT_END_F
master-bin.000001	#	Table_map	#	#	table_id: # (test.t1)
master-bin.000001	#	Write_rows	#	#	table_id: # flags: STMT_END_F
master-bin.000001	#	Table_map	#	#	table_id: # (test.t1)
master-bin.000001	#	Write_rows	#	#	table_id: # flags: STMT_END_F
master-bin.000001	#	Table_map	#	#	table_id: # (test.t1)
master-bin.000001	#	Write_rows	#	#	table_id: # flags: STMT_END_F
master-bin.000001	#	Table_map	#	#	table_id: # (test.t1)
master-bin.000001	#	Write_rows	#	#	table_id: # flags: STMT_END_F
master-bin.000001	#	Table_map	#	#	table_id: # (test.t1)
master-bin.000001	#	Write_rows	#	#	table_id: # flags: STMT_END_F
master-bin.000001	#	Table_map	#	#	table_id: # (test.t1)
master-bin.000001	#	Write_rows	#	#	table_id: # flags: STMT_END_F
master-bin.000001	#	Table_map	#	#	table_id: # (test.t1)
master-bin.000001	#	Write_rows	#	#	table_id: # flags: STMT_END_F
master-bin.000001	#	Table_map	#	#	table_id: # (test.t1)
master-bin.000001	#	Write_rows	#	#	table_id: # flags: STMT_END_F
master-bin.000001	#	Table_map	#	#	table_id: # (test.t1)
master-bin.000001	#	Write_rows	#	#	table_id: # flags: STMT_END_F
master-bin.000001	#	Table_map	#	#	table_id: # (test.t1)
master-bin.000001	#	Write_rows	#	#	table_id: # flags: STMT_END_F
master-bin.000001	#	Table_map	#	#	table_id: # (test.t1)
master-bin.000001	#	Write_rows	#	#	table_id: # flags: STMT_END_F
master-bin.000001	#	Table_map	#	#	table_id: # (test.t1)
master-bin.000001	#	Write_rows	#	#	table_id: # flags: STMT_END_F
master-bin.000001	#	Table_map	#	#	table_id: # (test.t1)
master-bin.000001	#	Write_rows	#	#	table_id: # flags: STMT_END_F
master-bin.000001	#	Table_map	#	#	table_id: # (test.t1)
master-bin.000001	#	Write_rows	#	#	table_id: # flags: STMT_END_F
master-bin.000001	#	Table_map	#	#	table_id: # (test.t1)
master-bin.000001	#	Write_rows	#	#	table_id: # flags: STMT_END_F
master-bin.000001	#	Table_map	#	#	table_id: # (test.t1)
master-bin.000001	#	Write_rows	#	#	table_id: # flags: STMT_END_F
master-bin.000001	#	Table_map	#	#	table_id: # (test.t1)
master-bin.000001	#	Write_rows	#	#	table_id: # flags: STMT_END_F
master-bin.000001	#	Table_map	#	#	table_id: # (test.t1)
master-bin.000001	#	Write_rows	#	#	table_id: # flags: STMT_END_F
master-bin.000001	#	Table_map	#	#	table_id: # (test.t1)
master-bin.000001	#	Write_rows	#	#	table_id: # flags: STMT_END_F
master-bin.000001	#	Table_map	#	#	table_id: # (test.t1)
master-bin.000001	#	Write_rows	#	#	table_id: # flags: STMT_END_F
master-bin.000001	#	Table_map	#	#	table_id: # (test.t1)
master-bin.000001	#	Write_rows	#	#	table_id: # flags: STMT_END_F
master-bin.000001	#	Table_map	#	#	table_id: # (test.t1)
master-bin.000001	#	Write_rows	#	#	table_id: # flags: STMT_END_F
master-bin.000001	#	Table_map	#	#	table_id: # (test.t1)
master-bin.000001	#	Write_rows	#	#	table_id: # flags: STMT_END_F
master-bin.000001	#	Table_map	#	#	table_id: # (test.t1)
master-bin.000001	#	Write_rows	#	#	table_id: # flags: STMT_END_F
master-bin.000001	#	Table_map	#	#	table_id: # (test.t1)
master-bin.000001	#	Write_rows	#	#	table_id: # flags: STMT_END_F
master-bin.000001	#	Table_map	#	#	table_id: # (test.t1)
master-bin.000001	#	Write_rows	#	#	table_id: # flags: STMT_END_F
master-bin.000001	#	Table_map	#	#	table_id: # (test.t1)
master-bin.000001	#	Write_rows	#	#	table_id: # flags: STMT_END_F
master-bin.000001	#	Table_map	#	#	table_id: # (test.t1)
master-bin.000001	#	Write_rows	#	#	table_id: # flags: STMT_END_F
master-bin.000001	#	Table_map	#	#	table_id: # (test.t1)
master-bin.000001	#	Write_rows	#	#	table_id: # flags: STMT_END_F
master-bin.000001	#	Table_map	#	#	table_id: # (test.t1)
master-bin.000001	#	Write_rows	#	#	table_id: # flags: STMT_END_F
master-bin.000001	#	Table_map	#	#	table_id: # (test.t1)
master-bin.000001	#	Write_rows	#	#	table_id: # flags: STMT_END_F
master-bin.000001	#	Table_map	#	#	table_id: # (test.t1)
master-bin.000001	#	Write_rows	#	#	table_id: # flags: STMT_END_F
master-bin.000001	#	Table_map	#	#	table_id: # (test.t1)
master-bin.000001	#	Write_rows	#	#	table_id: # flags: STMT_END_F
master-bin.000001	#	Table_map	#	#	table_id: # (test.t1)
master-bin.000001	#	Write_rows	#	#	table_id: # flags: STMT_END_F
master-bin.000001	#	Table_map	#	#	table_id: # (test.t1)
master-bin.000001	#	Write_rows	#	#	table_id: # flags: STMT_END_F
master-bin.000001	#	Table_map	#	#	table_id: # (test.t1)
master-bin.000001	#	Write_rows	#	#	table_id: # flags: STMT_END_F
master-bin.000001	#	Table_map	#	#	table_id: # (test.t1)
master-bin.000001	#	Write_rows	#	#	table_id: # flags: STMT_END_F
master-bin.000001	#	Table_map	#	#	table_id: # (test.t1)
master-bin.000001	#	Write_rows	#	#	table_id: # flags: STMT_END_F
master-bin.000001	#	Table_map	#	#	table_id: # (test.t1)
master-bin.000001	#	Write_rows	#	#	table_id: # flags: STMT_END_F
master-bin.000001	#	Table_map	#	#	table_id: # (test.t1)
master-bin.000001	#	Write_rows	#	#	table_id: # flags: STMT_END_F
master-bin.000001	#	Table_map	#	#	table_id: # (test.t1)
master-bin.000001	#	Write_rows	#	#	table_id: # flags: STMT_END_F
master-bin.000001	#	Table_map	#	#	table_id: # (test.t1)
master-bin.000001	#	Write_rows	#	#	table_id: # flags: STMT_END_F
master-bin.000001	#	Table_map	#	#	table_id: # (test.t1)
master-bin.000001	#	Write_rows	#	#	table_id: # flags: STMT_END_F
master-bin.000001	#	Table_map	#	#	table_id: # (test.t1)
master-bin.000001	#	Write_rows	#	#	table_id: # flags: STMT_END_F
master-bin.000001	#	Table_map	#	#	table_id: # (test.t1)
master-bin.000001	#	Write_rows	#	#	table_id: # flags: STMT_END_F
master-bin.000001	#	Table_map	#	#	table_id: # (test.t1)
master-bin.000001	#	Write_rows	#	#	table_id: # flags: STMT_END_F
master-bin.000001	#	Table_map	#	#	table_id: # (test.t1)
master-bin.000001	#	Write_rows	#	#	table_id: # flags: STMT_END_F
master-bin.000001	#	Table_map	#	#	table_id: # (test.t1)
master-bin.000001	#	Write_rows	#	#	table_id: # flags: STMT_END_F
master-bin.000001	#	Table_map	#	#	table_id: # (test.t1)
master-bin.000001	#	Write_rows	#	#	table_id: # flags: STMT_END_F
master-bin.000001	#	Table_map	#	#	table_id: # (test.t1)
master-bin.000001	#	Write_rows	#	#	table_id: # flags: STMT_END_F
master-bin.000001	#	Table_map	#	#	table_id: # (test.t1)
master-bin.000001	#	Write_rows	#	#	table_id: # flags: STMT_END_F
master-bin.000001	#	Table_map	#	#	table_id: # (test.t1)
master-bin.000001	#	Write_rows	#	#	table_id: # flags: STMT_END_F
master-bin.000001	#	Table_map	#	#	table_id: # (test.t1)
master-bin.000001	#	Write_rows	#	#	table_id: # flags: STMT_END_F
master-bin.000001	#	Table_map	#	#	table_id: # (test.t1)
master-bin.000001	#	Write_rows	#	#	table_id: # flags: STMT_END_F
master-bin.000001	#	Table_map	#	#	table_id: # (test.t1)
master-bin.000001	#	Write_rows	#	#	table_id: # flags: STMT_END_F
master-bin.000001	#	Table_map	#	#	table_id: # (test.t1)
master-bin.000001	#	Write_rows	#	#	table_id: # flags: STMT_END_F
master-bin.000001	#	Table_map	#	#	table_id: # (test.t1)
master-bin.000001	#	Write_rows	#	#	table_id: # flags: STMT_END_F
master-bin.000001	#	Table_map	#	#	table_id: # (test.t1)
master-bin.000001	#	Write_rows	#	#	table_id: # flags: STMT_END_F
master-bin.000001	#	Table_map	#	#	table_id: # (test.t1)
master-bin.000001	#	Write_rows	#	#	table_id: # flags: STMT_END_F
master-bin.000001	#	Table_map	#	#	table_id: # (test.t1)
master-bin.000001	#	Write_rows	#	#	table_id: # flags: STMT_END_F
master-bin.000001	#	Table_map	#	#	table_id: # (test.t1)
master-bin.000001	#	Write_rows	#	#	table_id: # flags: STMT_END_F
master-bin.000001	#	Table_map	#	#	table_id: # (test.t1)
master-bin.000001	#	Write_rows	#	#	table_id: # flags: STMT_END_F
master-bin.000001	#	Table_map	#	#	table_id: # (test.t1)
master-bin.000001	#	Write_rows	#	#	table_id: # flags: STMT_END_F
master-bin.000001	#	Table_map	#	#	table_id: # (test.t1)
master-bin.000001	#	Write_rows	#	#	table_id: # flags: STMT_END_F
master-bin.000001	#	Table_map	#	#	table_id: # (test.t1)
master-bin.000001	#	Write_rows	#	#	table_id: # flags: STMT_END_F
master-bin.000001	#	Table_map	#	#	table_id: # (test.t1)
master-bin.000001	#	Write_rows	#	#	table_id: # flags: STMT_END_F
master-bin.000001	#	Table_map	#	#	table_id: # (test.t1)
master-bin.000001	#	Write_rows	#	#	table_id: # flags: STMT_END_F
master-bin.000001	#	Table_map	#	#	table_id: # (test.t1)
master-bin.000001	#	Write_rows	#	#	table_id: # flags: STMT_END_F
master-bin.000001	#	Table_map	#	#	table_id: # (test.t1)
master-bin.000001	#	Write_rows	#	#	table_id: # flags: STMT_END_F
master-bin.000001	#	Table_map	#	#	table_id: # (test.t1)
master-bin.000001	#	Write_rows	#	#	table_id: # flags: STMT_END_F
master-bin.000001	#	Table_map	#	#	table_id: # (test.t1)
master-bin.000001	#	Write_rows	#	#	table_id: # flags: STMT_END_F
master-bin.000001	#	Table_map	#	#	table_id: # (test.t1)
master-bin.000001	#	Write_rows	#	#	table_id: # flags: STMT_END_F
master-bin.000001	#	Table_map	#	#	table_id: # (test.t1)
master-bin.000001	#	Write_rows	#	#	table_id: # flags: STMT_END_F
master-bin.000001	#	Table_map	#	#	table_id: # (test.t1)
master-bin.000001	#	Write_rows	#	#	table_id: # flags: STMT_END_F
master-bin.000001	#	Table_map	#	#	table_id: # (test.t1)
master-bin.000001	#	Write_rows	#	#	table_id: # flags: STMT_END_F
master-bin.000001	#	Table_map	#	#	table_id: # (test.t1)
master-bin.000001	#	Write_rows	#	#	table_id: # flags: STMT_END_F
master-bin.000001	#	Table_map	#	#	table_id: # (test.t1)
master-bin.000001	#	Write_rows	#	#	table_id: # flags: STMT_END_F
master-bin.000001	#	Table_map	#	#	table_id: # (test.t1)
master-bin.000001	#	Write_rows	#	#	table_id: # flags: STMT_END_F
master-bin.000001	#	Table_map	#	#	table_id: # (test.t1)
master-bin.000001	#	Write_rows	#	#	table_id: # flags: STMT_END_F
master-bin.000001	#	Table_map	#	#	table_id: # (test.t1)
master-bin.000001	#	Write_rows	#	#	table_id: # flags: STMT_END_F
master-bin.000001	#	Table_map	#	#	table_id: # (test.t1)
master-bin.000001	#	Write_rows	#	#	table_id: # flags: STMT_END_F
master-bin.000001	#	Table_map	#	#	table_id: # (test.t1)
master-bin.000001	#	Write_rows	#	#	table_id: # flags: STMT_END_F
master-bin.000001	#	Table_map	#	#	table_id: # (test.t1)
master-bin.000001	#	Write_rows	#	#	table_id: # flags: STMT_END_F
master-bin.000001	#	Table_map	#	#	table_id: # (test.t1)
master-bin.000001	#	Write_rows	#	#	table_id: # flags: STMT_END_F
master-bin.000001	#	Table_map	#	#	table_id: # (test.t1)
master-bin.000001	#	Write_rows	#	#	table_id: # flags: STMT_END_F
master-bin.000001	#	Table_map	#	#	table_id: # (test.t1)
master-bin.000001	#	Write_rows	#	#	table_id: # flags: STMT_END_F
master-bin.000001	#	Table_map	#	#	table_id: # (test.t1)
master-bin.000001	#	Write_rows	#	#	table_id: # flags: STMT_END_F
master-bin.000001	#	Table_map	#	#	table_id: # (test.t1)
master-bin.000001	#	Write_rows	#	#	table_id: # flags: STMT_END_F
master-bin.000001	#	Table_map	#	#	table_id: # (test.t1)
master-bin.000001	#	Write_rows	#	#	table_id: # flags: STMT_END_F
master-bin.000001	#	Table_map	#	#	table_id: # (test.t1)
master-bin.000001	#	Write_rows	#	#	table_id: # flags: STMT_END_F
master-bin.000001	#	Table_map	#	#	table_id: # (test.t1)
master-bin.000001	#	Write_rows	#	#	table_id: # flags: STMT_END_F
master-bin.000001	#	Table_map	#	#	table_id: # (test.t1)
master-bin.000001	#	Write_rows	#	#	table_id: # flags: STMT_END_F
master-bin.000001	#	Table_map	#	#	table_id: # (test.t1)
master-bin.000001	#	Write_rows	#	#	table_id: # flags: STMT_END_F
master-bin.000001	#	Table_map	#	#	table_id: # (test.t1)
master-bin.000001	#	Write_rows	#	#	table_id: # flags: STMT_END_F
master-bin.000001	#	Table_map	#	#	table_id: # (test.t1)
master-bin.000001	#	Write_rows	#	#	table_id: # flags: STMT_END_F
master-bin.000001	#	Table_map	#	#	table_id: # (test.t1)
master-bin.000001	#	Write_rows	#	#	table_id: # flags: STMT_END_F
master-bin.000001	#	Table_map	#	#	table_id: # (test.t1)
master-bin.000001	#	Write_rows	#	#	table_id: # flags: STMT_END_F
master-bin.000001	#	Table_map	#	#	table_id: # (test.t1)
master-bin.000001	#	Write_rows	#	#	table_id: # flags: STMT_END_F
master-bin.000001	#	Table_map	#	#	table_id: # (test.t1)
master-bin.000001	#	Write_rows	#	#	table_id: # flags: STMT_END_F
master-bin.000001	#	Table_map	#	#	table_id: # (test.t1)
master-bin.000001	#	Write_rows	#	#	table_id: # flags: STMT_END_F
master-bin.000001	#	Table_map	#	#	table_id: # (test.t1)
master-bin.000001	#	Write_rows	#	#	table_id: # flags: STMT_END_F
master-bin.000001	#	Table_map	#	#	table_id: # (test.t1)
master-bin.000001	#	Write_rows	#	#	table_id: # flags: STMT_END_F
master-bin.000001	#	Table_map	#	#	table_id: # (test.t1)
master-bin.000001	#	Write_rows	#	#	table_id: # flags: STMT_END_F
master-bin.000001	#	Table_map	#	#	table_id: # (test.t1)
master-bin.000001	#	Write_rows	#	#	table_id: # flags: STMT_END_F
master-bin.000001	#	Table_map	#	#	table_id: # (test.t1)
master-bin.000001	#	Write_rows	#	#	table_id: # flags: STMT_END_F
master-bin.000001	#	Table_map	#	#	table_id: # (test.t1)
master-bin.000001	#	Write_rows	#	#	table_id: # flags: STMT_END_F
master-bin.000001	#	Table_map	#	#	table_id: # (test.t1)
master-bin.000001	#	Write_rows	#	#	table_id: # flags: STMT_END_F
master-bin.000001	#	Table_map	#	#	table_id: # (test.t1)
master-bin.000001	#	Write_rows	#	#	table_id: # flags: STMT_END_F
master-bin.000001	#	Table_map	#	#	table_id: # (test.t1)
master-bin.000001	#	Write_rows	#	#	table_id: # flags: STMT_END_F
master-bin.000001	#	Table_map	#	#	table_id: # (test.t1)
master-bin.000001	#	Write_rows	#	#	table_id: # flags: STMT_END_F
master-bin.000001	#	Table_map	#	#	table_id: # (test.t1)
master-bin.000001	#	Write_rows	#	#	table_id: # flags: STMT_END_F
master-bin.000001	#	Table_map	#	#	table_id: # (test.t1)
master-bin.000001	#	Write_rows	#	#	table_id: # flags: STMT_END_F
master-bin.000001	#	Table_map	#	#	table_id: # (test.t1)
master-bin.000001	#	Write_rows	#	#	table_id: # flags: STMT_END_F
master-bin.000001	#	Table_map	#	#	table_id: # (test.t1)
master-bin.000001	#	Write_rows	#	#	table_id: # flags: STMT_END_F
master-bin.000001	#	Table_map	#	#	table_id: # (test.t1)
master-bin.000001	#	Write_rows	#	#	table_id: # flags: STMT_END_F
master-bin.000001	#	Table_map	#	#	table_id: # (test.t1)
master-bin.000001	#	Write_rows	#	#	table_id: # flags: STMT_END_F
master-bin.000001	#	Table_map	#	#	table_id: # (test.t1)
master-bin.000001	#	Write_rows	#	#	table_id: # flags: STMT_END_F
master-bin.000001	#	Table_map	#	#	table_id: # (test.t1)
master-bin.000001	#	Write_rows	#	#	table_id: # flags: STMT_END_F
master-bin.000001	#	Table_map	#	#	table_id: # (test.t1)
master-bin.000001	#	Write_rows	#	#	table_id: # flags: STMT_END_F
master-bin.000001	#	Table_map	#	#	table_id: # (test.t1)
master-bin.000001	#	Write_rows	#	#	table_id: # flags: STMT_END_F
master-bin.000001	#	Table_map	#	#	table_id: # (test.t1)
master-bin.000001	#	Write_rows	#	#	table_id: # flags: STMT_END_F
master-bin.000001	#	Table_map	#	#	table_id: # (test.t1)
master-bin.000001	#	Write_rows	#	#	table_id: # flags: STMT_END_F
master-bin.000001	#	Table_map	#	#	table_id: # (test.t1)
master-bin.000001	#	Write_rows	#	#	table_id: # flags: STMT_END_F
master-bin.000001	#	Table_map	#	#	table_id: # (test.t1)
master-bin.000001	#	Write_rows	#	#	table_id: # flags: STMT_END_F
master-bin.000001	#	Table_map	#	#	table_id: # (test.t1)
master-bin.000001	#	Write_rows	#	#	table_id: # flags: STMT_END_F
master-bin.000001	#	Table_map	#	#	table_id: # (test.t1)
master-bin.000001	#	Write_rows	#	#	table_id: # flags: STMT_END_F
master-bin.000001	#	Table_map	#	#	table_id: # (test.t1)
master-bin.000001	#	Write_rows	#	#	table_id: # flags: STMT_END_F
master-bin.000001	#	Table_map	#	#	table_id: # (test.t1)
master-bin.000001	#	Write_rows	#	#	table_id: # flags: STMT_END_F
master-bin.000001	#	Table_map	#	#	table_id: # (test.t1)
master-bin.000001	#	Write_rows	#	#	table_id: # flags: STMT_END_F
master-bin.000001	#	Table_map	#	#	table_id: # (test.t1)
master-bin.000001	#	Write_rows	#	#	table_id: # flags: STMT_END_F
master-bin.000001	#	Table_map	#	#	table_id: # (test.t1)
master-bin.000001	#	Write_rows	#	#	table_id: # flags: STMT_END_F
master-bin.000001	#	Table_map	#	#	table_id: # (test.t1)
master-bin.000001	#	Write_rows	#	#	table_id: # flags: STMT_END_F
master-bin.000001	#	Table_map	#	#	table_id: # (test.t1)
master-bin.000001	#	Write_rows	#	#	table_id: # flags: STMT_END_F
master-bin.000001	#	Table_map	#	#	table_id: # (test.t1)
master-bin.000001	#	Write_rows	#	#	table_id: # flags: STMT_END_F
master-bin.000001	#	Table_map	#	#	table_id: # (test.t1)
master-bin.000001	#	Write_rows	#	#	table_id: # flags: STMT_END_F
master-bin.000001	#	Table_map	#	#	table_id: # (test.t1)
master-bin.000001	#	Write_rows	#	#	table_id: # flags: STMT_END_F
master-bin.000001	#	Table_map	#	#	table_id: # (test.t1)
master-bin.000001	#	Write_rows	#	#	table_id: # flags: STMT_END_F
master-bin.000001	#	Table_map	#	#	table_id: # (test.t1)
master-bin.000001	#	Write_rows	#	#	table_id: # flags: STMT_END_F
master-bin.000001	#	Table_map	#	#	table_id: # (test.t1)
master-bin.000001	#	Write_rows	#	#	table_id: # flags: STMT_END_F
master-bin.000001	#	Table_map	#	#	table_id: # (test.t1)
master-bin.000001	#	Write_rows	#	#	table_id: # flags: STMT_END_F
master-bin.000001	#	Table_map	#	#	table_id: # (test.t1)
master-bin.000001	#	Write_rows	#	#	table_id: # flags: STMT_END_F
master-bin.000001	#	Table_map	#	#	table_id: # (test.t1)
master-bin.000001	#	Write_rows	#	#	table_id: # flags: STMT_END_F
master-bin.000001	#	Table_map	#	#	table_id: # (test.t1)
master-bin.000001	#	Write_rows	#	#	table_id: # flags: STMT_END_F
master-bin.000001	#	Table_map	#	#	table_id: # (test.t1)
master-bin.000001	#	Write_rows	#	#	table_id: # flags: STMT_END_F
master-bin.000001	#	Table_map	#	#	table_id: # (test.t1)
master-bin.000001	#	Write_rows	#	#	table_id: # flags: STMT_END_F
master-bin.000001	#	Table_map	#	#	table_id: # (test.t1)
master-bin.000001	#	Write_rows	#	#	table_id: # flags: STMT_END_F
master-bin.000001	#	Table_map	#	#	table_id: # (test.t1)
master-bin.000001	#	Write_rows	#	#	table_id: # flags: STMT_END_F
master-bin.000001	#	Xid	#	#	COMMIT /* XID */
master-bin.000001	#	Rotate	#	#	master-bin.000002;pos=4
>>>>>>> 9521db35
drop table t1;
set global binlog_cache_size=@bcs;
set session autocommit = @ac;
drop table if exists t1;
reset master;
create table t1 (a bigint unsigned, b bigint(20) unsigned);
prepare stmt from "insert into t1 values (?,?)";
set @a= 9999999999999999;
set @b= 14632475938453979136;
execute stmt using @a, @b;
deallocate prepare stmt;
drop table t1;
show binlog events from <binlog_start>;
Log_name	Pos	Event_type	Server_id	End_log_pos	Info
<<<<<<< HEAD
master-bin.000001	4	Format_desc	1	107	Server version, Binlog ver: 4
master-bin.000001	107	Query	1	228	use `test`; create table t1 (a bigint unsigned, b bigint(20) unsigned)
master-bin.000001	228	Query	1	296	BEGIN
master-bin.000001	296	Table_map	1	338	table_id: # (test.t1)
master-bin.000001	338	Write_rows	1	384	table_id: # flags: STMT_END_F
master-bin.000001	384	Query	1	453	COMMIT
master-bin.000001	453	Query	1	529	use `test`; drop table t1
=======
master-bin.000001	#	Query	#	#	use `test`; create table t1 (a bigint unsigned, b bigint(20) unsigned)
master-bin.000001	#	Query	#	#	BEGIN
master-bin.000001	#	Table_map	#	#	table_id: # (test.t1)
master-bin.000001	#	Write_rows	#	#	table_id: # flags: STMT_END_F
master-bin.000001	#	Query	#	#	COMMIT
master-bin.000001	#	Query	#	#	use `test`; drop table t1
>>>>>>> 9521db35
reset master;
CREATE DATABASE bug39182 DEFAULT CHARACTER SET utf8 COLLATE utf8_unicode_ci;
USE bug39182;
CREATE TABLE t1 (a VARCHAR(255) COLLATE utf8_unicode_ci)
DEFAULT CHARSET=utf8 COLLATE=utf8_unicode_ci;
CREATE PROCEDURE p1()
BEGIN
DECLARE s1 VARCHAR(255);
SET s1= "test";
CREATE TEMPORARY TABLE tmp1
SELECT * FROM t1 WHERE a LIKE CONCAT("%", s1, "%");
SELECT 
COLLATION(NAME_CONST('s1', _utf8'test')) c1,
COLLATION(NAME_CONST('s1', _utf8'test' COLLATE utf8_unicode_ci)) c2,
COLLATION(s1) c3,
COERCIBILITY(NAME_CONST('s1', _utf8'test')) d1,
COERCIBILITY(NAME_CONST('s1', _utf8'test' COLLATE utf8_unicode_ci)) d2,
COERCIBILITY(s1) d3;
DROP TEMPORARY TABLE tmp1;
END//
CALL p1();
c1	c2	c3	d1	d2	d3
utf8_general_ci	utf8_unicode_ci	utf8_unicode_ci	2	2	2
show binlog events from <binlog_start>;
Log_name	Pos	Event_type	Server_id	End_log_pos	Info
master-bin.000001	#	Query	#	#	CREATE DATABASE bug39182 DEFAULT CHARACTER SET utf8 COLLATE utf8_unicode_ci
master-bin.000001	#	Query	#	#	use `bug39182`; CREATE TABLE t1 (a VARCHAR(255) COLLATE utf8_unicode_ci)
DEFAULT CHARSET=utf8 COLLATE=utf8_unicode_ci
master-bin.000001	#	Query	#	#	use `bug39182`; CREATE DEFINER=`root`@`localhost` PROCEDURE `p1`()
BEGIN
DECLARE s1 VARCHAR(255);
SET s1= "test";
CREATE TEMPORARY TABLE tmp1
SELECT * FROM t1 WHERE a LIKE CONCAT("%", s1, "%");
SELECT 
COLLATION(NAME_CONST('s1', _utf8'test')) c1,
COLLATION(NAME_CONST('s1', _utf8'test' COLLATE utf8_unicode_ci)) c2,
COLLATION(s1) c3,
COERCIBILITY(NAME_CONST('s1', _utf8'test')) d1,
COERCIBILITY(NAME_CONST('s1', _utf8'test' COLLATE utf8_unicode_ci)) d2,
COERCIBILITY(s1) d3;
DROP TEMPORARY TABLE tmp1;
END
master-bin.000001	#	Query	#	#	use `bug39182`; DROP TEMPORARY TABLE IF EXISTS `tmp1` /* generated by server */
DROP PROCEDURE p1;
DROP TABLE t1;
DROP DATABASE bug39182;
USE test;
CREATE PROCEDURE p1(IN v1 INT)
BEGIN
CREATE TABLE t1 SELECT v1;
DROP TABLE t1;
END//
CREATE PROCEDURE p2()
BEGIN
DECLARE v1 INT;
CREATE TABLE t1 SELECT v1+1;
DROP TABLE t1;
END//
CREATE PROCEDURE p3(IN v1 INT)
BEGIN
CREATE TABLE t1 SELECT 1 FROM DUAL WHERE v1!=0;
DROP TABLE t1;
END//
CREATE PROCEDURE p4(IN v1 INT)
BEGIN
DECLARE v2 INT;
CREATE TABLE t1 SELECT 1, v1, v2;
DROP TABLE t1;
CREATE TABLE t1 SELECT 1, v1+1, v2;
DROP TABLE t1;
END//
CALL p1(1);
CALL p2();
CALL p3(0);
CALL p4(0);
DROP PROCEDURE p1;
DROP PROCEDURE p2;
DROP PROCEDURE p3;
DROP PROCEDURE p4;
End of 5.0 tests
reset master;
create table t1 (id tinyint auto_increment primary key);
set insert_id=128;
insert into t1 values(null);
Warnings:
Warning	1264	Out of range value for column 'id' at row 1
select * from t1;
id
127
drop table t1;
create table t1 (a int);
create table if not exists t2 select * from t1;
create temporary table tt1 (a int);
create table if not exists t3 like tt1;
USE mysql;
INSERT INTO user SET host='localhost', user='@#@', password=password('Just a test');
UPDATE user SET password=password('Another password') WHERE host='localhost' AND user='@#@';
DELETE FROM user WHERE host='localhost' AND user='@#@';
use test;
show binlog events from <binlog_start>;
Log_name	Pos	Event_type	Server_id	End_log_pos	Info
master-bin.000001	#	Query	#	#	use `test`; create table t1 (id tinyint auto_increment primary key)
master-bin.000001	#	Query	#	#	BEGIN
master-bin.000001	#	Table_map	#	#	table_id: # (test.t1)
master-bin.000001	#	Write_rows	#	#	table_id: # flags: STMT_END_F
master-bin.000001	#	Query	#	#	COMMIT
master-bin.000001	#	Query	#	#	use `test`; drop table t1
master-bin.000001	#	Query	#	#	use `test`; create table t1 (a int)
master-bin.000001	#	Query	#	#	BEGIN
master-bin.000001	#	Query	#	#	use `test`; CREATE TABLE IF NOT EXISTS `t2` (
  `a` int(11) DEFAULT NULL
)
master-bin.000001	#	Query	#	#	COMMIT
master-bin.000001	#	Query	#	#	use `test`; CREATE TABLE IF NOT EXISTS `t3` (
  `a` int(11) DEFAULT NULL
)
master-bin.000001	#	Query	#	#	BEGIN
master-bin.000001	#	Table_map	#	#	table_id: # (mysql.user)
master-bin.000001	#	Write_rows	#	#	table_id: # flags: STMT_END_F
master-bin.000001	#	Query	#	#	COMMIT
master-bin.000001	#	Query	#	#	BEGIN
master-bin.000001	#	Table_map	#	#	table_id: # (mysql.user)
master-bin.000001	#	Update_rows	#	#	table_id: # flags: STMT_END_F
master-bin.000001	#	Query	#	#	COMMIT
master-bin.000001	#	Query	#	#	BEGIN
master-bin.000001	#	Table_map	#	#	table_id: # (mysql.user)
master-bin.000001	#	Delete_rows	#	#	table_id: # flags: STMT_END_F
master-bin.000001	#	Query	#	#	COMMIT
drop table t1,t2,t3,tt1;
create table t1 (a int not null auto_increment, primary key (a)) engine=myisam;
insert delayed into t1 values (207);
insert delayed into t1 values (null);
insert delayed into t1 values (300);
FLUSH TABLES;
show binlog events from <binlog_start>;
Log_name	Pos	Event_type	Server_id	End_log_pos	Info
master-bin.000001	#	Query	#	#	use `test`; create table t1 (id tinyint auto_increment primary key)
master-bin.000001	#	Query	#	#	BEGIN
master-bin.000001	#	Table_map	#	#	table_id: # (test.t1)
master-bin.000001	#	Write_rows	#	#	table_id: # flags: STMT_END_F
master-bin.000001	#	Query	#	#	COMMIT
master-bin.000001	#	Query	#	#	use `test`; drop table t1
master-bin.000001	#	Query	#	#	use `test`; create table t1 (a int)
master-bin.000001	#	Query	#	#	BEGIN
master-bin.000001	#	Query	#	#	use `test`; CREATE TABLE IF NOT EXISTS `t2` (
  `a` int(11) DEFAULT NULL
)
master-bin.000001	#	Query	#	#	COMMIT
master-bin.000001	#	Query	#	#	use `test`; CREATE TABLE IF NOT EXISTS `t3` (
  `a` int(11) DEFAULT NULL
)
master-bin.000001	#	Query	#	#	BEGIN
master-bin.000001	#	Table_map	#	#	table_id: # (mysql.user)
master-bin.000001	#	Write_rows	#	#	table_id: # flags: STMT_END_F
master-bin.000001	#	Query	#	#	COMMIT
master-bin.000001	#	Query	#	#	BEGIN
master-bin.000001	#	Table_map	#	#	table_id: # (mysql.user)
master-bin.000001	#	Update_rows	#	#	table_id: # flags: STMT_END_F
master-bin.000001	#	Query	#	#	COMMIT
master-bin.000001	#	Query	#	#	BEGIN
master-bin.000001	#	Table_map	#	#	table_id: # (mysql.user)
master-bin.000001	#	Delete_rows	#	#	table_id: # flags: STMT_END_F
master-bin.000001	#	Query	#	#	COMMIT
master-bin.000001	#	Query	#	#	use `test`; DROP TABLE `t1`,`t2`,`t3` /* generated by server */
master-bin.000001	#	Query	#	#	use `test`; DROP TEMPORARY TABLE IF EXISTS `tt1` /* generated by server */
master-bin.000001	#	Query	#	#	use `test`; create table t1 (a int not null auto_increment, primary key (a)) engine=myisam
master-bin.000001	#	Query	#	#	BEGIN
master-bin.000001	#	Table_map	#	#	table_id: # (test.t1)
master-bin.000001	#	Write_rows	#	#	table_id: # flags: STMT_END_F
master-bin.000001	#	Query	#	#	COMMIT
master-bin.000001	#	Query	#	#	BEGIN
master-bin.000001	#	Table_map	#	#	table_id: # (test.t1)
master-bin.000001	#	Write_rows	#	#	table_id: # flags: STMT_END_F
master-bin.000001	#	Query	#	#	COMMIT
master-bin.000001	#	Query	#	#	BEGIN
master-bin.000001	#	Table_map	#	#	table_id: # (test.t1)
master-bin.000001	#	Write_rows	#	#	table_id: # flags: STMT_END_F
master-bin.000001	#	Query	#	#	COMMIT
master-bin.000001	#	Query	#	#	use `test`; FLUSH TABLES
insert delayed into t1 values (null),(null),(null),(null);
insert delayed into t1 values (null),(null),(400),(null);
select * from t1;
a
207
208
300
301
302
303
304
305
306
400
401
drop table t1;
reset master;
drop table if exists t3;
create table t3 (a int(11) NOT NULL AUTO_INCREMENT, b text, PRIMARY KEY (a) ) engine=innodb;
show master status;
File	Position	Binlog_Do_DB	Binlog_Ignore_DB
<<<<<<< HEAD
master-bin.000001	347		
=======
master-bin.000001	#	<Binlog_Do_DB>	<Binlog_Ignore_DB>
>>>>>>> 9521db35
insert into t3(b) values ('aaaaaaaaaaaaaaaaaaaaaaaaaaaaaaaaaaaaaaaaaaaaaaaaaaaaaaaaaaaaaaaaaaaaaaaaaaaaaaaaaaaaaaaaaaaaaaaaaaaaaaaaaaaaaaaaaaaaaaaaaaaaaaaaaaaaaaaaaaaaaaaaaaaaaaaaaaaaaaaaaaaaaaaaaaaaaaaaaaaaaaaaaaaaaaaaaaaaaaaaaaaaaaaaaaaaaaaaaaaaaaaaaaaaaaaaaaaaaaaaaaaaaaaaaaaaaaaaaaaaaaaaaaaaaaaaaaaaaaaaaaaaaaaaaaaaaaaaaaaaaaaaaaaaaaaaaaaaaaaaaaaaaaaaaaaaaaaaaaaaaaaaaaaaaaaaaaaaaaaaaaaaaaaaaaaaaaaaaaaaaaaaaaaaaaaaaaaaaaaaaaaaaaaaaaaaaaaaaaaaaaaaaaaaaaaaaaaaaaaaaaaaaaaaaaaaaaaaaaaaaaaaaaaaaaaaaaaaaaaaaaaaaaaaaaaaaaaaaaaaaaaaaaaaaaaaaaaaaaaaaaaaaaaaaaaaaaaaaaaaaaaaaaaaaaaaaaaaaaaaaaaaaaaaaaaaaaaaaaaaaaaaaaaaaaaaaaaaaaaaaaaaaaaaaaaaaaaaaaaaaaaaaaaaaaaaaaaaaaaaaaaaaaaaaaaaaaaaaaaaaaaaaaaaaaaaaaaaaaaaaaaaaaaaaaaaaaaaaaaaaaaaaaaaaaaaaaaaaaaaaaaaaaaaaaaaaaaaaaaaaaaaaaaaaaaaaaaaaaaaaaaaaaaaaaaaaaaaaaaaaaaaaaaaaaaaaaaaaaaaaaaaaaaaaaaaaaaaaaaaaaaaaaaaaaaaaaaaaaaaaaaaaaaaaaaaaaaaaaaaaaaaaaaaaaaaaaaaaaaaaaaaaaaaaaaaaaaaaaaaaaaaaaaaaaaaaaaaaaaaaaaaaaaaaaaaaaaaaaaaaaaaaaaaaaaaaaaaaaaaaaaaaaaaaaaaaaaaaaaaaaaa');
insert into t3(b) values ('aaaaaaaaaaaaaaaaaaaaaaaaaaaaaaaaaaaaaaaaaaaaaaaaaaaaaaaaaaaaaaaaaaaaaaaaaaaaaaaaaaaaaaaaaaaaaaaaaaaaaaaaaaaaaaaaaaaaaaaaaaaaaaaaaaaaaaaaaaaaaaaaaaaaaaaaaaaaaaaaaaaaaaaaaaaaaaaaaaaaaaaaaaaaaaaaaaaaaaaaaaaaaaaaaaaaaaaaaaaaaaaaaaaaaaaaaaaaaaaaaaaaaaaaaaaaaaaaaaaaaaaaaaaaaaaaaaaaaaaaaaaaaaaaaaaaaaaaaaaaaaaaaaaaaaaaaaaaaaaaaaaaaaaaaaaaaaaaaaaaaaaaaaaaaaaaaaaaaaaaaaaaaaaaaaaaaaaaaaaaaaaaaaaaaaaaaaaaaaaaaaaaaaaaaaaaaaaaaaaaaaaaaaaaaaaaaaaaaaaaaaaaaaaaaaaaaaaaaaaaaaaaaaaaaaaaaaaaaaaaaaaaaaaaaaaaaaaaaaaaaaaaaaaaaaaaaaaaaaaaaaaaaaaaaaaaaaaaaaaaaaaaaaaaaaaaaaaaaaaaaaaaaaaaaaaaaaaaaaaaaaaaaaaaaaaaaaaaaaaaaaaaaaaaaaaaaaaaaaaaaaaaaaaaaaaaaaaaaaaaaaaaaaaaaaaaaaaaaaaaaaaaaaaaaaaaaaaaaaaaaaaaaaaaaaaaaaaaaaaaaaaaaaaaaaaaaaaaaaaaaaaaaaaaaaaaaaaaaaaaaaaaaaaaaaaaaaaaaaaaaaaaaaaaaaaaaaaaaaaaaaaaaaaaaaaaaaaaaaaaaaaaaaaaaaaaaaaaaaaaaaaaaaaaaaaaaaaaaaaaaaaaaaaaaaaaaaaaaaaaaaaaaaaaaaaaaaaaaaaaaaaaaaaaaaaaaaaaaaaaaaaaaaaaaaaaaaaaaaaaaaaaaaaaaaaaaaaaaaaaaaaaaaaaaaaaaaaaaaaaaaaaaaaaaaaaaaaaaaaaaaaa');
insert into t3(b) values ('aaaaaaaaaaaaaaaaaaaaaaaaaaaaaaaaaaaaaaaaaaaaaaaaaaaaaaaaaaaaaaaaaaaaaaaaaaaaaaaaaaaaaaaaaaaaaaaaaaaaaaaaaaaaaaaaaaaaaaaaaaaaaaaaaaaaaaaaaaaaaaaaaaaaaaaaaaaaaaaaaaaaaaaaaaaaaaaaaaaaaaaaaaaaaaaaaaaaaaaaaaaaaaaaaaaaaaaaaaaaaaaaaaaaaaaaaaaaaaaaaaaaaaaaaaaaaaaaaaaaaaaaaaaaaaaaaaaaaaaaaaaaaaaaaaaaaaaaaaaaaaaaaaaaaaaaaaaaaaaaaaaaaaaaaaaaaaaaaaaaaaaaaaaaaaaaaaaaaaaaaaaaaaaaaaaaaaaaaaaaaaaaaaaaaaaaaaaaaaaaaaaaaaaaaaaaaaaaaaaaaaaaaaaaaaaaaaaaaaaaaaaaaaaaaaaaaaaaaaaaaaaaaaaaaaaaaaaaaaaaaaaaaaaaaaaaaaaaaaaaaaaaaaaaaaaaaaaaaaaaaaaaaaaaaaaaaaaaaaaaaaaaaaaaaaaaaaaaaaaaaaaaaaaaaaaaaaaaaaaaaaaaaaaaaaaaaaaaaaaaaaaaaaaaaaaaaaaaaaaaaaaaaaaaaaaaaaaaaaaaaaaaaaaaaaaaaaaaaaaaaaaaaaaaaaaaaaaaaaaaaaaaaaaaaaaaaaaaaaaaaaaaaaaaaaaaaaaaaaaaaaaaaaaaaaaaaaaaaaaaaaaaaaaaaaaaaaaaaaaaaaaaaaaaaaaaaaaaaaaaaaaaaaaaaaaaaaaaaaaaaaaaaaaaaaaaaaaaaaaaaaaaaaaaaaaaaaaaaaaaaaaaaaaaaaaaaaaaaaaaaaaaaaaaaaaaaaaaaaaaaaaaaaaaaaaaaaaaaaaaaaaaaaaaaaaaaaaaaaaaaaaaaaaaaaaaaaaaaaaaaaaaaaaaaaaaaaaaaaaaaaaaaaaaaaaaaaaaaaaaaaaa');
insert into t3(b) values ('aaaaaaaaaaaaaaaaaaaaaaaaaaaaaaaaaaaaaaaaaaaaaaaaaaaaaaaaaaaaaaaaaaaaaaaaaaaaaaaaaaaaaaaaaaaaaaaaaaaaaaaaaaaaaaaaaaaaaaaaaaaaaaaaaaaaaaaaaaaaaaaaaaaaaaaaaaaaaaaaaaaaaaaaaaaaaaaaaaaaaaaaaaaaaaaaaaaaaaaaaaaaaaaaaaaaaaaaaaaaaaaaaaaaaaaaaaaaaaaaaaaaaaaaaaaaaaaaaaaaaaaaaaaaaaaaaaaaaaaaaaaaaaaaaaaaaaaaaaaaaaaaaaaaaaaaaaaaaaaaaaaaaaaaaaaaaaaaaaaaaaaaaaaaaaaaaaaaaaaaaaaaaaaaaaaaaaaaaaaaaaaaaaaaaaaaaaaaaaaaaaaaaaaaaaaaaaaaaaaaaaaaaaaaaaaaaaaaaaaaaaaaaaaaaaaaaaaaaaaaaaaaaaaaaaaaaaaaaaaaaaaaaaaaaaaaaaaaaaaaaaaaaaaaaaaaaaaaaaaaaaaaaaaaaaaaaaaaaaaaaaaaaaaaaaaaaaaaaaaaaaaaaaaaaaaaaaaaaaaaaaaaaaaaaaaaaaaaaaaaaaaaaaaaaaaaaaaaaaaaaaaaaaaaaaaaaaaaaaaaaaaaaaaaaaaaaaaaaaaaaaaaaaaaaaaaaaaaaaaaaaaaaaaaaaaaaaaaaaaaaaaaaaaaaaaaaaaaaaaaaaaaaaaaaaaaaaaaaaaaaaaaaaaaaaaaaaaaaaaaaaaaaaaaaaaaaaaaaaaaaaaaaaaaaaaaaaaaaaaaaaaaaaaaaaaaaaaaaaaaaaaaaaaaaaaaaaaaaaaaaaaaaaaaaaaaaaaaaaaaaaaaaaaaaaaaaaaaaaaaaaaaaaaaaaaaaaaaaaaaaaaaaaaaaaaaaaaaaaaaaaaaaaaaaaaaaaaaaaaaaaaaaaaaaaaaaaaaaaaaaaaaaaaaaaaaaaaaaaaaaaaa');
show master status;
File	Position	Binlog_Do_DB	Binlog_Ignore_DB
<<<<<<< HEAD
master-bin.000002	107		
=======
master-bin.000002	#	<Binlog_Do_DB>	<Binlog_Ignore_DB>
>>>>>>> 9521db35
drop table t3;
#
# Bug #45998: database crashes when running "create as select"
#
CREATE DATABASE test1;
USE test1;
DROP DATABASE test1;
CREATE TABLE test.t1(a int);
INSERT INTO test.t1 VALUES (1), (2);
CREATE TABLE test.t2 SELECT * FROM test.t1;
USE test;
DROP TABLES t1, t2;
RESET MASTER;
CREATE TABLE t1 (a INT PRIMARY KEY);
BINLOG '
3u9kSA8KAAAAZgAAAGoAAAABAAQANS4xLjM1LW1hcmlhLWJldGExLWRlYnVnLWxvZwAAAAAAAAAA
AAAAAAAAAAAAAAAAAADe72RIEzgNAAgAEgAEBAQEEgAAUwAEGggAAAAICAgC
';
INSERT INTO t1 VALUES (1);
BINLOG '
3u9kSBMUAAAAKQAAAJEBAAAAABoAAAAAAAAABHRlc3QAAnQxAAEDAAA=
3u9kSBcUAAAAIgAAALMBAAAQABoAAAAAAAEAAf/+AgAAAA==
';
SHOW BINLOG EVENTS;
Log_name	Pos	Event_type	Server_id	End_log_pos	Info
#	#	Format_desc	1	#	Server ver: #, Binlog ver: #
#	#	Query	1	#	use `test`; CREATE TABLE t1 (a INT PRIMARY KEY)
#	#	Query	1	#	BEGIN
#	#	Table_map	1	#	table_id: # (test.t1)
#	#	Write_rows	1	#	table_id: # flags: STMT_END_F
#	#	Query	1	#	COMMIT
#	#	Query	1	#	BEGIN
#	#	Table_map	1	#	table_id: # (test.t1)
#	#	Write_rows	1	#	table_id: # flags: STMT_END_F
#	#	Query	1	#	COMMIT
DROP TABLE t1;<|MERGE_RESOLUTION|>--- conflicted
+++ resolved
@@ -26,215 +26,6 @@
 begin;
 commit;
 drop table t1;
-<<<<<<< HEAD
-show binlog events in 'master-bin.000001' from 107;
-Log_name	Pos	Event_type	Server_id	End_log_pos	Info
-master-bin.000001	#	Query	1	#	use `test`; create table t1 (n int) engine=innodb
-master-bin.000001	#	Query	1	#	BEGIN
-master-bin.000001	#	Table_map	1	#	table_id: # (test.t1)
-master-bin.000001	#	Write_rows	1	#	table_id: # flags: STMT_END_F
-master-bin.000001	#	Table_map	1	#	table_id: # (test.t1)
-master-bin.000001	#	Write_rows	1	#	table_id: # flags: STMT_END_F
-master-bin.000001	#	Table_map	1	#	table_id: # (test.t1)
-master-bin.000001	#	Write_rows	1	#	table_id: # flags: STMT_END_F
-master-bin.000001	#	Table_map	1	#	table_id: # (test.t1)
-master-bin.000001	#	Write_rows	1	#	table_id: # flags: STMT_END_F
-master-bin.000001	#	Table_map	1	#	table_id: # (test.t1)
-master-bin.000001	#	Write_rows	1	#	table_id: # flags: STMT_END_F
-master-bin.000001	#	Table_map	1	#	table_id: # (test.t1)
-master-bin.000001	#	Write_rows	1	#	table_id: # flags: STMT_END_F
-master-bin.000001	#	Table_map	1	#	table_id: # (test.t1)
-master-bin.000001	#	Write_rows	1	#	table_id: # flags: STMT_END_F
-master-bin.000001	#	Table_map	1	#	table_id: # (test.t1)
-master-bin.000001	#	Write_rows	1	#	table_id: # flags: STMT_END_F
-master-bin.000001	#	Table_map	1	#	table_id: # (test.t1)
-master-bin.000001	#	Write_rows	1	#	table_id: # flags: STMT_END_F
-master-bin.000001	#	Table_map	1	#	table_id: # (test.t1)
-master-bin.000001	#	Write_rows	1	#	table_id: # flags: STMT_END_F
-master-bin.000001	#	Table_map	1	#	table_id: # (test.t1)
-master-bin.000001	#	Write_rows	1	#	table_id: # flags: STMT_END_F
-master-bin.000001	#	Table_map	1	#	table_id: # (test.t1)
-master-bin.000001	#	Write_rows	1	#	table_id: # flags: STMT_END_F
-master-bin.000001	#	Table_map	1	#	table_id: # (test.t1)
-master-bin.000001	#	Write_rows	1	#	table_id: # flags: STMT_END_F
-master-bin.000001	#	Table_map	1	#	table_id: # (test.t1)
-master-bin.000001	#	Write_rows	1	#	table_id: # flags: STMT_END_F
-master-bin.000001	#	Table_map	1	#	table_id: # (test.t1)
-master-bin.000001	#	Write_rows	1	#	table_id: # flags: STMT_END_F
-master-bin.000001	#	Table_map	1	#	table_id: # (test.t1)
-master-bin.000001	#	Write_rows	1	#	table_id: # flags: STMT_END_F
-master-bin.000001	#	Table_map	1	#	table_id: # (test.t1)
-master-bin.000001	#	Write_rows	1	#	table_id: # flags: STMT_END_F
-master-bin.000001	#	Table_map	1	#	table_id: # (test.t1)
-master-bin.000001	#	Write_rows	1	#	table_id: # flags: STMT_END_F
-master-bin.000001	#	Table_map	1	#	table_id: # (test.t1)
-master-bin.000001	#	Write_rows	1	#	table_id: # flags: STMT_END_F
-master-bin.000001	#	Table_map	1	#	table_id: # (test.t1)
-master-bin.000001	#	Write_rows	1	#	table_id: # flags: STMT_END_F
-master-bin.000001	#	Table_map	1	#	table_id: # (test.t1)
-master-bin.000001	#	Write_rows	1	#	table_id: # flags: STMT_END_F
-master-bin.000001	#	Table_map	1	#	table_id: # (test.t1)
-master-bin.000001	#	Write_rows	1	#	table_id: # flags: STMT_END_F
-master-bin.000001	#	Table_map	1	#	table_id: # (test.t1)
-master-bin.000001	#	Write_rows	1	#	table_id: # flags: STMT_END_F
-master-bin.000001	#	Table_map	1	#	table_id: # (test.t1)
-master-bin.000001	#	Write_rows	1	#	table_id: # flags: STMT_END_F
-master-bin.000001	#	Table_map	1	#	table_id: # (test.t1)
-master-bin.000001	#	Write_rows	1	#	table_id: # flags: STMT_END_F
-master-bin.000001	#	Table_map	1	#	table_id: # (test.t1)
-master-bin.000001	#	Write_rows	1	#	table_id: # flags: STMT_END_F
-master-bin.000001	#	Table_map	1	#	table_id: # (test.t1)
-master-bin.000001	#	Write_rows	1	#	table_id: # flags: STMT_END_F
-master-bin.000001	#	Table_map	1	#	table_id: # (test.t1)
-master-bin.000001	#	Write_rows	1	#	table_id: # flags: STMT_END_F
-master-bin.000001	#	Table_map	1	#	table_id: # (test.t1)
-master-bin.000001	#	Write_rows	1	#	table_id: # flags: STMT_END_F
-master-bin.000001	#	Table_map	1	#	table_id: # (test.t1)
-master-bin.000001	#	Write_rows	1	#	table_id: # flags: STMT_END_F
-master-bin.000001	#	Table_map	1	#	table_id: # (test.t1)
-master-bin.000001	#	Write_rows	1	#	table_id: # flags: STMT_END_F
-master-bin.000001	#	Table_map	1	#	table_id: # (test.t1)
-master-bin.000001	#	Write_rows	1	#	table_id: # flags: STMT_END_F
-master-bin.000001	#	Table_map	1	#	table_id: # (test.t1)
-master-bin.000001	#	Write_rows	1	#	table_id: # flags: STMT_END_F
-master-bin.000001	#	Table_map	1	#	table_id: # (test.t1)
-master-bin.000001	#	Write_rows	1	#	table_id: # flags: STMT_END_F
-master-bin.000001	#	Table_map	1	#	table_id: # (test.t1)
-master-bin.000001	#	Write_rows	1	#	table_id: # flags: STMT_END_F
-master-bin.000001	#	Table_map	1	#	table_id: # (test.t1)
-master-bin.000001	#	Write_rows	1	#	table_id: # flags: STMT_END_F
-master-bin.000001	#	Table_map	1	#	table_id: # (test.t1)
-master-bin.000001	#	Write_rows	1	#	table_id: # flags: STMT_END_F
-master-bin.000001	#	Table_map	1	#	table_id: # (test.t1)
-master-bin.000001	#	Write_rows	1	#	table_id: # flags: STMT_END_F
-master-bin.000001	#	Table_map	1	#	table_id: # (test.t1)
-master-bin.000001	#	Write_rows	1	#	table_id: # flags: STMT_END_F
-master-bin.000001	#	Table_map	1	#	table_id: # (test.t1)
-master-bin.000001	#	Write_rows	1	#	table_id: # flags: STMT_END_F
-master-bin.000001	#	Table_map	1	#	table_id: # (test.t1)
-master-bin.000001	#	Write_rows	1	#	table_id: # flags: STMT_END_F
-master-bin.000001	#	Table_map	1	#	table_id: # (test.t1)
-master-bin.000001	#	Write_rows	1	#	table_id: # flags: STMT_END_F
-master-bin.000001	#	Table_map	1	#	table_id: # (test.t1)
-master-bin.000001	#	Write_rows	1	#	table_id: # flags: STMT_END_F
-master-bin.000001	#	Table_map	1	#	table_id: # (test.t1)
-master-bin.000001	#	Write_rows	1	#	table_id: # flags: STMT_END_F
-master-bin.000001	#	Table_map	1	#	table_id: # (test.t1)
-master-bin.000001	#	Write_rows	1	#	table_id: # flags: STMT_END_F
-master-bin.000001	#	Table_map	1	#	table_id: # (test.t1)
-master-bin.000001	#	Write_rows	1	#	table_id: # flags: STMT_END_F
-master-bin.000001	#	Table_map	1	#	table_id: # (test.t1)
-master-bin.000001	#	Write_rows	1	#	table_id: # flags: STMT_END_F
-master-bin.000001	#	Table_map	1	#	table_id: # (test.t1)
-master-bin.000001	#	Write_rows	1	#	table_id: # flags: STMT_END_F
-master-bin.000001	#	Table_map	1	#	table_id: # (test.t1)
-master-bin.000001	#	Write_rows	1	#	table_id: # flags: STMT_END_F
-master-bin.000001	#	Table_map	1	#	table_id: # (test.t1)
-master-bin.000001	#	Write_rows	1	#	table_id: # flags: STMT_END_F
-master-bin.000001	#	Table_map	1	#	table_id: # (test.t1)
-master-bin.000001	#	Write_rows	1	#	table_id: # flags: STMT_END_F
-master-bin.000001	#	Table_map	1	#	table_id: # (test.t1)
-master-bin.000001	#	Write_rows	1	#	table_id: # flags: STMT_END_F
-master-bin.000001	#	Table_map	1	#	table_id: # (test.t1)
-master-bin.000001	#	Write_rows	1	#	table_id: # flags: STMT_END_F
-master-bin.000001	#	Table_map	1	#	table_id: # (test.t1)
-master-bin.000001	#	Write_rows	1	#	table_id: # flags: STMT_END_F
-master-bin.000001	#	Table_map	1	#	table_id: # (test.t1)
-master-bin.000001	#	Write_rows	1	#	table_id: # flags: STMT_END_F
-master-bin.000001	#	Table_map	1	#	table_id: # (test.t1)
-master-bin.000001	#	Write_rows	1	#	table_id: # flags: STMT_END_F
-master-bin.000001	#	Table_map	1	#	table_id: # (test.t1)
-master-bin.000001	#	Write_rows	1	#	table_id: # flags: STMT_END_F
-master-bin.000001	#	Table_map	1	#	table_id: # (test.t1)
-master-bin.000001	#	Write_rows	1	#	table_id: # flags: STMT_END_F
-master-bin.000001	#	Table_map	1	#	table_id: # (test.t1)
-master-bin.000001	#	Write_rows	1	#	table_id: # flags: STMT_END_F
-master-bin.000001	#	Table_map	1	#	table_id: # (test.t1)
-master-bin.000001	#	Write_rows	1	#	table_id: # flags: STMT_END_F
-master-bin.000001	#	Table_map	1	#	table_id: # (test.t1)
-master-bin.000001	#	Write_rows	1	#	table_id: # flags: STMT_END_F
-master-bin.000001	#	Table_map	1	#	table_id: # (test.t1)
-master-bin.000001	#	Write_rows	1	#	table_id: # flags: STMT_END_F
-master-bin.000001	#	Table_map	1	#	table_id: # (test.t1)
-master-bin.000001	#	Write_rows	1	#	table_id: # flags: STMT_END_F
-master-bin.000001	#	Table_map	1	#	table_id: # (test.t1)
-master-bin.000001	#	Write_rows	1	#	table_id: # flags: STMT_END_F
-master-bin.000001	#	Table_map	1	#	table_id: # (test.t1)
-master-bin.000001	#	Write_rows	1	#	table_id: # flags: STMT_END_F
-master-bin.000001	#	Table_map	1	#	table_id: # (test.t1)
-master-bin.000001	#	Write_rows	1	#	table_id: # flags: STMT_END_F
-master-bin.000001	#	Table_map	1	#	table_id: # (test.t1)
-master-bin.000001	#	Write_rows	1	#	table_id: # flags: STMT_END_F
-master-bin.000001	#	Table_map	1	#	table_id: # (test.t1)
-master-bin.000001	#	Write_rows	1	#	table_id: # flags: STMT_END_F
-master-bin.000001	#	Table_map	1	#	table_id: # (test.t1)
-master-bin.000001	#	Write_rows	1	#	table_id: # flags: STMT_END_F
-master-bin.000001	#	Table_map	1	#	table_id: # (test.t1)
-master-bin.000001	#	Write_rows	1	#	table_id: # flags: STMT_END_F
-master-bin.000001	#	Table_map	1	#	table_id: # (test.t1)
-master-bin.000001	#	Write_rows	1	#	table_id: # flags: STMT_END_F
-master-bin.000001	#	Table_map	1	#	table_id: # (test.t1)
-master-bin.000001	#	Write_rows	1	#	table_id: # flags: STMT_END_F
-master-bin.000001	#	Table_map	1	#	table_id: # (test.t1)
-master-bin.000001	#	Write_rows	1	#	table_id: # flags: STMT_END_F
-master-bin.000001	#	Table_map	1	#	table_id: # (test.t1)
-master-bin.000001	#	Write_rows	1	#	table_id: # flags: STMT_END_F
-master-bin.000001	#	Table_map	1	#	table_id: # (test.t1)
-master-bin.000001	#	Write_rows	1	#	table_id: # flags: STMT_END_F
-master-bin.000001	#	Table_map	1	#	table_id: # (test.t1)
-master-bin.000001	#	Write_rows	1	#	table_id: # flags: STMT_END_F
-master-bin.000001	#	Table_map	1	#	table_id: # (test.t1)
-master-bin.000001	#	Write_rows	1	#	table_id: # flags: STMT_END_F
-master-bin.000001	#	Table_map	1	#	table_id: # (test.t1)
-master-bin.000001	#	Write_rows	1	#	table_id: # flags: STMT_END_F
-master-bin.000001	#	Table_map	1	#	table_id: # (test.t1)
-master-bin.000001	#	Write_rows	1	#	table_id: # flags: STMT_END_F
-master-bin.000001	#	Table_map	1	#	table_id: # (test.t1)
-master-bin.000001	#	Write_rows	1	#	table_id: # flags: STMT_END_F
-master-bin.000001	#	Table_map	1	#	table_id: # (test.t1)
-master-bin.000001	#	Write_rows	1	#	table_id: # flags: STMT_END_F
-master-bin.000001	#	Table_map	1	#	table_id: # (test.t1)
-master-bin.000001	#	Write_rows	1	#	table_id: # flags: STMT_END_F
-master-bin.000001	#	Table_map	1	#	table_id: # (test.t1)
-master-bin.000001	#	Write_rows	1	#	table_id: # flags: STMT_END_F
-master-bin.000001	#	Table_map	1	#	table_id: # (test.t1)
-master-bin.000001	#	Write_rows	1	#	table_id: # flags: STMT_END_F
-master-bin.000001	#	Table_map	1	#	table_id: # (test.t1)
-master-bin.000001	#	Write_rows	1	#	table_id: # flags: STMT_END_F
-master-bin.000001	#	Table_map	1	#	table_id: # (test.t1)
-master-bin.000001	#	Write_rows	1	#	table_id: # flags: STMT_END_F
-master-bin.000001	#	Table_map	1	#	table_id: # (test.t1)
-master-bin.000001	#	Write_rows	1	#	table_id: # flags: STMT_END_F
-master-bin.000001	#	Table_map	1	#	table_id: # (test.t1)
-master-bin.000001	#	Write_rows	1	#	table_id: # flags: STMT_END_F
-master-bin.000001	#	Table_map	1	#	table_id: # (test.t1)
-master-bin.000001	#	Write_rows	1	#	table_id: # flags: STMT_END_F
-master-bin.000001	#	Table_map	1	#	table_id: # (test.t1)
-master-bin.000001	#	Write_rows	1	#	table_id: # flags: STMT_END_F
-master-bin.000001	#	Table_map	1	#	table_id: # (test.t1)
-master-bin.000001	#	Write_rows	1	#	table_id: # flags: STMT_END_F
-master-bin.000001	#	Table_map	1	#	table_id: # (test.t1)
-master-bin.000001	#	Write_rows	1	#	table_id: # flags: STMT_END_F
-master-bin.000001	#	Table_map	1	#	table_id: # (test.t1)
-master-bin.000001	#	Write_rows	1	#	table_id: # flags: STMT_END_F
-master-bin.000001	#	Table_map	1	#	table_id: # (test.t1)
-master-bin.000001	#	Write_rows	1	#	table_id: # flags: STMT_END_F
-master-bin.000001	#	Table_map	1	#	table_id: # (test.t1)
-master-bin.000001	#	Write_rows	1	#	table_id: # flags: STMT_END_F
-master-bin.000001	#	Table_map	1	#	table_id: # (test.t1)
-master-bin.000001	#	Write_rows	1	#	table_id: # flags: STMT_END_F
-master-bin.000001	#	Table_map	1	#	table_id: # (test.t1)
-master-bin.000001	#	Write_rows	1	#	table_id: # flags: STMT_END_F
-master-bin.000001	#	Table_map	1	#	table_id: # (test.t1)
-master-bin.000001	#	Write_rows	1	#	table_id: # flags: STMT_END_F
-master-bin.000001	#	Table_map	1	#	table_id: # (test.t1)
-master-bin.000001	#	Write_rows	1	#	table_id: # flags: STMT_END_F
-master-bin.000001	#	Table_map	1	#	table_id: # (test.t1)
-master-bin.000001	#	Write_rows	1	#	table_id: # flags: STMT_END_F
-master-bin.000001	#	Xid	1	#	COMMIT /* xid= */
-master-bin.000001	#	Rotate	1	#	master-bin.000002;pos=4
-show binlog events in 'master-bin.000002' from 107;
-=======
 show binlog events from <binlog_start>;
 Log_name	Pos	Event_type	Server_id	End_log_pos	Info
 master-bin.000001	#	Query	#	#	use `test`; create table t1 (n int) engine=innodb
@@ -442,7 +233,6 @@
 master-bin.000001	#	Xid	#	#	COMMIT /* XID */
 master-bin.000001	#	Rotate	#	#	master-bin.000002;pos=4
 show binlog events in 'master-bin.000002' from <binlog_start>;
->>>>>>> 9521db35
 Log_name	Pos	Event_type	Server_id	End_log_pos	Info
 master-bin.000002	#	Query	#	#	use `test`; drop table t1
 set @ac = @@autocommit;
@@ -457,19 +247,6 @@
 drop table t1;
 show binlog events from <binlog_start>;
 Log_name	Pos	Event_type	Server_id	End_log_pos	Info
-<<<<<<< HEAD
-master-bin.000001	4	Format_desc	1	107	Server version, Binlog ver: 4
-master-bin.000001	107	Query	1	206	use `test`; create table t1(n int) engine=innodb
-master-bin.000001	206	Query	1	274	BEGIN
-master-bin.000001	274	Table_map	1	315	table_id: # (test.t1)
-master-bin.000001	315	Write_rows	1	349	table_id: # flags: STMT_END_F
-master-bin.000001	349	Table_map	1	390	table_id: # (test.t1)
-master-bin.000001	390	Write_rows	1	424	table_id: # flags: STMT_END_F
-master-bin.000001	424	Table_map	1	465	table_id: # (test.t1)
-master-bin.000001	465	Write_rows	1	499	table_id: # flags: STMT_END_F
-master-bin.000001	499	Xid	1	526	COMMIT /* XID */
-master-bin.000001	526	Query	1	602	use `test`; drop table t1
-=======
 master-bin.000001	#	Query	#	#	use `test`; create table t1(n int) engine=innodb
 master-bin.000001	#	Query	#	#	BEGIN
 master-bin.000001	#	Table_map	#	#	table_id: # (test.t1)
@@ -480,820 +257,10 @@
 master-bin.000001	#	Write_rows	#	#	table_id: # flags: STMT_END_F
 master-bin.000001	#	Xid	#	#	COMMIT /* XID */
 master-bin.000001	#	Query	#	#	use `test`; drop table t1
->>>>>>> 9521db35
 set @bcs = @@binlog_cache_size;
 set global binlog_cache_size=4096;
 reset master;
 create table t1 (a int) engine=innodb;
-<<<<<<< HEAD
-show binlog events from 0;
-Log_name	Pos	Event_type	Server_id	End_log_pos	Info
-master-bin.000001	4	Format_desc	1	107	Server version, Binlog ver: 4
-master-bin.000001	107	Query	1	207	use `test`; create table t1 (a int) engine=innodb
-master-bin.000001	207	Query	1	275	BEGIN
-master-bin.000001	275	Table_map	1	316	table_id: # (test.t1)
-master-bin.000001	316	Write_rows	1	350	table_id: # flags: STMT_END_F
-master-bin.000001	350	Table_map	1	391	table_id: # (test.t1)
-master-bin.000001	391	Write_rows	1	425	table_id: # flags: STMT_END_F
-master-bin.000001	425	Table_map	1	466	table_id: # (test.t1)
-master-bin.000001	466	Write_rows	1	500	table_id: # flags: STMT_END_F
-master-bin.000001	500	Table_map	1	541	table_id: # (test.t1)
-master-bin.000001	541	Write_rows	1	575	table_id: # flags: STMT_END_F
-master-bin.000001	575	Table_map	1	616	table_id: # (test.t1)
-master-bin.000001	616	Write_rows	1	650	table_id: # flags: STMT_END_F
-master-bin.000001	650	Table_map	1	691	table_id: # (test.t1)
-master-bin.000001	691	Write_rows	1	725	table_id: # flags: STMT_END_F
-master-bin.000001	725	Table_map	1	766	table_id: # (test.t1)
-master-bin.000001	766	Write_rows	1	800	table_id: # flags: STMT_END_F
-master-bin.000001	800	Table_map	1	841	table_id: # (test.t1)
-master-bin.000001	841	Write_rows	1	875	table_id: # flags: STMT_END_F
-master-bin.000001	875	Table_map	1	916	table_id: # (test.t1)
-master-bin.000001	916	Write_rows	1	950	table_id: # flags: STMT_END_F
-master-bin.000001	950	Table_map	1	991	table_id: # (test.t1)
-master-bin.000001	991	Write_rows	1	1025	table_id: # flags: STMT_END_F
-master-bin.000001	1025	Table_map	1	1066	table_id: # (test.t1)
-master-bin.000001	1066	Write_rows	1	1100	table_id: # flags: STMT_END_F
-master-bin.000001	1100	Table_map	1	1141	table_id: # (test.t1)
-master-bin.000001	1141	Write_rows	1	1175	table_id: # flags: STMT_END_F
-master-bin.000001	1175	Table_map	1	1216	table_id: # (test.t1)
-master-bin.000001	1216	Write_rows	1	1250	table_id: # flags: STMT_END_F
-master-bin.000001	1250	Table_map	1	1291	table_id: # (test.t1)
-master-bin.000001	1291	Write_rows	1	1325	table_id: # flags: STMT_END_F
-master-bin.000001	1325	Table_map	1	1366	table_id: # (test.t1)
-master-bin.000001	1366	Write_rows	1	1400	table_id: # flags: STMT_END_F
-master-bin.000001	1400	Table_map	1	1441	table_id: # (test.t1)
-master-bin.000001	1441	Write_rows	1	1475	table_id: # flags: STMT_END_F
-master-bin.000001	1475	Table_map	1	1516	table_id: # (test.t1)
-master-bin.000001	1516	Write_rows	1	1550	table_id: # flags: STMT_END_F
-master-bin.000001	1550	Table_map	1	1591	table_id: # (test.t1)
-master-bin.000001	1591	Write_rows	1	1625	table_id: # flags: STMT_END_F
-master-bin.000001	1625	Table_map	1	1666	table_id: # (test.t1)
-master-bin.000001	1666	Write_rows	1	1700	table_id: # flags: STMT_END_F
-master-bin.000001	1700	Table_map	1	1741	table_id: # (test.t1)
-master-bin.000001	1741	Write_rows	1	1775	table_id: # flags: STMT_END_F
-master-bin.000001	1775	Table_map	1	1816	table_id: # (test.t1)
-master-bin.000001	1816	Write_rows	1	1850	table_id: # flags: STMT_END_F
-master-bin.000001	1850	Table_map	1	1891	table_id: # (test.t1)
-master-bin.000001	1891	Write_rows	1	1925	table_id: # flags: STMT_END_F
-master-bin.000001	1925	Table_map	1	1966	table_id: # (test.t1)
-master-bin.000001	1966	Write_rows	1	2000	table_id: # flags: STMT_END_F
-master-bin.000001	2000	Table_map	1	2041	table_id: # (test.t1)
-master-bin.000001	2041	Write_rows	1	2075	table_id: # flags: STMT_END_F
-master-bin.000001	2075	Table_map	1	2116	table_id: # (test.t1)
-master-bin.000001	2116	Write_rows	1	2150	table_id: # flags: STMT_END_F
-master-bin.000001	2150	Table_map	1	2191	table_id: # (test.t1)
-master-bin.000001	2191	Write_rows	1	2225	table_id: # flags: STMT_END_F
-master-bin.000001	2225	Table_map	1	2266	table_id: # (test.t1)
-master-bin.000001	2266	Write_rows	1	2300	table_id: # flags: STMT_END_F
-master-bin.000001	2300	Table_map	1	2341	table_id: # (test.t1)
-master-bin.000001	2341	Write_rows	1	2375	table_id: # flags: STMT_END_F
-master-bin.000001	2375	Table_map	1	2416	table_id: # (test.t1)
-master-bin.000001	2416	Write_rows	1	2450	table_id: # flags: STMT_END_F
-master-bin.000001	2450	Table_map	1	2491	table_id: # (test.t1)
-master-bin.000001	2491	Write_rows	1	2525	table_id: # flags: STMT_END_F
-master-bin.000001	2525	Table_map	1	2566	table_id: # (test.t1)
-master-bin.000001	2566	Write_rows	1	2600	table_id: # flags: STMT_END_F
-master-bin.000001	2600	Table_map	1	2641	table_id: # (test.t1)
-master-bin.000001	2641	Write_rows	1	2675	table_id: # flags: STMT_END_F
-master-bin.000001	2675	Table_map	1	2716	table_id: # (test.t1)
-master-bin.000001	2716	Write_rows	1	2750	table_id: # flags: STMT_END_F
-master-bin.000001	2750	Table_map	1	2791	table_id: # (test.t1)
-master-bin.000001	2791	Write_rows	1	2825	table_id: # flags: STMT_END_F
-master-bin.000001	2825	Table_map	1	2866	table_id: # (test.t1)
-master-bin.000001	2866	Write_rows	1	2900	table_id: # flags: STMT_END_F
-master-bin.000001	2900	Table_map	1	2941	table_id: # (test.t1)
-master-bin.000001	2941	Write_rows	1	2975	table_id: # flags: STMT_END_F
-master-bin.000001	2975	Table_map	1	3016	table_id: # (test.t1)
-master-bin.000001	3016	Write_rows	1	3050	table_id: # flags: STMT_END_F
-master-bin.000001	3050	Table_map	1	3091	table_id: # (test.t1)
-master-bin.000001	3091	Write_rows	1	3125	table_id: # flags: STMT_END_F
-master-bin.000001	3125	Table_map	1	3166	table_id: # (test.t1)
-master-bin.000001	3166	Write_rows	1	3200	table_id: # flags: STMT_END_F
-master-bin.000001	3200	Table_map	1	3241	table_id: # (test.t1)
-master-bin.000001	3241	Write_rows	1	3275	table_id: # flags: STMT_END_F
-master-bin.000001	3275	Table_map	1	3316	table_id: # (test.t1)
-master-bin.000001	3316	Write_rows	1	3350	table_id: # flags: STMT_END_F
-master-bin.000001	3350	Table_map	1	3391	table_id: # (test.t1)
-master-bin.000001	3391	Write_rows	1	3425	table_id: # flags: STMT_END_F
-master-bin.000001	3425	Table_map	1	3466	table_id: # (test.t1)
-master-bin.000001	3466	Write_rows	1	3500	table_id: # flags: STMT_END_F
-master-bin.000001	3500	Table_map	1	3541	table_id: # (test.t1)
-master-bin.000001	3541	Write_rows	1	3575	table_id: # flags: STMT_END_F
-master-bin.000001	3575	Table_map	1	3616	table_id: # (test.t1)
-master-bin.000001	3616	Write_rows	1	3650	table_id: # flags: STMT_END_F
-master-bin.000001	3650	Table_map	1	3691	table_id: # (test.t1)
-master-bin.000001	3691	Write_rows	1	3725	table_id: # flags: STMT_END_F
-master-bin.000001	3725	Table_map	1	3766	table_id: # (test.t1)
-master-bin.000001	3766	Write_rows	1	3800	table_id: # flags: STMT_END_F
-master-bin.000001	3800	Table_map	1	3841	table_id: # (test.t1)
-master-bin.000001	3841	Write_rows	1	3875	table_id: # flags: STMT_END_F
-master-bin.000001	3875	Table_map	1	3916	table_id: # (test.t1)
-master-bin.000001	3916	Write_rows	1	3950	table_id: # flags: STMT_END_F
-master-bin.000001	3950	Table_map	1	3991	table_id: # (test.t1)
-master-bin.000001	3991	Write_rows	1	4025	table_id: # flags: STMT_END_F
-master-bin.000001	4025	Table_map	1	4066	table_id: # (test.t1)
-master-bin.000001	4066	Write_rows	1	4100	table_id: # flags: STMT_END_F
-master-bin.000001	4100	Table_map	1	4141	table_id: # (test.t1)
-master-bin.000001	4141	Write_rows	1	4175	table_id: # flags: STMT_END_F
-master-bin.000001	4175	Table_map	1	4216	table_id: # (test.t1)
-master-bin.000001	4216	Write_rows	1	4250	table_id: # flags: STMT_END_F
-master-bin.000001	4250	Table_map	1	4291	table_id: # (test.t1)
-master-bin.000001	4291	Write_rows	1	4325	table_id: # flags: STMT_END_F
-master-bin.000001	4325	Table_map	1	4366	table_id: # (test.t1)
-master-bin.000001	4366	Write_rows	1	4400	table_id: # flags: STMT_END_F
-master-bin.000001	4400	Table_map	1	4441	table_id: # (test.t1)
-master-bin.000001	4441	Write_rows	1	4475	table_id: # flags: STMT_END_F
-master-bin.000001	4475	Table_map	1	4516	table_id: # (test.t1)
-master-bin.000001	4516	Write_rows	1	4550	table_id: # flags: STMT_END_F
-master-bin.000001	4550	Table_map	1	4591	table_id: # (test.t1)
-master-bin.000001	4591	Write_rows	1	4625	table_id: # flags: STMT_END_F
-master-bin.000001	4625	Table_map	1	4666	table_id: # (test.t1)
-master-bin.000001	4666	Write_rows	1	4700	table_id: # flags: STMT_END_F
-master-bin.000001	4700	Table_map	1	4741	table_id: # (test.t1)
-master-bin.000001	4741	Write_rows	1	4775	table_id: # flags: STMT_END_F
-master-bin.000001	4775	Table_map	1	4816	table_id: # (test.t1)
-master-bin.000001	4816	Write_rows	1	4850	table_id: # flags: STMT_END_F
-master-bin.000001	4850	Table_map	1	4891	table_id: # (test.t1)
-master-bin.000001	4891	Write_rows	1	4925	table_id: # flags: STMT_END_F
-master-bin.000001	4925	Table_map	1	4966	table_id: # (test.t1)
-master-bin.000001	4966	Write_rows	1	5000	table_id: # flags: STMT_END_F
-master-bin.000001	5000	Table_map	1	5041	table_id: # (test.t1)
-master-bin.000001	5041	Write_rows	1	5075	table_id: # flags: STMT_END_F
-master-bin.000001	5075	Table_map	1	5116	table_id: # (test.t1)
-master-bin.000001	5116	Write_rows	1	5150	table_id: # flags: STMT_END_F
-master-bin.000001	5150	Table_map	1	5191	table_id: # (test.t1)
-master-bin.000001	5191	Write_rows	1	5225	table_id: # flags: STMT_END_F
-master-bin.000001	5225	Table_map	1	5266	table_id: # (test.t1)
-master-bin.000001	5266	Write_rows	1	5300	table_id: # flags: STMT_END_F
-master-bin.000001	5300	Table_map	1	5341	table_id: # (test.t1)
-master-bin.000001	5341	Write_rows	1	5375	table_id: # flags: STMT_END_F
-master-bin.000001	5375	Table_map	1	5416	table_id: # (test.t1)
-master-bin.000001	5416	Write_rows	1	5450	table_id: # flags: STMT_END_F
-master-bin.000001	5450	Table_map	1	5491	table_id: # (test.t1)
-master-bin.000001	5491	Write_rows	1	5525	table_id: # flags: STMT_END_F
-master-bin.000001	5525	Table_map	1	5566	table_id: # (test.t1)
-master-bin.000001	5566	Write_rows	1	5600	table_id: # flags: STMT_END_F
-master-bin.000001	5600	Table_map	1	5641	table_id: # (test.t1)
-master-bin.000001	5641	Write_rows	1	5675	table_id: # flags: STMT_END_F
-master-bin.000001	5675	Table_map	1	5716	table_id: # (test.t1)
-master-bin.000001	5716	Write_rows	1	5750	table_id: # flags: STMT_END_F
-master-bin.000001	5750	Table_map	1	5791	table_id: # (test.t1)
-master-bin.000001	5791	Write_rows	1	5825	table_id: # flags: STMT_END_F
-master-bin.000001	5825	Table_map	1	5866	table_id: # (test.t1)
-master-bin.000001	5866	Write_rows	1	5900	table_id: # flags: STMT_END_F
-master-bin.000001	5900	Table_map	1	5941	table_id: # (test.t1)
-master-bin.000001	5941	Write_rows	1	5975	table_id: # flags: STMT_END_F
-master-bin.000001	5975	Table_map	1	6016	table_id: # (test.t1)
-master-bin.000001	6016	Write_rows	1	6050	table_id: # flags: STMT_END_F
-master-bin.000001	6050	Table_map	1	6091	table_id: # (test.t1)
-master-bin.000001	6091	Write_rows	1	6125	table_id: # flags: STMT_END_F
-master-bin.000001	6125	Table_map	1	6166	table_id: # (test.t1)
-master-bin.000001	6166	Write_rows	1	6200	table_id: # flags: STMT_END_F
-master-bin.000001	6200	Table_map	1	6241	table_id: # (test.t1)
-master-bin.000001	6241	Write_rows	1	6275	table_id: # flags: STMT_END_F
-master-bin.000001	6275	Table_map	1	6316	table_id: # (test.t1)
-master-bin.000001	6316	Write_rows	1	6350	table_id: # flags: STMT_END_F
-master-bin.000001	6350	Table_map	1	6391	table_id: # (test.t1)
-master-bin.000001	6391	Write_rows	1	6425	table_id: # flags: STMT_END_F
-master-bin.000001	6425	Table_map	1	6466	table_id: # (test.t1)
-master-bin.000001	6466	Write_rows	1	6500	table_id: # flags: STMT_END_F
-master-bin.000001	6500	Table_map	1	6541	table_id: # (test.t1)
-master-bin.000001	6541	Write_rows	1	6575	table_id: # flags: STMT_END_F
-master-bin.000001	6575	Table_map	1	6616	table_id: # (test.t1)
-master-bin.000001	6616	Write_rows	1	6650	table_id: # flags: STMT_END_F
-master-bin.000001	6650	Table_map	1	6691	table_id: # (test.t1)
-master-bin.000001	6691	Write_rows	1	6725	table_id: # flags: STMT_END_F
-master-bin.000001	6725	Table_map	1	6766	table_id: # (test.t1)
-master-bin.000001	6766	Write_rows	1	6800	table_id: # flags: STMT_END_F
-master-bin.000001	6800	Table_map	1	6841	table_id: # (test.t1)
-master-bin.000001	6841	Write_rows	1	6875	table_id: # flags: STMT_END_F
-master-bin.000001	6875	Table_map	1	6916	table_id: # (test.t1)
-master-bin.000001	6916	Write_rows	1	6950	table_id: # flags: STMT_END_F
-master-bin.000001	6950	Table_map	1	6991	table_id: # (test.t1)
-master-bin.000001	6991	Write_rows	1	7025	table_id: # flags: STMT_END_F
-master-bin.000001	7025	Table_map	1	7066	table_id: # (test.t1)
-master-bin.000001	7066	Write_rows	1	7100	table_id: # flags: STMT_END_F
-master-bin.000001	7100	Table_map	1	7141	table_id: # (test.t1)
-master-bin.000001	7141	Write_rows	1	7175	table_id: # flags: STMT_END_F
-master-bin.000001	7175	Table_map	1	7216	table_id: # (test.t1)
-master-bin.000001	7216	Write_rows	1	7250	table_id: # flags: STMT_END_F
-master-bin.000001	7250	Table_map	1	7291	table_id: # (test.t1)
-master-bin.000001	7291	Write_rows	1	7325	table_id: # flags: STMT_END_F
-master-bin.000001	7325	Table_map	1	7366	table_id: # (test.t1)
-master-bin.000001	7366	Write_rows	1	7400	table_id: # flags: STMT_END_F
-master-bin.000001	7400	Table_map	1	7441	table_id: # (test.t1)
-master-bin.000001	7441	Write_rows	1	7475	table_id: # flags: STMT_END_F
-master-bin.000001	7475	Table_map	1	7516	table_id: # (test.t1)
-master-bin.000001	7516	Write_rows	1	7550	table_id: # flags: STMT_END_F
-master-bin.000001	7550	Table_map	1	7591	table_id: # (test.t1)
-master-bin.000001	7591	Write_rows	1	7625	table_id: # flags: STMT_END_F
-master-bin.000001	7625	Table_map	1	7666	table_id: # (test.t1)
-master-bin.000001	7666	Write_rows	1	7700	table_id: # flags: STMT_END_F
-master-bin.000001	7700	Table_map	1	7741	table_id: # (test.t1)
-master-bin.000001	7741	Write_rows	1	7775	table_id: # flags: STMT_END_F
-master-bin.000001	7775	Table_map	1	7816	table_id: # (test.t1)
-master-bin.000001	7816	Write_rows	1	7850	table_id: # flags: STMT_END_F
-master-bin.000001	7850	Table_map	1	7891	table_id: # (test.t1)
-master-bin.000001	7891	Write_rows	1	7925	table_id: # flags: STMT_END_F
-master-bin.000001	7925	Table_map	1	7966	table_id: # (test.t1)
-master-bin.000001	7966	Write_rows	1	8000	table_id: # flags: STMT_END_F
-master-bin.000001	8000	Table_map	1	8041	table_id: # (test.t1)
-master-bin.000001	8041	Write_rows	1	8075	table_id: # flags: STMT_END_F
-master-bin.000001	8075	Table_map	1	8116	table_id: # (test.t1)
-master-bin.000001	8116	Write_rows	1	8150	table_id: # flags: STMT_END_F
-master-bin.000001	8150	Table_map	1	8191	table_id: # (test.t1)
-master-bin.000001	8191	Write_rows	1	8225	table_id: # flags: STMT_END_F
-master-bin.000001	8225	Table_map	1	8266	table_id: # (test.t1)
-master-bin.000001	8266	Write_rows	1	8300	table_id: # flags: STMT_END_F
-master-bin.000001	8300	Table_map	1	8341	table_id: # (test.t1)
-master-bin.000001	8341	Write_rows	1	8375	table_id: # flags: STMT_END_F
-master-bin.000001	8375	Table_map	1	8416	table_id: # (test.t1)
-master-bin.000001	8416	Write_rows	1	8450	table_id: # flags: STMT_END_F
-master-bin.000001	8450	Table_map	1	8491	table_id: # (test.t1)
-master-bin.000001	8491	Write_rows	1	8525	table_id: # flags: STMT_END_F
-master-bin.000001	8525	Table_map	1	8566	table_id: # (test.t1)
-master-bin.000001	8566	Write_rows	1	8600	table_id: # flags: STMT_END_F
-master-bin.000001	8600	Table_map	1	8641	table_id: # (test.t1)
-master-bin.000001	8641	Write_rows	1	8675	table_id: # flags: STMT_END_F
-master-bin.000001	8675	Table_map	1	8716	table_id: # (test.t1)
-master-bin.000001	8716	Write_rows	1	8750	table_id: # flags: STMT_END_F
-master-bin.000001	8750	Table_map	1	8791	table_id: # (test.t1)
-master-bin.000001	8791	Write_rows	1	8825	table_id: # flags: STMT_END_F
-master-bin.000001	8825	Table_map	1	8866	table_id: # (test.t1)
-master-bin.000001	8866	Write_rows	1	8900	table_id: # flags: STMT_END_F
-master-bin.000001	8900	Table_map	1	8941	table_id: # (test.t1)
-master-bin.000001	8941	Write_rows	1	8975	table_id: # flags: STMT_END_F
-master-bin.000001	8975	Table_map	1	9016	table_id: # (test.t1)
-master-bin.000001	9016	Write_rows	1	9050	table_id: # flags: STMT_END_F
-master-bin.000001	9050	Table_map	1	9091	table_id: # (test.t1)
-master-bin.000001	9091	Write_rows	1	9125	table_id: # flags: STMT_END_F
-master-bin.000001	9125	Table_map	1	9166	table_id: # (test.t1)
-master-bin.000001	9166	Write_rows	1	9200	table_id: # flags: STMT_END_F
-master-bin.000001	9200	Table_map	1	9241	table_id: # (test.t1)
-master-bin.000001	9241	Write_rows	1	9275	table_id: # flags: STMT_END_F
-master-bin.000001	9275	Table_map	1	9316	table_id: # (test.t1)
-master-bin.000001	9316	Write_rows	1	9350	table_id: # flags: STMT_END_F
-master-bin.000001	9350	Table_map	1	9391	table_id: # (test.t1)
-master-bin.000001	9391	Write_rows	1	9425	table_id: # flags: STMT_END_F
-master-bin.000001	9425	Table_map	1	9466	table_id: # (test.t1)
-master-bin.000001	9466	Write_rows	1	9500	table_id: # flags: STMT_END_F
-master-bin.000001	9500	Table_map	1	9541	table_id: # (test.t1)
-master-bin.000001	9541	Write_rows	1	9575	table_id: # flags: STMT_END_F
-master-bin.000001	9575	Table_map	1	9616	table_id: # (test.t1)
-master-bin.000001	9616	Write_rows	1	9650	table_id: # flags: STMT_END_F
-master-bin.000001	9650	Table_map	1	9691	table_id: # (test.t1)
-master-bin.000001	9691	Write_rows	1	9725	table_id: # flags: STMT_END_F
-master-bin.000001	9725	Table_map	1	9766	table_id: # (test.t1)
-master-bin.000001	9766	Write_rows	1	9800	table_id: # flags: STMT_END_F
-master-bin.000001	9800	Table_map	1	9841	table_id: # (test.t1)
-master-bin.000001	9841	Write_rows	1	9875	table_id: # flags: STMT_END_F
-master-bin.000001	9875	Table_map	1	9916	table_id: # (test.t1)
-master-bin.000001	9916	Write_rows	1	9950	table_id: # flags: STMT_END_F
-master-bin.000001	9950	Table_map	1	9991	table_id: # (test.t1)
-master-bin.000001	9991	Write_rows	1	10025	table_id: # flags: STMT_END_F
-master-bin.000001	10025	Table_map	1	10066	table_id: # (test.t1)
-master-bin.000001	10066	Write_rows	1	10100	table_id: # flags: STMT_END_F
-master-bin.000001	10100	Table_map	1	10141	table_id: # (test.t1)
-master-bin.000001	10141	Write_rows	1	10175	table_id: # flags: STMT_END_F
-master-bin.000001	10175	Table_map	1	10216	table_id: # (test.t1)
-master-bin.000001	10216	Write_rows	1	10250	table_id: # flags: STMT_END_F
-master-bin.000001	10250	Table_map	1	10291	table_id: # (test.t1)
-master-bin.000001	10291	Write_rows	1	10325	table_id: # flags: STMT_END_F
-master-bin.000001	10325	Table_map	1	10366	table_id: # (test.t1)
-master-bin.000001	10366	Write_rows	1	10400	table_id: # flags: STMT_END_F
-master-bin.000001	10400	Table_map	1	10441	table_id: # (test.t1)
-master-bin.000001	10441	Write_rows	1	10475	table_id: # flags: STMT_END_F
-master-bin.000001	10475	Table_map	1	10516	table_id: # (test.t1)
-master-bin.000001	10516	Write_rows	1	10550	table_id: # flags: STMT_END_F
-master-bin.000001	10550	Table_map	1	10591	table_id: # (test.t1)
-master-bin.000001	10591	Write_rows	1	10625	table_id: # flags: STMT_END_F
-master-bin.000001	10625	Table_map	1	10666	table_id: # (test.t1)
-master-bin.000001	10666	Write_rows	1	10700	table_id: # flags: STMT_END_F
-master-bin.000001	10700	Table_map	1	10741	table_id: # (test.t1)
-master-bin.000001	10741	Write_rows	1	10775	table_id: # flags: STMT_END_F
-master-bin.000001	10775	Table_map	1	10816	table_id: # (test.t1)
-master-bin.000001	10816	Write_rows	1	10850	table_id: # flags: STMT_END_F
-master-bin.000001	10850	Table_map	1	10891	table_id: # (test.t1)
-master-bin.000001	10891	Write_rows	1	10925	table_id: # flags: STMT_END_F
-master-bin.000001	10925	Table_map	1	10966	table_id: # (test.t1)
-master-bin.000001	10966	Write_rows	1	11000	table_id: # flags: STMT_END_F
-master-bin.000001	11000	Table_map	1	11041	table_id: # (test.t1)
-master-bin.000001	11041	Write_rows	1	11075	table_id: # flags: STMT_END_F
-master-bin.000001	11075	Table_map	1	11116	table_id: # (test.t1)
-master-bin.000001	11116	Write_rows	1	11150	table_id: # flags: STMT_END_F
-master-bin.000001	11150	Table_map	1	11191	table_id: # (test.t1)
-master-bin.000001	11191	Write_rows	1	11225	table_id: # flags: STMT_END_F
-master-bin.000001	11225	Table_map	1	11266	table_id: # (test.t1)
-master-bin.000001	11266	Write_rows	1	11300	table_id: # flags: STMT_END_F
-master-bin.000001	11300	Table_map	1	11341	table_id: # (test.t1)
-master-bin.000001	11341	Write_rows	1	11375	table_id: # flags: STMT_END_F
-master-bin.000001	11375	Table_map	1	11416	table_id: # (test.t1)
-master-bin.000001	11416	Write_rows	1	11450	table_id: # flags: STMT_END_F
-master-bin.000001	11450	Table_map	1	11491	table_id: # (test.t1)
-master-bin.000001	11491	Write_rows	1	11525	table_id: # flags: STMT_END_F
-master-bin.000001	11525	Table_map	1	11566	table_id: # (test.t1)
-master-bin.000001	11566	Write_rows	1	11600	table_id: # flags: STMT_END_F
-master-bin.000001	11600	Table_map	1	11641	table_id: # (test.t1)
-master-bin.000001	11641	Write_rows	1	11675	table_id: # flags: STMT_END_F
-master-bin.000001	11675	Table_map	1	11716	table_id: # (test.t1)
-master-bin.000001	11716	Write_rows	1	11750	table_id: # flags: STMT_END_F
-master-bin.000001	11750	Table_map	1	11791	table_id: # (test.t1)
-master-bin.000001	11791	Write_rows	1	11825	table_id: # flags: STMT_END_F
-master-bin.000001	11825	Table_map	1	11866	table_id: # (test.t1)
-master-bin.000001	11866	Write_rows	1	11900	table_id: # flags: STMT_END_F
-master-bin.000001	11900	Table_map	1	11941	table_id: # (test.t1)
-master-bin.000001	11941	Write_rows	1	11975	table_id: # flags: STMT_END_F
-master-bin.000001	11975	Table_map	1	12016	table_id: # (test.t1)
-master-bin.000001	12016	Write_rows	1	12050	table_id: # flags: STMT_END_F
-master-bin.000001	12050	Table_map	1	12091	table_id: # (test.t1)
-master-bin.000001	12091	Write_rows	1	12125	table_id: # flags: STMT_END_F
-master-bin.000001	12125	Table_map	1	12166	table_id: # (test.t1)
-master-bin.000001	12166	Write_rows	1	12200	table_id: # flags: STMT_END_F
-master-bin.000001	12200	Table_map	1	12241	table_id: # (test.t1)
-master-bin.000001	12241	Write_rows	1	12275	table_id: # flags: STMT_END_F
-master-bin.000001	12275	Table_map	1	12316	table_id: # (test.t1)
-master-bin.000001	12316	Write_rows	1	12350	table_id: # flags: STMT_END_F
-master-bin.000001	12350	Table_map	1	12391	table_id: # (test.t1)
-master-bin.000001	12391	Write_rows	1	12425	table_id: # flags: STMT_END_F
-master-bin.000001	12425	Table_map	1	12466	table_id: # (test.t1)
-master-bin.000001	12466	Write_rows	1	12500	table_id: # flags: STMT_END_F
-master-bin.000001	12500	Table_map	1	12541	table_id: # (test.t1)
-master-bin.000001	12541	Write_rows	1	12575	table_id: # flags: STMT_END_F
-master-bin.000001	12575	Table_map	1	12616	table_id: # (test.t1)
-master-bin.000001	12616	Write_rows	1	12650	table_id: # flags: STMT_END_F
-master-bin.000001	12650	Table_map	1	12691	table_id: # (test.t1)
-master-bin.000001	12691	Write_rows	1	12725	table_id: # flags: STMT_END_F
-master-bin.000001	12725	Table_map	1	12766	table_id: # (test.t1)
-master-bin.000001	12766	Write_rows	1	12800	table_id: # flags: STMT_END_F
-master-bin.000001	12800	Table_map	1	12841	table_id: # (test.t1)
-master-bin.000001	12841	Write_rows	1	12875	table_id: # flags: STMT_END_F
-master-bin.000001	12875	Table_map	1	12916	table_id: # (test.t1)
-master-bin.000001	12916	Write_rows	1	12950	table_id: # flags: STMT_END_F
-master-bin.000001	12950	Table_map	1	12991	table_id: # (test.t1)
-master-bin.000001	12991	Write_rows	1	13025	table_id: # flags: STMT_END_F
-master-bin.000001	13025	Table_map	1	13066	table_id: # (test.t1)
-master-bin.000001	13066	Write_rows	1	13100	table_id: # flags: STMT_END_F
-master-bin.000001	13100	Table_map	1	13141	table_id: # (test.t1)
-master-bin.000001	13141	Write_rows	1	13175	table_id: # flags: STMT_END_F
-master-bin.000001	13175	Table_map	1	13216	table_id: # (test.t1)
-master-bin.000001	13216	Write_rows	1	13250	table_id: # flags: STMT_END_F
-master-bin.000001	13250	Table_map	1	13291	table_id: # (test.t1)
-master-bin.000001	13291	Write_rows	1	13325	table_id: # flags: STMT_END_F
-master-bin.000001	13325	Table_map	1	13366	table_id: # (test.t1)
-master-bin.000001	13366	Write_rows	1	13400	table_id: # flags: STMT_END_F
-master-bin.000001	13400	Table_map	1	13441	table_id: # (test.t1)
-master-bin.000001	13441	Write_rows	1	13475	table_id: # flags: STMT_END_F
-master-bin.000001	13475	Table_map	1	13516	table_id: # (test.t1)
-master-bin.000001	13516	Write_rows	1	13550	table_id: # flags: STMT_END_F
-master-bin.000001	13550	Table_map	1	13591	table_id: # (test.t1)
-master-bin.000001	13591	Write_rows	1	13625	table_id: # flags: STMT_END_F
-master-bin.000001	13625	Table_map	1	13666	table_id: # (test.t1)
-master-bin.000001	13666	Write_rows	1	13700	table_id: # flags: STMT_END_F
-master-bin.000001	13700	Table_map	1	13741	table_id: # (test.t1)
-master-bin.000001	13741	Write_rows	1	13775	table_id: # flags: STMT_END_F
-master-bin.000001	13775	Table_map	1	13816	table_id: # (test.t1)
-master-bin.000001	13816	Write_rows	1	13850	table_id: # flags: STMT_END_F
-master-bin.000001	13850	Table_map	1	13891	table_id: # (test.t1)
-master-bin.000001	13891	Write_rows	1	13925	table_id: # flags: STMT_END_F
-master-bin.000001	13925	Table_map	1	13966	table_id: # (test.t1)
-master-bin.000001	13966	Write_rows	1	14000	table_id: # flags: STMT_END_F
-master-bin.000001	14000	Table_map	1	14041	table_id: # (test.t1)
-master-bin.000001	14041	Write_rows	1	14075	table_id: # flags: STMT_END_F
-master-bin.000001	14075	Table_map	1	14116	table_id: # (test.t1)
-master-bin.000001	14116	Write_rows	1	14150	table_id: # flags: STMT_END_F
-master-bin.000001	14150	Table_map	1	14191	table_id: # (test.t1)
-master-bin.000001	14191	Write_rows	1	14225	table_id: # flags: STMT_END_F
-master-bin.000001	14225	Table_map	1	14266	table_id: # (test.t1)
-master-bin.000001	14266	Write_rows	1	14300	table_id: # flags: STMT_END_F
-master-bin.000001	14300	Table_map	1	14341	table_id: # (test.t1)
-master-bin.000001	14341	Write_rows	1	14375	table_id: # flags: STMT_END_F
-master-bin.000001	14375	Table_map	1	14416	table_id: # (test.t1)
-master-bin.000001	14416	Write_rows	1	14450	table_id: # flags: STMT_END_F
-master-bin.000001	14450	Table_map	1	14491	table_id: # (test.t1)
-master-bin.000001	14491	Write_rows	1	14525	table_id: # flags: STMT_END_F
-master-bin.000001	14525	Table_map	1	14566	table_id: # (test.t1)
-master-bin.000001	14566	Write_rows	1	14600	table_id: # flags: STMT_END_F
-master-bin.000001	14600	Table_map	1	14641	table_id: # (test.t1)
-master-bin.000001	14641	Write_rows	1	14675	table_id: # flags: STMT_END_F
-master-bin.000001	14675	Table_map	1	14716	table_id: # (test.t1)
-master-bin.000001	14716	Write_rows	1	14750	table_id: # flags: STMT_END_F
-master-bin.000001	14750	Table_map	1	14791	table_id: # (test.t1)
-master-bin.000001	14791	Write_rows	1	14825	table_id: # flags: STMT_END_F
-master-bin.000001	14825	Table_map	1	14866	table_id: # (test.t1)
-master-bin.000001	14866	Write_rows	1	14900	table_id: # flags: STMT_END_F
-master-bin.000001	14900	Table_map	1	14941	table_id: # (test.t1)
-master-bin.000001	14941	Write_rows	1	14975	table_id: # flags: STMT_END_F
-master-bin.000001	14975	Table_map	1	15016	table_id: # (test.t1)
-master-bin.000001	15016	Write_rows	1	15050	table_id: # flags: STMT_END_F
-master-bin.000001	15050	Table_map	1	15091	table_id: # (test.t1)
-master-bin.000001	15091	Write_rows	1	15125	table_id: # flags: STMT_END_F
-master-bin.000001	15125	Table_map	1	15166	table_id: # (test.t1)
-master-bin.000001	15166	Write_rows	1	15200	table_id: # flags: STMT_END_F
-master-bin.000001	15200	Table_map	1	15241	table_id: # (test.t1)
-master-bin.000001	15241	Write_rows	1	15275	table_id: # flags: STMT_END_F
-master-bin.000001	15275	Table_map	1	15316	table_id: # (test.t1)
-master-bin.000001	15316	Write_rows	1	15350	table_id: # flags: STMT_END_F
-master-bin.000001	15350	Table_map	1	15391	table_id: # (test.t1)
-master-bin.000001	15391	Write_rows	1	15425	table_id: # flags: STMT_END_F
-master-bin.000001	15425	Table_map	1	15466	table_id: # (test.t1)
-master-bin.000001	15466	Write_rows	1	15500	table_id: # flags: STMT_END_F
-master-bin.000001	15500	Table_map	1	15541	table_id: # (test.t1)
-master-bin.000001	15541	Write_rows	1	15575	table_id: # flags: STMT_END_F
-master-bin.000001	15575	Table_map	1	15616	table_id: # (test.t1)
-master-bin.000001	15616	Write_rows	1	15650	table_id: # flags: STMT_END_F
-master-bin.000001	15650	Table_map	1	15691	table_id: # (test.t1)
-master-bin.000001	15691	Write_rows	1	15725	table_id: # flags: STMT_END_F
-master-bin.000001	15725	Table_map	1	15766	table_id: # (test.t1)
-master-bin.000001	15766	Write_rows	1	15800	table_id: # flags: STMT_END_F
-master-bin.000001	15800	Table_map	1	15841	table_id: # (test.t1)
-master-bin.000001	15841	Write_rows	1	15875	table_id: # flags: STMT_END_F
-master-bin.000001	15875	Table_map	1	15916	table_id: # (test.t1)
-master-bin.000001	15916	Write_rows	1	15950	table_id: # flags: STMT_END_F
-master-bin.000001	15950	Table_map	1	15991	table_id: # (test.t1)
-master-bin.000001	15991	Write_rows	1	16025	table_id: # flags: STMT_END_F
-master-bin.000001	16025	Table_map	1	16066	table_id: # (test.t1)
-master-bin.000001	16066	Write_rows	1	16100	table_id: # flags: STMT_END_F
-master-bin.000001	16100	Table_map	1	16141	table_id: # (test.t1)
-master-bin.000001	16141	Write_rows	1	16175	table_id: # flags: STMT_END_F
-master-bin.000001	16175	Table_map	1	16216	table_id: # (test.t1)
-master-bin.000001	16216	Write_rows	1	16250	table_id: # flags: STMT_END_F
-master-bin.000001	16250	Table_map	1	16291	table_id: # (test.t1)
-master-bin.000001	16291	Write_rows	1	16325	table_id: # flags: STMT_END_F
-master-bin.000001	16325	Table_map	1	16366	table_id: # (test.t1)
-master-bin.000001	16366	Write_rows	1	16400	table_id: # flags: STMT_END_F
-master-bin.000001	16400	Table_map	1	16441	table_id: # (test.t1)
-master-bin.000001	16441	Write_rows	1	16475	table_id: # flags: STMT_END_F
-master-bin.000001	16475	Table_map	1	16516	table_id: # (test.t1)
-master-bin.000001	16516	Write_rows	1	16550	table_id: # flags: STMT_END_F
-master-bin.000001	16550	Table_map	1	16591	table_id: # (test.t1)
-master-bin.000001	16591	Write_rows	1	16625	table_id: # flags: STMT_END_F
-master-bin.000001	16625	Table_map	1	16666	table_id: # (test.t1)
-master-bin.000001	16666	Write_rows	1	16700	table_id: # flags: STMT_END_F
-master-bin.000001	16700	Table_map	1	16741	table_id: # (test.t1)
-master-bin.000001	16741	Write_rows	1	16775	table_id: # flags: STMT_END_F
-master-bin.000001	16775	Table_map	1	16816	table_id: # (test.t1)
-master-bin.000001	16816	Write_rows	1	16850	table_id: # flags: STMT_END_F
-master-bin.000001	16850	Table_map	1	16891	table_id: # (test.t1)
-master-bin.000001	16891	Write_rows	1	16925	table_id: # flags: STMT_END_F
-master-bin.000001	16925	Table_map	1	16966	table_id: # (test.t1)
-master-bin.000001	16966	Write_rows	1	17000	table_id: # flags: STMT_END_F
-master-bin.000001	17000	Table_map	1	17041	table_id: # (test.t1)
-master-bin.000001	17041	Write_rows	1	17075	table_id: # flags: STMT_END_F
-master-bin.000001	17075	Table_map	1	17116	table_id: # (test.t1)
-master-bin.000001	17116	Write_rows	1	17150	table_id: # flags: STMT_END_F
-master-bin.000001	17150	Table_map	1	17191	table_id: # (test.t1)
-master-bin.000001	17191	Write_rows	1	17225	table_id: # flags: STMT_END_F
-master-bin.000001	17225	Table_map	1	17266	table_id: # (test.t1)
-master-bin.000001	17266	Write_rows	1	17300	table_id: # flags: STMT_END_F
-master-bin.000001	17300	Table_map	1	17341	table_id: # (test.t1)
-master-bin.000001	17341	Write_rows	1	17375	table_id: # flags: STMT_END_F
-master-bin.000001	17375	Table_map	1	17416	table_id: # (test.t1)
-master-bin.000001	17416	Write_rows	1	17450	table_id: # flags: STMT_END_F
-master-bin.000001	17450	Table_map	1	17491	table_id: # (test.t1)
-master-bin.000001	17491	Write_rows	1	17525	table_id: # flags: STMT_END_F
-master-bin.000001	17525	Table_map	1	17566	table_id: # (test.t1)
-master-bin.000001	17566	Write_rows	1	17600	table_id: # flags: STMT_END_F
-master-bin.000001	17600	Table_map	1	17641	table_id: # (test.t1)
-master-bin.000001	17641	Write_rows	1	17675	table_id: # flags: STMT_END_F
-master-bin.000001	17675	Table_map	1	17716	table_id: # (test.t1)
-master-bin.000001	17716	Write_rows	1	17750	table_id: # flags: STMT_END_F
-master-bin.000001	17750	Table_map	1	17791	table_id: # (test.t1)
-master-bin.000001	17791	Write_rows	1	17825	table_id: # flags: STMT_END_F
-master-bin.000001	17825	Table_map	1	17866	table_id: # (test.t1)
-master-bin.000001	17866	Write_rows	1	17900	table_id: # flags: STMT_END_F
-master-bin.000001	17900	Table_map	1	17941	table_id: # (test.t1)
-master-bin.000001	17941	Write_rows	1	17975	table_id: # flags: STMT_END_F
-master-bin.000001	17975	Table_map	1	18016	table_id: # (test.t1)
-master-bin.000001	18016	Write_rows	1	18050	table_id: # flags: STMT_END_F
-master-bin.000001	18050	Table_map	1	18091	table_id: # (test.t1)
-master-bin.000001	18091	Write_rows	1	18125	table_id: # flags: STMT_END_F
-master-bin.000001	18125	Table_map	1	18166	table_id: # (test.t1)
-master-bin.000001	18166	Write_rows	1	18200	table_id: # flags: STMT_END_F
-master-bin.000001	18200	Table_map	1	18241	table_id: # (test.t1)
-master-bin.000001	18241	Write_rows	1	18275	table_id: # flags: STMT_END_F
-master-bin.000001	18275	Table_map	1	18316	table_id: # (test.t1)
-master-bin.000001	18316	Write_rows	1	18350	table_id: # flags: STMT_END_F
-master-bin.000001	18350	Table_map	1	18391	table_id: # (test.t1)
-master-bin.000001	18391	Write_rows	1	18425	table_id: # flags: STMT_END_F
-master-bin.000001	18425	Table_map	1	18466	table_id: # (test.t1)
-master-bin.000001	18466	Write_rows	1	18500	table_id: # flags: STMT_END_F
-master-bin.000001	18500	Table_map	1	18541	table_id: # (test.t1)
-master-bin.000001	18541	Write_rows	1	18575	table_id: # flags: STMT_END_F
-master-bin.000001	18575	Table_map	1	18616	table_id: # (test.t1)
-master-bin.000001	18616	Write_rows	1	18650	table_id: # flags: STMT_END_F
-master-bin.000001	18650	Table_map	1	18691	table_id: # (test.t1)
-master-bin.000001	18691	Write_rows	1	18725	table_id: # flags: STMT_END_F
-master-bin.000001	18725	Table_map	1	18766	table_id: # (test.t1)
-master-bin.000001	18766	Write_rows	1	18800	table_id: # flags: STMT_END_F
-master-bin.000001	18800	Table_map	1	18841	table_id: # (test.t1)
-master-bin.000001	18841	Write_rows	1	18875	table_id: # flags: STMT_END_F
-master-bin.000001	18875	Table_map	1	18916	table_id: # (test.t1)
-master-bin.000001	18916	Write_rows	1	18950	table_id: # flags: STMT_END_F
-master-bin.000001	18950	Table_map	1	18991	table_id: # (test.t1)
-master-bin.000001	18991	Write_rows	1	19025	table_id: # flags: STMT_END_F
-master-bin.000001	19025	Table_map	1	19066	table_id: # (test.t1)
-master-bin.000001	19066	Write_rows	1	19100	table_id: # flags: STMT_END_F
-master-bin.000001	19100	Table_map	1	19141	table_id: # (test.t1)
-master-bin.000001	19141	Write_rows	1	19175	table_id: # flags: STMT_END_F
-master-bin.000001	19175	Table_map	1	19216	table_id: # (test.t1)
-master-bin.000001	19216	Write_rows	1	19250	table_id: # flags: STMT_END_F
-master-bin.000001	19250	Table_map	1	19291	table_id: # (test.t1)
-master-bin.000001	19291	Write_rows	1	19325	table_id: # flags: STMT_END_F
-master-bin.000001	19325	Table_map	1	19366	table_id: # (test.t1)
-master-bin.000001	19366	Write_rows	1	19400	table_id: # flags: STMT_END_F
-master-bin.000001	19400	Table_map	1	19441	table_id: # (test.t1)
-master-bin.000001	19441	Write_rows	1	19475	table_id: # flags: STMT_END_F
-master-bin.000001	19475	Table_map	1	19516	table_id: # (test.t1)
-master-bin.000001	19516	Write_rows	1	19550	table_id: # flags: STMT_END_F
-master-bin.000001	19550	Table_map	1	19591	table_id: # (test.t1)
-master-bin.000001	19591	Write_rows	1	19625	table_id: # flags: STMT_END_F
-master-bin.000001	19625	Table_map	1	19666	table_id: # (test.t1)
-master-bin.000001	19666	Write_rows	1	19700	table_id: # flags: STMT_END_F
-master-bin.000001	19700	Table_map	1	19741	table_id: # (test.t1)
-master-bin.000001	19741	Write_rows	1	19775	table_id: # flags: STMT_END_F
-master-bin.000001	19775	Table_map	1	19816	table_id: # (test.t1)
-master-bin.000001	19816	Write_rows	1	19850	table_id: # flags: STMT_END_F
-master-bin.000001	19850	Table_map	1	19891	table_id: # (test.t1)
-master-bin.000001	19891	Write_rows	1	19925	table_id: # flags: STMT_END_F
-master-bin.000001	19925	Table_map	1	19966	table_id: # (test.t1)
-master-bin.000001	19966	Write_rows	1	20000	table_id: # flags: STMT_END_F
-master-bin.000001	20000	Table_map	1	20041	table_id: # (test.t1)
-master-bin.000001	20041	Write_rows	1	20075	table_id: # flags: STMT_END_F
-master-bin.000001	20075	Table_map	1	20116	table_id: # (test.t1)
-master-bin.000001	20116	Write_rows	1	20150	table_id: # flags: STMT_END_F
-master-bin.000001	20150	Table_map	1	20191	table_id: # (test.t1)
-master-bin.000001	20191	Write_rows	1	20225	table_id: # flags: STMT_END_F
-master-bin.000001	20225	Table_map	1	20266	table_id: # (test.t1)
-master-bin.000001	20266	Write_rows	1	20300	table_id: # flags: STMT_END_F
-master-bin.000001	20300	Table_map	1	20341	table_id: # (test.t1)
-master-bin.000001	20341	Write_rows	1	20375	table_id: # flags: STMT_END_F
-master-bin.000001	20375	Table_map	1	20416	table_id: # (test.t1)
-master-bin.000001	20416	Write_rows	1	20450	table_id: # flags: STMT_END_F
-master-bin.000001	20450	Table_map	1	20491	table_id: # (test.t1)
-master-bin.000001	20491	Write_rows	1	20525	table_id: # flags: STMT_END_F
-master-bin.000001	20525	Table_map	1	20566	table_id: # (test.t1)
-master-bin.000001	20566	Write_rows	1	20600	table_id: # flags: STMT_END_F
-master-bin.000001	20600	Table_map	1	20641	table_id: # (test.t1)
-master-bin.000001	20641	Write_rows	1	20675	table_id: # flags: STMT_END_F
-master-bin.000001	20675	Table_map	1	20716	table_id: # (test.t1)
-master-bin.000001	20716	Write_rows	1	20750	table_id: # flags: STMT_END_F
-master-bin.000001	20750	Table_map	1	20791	table_id: # (test.t1)
-master-bin.000001	20791	Write_rows	1	20825	table_id: # flags: STMT_END_F
-master-bin.000001	20825	Table_map	1	20866	table_id: # (test.t1)
-master-bin.000001	20866	Write_rows	1	20900	table_id: # flags: STMT_END_F
-master-bin.000001	20900	Table_map	1	20941	table_id: # (test.t1)
-master-bin.000001	20941	Write_rows	1	20975	table_id: # flags: STMT_END_F
-master-bin.000001	20975	Table_map	1	21016	table_id: # (test.t1)
-master-bin.000001	21016	Write_rows	1	21050	table_id: # flags: STMT_END_F
-master-bin.000001	21050	Table_map	1	21091	table_id: # (test.t1)
-master-bin.000001	21091	Write_rows	1	21125	table_id: # flags: STMT_END_F
-master-bin.000001	21125	Table_map	1	21166	table_id: # (test.t1)
-master-bin.000001	21166	Write_rows	1	21200	table_id: # flags: STMT_END_F
-master-bin.000001	21200	Table_map	1	21241	table_id: # (test.t1)
-master-bin.000001	21241	Write_rows	1	21275	table_id: # flags: STMT_END_F
-master-bin.000001	21275	Table_map	1	21316	table_id: # (test.t1)
-master-bin.000001	21316	Write_rows	1	21350	table_id: # flags: STMT_END_F
-master-bin.000001	21350	Table_map	1	21391	table_id: # (test.t1)
-master-bin.000001	21391	Write_rows	1	21425	table_id: # flags: STMT_END_F
-master-bin.000001	21425	Table_map	1	21466	table_id: # (test.t1)
-master-bin.000001	21466	Write_rows	1	21500	table_id: # flags: STMT_END_F
-master-bin.000001	21500	Table_map	1	21541	table_id: # (test.t1)
-master-bin.000001	21541	Write_rows	1	21575	table_id: # flags: STMT_END_F
-master-bin.000001	21575	Table_map	1	21616	table_id: # (test.t1)
-master-bin.000001	21616	Write_rows	1	21650	table_id: # flags: STMT_END_F
-master-bin.000001	21650	Table_map	1	21691	table_id: # (test.t1)
-master-bin.000001	21691	Write_rows	1	21725	table_id: # flags: STMT_END_F
-master-bin.000001	21725	Table_map	1	21766	table_id: # (test.t1)
-master-bin.000001	21766	Write_rows	1	21800	table_id: # flags: STMT_END_F
-master-bin.000001	21800	Table_map	1	21841	table_id: # (test.t1)
-master-bin.000001	21841	Write_rows	1	21875	table_id: # flags: STMT_END_F
-master-bin.000001	21875	Table_map	1	21916	table_id: # (test.t1)
-master-bin.000001	21916	Write_rows	1	21950	table_id: # flags: STMT_END_F
-master-bin.000001	21950	Table_map	1	21991	table_id: # (test.t1)
-master-bin.000001	21991	Write_rows	1	22025	table_id: # flags: STMT_END_F
-master-bin.000001	22025	Table_map	1	22066	table_id: # (test.t1)
-master-bin.000001	22066	Write_rows	1	22100	table_id: # flags: STMT_END_F
-master-bin.000001	22100	Table_map	1	22141	table_id: # (test.t1)
-master-bin.000001	22141	Write_rows	1	22175	table_id: # flags: STMT_END_F
-master-bin.000001	22175	Table_map	1	22216	table_id: # (test.t1)
-master-bin.000001	22216	Write_rows	1	22250	table_id: # flags: STMT_END_F
-master-bin.000001	22250	Table_map	1	22291	table_id: # (test.t1)
-master-bin.000001	22291	Write_rows	1	22325	table_id: # flags: STMT_END_F
-master-bin.000001	22325	Table_map	1	22366	table_id: # (test.t1)
-master-bin.000001	22366	Write_rows	1	22400	table_id: # flags: STMT_END_F
-master-bin.000001	22400	Table_map	1	22441	table_id: # (test.t1)
-master-bin.000001	22441	Write_rows	1	22475	table_id: # flags: STMT_END_F
-master-bin.000001	22475	Table_map	1	22516	table_id: # (test.t1)
-master-bin.000001	22516	Write_rows	1	22550	table_id: # flags: STMT_END_F
-master-bin.000001	22550	Table_map	1	22591	table_id: # (test.t1)
-master-bin.000001	22591	Write_rows	1	22625	table_id: # flags: STMT_END_F
-master-bin.000001	22625	Table_map	1	22666	table_id: # (test.t1)
-master-bin.000001	22666	Write_rows	1	22700	table_id: # flags: STMT_END_F
-master-bin.000001	22700	Table_map	1	22741	table_id: # (test.t1)
-master-bin.000001	22741	Write_rows	1	22775	table_id: # flags: STMT_END_F
-master-bin.000001	22775	Table_map	1	22816	table_id: # (test.t1)
-master-bin.000001	22816	Write_rows	1	22850	table_id: # flags: STMT_END_F
-master-bin.000001	22850	Table_map	1	22891	table_id: # (test.t1)
-master-bin.000001	22891	Write_rows	1	22925	table_id: # flags: STMT_END_F
-master-bin.000001	22925	Table_map	1	22966	table_id: # (test.t1)
-master-bin.000001	22966	Write_rows	1	23000	table_id: # flags: STMT_END_F
-master-bin.000001	23000	Table_map	1	23041	table_id: # (test.t1)
-master-bin.000001	23041	Write_rows	1	23075	table_id: # flags: STMT_END_F
-master-bin.000001	23075	Table_map	1	23116	table_id: # (test.t1)
-master-bin.000001	23116	Write_rows	1	23150	table_id: # flags: STMT_END_F
-master-bin.000001	23150	Table_map	1	23191	table_id: # (test.t1)
-master-bin.000001	23191	Write_rows	1	23225	table_id: # flags: STMT_END_F
-master-bin.000001	23225	Table_map	1	23266	table_id: # (test.t1)
-master-bin.000001	23266	Write_rows	1	23300	table_id: # flags: STMT_END_F
-master-bin.000001	23300	Table_map	1	23341	table_id: # (test.t1)
-master-bin.000001	23341	Write_rows	1	23375	table_id: # flags: STMT_END_F
-master-bin.000001	23375	Table_map	1	23416	table_id: # (test.t1)
-master-bin.000001	23416	Write_rows	1	23450	table_id: # flags: STMT_END_F
-master-bin.000001	23450	Table_map	1	23491	table_id: # (test.t1)
-master-bin.000001	23491	Write_rows	1	23525	table_id: # flags: STMT_END_F
-master-bin.000001	23525	Table_map	1	23566	table_id: # (test.t1)
-master-bin.000001	23566	Write_rows	1	23600	table_id: # flags: STMT_END_F
-master-bin.000001	23600	Table_map	1	23641	table_id: # (test.t1)
-master-bin.000001	23641	Write_rows	1	23675	table_id: # flags: STMT_END_F
-master-bin.000001	23675	Table_map	1	23716	table_id: # (test.t1)
-master-bin.000001	23716	Write_rows	1	23750	table_id: # flags: STMT_END_F
-master-bin.000001	23750	Table_map	1	23791	table_id: # (test.t1)
-master-bin.000001	23791	Write_rows	1	23825	table_id: # flags: STMT_END_F
-master-bin.000001	23825	Table_map	1	23866	table_id: # (test.t1)
-master-bin.000001	23866	Write_rows	1	23900	table_id: # flags: STMT_END_F
-master-bin.000001	23900	Table_map	1	23941	table_id: # (test.t1)
-master-bin.000001	23941	Write_rows	1	23975	table_id: # flags: STMT_END_F
-master-bin.000001	23975	Table_map	1	24016	table_id: # (test.t1)
-master-bin.000001	24016	Write_rows	1	24050	table_id: # flags: STMT_END_F
-master-bin.000001	24050	Table_map	1	24091	table_id: # (test.t1)
-master-bin.000001	24091	Write_rows	1	24125	table_id: # flags: STMT_END_F
-master-bin.000001	24125	Table_map	1	24166	table_id: # (test.t1)
-master-bin.000001	24166	Write_rows	1	24200	table_id: # flags: STMT_END_F
-master-bin.000001	24200	Table_map	1	24241	table_id: # (test.t1)
-master-bin.000001	24241	Write_rows	1	24275	table_id: # flags: STMT_END_F
-master-bin.000001	24275	Table_map	1	24316	table_id: # (test.t1)
-master-bin.000001	24316	Write_rows	1	24350	table_id: # flags: STMT_END_F
-master-bin.000001	24350	Table_map	1	24391	table_id: # (test.t1)
-master-bin.000001	24391	Write_rows	1	24425	table_id: # flags: STMT_END_F
-master-bin.000001	24425	Table_map	1	24466	table_id: # (test.t1)
-master-bin.000001	24466	Write_rows	1	24500	table_id: # flags: STMT_END_F
-master-bin.000001	24500	Table_map	1	24541	table_id: # (test.t1)
-master-bin.000001	24541	Write_rows	1	24575	table_id: # flags: STMT_END_F
-master-bin.000001	24575	Table_map	1	24616	table_id: # (test.t1)
-master-bin.000001	24616	Write_rows	1	24650	table_id: # flags: STMT_END_F
-master-bin.000001	24650	Table_map	1	24691	table_id: # (test.t1)
-master-bin.000001	24691	Write_rows	1	24725	table_id: # flags: STMT_END_F
-master-bin.000001	24725	Table_map	1	24766	table_id: # (test.t1)
-master-bin.000001	24766	Write_rows	1	24800	table_id: # flags: STMT_END_F
-master-bin.000001	24800	Table_map	1	24841	table_id: # (test.t1)
-master-bin.000001	24841	Write_rows	1	24875	table_id: # flags: STMT_END_F
-master-bin.000001	24875	Table_map	1	24916	table_id: # (test.t1)
-master-bin.000001	24916	Write_rows	1	24950	table_id: # flags: STMT_END_F
-master-bin.000001	24950	Table_map	1	24991	table_id: # (test.t1)
-master-bin.000001	24991	Write_rows	1	25025	table_id: # flags: STMT_END_F
-master-bin.000001	25025	Table_map	1	25066	table_id: # (test.t1)
-master-bin.000001	25066	Write_rows	1	25100	table_id: # flags: STMT_END_F
-master-bin.000001	25100	Table_map	1	25141	table_id: # (test.t1)
-master-bin.000001	25141	Write_rows	1	25175	table_id: # flags: STMT_END_F
-master-bin.000001	25175	Table_map	1	25216	table_id: # (test.t1)
-master-bin.000001	25216	Write_rows	1	25250	table_id: # flags: STMT_END_F
-master-bin.000001	25250	Table_map	1	25291	table_id: # (test.t1)
-master-bin.000001	25291	Write_rows	1	25325	table_id: # flags: STMT_END_F
-master-bin.000001	25325	Table_map	1	25366	table_id: # (test.t1)
-master-bin.000001	25366	Write_rows	1	25400	table_id: # flags: STMT_END_F
-master-bin.000001	25400	Table_map	1	25441	table_id: # (test.t1)
-master-bin.000001	25441	Write_rows	1	25475	table_id: # flags: STMT_END_F
-master-bin.000001	25475	Table_map	1	25516	table_id: # (test.t1)
-master-bin.000001	25516	Write_rows	1	25550	table_id: # flags: STMT_END_F
-master-bin.000001	25550	Table_map	1	25591	table_id: # (test.t1)
-master-bin.000001	25591	Write_rows	1	25625	table_id: # flags: STMT_END_F
-master-bin.000001	25625	Table_map	1	25666	table_id: # (test.t1)
-master-bin.000001	25666	Write_rows	1	25700	table_id: # flags: STMT_END_F
-master-bin.000001	25700	Table_map	1	25741	table_id: # (test.t1)
-master-bin.000001	25741	Write_rows	1	25775	table_id: # flags: STMT_END_F
-master-bin.000001	25775	Table_map	1	25816	table_id: # (test.t1)
-master-bin.000001	25816	Write_rows	1	25850	table_id: # flags: STMT_END_F
-master-bin.000001	25850	Table_map	1	25891	table_id: # (test.t1)
-master-bin.000001	25891	Write_rows	1	25925	table_id: # flags: STMT_END_F
-master-bin.000001	25925	Table_map	1	25966	table_id: # (test.t1)
-master-bin.000001	25966	Write_rows	1	26000	table_id: # flags: STMT_END_F
-master-bin.000001	26000	Table_map	1	26041	table_id: # (test.t1)
-master-bin.000001	26041	Write_rows	1	26075	table_id: # flags: STMT_END_F
-master-bin.000001	26075	Table_map	1	26116	table_id: # (test.t1)
-master-bin.000001	26116	Write_rows	1	26150	table_id: # flags: STMT_END_F
-master-bin.000001	26150	Table_map	1	26191	table_id: # (test.t1)
-master-bin.000001	26191	Write_rows	1	26225	table_id: # flags: STMT_END_F
-master-bin.000001	26225	Table_map	1	26266	table_id: # (test.t1)
-master-bin.000001	26266	Write_rows	1	26300	table_id: # flags: STMT_END_F
-master-bin.000001	26300	Table_map	1	26341	table_id: # (test.t1)
-master-bin.000001	26341	Write_rows	1	26375	table_id: # flags: STMT_END_F
-master-bin.000001	26375	Table_map	1	26416	table_id: # (test.t1)
-master-bin.000001	26416	Write_rows	1	26450	table_id: # flags: STMT_END_F
-master-bin.000001	26450	Table_map	1	26491	table_id: # (test.t1)
-master-bin.000001	26491	Write_rows	1	26525	table_id: # flags: STMT_END_F
-master-bin.000001	26525	Table_map	1	26566	table_id: # (test.t1)
-master-bin.000001	26566	Write_rows	1	26600	table_id: # flags: STMT_END_F
-master-bin.000001	26600	Table_map	1	26641	table_id: # (test.t1)
-master-bin.000001	26641	Write_rows	1	26675	table_id: # flags: STMT_END_F
-master-bin.000001	26675	Table_map	1	26716	table_id: # (test.t1)
-master-bin.000001	26716	Write_rows	1	26750	table_id: # flags: STMT_END_F
-master-bin.000001	26750	Table_map	1	26791	table_id: # (test.t1)
-master-bin.000001	26791	Write_rows	1	26825	table_id: # flags: STMT_END_F
-master-bin.000001	26825	Table_map	1	26866	table_id: # (test.t1)
-master-bin.000001	26866	Write_rows	1	26900	table_id: # flags: STMT_END_F
-master-bin.000001	26900	Table_map	1	26941	table_id: # (test.t1)
-master-bin.000001	26941	Write_rows	1	26975	table_id: # flags: STMT_END_F
-master-bin.000001	26975	Table_map	1	27016	table_id: # (test.t1)
-master-bin.000001	27016	Write_rows	1	27050	table_id: # flags: STMT_END_F
-master-bin.000001	27050	Table_map	1	27091	table_id: # (test.t1)
-master-bin.000001	27091	Write_rows	1	27125	table_id: # flags: STMT_END_F
-master-bin.000001	27125	Table_map	1	27166	table_id: # (test.t1)
-master-bin.000001	27166	Write_rows	1	27200	table_id: # flags: STMT_END_F
-master-bin.000001	27200	Table_map	1	27241	table_id: # (test.t1)
-master-bin.000001	27241	Write_rows	1	27275	table_id: # flags: STMT_END_F
-master-bin.000001	27275	Table_map	1	27316	table_id: # (test.t1)
-master-bin.000001	27316	Write_rows	1	27350	table_id: # flags: STMT_END_F
-master-bin.000001	27350	Table_map	1	27391	table_id: # (test.t1)
-master-bin.000001	27391	Write_rows	1	27425	table_id: # flags: STMT_END_F
-master-bin.000001	27425	Table_map	1	27466	table_id: # (test.t1)
-master-bin.000001	27466	Write_rows	1	27500	table_id: # flags: STMT_END_F
-master-bin.000001	27500	Table_map	1	27541	table_id: # (test.t1)
-master-bin.000001	27541	Write_rows	1	27575	table_id: # flags: STMT_END_F
-master-bin.000001	27575	Table_map	1	27616	table_id: # (test.t1)
-master-bin.000001	27616	Write_rows	1	27650	table_id: # flags: STMT_END_F
-master-bin.000001	27650	Table_map	1	27691	table_id: # (test.t1)
-master-bin.000001	27691	Write_rows	1	27725	table_id: # flags: STMT_END_F
-master-bin.000001	27725	Table_map	1	27766	table_id: # (test.t1)
-master-bin.000001	27766	Write_rows	1	27800	table_id: # flags: STMT_END_F
-master-bin.000001	27800	Table_map	1	27841	table_id: # (test.t1)
-master-bin.000001	27841	Write_rows	1	27875	table_id: # flags: STMT_END_F
-master-bin.000001	27875	Table_map	1	27916	table_id: # (test.t1)
-master-bin.000001	27916	Write_rows	1	27950	table_id: # flags: STMT_END_F
-master-bin.000001	27950	Table_map	1	27991	table_id: # (test.t1)
-master-bin.000001	27991	Write_rows	1	28025	table_id: # flags: STMT_END_F
-master-bin.000001	28025	Table_map	1	28066	table_id: # (test.t1)
-master-bin.000001	28066	Write_rows	1	28100	table_id: # flags: STMT_END_F
-master-bin.000001	28100	Table_map	1	28141	table_id: # (test.t1)
-master-bin.000001	28141	Write_rows	1	28175	table_id: # flags: STMT_END_F
-master-bin.000001	28175	Table_map	1	28216	table_id: # (test.t1)
-master-bin.000001	28216	Write_rows	1	28250	table_id: # flags: STMT_END_F
-master-bin.000001	28250	Table_map	1	28291	table_id: # (test.t1)
-master-bin.000001	28291	Write_rows	1	28325	table_id: # flags: STMT_END_F
-master-bin.000001	28325	Table_map	1	28366	table_id: # (test.t1)
-master-bin.000001	28366	Write_rows	1	28400	table_id: # flags: STMT_END_F
-master-bin.000001	28400	Table_map	1	28441	table_id: # (test.t1)
-master-bin.000001	28441	Write_rows	1	28475	table_id: # flags: STMT_END_F
-master-bin.000001	28475	Table_map	1	28516	table_id: # (test.t1)
-master-bin.000001	28516	Write_rows	1	28550	table_id: # flags: STMT_END_F
-master-bin.000001	28550	Table_map	1	28591	table_id: # (test.t1)
-master-bin.000001	28591	Write_rows	1	28625	table_id: # flags: STMT_END_F
-master-bin.000001	28625	Table_map	1	28666	table_id: # (test.t1)
-master-bin.000001	28666	Write_rows	1	28700	table_id: # flags: STMT_END_F
-master-bin.000001	28700	Table_map	1	28741	table_id: # (test.t1)
-master-bin.000001	28741	Write_rows	1	28775	table_id: # flags: STMT_END_F
-master-bin.000001	28775	Table_map	1	28816	table_id: # (test.t1)
-master-bin.000001	28816	Write_rows	1	28850	table_id: # flags: STMT_END_F
-master-bin.000001	28850	Table_map	1	28891	table_id: # (test.t1)
-master-bin.000001	28891	Write_rows	1	28925	table_id: # flags: STMT_END_F
-master-bin.000001	28925	Table_map	1	28966	table_id: # (test.t1)
-master-bin.000001	28966	Write_rows	1	29000	table_id: # flags: STMT_END_F
-master-bin.000001	29000	Table_map	1	29041	table_id: # (test.t1)
-master-bin.000001	29041	Write_rows	1	29075	table_id: # flags: STMT_END_F
-master-bin.000001	29075	Table_map	1	29116	table_id: # (test.t1)
-master-bin.000001	29116	Write_rows	1	29150	table_id: # flags: STMT_END_F
-master-bin.000001	29150	Table_map	1	29191	table_id: # (test.t1)
-master-bin.000001	29191	Write_rows	1	29225	table_id: # flags: STMT_END_F
-master-bin.000001	29225	Table_map	1	29266	table_id: # (test.t1)
-master-bin.000001	29266	Write_rows	1	29300	table_id: # flags: STMT_END_F
-master-bin.000001	29300	Table_map	1	29341	table_id: # (test.t1)
-master-bin.000001	29341	Write_rows	1	29375	table_id: # flags: STMT_END_F
-master-bin.000001	29375	Table_map	1	29416	table_id: # (test.t1)
-master-bin.000001	29416	Write_rows	1	29450	table_id: # flags: STMT_END_F
-master-bin.000001	29450	Table_map	1	29491	table_id: # (test.t1)
-master-bin.000001	29491	Write_rows	1	29525	table_id: # flags: STMT_END_F
-master-bin.000001	29525	Table_map	1	29566	table_id: # (test.t1)
-master-bin.000001	29566	Write_rows	1	29600	table_id: # flags: STMT_END_F
-master-bin.000001	29600	Table_map	1	29641	table_id: # (test.t1)
-master-bin.000001	29641	Write_rows	1	29675	table_id: # flags: STMT_END_F
-master-bin.000001	29675	Table_map	1	29716	table_id: # (test.t1)
-master-bin.000001	29716	Write_rows	1	29750	table_id: # flags: STMT_END_F
-master-bin.000001	29750	Table_map	1	29791	table_id: # (test.t1)
-master-bin.000001	29791	Write_rows	1	29825	table_id: # flags: STMT_END_F
-master-bin.000001	29825	Table_map	1	29866	table_id: # (test.t1)
-master-bin.000001	29866	Write_rows	1	29900	table_id: # flags: STMT_END_F
-master-bin.000001	29900	Table_map	1	29941	table_id: # (test.t1)
-master-bin.000001	29941	Write_rows	1	29975	table_id: # flags: STMT_END_F
-master-bin.000001	29975	Table_map	1	30016	table_id: # (test.t1)
-master-bin.000001	30016	Write_rows	1	30050	table_id: # flags: STMT_END_F
-master-bin.000001	30050	Table_map	1	30091	table_id: # (test.t1)
-master-bin.000001	30091	Write_rows	1	30125	table_id: # flags: STMT_END_F
-master-bin.000001	30125	Table_map	1	30166	table_id: # (test.t1)
-master-bin.000001	30166	Write_rows	1	30200	table_id: # flags: STMT_END_F
-master-bin.000001	30200	Table_map	1	30241	table_id: # (test.t1)
-master-bin.000001	30241	Write_rows	1	30275	table_id: # flags: STMT_END_F
-master-bin.000001	30275	Xid	1	30302	COMMIT /* XID */
-master-bin.000001	30302	Rotate	1	30346	master-bin.000002;pos=4
-=======
 show binlog events from <binlog_start>;
 Log_name	Pos	Event_type	Server_id	End_log_pos	Info
 master-bin.000001	#	Query	#	#	use `test`; create table t1 (a int) engine=innodb
@@ -2100,7 +1067,6 @@
 master-bin.000001	#	Write_rows	#	#	table_id: # flags: STMT_END_F
 master-bin.000001	#	Xid	#	#	COMMIT /* XID */
 master-bin.000001	#	Rotate	#	#	master-bin.000002;pos=4
->>>>>>> 9521db35
 drop table t1;
 set global binlog_cache_size=@bcs;
 set session autocommit = @ac;
@@ -2115,22 +1081,12 @@
 drop table t1;
 show binlog events from <binlog_start>;
 Log_name	Pos	Event_type	Server_id	End_log_pos	Info
-<<<<<<< HEAD
-master-bin.000001	4	Format_desc	1	107	Server version, Binlog ver: 4
-master-bin.000001	107	Query	1	228	use `test`; create table t1 (a bigint unsigned, b bigint(20) unsigned)
-master-bin.000001	228	Query	1	296	BEGIN
-master-bin.000001	296	Table_map	1	338	table_id: # (test.t1)
-master-bin.000001	338	Write_rows	1	384	table_id: # flags: STMT_END_F
-master-bin.000001	384	Query	1	453	COMMIT
-master-bin.000001	453	Query	1	529	use `test`; drop table t1
-=======
 master-bin.000001	#	Query	#	#	use `test`; create table t1 (a bigint unsigned, b bigint(20) unsigned)
 master-bin.000001	#	Query	#	#	BEGIN
 master-bin.000001	#	Table_map	#	#	table_id: # (test.t1)
 master-bin.000001	#	Write_rows	#	#	table_id: # flags: STMT_END_F
 master-bin.000001	#	Query	#	#	COMMIT
 master-bin.000001	#	Query	#	#	use `test`; drop table t1
->>>>>>> 9521db35
 reset master;
 CREATE DATABASE bug39182 DEFAULT CHARACTER SET utf8 COLLATE utf8_unicode_ci;
 USE bug39182;
@@ -2332,22 +1288,14 @@
 create table t3 (a int(11) NOT NULL AUTO_INCREMENT, b text, PRIMARY KEY (a) ) engine=innodb;
 show master status;
 File	Position	Binlog_Do_DB	Binlog_Ignore_DB
-<<<<<<< HEAD
 master-bin.000001	347		
-=======
-master-bin.000001	#	<Binlog_Do_DB>	<Binlog_Ignore_DB>
->>>>>>> 9521db35
 insert into t3(b) values ('aaaaaaaaaaaaaaaaaaaaaaaaaaaaaaaaaaaaaaaaaaaaaaaaaaaaaaaaaaaaaaaaaaaaaaaaaaaaaaaaaaaaaaaaaaaaaaaaaaaaaaaaaaaaaaaaaaaaaaaaaaaaaaaaaaaaaaaaaaaaaaaaaaaaaaaaaaaaaaaaaaaaaaaaaaaaaaaaaaaaaaaaaaaaaaaaaaaaaaaaaaaaaaaaaaaaaaaaaaaaaaaaaaaaaaaaaaaaaaaaaaaaaaaaaaaaaaaaaaaaaaaaaaaaaaaaaaaaaaaaaaaaaaaaaaaaaaaaaaaaaaaaaaaaaaaaaaaaaaaaaaaaaaaaaaaaaaaaaaaaaaaaaaaaaaaaaaaaaaaaaaaaaaaaaaaaaaaaaaaaaaaaaaaaaaaaaaaaaaaaaaaaaaaaaaaaaaaaaaaaaaaaaaaaaaaaaaaaaaaaaaaaaaaaaaaaaaaaaaaaaaaaaaaaaaaaaaaaaaaaaaaaaaaaaaaaaaaaaaaaaaaaaaaaaaaaaaaaaaaaaaaaaaaaaaaaaaaaaaaaaaaaaaaaaaaaaaaaaaaaaaaaaaaaaaaaaaaaaaaaaaaaaaaaaaaaaaaaaaaaaaaaaaaaaaaaaaaaaaaaaaaaaaaaaaaaaaaaaaaaaaaaaaaaaaaaaaaaaaaaaaaaaaaaaaaaaaaaaaaaaaaaaaaaaaaaaaaaaaaaaaaaaaaaaaaaaaaaaaaaaaaaaaaaaaaaaaaaaaaaaaaaaaaaaaaaaaaaaaaaaaaaaaaaaaaaaaaaaaaaaaaaaaaaaaaaaaaaaaaaaaaaaaaaaaaaaaaaaaaaaaaaaaaaaaaaaaaaaaaaaaaaaaaaaaaaaaaaaaaaaaaaaaaaaaaaaaaaaaaaaaaaaaaaaaaaaaaaaaaaaaaaaaaaaaaaaaaaaaaaaaaaaaaaaaaaaaaaaaaaaaaaaaaaaaaaaaaaaaaaaaaaaaaaaaaaaaaaaaaaaaaa');
 insert into t3(b) values ('aaaaaaaaaaaaaaaaaaaaaaaaaaaaaaaaaaaaaaaaaaaaaaaaaaaaaaaaaaaaaaaaaaaaaaaaaaaaaaaaaaaaaaaaaaaaaaaaaaaaaaaaaaaaaaaaaaaaaaaaaaaaaaaaaaaaaaaaaaaaaaaaaaaaaaaaaaaaaaaaaaaaaaaaaaaaaaaaaaaaaaaaaaaaaaaaaaaaaaaaaaaaaaaaaaaaaaaaaaaaaaaaaaaaaaaaaaaaaaaaaaaaaaaaaaaaaaaaaaaaaaaaaaaaaaaaaaaaaaaaaaaaaaaaaaaaaaaaaaaaaaaaaaaaaaaaaaaaaaaaaaaaaaaaaaaaaaaaaaaaaaaaaaaaaaaaaaaaaaaaaaaaaaaaaaaaaaaaaaaaaaaaaaaaaaaaaaaaaaaaaaaaaaaaaaaaaaaaaaaaaaaaaaaaaaaaaaaaaaaaaaaaaaaaaaaaaaaaaaaaaaaaaaaaaaaaaaaaaaaaaaaaaaaaaaaaaaaaaaaaaaaaaaaaaaaaaaaaaaaaaaaaaaaaaaaaaaaaaaaaaaaaaaaaaaaaaaaaaaaaaaaaaaaaaaaaaaaaaaaaaaaaaaaaaaaaaaaaaaaaaaaaaaaaaaaaaaaaaaaaaaaaaaaaaaaaaaaaaaaaaaaaaaaaaaaaaaaaaaaaaaaaaaaaaaaaaaaaaaaaaaaaaaaaaaaaaaaaaaaaaaaaaaaaaaaaaaaaaaaaaaaaaaaaaaaaaaaaaaaaaaaaaaaaaaaaaaaaaaaaaaaaaaaaaaaaaaaaaaaaaaaaaaaaaaaaaaaaaaaaaaaaaaaaaaaaaaaaaaaaaaaaaaaaaaaaaaaaaaaaaaaaaaaaaaaaaaaaaaaaaaaaaaaaaaaaaaaaaaaaaaaaaaaaaaaaaaaaaaaaaaaaaaaaaaaaaaaaaaaaaaaaaaaaaaaaaaaaaaaaaaaaaaaaaaaaaaaaaaaaaaaaaaaaaaaaaaaaaaaaaaaa');
 insert into t3(b) values ('aaaaaaaaaaaaaaaaaaaaaaaaaaaaaaaaaaaaaaaaaaaaaaaaaaaaaaaaaaaaaaaaaaaaaaaaaaaaaaaaaaaaaaaaaaaaaaaaaaaaaaaaaaaaaaaaaaaaaaaaaaaaaaaaaaaaaaaaaaaaaaaaaaaaaaaaaaaaaaaaaaaaaaaaaaaaaaaaaaaaaaaaaaaaaaaaaaaaaaaaaaaaaaaaaaaaaaaaaaaaaaaaaaaaaaaaaaaaaaaaaaaaaaaaaaaaaaaaaaaaaaaaaaaaaaaaaaaaaaaaaaaaaaaaaaaaaaaaaaaaaaaaaaaaaaaaaaaaaaaaaaaaaaaaaaaaaaaaaaaaaaaaaaaaaaaaaaaaaaaaaaaaaaaaaaaaaaaaaaaaaaaaaaaaaaaaaaaaaaaaaaaaaaaaaaaaaaaaaaaaaaaaaaaaaaaaaaaaaaaaaaaaaaaaaaaaaaaaaaaaaaaaaaaaaaaaaaaaaaaaaaaaaaaaaaaaaaaaaaaaaaaaaaaaaaaaaaaaaaaaaaaaaaaaaaaaaaaaaaaaaaaaaaaaaaaaaaaaaaaaaaaaaaaaaaaaaaaaaaaaaaaaaaaaaaaaaaaaaaaaaaaaaaaaaaaaaaaaaaaaaaaaaaaaaaaaaaaaaaaaaaaaaaaaaaaaaaaaaaaaaaaaaaaaaaaaaaaaaaaaaaaaaaaaaaaaaaaaaaaaaaaaaaaaaaaaaaaaaaaaaaaaaaaaaaaaaaaaaaaaaaaaaaaaaaaaaaaaaaaaaaaaaaaaaaaaaaaaaaaaaaaaaaaaaaaaaaaaaaaaaaaaaaaaaaaaaaaaaaaaaaaaaaaaaaaaaaaaaaaaaaaaaaaaaaaaaaaaaaaaaaaaaaaaaaaaaaaaaaaaaaaaaaaaaaaaaaaaaaaaaaaaaaaaaaaaaaaaaaaaaaaaaaaaaaaaaaaaaaaaaaaaaaaaaaaaaaaaaaaaaaaaaaaaaaaaaaaaaaaaaaaa');
 insert into t3(b) values ('aaaaaaaaaaaaaaaaaaaaaaaaaaaaaaaaaaaaaaaaaaaaaaaaaaaaaaaaaaaaaaaaaaaaaaaaaaaaaaaaaaaaaaaaaaaaaaaaaaaaaaaaaaaaaaaaaaaaaaaaaaaaaaaaaaaaaaaaaaaaaaaaaaaaaaaaaaaaaaaaaaaaaaaaaaaaaaaaaaaaaaaaaaaaaaaaaaaaaaaaaaaaaaaaaaaaaaaaaaaaaaaaaaaaaaaaaaaaaaaaaaaaaaaaaaaaaaaaaaaaaaaaaaaaaaaaaaaaaaaaaaaaaaaaaaaaaaaaaaaaaaaaaaaaaaaaaaaaaaaaaaaaaaaaaaaaaaaaaaaaaaaaaaaaaaaaaaaaaaaaaaaaaaaaaaaaaaaaaaaaaaaaaaaaaaaaaaaaaaaaaaaaaaaaaaaaaaaaaaaaaaaaaaaaaaaaaaaaaaaaaaaaaaaaaaaaaaaaaaaaaaaaaaaaaaaaaaaaaaaaaaaaaaaaaaaaaaaaaaaaaaaaaaaaaaaaaaaaaaaaaaaaaaaaaaaaaaaaaaaaaaaaaaaaaaaaaaaaaaaaaaaaaaaaaaaaaaaaaaaaaaaaaaaaaaaaaaaaaaaaaaaaaaaaaaaaaaaaaaaaaaaaaaaaaaaaaaaaaaaaaaaaaaaaaaaaaaaaaaaaaaaaaaaaaaaaaaaaaaaaaaaaaaaaaaaaaaaaaaaaaaaaaaaaaaaaaaaaaaaaaaaaaaaaaaaaaaaaaaaaaaaaaaaaaaaaaaaaaaaaaaaaaaaaaaaaaaaaaaaaaaaaaaaaaaaaaaaaaaaaaaaaaaaaaaaaaaaaaaaaaaaaaaaaaaaaaaaaaaaaaaaaaaaaaaaaaaaaaaaaaaaaaaaaaaaaaaaaaaaaaaaaaaaaaaaaaaaaaaaaaaaaaaaaaaaaaaaaaaaaaaaaaaaaaaaaaaaaaaaaaaaaaaaaaaaaaaaaaaaaaaaaaaaaaaaaaaaaaaaaaaaa');
-show master status;
+show master status /* must show new binlog index after rotating */;
 File	Position	Binlog_Do_DB	Binlog_Ignore_DB
-<<<<<<< HEAD
 master-bin.000002	107		
-=======
-master-bin.000002	#	<Binlog_Do_DB>	<Binlog_Ignore_DB>
->>>>>>> 9521db35
 drop table t3;
 #
 # Bug #45998: database crashes when running "create as select"
