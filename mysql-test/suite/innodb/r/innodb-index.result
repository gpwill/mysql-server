--- conflicted
+++ resolved
@@ -1,128 +1,9 @@
 set global innodb_file_per_table=on;
 set global innodb_file_format='Barracuda';
-<<<<<<< HEAD
-=======
-CREATE TABLE t1_purge (
-A INT,
-B BLOB, C BLOB, D BLOB, E BLOB,
-F BLOB, G BLOB, H BLOB,
-PRIMARY KEY (B(767), C(767), D(767), E(767), A),
-INDEX (A)
-) ENGINE=InnoDB ROW_FORMAT=DYNAMIC;
-INSERT INTO t1_purge VALUES (1,
-REPEAT('b', 766), REPEAT('c', 766), REPEAT('d', 766), REPEAT('e', 766),
-REPEAT('f', 766), REPEAT('g', 766), REPEAT('h', 766));
-CREATE TABLE t2_purge (
-A INT PRIMARY KEY,
-B BLOB, C BLOB, D BLOB, E BLOB,
-F BLOB, G BLOB, H BLOB, I BLOB,
-J BLOB, K BLOB, L BLOB,
-INDEX (B(767))) ENGINE=InnoDB ROW_FORMAT=DYNAMIC;
-INSERT INTO t2_purge VALUES (1,
-REPEAT('b', 766), REPEAT('c', 766), REPEAT('d', 766), REPEAT('e', 766),
-REPEAT('f', 766), REPEAT('g', 766), REPEAT('h', 766), REPEAT('i', 766),
-REPEAT('j', 766), REPEAT('k', 766), REPEAT('l', 766));
-CREATE TABLE t3_purge (
-A INT,
-B VARCHAR(800), C VARCHAR(800), D VARCHAR(800), E VARCHAR(800),
-F VARCHAR(800), G VARCHAR(800), H VARCHAR(800),
-PRIMARY KEY (B(767), C(767), D(767), E(767), A),
-INDEX (A)
-) ENGINE=InnoDB ROW_FORMAT=DYNAMIC;
-INSERT INTO t3_purge SELECT * FROM t1_purge;
-CREATE TABLE t4_purge (
-A INT PRIMARY KEY,
-B VARCHAR(800), C VARCHAR(800), D VARCHAR(800), E VARCHAR(800),
-F VARCHAR(800), G VARCHAR(800), H VARCHAR(800), I VARCHAR(800),
-J VARCHAR(800), K VARCHAR(800), L VARCHAR(800),
-INDEX (B(767))) ENGINE=InnoDB ROW_FORMAT=DYNAMIC;
-INSERT INTO t4_purge SELECT * FROM t2_purge;
-DELETE FROM t1_purge;
-DELETE FROM t2_purge;
-DELETE FROM t3_purge;
-DELETE FROM t4_purge;
-SET @r=REPEAT('a',500);
-CREATE TABLE t12637786(a INT,
-v1 VARCHAR(500), v2 VARCHAR(500), v3 VARCHAR(500),
-v4 VARCHAR(500), v5 VARCHAR(500), v6 VARCHAR(500),
-v7 VARCHAR(500), v8 VARCHAR(500), v9 VARCHAR(500),
-v10 VARCHAR(500), v11 VARCHAR(500), v12 VARCHAR(500),
-v13 VARCHAR(500), v14 VARCHAR(500), v15 VARCHAR(500),
-v16 VARCHAR(500), v17 VARCHAR(500), v18 VARCHAR(500)
-) ENGINE=InnoDB ROW_FORMAT=DYNAMIC;
-CREATE INDEX idx1 ON t12637786(a,v1);
-INSERT INTO t12637786 VALUES(9,@r,@r,@r,@r,@r,@r,@r,@r,@r,@r,@r,@r,@r,@r,@r,@r,@r,@r);
-UPDATE t12637786 SET a=1000;
-DELETE FROM t12637786;
-create table t12963823(a blob,b blob,c blob,d blob,e blob,f blob,g blob,h blob,
-i blob,j blob,k blob,l blob,m blob,n blob,o blob,p blob)
-engine=innodb row_format=dynamic;
-SET @r = repeat('a', 767);
-insert into t12963823 values (@r,@r,@r,@r, @r,@r,@r,@r, @r,@r,@r,@r, @r,@r,@r,@r);
-create index ndx_a on t12963823 (a(500));
-create index ndx_b on t12963823 (b(500));
-create index ndx_c on t12963823 (c(500));
-create index ndx_d on t12963823 (d(500));
-create index ndx_e on t12963823 (e(500));
-create index ndx_f on t12963823 (f(500));
-create index ndx_k on t12963823 (k(500));
-create index ndx_l on t12963823 (l(500));
-SET @r = repeat('b', 500);
-update t12963823 set a=@r,b=@r,c=@r,d=@r;
-update t12963823 set e=@r,f=@r,g=@r,h=@r;
-update t12963823 set i=@r,j=@r,k=@r,l=@r;
-update t12963823 set m=@r,n=@r,o=@r,p=@r;
-alter table t12963823 drop index ndx_a;
-alter table t12963823 drop index ndx_b;
-create index ndx_g on t12963823 (g(500));
-create index ndx_h on t12963823 (h(500));
-create index ndx_i on t12963823 (i(500));
-create index ndx_j on t12963823 (j(500));
-create index ndx_m on t12963823 (m(500));
-create index ndx_n on t12963823 (n(500));
-create index ndx_o on t12963823 (o(500));
-create index ndx_p on t12963823 (p(500));
-show create table t12963823;
-Table	Create Table
-t12963823	CREATE TABLE `t12963823` (
-  `a` blob,
-  `b` blob,
-  `c` blob,
-  `d` blob,
-  `e` blob,
-  `f` blob,
-  `g` blob,
-  `h` blob,
-  `i` blob,
-  `j` blob,
-  `k` blob,
-  `l` blob,
-  `m` blob,
-  `n` blob,
-  `o` blob,
-  `p` blob,
-  KEY `ndx_c` (`c`(500)),
-  KEY `ndx_d` (`d`(500)),
-  KEY `ndx_e` (`e`(500)),
-  KEY `ndx_f` (`f`(500)),
-  KEY `ndx_k` (`k`(500)),
-  KEY `ndx_l` (`l`(500)),
-  KEY `ndx_g` (`g`(500)),
-  KEY `ndx_h` (`h`(500)),
-  KEY `ndx_i` (`i`(500)),
-  KEY `ndx_j` (`j`(500)),
-  KEY `ndx_m` (`m`(500)),
-  KEY `ndx_n` (`n`(500)),
-  KEY `ndx_o` (`o`(500)),
-  KEY `ndx_p` (`p`(500))
-) ENGINE=InnoDB DEFAULT CHARSET=latin1 ROW_FORMAT=DYNAMIC
 create table t1(a varchar(2) primary key) engine=innodb;
 insert into t1 values('');
 create index t1a1 on t1(a(1));
 drop table t1;
-set global innodb_file_per_table=0;
-set global innodb_file_format=Antelope;
->>>>>>> 8eda91a2
 create table t1(a int not null, b int, c char(10) not null, d varchar(20)) engine = innodb;
 insert into t1 values (5,5,'oo','oo'),(4,4,'tr','tr'),(3,4,'ad','ad'),(2,3,'ak','ak');
 commit;
