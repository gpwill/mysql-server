--source include/have_debug_sync.inc
--source include/have_debug.inc
--source include/count_sessions.inc
--source include/have_innodb_max_16k.inc

CREATE TABLE `t` (
  `a` VARCHAR(100),
  `b` VARCHAR(100),
  `c` VARCHAR(200) GENERATED ALWAYS AS (CONCAT(a,b)) VIRTUAL,
  `h` VARCHAR(10) DEFAULT NULL,
  `i` int
) ENGINE=InnoDB;

INSERT INTO t VALUES (REPEAT('g', 100), REPEAT('x', 10), DEFAULT, "kk", 1);
INSERT INTO t VALUES (REPEAT('a', 100), REPEAT('b', 100), DEFAULT, "mm", 2);

CREATE INDEX idx ON t(c(100));

SET session debug="+d,ib_alter_add_virtual_fail";
--error ER_WRONG_KEY_COLUMN
ALTER TABLE t ADD COLUMN x VARCHAR(200) GENERATED ALWAYS AS (a) VIRTUAL, ADD INDEX(h),
ALGORITHM = INPLACE;
--error ER_WRONG_KEY_COLUMN
ALTER TABLE t DROP COLUMN c, ADD INDEX(h), ALGORITHM = INPLACE;
SET session debug="-d,ib_alter_add_virtual_fail";
DROP TABLE t;

#online test
CREATE TABLE t (a INT, b INT, c INT GENERATED ALWAYS AS(a+b), h VARCHAR(10));

INSERT INTO t VALUES (11, 3, DEFAULT, 'mm');
INSERT INTO t VALUES (18, 1, DEFAULT, 'mm');
INSERT INTO t VALUES (28, 1, DEFAULT, 'mm');
INSERT INTO t VALUES (null, null, DEFAULT, "mx");

SET DEBUG_SYNC = 'innodb_inplace_alter_table_enter SIGNAL start_create WAIT_FOR go_ahead';
--send CREATE INDEX idx ON t(c);

connect (con1,localhost,root,,);
connection con1;

SET DEBUG_SYNC = 'now WAIT_FOR start_create';
update t set a=0 where a = 11;
SET DEBUG_SYNC = 'now SIGNAL go_ahead';

connection default;
reap;

SELECT c FROM t;
SHOW CREATE TABLE t;
SELECT * FROM t;

SET DEBUG_SYNC = 'innodb_inplace_alter_table_enter SIGNAL start_create WAIT_FOR go_ahead';
--send ALTER TABLE t ADD COLUMN x INT;

connection con1;

SET DEBUG_SYNC = 'now WAIT_FOR start_create';
start transaction;
update t set a=1 where a = 0;
ROLLBACK;
SET DEBUG_SYNC = 'now SIGNAL go_ahead';

connection default;
reap;

SELECT c FROM t;

SET DEBUG_SYNC = 'innodb_inplace_alter_table_enter SIGNAL start_create WAIT_FOR go_ahead';
--send ALTER TABLE t ADD COLUMN x2 INT;

connection con1;

SET DEBUG_SYNC = 'now WAIT_FOR start_create';
start transaction;
DELETE FROM t WHERE a = 0;
ROLLBACK;
DELETE FROM t WHERE a = 0;
SET DEBUG_SYNC = 'now SIGNAL go_ahead';

connection default;
reap;

SELECT c FROM t;

disconnect con1;
DROP TABLE t;

SET DEBUG_SYNC = 'RESET';


# Test add virtual column and add index at the same time
# introduce some error

CREATE TABLE t (a INT, b INT, c INT GENERATED ALWAYS AS(a+b), h VARCHAR(10));

INSERT INTO t VALUES (11, 3, DEFAULT, 'mm');

INSERT INTO t VALUES (18, 1, DEFAULT, 'mm');

INSERT INTO t VALUES (28, 1, DEFAULT, 'mm');

INSERT INTO t VALUES (null, null, DEFAULT, 'mm');

CREATE INDEX idx_1 on t(c);

SET SESSION debug="+d,create_index_fail";

--enable_info
--error ER_DUP_ENTRY
ALTER TABLE t ADD COLUMN x INT GENERATED ALWAYS AS(a+b), ADD INDEX idx (x);
SET SESSION debug="-d,create_index_fail";
--disable_info

SHOW CREATE TABLE t;

SELECT c FROM t;

DROP TABLE t;


--echo #
--echo # Bug#22018532 ASSERTION WHEN ONLINE REAPPLY REBUILD LOG ON
--echo # MULTIPLE INDEXED VIRTUAL COLUMNS
--echo #

create table t (
  a int as (1) virtual,
  b int,
  c int as (1) virtual,
  unique(b),
  unique(c),
  key(a)
) engine=innodb;

insert ignore into t values();

SET DEBUG_SYNC = 'innodb_inplace_alter_table_enter SIGNAL start_create WAIT_FOR go_ahead';
--send optimize table t

connect (con1,localhost,root,,);

SET DEBUG_SYNC = 'now WAIT_FOR start_create';
insert ignore into t values();
SET DEBUG_SYNC = 'now SIGNAL go_ahead';

connection default;
--echo /* connection default */ optimize table t;
reap;
SELECT c FROM t;
SHOW CREATE TABLE t;
SELECT * FROM t;
DROP TABLE t;

# Do another test without duplicate error

CREATE TABLE t (a INT, b INT, c INT GENERATED ALWAYS AS(a+b), h VARCHAR(10));

INSERT INTO t VALUES (11, 3, DEFAULT, 'mm');
INSERT INTO t VALUES (18, 1, DEFAULT, 'mm');
INSERT INTO t VALUES (28, 1, DEFAULT, 'mm');
INSERT INTO t VALUES (null, null, DEFAULT, 'mm');

CREATE INDEX idx ON t(c);

SET DEBUG_SYNC = 'innodb_inplace_alter_table_enter SIGNAL start_rebuild WAIT_FOR go_ahead';
--send optimize table t

connection con1;
SET DEBUG_SYNC = 'now WAIT_FOR start_rebuild';
INSERT INTO t VALUES (48, 2, DEFAULT, 'xx');
INSERT INTO t VALUES (68, 3, DEFAULT, 'sx');
SET DEBUG_SYNC = 'now SIGNAL go_ahead';

connection default;
--echo /* connection default */ optimize table t;
reap;

SELECT c FROM t;

disconnect con1;

DROP TABLE t;
--echo #
--echo #  Bug#22140944    WL#8149: ADD TEST FOR THE ROW0LOG.CC FIX THAT
--echo #                  WAS UNRELATED TO Bug#21894654
--echo #

CREATE TABLE t1 ( id INT ,a VARCHAR(20), b VARCHAR(20) ,c VARCHAR(40)
GENERATED ALWAYS AS (CONCAT(a,b)),key(c));
INSERT INTO t1 (id,a,b) VALUES (10,'aditya','hello');

connect (con1,localhost,root);
connection con1;

SET DEBUG_SYNC= 'row_merge_after_scan SIGNAL opened WAIT_FOR go_ddl';
send ALTER TABLE t1 ADD CONSTRAINT  pk1 PRIMARY KEY (id);

connection default;
SET DEBUG_SYNC= 'now WAIT_FOR opened';
UPDATE t1 SET a = 'fg', id = 20 WHERE id = 10;
SET DEBUG_SYNC= 'now SIGNAL go_ddl';

connection con1;
reap;
disconnect con1;

connection default;
SELECT * from t1;
DROP TABLE t1;

--echo #
--echo #  Bug#22951879 - ASSERTS RELATED TO ONLINE DDL AND GCOL
--echo #

# Create a table with 2 virtual column, one (vbidxcol) is indexed and
# the other one (vbcol) is not
create table ibstd_14 (a int not null, d int not null, b varchar(198) not null, c char(181), vadcol int as (a+length(d)) stored, vbcol char(2) as (substr(b,2,2)) virtual, vbidxcol char(3) as (substr(b,1,3)) virtual , index(d), index(a), index(vbidxcol), index(a,vbidxcol), index(vbidxcol,d), unique key (b(10), a, d), index(c(99), b(31)), index(b(5), c(10), a) , index(a,d)) engine=InnoDB stats_persistent=1 row_format=dynamic charset latin1;

# Do an alter table rebuild table and also create a new index on this
# non-indexed virtual column
SET DEBUG_SYNC = 'innodb_inplace_alter_table_enter SIGNAL start_create WAIT_FOR go_ahead';
--send alter table ibstd_14  row_format=compressed key_block_size=4,add  key kn3 (d,c,vbcol,b);

# Do a concurrent insert, and make sure this newly indexed virtual column
# is also logged
connect (con1,localhost,root);
connection con1;
SET DEBUG_SYNC = 'now WAIT_FOR start_create';
insert into ibstd_14 (a,d,b,c, vbidxcol, vbcol) values ('118','6',repeat('oacolaarlruoacuroauurloraarucoooarcooauoolacalllaulrruarrrucruuooclacuoouccarrcoocloccorrrrarourcooalloocooccouruolaorlcaocualolc','1'),repeat('lolrrlalcocroraaulauclaaucolcorcuooaolruaooooluooooouaoorlarucorullalcrrloccououaooaorluorraclrcooouuolocoaolcocaaculruoocucoocoooauuolarcoraraocaoolulolarru','1'),default,default);

insert into ibstd_14 (a,d,b,c, vbidxcol, vbcol) values ('118','6', 'aaaa', 'lll', default, default);

# Also do an concurrent update, make sure this is performed
update ibstd_14 set b='11111' where b='aaaa';

SET DEBUG_SYNC = 'now SIGNAL go_ahead';

connection default;
reap;

select * from ibstd_14;

# This will use the newly added "kn3" index, to check materialized vbcol
# after log reapply
select d,c,vbcol,b from  ibstd_14;

# check the value is inserted into the index
select vbcol from ibstd_14;

drop table ibstd_14;

--echo #
--echo # Bug#26375771 INNODB: ASSERTION FAILURE: MACH0DATA.IC:308:VAL > 0X7F
--echo #
create table ibstd_07 (a int not null, d int not null, b blob not null, c text, vadcol int as (a+length(d)) stored, vbcol char(2) as (substr(b,2,2)) virtual, vbidxcol char(3) as (substr(b,1,3)) virtual , index(d  desc), index(a  desc), index(vbidxcol  desc), index(vbidxcol  desc,d  asc), unique key (b(101)  desc, a  asc, d ), index(c(255)  desc, b(255)  asc), index(b(5)  desc, c(10)  asc, a ) ) engine=InnoDB default charset=latin1 row_format=redundant;

insert into ibstd_07 values (2, 2, repeat('rocalrulcrcaurcuccoolrouuocacaooaucauualcucuoucucclolcllloocuarcoorlaccarocouuaoorcolloucraoaaooc','281'),repeat('ouolrculuouocououooalcoraooaulouuacrolrocooraoaooooolaccralacalooolalocoaacoorarorcurccarocucla','317'), default, default, default);


SET DEBUG_SYNC = 'innodb_inplace_alter_table_enter SIGNAL start_create WAIT_FOR go_ahead';
--send alter table ibstd_07  add primary key (b(11)  desc,a  asc, d );

# Do a concurrent update
connection con1;
SET DEBUG_SYNC = 'now WAIT_FOR start_create';
update ibstd_07 set c=repeat('0.366710324443464crllooolarlollorlulololucrluacoorrrluroluroocouauacacruloulcurlraorcrclrolcocrrcoccolourrooclrcocruruauallo','70');


SET DEBUG_SYNC = 'now SIGNAL go_ahead';

connection default;
reap;

SELECT * FROM ibstd_07;

DROP TABLE ibstd_07;

--echo #
--echo # Bug#22018745 CORRUPTION IN ONLINE TABLE REBUILD
--echo # (ROW_FORMAT=REDUNDANT, INDEXED VIRTUAL COLUMN)
--echo #

CREATE TABLE t (
  b char(5) PRIMARY KEY,
  v char(3) GENERATED ALWAYS AS (substr(b,1,3)) VIRTUAL, KEY(v)
) ENGINE=InnoDB DEFAULT CHARSET=latin1 ROW_FORMAT=REDUNDANT;

connection con1;
SET DEBUG_SYNC='row_log_table_apply1_before SIGNAL prepared WAIT_FOR apply';
--send OPTIMIZE TABLE t
connection default;

SET DEBUG_SYNC='now WAIT_FOR prepared';
INSERT INTO t SET b='fubar';
BEGIN;
DELETE FROM t;
ROLLBACK;
SET DEBUG_SYNC='now SIGNAL apply';

connection con1;
reap;

connection default;
CHECK TABLE t;
SELECT * FROM t;
DROP TABLE t;

disconnect con1;

SET DEBUG_SYNC = 'RESET';

--source include/wait_until_count_sessions.inc

--echo #
--echo # Bug#24658707 ASSERT: BUF0BUF.CC:2469:BUF_BLOCK_GET_STATE(BLOCK)
--echo # == BUF_BLOCK_FILE_PAGE#
--echo #

--connect(con1,localhost,root)
--connect(con2,localhost,root)

CREATE TABLE t1 (
     col1 int(11) NOT NULL,
     col2 int(11) DEFAULT NULL
   ) ENGINE=InnoDB DEFAULT CHARSET=latin1;

--connection con1
SET DEBUG_SYNC='purge_wait_for_btr_search_latch WAIT_FOR go';
--send ALTER TABLE t1 ADD COLUMN col3 INT GENERATED ALWAYS AS (col1 % col2) VIRTUAL, algorithm=inplace;

--connection con2
# Allow purge to wait for btr_search_latch
--sleep 10
SET DEBUG_SYNC = 'now signal go';

--connection con1
--reap

SET DEBUG_SYNC = 'RESET';

DROP TABLE t1;

--connection default
--disconnect con1
--disconnect con2

--echo #
--echo # Bug#26330279 - ASSERT ON ROW_PURGE_REMOVE_SEC_IF_POSS_LEAF| INNOBASE/ROW/ROW0PURGE.CC
--echo #

SET GLOBAL innodb_purge_stop_now=ON;
CREATE TABLE t1 (col1 INT,
                 col2 VARCHAR(100),
                 col3 VARCHAR(80) GENERATED ALWAYS AS (SUBSTR(col2,1,70)),
                 PRIMARY KEY (col1), UNIQUE KEY uidx(col3(10))) ENGINE = InnoDB;

INSERT INTO t1(col1, col2) VALUES(1, CONCAT(1, REPEAT('z',90)));

REPLACE INTO t1(col1, col2) SELECT col1, col2 FROM t1;

SET GLOBAL innodb_purge_run_now=ON;
--source include/wait_innodb_all_purged.inc

DROP TABLE t1;


--echo #
--echo # BUG#27319084 - INDEX CORRUPT: INNODB: FIELD 0 LEN IS NNN, SHOULD BE NNN; RECORD
--echo #

CREATE TABLE t1(a INT NOT NULL, d INT NOT NULL, b VARCHAR(198) NOT NULL, c CHAR(84), vbcol CHAR(2) AS (substr(b, 2, 2)) VIRTUAL, vbidxcol CHAR(3) AS (substr(b, 1, 3)) VIRTUAL, INDEX(vbidxcol ASC)) ROW_FORMAT = DYNAMIC;

INSERT INTO t1(a, d, b, c) VALUES(200, 300, '1.3.1415926535', 'hello world');

connect (conn1, localhost, root,,);

connection default;

SET DEBUG_SYNC = 'row_log_table_apply1_before SIGNAL altered WAIT_FOR dmls_done';

--send ALTER TABLE t1 ROW_FORMAT = REDUNDANT

connection conn1;

SET DEBUG_SYNC = 'now WAIT_FOR altered';

INSERT INTO t1(a, d, b, c) VALUES(201, 300, '3.1415926535', 'hello world');

UPDATE t1 SET b = '6.1516179' WHERE a = 200;

SET DEBUG_SYNC = 'now SIGNAL dmls_done';

disconnect conn1;

connection default;

reap;

SET DEBUG_SYNC = 'reset';

CHECK TABLE t1;

SELECT * FROM t1;

DROP TABLE t1;


CREATE TABLE t1(a INT NOT NULL, d INT NOT NULL, b VARCHAR(198) NOT NULL, c CHAR(84), vbcol CHAR(2) AS (substr(b, 2, 2)) VIRTUAL, vbidxcol CHAR(3) AS (substr(b, 1, 3)) VIRTUAL, INDEX(vbidxcol ASC)) ROW_FORMAT = REDUNDANT;

INSERT INTO t1(a, d, b, c) VALUES(200, 300, '1.3.1415926535', 'hello world');

connect (conn1, localhost, root,,);

connection default;

SET DEBUG_SYNC = 'row_log_table_apply1_before SIGNAL altered WAIT_FOR dmls_done';

--send ALTER TABLE t1 ROW_FORMAT = DYNAMIC

connection conn1;

SET DEBUG_SYNC = 'now WAIT_FOR altered';

INSERT INTO t1(a, d, b, c) VALUES(201, 300, '3.1415926535', 'hello world');

UPDATE t1 SET b = '6.1516179' WHERE a = 200;

SET DEBUG_SYNC = 'now SIGNAL dmls_done';

disconnect conn1;

connection default;

reap;

SET DEBUG_SYNC = 'reset';

CHECK TABLE t1;

SELECT * FROM t1;

<<<<<<< HEAD
DROP TABLE t1;
=======
--source include/wait_until_count_sessions.inc



--echo #
--echo # BUG#28448853 - ASSERTION FAILURE: ROW0LOG.CC:2153 ROW_LOG_TABLE_APPLY (THR=0X7F7C7C050030
--echo #

CREATE TABLE t1(a INT NOT NULL, d INT NOT NULL, b VARCHAR(198) NOT NULL, c CHAR(84), vbcol CHAR(2) AS (substr(b, 2, 2)) VIRTUAL);

INSERT INTO t1(a, d, b, c) VALUES(200, 300, '1.3.1415926535', 'hello world');

SELECT * FROM t1;

connect (conn1, localhost, root,,);

connection default;

SET DEBUG_SYNC = 'inplace_after_index_build SIGNAL altered WAIT_FOR dmls_done';

--send ALTER TABLE t1 ROW_FORMAT = COMPRESSED;

connection conn1;

SET DEBUG_SYNC = 'now WAIT_FOR altered';

START TRANSACTION;
UPDATE t1 SET b = '6.1516179' WHERE a = 200;
ROLLBACK;

SET DEBUG_SYNC = 'now SIGNAL dmls_done';

disconnect conn1;

connection default;

reap;

SET DEBUG_SYNC = 'reset';

CHECK TABLE t1;

SHOW CREATE TABLE t1;

SELECT * FROM t1;

DROP TABLE t1;


--source include/wait_until_count_sessions.inc
>>>>>>> 7dd239b0
<|MERGE_RESOLUTION|>--- conflicted
+++ resolved
@@ -440,10 +440,7 @@
 
 SELECT * FROM t1;
 
-<<<<<<< HEAD
-DROP TABLE t1;
-=======
---source include/wait_until_count_sessions.inc
+DROP TABLE t1;
 
 
 
@@ -492,5 +489,4 @@
 DROP TABLE t1;
 
 
---source include/wait_until_count_sessions.inc
->>>>>>> 7dd239b0
+--source include/wait_until_count_sessions.inc