--- conflicted
+++ resolved
@@ -2565,8 +2565,6 @@
 # Clean up after the Bug#55284/Bug#58912 test case.
 DROP TABLE bug58912;
 
-<<<<<<< HEAD
-=======
 #
 # Test fix for bug 13117023. InnoDB increments HA_READ_KEY_COUNT (aka
 # HANDLER_READ_KEY) when it should not.
@@ -2648,7 +2646,6 @@
 
 DROP TABLE t1;
 DROP TABLE t2;
->>>>>>> 76552dcf
 #######################################################################
 #                                                                     #
 # Please, DO NOT TOUCH this file as well as the innodb.result file.   #
