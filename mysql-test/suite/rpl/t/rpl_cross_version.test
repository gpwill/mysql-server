--- conflicted
+++ resolved
@@ -12,8 +12,6 @@
 
 --source include/master-slave.inc
 
-<<<<<<< HEAD
-=======
 # The test is disabled for windows due to 
 # Bug #42879 CHANGE MASTER RELAY_LOG_FILE=path fails on windows
 # Todo: release it from not_windows
@@ -22,7 +20,6 @@
 # EXEC_LOAD_EVENT of 4.1 binlog can't be supported
 -- source include/not_mts_slave_parallel_workers.inc
 
->>>>>>> fb5f6ee8
 #
 # Bug#31240 load data infile replication between (4.0 or 4.1) and 5.1 fails
 #
