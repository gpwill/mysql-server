
0 rows affected
1
1
0 rows affected
SCHEMA_NAME	DIGEST_TEXT	COUNT_STAR
null	TRUNCATE TABLE `performance_schema` . `events_statements_summary_by_digest`	1
null	SELECT ?	1
0 rows affected

1 rows affected
######### create_collection #########

command ok
Query
CREATE TABLE `xtest`.`test` (doc JSON,_id VARBINARY(32) GENERATED ALWAYS AS (JSON_UNQUOTE(JSON_EXTRACT(doc, '$._id'))) STORED PRIMARY KEY) CHARSET utf8mb4 ENGINE=InnoDB
0 rows affected
######### Crud.Insert #########

1 rows affected
Query
SELECT @@mysqlx_document_id_unique_prefix,@@auto_increment_offset,@@auto_increment_increment
INSERT INTO `xtest`.`test` (doc) VALUES ('{\"_id\": \"one\"}')
0 rows affected
######### Crud.Insert (upsert) #########

1 rows affected
Query
SELECT @@mysqlx_document_id_unique_prefix,@@auto_increment_offset,@@auto_increment_increment
INSERT INTO `xtest`.`test` (doc) VALUES ('{\"_id\": \"two\"}') ON DUPLICATE KEY UPDATE doc = IF(JSON_UNQUOTE(JSON_EXTRACT(doc, '$._id')) = JSON_UNQUOTE(JSON_EXTRACT(VALUES(doc), '$._id')), VALUES(doc), MYSQLX_ERROR(5018))
0 rows affected
######### Crud.Update #########

1 rows affected
Rows matched: 1  Changed: 1  Warnings: 0
Query
UPDATE `xtest`.`test` SET doc=JSON_SET(JSON_SET(doc,'$.key','val'),'$._id',JSON_EXTRACT(`doc`,'$._id')) WHERE (`_id` = 'one')
0 rows affected
######### Crud.CreateView #########
Mysqlx.Ok {
}

Query
CREATE VIEW `xtest`.`test_view` AS SELECT JSON_OBJECT('id', `_id`) AS doc FROM `xtest`.`test`
0 rows affected
######### Crud.ModifyView #########
Mysqlx.Ok {
}

Query
ALTER VIEW `xtest`.`test_view` AS SELECT JSON_OBJECT('id', `_id`) AS doc FROM `xtest`.`test`
0 rows affected
######### Crud.DropView #########
Mysqlx.Ok {
}

Query
DROP VIEW `xtest`.`test_view`
0 rows affected
######### Crud.Find #########
doc
{"_id": "one", "key": "val"}
{"_id": "two"}
command ok
Query
SELECT doc FROM `xtest`.`test`
0 rows affected
######### Crud.Find with shared lock #########
doc
{"_id": "one", "key": "val"}
{"_id": "two"}
command ok
Query
SELECT doc FROM `xtest`.`test` FOR SHARE
0 rows affected
######### Crud.Find with exclusive lock #########
doc
{"_id": "one", "key": "val"}
{"_id": "two"}
command ok
Query
SELECT doc FROM `xtest`.`test` FOR UPDATE
0 rows affected
######### Crud.Delete #########

1 rows affected
Query
DELETE FROM `xtest`.`test` WHERE (`_id` = 'one')
0 rows affected
######### create_collection #########

command ok
Query
CREATE TABLE `xtest`.`test2` (doc JSON,_id VARBINARY(32) GENERATED ALWAYS AS (JSON_UNQUOTE(JSON_EXTRACT(doc, '$._id'))) STORED PRIMARY KEY) CHARSET utf8mb4 ENGINE=InnoDB
0 rows affected
######### ensure_collection #########

command ok
Query
CREATE TABLE `xtest`.`test2` (doc JSON,_id VARBINARY(32) GENERATED ALWAYS AS (JSON_UNQUOTE(JSON_EXTRACT(doc, '$._id'))) STORED PRIMARY KEY) CHARSET utf8mb4 ENGINE=InnoDB
<<<<<<< HEAD
SELECT COUNT(*) AS cnt,COUNT(CASE WHEN (column_name = 'doc' AND data_type = 'json') THEN 1 ELSE NULL END) AS doc,COUNT(CASE WHEN (column_name = '_id' AND generation_expression RLIKE '^json_unquote\\(json_extract\\(`doc`,(_[[:alnum:]]+)?\\\\''\\$\\._id\\\\''\\)\\)$') THEN 1 ELSE NULL END) AS id,COUNT(CASE WHEN (column_name != '_id' AND column_name != 'doc' AND generation_expression RLIKE 'json_extract\\(`doc`,(_[[:alnum:]]+)?\\\\''\\$((\\*{2})?(\\[([[:digit:]]+|\\*)\\]|\\.([[:alpha:]_\\$][[:alnum:]_\\$]*|\\*|\\".*\\"|`.*`)))*\\\\''\\)') THEN 1 ELSE NULL END) AS gen FROM information_schema.columns WHERE table_name = 'test2' AND table_schema = 'xtest'
=======
SELECT @@sql_mode
SELECT COUNT(*) AS cnt,COUNT(CASE WHEN (column_name = 'doc' AND data_type = 'json') THEN 1 ELSE NULL END) AS doc,COUNT(CASE WHEN (column_name = '_id' AND generation_expression RLIKE '^json_unquote\\(json_extract\\(`doc`,(_[[:alnum:]]+)?\\\\''\\$\\._id\\\\''\\)\\)$') THEN 1 ELSE NULL END) AS id,COUNT(CASE WHEN (column_name != '_id' AND column_name != 'doc' AND generation_expression RLIKE 'json_extract\\(`doc`,(_[[:alnum:]]+)?\\\\''\\$((\\*{2})?(\\[([[:digit:]]+|\\*)\\]|\\.([[:alpha:]_\\$][[:alnum:]_\\$]*|\\*|\\".*\\")))*\\\\''\\)') THEN 1 ELSE NULL END) AS gen FROM information_schema.columns WHERE table_name = 'test2' AND table_schema = 'xtest'
>>>>>>> 4dae88a4
0 rows affected
######### create_collection_index #########

command ok
Query
SHOW CREATE TABLE `xtest`.`test2`
SHOW COLUMNS FROM `xtest`.`test2` WHERE Field = '$ix_t1_F3A2A51A9B0F2BE2468926B4132313728C250DBF'
ALTER TABLE `xtest`.`test2` ADD COLUMN `$ix_t1_F3A2A51A9B0F2BE2468926B4132313728C250DBF` TEXT GENERATED ALWAYS AS (JSON_UNQUOTE(JSON_EXTRACT(doc, '$.foo'))) VIRTUAL, ADD UNIQUE INDEX `foo` (`$ix_t1_F3A2A51A9B0F2BE2468926B4132313728C250DBF`(1))
0 rows affected
######### drop_collection_index #########

command ok
Query
SELECT @@sql_mode
SELECT column_name, COUNT(index_name) AS count FROM information_schema.statistics WHERE table_name='test2' AND table_schema='xtest' AND column_name IN (SELECT column_name FROM information_schema.statistics WHERE table_name='test2' AND table_schema='xtest' AND index_name='foo' AND column_name RLIKE '^\\$ix_[[:alnum:]_]+[[:xdigit:]]+$') GROUP BY column_name HAVING count = 1
ALTER TABLE `xtest`.`test2` DROP INDEX `foo`, DROP COLUMN `$ix_t1_F3A2A51A9B0F2BE2468926B4132313728C250DBF`
0 rows affected
######### create_collection_index (spatial) #########

command ok
Query
SHOW CREATE TABLE `xtest`.`test2`
SHOW COLUMNS FROM `xtest`.`test2` WHERE Field = '$ix_gj_r_F3A2A51A9B0F2BE2468926B4132313728C250DBF'
ALTER TABLE `xtest`.`test2` ADD COLUMN `$ix_gj_r_F3A2A51A9B0F2BE2468926B4132313728C250DBF` GEOMETRY GENERATED ALWAYS AS (ST_GEOMFROMGEOJSON(JSON_EXTRACT(doc, '$.foo'),1,4326)) STORED NOT NULL SRID 4326, ADD SPATIAL INDEX `bar` (`$ix_gj_r_F3A2A51A9B0F2BE2468926B4132313728C250DBF`)
0 rows affected
######### drop_collection_index (spatial) #########

command ok
Query
SELECT @@sql_mode
SELECT column_name, COUNT(index_name) AS count FROM information_schema.statistics WHERE table_name='test2' AND table_schema='xtest' AND column_name IN (SELECT column_name FROM information_schema.statistics WHERE table_name='test2' AND table_schema='xtest' AND index_name='bar' AND column_name RLIKE '^\\$ix_[[:alnum:]_]+[[:xdigit:]]+$') GROUP BY column_name HAVING count = 1
ALTER TABLE `xtest`.`test2` DROP INDEX `bar`, DROP COLUMN `$ix_gj_r_F3A2A51A9B0F2BE2468926B4132313728C250DBF`
0 rows affected
######### create_collection_index (fulltext) #########

command ok
Query
SHOW CREATE TABLE `xtest`.`test2`
SHOW COLUMNS FROM `xtest`.`test2` WHERE Field = '$ix_ft_r_F3A2A51A9B0F2BE2468926B4132313728C250DBF'
ALTER TABLE `xtest`.`test2` ADD COLUMN `$ix_ft_r_F3A2A51A9B0F2BE2468926B4132313728C250DBF` TEXT GENERATED ALWAYS AS (JSON_UNQUOTE(JSON_EXTRACT(doc, '$.foo'))) STORED NOT NULL, ADD FULLTEXT INDEX `foobar` (`$ix_ft_r_F3A2A51A9B0F2BE2468926B4132313728C250DBF`) WITH PARSER ngram
0 rows affected
######### drop_collection_index (fulltext) #########

command ok
Query
SELECT @@sql_mode
SELECT column_name, COUNT(index_name) AS count FROM information_schema.statistics WHERE table_name='test2' AND table_schema='xtest' AND column_name IN (SELECT column_name FROM information_schema.statistics WHERE table_name='test2' AND table_schema='xtest' AND index_name='foobar' AND column_name RLIKE '^\\$ix_[[:alnum:]_]+[[:xdigit:]]+$') GROUP BY column_name HAVING count = 1
ALTER TABLE `xtest`.`test2` DROP INDEX `foobar`, DROP COLUMN `$ix_ft_r_F3A2A51A9B0F2BE2468926B4132313728C250DBF`
0 rows affected
######### list_objects #########
name	type
test	COLLECTION
test2	COLLECTION
command ok
Query
SHOW TABLES FROM `xtest`
<<<<<<< HEAD
SELECT T.table_name AS name, IF(ANY_VALUE(T.table_type) LIKE '%VIEW', IF(COUNT(*)=1 AND COUNT(CASE WHEN (column_name = 'doc' AND data_type = 'json') THEN 1 ELSE NULL END)=1, 'COLLECTION_VIEW', 'VIEW'), IF(COUNT(*)-2 = COUNT(CASE WHEN (column_name != '_id' AND column_name != 'doc' AND generation_expression RLIKE 'json_extract\\(`doc`,(_[[:alnum:]]+)?\\\\''\\$((\\*{2})?(\\[([[:digit:]]+|\\*)\\]|\\.([[:alpha:]_\\$][[:alnum:]_\\$]*|\\*|\\".*\\"|`.*`)))*\\\\''\\)') THEN 1 ELSE NULL END) AND COUNT(CASE WHEN (column_name = 'doc' AND data_type = 'json') THEN 1 ELSE NULL END)=1 AND COUNT(CASE WHEN (column_name = '_id' AND generation_expression RLIKE '^json_unquote\\(json_extract\\(`doc`,(_[[:alnum:]]+)?\\\\''\\$\\._id\\\\''\\)\\)$') THEN 1 ELSE NULL END)=1, 'COLLECTION', 'TABLE')) AS type FROM information_schema.tables AS T LEFT JOIN information_schema.columns AS C ON (T.table_schema = C.table_schema AND T.table_name = C.table_name) WHERE T.table_schema = 'xtest' GROUP BY name ORDER BY name
=======
SELECT @@sql_mode
SELECT T.table_name AS name, IF(ANY_VALUE(T.table_type) LIKE '%VIEW', IF(COUNT(*)=1 AND COUNT(CASE WHEN (column_name = 'doc' AND data_type = 'json') THEN 1 ELSE NULL END)=1, 'COLLECTION_VIEW', 'VIEW'), IF(COUNT(*)-2 = COUNT(CASE WHEN (column_name != '_id' AND column_name != 'doc' AND generation_expression RLIKE 'json_extract\\(`doc`,(_[[:alnum:]]+)?\\\\''\\$((\\*{2})?(\\[([[:digit:]]+|\\*)\\]|\\.([[:alpha:]_\\$][[:alnum:]_\\$]*|\\*|\\".*\\")))*\\\\''\\)') THEN 1 ELSE NULL END) AND COUNT(CASE WHEN (column_name = 'doc' AND data_type = 'json') THEN 1 ELSE NULL END)=1 AND COUNT(CASE WHEN (column_name = '_id' AND generation_expression RLIKE '^json_unquote\\(json_extract\\(`doc`,(_[[:alnum:]]+)?\\\\''\\$\\._id\\\\''\\)\\)$') THEN 1 ELSE NULL END)=1, 'COLLECTION', 'TABLE')) AS type FROM information_schema.tables AS T LEFT JOIN information_schema.columns AS C ON (T.table_schema = C.table_schema AND T.table_name = C.table_name) WHERE T.table_schema = 'xtest' GROUP BY name ORDER BY name
>>>>>>> 4dae88a4
0 rows affected
######### drop_collection #########

command ok
Query
DROP TABLE `xtest`.`test2`
0 rows affected
######### list_clients #########

0 rows affected

0 rows affected
client_id	user	host	sql_session
1	x_root	localhost	$SESSION
command ok
Query
CREATE USER 'unpriv'@'localhost'
SET PASSWORD FOR `unpriv`@`localhost`=<secret>
0 rows affected
######### kill_client #########
connecting...
active session is now 'unpriv'
connecting...
active session is now 'x_root'

command ok

0 rows affected
Query
/* xplugin authentication */ SELECT @@require_secure_transport, `authentication_string`, `plugin`,(`account_locked`='Y') as is_account_locked, (`password_expired`!='N') as `is_password_expired`, @@disconnect_on_expired_password as `disconnect_on_expired_password`, @@offline_mode and (`Super_priv`='N') as `is_offline_mode_and_not_super_user`,`ssl_type`, `ssl_cipher`, `x509_issuer`, `x509_subject` FROM mysql.user WHERE 'x_root' = `user` AND 'localhost' = `host`
KILL
drop user unpriv@localhost
0 rows affected
######### list_notices #########
notice	enabled
warnings	1
group_replication/membership/quorum_loss	0
group_replication/membership/view	0
group_replication/status/role_change	0
group_replication/status/state_change	0
account_expired	1
generated_insert_id	1
rows_affected	1
produced_message	1
command ok
Query
0 rows affected
######### disable_notices #########

command ok
1/0
null
0 rows affected
Query
SELECT 1/0
0 rows affected
######### enable_notices #########

command ok
1/0
null
0 rows affected
Warnings generated:
WARNING | 1365 | Division by 0
Query
SELECT 1/0
SHOW WARNINGS
0 rows affected
######### ping #########

command ok
Query
0 rows affected
closing session x_root
Mysqlx.Ok {
  msg: "bye!"
}
ok
DROP SCHEMA IF EXISTS xtest;<|MERGE_RESOLUTION|>--- conflicted
+++ resolved
@@ -98,12 +98,8 @@
 command ok
 Query
 CREATE TABLE `xtest`.`test2` (doc JSON,_id VARBINARY(32) GENERATED ALWAYS AS (JSON_UNQUOTE(JSON_EXTRACT(doc, '$._id'))) STORED PRIMARY KEY) CHARSET utf8mb4 ENGINE=InnoDB
-<<<<<<< HEAD
+SELECT @@sql_mode
 SELECT COUNT(*) AS cnt,COUNT(CASE WHEN (column_name = 'doc' AND data_type = 'json') THEN 1 ELSE NULL END) AS doc,COUNT(CASE WHEN (column_name = '_id' AND generation_expression RLIKE '^json_unquote\\(json_extract\\(`doc`,(_[[:alnum:]]+)?\\\\''\\$\\._id\\\\''\\)\\)$') THEN 1 ELSE NULL END) AS id,COUNT(CASE WHEN (column_name != '_id' AND column_name != 'doc' AND generation_expression RLIKE 'json_extract\\(`doc`,(_[[:alnum:]]+)?\\\\''\\$((\\*{2})?(\\[([[:digit:]]+|\\*)\\]|\\.([[:alpha:]_\\$][[:alnum:]_\\$]*|\\*|\\".*\\"|`.*`)))*\\\\''\\)') THEN 1 ELSE NULL END) AS gen FROM information_schema.columns WHERE table_name = 'test2' AND table_schema = 'xtest'
-=======
-SELECT @@sql_mode
-SELECT COUNT(*) AS cnt,COUNT(CASE WHEN (column_name = 'doc' AND data_type = 'json') THEN 1 ELSE NULL END) AS doc,COUNT(CASE WHEN (column_name = '_id' AND generation_expression RLIKE '^json_unquote\\(json_extract\\(`doc`,(_[[:alnum:]]+)?\\\\''\\$\\._id\\\\''\\)\\)$') THEN 1 ELSE NULL END) AS id,COUNT(CASE WHEN (column_name != '_id' AND column_name != 'doc' AND generation_expression RLIKE 'json_extract\\(`doc`,(_[[:alnum:]]+)?\\\\''\\$((\\*{2})?(\\[([[:digit:]]+|\\*)\\]|\\.([[:alpha:]_\\$][[:alnum:]_\\$]*|\\*|\\".*\\")))*\\\\''\\)') THEN 1 ELSE NULL END) AS gen FROM information_schema.columns WHERE table_name = 'test2' AND table_schema = 'xtest'
->>>>>>> 4dae88a4
 0 rows affected
 ######### create_collection_index #########
 
@@ -160,12 +156,8 @@
 command ok
 Query
 SHOW TABLES FROM `xtest`
-<<<<<<< HEAD
+SELECT @@sql_mode
 SELECT T.table_name AS name, IF(ANY_VALUE(T.table_type) LIKE '%VIEW', IF(COUNT(*)=1 AND COUNT(CASE WHEN (column_name = 'doc' AND data_type = 'json') THEN 1 ELSE NULL END)=1, 'COLLECTION_VIEW', 'VIEW'), IF(COUNT(*)-2 = COUNT(CASE WHEN (column_name != '_id' AND column_name != 'doc' AND generation_expression RLIKE 'json_extract\\(`doc`,(_[[:alnum:]]+)?\\\\''\\$((\\*{2})?(\\[([[:digit:]]+|\\*)\\]|\\.([[:alpha:]_\\$][[:alnum:]_\\$]*|\\*|\\".*\\"|`.*`)))*\\\\''\\)') THEN 1 ELSE NULL END) AND COUNT(CASE WHEN (column_name = 'doc' AND data_type = 'json') THEN 1 ELSE NULL END)=1 AND COUNT(CASE WHEN (column_name = '_id' AND generation_expression RLIKE '^json_unquote\\(json_extract\\(`doc`,(_[[:alnum:]]+)?\\\\''\\$\\._id\\\\''\\)\\)$') THEN 1 ELSE NULL END)=1, 'COLLECTION', 'TABLE')) AS type FROM information_schema.tables AS T LEFT JOIN information_schema.columns AS C ON (T.table_schema = C.table_schema AND T.table_name = C.table_name) WHERE T.table_schema = 'xtest' GROUP BY name ORDER BY name
-=======
-SELECT @@sql_mode
-SELECT T.table_name AS name, IF(ANY_VALUE(T.table_type) LIKE '%VIEW', IF(COUNT(*)=1 AND COUNT(CASE WHEN (column_name = 'doc' AND data_type = 'json') THEN 1 ELSE NULL END)=1, 'COLLECTION_VIEW', 'VIEW'), IF(COUNT(*)-2 = COUNT(CASE WHEN (column_name != '_id' AND column_name != 'doc' AND generation_expression RLIKE 'json_extract\\(`doc`,(_[[:alnum:]]+)?\\\\''\\$((\\*{2})?(\\[([[:digit:]]+|\\*)\\]|\\.([[:alpha:]_\\$][[:alnum:]_\\$]*|\\*|\\".*\\")))*\\\\''\\)') THEN 1 ELSE NULL END) AND COUNT(CASE WHEN (column_name = 'doc' AND data_type = 'json') THEN 1 ELSE NULL END)=1 AND COUNT(CASE WHEN (column_name = '_id' AND generation_expression RLIKE '^json_unquote\\(json_extract\\(`doc`,(_[[:alnum:]]+)?\\\\''\\$\\._id\\\\''\\)\\)$') THEN 1 ELSE NULL END)=1, 'COLLECTION', 'TABLE')) AS type FROM information_schema.tables AS T LEFT JOIN information_schema.columns AS C ON (T.table_schema = C.table_schema AND T.table_name = C.table_name) WHERE T.table_schema = 'xtest' GROUP BY name ORDER BY name
->>>>>>> 4dae88a4
 0 rows affected
 ######### drop_collection #########
 
