/*****************************************************************************

Copyright (c) 1996, 2010, Innobase Oy. All Rights Reserved.

This program is free software; you can redistribute it and/or modify it under
the terms of the GNU General Public License as published by the Free Software
Foundation; version 2 of the License.

This program is distributed in the hope that it will be useful, but WITHOUT
ANY WARRANTY; without even the implied warranty of MERCHANTABILITY or FITNESS
FOR A PARTICULAR PURPOSE. See the GNU General Public License for more details.

You should have received a copy of the GNU General Public License along with
this program; if not, write to the Free Software Foundation, Inc., 59 Temple
Place, Suite 330, Boston, MA 02111-1307 USA

*****************************************************************************/

/**************************************************//**
@file trx/trx0rseg.c
Rollback segment

Created 3/26/1996 Heikki Tuuri
*******************************************************/

#include "trx0rseg.h"

#ifdef UNIV_NONINL
#include "trx0rseg.ic"
#endif

#include "trx0undo.h"
#include "fut0lst.h"
#include "srv0srv.h"
#include "trx0purge.h"
<<<<<<< HEAD
#include "ut0bh.h"
=======
#include "srv0mon.h"
>>>>>>> b7a27ab6

#ifdef UNIV_PFS_MUTEX
/* Key to register rseg_mutex_key with performance schema */
UNIV_INTERN mysql_pfs_key_t	rseg_mutex_key;
#endif /* UNIV_PFS_MUTEX */

/****************************************************************//**
Creates a rollback segment header. This function is called only when
a new rollback segment is created in the database.
@return	page number of the created segment, FIL_NULL if fail */
UNIV_INTERN
ulint
trx_rseg_header_create(
/*===================*/
	ulint	space,		/*!< in: space id */
	ulint	zip_size,	/*!< in: compressed page size in bytes
				or 0 for uncompressed pages */
	ulint	max_size,	/*!< in: max size in pages */
	ulint	rseg_slot_no,	/*!< in: rseg id == slot number in trx sys */
	mtr_t*	mtr)		/*!< in: mtr */
{
	ulint		page_no;
	trx_rsegf_t*	rsegf;
	trx_sysf_t*	sys_header;
	ulint		i;
	buf_block_t*	block;

	ut_ad(mtr);
	ut_ad(mtr_memo_contains(mtr, fil_space_get_latch(space, NULL),
				MTR_MEMO_X_LOCK));

	/* Allocate a new file segment for the rollback segment */
	block = fseg_create(space, 0,
			    TRX_RSEG + TRX_RSEG_FSEG_HEADER, mtr);

	if (block == NULL) {
		/* No space left */

		return(FIL_NULL);
	}

	buf_block_dbg_add_level(block, SYNC_RSEG_HEADER_NEW);

	page_no = buf_block_get_page_no(block);

	/* Get the rollback segment file page */
	rsegf = trx_rsegf_get_new(space, zip_size, page_no, mtr);

	/* Initialize max size field */
	mlog_write_ulint(rsegf + TRX_RSEG_MAX_SIZE, max_size,
			 MLOG_4BYTES, mtr);

	/* Initialize the history list */

	mlog_write_ulint(rsegf + TRX_RSEG_HISTORY_SIZE, 0, MLOG_4BYTES, mtr);
	flst_init(rsegf + TRX_RSEG_HISTORY, mtr);

	/* Reset the undo log slots */
	for (i = 0; i < TRX_RSEG_N_SLOTS; i++) {

		trx_rsegf_set_nth_undo(rsegf, i, FIL_NULL, mtr);
	}

	/* Add the rollback segment info to the free slot in
	the trx system header */

	sys_header = trx_sysf_get(mtr);

	trx_sysf_rseg_set_space(sys_header, rseg_slot_no, space, mtr);
	trx_sysf_rseg_set_page_no(sys_header, rseg_slot_no, page_no, mtr);

	return(page_no);
}

/***********************************************************************//**
Free's an instance of the rollback segment in memory. */
UNIV_INTERN
void
trx_rseg_mem_free(
/*==============*/
	trx_rseg_t*	rseg)	/* in, own: instance to free */
{
	trx_undo_t*	undo;
	trx_undo_t*	next_undo;

	mutex_free(&rseg->mutex);

	/* There can't be any active transactions. */
	ut_a(UT_LIST_GET_LEN(rseg->update_undo_list) == 0);
	ut_a(UT_LIST_GET_LEN(rseg->insert_undo_list) == 0);

	for (undo = UT_LIST_GET_FIRST(rseg->update_undo_cached);
	     undo != NULL;
	     undo = next_undo) {

		next_undo = UT_LIST_GET_NEXT(undo_list, undo);

		UT_LIST_REMOVE(undo_list, rseg->update_undo_cached, undo);

<<<<<<< HEAD
		trx_undo_mem_free(undo);
=======
		MONITOR_DEC(MONITOR_NUM_UNDO_SLOT_CACHED);

		trx_undo_mem_free(prev_undo);
>>>>>>> b7a27ab6
	}

	for (undo = UT_LIST_GET_FIRST(rseg->insert_undo_cached);
	     undo != NULL;
	     undo = next_undo) {

		next_undo = UT_LIST_GET_NEXT(undo_list, undo);

		UT_LIST_REMOVE(undo_list, rseg->insert_undo_cached, undo);

<<<<<<< HEAD
		trx_undo_mem_free(undo);
=======
		MONITOR_DEC(MONITOR_NUM_UNDO_SLOT_CACHED);

		trx_undo_mem_free(prev_undo);
>>>>>>> b7a27ab6
	}

	trx_sys_set_nth_rseg(trx_sys, rseg->id, NULL);

	mem_free(rseg);
}

/***************************************************************************
Creates and initializes a rollback segment object. The values for the
fields are read from the header. The object is inserted to the rseg
list of the trx system object and a pointer is inserted in the rseg
array in the trx system object.
@return	own: rollback segment object */
static
trx_rseg_t*
trx_rseg_mem_create(
/*================*/
	ulint	id,		/*!< in: rollback segment id */
	ulint	space,		/*!< in: space where the segment placed */
	ulint	zip_size,	/*!< in: compressed page size in bytes
				or 0 for uncompressed pages */
	ulint	page_no,	/*!< in: page number of the segment header */
	mtr_t*	mtr)		/*!< in: mtr */
{
	ulint		len;
	trx_rseg_t*	rseg;
	fil_addr_t	node_addr;
	trx_rsegf_t*	rseg_header;
	trx_ulogf_t*	undo_log_hdr;
	ulint		sum_of_undo_sizes;

	rseg = mem_zalloc(sizeof(trx_rseg_t));

	rseg->id = id;
	rseg->space = space;
	rseg->zip_size = zip_size;
	rseg->page_no = page_no;

	mutex_create(rseg_mutex_key, &rseg->mutex, SYNC_RSEG);

	trx_sys_set_nth_rseg(trx_sys, id, rseg);

	rseg_header = trx_rsegf_get_new(space, zip_size, page_no, mtr);

	rseg->max_size = mtr_read_ulint(rseg_header + TRX_RSEG_MAX_SIZE,
					MLOG_4BYTES, mtr);

	/* Initialize the undo log lists according to the rseg header */

	sum_of_undo_sizes = trx_undo_lists_init(rseg);

	rseg->curr_size = mtr_read_ulint(rseg_header + TRX_RSEG_HISTORY_SIZE,
					 MLOG_4BYTES, mtr)
		+ 1 + sum_of_undo_sizes;

	len = flst_get_len(rseg_header + TRX_RSEG_HISTORY, mtr);
	if (len > 0) {
		void*		ptr;
		rseg_queue_t	rseg_queue;

		trx_sys->rseg_history_len += len;

		node_addr = trx_purge_get_log_from_hist(
			flst_get_last(rseg_header + TRX_RSEG_HISTORY, mtr));
		rseg->last_page_no = node_addr.page;
		rseg->last_offset = node_addr.boffset;

		undo_log_hdr = trx_undo_page_get(rseg->space, rseg->zip_size,
						 node_addr.page,
						 mtr) + node_addr.boffset;

		rseg->last_trx_no = mach_read_from_8(
			undo_log_hdr + TRX_UNDO_TRX_NO);
		rseg->last_del_marks = mtr_read_ulint(
			undo_log_hdr + TRX_UNDO_DEL_MARKS, MLOG_2BYTES, mtr);

		rseg_queue.rseg = rseg;
		rseg_queue.trx_no = rseg->last_trx_no;

		/* There is no need to cover this operation by the purge
		mutex because we are still bootstrapping. */

		ptr = ib_bh_push(trx_sys->ib_bh, &rseg_queue);
		ut_a(ptr != NULL);
	} else {
		rseg->last_page_no = FIL_NULL;
	}


	return(rseg);
}

/********************************************************************
Creates the memory copies for the rollback segments and initializes the
rseg list and array in trx_sys at a database startup. */
static
void
trx_rseg_create_instance(
/*=====================*/
	trx_sysf_t*	sys_header,	/*!< in: trx system header */
	mtr_t*		mtr)		/*!< in: mtr */
{
	ulint		i;

	for (i = 0; i < TRX_SYS_N_RSEGS; i++) {
		ulint	page_no;

		page_no = trx_sysf_rseg_get_page_no(sys_header, i, mtr);

		if (page_no == FIL_NULL) {
			trx_sys_set_nth_rseg(trx_sys, i, NULL);
		} else {
			ulint		space;
			ulint		zip_size;
			trx_rseg_t*	rseg = NULL;

			ut_a(!trx_rseg_get_on_id(i));

			space = trx_sysf_rseg_get_space(sys_header, i, mtr);

			zip_size = space ? fil_space_get_zip_size(space) : 0;

			rseg = trx_rseg_mem_create(
				i, space, zip_size, page_no, mtr);

			ut_a(rseg->id == i);
		}
	}
}

/*********************************************************************
Creates a rollback segment.
@return pointer to new rollback segment if create successful */
UNIV_INTERN
trx_rseg_t*
trx_rseg_create(void)
/*=================*/
{
	mtr_t		mtr;
	ulint		slot_no;
	trx_rseg_t*	rseg = NULL;

	mtr_start(&mtr);

	/* To obey the latching order, acquire the file space
	x-latch before the trx_sys->mutex. */
	mtr_x_lock(fil_space_get_latch(TRX_SYS_SPACE, NULL), &mtr);

	slot_no = trx_sysf_rseg_find_free(&mtr);

	if (slot_no != ULINT_UNDEFINED) {
		ulint		space;
		ulint		page_no;
		ulint		zip_size;
		trx_sysf_t*	sys_header;

		page_no = trx_rseg_header_create(
			TRX_SYS_SPACE, 0, ULINT_MAX, slot_no, &mtr);

		ut_a(page_no != FIL_NULL);

		sys_header = trx_sysf_get(&mtr);

		space = trx_sysf_rseg_get_space(sys_header, slot_no, &mtr);

		zip_size = space ? fil_space_get_zip_size(space) : 0;

		rseg = trx_rseg_mem_create(
			slot_no, space, zip_size, page_no, &mtr);
	}

	mtr_commit(&mtr);

	return(rseg);
}

/********************************************************************
Initialize the rollback instance list. */
UNIV_INTERN
void
trx_rseg_list_and_array_init(
/*=========================*/
	trx_sysf_t*	sys_header,	/* in: trx system header */
	mtr_t*		mtr)		/* in: mtr */
{
	trx_sys->rseg_history_len = 0;

	trx_rseg_create_instance(sys_header, mtr);
}
<|MERGE_RESOLUTION|>--- conflicted
+++ resolved
@@ -33,11 +33,8 @@
 #include "fut0lst.h"
 #include "srv0srv.h"
 #include "trx0purge.h"
-<<<<<<< HEAD
 #include "ut0bh.h"
-=======
 #include "srv0mon.h"
->>>>>>> b7a27ab6
 
 #ifdef UNIV_PFS_MUTEX
 /* Key to register rseg_mutex_key with performance schema */
@@ -137,13 +134,9 @@
 
 		UT_LIST_REMOVE(undo_list, rseg->update_undo_cached, undo);
 
-<<<<<<< HEAD
+		MONITOR_DEC(MONITOR_NUM_UNDO_SLOT_CACHED);
+
 		trx_undo_mem_free(undo);
-=======
-		MONITOR_DEC(MONITOR_NUM_UNDO_SLOT_CACHED);
-
-		trx_undo_mem_free(prev_undo);
->>>>>>> b7a27ab6
 	}
 
 	for (undo = UT_LIST_GET_FIRST(rseg->insert_undo_cached);
@@ -154,13 +147,9 @@
 
 		UT_LIST_REMOVE(undo_list, rseg->insert_undo_cached, undo);
 
-<<<<<<< HEAD
+		MONITOR_DEC(MONITOR_NUM_UNDO_SLOT_CACHED);
+
 		trx_undo_mem_free(undo);
-=======
-		MONITOR_DEC(MONITOR_NUM_UNDO_SLOT_CACHED);
-
-		trx_undo_mem_free(prev_undo);
->>>>>>> b7a27ab6
 	}
 
 	trx_sys_set_nth_rseg(trx_sys, rseg->id, NULL);
