--- conflicted
+++ resolved
@@ -140,19 +140,9 @@
 /*=================*/
 	ulint	n_purge_threads)	/*!< in: number of purge threads */
 {
-<<<<<<< HEAD
-	mutex_enter(&kernel_mutex);
-=======
 	ibool	success;
 
-	purge_sys = mem_alloc(sizeof(trx_purge_t));
-
-	purge_sys->state = TRX_STOP_PURGE;
-
-	purge_sys->n_pages_handled = 0;
->>>>>>> 1c7c5146
-
-	purge_sys = mem_zalloc(sizeof(*purge_sys));
+	purge_sys = mem_zalloc(sizeof(trx_purge_t));
 
 	rw_lock_create(trx_purge_latch_key,
 		       &purge_sys->latch, SYNC_PURGE_LATCH);
@@ -173,28 +163,21 @@
 
 	purge_sys->trx->is_purge = 1;
 
-<<<<<<< HEAD
+	success = trx_start_low(purge_sys->trx, ULINT_UNDEFINED);
+	ut_a(success);
+
 	purge_sys->query = trx_purge_graph_build(
 		purge_sys->trx, n_purge_threads);
-=======
-	success = trx_start_low(purge_sys->trx, ULINT_UNDEFINED);
-	ut_a(success);
->>>>>>> 1c7c5146
-
-	purge_sys->view = read_view_oldest_copy_or_open_new(
-		ut_dulint_zero, purge_sys->heap);
-
-<<<<<<< HEAD
-	ut_a(trx_start_low(purge_sys->trx, ULINT_UNDEFINED));
-=======
+
+	/* FIXME: This is not really required, we need to get rid of this
+	depenedency on the kernel mutex. */
 	mutex_enter(&kernel_mutex);
 
 	trx_sys_mutex_enter();
 
-	purge_sys->view = read_view_open_now(ut_dulint_zero, purge_sys->heap);
+	purge_sys->view = read_view_purge_open(purge_sys->heap);
 
 	trx_sys_mutex_exit();
->>>>>>> 1c7c5146
 
 	mutex_exit(&kernel_mutex);
 }
@@ -219,11 +202,15 @@
 	purge_sys->sess = NULL;
 
 	if (purge_sys->view != NULL) {
+		mutex_enter(&kernel_mutex);
+
 		trx_sys_mutex_enter();
 
 		read_view_remove(purge_sys->view);
 
 		trx_sys_mutex_exit();
+
+		mutex_exit(&kernel_mutex);
 
 		purge_sys->view = NULL;
 	}
@@ -298,21 +285,8 @@
 	/* Add the log as the first in the history list */
 	flst_add_first(rseg_header + TRX_RSEG_HISTORY,
 		       undo_header + TRX_UNDO_HISTORY_NODE, mtr);
-<<<<<<< HEAD
-=======
-
-	trx_sys_mutex_enter();
-	trx_sys->rseg_history_len++;
-	trx_sys_mutex_exit();
->>>>>>> 1c7c5146
-
-	os_atomic_inc_ulint(&kernel_mutex, &trx_sys->rseg_history_len, 1);
-
-	//if (trx_sys->rseg_history_len > 10000) {
-
-		/* Inform the purge thread that there is work to do. */
-		//srv_wake_purge_thread_if_not_active();
-	//}
+
+	os_atomic_inc_ulint(&trx_sys->mutex, &trx_sys->rseg_history_len, 1);
 
 	/* Write the trx number to the undo log header */
 	mlog_write_dulint(undo_header + TRX_UNDO_TRX_NO, trx->no, mtr);
@@ -405,15 +379,8 @@
 	flst_cut_end(rseg_hdr + TRX_RSEG_HISTORY,
 		     log_hdr + TRX_UNDO_HISTORY_NODE, n_removed_logs, &mtr);
 
-<<<<<<< HEAD
 	os_atomic_dec_ulint(
-		&kernel_mutex, &trx_sys->rseg_history_len, n_removed_logs);
-=======
-	trx_sys_mutex_enter();
-	ut_ad(trx_sys->rseg_history_len >= n_removed_logs);
-	trx_sys->rseg_history_len -= n_removed_logs;
-	trx_sys_mutex_exit();
->>>>>>> 1c7c5146
+		&trx_sys->mutex, &trx_sys->rseg_history_len, n_removed_logs);
 
 	freed = FALSE;
 
@@ -495,17 +462,9 @@
 	}
 
 	if (cmp >= 0) {
-<<<<<<< HEAD
-
 		os_atomic_dec_ulint(
-			&kernel_mutex, &trx_sys->rseg_history_len,
+			&trx_sys->mutex, &trx_sys->rseg_history_len,
 		       	n_removed_logs);
-=======
-		trx_sys_mutex_enter();
-		ut_a(trx_sys->rseg_history_len >= n_removed_logs);
-		trx_sys->rseg_history_len -= n_removed_logs;
-		trx_sys_mutex_exit();
->>>>>>> 1c7c5146
 
 		flst_truncate_end(rseg_hdr + TRX_RSEG_HISTORY,
 				  log_hdr + TRX_UNDO_HISTORY_NODE,
@@ -1042,7 +1001,6 @@
 				ut_a(!ib_vector_is_empty(node->undo_recs));
 			}
 
-<<<<<<< HEAD
 			ib_vector_push(node->undo_recs, purge_rec);
 
 			if (ib_vector_size(node->undo_recs) >= batch_size) {
@@ -1059,21 +1017,6 @@
 		}
 	} while (thr);
 }
-=======
-	/* Close and free the old purge view */
-
-	// FIXME: We need this to cover the trx->conc_state that is checked
-	// in read_view_*() functions.
-	mutex_enter(&kernel_mutex);
-
-	trx_sys_mutex_enter();
-
-	read_view_remove(purge_sys->view);
-
-	purge_sys->view = NULL;
-
-	mem_heap_empty(purge_sys->heap);
->>>>>>> 1c7c5146
 
 /*******************************************************************//**
 Calculate the DML delay required.
@@ -1087,6 +1030,8 @@
 	need to be delayed in order to reduce the lagging of the purge
 	thread. */
 	ulint	delay = 0; /* in microseconds; default: no delay */
+
+	ut_ad(trx_sys_mutex_own());
 
 	/* If we cannot advance the 'purge view' because of an old
 	'consistent read view', then the DML statements cannot be delayed.
@@ -1107,7 +1052,6 @@
 		}
 	}
 
-<<<<<<< HEAD
 	return(delay);
 }
 
@@ -1122,15 +1066,6 @@
 	/* Ensure that the work queue empties out. */
 	while (purge_sys->n_submitted > purge_sys->n_completed
 	       && srv_shutdown_state == 0) {
-=======
-	purge_sys->view = read_view_purge_open(purge_sys->heap);
-
-	mutex_exit(&kernel_mutex);
-
-	trx_sys_mutex_exit();
-
-	rw_lock_x_unlock(&(purge_sys->latch));
->>>>>>> 1c7c5146
 
 		srv_release_threads(SRV_WORKER, 1);
 
@@ -1160,8 +1095,6 @@
 {
 	que_thr_t*	thr = NULL;
 
-	ut_a(purge_sys->n_submitted == purge_sys->n_completed);
-
 	mutex_enter(&purge_sys->mutex);
 
 	/* The number of tasks submitted should be completed. */
@@ -1169,18 +1102,23 @@
 
 	rw_lock_x_lock(&purge_sys->latch);
 
+	/* FIXME: This is only required because of read view create and
+	we should get rid of this dependency. */
 	mutex_enter(&kernel_mutex);
 
-	/* Close and free the old purge view */
-
-	read_view_close(purge_sys->view);
+	trx_sys_mutex_enter();
+
+	srv_dml_needed_delay = trx_purge_dml_delay();
+
+	read_view_remove(purge_sys->view);
+
 	purge_sys->view = NULL;
+
 	mem_heap_empty(purge_sys->heap);
 
-	srv_dml_needed_delay = trx_purge_dml_delay();
-
-	purge_sys->view = read_view_oldest_copy_or_open_new(
-		ut_dulint_zero, purge_sys->heap);
+	purge_sys->view = read_view_purge_open(purge_sys->heap);
+
+	trx_sys_mutex_exit();
 
 	mutex_exit(&kernel_mutex);
 
