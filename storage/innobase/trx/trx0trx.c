/*****************************************************************************

Copyright (c) 1996, 2011, Oracle and/or its affiliates. All Rights Reserved.

This program is free software; you can redistribute it and/or modify it under
the terms of the GNU General Public License as published by the Free Software
Foundation; version 2 of the License.

This program is distributed in the hope that it will be useful, but WITHOUT
ANY WARRANTY; without even the implied warranty of MERCHANTABILITY or FITNESS
FOR A PARTICULAR PURPOSE. See the GNU General Public License for more details.

You should have received a copy of the GNU General Public License along with
this program; if not, write to the Free Software Foundation, Inc., 59 Temple
Place, Suite 330, Boston, MA 02111-1307 USA

*****************************************************************************/

/**************************************************//**
@file trx/trx0trx.c
The transaction

Created 3/26/1996 Heikki Tuuri
*******************************************************/

#include "trx0trx.h"

#ifdef UNIV_NONINL
#include "trx0trx.ic"
#endif

#include "trx0undo.h"
#include "trx0rseg.h"
#include "log0log.h"
#include "que0que.h"
#include "lock0lock.h"
#include "trx0roll.h"
#include "usr0sess.h"
#include "read0read.h"
#include "srv0srv.h"
#include "srv0start.h"
#include "btr0sea.h"
#include "os0proc.h"
#include "trx0xa.h"
#include "trx0purge.h"
#include "ha_prototypes.h"
#include "srv0mon.h"

/** Dummy session used currently in MySQL interface */
UNIV_INTERN sess_t*		trx_dummy_sess = NULL;

/** Number of transactions currently allocated for MySQL: protected by
<<<<<<< HEAD
trx_sys->lock */
UNIV_INTERN ulint		trx_n_mysql_transactions = 0;
=======
the kernel mutex */
UNIV_INTERN ulint	trx_n_mysql_transactions = 0;
/** Number of transactions currently in the XA PREPARED state: protected by
the kernel mutex */
UNIV_INTERN ulint	trx_n_prepared = 0;
>>>>>>> 153c16c9

#ifdef UNIV_PFS_MUTEX
/* Key to register the mutex with performance schema */
UNIV_INTERN mysql_pfs_key_t	trx_mutex_key;
/* Key to register the mutex with performance schema */
UNIV_INTERN mysql_pfs_key_t	trx_undo_mutex_key;
#endif /* UNIV_PFS_MUTEX */

/*************************************************************//**
Set detailed error message for the transaction. */
UNIV_INTERN
void
trx_set_detailed_error(
/*===================*/
	trx_t*		trx,	/*!< in: transaction struct */
	const char*	msg)	/*!< in: detailed error message */
{
	ut_strlcpy(trx->detailed_error, msg, sizeof(trx->detailed_error));
}

/*************************************************************//**
Set detailed error message for the transaction from a file. Note that the
file is rewinded before reading from it. */
UNIV_INTERN
void
trx_set_detailed_error_from_file(
/*=============================*/
	trx_t*	trx,	/*!< in: transaction struct */
	FILE*	file)	/*!< in: file to read message from */
{
	os_file_read_string(file, trx->detailed_error,
			    sizeof(trx->detailed_error));
}

/****************************************************************//**
Creates and initializes a transaction object. It must be explicitly
started with trx_start_if_not_started() before using it. The default
isolation level is TRX_ISO_REPEATABLE_READ.
@return transaction instance, should never be NULL */
static
trx_t*
trx_create(void)
/*============*/
{
	trx_t*	trx;

	trx = mem_zalloc(sizeof(*trx));

	mutex_create(trx_mutex_key, &trx->mutex, SYNC_TRX);

	trx->magic_n = TRX_MAGIC_N;

	trx->state = TRX_STATE_NOT_STARTED;

	trx->isolation_level = TRX_ISO_REPEATABLE_READ;

	trx->no = IB_ULONGLONG_MAX;

	trx->support_xa = TRUE;

	trx->check_foreigns = TRUE;
	trx->check_unique_secondary = TRUE;

	trx->dict_operation = TRX_DICT_OP_NONE;

	mutex_create(trx_undo_mutex_key, &trx->undo_mutex, SYNC_TRX_UNDO);

	trx->error_state = DB_SUCCESS;

	trx->lock.que_state = TRX_QUE_RUNNING;

	trx->lock.lock_heap = mem_heap_create_typed(
		256, MEM_HEAP_FOR_LOCK_HEAP);

	trx->search_latch_timeout = BTR_SEA_TIMEOUT;

	trx->global_read_view_heap = mem_heap_create(256);

	trx->xid.formatID = -1;

	trx->op_info = "";

	/* Remember to free the vector explicitly in trx_free(). */
	trx->autoinc_locks = ib_vector_create(
		mem_heap_create(sizeof(ib_vector_t) + sizeof(void*) * 4), 4);

	return(trx);
}

/********************************************************************//**
Creates a transaction object for background operations by the master thread.
@return	own: transaction object */
UNIV_INTERN
trx_t*
trx_allocate_for_background(void)
/*=============================*/
{
	trx_t*	trx;

	trx = trx_create();
	trx->sess = trx_dummy_sess;

	return(trx);
}

/********************************************************************//**
Creates a transaction object for MySQL.
@return	own: transaction object */
UNIV_INTERN
trx_t*
trx_allocate_for_mysql(void)
/*========================*/
{
	trx_t*	trx;

	trx = trx_allocate_for_background();

	rw_lock_x_lock(&trx_sys->lock);

	++trx_n_mysql_transactions;

	ut_d(trx->in_mysql_trx_list = TRUE);
	UT_LIST_ADD_FIRST(mysql_trx_list, trx_sys->mysql_trx_list, trx);

	rw_lock_x_unlock(&trx_sys->lock);

	return(trx);
}

/********************************************************************//**
Releases the search latch if trx has reserved it. */
UNIV_INTERN
void
trx_search_latch_release_if_reserved(
/*=================================*/
	trx_t*	   trx) /*!< in: transaction */
{
	if (trx->has_search_latch) {
		rw_lock_s_unlock(&btr_search_latch);

		trx->has_search_latch = FALSE;
	}
}

/********************************************************************//**
Frees a transaction object. */
static
void
trx_free(
/*=====*/
	trx_t*	trx)	/*!< in, own: trx object */
{
	if (UNIV_UNLIKELY(trx->declared_to_be_inside_innodb)) {
		ut_print_timestamp(stderr);
		fputs("  InnoDB: Error: Freeing a trx which is declared"
		      " to be processing\n"
		      "InnoDB: inside InnoDB.\n", stderr);
		trx_print(stderr, trx, 600);
		putc('\n', stderr);

		/* This is an error but not a fatal error. We must keep
		the counters like srv_conc_n_threads accurate. */
		srv_conc_force_exit_innodb(trx);
	}

	if (UNIV_UNLIKELY(trx->n_mysql_tables_in_use != 0
			  || trx->mysql_n_tables_locked != 0)) {

		ut_print_timestamp(stderr);
		fprintf(stderr,
			"  InnoDB: Error: MySQL is freeing a thd\n"
			"InnoDB: though trx->n_mysql_tables_in_use is %lu\n"
			"InnoDB: and trx->mysql_n_tables_locked is %lu.\n",
			(ulong)trx->n_mysql_tables_in_use,
			(ulong)trx->mysql_n_tables_locked);
		trx_print(stderr, trx, 600);
		ut_print_buf(stderr, trx, sizeof(trx_t));
		putc('\n', stderr);
	}

	trx_mutex_enter(trx);

	ut_a(trx->magic_n == TRX_MAGIC_N);

	trx->magic_n = 11112222;

	ut_a(trx->state == TRX_STATE_NOT_STARTED);

	mutex_free(&trx->undo_mutex);

	ut_a(trx->insert_undo == NULL);
	ut_a(trx->update_undo == NULL);

	if (trx->undo_no_arr != NULL) {
		trx_undo_arr_free(trx->undo_no_arr);
	}

	ut_a(trx->lock.wait_lock == NULL);
	ut_a(trx->lock.wait_thr == NULL);

	ut_a(!trx->has_search_latch);

	ut_a(trx->dict_operation_lock_mode == 0);

	if (trx->lock.lock_heap) {
		mem_heap_free(trx->lock.lock_heap);
	}

	ut_a(UT_LIST_GET_LEN(trx->lock.trx_locks) == 0);

	if (trx->global_read_view_heap) {
		mem_heap_free(trx->global_read_view_heap);
	}

	trx->global_read_view = NULL;

	ut_a(trx->read_view == NULL);

	ut_a(ib_vector_is_empty(trx->autoinc_locks));
	/* We allocated a dedicated heap for the vector. */
	ib_vector_free(trx->autoinc_locks);

	trx_mutex_exit(trx);

	mutex_free(&trx->mutex);

	mem_free(trx);
}

/********************************************************************//**
<<<<<<< HEAD
Frees a transaction object of a background operation of the master thread. */
=======
At shutdown, frees a transaction object that is in the PREPARED state. */
UNIV_INTERN
void
trx_free_prepared(
/*==============*/
	trx_t*	trx)	/*!< in, own: trx object */
{
	ut_ad(mutex_own(&kernel_mutex));
	ut_a(trx->conc_state == TRX_PREPARED);
	ut_a(trx->magic_n == TRX_MAGIC_N);

	/* Prepared transactions are sort of active; they allow
	ROLLBACK and COMMIT operations. Because the system does not
	contain any other transactions than prepared transactions at
	the shutdown stage and because a transaction cannot become
	PREPARED while holding locks, it is safe to release the locks
	held by PREPARED transactions here at shutdown.*/
	lock_release_off_kernel(trx);

	trx_undo_free_prepared(trx);

	mutex_free(&trx->undo_mutex);

	if (trx->undo_no_arr) {
		trx_undo_arr_free(trx->undo_no_arr);
	}

	ut_a(UT_LIST_GET_LEN(trx->signals) == 0);
	ut_a(UT_LIST_GET_LEN(trx->reply_signals) == 0);

	ut_a(trx->wait_lock == NULL);
	ut_a(UT_LIST_GET_LEN(trx->wait_thrs) == 0);

	ut_a(!trx->has_search_latch);

	ut_a(trx->dict_operation_lock_mode == 0);

	if (trx->lock_heap) {
		mem_heap_free(trx->lock_heap);
	}

	if (trx->global_read_view_heap) {
		mem_heap_free(trx->global_read_view_heap);
	}

	ut_a(ib_vector_is_empty(trx->autoinc_locks));
	ib_vector_free(trx->autoinc_locks);

	UT_LIST_REMOVE(trx_list, trx_sys->trx_list, trx);

	mem_free(trx);
}

/********************************************************************//**
Frees a transaction object for MySQL. */
>>>>>>> 153c16c9
UNIV_INTERN
void
trx_free_for_background(
/*====================*/
	trx_t*	trx)	/*!< in, own: trx object */
{
	trx_free(trx);
}

/********************************************************************//**
Frees a transaction object for MySQL. */
UNIV_INTERN
void
trx_free_for_mysql(
/*===============*/
	trx_t*	trx)	/*!< in, own: trx object */
{
	rw_lock_x_lock(&trx_sys->lock);

	ut_ad(trx->in_mysql_trx_list);
	ut_d(trx->in_mysql_trx_list = FALSE);
	UT_LIST_REMOVE(mysql_trx_list, trx_sys->mysql_trx_list, trx);

	ut_ad(trx_sys_validate_trx_list());

	--trx_n_mysql_transactions;

	rw_lock_x_unlock(&trx_sys->lock);

	trx_free_for_background(trx);
}

/****************************************************************//**
Inserts the trx handle in the trx system trx list in the right position.
The list is sorted on the trx id so that the biggest id is at the list
start. This function is used at the database startup to insert incomplete
transactions to the list. */
static
void
trx_list_insert_ordered(
/*====================*/
	trx_t*	trx)	/*!< in: trx handle */
{
	trx_t*	trx2;

	ut_a(srv_is_being_started);
	ut_ad(!trx->in_trx_list);
	ut_ad(trx->state != TRX_STATE_NOT_STARTED);
	ut_ad(trx->is_recovered);

	for (trx2 = UT_LIST_GET_FIRST(trx_sys->trx_list);
	     trx2 != NULL;
	     trx2 = UT_LIST_GET_NEXT(trx_list, trx2)) {

		ut_ad(trx2->in_trx_list);

		if (trx->id >= trx2->id) {

			ut_ad(trx->id > trx2->id);
			break;
		}
	}

	if (trx2 != NULL) {
		trx2 = UT_LIST_GET_PREV(trx_list, trx2);

		if (trx2 == NULL) {
			UT_LIST_ADD_FIRST(trx_list, trx_sys->trx_list, trx);
		} else {
			UT_LIST_INSERT_AFTER(trx_list, trx_sys->trx_list,
					     trx2, trx);
		}
	} else {
		UT_LIST_ADD_LAST(trx_list, trx_sys->trx_list, trx);
	}

	ut_ad(!trx->in_trx_list);
	ut_d(trx->in_trx_list = TRUE);
}

/****************************************************************//**
Resurrect the transactions that were doing inserts the time of the
crash, they need to be undone.
@return trx_t instance  */
static
trx_t*
trx_resurrect_insert(
/*=================*/
	trx_undo_t*	undo,		/*!< in: entry to UNDO */
	trx_rseg_t*	rseg)		/*!< in: rollback segment */
{
	trx_t*		trx;

	trx = trx_allocate_for_background();

	trx->rseg = rseg;
	trx->xid = undo->xid;
	trx->id = undo->trx_id;
	trx->insert_undo = undo;
	trx->is_recovered = TRUE;

	/* This is single-threaded startup code, we do not need the
	protection of trx->mutex or trx_sys->lock here. */

	if (undo->state != TRX_UNDO_ACTIVE) {

		/* Prepared transactions are left in the prepared state
		waiting for a commit or abort decision from MySQL */

		if (undo->state == TRX_UNDO_PREPARED) {

			fprintf(stderr,
				"InnoDB: Transaction " TRX_ID_FMT " was in the"
				" XA prepared state.\n", trx->id);

			if (srv_force_recovery == 0) {

				trx->state = TRX_STATE_PREPARED;
			} else {
				fprintf(stderr,
					"InnoDB: Since innodb_force_recovery"
					" > 0, we will rollback it anyway.\n");

				trx->state = TRX_STATE_ACTIVE;
			}
		} else {
			trx->state = TRX_STATE_COMMITTED_IN_MEMORY;
		}

		/* We give a dummy value for the trx no; this should have no
		relevance since purge is not interested in committed
		transaction numbers, unless they are in the history
		list, in which case it looks the number from the disk based
		undo log structure */

		trx->no = trx->id;
	} else {
		trx->state = TRX_STATE_ACTIVE;

<<<<<<< HEAD
		/* A running transaction always has the number
		field inited to IB_ULONGLONG_MAX */
=======
						trx->conc_state = TRX_PREPARED;
						trx_n_prepared++;
					} else {
						fprintf(stderr,
							"InnoDB: Since"
							" innodb_force_recovery"
							" > 0, we will"
							" rollback it"
							" anyway.\n");
>>>>>>> 153c16c9

		trx->no = IB_ULONGLONG_MAX;
	}

	if (undo->dict_operation) {
		trx_set_dict_operation(trx, TRX_DICT_OP_TABLE);
		trx->table_id = undo->table_id;
	}

	if (!undo->empty) {
		trx->undo_no = undo->top_undo_no + 1;
	}

	return(trx);
}

/****************************************************************//**
Prepared transactions are left in the prepared state waiting for a
commit or abort decision from MySQL */
static
void
trx_resurrect_update_in_prepared_state(
/*===================================*/
	trx_t*			trx,	/*!< in,out: transaction */
	const trx_undo_t*	undo)	/*!< in: update UNDO record */
{
	/* This is single-threaded startup code, we do not need the
	protection of trx->mutex or trx_sys->lock here. */

	if (undo->state == TRX_UNDO_PREPARED) {
		fprintf(stderr,
			"InnoDB: Transaction " TRX_ID_FMT 
			" was in the XA prepared state.\n", trx->id);

		if (srv_force_recovery == 0) {

			trx->state = TRX_STATE_PREPARED;
		} else {
			fprintf(stderr,
				"InnoDB: Since innodb_force_recovery"
				" > 0, we will rollback it anyway.\n");

			trx->state = TRX_STATE_ACTIVE;
		}
	} else {
		trx->state = TRX_STATE_COMMITTED_IN_MEMORY;
	}
}

/****************************************************************//**
Resurrect the transactions that were doing updates the time of the
crash, they need to be undone. */
static
void
trx_resurrect_update(
/*=================*/
	trx_t*		trx,	/*!< in/out: transaction */
	trx_undo_t*	undo,	/*!< in/out: update UNDO record */
	trx_rseg_t*	rseg)	/*!< in/out: rollback segment */
{
	trx->rseg = rseg;
	trx->xid = undo->xid;
	trx->id = undo->trx_id;
	trx->update_undo = undo;
	trx->is_recovered = TRUE;

	/* This is single-threaded startup code, we do not need the
	protection of trx->mutex or trx_sys->lock here. */

<<<<<<< HEAD
	if (undo->state != TRX_UNDO_ACTIVE) {
		trx_resurrect_update_in_prepared_state(trx, undo);
=======
			if (NULL == trx) {
				trx = trx_create(trx_dummy_sess);

				trx->is_recovered = TRUE;
				trx->id = undo->trx_id;
				trx->xid = undo->xid;

				if (undo->state != TRX_UNDO_ACTIVE) {

					/* Prepared transactions are left in
					the prepared state waiting for a
					commit or abort decision from MySQL */

					if (undo->state == TRX_UNDO_PREPARED) {
						fprintf(stderr,
							"InnoDB: Transaction "
							TRX_ID_FMT " was in the"
							" XA prepared state.\n",
							(ullint) trx->id);

						if (srv_force_recovery == 0) {

							trx->conc_state
								= TRX_PREPARED;
							trx_n_prepared++;
						} else {
							fprintf(stderr,
								"InnoDB: Since"
								" innodb_force_recovery"
								" > 0, we will"
								" rollback it"
								" anyway.\n");

							trx->conc_state
								= TRX_ACTIVE;
						}
					} else {
						trx->conc_state
							= TRX_COMMITTED_IN_MEMORY;
					}

					/* We give a dummy value for the trx
					number */

					trx->no = trx->id;
				} else {
					trx->conc_state = TRX_ACTIVE;

					/* A running transaction always has
					the number field inited to
					IB_ULONGLONG_MAX */

					trx->no = IB_ULONGLONG_MAX;
				}

				trx->rseg = rseg;
				trx_list_insert_ordered(trx);
>>>>>>> 153c16c9

		/* We give a dummy value for the trx number */

		trx->no = trx->id;

	} else {
		trx->state = TRX_STATE_ACTIVE;

		/* A running transaction always has the number field inited to
		IB_ULONGLONG_MAX */

		trx->no = IB_ULONGLONG_MAX;
	}

	if (undo->dict_operation) {
		trx_set_dict_operation(trx, TRX_DICT_OP_TABLE);
		trx->table_id = undo->table_id;
	}

	if (!undo->empty && undo->top_undo_no >= trx->undo_no) {

		trx->undo_no = undo->top_undo_no + 1;
	}
}

/****************************************************************//**
Creates trx objects for transactions and initializes the trx list of
trx_sys at database start. Rollback segment and undo log lists must
already exist when this function is called, because the lists of
transactions to be rolled back or cleaned up are built based on the
undo log lists. */
UNIV_INTERN
void
trx_lists_init_at_db_start(void)
/*============================*/
{
	ulint		i;

	ut_a(srv_is_being_started);

	UT_LIST_INIT(trx_sys->trx_list);

	/* Look from the rollback segments if there exist undo logs for
	transactions */

	for (i = 0; i < TRX_SYS_N_RSEGS; ++i) {
		trx_undo_t*	undo;
		trx_rseg_t*	rseg;

		rseg = trx_sys->rseg_array[i];

		if (rseg == NULL) {
			continue;
		}

		/* Ressurrect transactions that were doing inserts. */
		for (undo = UT_LIST_GET_FIRST(rseg->insert_undo_list);
		     undo != NULL;
		     undo = UT_LIST_GET_NEXT(undo_list, undo)) {
			trx_t*	trx;

			trx = trx_resurrect_insert(undo, rseg);

			trx_list_insert_ordered(trx);
		}

		/* Ressurrect transactions that were doing updates. */
		for (undo = UT_LIST_GET_FIRST(rseg->update_undo_list);
		     undo != NULL;
		     undo = UT_LIST_GET_NEXT(undo_list, undo)) {
			trx_t*	trx;
			ibool	trx_created;

			/* Check the trx_sys->trx_list first. */
			rw_lock_s_lock(&trx_sys->lock);
			trx = trx_get_on_id(undo->trx_id);
			rw_lock_s_unlock(&trx_sys->lock);

			if (trx == NULL) {
				trx = trx_allocate_for_background();
				trx_created = TRUE;
			} else {
				trx_created = FALSE;
			}

			trx_resurrect_update(trx, undo, rseg);

			if (trx_created) {
				trx_list_insert_ordered(trx);
			}
		}
	}
}

/******************************************************************//**
Assigns a rollback segment to a transaction in a round-robin fashion.
@return	assigned rollback segment instance */
UNIV_INLINE
trx_rseg_t*
trx_assign_rseg(
/*============*/
	ulint	max_undo_logs)	/*!< in: maximum number of UNDO logs to use */
{
	ulint		i;
	trx_rseg_t*	rseg;
	static ulint	latest_rseg = 0;

	/* This breaks true round robin but that should be OK. */

	ut_a(max_undo_logs > 0 && max_undo_logs <= TRX_SYS_N_RSEGS);

	i = latest_rseg++;
        i %= max_undo_logs;

	/* Note: The assumtion here is that there can't be any gaps in
	the array. Once we implement more flexible rollback segment
	management this may not hold. The assertion checks for that case. */

	ut_a(trx_sys->rseg_array[0] != NULL);

	do {
		rseg = trx_sys->rseg_array[i];
		ut_a(rseg == NULL || i == rseg->id);

		i = (rseg == NULL) ? 0 : i + 1;

	} while (rseg == NULL);

	return(rseg);
}

/****************************************************************//**
Starts a transaction. */
static
void
trx_start_low(
/*==========*/
	trx_t*	trx)	/*!< in: transaction */
{
	trx_rseg_t*	rseg;

	ut_ad(trx->rseg == NULL);

	ut_ad(trx_state_eq(trx, TRX_STATE_NOT_STARTED));
	ut_ad(!trx->is_recovered);
	ut_ad(UT_LIST_GET_LEN(trx->lock.trx_locks) == 0);

	/* The initial value for trx->no: IB_ULONGLONG_MAX is used in
	read_view_open_now: */

	rseg = trx_assign_rseg(srv_rollback_segments);

	trx->no = IB_ULONGLONG_MAX;

	trx->start_time = ut_time();

	ut_a(trx->rseg == NULL);
	trx->rseg = rseg;

	rw_lock_x_lock(&trx_sys->lock);

	/* If this transaction came from trx_allocate_for_mysql(),
	trx->in_mysql_trx_list would hold. In that case, the trx->state
	change must be protected by the trx_sys->lock, so that
	lock_print_info_all_transactions() will have a consistent view. */

	trx->state = TRX_STATE_ACTIVE;

	trx->id = trx_sys_get_new_trx_id();

	UT_LIST_ADD_FIRST(trx_list, trx_sys->trx_list, trx);
	ut_ad(!trx->in_trx_list);
	ut_d(trx->in_trx_list = TRUE);

	ut_ad(trx_sys_validate_trx_list());

	rw_lock_x_unlock(&trx_sys->lock);

	MONITOR_INC(MONITOR_TRX_ACTIVE);
}

/****************************************************************//**
Set the transaction serialisation number. */
static
void
trx_serialisation_number_get(
/*=========================*/
	trx_t*		trx)	/*!< in: transaction */
{
	trx_rseg_t*	rseg;

	rseg = trx->rseg;

	ut_ad(mutex_own(&rseg->mutex));

	rw_lock_x_lock(&trx_sys->lock);

	trx->no = trx_sys_get_new_trx_id();

	/* If the rollack segment is not empty then the
	new trx_t::no can't be less than any trx_t::no
	already in the rollback segment. User threads only
	produce events when a rollback segment is empty. */

	if (rseg->last_page_no == FIL_NULL) {
		void*		ptr;
		rseg_queue_t	rseg_queue;

		rseg_queue.rseg = rseg;
		rseg_queue.trx_no = trx->no;

		mutex_enter(&purge_sys->bh_mutex);

		/* This is to reduce the pressure on the trx_sys_t::lock
		though in reality it should make very little (read no)
		difference because this code path is only taken when the
		rbs is empty. */

		rw_lock_x_unlock(&trx_sys->lock);

		ptr = ib_bh_push(purge_sys->ib_bh, &rseg_queue);
		ut_a(ptr);

		mutex_exit(&purge_sys->bh_mutex);
	} else {
		rw_lock_x_unlock(&trx_sys->lock);
	}
}

/****************************************************************//**
Assign the transaction its history serialisation number and write the
update UNDO log record to the assigned rollback segment.
@return the LSN of the UNDO log write. */
static
lsn_t
trx_write_serialisation_history(
/*============================*/
	trx_t*		trx)	/*!< in: transaction */
{

	mtr_t		mtr;
	trx_rseg_t*	rseg;

	rseg = trx->rseg;

	mtr_start(&mtr);

	/* Change the undo log segment states from TRX_UNDO_ACTIVE
	to some other state: these modifications to the file data
	structure define the transaction as committed in the file
	based domain, at the serialization point of the log sequence
	number lsn obtained below. */

	if (trx->update_undo != NULL) {
		page_t*		undo_hdr_page;
		trx_undo_t*	undo = trx->update_undo;

		/* We have to hold the rseg mutex because update
		log headers have to be put to the history list in the
		(serialisation) order of the UNDO trx number. This is
		required for the purge in-memory data structures too. */

		mutex_enter(&rseg->mutex);

		/* Assign the transaction serialisation number and also
		update the purge min binary heap if this is the first
		UNDO log being written to the assigned rollback segment. */

		trx_serialisation_number_get(trx);

		/* It is not necessary to obtain trx->undo_mutex here
		because only a single OS thread is allowed to do the
		transaction commit for this transaction. */

		undo_hdr_page = trx_undo_set_state_at_finish(undo, &mtr);

		trx_undo_update_cleanup(trx, undo_hdr_page, &mtr);
	} else {
		mutex_enter(&rseg->mutex);
	}

	if (trx->insert_undo != NULL) {
		trx_undo_set_state_at_finish(trx->insert_undo, &mtr);
	}

	mutex_exit(&rseg->mutex);

	MONITOR_INC(MONITOR_TRX_COMMIT_UNDO);

	/* Update the latest MySQL binlog name and offset info
	in trx sys header if MySQL binlogging is on or the database
	server is a MySQL replication slave */

	if (trx->mysql_log_file_name
	    && trx->mysql_log_file_name[0] != '\0') {

		trx_sys_update_mysql_binlog_offset(
			trx->mysql_log_file_name,
			trx->mysql_log_offset,
			TRX_SYS_MYSQL_LOG_INFO, &mtr);

		trx->mysql_log_file_name = NULL;
	}

	/* The following call commits the mini-transaction, making the
	whole transaction committed in the file-based world, at this
	log sequence number. The transaction becomes 'durable' when
	we write the log to disk, but in the logical sense the commit
	in the file-based data structures (undo logs etc.) happens
	here.

	NOTE that transaction numbers, which are assigned only to
	transactions with an update undo log, do not necessarily come
	in exactly the same order as commit lsn's, if the transactions
	have different rollback segments. To get exactly the same
	order we should hold the kernel mutex up to this point,
	adding to the contention of the kernel mutex. However, if
	a transaction T2 is able to see modifications made by
	a transaction T1, T2 will always get a bigger transaction
	number and a bigger commit lsn than T1. */

	/*--------------*/
	mtr_commit(&mtr);
	/*--------------*/

	return(mtr.end_lsn);
}

/****************************************************************//**
Commits a transaction. */
UNIV_INTERN
void
trx_commit(
/*=======*/
	trx_t*	trx)	/*!< in: transaction */
{
	trx_named_savept_t*	savep;
	lsn_t			lsn = 0;

	ut_ad(trx->in_trx_list);
	ut_ad(!trx_state_eq(trx, TRX_STATE_COMMITTED_IN_MEMORY));

	if (trx->insert_undo != NULL || trx->update_undo != NULL) {
		lsn = trx_write_serialisation_history(trx);
	} else {
		lsn = 0;
	}

<<<<<<< HEAD
	trx->must_flush_log_later = FALSE;
=======
	ut_ad(trx->conc_state == TRX_ACTIVE || trx->conc_state == TRX_PREPARED);
	ut_ad(mutex_own(&kernel_mutex));

	if (UNIV_UNLIKELY(trx->conc_state == TRX_PREPARED)) {
		ut_a(trx_n_prepared > 0);
		trx_n_prepared--;
	}

	/* The following assignment makes the transaction committed in memory
	and makes its changes to data visible to other transactions.
	NOTE that there is a small discrepancy from the strict formal
	visibility rules here: a human user of the database can see
	modifications made by another transaction T even before the necessary
	log segment has been flushed to the disk. If the database happens to
	crash before the flush, the user has seen modifications from T which
	will never be a committed transaction. However, any transaction T2
	which sees the modifications of the committing transaction T, and
	which also itself makes modifications to the database, will get an lsn
	larger than the committing transaction T. In the case where the log
	flush fails, and T never gets committed, also T2 will never get
	committed. */
>>>>>>> 153c16c9

	lock_trx_release_locks(trx);

	/* Remove the transaction from the list of active transactions
	now that it no longer holds any user locks. */

	rw_lock_x_lock(&trx_sys->lock);
	ut_ad(trx->in_trx_list);
	ut_d(trx->in_trx_list = FALSE);
	UT_LIST_REMOVE(trx_list, trx_sys->trx_list, trx);

	/* If this transaction came from trx_allocate_for_mysql(),
	trx->in_mysql_trx_list would hold. In that case, the
	trx->state change must be protected by trx_sys->lock, so that
	lock_print_info_all_transactions() will have a consistent view. */

	trx->state = TRX_STATE_NOT_STARTED;
	ut_ad(trx_sys_validate_trx_list());
	MONITOR_INC(MONITOR_TRX_COMMIT);
	rw_lock_x_unlock(&trx_sys->lock);

	if (trx->global_read_view != NULL) {
		read_view_remove(trx->global_read_view);

		mem_heap_empty(trx->global_read_view_heap);

		trx->global_read_view = NULL;
	}

	trx->read_view = NULL;

	if (lsn) {
		if (trx->insert_undo != NULL) {

			trx_undo_insert_cleanup(trx);
		}

		/* NOTE that we could possibly make a group commit more
		efficient here: call os_thread_yield here to allow also other
		trxs to come to commit! */

		/*-------------------------------------*/

		/* Depending on the my.cnf options, we may now write the log
		buffer to the log files, making the transaction durable if
		the OS does not crash. We may also flush the log files to
		disk, making the transaction durable also at an OS crash or a
		power outage.

		The idea in InnoDB's group commit is that a group of
		transactions gather behind a trx doing a physical disk write
		to log files, and when that physical write has been completed,
		one of those transactions does a write which commits the whole
		group. Note that this group commit will only bring benefit if
		there are > 2 users in the database. Then at least 2 users can
		gather behind one doing the physical log write to disk.

		If we are calling trx_commit() under prepare_commit_mutex, we
		will delay possible log write and flush to a separate function
		trx_commit_complete_for_mysql(), which is only called when the
		thread has released the mutex. This is to make the
		group commit algorithm to work. Otherwise, the prepare_commit
		mutex would serialize all commits and prevent a group of
		transactions from gathering. */

		if (trx->flush_log_later) {
			/* Do nothing yet */
			trx->must_flush_log_later = TRUE;
		} else if (srv_flush_log_at_trx_commit == 0) {
			/* Do nothing */
		} else if (srv_flush_log_at_trx_commit == 1) {
			if (srv_unix_file_flush_method == SRV_UNIX_NOSYNC) {
				/* Write the log but do not flush it to disk */

				log_write_up_to(lsn, LOG_WAIT_ONE_GROUP,
						FALSE);
			} else {
				/* Write the log to the log files AND flush
				them to disk */

				log_write_up_to(lsn, LOG_WAIT_ONE_GROUP, TRUE);
			}
		} else if (srv_flush_log_at_trx_commit == 2) {

			/* Write the log but do not flush it to disk */

			log_write_up_to(lsn, LOG_WAIT_ONE_GROUP, FALSE);
		} else {
			ut_error;
		}

		trx->commit_lsn = lsn;
	}

	/* Free all savepoints, starting from the first. */
	savep = UT_LIST_GET_FIRST(trx->trx_savepoints);
	trx_roll_savepoints_free(trx, savep);

	trx->rseg = NULL;
	trx->undo_no = 0;
	trx->last_sql_stat_start.least_undo_no = 0;

	ut_ad(trx->lock.wait_thr == NULL);
	ut_ad(UT_LIST_GET_LEN(trx->lock.trx_locks) == 0);
	ut_ad(!trx->in_trx_list);
	/* trx->in_mysql_trx_list would hold between
	trx_allocate_for_mysql() and trx_free_for_mysql(). It does not
	hold for recovered transactions or system transactions. */
}

/****************************************************************//**
Cleans up a transaction at database startup. The cleanup is needed if
the transaction already got to the middle of a commit when the database
crashed, and we cannot roll it back. */
UNIV_INTERN
void
trx_cleanup_at_db_startup(
/*======================*/
	trx_t*	trx)	/*!< in: transaction */
{
	ut_ad(trx->is_recovered);

	if (trx->insert_undo != NULL) {

		trx_undo_insert_cleanup(trx);
	}

	trx->rseg = NULL;
	trx->undo_no = 0;
	trx->last_sql_stat_start.least_undo_no = 0;

	rw_lock_x_lock(&trx_sys->lock);

	UT_LIST_REMOVE(trx_list, trx_sys->trx_list, trx);
	ut_ad(trx->in_trx_list);
	ut_d(trx->in_trx_list = FALSE);

	rw_lock_x_unlock(&trx_sys->lock);

	/* Change the transaction state without mutex protection, now
	that it no longer is in the trx_list. Recovered transactions
	are never placed in the mysql_trx_list. */
	ut_ad(trx->is_recovered);
	ut_ad(!trx->in_trx_list);
	ut_ad(!trx->in_mysql_trx_list);
	trx->state = TRX_STATE_NOT_STARTED;
}

/********************************************************************//**
Assigns a read view for a consistent read query. All the consistent reads
within the same transaction will get the same read view, which is created
when this function is first called for a new started transaction.
@return	consistent read view */
UNIV_INTERN
read_view_t*
trx_assign_read_view(
/*=================*/
	trx_t*	trx)	/*!< in: active transaction */
{
	ut_ad(trx->state == TRX_STATE_ACTIVE);

	if (trx->read_view != NULL) {
		return(trx->read_view);
	}

	if (!trx->read_view) {

		trx->read_view = read_view_open_now(
			trx->id, trx->global_read_view_heap);

		trx->global_read_view = trx->read_view;
	}

	return(trx->read_view);
}

/****************************************************************//**
Prepares a transaction for commit/rollback. */
UNIV_INTERN
void
trx_commit_or_rollback_prepare(
/*===========================*/
	trx_t*	trx)		/*!< in/out: transaction */
{
	/* We are reading trx->state without holding trx_sys->lock
	here, because the commit or rollback should be invoked for a
	running (or recovered prepared) transaction that is associated
	with the current thread. */

	switch (trx->state) {
	case TRX_STATE_NOT_STARTED:
		trx_start_low(trx);
		/* fall through */
	case TRX_STATE_ACTIVE:
	case TRX_STATE_PREPARED:
		/* If the trx is in a lock wait state, moves the waiting
		query thread to the suspended state */

		if (trx->lock.que_state == TRX_QUE_LOCK_WAIT) {

			ut_a(trx->lock.wait_thr != NULL);
			trx->lock.wait_thr->state = QUE_THR_SUSPENDED;
			trx->lock.wait_thr = NULL;

			trx->lock.que_state = TRX_QUE_RUNNING;
		}

		ut_a(trx->lock.n_active_thrs == 1);
		return;
	case TRX_STATE_COMMITTED_IN_MEMORY:
		break;
	}

	ut_error;
}

/*********************************************************************//**
Creates a commit command node struct.
@return	own: commit node struct */
UNIV_INTERN
commit_node_t*
trx_commit_node_create(
/*===================*/
	mem_heap_t*	heap)	/*!< in: mem heap where created */
{
	commit_node_t*	node;

	node = mem_heap_alloc(heap, sizeof(*node));
	node->common.type  = QUE_NODE_COMMIT;
	node->state = COMMIT_NODE_SEND;

	return(node);
}

/***********************************************************//**
Performs an execution step for a commit type node in a query graph.
@return	query thread to run next, or NULL */
UNIV_INTERN
que_thr_t*
trx_commit_step(
/*============*/
	que_thr_t*	thr)	/*!< in: query thread */
{
	commit_node_t*	node;

	node = thr->run_node;

	ut_ad(que_node_get_type(node) == QUE_NODE_COMMIT);

	if (thr->prev_node == que_node_get_parent(node)) {
		node->state = COMMIT_NODE_SEND;
	}

	if (node->state == COMMIT_NODE_SEND) {
		trx_t*	trx;

		node->state = COMMIT_NODE_WAIT;

		trx = thr_get_trx(thr);

		ut_a(trx->lock.wait_thr == NULL);
		ut_a(trx->lock.que_state != TRX_QUE_LOCK_WAIT);

		trx_commit_or_rollback_prepare(trx);

		trx->lock.que_state = TRX_QUE_COMMITTING;

		trx_commit(trx);

		ut_ad(trx->lock.wait_thr == NULL);

		trx->lock.que_state = TRX_QUE_RUNNING;

		thr = NULL;
	} else {
		ut_ad(node->state == COMMIT_NODE_WAIT);

		node->state = COMMIT_NODE_SEND;

		thr->run_node = que_node_get_parent(node);
	}

	return(thr);
}

/**********************************************************************//**
Does the transaction commit for MySQL.
@return	DB_SUCCESS or error number */
UNIV_INTERN
ulint
trx_commit_for_mysql(
/*=================*/
	trx_t*	trx)	/*!< in/out: transaction */
{
	/* Because we do not do the commit by sending an Innobase
	sig to the transaction, we must here make sure that trx has been
	started. */

	ut_a(trx);

	switch (trx->state) {
	case TRX_STATE_NOT_STARTED:
		/* Update the info whether we should skip XA steps that eat
		CPU time.

		For the duration of the transaction trx->support_xa is
		not reread from thd so any changes in the value take
		effect in the next transaction. This is to avoid a
		scenario where some undo log records generated by a
		transaction contain XA information and other undo log
		records, generated by the same transaction do not. */
		trx->support_xa = thd_supports_xa(trx->mysql_thd);

		trx_start_low(trx);
		/* fall through */
	case TRX_STATE_ACTIVE:
	case TRX_STATE_PREPARED:
		trx->op_info = "committing";
		trx_commit(trx);
		MONITOR_DEC(MONITOR_TRX_ACTIVE);
		trx->op_info = "";
		return(DB_SUCCESS);
	case TRX_STATE_COMMITTED_IN_MEMORY:
		break;
	}
	ut_error;
	return(DB_CORRUPTION);
}

/**********************************************************************//**
If required, flushes the log to disk if we called trx_commit_for_mysql()
with trx->flush_log_later == TRUE.
@return	0 or error number */
UNIV_INTERN
ulint
trx_commit_complete_for_mysql(
/*==========================*/
	trx_t*	trx)	/*!< in: trx handle */
{
	lsn_t	lsn	= trx->commit_lsn;

	ut_a(trx);

	trx->op_info = "flushing log";

	if (!trx->must_flush_log_later) {
		/* Do nothing */
	} else if (srv_flush_log_at_trx_commit == 0) {
		/* Do nothing */
	} else if (srv_flush_log_at_trx_commit == 1) {
		if (srv_unix_file_flush_method == SRV_UNIX_NOSYNC) {
			/* Write the log but do not flush it to disk */

			log_write_up_to(lsn, LOG_WAIT_ONE_GROUP, FALSE);
		} else {
			/* Write the log to the log files AND flush them to
			disk */

			log_write_up_to(lsn, LOG_WAIT_ONE_GROUP, TRUE);
		}
	} else if (srv_flush_log_at_trx_commit == 2) {

		/* Write the log but do not flush it to disk */

		log_write_up_to(lsn, LOG_WAIT_ONE_GROUP, FALSE);
	} else {
		ut_error;
	}

	trx->must_flush_log_later = FALSE;

	trx->op_info = "";

	return(0);
}

/**********************************************************************//**
Marks the latest SQL statement ended. */
UNIV_INTERN
void
trx_mark_sql_stat_end(
/*==================*/
	trx_t*	trx)	/*!< in: trx handle */
{
	ut_a(trx);

	switch (trx->state) {
	case TRX_STATE_PREPARED:
	case TRX_STATE_COMMITTED_IN_MEMORY:
		break;
	case TRX_STATE_NOT_STARTED:
		trx->undo_no = 0;
		/* fall through */
	case TRX_STATE_ACTIVE:
		trx->last_sql_stat_start.least_undo_no = trx->undo_no;
		return;
	}

	ut_error;
}

/**********************************************************************//**
Prints info about a transaction.
Caller must hold trx_sys->lock. */
UNIV_INTERN
void
trx_print_low(
/*==========*/
	FILE*		f,
			/*!< in: output stream */
	const trx_t*	trx,
			/*!< in: transaction */
	ulint		max_query_len,
			/*!< in: max query length to print,
			or 0 to use the default max length */
	ulint		n_lock_rec,
			/*!< in: lock_number_of_rows_locked(&trx->lock) */
	ulint		n_lock_struct,
			/*!< in: length of trx->lock.trx_locks */
	ulint		heap_size)
			/*!< in: mem_heap_get_size(trx->lock.lock_heap) */
{
	ibool		newline;
	const char*	op_info;

#ifdef UNIV_SYNC_DEBUG
	ut_ad(rw_lock_own(&trx_sys->lock, RW_LOCK_SHARED));
#endif /* UNIV_SYNC_DEBUG */

	fprintf(f, "TRANSACTION " TRX_ID_FMT, (ullint) trx->id);

	/* trx->state cannot change from or to NOT_STARTED while we
	are holding the trx_sys->lock. It may change from ACTIVE to
	PREPARED or COMMITTED. */
	switch (trx->state) {
	case TRX_STATE_NOT_STARTED:
		fputs(", not started", f);
		goto state_ok;
	case TRX_STATE_ACTIVE:
		fprintf(f, ", ACTIVE %lu sec",
			(ulong)difftime(time(NULL), trx->start_time));
		goto state_ok;
	case TRX_STATE_PREPARED:
		fprintf(f, ", ACTIVE (PREPARED) %lu sec",
			(ulong)difftime(time(NULL), trx->start_time));
		goto state_ok;
	case TRX_STATE_COMMITTED_IN_MEMORY:
		fputs(", COMMITTED IN MEMORY", f);
		goto state_ok;
	}
	fprintf(f, ", state %lu", (ulong) trx->state);
	ut_ad(0);
state_ok:

	/* prevent a race condition */
	op_info = trx->op_info;

	if (*op_info) {
		putc(' ', f);
		fputs(op_info, f);
	}

	if (trx->is_recovered) {
		fputs(" recovered trx", f);
	}

	if (trx->declared_to_be_inside_innodb) {
		fprintf(f, ", thread declared inside InnoDB %lu",
			(ulong) trx->n_tickets_to_enter_innodb);
	}

	putc('\n', f);

	if (trx->n_mysql_tables_in_use > 0 || trx->mysql_n_tables_locked > 0) {
		fprintf(f, "mysql tables in use %lu, locked %lu\n",
			(ulong) trx->n_mysql_tables_in_use,
			(ulong) trx->mysql_n_tables_locked);
	}

	newline = TRUE;

	/* trx->lock.que_state of an ACTIVE transaction may change
	while we are not holding trx->mutex. We perform a dirty read
	for performance reasons. */

	switch (trx->lock.que_state) {
	case TRX_QUE_RUNNING:
		newline = FALSE; break;
	case TRX_QUE_LOCK_WAIT:
		fputs("LOCK WAIT ", f); break;
	case TRX_QUE_ROLLING_BACK:
		fputs("ROLLING BACK ", f); break;
	case TRX_QUE_COMMITTING:
		fputs("COMMITTING ", f); break;
	default:
		fprintf(f, "que state %lu ", (ulong) trx->lock.que_state);
	}

	if (n_lock_struct > 0 || heap_size > 400) {
		newline = TRUE;

		fprintf(f, "%lu lock struct(s), heap size %lu,"
			" %lu row lock(s)",
			(ulong) n_lock_struct,
			(ulong) heap_size,
			(ulong) n_lock_rec);
	}

	if (trx->has_search_latch) {
		newline = TRUE;
		fputs(", holds adaptive hash latch", f);
	}

	if (trx->undo_no != 0) {
		newline = TRUE;
		fprintf(f, ", undo log entries %llu",
			(ullint) trx->undo_no);
	}

	if (newline) {
		putc('\n', f);
	}

	if (trx->mysql_thd != NULL) {
		innobase_mysql_print_thd(f, trx->mysql_thd, max_query_len);
	}
}

/**********************************************************************//**
Prints info about a transaction.
The caller must hold lock_sys->mutex and trx_sys->lock.
When possible, use trx_print() instead. */
UNIV_INTERN
void
trx_print_latched(
/*==============*/
	FILE*		f,		/*!< in: output stream */
	const trx_t*	trx,		/*!< in: transaction */
	ulint		max_query_len)	/*!< in: max query length to print,
					or 0 to use the default max length */
{
	ut_ad(lock_mutex_own());
#ifdef UNIV_SYNC_DEBUG
	ut_ad(rw_lock_own(&trx_sys->lock, RW_LOCK_SHARED));
#endif /* UNIV_SYNC_DEBUG */

	trx_print_low(f, trx, max_query_len,
		      lock_number_of_rows_locked(&trx->lock),
		      UT_LIST_GET_LEN(trx->lock.trx_locks),
		      mem_heap_get_size(trx->lock.lock_heap));
}

/**********************************************************************//**
Prints info about a transaction.
Acquires and releases lock_sys->mutex and trx_sys->lock. */
UNIV_INTERN
void
trx_print(
/*======*/
	FILE*		f,		/*!< in: output stream */
	const trx_t*	trx,		/*!< in: transaction */
	ulint		max_query_len)	/*!< in: max query length to print,
					or 0 to use the default max length */
{
	ulint	n_lock_rec;
	ulint	n_lock_struct;
	ulint	heap_size;

	lock_mutex_enter();
	n_lock_rec = lock_number_of_rows_locked(&trx->lock);
	n_lock_struct = UT_LIST_GET_LEN(trx->lock.trx_locks);
	heap_size = mem_heap_get_size(trx->lock.lock_heap);
	lock_mutex_exit();

	rw_lock_s_lock(&trx_sys->lock);
	trx_print_low(f, trx, max_query_len,
		      n_lock_rec, n_lock_struct, heap_size);
	rw_lock_s_unlock(&trx_sys->lock);
}

#ifdef UNIV_DEBUG
/**********************************************************************//**
Asserts that a transaction has been started.
The caller must hold trx_sys->lock.
@return TRUE if started */
UNIV_INTERN
ibool
trx_assert_started(
/*===============*/
	const trx_t*	trx)	/*!< in: transaction */
{
# ifdef UNIV_SYNC_DEBUG
	ut_ad(rw_lock_own(&trx_sys->lock, RW_LOCK_SHARED));
# endif /* UNIV_SYNC_DEBUG */

	/* trx->state cannot change from or to NOT_STARTED while we
	are holding trx_sys->lock. It may change from ACTIVE to
	PREPARED. Unless we are holding lock_sys->mutex, it may also
	change to COMMITTED. */

	switch (trx->state) {
	case TRX_STATE_ACTIVE:
	case TRX_STATE_PREPARED:
	case TRX_STATE_COMMITTED_IN_MEMORY:
		ut_ad(trx->in_trx_list);
		return(TRUE);
	case TRX_STATE_NOT_STARTED:
		break;
	}

	ut_error;
	return(FALSE);
}
#endif /* UNIV_DEBUG */

/*******************************************************************//**
Compares the "weight" (or size) of two transactions. Transactions that
have edited non-transactional tables are considered heavier than ones
that have not.
@return	TRUE if weight(a) >= weight(b) */
UNIV_INTERN
ibool
trx_weight_ge(
/*==========*/
	const trx_t*	a,	/*!< in: the first transaction to be compared */
	const trx_t*	b)	/*!< in: the second transaction to be compared */
{
	ibool	a_notrans_edit;
	ibool	b_notrans_edit;

	/* If mysql_thd is NULL for a transaction we assume that it has
	not edited non-transactional tables. */

	a_notrans_edit = a->mysql_thd != NULL
		&& thd_has_edited_nontrans_tables(a->mysql_thd);

	b_notrans_edit = b->mysql_thd != NULL
		&& thd_has_edited_nontrans_tables(b->mysql_thd);

	if (a_notrans_edit != b_notrans_edit) {

		return(a_notrans_edit);
	}

	/* Either both had edited non-transactional tables or both had
	not, we fall back to comparing the number of altered/locked
	rows. */

#if 0
	fprintf(stderr,
		"%s TRX_WEIGHT(a): %lld+%lu, TRX_WEIGHT(b): %lld+%lu\n",
		__func__,
		a->undo_no, UT_LIST_GET_LEN(a->lock.trx_locks),
		b->undo_no, UT_LIST_GET_LEN(b->lock.trx_locks));
#endif

	return(TRX_WEIGHT(a) >= TRX_WEIGHT(b));
}

/****************************************************************//**
Prepares a transaction. */
static
void
trx_prepare(
/*========*/
	trx_t*	trx)	/*!< in/out: transaction */
{
	trx_rseg_t*	rseg;
	lsn_t		lsn;
	mtr_t		mtr;

	rseg = trx->rseg;
	/* Only fresh user transactions can be prepared.
	Recovered transactions cannot. */
	ut_a(!trx->is_recovered);

	if (trx->insert_undo != NULL || trx->update_undo != NULL) {

		mtr_start(&mtr);

		/* Change the undo log segment states from TRX_UNDO_ACTIVE
		to TRX_UNDO_PREPARED: these modifications to the file data
		structure define the transaction as prepared in the
		file-based world, at the serialization point of lsn. */

		mutex_enter(&rseg->mutex);

		if (trx->insert_undo != NULL) {

			/* It is not necessary to obtain trx->undo_mutex here
			because only a single OS thread is allowed to do the
			transaction prepare for this transaction. */

			trx_undo_set_state_at_prepare(trx, trx->insert_undo,
						      &mtr);
		}

		if (trx->update_undo) {
			trx_undo_set_state_at_prepare(
				trx, trx->update_undo, &mtr);
		}

		mutex_exit(&rseg->mutex);

		/*--------------*/
		mtr_commit(&mtr);	/* This mtr commit makes the
					transaction prepared in the file-based
					world */
		/*--------------*/
		lsn = mtr.end_lsn;
		ut_ad(lsn);
	} else {
		lsn = 0;
	}

	/*--------------------------------------*/
<<<<<<< HEAD
	ut_a(trx->state == TRX_STATE_ACTIVE);
	trx->state = TRX_STATE_PREPARED;
=======
	trx->conc_state = TRX_PREPARED;
	trx_n_prepared++;
>>>>>>> 153c16c9
	/*--------------------------------------*/

	if (lsn) {
		/* Depending on the my.cnf options, we may now write the log
		buffer to the log files, making the prepared state of the
		transaction durable if the OS does not crash. We may also
		flush the log files to disk, making the prepared state of the
		transaction durable also at an OS crash or a power outage.

		The idea in InnoDB's group prepare is that a group of
		transactions gather behind a trx doing a physical disk write
		to log files, and when that physical write has been completed,
		one of those transactions does a write which prepares the whole
		group. Note that this group prepare will only bring benefit if
		there are > 2 users in the database. Then at least 2 users can
		gather behind one doing the physical log write to disk.

		TODO: find out if MySQL holds some mutex when calling this.
		That would spoil our group prepare algorithm. */

		if (srv_flush_log_at_trx_commit == 0) {
			/* Do nothing */
		} else if (srv_flush_log_at_trx_commit == 1) {
			if (srv_unix_file_flush_method == SRV_UNIX_NOSYNC) {
				/* Write the log but do not flush it to disk */

				log_write_up_to(lsn, LOG_WAIT_ONE_GROUP,
						FALSE);
			} else {
				/* Write the log to the log files AND flush
				them to disk */

				log_write_up_to(lsn, LOG_WAIT_ONE_GROUP, TRUE);
			}
		} else if (srv_flush_log_at_trx_commit == 2) {

			/* Write the log but do not flush it to disk */

			log_write_up_to(lsn, LOG_WAIT_ONE_GROUP, FALSE);
		} else {
			ut_error;
		}
	}
}

/**********************************************************************//**
Does the transaction prepare for MySQL. */
UNIV_INTERN
void
trx_prepare_for_mysql(
/*==================*/
	trx_t*	trx)	/*!< in/out: trx handle */
{
	trx_start_if_not_started_xa(trx);

	trx->op_info = "preparing";

	trx_prepare(trx);

	trx->op_info = "";
}

/**********************************************************************//**
This function is used to find number of prepared transactions and
their transaction objects for a recovery.
@return	number of prepared transactions stored in xid_list */
UNIV_INTERN
int
trx_recover_for_mysql(
/*==================*/
	XID*	xid_list,	/*!< in/out: prepared transactions */
	ulint	len)		/*!< in: number of slots in xid_list */
{
	const trx_t*	trx;
	ulint		count = 0;

	ut_ad(xid_list);
	ut_ad(len);

	/* We should set those transactions which are in the prepared state
	to the xid_list */

	rw_lock_s_lock(&trx_sys->lock);

	for (trx = UT_LIST_GET_FIRST(trx_sys->trx_list);
	     trx != NULL;
	     trx = UT_LIST_GET_NEXT(trx_list, trx)) {

		/* trx->state cannot change from or to NOT_STARTED
		while we are holding the trx_sys->lock. It may change
		to PREPARED, but not if trx->is_recovered. It may also
		change to COMMITTED. */
		if (trx_state_eq(trx, TRX_STATE_PREPARED)) {
			xid_list[count] = trx->xid;

			if (count == 0) {
				ut_print_timestamp(stderr);
				fprintf(stderr,
					"  InnoDB: Starting recovery for"
					" XA transactions...\n");
			}

			ut_print_timestamp(stderr);
			fprintf(stderr,
				"  InnoDB: Transaction " TRX_ID_FMT " in"
				" prepared state after recovery\n",
				(ullint) trx->id);

			ut_print_timestamp(stderr);
			fprintf(stderr,
				"  InnoDB: Transaction contains changes"
				" to %llu rows\n",
				(ullint) trx->undo_no);

			count++;

			if (count == len) {
				break;
			}
		}
	}

	rw_lock_s_unlock(&trx_sys->lock);

	if (count > 0){
		ut_print_timestamp(stderr);
		fprintf(stderr,
			"  InnoDB: %lu transactions in prepared state"
			" after recovery\n",
			(ulong) count);
	}

	return ((int) count);
}

/*******************************************************************//**
This function is used to find one X/Open XA distributed transaction
which is in the prepared state
@return	trx or NULL; on match, the trx->xid will be invalidated;
note that the trx may have been committed, unless the caller is
holding lock_sys->mutex */
UNIV_INTERN
trx_t*
trx_get_trx_by_xid(
/*===============*/
	const XID*	xid)	/*!< in: X/Open XA transaction identifier */
{
	trx_t*	trx;

	if (xid == NULL) {

		return(NULL);
	}

	rw_lock_s_lock(&trx_sys->lock);

	for (trx = UT_LIST_GET_FIRST(trx_sys->trx_list);
	     trx != NULL;
	     trx = UT_LIST_GET_NEXT(trx_list, trx)) {

		/* Compare two X/Open XA transaction id's: their
		length should be the same and binary comparison
		of gtrid_length+bqual_length bytes should be
		the same */

<<<<<<< HEAD
		if (trx_state_eq(trx, TRX_STATE_PREPARED)
=======
		if (trx->is_recovered
		    && trx->conc_state == TRX_PREPARED
>>>>>>> 153c16c9
		    && xid->gtrid_length == trx->xid.gtrid_length
		    && xid->bqual_length == trx->xid.bqual_length
		    && memcmp(xid->data, trx->xid.data,
			      xid->gtrid_length + xid->bqual_length) == 0) {

			/* Invalidate the XID, so that subsequent calls
			will not find it. */
			memset(&trx->xid, 0, sizeof(trx->xid));
			trx->xid.formatID = -1;
			break;
		}
	}

	rw_lock_s_unlock(&trx_sys->lock);

	return(trx);
}

/*************************************************************//**
Starts the transaction if it is not yet started. */
UNIV_INTERN
void
trx_start_if_not_started_xa(
/*========================*/
	trx_t*	trx)	/*!< in: transaction */
{
	switch (trx->state) {
	case TRX_STATE_NOT_STARTED:

		/* Update the info whether we should skip XA steps
		that eat CPU time.

		For the duration of the transaction trx->support_xa is
		not reread from thd so any changes in the value take
		effect in the next transaction. This is to avoid a
		scenario where some undo generated by a transaction,
		has XA stuff, and other undo, generated by the same
		transaction, doesn't. */
		trx->support_xa = thd_supports_xa(trx->mysql_thd);

		trx_start_low(trx);
		/* fall through */
	case TRX_STATE_ACTIVE:
		return;
	case TRX_STATE_PREPARED:
	case TRX_STATE_COMMITTED_IN_MEMORY:
		break;
	}

	ut_error;
}

/*************************************************************//**
Starts the transaction if it is not yet started. */
UNIV_INTERN
void
trx_start_if_not_started(
/*=====================*/
	trx_t*	trx)	/*!< in: transaction */
{
	switch (trx->state) {
	case TRX_STATE_NOT_STARTED:
		trx_start_low(trx);
		/* fall through */
	case TRX_STATE_ACTIVE:
		return;
	case TRX_STATE_PREPARED:
	case TRX_STATE_COMMITTED_IN_MEMORY:
		break;
	}

	ut_error;

}<|MERGE_RESOLUTION|>--- conflicted
+++ resolved
@@ -49,18 +49,6 @@
 /** Dummy session used currently in MySQL interface */
 UNIV_INTERN sess_t*		trx_dummy_sess = NULL;
 
-/** Number of transactions currently allocated for MySQL: protected by
-<<<<<<< HEAD
-trx_sys->lock */
-UNIV_INTERN ulint		trx_n_mysql_transactions = 0;
-=======
-the kernel mutex */
-UNIV_INTERN ulint	trx_n_mysql_transactions = 0;
-/** Number of transactions currently in the XA PREPARED state: protected by
-the kernel mutex */
-UNIV_INTERN ulint	trx_n_prepared = 0;
->>>>>>> 153c16c9
-
 #ifdef UNIV_PFS_MUTEX
 /* Key to register the mutex with performance schema */
 UNIV_INTERN mysql_pfs_key_t	trx_mutex_key;
@@ -179,7 +167,7 @@
 
 	rw_lock_x_lock(&trx_sys->lock);
 
-	++trx_n_mysql_transactions;
+	trx_sys->n_mysql_trx++;
 
 	ut_d(trx->in_mysql_trx_list = TRUE);
 	UT_LIST_ADD_FIRST(mysql_trx_list, trx_sys->mysql_trx_list, trx);
@@ -240,8 +228,6 @@
 		putc('\n', stderr);
 	}
 
-	trx_mutex_enter(trx);
-
 	ut_a(trx->magic_n == TRX_MAGIC_N);
 
 	trx->magic_n = 11112222;
@@ -273,8 +259,6 @@
 	if (trx->global_read_view_heap) {
 		mem_heap_free(trx->global_read_view_heap);
 	}
-
-	trx->global_read_view = NULL;
 
 	ut_a(trx->read_view == NULL);
 
@@ -282,17 +266,23 @@
 	/* We allocated a dedicated heap for the vector. */
 	ib_vector_free(trx->autoinc_locks);
 
-	trx_mutex_exit(trx);
-
 	mutex_free(&trx->mutex);
 
 	mem_free(trx);
 }
 
 /********************************************************************//**
-<<<<<<< HEAD
 Frees a transaction object of a background operation of the master thread. */
-=======
+UNIV_INTERN
+void
+trx_free_for_background(
+/*====================*/
+	trx_t*	trx)	/*!< in, own: trx object */
+{
+	trx_free(trx);
+}
+
+/********************************************************************//**
 At shutdown, frees a transaction object that is in the PREPARED state. */
 UNIV_INTERN
 void
@@ -300,17 +290,12 @@
 /*==============*/
 	trx_t*	trx)	/*!< in, own: trx object */
 {
-	ut_ad(mutex_own(&kernel_mutex));
-	ut_a(trx->conc_state == TRX_PREPARED);
+#ifdef UNIV_SYNC_DEBUG
+	ut_ad(rw_lock_own(&trx_sys->lock, RW_LOCK_EX));
+#endif /* UNIV_SYNC_DEBUG */
+
+	ut_a(trx_state_eq(trx, TRX_STATE_PREPARED));
 	ut_a(trx->magic_n == TRX_MAGIC_N);
-
-	/* Prepared transactions are sort of active; they allow
-	ROLLBACK and COMMIT operations. Because the system does not
-	contain any other transactions than prepared transactions at
-	the shutdown stage and because a transaction cannot become
-	PREPARED while holding locks, it is safe to release the locks
-	held by PREPARED transactions here at shutdown.*/
-	lock_release_off_kernel(trx);
 
 	trx_undo_free_prepared(trx);
 
@@ -320,19 +305,18 @@
 		trx_undo_arr_free(trx->undo_no_arr);
 	}
 
-	ut_a(UT_LIST_GET_LEN(trx->signals) == 0);
-	ut_a(UT_LIST_GET_LEN(trx->reply_signals) == 0);
-
-	ut_a(trx->wait_lock == NULL);
-	ut_a(UT_LIST_GET_LEN(trx->wait_thrs) == 0);
+	ut_a(trx->lock.wait_lock == NULL);
+	ut_a(trx->lock.wait_thr == NULL);
 
 	ut_a(!trx->has_search_latch);
 
 	ut_a(trx->dict_operation_lock_mode == 0);
 
-	if (trx->lock_heap) {
-		mem_heap_free(trx->lock_heap);
-	}
+	if (trx->lock.lock_heap) {
+		mem_heap_free(trx->lock.lock_heap);
+	}
+
+	ut_a(UT_LIST_GET_LEN(trx->lock.trx_locks) == 0);
 
 	if (trx->global_read_view_heap) {
 		mem_heap_free(trx->global_read_view_heap);
@@ -343,19 +327,8 @@
 
 	UT_LIST_REMOVE(trx_list, trx_sys->trx_list, trx);
 
+	mutex_free(&trx->mutex);
 	mem_free(trx);
-}
-
-/********************************************************************//**
-Frees a transaction object for MySQL. */
->>>>>>> 153c16c9
-UNIV_INTERN
-void
-trx_free_for_background(
-/*====================*/
-	trx_t*	trx)	/*!< in, own: trx object */
-{
-	trx_free(trx);
 }
 
 /********************************************************************//**
@@ -374,7 +347,7 @@
 
 	ut_ad(trx_sys_validate_trx_list());
 
-	--trx_n_mysql_transactions;
+	trx_sys->n_mysql_trx--;
 
 	rw_lock_x_unlock(&trx_sys->lock);
 
@@ -467,6 +440,7 @@
 			if (srv_force_recovery == 0) {
 
 				trx->state = TRX_STATE_PREPARED;
+				trx_sys->n_prepared_trx++;
 			} else {
 				fprintf(stderr,
 					"InnoDB: Since innodb_force_recovery"
@@ -488,20 +462,8 @@
 	} else {
 		trx->state = TRX_STATE_ACTIVE;
 
-<<<<<<< HEAD
 		/* A running transaction always has the number
 		field inited to IB_ULONGLONG_MAX */
-=======
-						trx->conc_state = TRX_PREPARED;
-						trx_n_prepared++;
-					} else {
-						fprintf(stderr,
-							"InnoDB: Since"
-							" innodb_force_recovery"
-							" > 0, we will"
-							" rollback it"
-							" anyway.\n");
->>>>>>> 153c16c9
 
 		trx->no = IB_ULONGLONG_MAX;
 	}
@@ -537,6 +499,11 @@
 			" was in the XA prepared state.\n", trx->id);
 
 		if (srv_force_recovery == 0) {
+			if (trx_state_eq(trx, TRX_STATE_NOT_STARTED)) {
+				trx_sys->n_prepared_trx++;
+			} else {
+				ut_ad(trx_state_eq(trx, TRX_STATE_PREPARED));
+			}
 
 			trx->state = TRX_STATE_PREPARED;
 		} else {
@@ -571,68 +538,8 @@
 	/* This is single-threaded startup code, we do not need the
 	protection of trx->mutex or trx_sys->lock here. */
 
-<<<<<<< HEAD
 	if (undo->state != TRX_UNDO_ACTIVE) {
 		trx_resurrect_update_in_prepared_state(trx, undo);
-=======
-			if (NULL == trx) {
-				trx = trx_create(trx_dummy_sess);
-
-				trx->is_recovered = TRUE;
-				trx->id = undo->trx_id;
-				trx->xid = undo->xid;
-
-				if (undo->state != TRX_UNDO_ACTIVE) {
-
-					/* Prepared transactions are left in
-					the prepared state waiting for a
-					commit or abort decision from MySQL */
-
-					if (undo->state == TRX_UNDO_PREPARED) {
-						fprintf(stderr,
-							"InnoDB: Transaction "
-							TRX_ID_FMT " was in the"
-							" XA prepared state.\n",
-							(ullint) trx->id);
-
-						if (srv_force_recovery == 0) {
-
-							trx->conc_state
-								= TRX_PREPARED;
-							trx_n_prepared++;
-						} else {
-							fprintf(stderr,
-								"InnoDB: Since"
-								" innodb_force_recovery"
-								" > 0, we will"
-								" rollback it"
-								" anyway.\n");
-
-							trx->conc_state
-								= TRX_ACTIVE;
-						}
-					} else {
-						trx->conc_state
-							= TRX_COMMITTED_IN_MEMORY;
-					}
-
-					/* We give a dummy value for the trx
-					number */
-
-					trx->no = trx->id;
-				} else {
-					trx->conc_state = TRX_ACTIVE;
-
-					/* A running transaction always has
-					the number field inited to
-					IB_ULONGLONG_MAX */
-
-					trx->no = IB_ULONGLONG_MAX;
-				}
-
-				trx->rseg = rseg;
-				trx_list_insert_ordered(trx);
->>>>>>> 153c16c9
 
 		/* We give a dummy value for the trx number */
 
@@ -688,7 +595,7 @@
 			continue;
 		}
 
-		/* Ressurrect transactions that were doing inserts. */
+		/* Resurrect transactions that were doing inserts. */
 		for (undo = UT_LIST_GET_FIRST(rseg->insert_undo_list);
 		     undo != NULL;
 		     undo = UT_LIST_GET_NEXT(undo_list, undo)) {
@@ -981,37 +888,14 @@
 		lsn = 0;
 	}
 
-<<<<<<< HEAD
 	trx->must_flush_log_later = FALSE;
-=======
-	ut_ad(trx->conc_state == TRX_ACTIVE || trx->conc_state == TRX_PREPARED);
-	ut_ad(mutex_own(&kernel_mutex));
-
-	if (UNIV_UNLIKELY(trx->conc_state == TRX_PREPARED)) {
-		ut_a(trx_n_prepared > 0);
-		trx_n_prepared--;
-	}
-
-	/* The following assignment makes the transaction committed in memory
-	and makes its changes to data visible to other transactions.
-	NOTE that there is a small discrepancy from the strict formal
-	visibility rules here: a human user of the database can see
-	modifications made by another transaction T even before the necessary
-	log segment has been flushed to the disk. If the database happens to
-	crash before the flush, the user has seen modifications from T which
-	will never be a committed transaction. However, any transaction T2
-	which sees the modifications of the committing transaction T, and
-	which also itself makes modifications to the database, will get an lsn
-	larger than the committing transaction T. In the case where the log
-	flush fails, and T never gets committed, also T2 will never get
-	committed. */
->>>>>>> 153c16c9
 
 	lock_trx_release_locks(trx);
 
 	/* Remove the transaction from the list of active transactions
 	now that it no longer holds any user locks. */
 
+	ut_ad(trx_state_eq(trx, TRX_STATE_COMMITTED_IN_MEMORY));
 	rw_lock_x_lock(&trx_sys->lock);
 	ut_ad(trx->in_trx_list);
 	ut_d(trx->in_trx_list = FALSE);
@@ -1722,13 +1606,11 @@
 	}
 
 	/*--------------------------------------*/
-<<<<<<< HEAD
 	ut_a(trx->state == TRX_STATE_ACTIVE);
+	rw_lock_x_lock(&trx_sys->lock);
 	trx->state = TRX_STATE_PREPARED;
-=======
-	trx->conc_state = TRX_PREPARED;
-	trx_n_prepared++;
->>>>>>> 153c16c9
+	trx_sys->n_prepared_trx++;
+	rw_lock_x_unlock(&trx_sys->lock);
 	/*--------------------------------------*/
 
 	if (lsn) {
@@ -1894,12 +1776,8 @@
 		of gtrid_length+bqual_length bytes should be
 		the same */
 
-<<<<<<< HEAD
-		if (trx_state_eq(trx, TRX_STATE_PREPARED)
-=======
 		if (trx->is_recovered
-		    && trx->conc_state == TRX_PREPARED
->>>>>>> 153c16c9
+		    && trx_state_eq(trx, TRX_STATE_PREPARED)
 		    && xid->gtrid_length == trx->xid.gtrid_length
 		    && xid->bqual_length == trx->xid.bqual_length
 		    && memcmp(xid->data, trx->xid.data,
