/*****************************************************************************

Copyright (c) 2010, 2013, Oracle and/or its affiliates. All Rights Reserved.

This program is free software; you can redistribute it and/or modify it under
the terms of the GNU General Public License as published by the Free Software
Foundation; version 2 of the License.

This program is distributed in the hope that it will be useful, but WITHOUT
ANY WARRANTY; without even the implied warranty of MERCHANTABILITY or FITNESS
FOR A PARTICULAR PURPOSE. See the GNU General Public License for more details.

You should have received a copy of the GNU General Public License along with
this program; if not, write to the Free Software Foundation, Inc.,
51 Franklin Street, Suite 500, Boston, MA 02110-1335 USA

*****************************************************************************/

/**************************************************//**
@file row/row0ftsort.cc
Create Full Text Index with (parallel) merge sort

Created 10/13/2010 Jimmy Yang
*******************************************************/

#include "ha_prototypes.h"

#include "dict0dict.h"
#include "row0merge.h"
#include "pars0pars.h"
#include "row0ftsort.h"
#include "row0merge.h"
#include "row0row.h"
#include "btr0cur.h"
#include "fts0plugin.h"

/** Read the next record to buffer N.
@param N index into array of merge info structure */
#define ROW_MERGE_READ_GET_NEXT(N)					\
	do {								\
		b[N] = row_merge_read_rec(				\
			block[N], buf[N], b[N], index,			\
			fd[N], &foffs[N], &mrec[N], offsets[N]);	\
		if (UNIV_UNLIKELY(!b[N])) {				\
			if (mrec[N]) {					\
				goto exit;				\
			}						\
		}							\
	} while (0)

/** Parallel sort degree */
ulong	fts_sort_pll_degree	= 2;

/*********************************************************************//**
Create a temporary "fts sort index" used to merge sort the
tokenized doc string. The index has three "fields":

1) Tokenized word,
2) Doc ID (depend on number of records to sort, it can be a 4 bytes or 8 bytes
integer value)
3) Word's position in original doc.

@return dict_index_t structure for the fts sort index */

dict_index_t*
row_merge_create_fts_sort_index(
/*============================*/
	dict_index_t*		index,	/*!< in: Original FTS index
					based on which this sort index
					is created */
	const dict_table_t*	table,	/*!< in: table that FTS index
					is being created on */
	ibool*			opt_doc_id_size)
					/*!< out: whether to use 4 bytes
					instead of 8 bytes integer to
					store Doc ID during sort */
{
	dict_index_t*   new_index;
	dict_field_t*   field;
	dict_field_t*   idx_field;
	CHARSET_INFO*	charset;

	// FIXME: This name shouldn't be hard coded here.
	new_index = dict_mem_index_create(
		index->table->name, "tmp_fts_idx", 0, DICT_FTS, 3);

	new_index->id = index->id;
	new_index->table = (dict_table_t*) table;
	new_index->n_uniq = FTS_NUM_FIELDS_SORT;
	new_index->n_def = FTS_NUM_FIELDS_SORT;
	new_index->cached = TRUE;
	new_index->parser = index->parser;

	idx_field = dict_index_get_nth_field(index, 0);
	charset = fts_index_get_charset(index);

	/* The first field is on the Tokenized Word */
	field = dict_index_get_nth_field(new_index, 0);
	field->name = NULL;
	field->prefix_len = 0;
	field->col = static_cast<dict_col_t*>(
		mem_heap_alloc(new_index->heap, sizeof(dict_col_t)));
<<<<<<< HEAD
	field->col->len = FTS_MAX_WORD_LEN;
=======
	field->col->len = 4 * fts_max_token_size;
>>>>>>> 4982a8e1

	if (strcmp(charset->name, "latin1_swedish_ci") == 0) {
		field->col->mtype = DATA_VARCHAR;
	} else {
		field->col->mtype = DATA_VARMYSQL;
	}

	field->col->prtype = idx_field->col->prtype | DATA_NOT_NULL;
	field->col->mbminmaxlen = idx_field->col->mbminmaxlen;
	field->fixed_len = 0;

	/* Doc ID */
	field = dict_index_get_nth_field(new_index, 1);
	field->name = NULL;
	field->prefix_len = 0;
	field->col = static_cast<dict_col_t*>(
		mem_heap_alloc(new_index->heap, sizeof(dict_col_t)));
	field->col->mtype = DATA_INT;
	*opt_doc_id_size = FALSE;

	/* Check whether we can use 4 bytes instead of 8 bytes integer
	field to hold the Doc ID, thus reduce the overall sort size */
	if (DICT_TF2_FLAG_IS_SET(table, DICT_TF2_FTS_ADD_DOC_ID)) {
		/* If Doc ID column is being added by this create
		index, then just check the number of rows in the table */
		if (dict_table_get_n_rows(table) < MAX_DOC_ID_OPT_VAL) {
			*opt_doc_id_size = TRUE;
		}
	} else {
		doc_id_t	max_doc_id;

		/* If the Doc ID column is supplied by user, then
		check the maximum Doc ID in the table */
		max_doc_id = fts_get_max_doc_id((dict_table_t*) table);

		if (max_doc_id && max_doc_id < MAX_DOC_ID_OPT_VAL) {
			*opt_doc_id_size = TRUE;
		}
	}

	if (*opt_doc_id_size) {
		field->col->len = sizeof(ib_uint32_t);
		field->fixed_len = sizeof(ib_uint32_t);
	} else {
		field->col->len = FTS_DOC_ID_LEN;
		field->fixed_len = FTS_DOC_ID_LEN;
	}

	field->col->prtype = DATA_NOT_NULL | DATA_BINARY_TYPE;

	field->col->mbminmaxlen = 0;

	/* The third field is on the word's position in the original doc */
	field = dict_index_get_nth_field(new_index, 2);
	field->name = NULL;
	field->prefix_len = 0;
	field->col = static_cast<dict_col_t*>(
		mem_heap_alloc(new_index->heap, sizeof(dict_col_t)));
	field->col->mtype = DATA_INT;
	field->col->len = 4 ;
	field->fixed_len = 4;
	field->col->prtype = DATA_NOT_NULL;
	field->col->mbminmaxlen = 0;

	return(new_index);
}
/*********************************************************************//**
Initialize FTS parallel sort structures.
@return TRUE if all successful */

ibool
row_fts_psort_info_init(
/*====================*/
	trx_t*			trx,	/*!< in: transaction */
	row_merge_dup_t*	dup,	/*!< in,own: descriptor of
					FTS index being created */
	const dict_table_t*	new_table,/*!< in: table on which indexes are
					created */
	ibool			opt_doc_id_size,
					/*!< in: whether to use 4 bytes
					instead of 8 bytes integer to
					store Doc ID during sort */
	fts_psort_t**		psort,	/*!< out: parallel sort info to be
					instantiated */
	fts_psort_t**		merge)	/*!< out: parallel merge info
					to be instantiated */
{
	ulint			i;
	ulint			j;
	fts_psort_common_t*	common_info = NULL;
	fts_psort_t*		psort_info = NULL;
	fts_psort_t*		merge_info = NULL;
	ulint			block_size;
	ibool			ret = TRUE;

	block_size = 3 * srv_sort_buf_size;

	*psort = psort_info = static_cast<fts_psort_t*>(mem_zalloc(
		 fts_sort_pll_degree * sizeof *psort_info));

	if (!psort_info) {
		ut_free(dup);
		return(FALSE);
	}

	/* Common Info for all sort threads */
	common_info = static_cast<fts_psort_common_t*>(
		mem_alloc(sizeof *common_info));

	if (!common_info) {
		ut_free(dup);
		mem_free(psort_info);
		return(FALSE);
	}

	common_info->dup = dup;
	common_info->new_table = (dict_table_t*) new_table;
	common_info->trx = trx;
	common_info->all_info = psort_info;
	common_info->sort_event = os_event_create(0);
	common_info->merge_event = os_event_create(0);
	common_info->opt_doc_id_size = opt_doc_id_size;

	/* There will be FTS_NUM_AUX_INDEX number of "sort buckets" for
	each parallel sort thread. Each "sort bucket" holds records for
	a particular "FTS index partition" */
	for (j = 0; j < fts_sort_pll_degree; j++) {

		UT_LIST_INIT(
			psort_info[j].fts_doc_list, &fts_doc_item_t::doc_list);

		for (i = 0; i < FTS_NUM_AUX_INDEX; i++) {

			psort_info[j].merge_file[i] =
				 static_cast<merge_file_t*>(
					mem_zalloc(sizeof(merge_file_t)));

			if (!psort_info[j].merge_file[i]) {
				ret = FALSE;
				goto func_exit;
			}

			psort_info[j].merge_buf[i] = row_merge_buf_create(
				dup->index);

			if (row_merge_file_create(psort_info[j].merge_file[i])
			    < 0) {
				goto func_exit;
			}

			/* Need to align memory for O_DIRECT write */
			psort_info[j].block_alloc[i] =
				static_cast<row_merge_block_t*>(ut_malloc(
					block_size + 1024));

			psort_info[j].merge_block[i] =
				static_cast<row_merge_block_t*>(
					ut_align(
					psort_info[j].block_alloc[i], 1024));

			if (!psort_info[j].merge_block[i]) {
				ret = FALSE;
				goto func_exit;
			}
		}

		psort_info[j].child_status = 0;
		psort_info[j].state = 0;
		psort_info[j].psort_common = common_info;
	}

	/* Initialize merge_info structures parallel merge and insert
	into auxiliary FTS tables (FTS_INDEX_TABLE) */
	*merge = merge_info = static_cast<fts_psort_t*>(
		mem_alloc(FTS_NUM_AUX_INDEX * sizeof *merge_info));

	for (j = 0; j < FTS_NUM_AUX_INDEX; j++) {

		merge_info[j].child_status = 0;
		merge_info[j].state = 0;
		merge_info[j].psort_common = common_info;
	}

func_exit:
	if (!ret) {
		row_fts_psort_info_destroy(psort_info, merge_info);
	}

	return(ret);
}
/*********************************************************************//**
Clean up and deallocate FTS parallel sort structures, and close the
merge sort files  */

void
row_fts_psort_info_destroy(
/*=======================*/
	fts_psort_t*	psort_info,	/*!< parallel sort info */
	fts_psort_t*	merge_info)	/*!< parallel merge info */
{
	ulint	i;
	ulint	j;

	if (psort_info) {
		for (j = 0; j < fts_sort_pll_degree; j++) {
			for (i = 0; i < FTS_NUM_AUX_INDEX; i++) {
				if (psort_info[j].merge_file[i]) {
					row_merge_file_destroy(
						psort_info[j].merge_file[i]);
				}

				if (psort_info[j].block_alloc[i]) {
					ut_free(psort_info[j].block_alloc[i]);
				}
				mem_free(psort_info[j].merge_file[i]);
			}
		}

		os_event_destroy(merge_info[0].psort_common->sort_event);
		os_event_destroy(merge_info[0].psort_common->merge_event);
		ut_free(merge_info[0].psort_common->dup);
		mem_free(merge_info[0].psort_common);
		mem_free(psort_info);
	}

	if (merge_info) {
		mem_free(merge_info);
	}
}
/*********************************************************************//**
Free up merge buffers when merge sort is done */

void
row_fts_free_pll_merge_buf(
/*=======================*/
	fts_psort_t*	psort_info)	/*!< in: parallel sort info */
{
	ulint	j;
	ulint	i;

	if (!psort_info) {
		return;
	}

	for (j = 0; j < fts_sort_pll_degree; j++) {
		for (i = 0; i < FTS_NUM_AUX_INDEX; i++) {
			row_merge_buf_free(psort_info[j].merge_buf[i]);
		}
	}

	return;
}

/*********************************************************************//**
FTS plugin parser 'myql_add_word' callback function for row merge.
Refer to 'st_mysql_ftparser_param' for more detail.
@return always returns 0 */
static
int
row_merge_fts_doc_add_word_for_parser(
/*==================================*/
	MYSQL_FTPARSER_PARAM	*param,		/* in: parser paramter */
	char			*word,		/* in: token word */
	int			word_len,	/* in: word len */
	MYSQL_FTPARSER_BOOLEAN_INFO* boolean_info) /* in: word boolean info */
{
	fts_string_t    str;
	fts_tokenize_ctx_t*	t_ctx;
	row_fts_token_t*	fts_token;
	byte*			ptr;

	ut_ad(param);
	ut_ad(param->mysql_ftparam);
	ut_ad(word);
	ut_ad(boolean_info);

	t_ctx = static_cast<fts_tokenize_ctx_t*>(param->mysql_ftparam);
	ut_ad(t_ctx);

	str.f_str = reinterpret_cast<byte*>(word);
	str.f_len = word_len;
	str.f_n_char = fts_get_token_size(
		(CHARSET_INFO*)param->cs, word, word_len);

	ut_ad(boolean_info->position >= 0);

	ptr = static_cast<byte*>(ut_malloc(sizeof(row_fts_token_t)
			+ sizeof(fts_string_t) + str.f_len));
	fts_token = reinterpret_cast<row_fts_token_t*>(ptr);
	fts_token->text = reinterpret_cast<fts_string_t*>(
			ptr + sizeof(row_fts_token_t));
	fts_token->text->f_str = static_cast<byte*>(
			ptr + sizeof(row_fts_token_t) + sizeof(fts_string_t));

	fts_token->text->f_len = str.f_len;
	fts_token->text->f_n_char = str.f_n_char;
	memcpy(fts_token->text->f_str, str.f_str, str.f_len);
	fts_token->position = boolean_info->position;

	/* Add token to list */
	UT_LIST_ADD_LAST(t_ctx->fts_token_list, fts_token);

	return(0);
}

/*********************************************************************//**
Tokenize by fts plugin parser */
static
void
row_merge_fts_doc_tokenize_by_parser(
/*=================================*/
	fts_doc_t*		doc,	/* in: doc to tokenize */
	st_mysql_ftparser*	parser,	/* in: plugin parser instance */
	fts_tokenize_ctx_t*	t_ctx)	/* in/out: tokenize ctx instance */
{
	MYSQL_FTPARSER_PARAM    param;

	ut_a(parser);

	/* Set paramters for param */
	param.mysql_parse = fts_tokenize_document_internal;
	param.mysql_add_word = row_merge_fts_doc_add_word_for_parser;
	param.mysql_ftparam = t_ctx;
	param.cs = doc->charset;
	param.doc = reinterpret_cast<char*>(doc->text.f_str);
	param.length = doc->text.f_len;
	param.mode= MYSQL_FTPARSER_SIMPLE_MODE;

	PARSER_INIT(parser, &param);
	/* We assume parse returns successfully here. */
	parser->parse(&param);
	PARSER_DEINIT(parser, &param);
}

/*********************************************************************//**
Tokenize incoming text data and add to the sort buffer.
@return TRUE if the record passed, FALSE if out of space */
static
ibool
row_merge_fts_doc_tokenize(
/*=======================*/
	row_merge_buf_t**	sort_buf,	/*!< in/out: sort buffer */
	doc_id_t		doc_id,		/*!< in: Doc ID */
	fts_doc_t*		doc,		/*!< in: Doc to be tokenized */
	dtype_t*		word_dtype,	/*!< in: data structure for
						word col */
	merge_file_t**		merge_file,	/*!< in/out: merge file */
	ibool			opt_doc_id_size,/*!< in: whether to use 4 bytes
						instead of 8 bytes integer to
						store Doc ID during sort*/
	fts_tokenize_ctx_t*	t_ctx)          /*!< in/out: tokenize context */
{
	ulint		inc = 0;
	fts_string_t	str;
	ulint		len;
	row_merge_buf_t* buf;
	dfield_t*	field;
	fts_string_t	t_str;
	ibool		buf_full = FALSE;
	byte		str_buf[FTS_MAX_WORD_LEN + 1];
	ulint		data_size[FTS_NUM_AUX_INDEX];
	ulint		n_tuple[FTS_NUM_AUX_INDEX];
	st_mysql_ftparser*	parser;

	t_str.f_n_char = 0;
	t_ctx->buf_used = 0;

	memset(n_tuple, 0, FTS_NUM_AUX_INDEX * sizeof(ulint));
	memset(data_size, 0, FTS_NUM_AUX_INDEX * sizeof(ulint));

	parser = sort_buf[0]->index->parser;

	/* Tokenize the data and add each word string, its corresponding
	doc id and position to sort buffer */
	while (t_ctx->processed_len < doc->text.f_len) {
		ib_rbt_bound_t	parent;
		ulint		idx = 0;
		ib_uint32_t	position;
		ulint		cur_len = 0;
		doc_id_t	write_doc_id;
		row_fts_token_t* fts_token = NULL;

		if (parser != NULL) {
			if (t_ctx->processed_len == 0) {
				UT_LIST_INIT(t_ctx->fts_token_list, &row_fts_token_t::token_list);

				/* Parse the whole doc and cache tokens */
				row_merge_fts_doc_tokenize_by_parser(doc,
					parser, t_ctx);

				/* Just indictate we have parsed all the word */
				t_ctx->processed_len += 1;
			}

			/* Then get a token */
			fts_token = UT_LIST_GET_FIRST(t_ctx->fts_token_list);
			if (fts_token) {
				str.f_len = fts_token->text->f_len;
				str.f_n_char = fts_token->text->f_n_char;
				str.f_str = fts_token->text->f_str;
			} else {
				ut_ad(UT_LIST_GET_LEN(t_ctx->fts_token_list) == 0);
				/* Reach the end of the list */
				t_ctx->processed_len = doc->text.f_len;
				break;
			}
		} else {
			inc = innobase_mysql_fts_get_token(
				doc->charset,
				doc->text.f_str + t_ctx->processed_len,
				doc->text.f_str + doc->text.f_len, &str);

			ut_a(inc > 0);
		}

		/* Ignore string whose character number is less than
		"fts_min_token_size" or more than "fts_max_token_size" */
		if (str.f_n_char < fts_min_token_size
		    || str.f_n_char > fts_max_token_size) {
			if (parser != NULL) {
				UT_LIST_REMOVE(t_ctx->fts_token_list, fts_token);
				ut_free(fts_token);
			} else {
				t_ctx->processed_len += inc;
			}

			continue;
		}

		t_str.f_len = innobase_fts_casedn_str(
			doc->charset, (char*) str.f_str, str.f_len,
			(char*) &str_buf, FTS_MAX_WORD_LEN + 1);

		t_str.f_str = (byte*) &str_buf;

		/* if "cached_stopword" is defined, ingore words in the
		stopword list */
		if (t_ctx->cached_stopword
		    && rbt_search(t_ctx->cached_stopword,
				  &parent, &t_str) == 0) {

			if (parser != NULL) {
				UT_LIST_REMOVE(t_ctx->fts_token_list, fts_token);
				ut_free(fts_token);
			} else {
				t_ctx->processed_len += inc;
			}

			continue;
		}

		/* There are FTS_NUM_AUX_INDEX auxiliary tables, find
		out which sort buffer to put this word record in */
		t_ctx->buf_used = fts_select_index(
			doc->charset, t_str.f_str, t_str.f_len);

		buf = sort_buf[t_ctx->buf_used];

		ut_a(t_ctx->buf_used < FTS_NUM_AUX_INDEX);
		idx = t_ctx->buf_used;

		mtuple_t* mtuple = &buf->tuples[buf->n_tuples + n_tuple[idx]];

		field = mtuple->fields = static_cast<dfield_t*>(
			mem_heap_alloc(buf->heap,
				       FTS_NUM_FIELDS_SORT * sizeof *field));

		/* The first field is the tokenized word */
		dfield_set_data(field, t_str.f_str, t_str.f_len);
		len = dfield_get_len(field);

		field->type.mtype = word_dtype->mtype;
		field->type.prtype = word_dtype->prtype | DATA_NOT_NULL;

		/* Variable length field, set to max size. */
<<<<<<< HEAD
		field->type.len = FTS_MAX_WORD_LEN;
=======
		field->type.len = 4 * fts_max_token_size;
>>>>>>> 4982a8e1
		field->type.mbminmaxlen = word_dtype->mbminmaxlen;

		cur_len += len;
		dfield_dup(field, buf->heap);
		field++;

		/* The second field is the Doc ID */

		ib_uint32_t	doc_id_32_bit;

		if (!opt_doc_id_size) {
			fts_write_doc_id((byte*) &write_doc_id, doc_id);

			dfield_set_data(
				field, &write_doc_id, sizeof(write_doc_id));
		} else {
			mach_write_to_4(
				(byte*) &doc_id_32_bit, (ib_uint32_t) doc_id);

			dfield_set_data(
				field, &doc_id_32_bit, sizeof(doc_id_32_bit));
		}

		len = field->len;
		ut_ad(len == FTS_DOC_ID_LEN || len == sizeof(ib_uint32_t));

		field->type.mtype = DATA_INT;
		field->type.prtype = DATA_NOT_NULL | DATA_BINARY_TYPE;
		field->type.len = len;
		field->type.mbminmaxlen = 0;

		cur_len += len;
		dfield_dup(field, buf->heap);

		++field;

		/* The third field is the position */
		if (parser != NULL) {
			mach_write_to_4(
				reinterpret_cast<byte*>(&position),
				(fts_token->position + t_ctx->init_pos));
		} else {
			mach_write_to_4(
				reinterpret_cast<byte*>(&position),
				(t_ctx->processed_len + inc - str.f_len + t_ctx->init_pos));
		}

		dfield_set_data(field, &position, sizeof(position));
		len = dfield_get_len(field);
		ut_ad(len == sizeof(ib_uint32_t));

		field->type.mtype = DATA_INT;
		field->type.prtype = DATA_NOT_NULL;
		field->type.len = len;
		field->type.mbminmaxlen = 0;
		cur_len += len;
		dfield_dup(field, buf->heap);

		/* One variable length column, word with its lenght less than
		fts_max_token_size, add one extra size and one extra byte */
		cur_len += 2;

		/* Reserve one byte for the end marker of row_merge_block_t. */
		if (buf->total_size + data_size[idx] + cur_len
		    >= srv_sort_buf_size - 1) {
			buf_full = TRUE;
			break;
		}

		/* Increment the number of tuples */
		n_tuple[idx]++;
		if (parser != NULL) {
			UT_LIST_REMOVE(t_ctx->fts_token_list, fts_token);
			ut_free(fts_token);
		} else {
			t_ctx->processed_len += inc;
		}
		data_size[idx] += cur_len;
	}

	/* Update the data length and the number of new word tuples
	added in this round of tokenization */
	for (ulint i = 0; i <  FTS_NUM_AUX_INDEX; i++) {
		/* The computation of total_size below assumes that no
		delete-mark flags will be stored and that all fields
		are NOT NULL and fixed-length. */

		sort_buf[i]->total_size += data_size[i];

		sort_buf[i]->n_tuples += n_tuple[i];

		merge_file[i]->n_rec += n_tuple[i];
		t_ctx->rows_added[i] += n_tuple[i];
	}

	if (!buf_full) {
		/* we pad one byte between text accross two fields */
		t_ctx->init_pos += doc->text.f_len + 1;
	}

	return(!buf_full);
}

/*********************************************************************//**
Function performs parallel tokenization of the incoming doc strings.
It also performs the initial in memory sort of the parsed records.
@return OS_THREAD_DUMMY_RETURN */

os_thread_ret_t
fts_parallel_tokenization(
/*======================*/
	void*		arg)	/*!< in: psort_info for the thread */
{
	fts_psort_t*		psort_info = (fts_psort_t*) arg;
	ulint			i;
	fts_doc_item_t*		doc_item = NULL;
	fts_doc_item_t*		prev_doc_item = NULL;
	row_merge_buf_t**	buf;
	ibool			processed = FALSE;
	merge_file_t**		merge_file;
	row_merge_block_t**	block;
	int			tmpfd[FTS_NUM_AUX_INDEX];
	ulint			mycount[FTS_NUM_AUX_INDEX];
	ib_uint64_t		total_rec = 0;
	ulint			num_doc_processed = 0;
	doc_id_t		last_doc_id = 0;
	ulint			zip_size;
	mem_heap_t*		blob_heap = NULL;
	fts_doc_t		doc;
	dict_table_t*		table = psort_info->psort_common->new_table;
	dtype_t			word_dtype;
	dict_field_t*		idx_field;
	fts_tokenize_ctx_t	t_ctx;
	ulint			retried = 0;
	ut_ad(psort_info);

	ut_ad(psort_info);

	buf = psort_info->merge_buf;
	merge_file = psort_info->merge_file;
	blob_heap = mem_heap_create(512);
	memset(&doc, 0, sizeof(doc));
	memset(&t_ctx, 0, sizeof(t_ctx));
	memset(mycount, 0, FTS_NUM_AUX_INDEX * sizeof(int));

	doc.charset = fts_index_get_charset(
		psort_info->psort_common->dup->index);

	idx_field = dict_index_get_nth_field(
		psort_info->psort_common->dup->index, 0);
	word_dtype.prtype = idx_field->col->prtype;
	word_dtype.mbminmaxlen = idx_field->col->mbminmaxlen;
	word_dtype.mtype = (strcmp(doc.charset->name, "latin1_swedish_ci") == 0)
				? DATA_VARCHAR : DATA_VARMYSQL;

	block = psort_info->merge_block;
	zip_size = dict_table_zip_size(table);

	doc_item = UT_LIST_GET_FIRST(psort_info->fts_doc_list);

	if (doc_item) {
		prev_doc_item = doc_item;
	}

	t_ctx.cached_stopword = table->fts->cache->stopword_info.cached_stopword;
	processed = TRUE;
loop:
	while (doc_item) {
		dfield_t*	dfield = doc_item->field;

		last_doc_id = doc_item->doc_id;

		if (!(dfield->data)
		    || dfield_get_len(dfield) == UNIV_SQL_NULL) {
			num_doc_processed++;
			doc_item = UT_LIST_GET_NEXT(doc_list, doc_item);

			/* Always remember the last doc_item we processed */
			if (doc_item) {
				prev_doc_item = doc_item;
			}
			continue;
		}

		/* If finish processing the last item, update "doc" with
		strings in the doc_item, otherwise continue processing last
		item */
		if (processed) {
			byte*		data;
			ulint		data_len;

			dfield = doc_item->field;
			data = static_cast<byte*>(dfield_get_data(dfield));
			data_len = dfield_get_len(dfield);

			if (dfield_is_ext(dfield)) {
				doc.text.f_str =
					btr_copy_externally_stored_field(
						&doc.text.f_len, data,
						zip_size, data_len, blob_heap);
			} else {
				doc.text.f_str = data;
				doc.text.f_len = data_len;
			}

			doc.tokens = 0;
			t_ctx.processed_len = 0;
		} else {
			/* Not yet finish processing the "doc" on hand,
			continue processing it */
			ut_ad(doc.text.f_str);
			ut_ad(t_ctx.processed_len < doc.text.f_len);
		}

		processed = row_merge_fts_doc_tokenize(
			buf, doc_item->doc_id, &doc,
			&word_dtype,
			merge_file, psort_info->psort_common->opt_doc_id_size,
			&t_ctx);

		/* Current sort buffer full, need to recycle */
		if (!processed) {
			ut_ad(t_ctx.processed_len < doc.text.f_len);
			ut_ad(t_ctx.rows_added[t_ctx.buf_used]);
			break;
		}

		num_doc_processed++;

		if (fts_enable_diag_print && num_doc_processed % 10000 == 1) {
			fprintf(stderr, "number of doc processed %d\n",
				(int) num_doc_processed);
#ifdef FTS_INTERNAL_DIAG_PRINT
			for (i = 0; i < FTS_NUM_AUX_INDEX; i++) {
				fprintf(stderr, "ID %d, partition %d, word "
					"%d\n",(int) psort_info->psort_id,
					(int) i, (int) mycount[i]);
			}
#endif
		}

		mem_heap_empty(blob_heap);

		if (doc_item->field->data) {
			ut_free(doc_item->field->data);
			doc_item->field->data = NULL;
		}

		doc_item = UT_LIST_GET_NEXT(doc_list, doc_item);

		/* Always remember the last doc_item we processed */
		if (doc_item) {
			prev_doc_item = doc_item;
			if (last_doc_id != doc_item->doc_id) {
				t_ctx.init_pos = 0;
			}
		}
	}

	/* If we run out of current sort buffer, need to sort
	and flush the sort buffer to disk */
	if (t_ctx.rows_added[t_ctx.buf_used] && !processed) {
		row_merge_buf_sort(buf[t_ctx.buf_used], NULL);
		row_merge_buf_write(buf[t_ctx.buf_used],
				    merge_file[t_ctx.buf_used],
				    block[t_ctx.buf_used]);
		row_merge_write(merge_file[t_ctx.buf_used]->fd,
				merge_file[t_ctx.buf_used]->offset++,
				block[t_ctx.buf_used]);
		UNIV_MEM_INVALID(block[t_ctx.buf_used][0], srv_sort_buf_size);
		buf[t_ctx.buf_used] = row_merge_buf_empty(buf[t_ctx.buf_used]);
		mycount[t_ctx.buf_used] += t_ctx.rows_added[t_ctx.buf_used];
		t_ctx.rows_added[t_ctx.buf_used] = 0;

		ut_a(doc_item);
		goto loop;
	}

	/* Parent done scanning, and if finish processing all the docs, exit */
	if (psort_info->state == FTS_PARENT_COMPLETE) {
	    	if (num_doc_processed >= UT_LIST_GET_LEN(
			psort_info->fts_doc_list)) {
			goto exit;
		} else if (retried > 10000) {
			ut_ad(!doc_item);
			/* retied too many times and cannot get new record */
			fprintf(stderr, "InnoDB: FTS parallel sort processed "
					"%lu records, the sort queue has "
					"%lu records. But sort cannot get "
					"the next records", num_doc_processed,
					UT_LIST_GET_LEN(
						psort_info->fts_doc_list));
			goto exit;
		}
	}

	if (doc_item) {
		doc_item = UT_LIST_GET_NEXT(doc_list, doc_item);
	} else if (prev_doc_item) {
		os_thread_yield();
		doc_item = UT_LIST_GET_NEXT(doc_list, prev_doc_item);
	} else {
		os_thread_yield();
		doc_item = UT_LIST_GET_FIRST(psort_info->fts_doc_list);
	}

	if (doc_item) {
		prev_doc_item = doc_item;

		if (last_doc_id != doc_item->doc_id) {
			t_ctx.init_pos = 0;
		}

		retried = 0;
	} else if (psort_info->state == FTS_PARENT_COMPLETE) {
		retried++;
	}

	goto loop;

exit:
	/* Do a final sort of the last (or latest) batch of records
	in block memory. Flush them to temp file if records cannot
	be hold in one block memory */
	for (i = 0; i < FTS_NUM_AUX_INDEX; i++) {
		if (t_ctx.rows_added[i]) {
			row_merge_buf_sort(buf[i], NULL);
			row_merge_buf_write(
				buf[i], merge_file[i], block[i]);

			/* Write to temp file, only if records have
			been flushed to temp file before (offset > 0):
			The pseudo code for sort is following:

				while (there are rows) {
					tokenize rows, put result in block[]
					if (block[] runs out) {
						sort rows;
						write to temp file with
						row_merge_write();
						offset++;
					}
				}

				# write out the last batch
				if (offset > 0) {
					row_merge_write();
					offset++;
				} else {
					# no need to write anything
					offset stay as 0
				}

			so if merge_file[i]->offset is 0 when we come to
			here as the last batch, this means rows have
			never flush to temp file, it can be held all in
			memory */
			if (merge_file[i]->offset != 0) {
				row_merge_write(merge_file[i]->fd,
						merge_file[i]->offset++,
						block[i]);

				UNIV_MEM_INVALID(block[i][0],
						 srv_sort_buf_size);
			}

			buf[i] = row_merge_buf_empty(buf[i]);
			t_ctx.rows_added[i] = 0;
		}
	}

	if (fts_enable_diag_print) {
		DEBUG_FTS_SORT_PRINT("  InnoDB_FTS: start merge sort\n");
	}

	for (i = 0; i < FTS_NUM_AUX_INDEX; i++) {

		if (!merge_file[i]->offset) {
			continue;
		}

		tmpfd[i] = row_merge_file_create_low();
		if (tmpfd[i] < 0) {
			goto func_exit;
		}

		row_merge_sort(psort_info->psort_common->trx,
			       psort_info->psort_common->dup,
			       merge_file[i], block[i], &tmpfd[i]);
		total_rec += merge_file[i]->n_rec;
		close(tmpfd[i]);
	}

func_exit:
	if (fts_enable_diag_print) {
		DEBUG_FTS_SORT_PRINT("  InnoDB_FTS: complete merge sort\n");
	}

	mem_heap_free(blob_heap);

	psort_info->child_status = FTS_CHILD_COMPLETE;
	os_event_set(psort_info->psort_common->sort_event);
	psort_info->child_status = FTS_CHILD_EXITING;

	os_thread_exit(NULL);

	OS_THREAD_DUMMY_RETURN;
}

/*********************************************************************//**
Start the parallel tokenization and parallel merge sort */

void
row_fts_start_psort(
/*================*/
	fts_psort_t*	psort_info)	/*!< parallel sort structure */
{
	ulint		i = 0;
	os_thread_id_t	thd_id;

	for (i = 0; i < fts_sort_pll_degree; i++) {
		psort_info[i].psort_id = i;
		os_thread_create(fts_parallel_tokenization,
				 (void*) &psort_info[i],
				 &thd_id);
	}
}

/*********************************************************************//**
Function performs the merge and insertion of the sorted records.
@return OS_THREAD_DUMMY_RETURN */

os_thread_ret_t
fts_parallel_merge(
/*===============*/
	void*		arg)		/*!< in: parallel merge info */
{
	fts_psort_t*	psort_info = (fts_psort_t*) arg;
	ulint		id;

	ut_ad(psort_info);

	id = psort_info->psort_id;

	row_fts_merge_insert(psort_info->psort_common->dup->index,
			     psort_info->psort_common->new_table,
			     psort_info->psort_common->all_info, id);

	psort_info->child_status = FTS_CHILD_COMPLETE;
	os_event_set(psort_info->psort_common->merge_event);
	psort_info->child_status = FTS_CHILD_EXITING;

	os_thread_exit(NULL);

	OS_THREAD_DUMMY_RETURN;
}

/*********************************************************************//**
Kick off the parallel merge and insert thread */

void
row_fts_start_parallel_merge(
/*=========================*/
	fts_psort_t*	merge_info)	/*!< in: parallel sort info */
{
	int		i = 0;
	os_thread_id_t	thd_id;

	/* Kick off merge/insert threads */
	for (i = 0; i <  FTS_NUM_AUX_INDEX; i++) {
		merge_info[i].psort_id = i;
		merge_info[i].child_status = 0;

		os_thread_create(fts_parallel_merge,
				 (void*) &merge_info[i],
				 &thd_id);
	}
}

/********************************************************************//**
Insert processed FTS data to auxillary index tables.
@return DB_SUCCESS if insertion runs fine */
static __attribute__((nonnull))
dberr_t
row_merge_write_fts_word(
/*=====================*/
	trx_t*		trx,		/*!< in: transaction */
	que_t**		ins_graph,	/*!< in: Insert query graphs */
	fts_tokenizer_word_t* word,	/*!< in: sorted and tokenized
					word */
	fts_table_t*	fts_table,	/*!< in: fts aux table instance */
	CHARSET_INFO*	charset)	/*!< in: charset */
{
	ulint	selected;
	dberr_t	ret = DB_SUCCESS;

	selected = fts_select_index(
		charset, word->text.f_str, word->text.f_len);
	fts_table->suffix = fts_get_suffix(selected);

	/* Pop out each fts_node in word->nodes write them to auxiliary table */
	while (ib_vector_size(word->nodes) > 0) {
		dberr_t		error;
		fts_node_t*	fts_node;

		fts_node = static_cast<fts_node_t*>(ib_vector_pop(word->nodes));

		error = fts_write_node(
			trx, &ins_graph[selected], fts_table, &word->text,
			fts_node);

		if (error != DB_SUCCESS) {
			fprintf(stderr, "InnoDB: failed to write"
				" word %s to FTS auxiliary index"
				" table, error (%s) \n",
				word->text.f_str, ut_strerr(error));
			ret = error;
		}

		ut_free(fts_node->ilist);
		fts_node->ilist = NULL;
	}

	return(ret);
}

/*********************************************************************//**
Read sorted FTS data files and insert data tuples to auxillary tables.
@return DB_SUCCESS or error number */

void
row_fts_insert_tuple(
/*=================*/
	fts_psort_insert_t*
			ins_ctx,	/*!< in: insert context */
	fts_tokenizer_word_t* word,	/*!< in: last processed
					tokenized word */
	ib_vector_t*	positions,	/*!< in: word position */
	doc_id_t*	in_doc_id,	/*!< in: last item doc id */
	dtuple_t*	dtuple)		/*!< in: entry to insert */
{
	fts_node_t*	fts_node = NULL;
	dfield_t*	dfield;
	doc_id_t	doc_id;
	ulint		position;
	fts_string_t	token_word;
	ulint		i;

	/* Get fts_node for the FTS auxillary INDEX table */
	if (ib_vector_size(word->nodes) > 0) {
		fts_node = static_cast<fts_node_t*>(
			ib_vector_last(word->nodes));
	}

	if (fts_node == NULL
	    || fts_node->ilist_size > FTS_ILIST_MAX_SIZE) {

		fts_node = static_cast<fts_node_t*>(
			ib_vector_push(word->nodes, NULL));

		memset(fts_node, 0x0, sizeof(*fts_node));
	}

	/* If dtuple == NULL, this is the last word to be processed */
	if (!dtuple) {
		if (fts_node && ib_vector_size(positions) > 0) {
			fts_cache_node_add_positions(
				NULL, fts_node, *in_doc_id,
				positions);

			/* Write out the current word */
			row_merge_write_fts_word(ins_ctx->trx,
						 ins_ctx->ins_graph, word,
						 &ins_ctx->fts_table,
						 ins_ctx->charset);

		}

		return;
	}

	/* Get the first field for the tokenized word */
	dfield = dtuple_get_nth_field(dtuple, 0);

	token_word.f_n_char = 0;
	token_word.f_len = dfield->len;
	token_word.f_str = static_cast<byte*>(dfield_get_data(dfield));

	if (!word->text.f_str) {
		fts_string_dup(&word->text, &token_word, ins_ctx->heap);
	}

	/* compare to the last word, to see if they are the same
	word */
	if (innobase_fts_text_cmp(ins_ctx->charset,
				  &word->text, &token_word) != 0) {
		ulint	num_item;

		/* Getting a new word, flush the last position info
		for the currnt word in fts_node */
		if (ib_vector_size(positions) > 0) {
			fts_cache_node_add_positions(
				NULL, fts_node, *in_doc_id, positions);
		}

		/* Write out the current word */
		row_merge_write_fts_word(ins_ctx->trx, ins_ctx->ins_graph,
					 word, &ins_ctx->fts_table,
					 ins_ctx->charset);

		/* Copy the new word */
		fts_string_dup(&word->text, &token_word, ins_ctx->heap);

		num_item = ib_vector_size(positions);

		/* Clean up position queue */
		for (i = 0; i < num_item; i++) {
			ib_vector_pop(positions);
		}

		/* Reset Doc ID */
		*in_doc_id = 0;
		memset(fts_node, 0x0, sizeof(*fts_node));
	}

	/* Get the word's Doc ID */
	dfield = dtuple_get_nth_field(dtuple, 1);

	if (!ins_ctx->opt_doc_id_size) {
		doc_id = fts_read_doc_id(
			static_cast<byte*>(dfield_get_data(dfield)));
	} else {
		doc_id = (doc_id_t) mach_read_from_4(
			static_cast<byte*>(dfield_get_data(dfield)));
	}

	/* Get the word's position info */
	dfield = dtuple_get_nth_field(dtuple, 2);
	position = mach_read_from_4(static_cast<byte*>(dfield_get_data(dfield)));

	/* If this is the same word as the last word, and they
	have the same Doc ID, we just need to add its position
	info. Otherwise, we will flush position info to the
	fts_node and initiate a new position vector  */
	if (!(*in_doc_id) || *in_doc_id == doc_id) {
		ib_vector_push(positions, &position);
	} else {
		ulint	num_pos = ib_vector_size(positions);

		fts_cache_node_add_positions(NULL, fts_node,
					     *in_doc_id, positions);
		for (i = 0; i < num_pos; i++) {
			ib_vector_pop(positions);
		}
		ib_vector_push(positions, &position);
	}

	/* record the current Doc ID */
	*in_doc_id = doc_id;
}

/*********************************************************************//**
Propagate a newly added record up one level in the selection tree
@return parent where this value propagated to */
static
int
row_fts_sel_tree_propagate(
/*=======================*/
	int		propogated,	/*<! in: tree node propagated */
	int*		sel_tree,	/*<! in: selection tree */
	const mrec_t**	mrec,		/*<! in: sort record */
	ulint**		offsets,	/*<! in: record offsets */
	dict_index_t*	index)		/*<! in/out: FTS index */
{
	ulint	parent;
	int	child_left;
	int	child_right;
	int	selected;

	/* Find which parent this value will be propagated to */
	parent = (propogated - 1) / 2;

	/* Find out which value is smaller, and to propagate */
	child_left = sel_tree[parent * 2 + 1];
	child_right = sel_tree[parent * 2 + 2];

	if (child_left == -1 || mrec[child_left] == NULL) {
		if (child_right == -1
		    || mrec[child_right] == NULL) {
			selected = -1;
		} else {
			selected = child_right ;
		}
	} else if (child_right == -1
		   || mrec[child_right] == NULL) {
		selected = child_left;
	} else if (cmp_rec_rec_simple(mrec[child_left], mrec[child_right],
				      offsets[child_left],
				      offsets[child_right],
				      index, NULL) < 0) {
		selected = child_left;
	} else {
		selected = child_right;
	}

	sel_tree[parent] = selected;

	return((int) parent);
}

/*********************************************************************//**
Readjust selection tree after popping the root and read a new value
@return the new root */
static
int
row_fts_sel_tree_update(
/*====================*/
	int*		sel_tree,	/*<! in/out: selection tree */
	ulint		propagated,	/*<! in: node to propagate up */
	ulint		height,		/*<! in: tree height */
	const mrec_t**	mrec,		/*<! in: sort record */
	ulint**		offsets,	/*<! in: record offsets */
	dict_index_t*	index)		/*<! in: index dictionary */
{
	ulint	i;

	for (i = 1; i <= height; i++) {
		propagated = (ulint) row_fts_sel_tree_propagate(
			(int) propagated, sel_tree, mrec, offsets, index);
	}

	return(sel_tree[0]);
}

/*********************************************************************//**
Build selection tree at a specified level */
static
void
row_fts_build_sel_tree_level(
/*=========================*/
	int*		sel_tree,	/*<! in/out: selection tree */
	ulint		level,		/*<! in: selection tree level */
	const mrec_t**	mrec,		/*<! in: sort record */
	ulint**		offsets,	/*<! in: record offsets */
	dict_index_t*	index)		/*<! in: index dictionary */
{
	ulint	start;
	int	child_left;
	int	child_right;
	ulint	i;
	ulint	num_item;

	start = ((ulint) 1 << level) - 1;
	num_item = ((ulint) 1 << level);

	for (i = 0; i < num_item;  i++) {
		child_left = sel_tree[(start + i) * 2 + 1];
		child_right = sel_tree[(start + i) * 2 + 2];

		if (child_left == -1) {
			if (child_right == -1) {
				sel_tree[start + i] = -1;
			} else {
				sel_tree[start + i] =  child_right;
			}
			continue;
		} else if (child_right == -1) {
			sel_tree[start + i] = child_left;
			continue;
		}

		/* Deal with NULL child conditions */
		if (!mrec[child_left]) {
			if (!mrec[child_right]) {
				sel_tree[start + i] = -1;
			} else {
				sel_tree[start + i] = child_right;
			}
			continue;
		} else if (!mrec[child_right]) {
			sel_tree[start + i] = child_left;
			continue;
		}

		/* Select the smaller one to set parent pointer */
		int cmp = cmp_rec_rec_simple(
			mrec[child_left], mrec[child_right],
			offsets[child_left], offsets[child_right],
			index, NULL);

		sel_tree[start + i] = cmp < 0 ? child_left : child_right;
	}
}

/*********************************************************************//**
Build a selection tree for merge. The selection tree is a binary tree
and should have fts_sort_pll_degree / 2 levels. With root as level 0
@return number of tree levels */
static
ulint
row_fts_build_sel_tree(
/*===================*/
	int*		sel_tree,	/*<! in/out: selection tree */
	const mrec_t**	mrec,		/*<! in: sort record */
	ulint**		offsets,	/*<! in: record offsets */
	dict_index_t*	index)		/*<! in: index dictionary */
{
	ulint	treelevel = 1;
	ulint	num = 2;
	int	i = 0;
	ulint	start;

	/* No need to build selection tree if we only have two merge threads */
	if (fts_sort_pll_degree <= 2) {
		return(0);
	}

	while (num < fts_sort_pll_degree) {
		num = num << 1;
		treelevel++;
	}

	start = (1 << treelevel) - 1;

	for (i = 0; i < (int) fts_sort_pll_degree; i++) {
		sel_tree[i + start] = i;
	}

	for (i = (int) treelevel - 1; i >=0; i--) {
		row_fts_build_sel_tree_level(
			sel_tree, (ulint) i, mrec, offsets, index);
	}

	return(treelevel);
}

/*********************************************************************//**
Read sorted file containing index data tuples and insert these data
tuples to the index
@return DB_SUCCESS or error number */

dberr_t
row_fts_merge_insert(
/*=================*/
	dict_index_t*		index,	/*!< in: index */
	dict_table_t*		table,	/*!< in: new table */
	fts_psort_t*		psort_info, /*!< parallel sort info */
	ulint			id)	/* !< in: which auxiliary table's data
					to insert to */
{
	const byte**		b;
	mem_heap_t*		tuple_heap;
	mem_heap_t*		heap;
	dberr_t			error = DB_SUCCESS;
	ulint*			foffs;
	ulint**			offsets;
	fts_tokenizer_word_t	new_word;
	ib_vector_t*		positions;
	doc_id_t		last_doc_id;
	ib_alloc_t*		heap_alloc;
	ulint			n_bytes;
	ulint			i;
	mrec_buf_t**		buf;
	int*			fd;
	byte**			block;
	const mrec_t**		mrec;
	ulint			count = 0;
	int*			sel_tree;
	ulint			height;
	ulint			start;
	fts_psort_insert_t	ins_ctx;
	ulint			count_diag = 0;

	ut_ad(index);
	ut_ad(table);

	/* We use the insert query graph as the dummy graph
	needed in the row module call */

	ins_ctx.trx = trx_allocate_for_background();

	ins_ctx.trx->op_info = "inserting index entries";

	ins_ctx.opt_doc_id_size = psort_info[0].psort_common->opt_doc_id_size;

	heap = mem_heap_create(500 + sizeof(mrec_buf_t));

	b = (const byte**) mem_heap_alloc(
		heap, sizeof (*b) * fts_sort_pll_degree);
	foffs = (ulint*) mem_heap_alloc(
		heap, sizeof(*foffs) * fts_sort_pll_degree);
	offsets = (ulint**) mem_heap_alloc(
		heap, sizeof(*offsets) * fts_sort_pll_degree);
	buf = (mrec_buf_t**) mem_heap_alloc(
		heap, sizeof(*buf) * fts_sort_pll_degree);
	fd = (int*) mem_heap_alloc(heap, sizeof(*fd) * fts_sort_pll_degree);
	block = (byte**) mem_heap_alloc(
		heap, sizeof(*block) * fts_sort_pll_degree);
	mrec = (const mrec_t**) mem_heap_alloc(
		heap, sizeof(*mrec) * fts_sort_pll_degree);
	sel_tree = (int*) mem_heap_alloc(
		heap, sizeof(*sel_tree) * (fts_sort_pll_degree * 2));

	tuple_heap = mem_heap_create(1000);

	ins_ctx.charset = fts_index_get_charset(index);
	ins_ctx.heap = heap;

	for (i = 0; i < fts_sort_pll_degree; i++) {
		ulint	num;

		num = 1 + REC_OFFS_HEADER_SIZE
			+ dict_index_get_n_fields(index);
		offsets[i] = static_cast<ulint*>(mem_heap_zalloc(
			heap, num * sizeof *offsets[i]));
		offsets[i][0] = num;
		offsets[i][1] = dict_index_get_n_fields(index);
		block[i] = psort_info[i].merge_block[id];
		b[i] = psort_info[i].merge_block[id];
		fd[i] = psort_info[i].merge_file[id]->fd;
		foffs[i] = 0;

		buf[i] = static_cast<unsigned char (*)[16384]>(
			mem_heap_alloc(heap, sizeof *buf[i]));
		count_diag += (int) psort_info[i].merge_file[id]->n_rec;
	}

	if (fts_enable_diag_print) {
		ut_print_timestamp(stderr);
		fprintf(stderr, "  InnoDB_FTS: to inserted %lu records\n",
			(ulong) count_diag);
	}

	/* Initialize related variables if creating FTS indexes */
	heap_alloc = ib_heap_allocator_create(heap);

	memset(&new_word, 0, sizeof(new_word));

	new_word.nodes = ib_vector_create(heap_alloc, sizeof(fts_node_t), 4);
	positions = ib_vector_create(heap_alloc, sizeof(ulint), 32);
	last_doc_id = 0;

	/* Allocate insert query graphs for FTS auxillary
	Index Table, note we have FTS_NUM_AUX_INDEX such index tables */
	n_bytes = sizeof(que_t*) * (FTS_NUM_AUX_INDEX + 1);
	ins_ctx.ins_graph = static_cast<que_t**>(mem_heap_alloc(heap, n_bytes));
	memset(ins_ctx.ins_graph, 0x0, n_bytes);

	ins_ctx.fts_table.type = FTS_INDEX_TABLE;
	ins_ctx.fts_table.index_id = index->id;
	ins_ctx.fts_table.table_id = table->id;
	ins_ctx.fts_table.parent = index->table->name;
	ins_ctx.fts_table.table = NULL;

	for (i = 0; i < fts_sort_pll_degree; i++) {
		if (psort_info[i].merge_file[id]->n_rec == 0) {
			/* No Rows to read */
			mrec[i] = b[i] = NULL;
		} else {
			/* Read from temp file only if it has been
			written to. Otherwise, block memory holds
			all the sorted records */
			if (psort_info[i].merge_file[id]->offset > 0
			    && (!row_merge_read(
					fd[i], foffs[i],
					(row_merge_block_t*) block[i]))) {
				error = DB_CORRUPTION;
				goto exit;
			}

			ROW_MERGE_READ_GET_NEXT(i);
		}
	}

	height = row_fts_build_sel_tree(sel_tree, (const mrec_t **) mrec,
					offsets, index);

	start = (1 << height) - 1;

	/* Fetch sorted records from sort buffer and insert them into
	corresponding FTS index auxiliary tables */
	for (;;) {
		dtuple_t*	dtuple;
		ulint		n_ext;
		int		min_rec = 0;

		if (fts_sort_pll_degree <= 2) {
			while (!mrec[min_rec]) {
				min_rec++;

				if (min_rec >= (int) fts_sort_pll_degree) {
					row_fts_insert_tuple(
						&ins_ctx, &new_word,
						positions, &last_doc_id,
						NULL);

					goto exit;
				}
			}

			for (i = min_rec + 1; i < fts_sort_pll_degree; i++) {
				if (!mrec[i]) {
					continue;
				}

				if (cmp_rec_rec_simple(
					    mrec[i], mrec[min_rec],
					    offsets[i], offsets[min_rec],
					    index, NULL) < 0) {
					min_rec = (int) i;
				}
			}
		} else {
			min_rec = sel_tree[0];

			if (min_rec ==  -1) {
				row_fts_insert_tuple(
					&ins_ctx, &new_word,
					positions, &last_doc_id,
					NULL);

				goto exit;
			}
		}

		dtuple = row_rec_to_index_entry_low(
			mrec[min_rec], index, offsets[min_rec], &n_ext,
			tuple_heap);

		row_fts_insert_tuple(
			&ins_ctx, &new_word, positions,
			&last_doc_id, dtuple);


		ROW_MERGE_READ_GET_NEXT(min_rec);

		if (fts_sort_pll_degree > 2) {
			if (!mrec[min_rec]) {
				sel_tree[start + min_rec] = -1;
			}

			row_fts_sel_tree_update(sel_tree, start + min_rec,
						height, mrec,
						offsets, index);
		}

		count++;

		mem_heap_empty(tuple_heap);
	}

exit:
	fts_sql_commit(ins_ctx.trx);

	ins_ctx.trx->op_info = "";

	mem_heap_free(tuple_heap);

	for (i = 0; i < FTS_NUM_AUX_INDEX; i++) {
		if (ins_ctx.ins_graph[i]) {
			fts_que_graph_free(ins_ctx.ins_graph[i]);
		}
	}

	trx_free_for_background(ins_ctx.trx);

	mem_heap_free(heap);

	if (fts_enable_diag_print) {
		ut_print_timestamp(stderr);
		fprintf(stderr, "  InnoDB_FTS: inserted %lu records\n",
			(ulong) count);
	}

	return(error);
}<|MERGE_RESOLUTION|>--- conflicted
+++ resolved
@@ -100,11 +100,7 @@
 	field->prefix_len = 0;
 	field->col = static_cast<dict_col_t*>(
 		mem_heap_alloc(new_index->heap, sizeof(dict_col_t)));
-<<<<<<< HEAD
 	field->col->len = FTS_MAX_WORD_LEN;
-=======
-	field->col->len = 4 * fts_max_token_size;
->>>>>>> 4982a8e1
 
 	if (strcmp(charset->name, "latin1_swedish_ci") == 0) {
 		field->col->mtype = DATA_VARCHAR;
@@ -580,11 +576,7 @@
 		field->type.prtype = word_dtype->prtype | DATA_NOT_NULL;
 
 		/* Variable length field, set to max size. */
-<<<<<<< HEAD
 		field->type.len = FTS_MAX_WORD_LEN;
-=======
-		field->type.len = 4 * fts_max_token_size;
->>>>>>> 4982a8e1
 		field->type.mbminmaxlen = word_dtype->mbminmaxlen;
 
 		cur_len += len;
