--- conflicted
+++ resolved
@@ -639,28 +639,16 @@
 				continue;
 			}
 
-<<<<<<< HEAD
-		if (col->mtype == DATA_MYSQL && col->len != field->len) {
-			if (conv_heap != NULL) {
-				row_merge_buf_redundant_convert(
-					row_field, field, col->len,
-					dict_table_page_size(old_table),
-					conv_heap);
-			} else {
-				ut_ad(dict_table_is_comp(index->table));
-=======
 			if (col->mtype == DATA_MYSQL
 			    && col->len != field->len) {
-
 				if (conv_heap != NULL) {
 					row_merge_buf_redundant_convert(
 						row_field, field, col->len,
-						dict_table_zip_size(old_table),
+						dict_table_page_size(old_table),
 						conv_heap);
 				} else {
 					ut_ad(dict_table_is_comp(index->table));
 				}
->>>>>>> 1684d135
 			}
 		}
 
