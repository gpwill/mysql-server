--- conflicted
+++ resolved
@@ -482,11 +482,8 @@
 
 				ulint			min_size;
 				const dict_col_t*	col;
-<<<<<<< HEAD
 				ulint			ufield_len;
-=======
 				upd_field_t*		ufield;
->>>>>>> 5e693d93
 
 				col = dict_index_get_nth_col(index, i);
 
@@ -499,6 +496,8 @@
 				ufield->field_no
 					= dict_table_get_nth_col_pos(
 					table, dict_col_get_no(col));
+
+				ufield->orig_len = 0;
 				ufield->exp = NULL;
 
 				ufield->new_val = parent_ufield->new_val;
