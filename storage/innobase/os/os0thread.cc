/*****************************************************************************

Copyright (c) 1995, 2016, Oracle and/or its affiliates. All Rights Reserved.

This program is free software; you can redistribute it and/or modify it under
the terms of the GNU General Public License as published by the Free Software
Foundation; version 2 of the License.

This program is distributed in the hope that it will be useful, but WITHOUT
ANY WARRANTY; without even the implied warranty of MERCHANTABILITY or FITNESS
FOR A PARTICULAR PURPOSE. See the GNU General Public License for more details.

You should have received a copy of the GNU General Public License along with
this program; if not, write to the Free Software Foundation, Inc.,
51 Franklin Street, Suite 500, Boston, MA 02110-1335 USA

*****************************************************************************/

/**************************************************//**
@file os/os0thread.cc
The interface to the operating system thread control primitives

Created 9/8/1995 Heikki Tuuri
*******************************************************/

#include "ha_prototypes.h"

#include "os0thread.h"
#include "ut0new.h"

#ifdef UNIV_NONINL
#include "os0thread.ic"
#endif

#ifndef UNIV_HOTBACKUP
#include "srv0srv.h"
#include "os0event.h"

#include <map>

/** Mutex that tracks the thread count. Used by innorwlocktest.cc
FIXME: the unit tests should use APIs */
SysMutex	thread_mutex;

/** Number of threads active. */
ulint	os_thread_count;

#ifdef _WIN32
typedef std::map<
	DWORD,
	HANDLE,
	std::less<DWORD>,
	ut_allocator<std::pair<const DWORD, HANDLE> > >	WinThreadMap;
/** This STL map remembers the initial handle returned by CreateThread
so that it can be closed when the thread exits. */
static WinThreadMap	win_thread_map;
#endif /* _WIN32 */

/***************************************************************//**
Compares two thread ids for equality.
@return TRUE if equal */
ibool
os_thread_eq(
/*=========*/
	os_thread_id_t	a,	/*!< in: OS thread or thread id */
	os_thread_id_t	b)	/*!< in: OS thread or thread id */
{
#ifdef _WIN32
	if (a == b) {
		return(TRUE);
	}

	return(FALSE);
#else
	if (pthread_equal(a, b)) {
		return(TRUE);
	}

	return(FALSE);
#endif
}

/****************************************************************//**
Converts an OS thread id to a ulint. It is NOT guaranteed that the ulint is
unique for the thread though!
@return thread identifier as a number */
ulint
os_thread_pf(
/*=========*/
	os_thread_id_t	a)	/*!< in: OS thread identifier */
{
	return((ulint) a);
}

/*****************************************************************//**
Returns the thread identifier of current thread. Currently the thread
identifier in Unix is the thread handle itself. Note that in HP-UX
pthread_t is a struct of 3 fields.
@return current thread identifier */
os_thread_id_t
os_thread_get_curr_id(void)
/*=======================*/
{
#ifdef _WIN32
	return(GetCurrentThreadId());
#else
	return(pthread_self());
#endif
}

/****************************************************************//**
Creates a new thread of execution. The execution starts from
the function given.
NOTE: We count the number of threads in os_thread_exit(). A created
thread should always use that to exit so thatthe thread count will be
decremented.
We do not return an error code because if there is one, we crash here. */
void
os_thread_create_func(
/*==================*/
	os_thread_func_t	func,		/*!< in: pointer to function
						from which to start */
	void*			arg,		/*!< in: argument to start
						function */
	os_thread_id_t*		thread_id)	/*!< out: id of the created
						thread, or NULL */
{
	os_thread_id_t	new_thread_id;

	/* the new thread should look recent changes up here so far. */
	os_wmb;

#ifdef _WIN32
	HANDLE		handle;

	handle = CreateThread(NULL,	/* no security attributes */
			      0,	/* default size stack */
			      func,
			      arg,
			      0,	/* thread runs immediately */
			      &new_thread_id);

	if (!handle) {
		/* If we cannot start a new thread, life has no meaning. */
		ib::fatal() << "CreateThread returned " << GetLastError();
	}

	mutex_enter(&thread_mutex);

	std::pair<WinThreadMap::iterator, bool> ret;

	ret = win_thread_map.insert(
		std::pair<DWORD, HANDLE>(new_thread_id, handle));

	ut_ad((*ret.first).first == new_thread_id);
	ut_ad((*ret.first).second == handle);
	ut_a(ret.second == true);	/* true means thread_id was new */

	os_thread_count++;

	mutex_exit(&thread_mutex);

#else /* _WIN32 else */

	pthread_attr_t	attr;

	pthread_attr_init(&attr);

	mutex_enter(&thread_mutex);
	++os_thread_count;
	mutex_exit(&thread_mutex);

	int	ret = pthread_create(&new_thread_id, &attr, func, arg);

	if (ret != 0) {
		ib::fatal() << "pthread_create returned " << ret;
	}

	pthread_attr_destroy(&attr);

#endif /* not _WIN32 */

	ut_a(os_thread_count <= OS_THREAD_MAX_N);

	/* Return the thread_id if the caller requests it. */
	if (thread_id != NULL) {
		*thread_id = new_thread_id;
	}
<<<<<<< HEAD
}

/** Exits the current thread. */
void
os_thread_exit()
=======
}

/** Waits until the specified thread completes and joins it.
Its return value is ignored.
@param[in,out]	thread	thread to join */
void
os_thread_join(
	os_thread_id_t	thread)
{
#ifdef _WIN32
	/* Do nothing. */
#else
#ifdef UNIV_DEBUG
	const int	ret =
#endif /* UNIV_DEBUG */
	pthread_join(thread, NULL);

	/* Waiting on already-quit threads is allowed. */
	ut_ad(ret == 0 || ret == ESRCH);
#endif /* _WIN32 */
}

/** Exits the current thread.
@param[in]	detach	if true, the thread will be detached right before
exiting. If false, another thread is responsible for joining this thread */
void
os_thread_exit(
	bool	detach)
>>>>>>> 807891a9
{
#ifdef UNIV_DEBUG_THREAD_CREATION
	ib::info() << "Thread exits, id "
		<< os_thread_pf(os_thread_get_curr_id());
#endif

#ifdef UNIV_PFS_THREAD
	pfs_delete_thread();
#endif

	mutex_enter(&thread_mutex);

	os_thread_count--;

#ifdef _WIN32
	DWORD win_thread_id = GetCurrentThreadId();
	HANDLE handle = win_thread_map[win_thread_id];
	CloseHandle(handle);
	size_t ret = win_thread_map.erase(win_thread_id);
	ut_a(ret == 1);

	mutex_exit(&thread_mutex);

	ExitThread(0);
#else
	mutex_exit(&thread_mutex);
<<<<<<< HEAD
	pthread_detach(pthread_self());
=======
	if (detach) {
		pthread_detach(pthread_self());
	}
>>>>>>> 807891a9
	pthread_exit(NULL);
#endif
}

/*****************************************************************//**
Advises the os to give up remainder of the thread's time slice. */
void
os_thread_yield(void)
/*=================*/
{
#if defined(_WIN32)
	SwitchToThread();
#else
	sched_yield();
#endif
}
#endif /* !UNIV_HOTBACKUP */

/*****************************************************************//**
The thread sleeps at least the time given in microseconds. */
void
os_thread_sleep(
/*============*/
	ulint	tm)	/*!< in: time in microseconds */
{
#ifdef _WIN32
	Sleep((DWORD) tm / 1000);
#elif defined(HAVE_NANOSLEEP)
	struct timespec	t;

	t.tv_sec = tm / 1000000;
	t.tv_nsec = (tm % 1000000) * 1000;

	::nanosleep(&t, NULL);
#else
	struct timeval  t;

	t.tv_sec = tm / 1000000;
	t.tv_usec = tm % 1000000;

	select(0, NULL, NULL, NULL, &t);
#endif /* _WIN32 */
}

/*****************************************************************//**
Check if there are threads active.
@return true if the thread count > 0. */
bool
os_thread_active()
/*==============*/
{
	mutex_enter(&thread_mutex);

	bool active = (os_thread_count > 0);

	/* All the threads have exited or are just exiting;
	NOTE that the threads may not have completed their
	exit yet. Should we use pthread_join() to make sure
	they have exited? If we did, we would have to
	remove the pthread_detach() from
	os_thread_exit().  Now we just sleep 0.1
	seconds and hope that is enough! */

	mutex_exit(&thread_mutex);

	return(active);
}

/**
Initializes OS thread management data structures. */
void
os_thread_init()
/*============*/
{
	mutex_create(LATCH_ID_THREAD_MUTEX, &thread_mutex);
}

/**
Frees OS thread management data structures. */
void
os_thread_free()
/*============*/
{
	if (os_thread_count != 0) {
		ib::warn() << "Some (" << os_thread_count << ") threads are"
			" still active";
	}

	mutex_destroy(&thread_mutex);
}
<|MERGE_RESOLUTION|>--- conflicted
+++ resolved
@@ -186,13 +186,6 @@
 	if (thread_id != NULL) {
 		*thread_id = new_thread_id;
 	}
-<<<<<<< HEAD
-}
-
-/** Exits the current thread. */
-void
-os_thread_exit()
-=======
 }
 
 /** Waits until the specified thread completes and joins it.
@@ -221,7 +214,6 @@
 void
 os_thread_exit(
 	bool	detach)
->>>>>>> 807891a9
 {
 #ifdef UNIV_DEBUG_THREAD_CREATION
 	ib::info() << "Thread exits, id "
@@ -248,13 +240,9 @@
 	ExitThread(0);
 #else
 	mutex_exit(&thread_mutex);
-<<<<<<< HEAD
-	pthread_detach(pthread_self());
-=======
 	if (detach) {
 		pthread_detach(pthread_self());
 	}
->>>>>>> 807891a9
 	pthread_exit(NULL);
 #endif
 }
