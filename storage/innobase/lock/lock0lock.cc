--- conflicted
+++ resolved
@@ -5046,11 +5046,7 @@
 
 	trx_print_latched(file, trx, 600);
 
-<<<<<<< HEAD
-	const ReadView*	read_view = trx_get_read_view((trx_t*) trx);
-=======
 	const ReadView*	read_view = trx_get_read_view(trx);
->>>>>>> e487de4c
 
 	if (read_view != NULL) {
 		read_view->print_limits(file);
