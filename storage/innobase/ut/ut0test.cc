/*****************************************************************************

Copyright (c) 2020, 2023, Oracle and/or its affiliates.

This program is free software; you can redistribute it and/or modify it under
the terms of the GNU General Public License, version 2.0, as published by the
Free Software Foundation.

This program is also distributed with certain software (including but not
limited to OpenSSL) that is licensed under separate terms, as designated in a
particular file or component or in included license documentation. The authors
of MySQL hereby grant you an additional permission to link the program and
your derivative works with the separately licensed software that they have
included with MySQL.

This program is distributed in the hope that it will be useful, but WITHOUT
ANY WARRANTY; without even the implied warranty of MERCHANTABILITY or FITNESS
FOR A PARTICULAR PURPOSE. See the GNU General Public License, version 2.0,
for more details.

You should have received a copy of the GNU General Public License along with
this program; if not, write to the Free Software Foundation, Inc.,
51 Franklin St, Fifth Floor, Boston, MA 02110-1301  USA

*****************************************************************************/

#ifdef UNIV_DEBUG
#include "ut0test.h"
#include "buf0flu.h"
#include "dict0dd.h"
#include "dict0dict.h"
#include "fil0fil.h"

#define CALL_MEMBER_FN(object, ptrToMember) ((object).*(ptrToMember))

/** A macro to define a dispatch function or a command function.  They all
have the same signature.
@param[in]   func_  the function that is being declared. */
#define DISPATCH_FUNCTION_DEF(func_)                    \
  /* @param[in] tokens   the command line */            \
  /* @return RET_PASS on success, or the error code. */ \
  Ret_t func_(std::vector<std::string> &tokens) noexcept

namespace ib {

thread_local Tester tl_interpreter;

typedef Tester::Ret_t Ret_t;

#define DISPATCH(x) m_dispatch[#x] = &Tester::x

Tester::Tester() noexcept {
  /* Kindly keep the commands in alphabetical order. */
  DISPATCH(corrupt_ondisk_page0);
  DISPATCH(corrupt_ondisk_root_page);
  DISPATCH(count_page_type);
  DISPATCH(count_used_and_free);
  DISPATCH(dblwr_force_crash);
  DISPATCH(find_fil_page_lsn);
  DISPATCH(find_flush_sync_lsn);
  DISPATCH(find_ondisk_page_type);
  DISPATCH(find_root_page_no);
  DISPATCH(find_space_id);
  DISPATCH(find_tablespace_file_name);
  DISPATCH(find_tablespace_physical_page_size);
  DISPATCH(make_ondisk_root_page_zeroes);
  DISPATCH(make_page_dirty);
  DISPATCH(open_table);
  DISPATCH(print_dblwr_has_encrypted_pages);
}

void Tester::init() noexcept {
  TLOG("Tester::init()");
  std::ostringstream sout;
  m_thd = current_thd;
  XLOG("Initialization successfully completed");
  set_output(sout);
}

void scan_page_type(space_id_t space_id,
                    std::map<page_type_t, page_no_t> &result_map) {
  mtr_t mtr;

  bool found;
  const page_size_t page_size = fil_space_get_page_size(space_id, &found);
  ut_ad(found);
  fil_space_t *space = fil_space_acquire(space_id);

  for (page_no_t page_no = 0; page_no < space->size; ++page_no) {
    const page_id_t page_id(space_id, page_no);
    mtr_start(&mtr);
    buf_block_t *block =
        buf_page_get(page_id, page_size, RW_S_LATCH, UT_LOCATION_HERE, &mtr);
    page_type_t page_type = block->get_page_type();
    result_map[page_type]++;
    mtr_commit(&mtr);
  }

  fil_space_release(space);
}

DISPATCH_FUNCTION_DEF(Tester::count_page_type) {
  std::ostringstream sout;
  mtr_t mtr;
  std::map<page_type_t, page_no_t> result_map;

  TLOG("Tester::count_page_type()");
  ut_ad(tokens.size() == 2);
  ut_ad(tokens[0] == "count_page_type");

  const std::string space_name = tokens[1];

  const space_id_t space_id = fil_space_get_id_by_name(space_name.c_str());

  scan_page_type(space_id, result_map);

  page_no_t total = 0;
  for (auto it : result_map) {
    sout << fil_get_page_type_str(it.first) << ": " << it.second << std::endl;
    total += it.second;
  }
  sout << "Total: " << total << std::endl;
  set_output(sout);

  return RET_PASS;
}

DISPATCH_FUNCTION_DEF(Tester::count_used_and_free) {
  std::ostringstream sout;
  mtr_t mtr;
  std::map<page_type_t, page_no_t> result_map;

  TLOG("Tester::count_used_and_free()");
  ut_ad(tokens.size() == 2);
  ut_ad(tokens[0] == "count_used_and_free");

  const std::string space_name = tokens[1];

  const space_id_t space_id = fil_space_get_id_by_name(space_name.c_str());

  scan_page_type(space_id, result_map);

  page_no_t total = 0;
  for (auto it : result_map) {
    total += it.second;
  }
  const page_no_t pages_free = result_map[FIL_PAGE_TYPE_ALLOCATED];
  const page_no_t used = total - pages_free;
  const double fill_factor = (used / (double)total) * 100;
  const double free_factor = (pages_free / (double)total) * 100;
  sout << "Total= " << total << ", used=" << used << ", free=" << pages_free
       << std::endl;
  sout << "Fill factor= " << fill_factor << ", free factor= " << free_factor
       << std::endl;
  set_output(sout);

  return RET_PASS;
}

dict_table_t *Tester::is_table_open(
    const std::string &table_name) const noexcept {
  for (auto iter = m_open_tables.begin(); iter != m_open_tables.end(); ++iter) {
    dict_table_t *table = *iter;
    std::string tmp(table->name.m_name);
    if (table_name == tmp) {
      return table;
    }
  }

  return nullptr;
}

Ret_t Tester::open_table(std::vector<std::string> &tokens) noexcept {
  TLOG("Tester::open_table()");
  ut_ad(tokens[0] == "open_table");
  ut_ad(tokens.size() == 2);
  std::ostringstream sout;
  Ret_t ret;

  std::string table_name = tokens[1];
  dict_table_t *table = is_table_open(table_name);
  if (table == nullptr) {
    table = dict_table_open_on_name(table_name.c_str(), false, false,
                                    DICT_ERR_IGNORE_NONE);
  }
  if (table == nullptr) {
    XLOG("FAIL: Could not open table: " << table_name);
    ret = RET_FAIL;
  } else {
    m_open_tables.push_back(table);
    XLOG("PASS: Successfully opened table=" << table_name);
    ret = RET_PASS;
  }
  set_output(sout);
  return ret;
}

Ret_t Tester::find_space_id(std::vector<std::string> &tokens) noexcept {
  TLOG("Tester::find_space_id");
  ut_ad(tokens.size() == 2);

  std::string table_name = tokens[1];
  ut_ad(tokens[0] == "find_space_id");
  dict_table_t *table = is_table_open(table_name);

  ut_ad(table != nullptr);

  space_id_t space_id = table->space;

  dict_index_t *clust_index = table->first_index();
  page_no_t root_page_no = clust_index->page;

  TLOG("table_name=" << table_name << ", space_id=" << space_id
                     << ", root_page_no=" << root_page_no);

  {
    std::ostringstream sout;
    sout << space_id;
    set_output(sout);
  }

  return RET_PASS;
}

Ret_t Tester::find_root_page_no(std::vector<std::string> &tokens) noexcept {
  TLOG("Tester::find_root_page_no");
  ut_ad(tokens[0] == "find_root_page_no");
  ut_ad(tokens.size() == 2);

  std::string table_name = tokens[1];
  dict_table_t *table = is_table_open(table_name);

  ut_ad(table != nullptr);

  space_id_t space_id = table->space;

  dict_index_t *clust_index = table->first_index();
  page_no_t root_page_no = clust_index->page;

  TLOG("table_name=" << table_name << ", space_id=" << space_id
                     << ", root_page_no=" << root_page_no);

  {
    std::ostringstream sout;
    sout << root_page_no;
    set_output(sout);
  }

  return RET_PASS;
}

Ret_t Tester::find_fil_page_lsn(std::vector<std::string> &tokens) noexcept {
  ut_ad(tokens[0] == "find_fil_page_lsn");
  std::string space_id_str = tokens[1];
  std::string page_no_str = tokens[2];
  space_id_t space_id = std::stoul(space_id_str);
  space_id_t page_no = std::stoul(page_no_str);

  page_id_t page_id(space_id, page_no);
  bool found;
  page_size_t page_size = fil_space_get_page_size(space_id, &found);
  ut_ad(found);

  mtr_t mtr;
  mtr_start(&mtr);
  buf_block_t *block =
      buf_page_get(page_id, page_size, RW_X_LATCH, UT_LOCATION_HERE, &mtr);
  lsn_t newest_lsn = block->page.get_newest_lsn();
  mtr_commit(&mtr);

  std::ostringstream sout;
  sout << newest_lsn;
  set_output(sout);

  return RET_PASS;
}

Ret_t Tester::find_ondisk_page_type(std::vector<std::string> &tokens) noexcept {
  TLOG("Tester::find_ondisk_page_type()");
  ut_ad(tokens.size() == 3);

  ut_ad(tokens[0] == "find_ondisk_page_type");
  const std::string space_id_str = tokens[1];
  const std::string page_no_str = tokens[2];

  const space_id_t space_id = std::stoul(space_id_str);
  space_id_t page_no = std::stoul(page_no_str);

  /* Calculate the offset here. */
  bool found;
  page_size_t page_size = fil_space_get_page_size(space_id, &found);
  ut_ad(found);

  const page_id_t page_id(space_id, page_no);

  /* The buffer into which file page header is read. */
  alignas(OS_FILE_LOG_BLOCK_SIZE) std::array<byte, OS_FILE_LOG_BLOCK_SIZE> buf;

  fil_space_t *space = fil_space_get(space_id);
  ut_ad(space != nullptr);

  const fil_node_t *node = space->get_file_node(&page_no);
  ut_ad(node->is_open);

  const os_offset_t offset = page_no * page_size.physical();

  /* When the space file is currently open we are not able to write to it
  directly on Windows. We must use the currently opened handle. Moreover,
  on Windows a file opened for the asynchronous access must be accessed only in
  a way that allows asynchronous completion of the request. This requires that
  the i/o buffer be aligned to OS block size and also its size divisible by OS
  block size. */

  IORequest read_io_type(IORequest::READ);
  const dberr_t err = os_file_read(read_io_type, node->name, node->handle,
                                   buf.data(), offset, OS_FILE_LOG_BLOCK_SIZE);
  if (err != DB_SUCCESS) {
    page_type_t page_type = fil_page_get_type(buf.data());
    TLOG("Could not read page_id=" << page_id << ", page_type=" << page_type
                                   << ", err=" << err);
    /* Since we do not pass encryption information in IORequest, if page is
    encrypted on disk, it cannot be decrypted by i/o layer. But the encrypted
    data will be available in the provided buffer. */

    if (err == DB_IO_DECRYPT_FAIL) {
      /* We expect this only for encrypted pages.  For this function, this error
      is OK because we will only read one header field and the header is not
      encrypted. */
      ut_ad(Encryption::is_encrypted_page(buf.data()));
    } else {
      return RET_FAIL;
    }
  }

  const byte *page = buf.data();
  const page_type_t type = fil_page_get_type(page);
  const char *page_type = fil_get_page_type_str(type);

  TLOG("page_type=" << type);
  TLOG("page_type=" << page_type);

  std::ostringstream sout;
  sout << page_type;
  set_output(sout);

  return RET_PASS;
}

Ret_t Tester::find_tablespace_file_name(
    std::vector<std::string> &tokens) noexcept {
  std::ostringstream sout;

  TLOG("Tester::find_tablespace_file_name()");
  ut_ad(tokens.size() == 2);
  ut_ad(tokens[0] == "find_tablespace_file_name");

  std::string space_name = tokens[1];
  space_id_t space_id = fil_space_get_id_by_name(space_name.c_str());
  char *filename = fil_space_get_first_path(space_id);
  sout << filename;
  set_output(sout);
  ut::free(filename);
  return RET_PASS;
}

DISPATCH_FUNCTION_DEF(Tester::find_tablespace_physical_page_size) {
  std::ostringstream sout;

  TLOG("Tester::find_tablespace_physical_page_size()");
  ut_ad(tokens.size() == 2);
  ut_ad(tokens[0] == "find_tablespace_physical_page_size");

  std::string space_name = tokens[1];
  space_id_t space_id = fil_space_get_id_by_name(space_name.c_str());
  bool found;
  page_size_t page_size = fil_space_get_page_size(space_id, &found);
  ut_ad(found);
  sout << page_size.physical();
  set_output(sout);
  return RET_PASS;
}

DISPATCH_FUNCTION_DEF(Tester::make_ondisk_root_page_zeroes) {
  TLOG("Tester::make_ondisk_root_page_zeroes()");
  ut_ad(tokens.size() == 2);
  ut_ad(tokens[0] == "make_ondisk_root_page_zeroes");

  const std::string table_name = tokens[1];
  const dict_table_t *const table = is_table_open(table_name);

  ut_ad(table != nullptr);

  const dict_index_t *const clust_index = table->first_index();
  const page_no_t root_page_no = clust_index->page;
  const page_size_t page_size = dict_table_page_size(table);

  return clear_page_prefix(table->space, root_page_no, page_size.physical());
}

Ret_t Tester::corrupt_ondisk_root_page(
    std::vector<std::string> &tokens) noexcept {
  std::ostringstream sout;

  TLOG("Tester::corrupt_ondisk_root_page()");
  ut_ad(tokens.size() == 2);
  ut_ad(tokens[0] == "corrupt_ondisk_root_page");

  const std::string table_name = tokens[1];
  const dict_table_t *table = is_table_open(table_name);

  if (table == nullptr) {
    std::vector<std::string> cmd{"open_table", table_name};
    Ret_t st = open_table(cmd);

    if (st != RET_PASS) {
      XLOG("Failed to open table: " << table_name);
      set_output(sout);
      return st;
    }

    table = is_table_open(table_name);
  }

  if (table == nullptr) {
    XLOG("Failed to open table: " << table_name);
    set_output(sout);
    return RET_FAIL;
  }

  const dict_index_t *const clust_index = table->first_index();
  const page_no_t root_page_no = clust_index->page;

  return clear_page_prefix(table->space, root_page_no, FIL_PAGE_DATA);
}

Ret_t Tester::clear_page_prefix(const space_id_t space_id, page_no_t page_no,
                                const size_t prefix_length) {
  TLOG("Tester::clear_page_prefix()");
  ut::aligned_array_pointer<byte, OS_FILE_LOG_BLOCK_SIZE> mem;
  /* We read before write, as writes have to have length divisible by
  OS_FILE_LOG_BLOCK_SIZE thus we need to learn the content of non-zeroed suffix.
  Also, it's easier to spot errors during read than write, and this requires
  reading at least the FIL_PAGE_DATA first bytes */
  const auto buf_size =
      ut_uint64_align_up(prefix_length, OS_FILE_LOG_BLOCK_SIZE);

  mem.alloc(ut::Count(buf_size));
  const page_id_t page_id{space_id, page_no};
  fil_space_t *space = fil_space_get(space_id);

  // Note: this call adjusts page_no, so it becomes relative to the node
  fil_node_t *node = space->get_file_node(&page_no);
  ut_ad(node->is_open);

  const page_size_t page_size(space->flags);
  const size_t page_size_bytes = page_size.physical();
  ut_a(buf_size <= page_size_bytes);

  // Note: we use updated page_no here, as os_aio needs offset relative to node
  const os_offset_t offset = page_no * page_size_bytes;

  /* When the space file is currently open we are not able to write to it
  directly on Windows. We must use the currently opened handle. Moreover,
  on Windows a file opened for the AIO access must be accessed only by AIO
  methods. The AIO requires the operations to be aligned and with size
  divisible by OS block size, so we first read block of the first page, to
  corrupt it and write back. */

  byte *buf = mem;
  IORequest read_io_type(IORequest::READ);
  dberr_t err = os_file_read(read_io_type, node->name, node->handle, buf,
                             offset, buf_size);
  if (err != DB_SUCCESS) {
    page_type_t page_type = fil_page_get_type(buf);
    TLOG("Could not read page_id=" << page_id << ", page type=" << page_type
                                   << ", err=" << err);

    if (err == DB_IO_DECRYPT_FAIL) {
      /* We expect this only for encrypted pages. Since this function doesn't
      actually read (or use) the contents, this error is OK. */
      ut_ad(Encryption::is_encrypted_page(buf));
    } else {
      return RET_FAIL;
    }
  }

  ut_ad(prefix_length <= buf_size);
  memset(buf, 0x00, prefix_length);

  IORequest write_io_type(IORequest::WRITE);
  err = os_file_write(write_io_type, node->name, node->handle, buf, offset,
                      buf_size);
  if (err == DB_SUCCESS) {
    TLOG("Successfully zeroed prefix of page_id=" << page_id << ", prefix="
                                                  << prefix_length);
  } else {
    TLOG("Could not write zeros to page_id=" << page_id << ", err=" << err);
    return RET_FAIL;
  }
  return RET_PASS;
}

DISPATCH_FUNCTION_DEF(Tester::dblwr_force_crash) {
  TLOG("Tester::dblwr_force_crash()");
  ut_ad(tokens.size() == 3);
  ut_ad(tokens[0] == "dblwr_force_crash");

  std::string space_id_str = tokens[1];
  std::string page_no_str = tokens[2];
  space_id_t space_id = std::stoul(space_id_str);
  space_id_t page_no = std::stoul(page_no_str);

  page_id_t page_id(space_id, page_no);
  dblwr::Force_crash = page_id;
  return RET_PASS;
}

Ret_t Tester::corrupt_ondisk_page0(std::vector<std::string> &tokens) noexcept {
  TLOG("Tester::corrupt_ondisk_page0()");
  ut_ad(tokens.size() == 2);
  ut_ad(tokens[0] == "corrupt_ondisk_page0");

  const std::string table_name = tokens[1];
  const dict_table_t *const table = is_table_open(table_name);
  ut_ad(table != nullptr);

  return clear_page_prefix(table->space, 0, FIL_PAGE_DATA);
}

DISPATCH_FUNCTION_DEF(Tester::make_page_dirty) {
  TLOG("Tester::make_page_dirty()");
  ut_ad(tokens.size() == 3);
  ut_ad(tokens[0] == "make_page_dirty");

  mtr_t mtr;
  std::string space_id_str = tokens[1];
  std::string page_no_str = tokens[2];
  space_id_t space_id = std::stoul(space_id_str);
  space_id_t page_no = std::stoul(page_no_str);

  page_id_t page_id(space_id, page_no);

  fil_space_t *space = fil_space_acquire_silent(space_id);

  if (space == nullptr) {
    return RET_FAIL;
  }

  if (page_no > space->size) {
    fil_space_release(space);
    return RET_FAIL;
  }

  mtr.start();

  buf_block_t *block = buf_page_get(page_id, page_size_t(space->flags),
                                    RW_X_LATCH, UT_LOCATION_HERE, &mtr);

  if (block != nullptr) {
    byte *page = block->frame;
    page_type_t page_type = fil_page_get_type(page);

    /* Don't dirty a page that is not yet used. */
    if (page_type != FIL_PAGE_TYPE_ALLOCATED) {
      ib::info(ER_IB_MSG_574)
          << "Dirtying page: " << page_id
          << ", page_type=" << fil_get_page_type_str(page_type);

      mlog_write_ulint(page + FIL_PAGE_TYPE, page_type, MLOG_2BYTES, &mtr);
    }
  }

  mtr.commit();

  fil_space_release(space);

  if (block != nullptr) {
    buf_flush_sync_all_buf_pools();
  }

  return RET_PASS;
}

Ret_t Tester::print_dblwr_has_encrypted_pages(
    std::vector<std::string> &) noexcept {
  std::ostringstream sout;
  if (dblwr::has_encrypted_pages()) {
    std::string m1("Double write file has encrypted pages.");
    TLOG(m1);
    sout << m1;
  } else {
    std::string m1("Double write file has NO encrypted pages.");
    TLOG(m1);
    sout << m1;
  }

  set_output(sout);
  return RET_PASS;
}

void Tester::close_table(dict_table_t *table) noexcept {
  for (auto iter = m_open_tables.begin(); iter != m_open_tables.end(); ++iter) {
    dict_table_t *tmp = *iter;
    if (tmp == table) {
      m_open_tables.erase(iter);
      break;
    }
  }

  dict_table_close(table, false, false);
}

void Tester::destroy() noexcept {
  for (auto iter = m_open_tables.begin(); iter != m_open_tables.end(); ++iter) {
    dict_table_t *table = *iter;
    dict_table_close(table, false, false);
  }

  m_open_tables.clear();
}

Ret_t Tester::find_flush_sync_lsn(std::vector<std::string> &tokens) noexcept {
  ut_ad(tokens.size() == 1);
  ut_ad(tokens[0] == "find_flush_sync_lsn");

  std::ostringstream sout;
  sout << get_flush_sync_lsn();
  set_output(sout);
  return RET_PASS;
}

Ret_t Tester::run(const std::string &cmdline) noexcept {
  Ret_t ret = RET_PASS;
  std::vector<std::string> tokens;

  std::istringstream sin(cmdline);

  while (!sin.eof()) {
    std::string token;
    std::getline(sin, token, ' ');
    tokens.push_back(token);
  }

  std::string command = tokens[0];

  /* Save the current command token.  This will be the value of the
  innodb_interpreter variable. */
  m_command = command;

  if (command == "init") {
    init();
  } else if (command == "destroy") {
    destroy();
  } else if (command == "buf_flush_sync_all_buf_pools") {
    buf_flush_sync_all_buf_pools();
    TLOG("Executed buf_flush_sync_all_buf_pools()");
    ret = RET_PASS;
<<<<<<< HEAD
  } else if (command == "bulk_load_split_mode_1") {
    set_bulk_load_split_mode((size_t)1);
  } else if (command == "bulk_load_split_mode_2") {
    set_bulk_load_split_mode((size_t)2);
  } else if (command == "bulk_load_enable_slow_io") {
    bulk_load_enable_slow_io_debug();
  } else if (command == "bulk_load_disable_slow_io") {
    bulk_load_disable_slow_io_debug();
  } else if (command == "ddl_delay_clust_index") {
    ddl_delay_clust_index();
  } else if (command == "ddl_disable_dupcheck_in_setup_sort") {
    disable_dupcheck_in_setup_sort();
  } else if (command == "ddl_enable_dupcheck_in_setup_sort") {
    enable_dupcheck_in_setup_sort();
=======
>>>>>>> 727c7414
  } else {
    ret = RET_CMD_TBD;
  }

  /* Second approach. */
  if (ret == RET_CMD_TBD) {
    auto cmd = m_dispatch.find(command);

    if (cmd != m_dispatch.end()) {
      ret = CALL_MEMBER_FN(*this, cmd->second)(tokens);
    } else {
      ret = RET_CMD_TBD;
    }
  }

  if (ret == RET_CMD_TBD) {
    ret = RET_FAIL;
  }

  return ret;
}

void Tester::update_thd_variable() noexcept {
  char **output = thd_innodb_interpreter_output(m_thd);
  *output = const_cast<char *>(m_log.c_str());

  char **output2 = thd_innodb_interpreter(m_thd);
  *output2 = const_cast<char *>(m_command.c_str());
}

void Tester::set_output(const std::ostringstream &sout) noexcept {
  m_log = sout.str();
}

void Tester::set_output(const std::string &log) noexcept { m_log = log; }

void Tester::clear_output() noexcept { m_log = ""; }

void Tester::append_output(const std::string &log) noexcept { m_log += log; }

int interpreter_run(const char *command) noexcept {
  return (int)tl_interpreter.run(command);
}

}  // namespace ib

void ib_interpreter_update(MYSQL_THD thd [[maybe_unused]],
                           SYS_VAR *var [[maybe_unused]],
                           void *var_ptr [[maybe_unused]],
                           const void *save [[maybe_unused]]) {
  TLOG("ib_interpreter_update");

  /* Point the THD variables - innodb_interpreter and innodb_interpreter_output
  to the correct values. */
  ib::tl_interpreter.update_thd_variable();
}

int ib_interpreter_check(THD *thd [[maybe_unused]],
                         SYS_VAR *var [[maybe_unused]], void *save,
                         struct st_mysql_value *value) {
  TLOG("ib_interpreter_check");
  char buff[STRING_BUFFER_USUAL_SIZE];
  int len = sizeof(buff);

  ut_a(save != nullptr);
  ut_a(value != nullptr);

  const char *cmd = value->val_str(value, buff, &len);

  int ret = ib::interpreter_run(cmd ? cmd : "");

  TLOG("ib_interpreter_check() is returning: " << ret);
  *static_cast<const char **>(save) = cmd;
  return ret;
}
#endif /* UNIV_DEBUG */<|MERGE_RESOLUTION|>--- conflicted
+++ resolved
@@ -655,23 +655,6 @@
     buf_flush_sync_all_buf_pools();
     TLOG("Executed buf_flush_sync_all_buf_pools()");
     ret = RET_PASS;
-<<<<<<< HEAD
-  } else if (command == "bulk_load_split_mode_1") {
-    set_bulk_load_split_mode((size_t)1);
-  } else if (command == "bulk_load_split_mode_2") {
-    set_bulk_load_split_mode((size_t)2);
-  } else if (command == "bulk_load_enable_slow_io") {
-    bulk_load_enable_slow_io_debug();
-  } else if (command == "bulk_load_disable_slow_io") {
-    bulk_load_disable_slow_io_debug();
-  } else if (command == "ddl_delay_clust_index") {
-    ddl_delay_clust_index();
-  } else if (command == "ddl_disable_dupcheck_in_setup_sort") {
-    disable_dupcheck_in_setup_sort();
-  } else if (command == "ddl_enable_dupcheck_in_setup_sort") {
-    enable_dupcheck_in_setup_sort();
-=======
->>>>>>> 727c7414
   } else {
     ret = RET_CMD_TBD;
   }
