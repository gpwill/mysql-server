--- conflicted
+++ resolved
@@ -2555,18 +2555,9 @@
 }
 
 /*********************************************************************//**
-<<<<<<< HEAD
-Contracts insert buffer trees by reading pages to the buffer pool.
-@return a lower limit for the combined size in bytes of entries which
-will be merged from ibuf trees to the pages read, 0 if ibuf is
-empty */
-static
-=======
 Contracts insert buffer trees by reading pages referring to space_id
 to the buffer pool.
 @returns number of pages merged.*/
-UNIV_INTERN
->>>>>>> 4b714c44
 ulint
 ibuf_merge_space(
 /*=============*/
@@ -2577,8 +2568,6 @@
 	mem_heap_t*	heap = mem_heap_create(512);
 	dtuple_t*	tuple = ibuf_search_tuple_build(space, 0, heap);
 	ulint		n_pages = 0;
-
-	ut_ad(space < SRV_LOG_SPACE_FIRST_ID);
 
 	ut_ad(space < SRV_LOG_SPACE_FIRST_ID);
 
@@ -2611,19 +2600,11 @@
 	} else {
 
 		sum_sizes = ibuf_get_merge_pages(
-<<<<<<< HEAD
 			&pcur, space, IBUF_MAX_N_PAGES_MERGED,
-			&pages[0], &spaces[0], n_pages,
+			&pages[0], &spaces[0], &n_pages,
 			&mtr);
-=======
-				&pcur, space, IBUF_MAX_N_PAGES_MERGED,
-				&pages[0], &spaces[0], &versions[0], &n_pages,
-				&mtr);
 #ifdef UNIV_DEBUG
-		ib_logf(IB_LOG_LEVEL_INFO,"\n Size of pages merged %lu"
-                        ,sum_sizes);
->>>>>>> 4b714c44
-
+		ib::info() << "Size of pages merged " << sum_sizes;
 #endif
 	}
 
@@ -2632,28 +2613,16 @@
 	btr_pcur_close(&pcur);
 
 	if (n_pages > 0) {
-
-<<<<<<< HEAD
-		ut_ad(*n_pages <= UT_ARR_SIZE(pages));
+		ut_ad(n_pages <= UT_ARR_SIZE(pages));
 
 #ifdef UNIV_DEBUG
-		for (ulint i = 0; i < *n_pages; ++i) {
-=======
-#ifdef UNIV_DEBUG
-		ut_ad(n_pages <= UT_ARR_SIZE(pages));
-
 		for (ulint i = 0; i < n_pages; ++i) {
->>>>>>> 4b714c44
 			ut_ad(spaces[i] == space);
 		}
 #endif /* UNIV_DEBUG */
 
 		buf_read_ibuf_merge_pages(
-<<<<<<< HEAD
-			true, spaces, pages, *n_pages);
-=======
-			true, spaces, versions, pages, n_pages);
->>>>>>> 4b714c44
+			true, spaces, pages, n_pages);
 	}
 
 	return(n_pages);
@@ -2663,30 +2632,14 @@
 @param[out]	n_pages		number of pages merged
 @param[in]	sync		whether the caller waits for
 the issued reads to complete
-<<<<<<< HEAD
-@param[in]	space_id	tablespace for which to merge, or
-ULINT_UNDEFINED for all tablespaces
-=======
->>>>>>> 4b714c44
 @return a lower limit for the combined size in bytes of entries which
 will be merged from ibuf trees to the pages read, 0 if ibuf is
 empty */
 static MY_ATTRIBUTE((warn_unused_result))
 ulint
 ibuf_merge(
-<<<<<<< HEAD
 	ulint*		n_pages,
-	bool		sync,
-	ulint		space_id)
-=======
-/*=======*/
-	ulint*		n_pages,	/*!< out: number of pages to
-					which merged */
-	bool		sync)		/*!< in: TRUE if the caller
-					wants to wait for the issued
-					read with the highest
-					tablespace address to complete */
->>>>>>> 4b714c44
+	bool		sync)
 {
 	*n_pages = 0;
 
@@ -2701,15 +2654,8 @@
 	} else if (ibuf_debug) {
 		return(0);
 #endif /* UNIV_DEBUG || UNIV_IBUF_DEBUG */
-<<<<<<< HEAD
-	} else if (space_id == ULINT_UNDEFINED) {
-		return(ibuf_merge_pages(n_pages, sync));
-	} else {
-		return(ibuf_merge_space(space_id, n_pages));
-=======
 	} else {
 		return(ibuf_merge_pages(n_pages, sync));
->>>>>>> 4b714c44
 	}
 }
 
@@ -2721,14 +2667,7 @@
 static
 ulint
 ibuf_contract(
-<<<<<<< HEAD
 	bool	sync)
-=======
-/*==========*/
-	bool	sync)	/*!< in: TRUE if the caller wants to wait for the
-			issued read with the highest tablespace address
-			to complete */
->>>>>>> 4b714c44
 {
 	ulint	n_pages;
 
@@ -2739,27 +2678,12 @@
 @param[in]	full		If true, do a full contraction based
 on PCT_IO(100). If false, the size of contract batch is determined
 based on the current size of the change buffer.
-<<<<<<< HEAD
-@param[in]	space_id	tablespace for which to contract, or
-ULINT_UNDEFINED to contract for all tablespaces
-=======
->>>>>>> 4b714c44
 @return a lower limit for the combined size in bytes of entries which
 will be merged from ibuf trees to the pages read, 0 if ibuf is
 empty */
 ulint
 ibuf_merge_in_background(
-<<<<<<< HEAD
-	bool	full,
-	ulint	space_id)
-=======
-/*=====================*/
-	bool	full)	/*!< in: TRUE if the caller wants to
-			do a full contract based on PCT_IO(100).
-			If FALSE then the size of contract
-			batch is determined based on the
-			current size of the ibuf tree. */
->>>>>>> 4b714c44
+	bool	full)
 {
 	ulint	sum_bytes	= 0;
 	ulint	sum_pages	= 0;
@@ -2767,11 +2691,7 @@
 	ulint	n_pages;
 
 #if defined UNIV_DEBUG || defined UNIV_IBUF_DEBUG
-<<<<<<< HEAD
-	if (srv_ibuf_disable_background_merge && space_id == ULINT_UNDEFINED) {
-=======
 	if (srv_ibuf_disable_background_merge) {
->>>>>>> 4b714c44
 		return(0);
 	}
 #endif /* UNIV_DEBUG || UNIV_IBUF_DEBUG */
@@ -2800,11 +2720,7 @@
 	while (sum_pages < n_pages) {
 		ulint	n_bytes;
 
-<<<<<<< HEAD
-		n_bytes = ibuf_merge(&n_pag2, false, space_id);
-=======
 		n_bytes = ibuf_merge(&n_pag2, false);
->>>>>>> 4b714c44
 
 		if (n_bytes == 0) {
 			return(sum_bytes);
