/*****************************************************************************

Copyright (c) 1997, 2009, Innobase Oy. All Rights Reserved.

This program is free software; you can redistribute it and/or modify it under
the terms of the GNU General Public License as published by the Free Software
Foundation; version 2 of the License.

This program is distributed in the hope that it will be useful, but WITHOUT
ANY WARRANTY; without even the implied warranty of MERCHANTABILITY or FITNESS
FOR A PARTICULAR PURPOSE. See the GNU General Public License for more details.

You should have received a copy of the GNU General Public License along with
this program; if not, write to the Free Software Foundation, Inc., 59 Temple
Place, Suite 330, Boston, MA 02111-1307 USA

*****************************************************************************/

/**************************************************//**
@file read/read0read.c
Cursor read

Created 2/16/1997 Heikki Tuuri
*******************************************************/

#include "read0read.h"

#ifdef UNIV_NONINL
#include "read0read.ic"
#endif

#include "srv0srv.h"
#include "trx0sys.h"

/*
-------------------------------------------------------------------------------
FACT A: Cursor read view on a secondary index sees only committed versions
-------
of the records in the secondary index or those versions of rows created
by transaction which created a cursor before cursor was created even
if transaction which created the cursor has changed that clustered index page.

PROOF: We must show that read goes always to the clustered index record
to see that record is visible in the cursor read view. Consider e.g.
following table and SQL-clauses:

create table t1(a int not null, b int, primary key(a), index(b));
insert into t1 values (1,1),(2,2);
commit;

Now consider that we have a cursor for a query

select b from t1 where b >= 1;

This query will use secondary key on the table t1. Now after the first fetch
on this cursor if we do a update:

update t1 set b = 5 where b = 2;

Now second fetch of the cursor should not see record (2,5) instead it should
see record (2,2).

We also should show that if we have delete t1 where b = 5; we still
can see record (2,2).

When we access a secondary key record maximum transaction id is fetched
from this record and this trx_id is compared to up_limit_id in the view.
If trx_id in the record is greater or equal than up_limit_id in the view
cluster record is accessed.  Because trx_id of the creating
transaction is stored when this view was created to the list of
trx_ids not seen by this read view previous version of the
record is requested to be built. This is build using clustered record.
If the secondary key record is delete  marked it's corresponding
clustered record can be already be purged only if records
trx_id < low_limit_no. Purge can't remove any record deleted by a
transaction which was active when cursor was created. But, we still
may have a deleted secondary key record but no clustered record. But,
this is not a problem because this case is handled in
row_sel_get_clust_rec() function which is called
whenever we note that this read view does not see trx_id in the
record. Thus, we see correct version. Q. E. D.

-------------------------------------------------------------------------------
FACT B: Cursor read view on a clustered index sees only committed versions
-------
of the records in the clustered index or those versions of rows created
by transaction which created a cursor before cursor was created even
if transaction which created the cursor has changed that clustered index page.

PROOF:  Consider e.g.following table and SQL-clauses:

create table t1(a int not null, b int, primary key(a));
insert into t1 values (1),(2);
commit;

Now consider that we have a cursor for a query

select a from t1 where a >= 1;

This query will use clustered key on the table t1. Now after the first fetch
on this cursor if we do a update:

update t1 set a = 5 where a = 2;

Now second fetch of the cursor should not see record (5) instead it should
see record (2).

We also should show that if we have execute delete t1 where a = 5; after
the cursor is opened we still can see record (2).

When accessing clustered record we always check if this read view sees
trx_id stored to clustered record. By default we don't see any changes
if record trx_id >= low_limit_id i.e. change was made transaction
which started after transaction which created the cursor. If row
was changed by the future transaction a previous version of the
clustered record is created. Thus we see only committed version in
this case. We see all changes made by committed transactions i.e.
record trx_id < up_limit_id. In this case we don't need to do anything,
we already see correct version of the record. We don't see any changes
made by active transaction except creating transaction. We have stored
trx_id of creating transaction to list of trx_ids when this view was
created. Thus we can easily see if this record was changed by the
creating transaction. Because we already have clustered record we can
access roll_ptr. Using this roll_ptr we can fetch undo record.
We can now check that undo_no of the undo record is less than undo_no of the
trancaction which created a view when cursor was created. We see this
clustered record only in case when record undo_no is less than undo_no
in the view. If this is not true we build based on undo_rec previous
version of the record. This record is found because purge can't remove
records accessed by active transaction. Thus we see correct version. Q. E. D.
-------------------------------------------------------------------------------
FACT C: Purge does not remove any delete marked row that is visible
-------
to cursor view.

TODO: proof this

*/

#ifdef UNIV_DEBUG
/*********************************************************************//**
Validates a read view object. */
static
ibool
read_view_validate(
/*===============*/
	const read_view_t*	view)	/*!< in: view to validate */
{
	ulint	i;

	ut_ad(trx_sys_mutex_own());

	/* Check that the view->trx_ids array is in descending order. */
	for (i = 1; i < view->n_trx_ids; ++i) {
		ib_int64_t	id;
		ib_int64_t	prev_id;

		id = read_view_get_nth_trx_id(view, i);
		prev_id = read_view_get_nth_trx_id(view, i - 1);

		ut_a(id < prev_id);
	}

	return(TRUE);
}
#endif

/*********************************************************************//**
Creates a read view object.
@return	own: read view struct */
UNIV_INLINE
read_view_t*
read_view_create_low(
/*=================*/
	ulint		n,	/*!< in: number of cells in the trx_ids array */
	mem_heap_t*	heap)	/*!< in: memory heap from which allocated */
{
	read_view_t*	view;

	view = mem_heap_alloc(heap, sizeof(read_view_t));

	view->n_trx_ids = n;
	view->trx_ids = mem_heap_alloc(heap, n * sizeof *view->trx_ids);

	return(view);
}

/*********************************************************************//**
Makes a copy of the oldest existing read view, with the exception that also
the creating trx of the oldest view is set as not visible in the 'copied'
view. Opens a new view if no views currently exist. The view must be closed
with ..._close. This is used in purge.
@return	own: read view struct */
UNIV_INTERN
read_view_t*
<<<<<<< HEAD
read_view_purge_open(
/*=================*/
=======
read_view_oldest_copy_or_open_new(
/*==============================*/
	trx_id_t	cr_trx_id,	/*!< in: trx_id of creating
					transaction, or 0 used in purge */
>>>>>>> 22d53f72
	mem_heap_t*	heap)		/*!< in: memory heap from which
					allocated */
{
	ulint		i;
<<<<<<< HEAD
	ulint		n;
	read_view_t*	view;
	read_view_t*	oldest_view;
	ib_int64_t	creator_trx_id;
	ulint		insert_done	= 0;
=======
>>>>>>> 22d53f72

	ut_ad(trx_sys_mutex_own());

	oldest_view = UT_LIST_GET_LAST(trx_sys->view_list);

	if (oldest_view == NULL) {

		return(read_view_open_now(ut_dulint_zero, heap));
	}

<<<<<<< HEAD
	ut_ad(read_view_validate(oldest_view));

	n = oldest_view->n_trx_ids + 1;

	creator_trx_id = ut_conv_dulint_to_longlong(oldest_view->creator_trx_id);
	ut_a(creator_trx_id > 0);
=======
	n = old_view->n_trx_ids;

	if (old_view->creator_trx_id) {
		n++;
	} else {
		needs_insert = FALSE;
	}
>>>>>>> 22d53f72

	view = read_view_create_low(n, heap);

	/* Insert the id of the creator in the right place of the descending
	array of ids, if needs_insert is TRUE: */

<<<<<<< HEAD
	for (i = 0; i < oldest_view->n_trx_ids; ++i) {
		ib_int64_t	id;

		id = read_view_get_nth_trx_id(oldest_view, i - insert_done);

		if (insert_done == 0 && creator_trx_id > id) {
			id = creator_trx_id;
=======
	i = 0;
	while (i < n) {
		if (needs_insert
		    && (i >= old_view->n_trx_ids
			|| old_view->creator_trx_id
			> read_view_get_nth_trx_id(old_view, i))) {

			read_view_set_nth_trx_id(view_copy, i,
						 old_view->creator_trx_id);
			needs_insert = FALSE;
>>>>>>> 22d53f72
			insert_done = 1;
		}

		read_view_set_nth_trx_id(view, i, id);
	}

	if (insert_done == 0) {
		read_view_set_nth_trx_id(view, i, creator_trx_id);
	} else {
		ib_int64_t	id;

		id = read_view_get_nth_trx_id(oldest_view, i - 1);
		read_view_set_nth_trx_id( view, i, id);
	}

	ut_ad(read_view_validate(view));

	view->creator_trx_id = ut_dulint_zero;

	view->low_limit_no = oldest_view->low_limit_no;
	view->low_limit_id = oldest_view->low_limit_id;


	if (n > 0) {
		/* The last active transaction has the smallest id: */
<<<<<<< HEAD
		view->up_limit_id = ut_conv_longlong_to_dulint(
			read_view_get_nth_trx_id( view, n - 1));
=======
		view_copy->up_limit_id = read_view_get_nth_trx_id(
			view_copy, n - 1);
>>>>>>> 22d53f72
	} else {
		view->up_limit_id = oldest_view->up_limit_id;
	}

	UT_LIST_ADD_LAST(view_list, trx_sys->view_list, view);

	return(view);
}

/*********************************************************************//**
Opens a read view where exactly the transactions serialized before this
point in time are seen in the view.
@return	own: read view struct */
UNIV_INTERN
read_view_t*
read_view_open_now(
/*===============*/
	trx_id_t	cr_trx_id,	/*!< in: trx_id of creating
					transaction, or 0 used in purge */
	mem_heap_t*	heap)		/*!< in: memory heap from which
					allocated */
{
	read_view_t*	view;
	trx_t*		trx;
	ulint		n;

	ut_ad(trx_sys_mutex_own());

	view = read_view_create_low(UT_LIST_GET_LEN(trx_sys->trx_list), heap);

	view->creator_trx_id = cr_trx_id;
	view->type = VIEW_NORMAL;
	view->undo_no = 0;

	/* No future transactions should be visible in the view */

	view->low_limit_no = trx_sys->max_trx_id;
	view->low_limit_id = view->low_limit_no;

	n = 0;
	trx = UT_LIST_GET_FIRST(trx_sys->trx_list);

	/* No active transaction should be visible, except cr_trx */

	while (trx) {
<<<<<<< HEAD
		trx_t*	prev_trx;

		trx_mutex_enter(trx);

		prev_trx = trx;

		if (ut_dulint_cmp(trx->id, cr_trx_id) != 0
		    && (trx->lock.conc_state == TRX_ACTIVE
			|| trx->lock.conc_state == TRX_PREPARED)) {

			read_view_set_nth_trx_id(
				view, n, ut_conv_dulint_to_longlong(trx->id));
=======
		if (trx->id != cr_trx_id
		    && (trx->conc_state == TRX_ACTIVE
			|| trx->conc_state == TRX_PREPARED)) {

			read_view_set_nth_trx_id(
				view, n, trx->id);
>>>>>>> 22d53f72

			n++;

			/* NOTE that a transaction whose trx number is <
			trx_sys->max_trx_id can still be active, if it is
			in the middle of its commit! Note that when a
			transaction starts, we initialize trx->no to
			IB_ULONGLONG_MAX. */

			if (view->low_limit_no > trx->no) {

				view->low_limit_no = trx->no;
			}
		}

		trx = UT_LIST_GET_NEXT(trx_list, trx);

		trx_mutex_exit(prev_trx);
	}

	view->n_trx_ids = n;

	if (n > 0) {
		/* The last active transaction has the smallest id: */
		view->up_limit_id = read_view_get_nth_trx_id(view, n - 1);
	} else {
		view->up_limit_id = view->low_limit_id;
	}

	ut_ad(read_view_validate(view));

	UT_LIST_ADD_FIRST(view_list, trx_sys->view_list, view);

	return(view);
}

/*********************************************************************//**
Remove a read view from the trx_sys->view_list. */
UNIV_INTERN
void
read_view_remove(
/*============*/
	read_view_t*	view)	/*!< in: read view */
{
	ut_ad(trx_sys_mutex_own());

	ut_ad(read_view_validate(view));

	UT_LIST_REMOVE(view_list, trx_sys->view_list, view);
}

/*********************************************************************//**
Closes a consistent read view for MySQL. This function is called at an SQL
statement end if the trx isolation level is <= TRX_ISO_READ_COMMITTED. */
UNIV_INTERN
void
read_view_close_for_mysql(
/*======================*/
	trx_t*	trx)	/*!< in: trx which has a read view */
{
	trx_sys_mutex_enter();

	ut_a(trx->global_read_view);

	read_view_remove(trx->global_read_view);

	mem_heap_empty(trx->global_read_view_heap);

	trx->read_view = NULL;
	trx->global_read_view = NULL;

	trx_sys_mutex_exit();
}

/*********************************************************************//**
Prints a read view to stderr. */
UNIV_INTERN
void
read_view_print(
/*============*/
	const read_view_t*	view)	/*!< in: read view */
{
	ulint	n_ids;
	ulint	i;

	if (view->type == VIEW_HIGH_GRANULARITY) {
		fprintf(stderr,
			"High-granularity read view undo_n:o %llu\n",
			(ullint) view->undo_no);
	} else {
		fprintf(stderr, "Normal read view\n");
	}

	fprintf(stderr, "Read view low limit trx n:o " TRX_ID_FMT "\n",
		(ullint) view->low_limit_no);

	fprintf(stderr, "Read view up limit trx id " TRX_ID_FMT "\n",
		(ullint) view->up_limit_id);

	fprintf(stderr, "Read view low limit trx id " TRX_ID_FMT "\n",
		(ullint) view->low_limit_id);

	fprintf(stderr, "Read view individually stored trx ids:\n");

	n_ids = view->n_trx_ids;

	for (i = 0; i < n_ids; i++) {
		fprintf(stderr, "Read view trx id " TRX_ID_FMT "\n",
<<<<<<< HEAD
			TRX_ID_PREP_PRINTF(
				ut_conv_longlong_to_dulint(
					read_view_get_nth_trx_id(view, i))));
=======
			(ullint) read_view_get_nth_trx_id(view, i));
>>>>>>> 22d53f72
	}
}

/*********************************************************************//**
Create a high-granularity consistent cursor view for mysql to be used
in cursors. In this consistent read view modifications done by the
creating transaction after the cursor is created or future transactions
are not visible. */
UNIV_INTERN
cursor_view_t*
read_cursor_view_create_for_mysql(
/*==============================*/
	trx_t*	cr_trx)	/*!< in: trx where cursor view is created */
{
	cursor_view_t*	curview;
	read_view_t*	view;
	mem_heap_t*	heap;
	trx_t*		trx;
	ulint		n;

	ut_a(cr_trx);

	/* Use larger heap than in trx_create when creating a read_view
	because cursors are quite long. */

	heap = mem_heap_create(512);

	curview = (cursor_view_t*) mem_heap_alloc(heap, sizeof(cursor_view_t));
	curview->heap = heap;

	/* Drop cursor tables from consideration when evaluating the need of
	auto-commit */
	curview->n_mysql_tables_in_use = cr_trx->n_mysql_tables_in_use;
	cr_trx->n_mysql_tables_in_use = 0;

	trx_sys_mutex_enter();

	curview->read_view = read_view_create_low(
		UT_LIST_GET_LEN(trx_sys->trx_list), curview->heap);

	view = curview->read_view;
	view->creator_trx_id = cr_trx->id;
	view->type = VIEW_HIGH_GRANULARITY;
	view->undo_no = cr_trx->undo_no;

	/* No future transactions should be visible in the view */

	view->low_limit_no = trx_sys->max_trx_id;
	view->low_limit_id = view->low_limit_no;

	n = 0;
	trx = UT_LIST_GET_FIRST(trx_sys->trx_list);

	/* No active transaction should be visible */

	while (trx) {
		trx_t*	prev_trx = trx;

		trx_mutex_enter(trx);

		if (trx->lock.conc_state == TRX_ACTIVE
		    || trx->lock.conc_state == TRX_PREPARED) {

<<<<<<< HEAD
			read_view_set_nth_trx_id(
				view, n, ut_conv_dulint_to_longlong(trx->id));
=======
			read_view_set_nth_trx_id(view, n, trx->id);
>>>>>>> 22d53f72

			n++;

			/* NOTE that a transaction whose trx number is <
			trx_sys->max_trx_id can still be active, if it is
			in the middle of its commit! Note that when a
			transaction starts, we initialize trx->no to
			IB_ULONGLONG_MAX. */

			if (view->low_limit_no > trx->no) {

				view->low_limit_no = trx->no;
			}
		}

		trx = UT_LIST_GET_NEXT(trx_list, trx);

		trx_mutex_exit(prev_trx);
	}

	view->n_trx_ids = n;

	if (n > 0) {
		/* The last active transaction has the smallest id: */
		view->up_limit_id = read_view_get_nth_trx_id(view, n - 1);
	} else {
		view->up_limit_id = view->low_limit_id;
	}

	ut_ad(read_view_validate(view));

	UT_LIST_ADD_FIRST(view_list, trx_sys->view_list, view);

	trx_sys_mutex_exit();

	return(curview);
}

/*********************************************************************//**
Close a given consistent cursor view for mysql and restore global read view
back to a transaction read view. */
UNIV_INTERN
void
read_cursor_view_close_for_mysql(
/*=============================*/
	trx_t*		trx,	/*!< in: trx */
	cursor_view_t*	curview)/*!< in: cursor view to be closed */
{
	ut_a(curview);
	ut_a(curview->read_view);
	ut_a(curview->heap);

	/* Add cursor's tables to the global count of active tables that
	belong to this transaction */
	trx->n_mysql_tables_in_use += curview->n_mysql_tables_in_use;

	trx_sys_mutex_enter();

	read_view_remove(curview->read_view);

	trx->read_view = trx->global_read_view;

	trx_sys_mutex_exit();

	mem_heap_free(curview->heap);
}

/*********************************************************************//**
This function sets a given consistent cursor view to a transaction
read view if given consistent cursor view is not NULL. Otherwise, function
restores a global read view to a transaction read view. */
UNIV_INTERN
void
read_cursor_set_for_mysql(
/*======================*/
	trx_t*		trx,	/*!< in: transaction where cursor is set */
	cursor_view_t*	curview)/*!< in: consistent cursor view to be set */
{
	ut_a(trx);

	trx_sys_mutex_enter();

	if (UNIV_LIKELY(curview != NULL)) {
		trx->read_view = curview->read_view;
	} else {
		trx->read_view = trx->global_read_view;
	}

	ut_ad(read_view_validate(trx->read_view));

	trx_sys_mutex_exit();
}<|MERGE_RESOLUTION|>--- conflicted
+++ resolved
@@ -193,27 +193,17 @@
 @return	own: read view struct */
 UNIV_INTERN
 read_view_t*
-<<<<<<< HEAD
 read_view_purge_open(
 /*=================*/
-=======
-read_view_oldest_copy_or_open_new(
-/*==============================*/
-	trx_id_t	cr_trx_id,	/*!< in: trx_id of creating
-					transaction, or 0 used in purge */
->>>>>>> 22d53f72
 	mem_heap_t*	heap)		/*!< in: memory heap from which
 					allocated */
 {
 	ulint		i;
-<<<<<<< HEAD
 	ulint		n;
 	read_view_t*	view;
 	read_view_t*	oldest_view;
 	ib_int64_t	creator_trx_id;
 	ulint		insert_done	= 0;
-=======
->>>>>>> 22d53f72
 
 	ut_ad(trx_sys_mutex_own());
 
@@ -221,32 +211,18 @@
 
 	if (oldest_view == NULL) {
 
-		return(read_view_open_now(ut_dulint_zero, heap));
-	}
-
-<<<<<<< HEAD
+		return(read_view_open_now(0, heap));
+	}
+
 	ut_ad(read_view_validate(oldest_view));
 
 	n = oldest_view->n_trx_ids + 1;
 
-	creator_trx_id = ut_conv_dulint_to_longlong(oldest_view->creator_trx_id);
+	creator_trx_id = oldest_view->creator_trx_id;
 	ut_a(creator_trx_id > 0);
-=======
-	n = old_view->n_trx_ids;
-
-	if (old_view->creator_trx_id) {
-		n++;
-	} else {
-		needs_insert = FALSE;
-	}
->>>>>>> 22d53f72
 
 	view = read_view_create_low(n, heap);
 
-	/* Insert the id of the creator in the right place of the descending
-	array of ids, if needs_insert is TRUE: */
-
-<<<<<<< HEAD
 	for (i = 0; i < oldest_view->n_trx_ids; ++i) {
 		ib_int64_t	id;
 
@@ -254,18 +230,6 @@
 
 		if (insert_done == 0 && creator_trx_id > id) {
 			id = creator_trx_id;
-=======
-	i = 0;
-	while (i < n) {
-		if (needs_insert
-		    && (i >= old_view->n_trx_ids
-			|| old_view->creator_trx_id
-			> read_view_get_nth_trx_id(old_view, i))) {
-
-			read_view_set_nth_trx_id(view_copy, i,
-						 old_view->creator_trx_id);
-			needs_insert = FALSE;
->>>>>>> 22d53f72
 			insert_done = 1;
 		}
 
@@ -283,7 +247,7 @@
 
 	ut_ad(read_view_validate(view));
 
-	view->creator_trx_id = ut_dulint_zero;
+	view->creator_trx_id = 0;
 
 	view->low_limit_no = oldest_view->low_limit_no;
 	view->low_limit_id = oldest_view->low_limit_id;
@@ -291,13 +255,7 @@
 
 	if (n > 0) {
 		/* The last active transaction has the smallest id: */
-<<<<<<< HEAD
-		view->up_limit_id = ut_conv_longlong_to_dulint(
-			read_view_get_nth_trx_id( view, n - 1));
-=======
-		view_copy->up_limit_id = read_view_get_nth_trx_id(
-			view_copy, n - 1);
->>>>>>> 22d53f72
+		view->up_limit_id = read_view_get_nth_trx_id( view, n - 1);
 	} else {
 		view->up_limit_id = oldest_view->up_limit_id;
 	}
@@ -343,27 +301,17 @@
 	/* No active transaction should be visible, except cr_trx */
 
 	while (trx) {
-<<<<<<< HEAD
 		trx_t*	prev_trx;
 
 		trx_mutex_enter(trx);
 
 		prev_trx = trx;
 
-		if (ut_dulint_cmp(trx->id, cr_trx_id) != 0
+		if (trx->id != cr_trx_id
 		    && (trx->lock.conc_state == TRX_ACTIVE
 			|| trx->lock.conc_state == TRX_PREPARED)) {
 
-			read_view_set_nth_trx_id(
-				view, n, ut_conv_dulint_to_longlong(trx->id));
-=======
-		if (trx->id != cr_trx_id
-		    && (trx->conc_state == TRX_ACTIVE
-			|| trx->conc_state == TRX_PREPARED)) {
-
-			read_view_set_nth_trx_id(
-				view, n, trx->id);
->>>>>>> 22d53f72
+			read_view_set_nth_trx_id(view, n, trx->id);
 
 			n++;
 
@@ -472,13 +420,7 @@
 
 	for (i = 0; i < n_ids; i++) {
 		fprintf(stderr, "Read view trx id " TRX_ID_FMT "\n",
-<<<<<<< HEAD
-			TRX_ID_PREP_PRINTF(
-				ut_conv_longlong_to_dulint(
-					read_view_get_nth_trx_id(view, i))));
-=======
 			(ullint) read_view_get_nth_trx_id(view, i));
->>>>>>> 22d53f72
 	}
 }
 
@@ -542,12 +484,7 @@
 		if (trx->lock.conc_state == TRX_ACTIVE
 		    || trx->lock.conc_state == TRX_PREPARED) {
 
-<<<<<<< HEAD
-			read_view_set_nth_trx_id(
-				view, n, ut_conv_dulint_to_longlong(trx->id));
-=======
 			read_view_set_nth_trx_id(view, n, trx->id);
->>>>>>> 22d53f72
 
 			n++;
 
