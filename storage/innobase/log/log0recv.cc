/*****************************************************************************

Copyright (c) 1997, 2014, Oracle and/or its affiliates. All Rights Reserved.
Copyright (c) 2012, Facebook Inc.

This program is free software; you can redistribute it and/or modify it under
the terms of the GNU General Public License as published by the Free Software
Foundation; version 2 of the License.

This program is distributed in the hope that it will be useful, but WITHOUT
ANY WARRANTY; without even the implied warranty of MERCHANTABILITY or FITNESS
FOR A PARTICULAR PURPOSE. See the GNU General Public License for more details.

You should have received a copy of the GNU General Public License along with
this program; if not, write to the Free Software Foundation, Inc.,
51 Franklin Street, Suite 500, Boston, MA 02110-1335 USA

*****************************************************************************/

/**************************************************//**
@file log/log0recv.cc
Recovery

Created 9/20/1997 Heikki Tuuri
*******************************************************/

#include "ha_prototypes.h"

#include <vector>
#include <map>
#include <string>

#include "log0recv.h"

#ifdef UNIV_NONINL
#include "log0recv.ic"
#endif

#include "mem0mem.h"
#include "buf0buf.h"
#include "buf0flu.h"
#include "mtr0mtr.h"
#include "mtr0log.h"
#include "page0cur.h"
#include "page0zip.h"
#include "btr0btr.h"
#include "btr0cur.h"
#include "ibuf0ibuf.h"
#include "trx0undo.h"
#include "trx0rec.h"
#include "fil0fil.h"
#include "ut0new.h"
#ifndef UNIV_HOTBACKUP
# include "buf0rea.h"
# include "srv0srv.h"
# include "srv0start.h"
# include "trx0roll.h"
# include "row0merge.h"
# include "sync0mutex.h"
#else /* !UNIV_HOTBACKUP */
/** This is set to FALSE if the backup was originally taken with the
mysqlbackup --include regexp option: then we do not want to create tables in
directories which were not included */
ibool	recv_replay_file_ops	= TRUE;
#endif /* !UNIV_HOTBACKUP */

/** Log records are stored in the hash table in chunks at most of this size;
this must be less than UNIV_PAGE_SIZE as it is stored in the buffer pool */
#define RECV_DATA_BLOCK_SIZE	(MEM_MAX_ALLOC_IN_BUF - sizeof(recv_data_t))

/** Read-ahead area in applying log records to file pages */
#define RECV_READ_AHEAD_AREA	32

/** The recovery system */
recv_sys_t*	recv_sys = NULL;
/** TRUE when applying redo log records during crash recovery; FALSE
otherwise.  Note that this is FALSE while a background thread is
rolling back incomplete transactions. */
volatile ibool	recv_recovery_on;

#ifndef UNIV_HOTBACKUP
/** TRUE when recv_init_crash_recovery() has been called. */
ibool	recv_needed_recovery;
# ifdef UNIV_DEBUG
/** TRUE if writing to the redo log (mtr_commit) is forbidden.
Protected by log_sys->mutex. */
ibool	recv_no_log_write = FALSE;
# endif /* UNIV_DEBUG */

/** TRUE if buf_page_is_corrupted() should check if the log sequence
number (FIL_PAGE_LSN) is in the future.  Initially FALSE, and set by
recv_recovery_from_checkpoint_start(). */
ibool	recv_lsn_checks_on;

/** If the following is TRUE, the buffer pool file pages must be invalidated
after recovery and no ibuf operations are allowed; this becomes TRUE if
the log record hash table becomes too full, and log records must be merged
to file pages already before the recovery is finished: in this case no
ibuf operations are allowed, as they could modify the pages read in the
buffer pool before the pages have been recovered to the up-to-date state.

TRUE means that recovery is running and no operations on the log files
are allowed yet: the variable name is misleading. */
ibool	recv_no_ibuf_operations;
/** TRUE when the redo log is being backed up */
# define recv_is_making_a_backup		FALSE
/** TRUE when recovering from a backed up redo log file */
# define recv_is_from_backup			FALSE
#else /* !UNIV_HOTBACKUP */
# define recv_needed_recovery			FALSE
/** TRUE when the redo log is being backed up */
ibool	recv_is_making_a_backup	= FALSE;
/** TRUE when recovering from a backed up redo log file */
ibool	recv_is_from_backup	= FALSE;
# define buf_pool_get_curr_size() (5 * 1024 * 1024)
#endif /* !UNIV_HOTBACKUP */
/** The following counter is used to decide when to print info on
log scan */
static ulint	recv_scan_print_counter;

/** The type of the previous parsed redo log record */
static mlog_id_t	recv_previous_parsed_rec_type;
/** The offset of the previous parsed redo log record */
static ulint	recv_previous_parsed_rec_offset;
/** The 'multi' flag of the previous parsed redo log record */
static ulint	recv_previous_parsed_rec_is_multi;

/** This many frames must be left free in the buffer pool when we scan
the log and store the scanned log records in the buffer pool: we will
use these free frames to read in pages when we start applying the
log records to the database.
This is the default value. If the actual size of the buffer pool is
larger than 10 MB we'll set this value to 512. */
ulint	recv_n_pool_free_frames;

/** The maximum lsn we see for a page during the recovery process. If this
is bigger than the lsn we are able to scan up to, that is an indication that
the recovery failed and the database may be corrupt. */
lsn_t	recv_max_page_lsn;

#ifdef UNIV_PFS_THREAD
mysql_pfs_key_t	trx_rollback_clean_thread_key;
#endif /* UNIV_PFS_THREAD */

#ifndef UNIV_HOTBACKUP
# ifdef UNIV_PFS_THREAD
mysql_pfs_key_t	recv_writer_thread_key;
# endif /* UNIV_PFS_THREAD */

/** Flag indicating if recv_writer thread is active. */
volatile bool	recv_writer_thread_active = false;
#endif /* !UNIV_HOTBACKUP */

/* prototypes */

#ifndef UNIV_HOTBACKUP
/*******************************************************//**
Initialize crash recovery environment. Can be called iff
recv_needed_recovery == FALSE. */
static
void
recv_init_crash_recovery(void);
/*===========================*/
#endif /* !UNIV_HOTBACKUP */

/** Tablespace item during recovery */
struct file_name_t {
	/** Tablespace file name (MLOG_FILE_NAME) */
	std::string	name;
	/** Tablespace object (NULL if not valid or not found) */
	fil_space_t*	space;
	/** Whether the tablespace has been deleted */
	bool		deleted;

	/** Constructor */
	file_name_t(std::string name_, bool deleted_) :
		name(name_), space(NULL), deleted (deleted_) {}
};

/** Map of dirty tablespaces during recovery */
typedef std::map<
	ulint,
	file_name_t,
	std::less<ulint>,
	ut_allocator<std::pair<const ulint, file_name_t> > >	recv_spaces_t;

static recv_spaces_t	recv_spaces;

/** Process a file name from a MLOG_FILE_* record.
@param[in,out]	name		file name
@param[in]	len		length of the file name
@param[in]	space_id	the tablespace ID
@param[in]	deleted		whether this is a MLOG_FILE_DELETE record */
static
void
fil_name_process(
	char*	name,
	ulint	len,
	ulint	space_id,
	bool	deleted)
{
	ut_ad(space_id != TRX_SYS_SPACE);

	/* We will also insert space=NULL into the map, so that
	further checks can ensure that a MLOG_FILE_NAME record was
	scanned before applying any page records for the space_id. */

	os_normalize_path_for_win(name);
	file_name_t	fname(std::string(name, len - 1), deleted);
	std::pair<recv_spaces_t::iterator,bool> p = recv_spaces.insert(
		std::make_pair(space_id, fname));
	ut_ad(p.first->first == space_id);

	file_name_t&	f = p.first->second;

	if (deleted) {
		/* Got MLOG_FILE_DELETE */

		if (!p.second && !f.deleted) {
			f.deleted = true;
			if (f.space != NULL) {
				fil_space_free(space_id, false);
				f.space = NULL;
			}
		}

		ut_ad(f.space == NULL);
	} else if (p.second // the first MLOG_FILE_NAME or MLOG_FILE_RENAME2
		   || f.name != fname.name) {
		fil_space_t*	space;

		/* Check if the tablespace file exists and contains
		the space_id. If not, ignore the file after displaying
		a note. Abort if there are multiple files with the
		same space_id. */
		switch (fil_load_single_file_tablespace(
				space_id, name, len - 1, space)) {
		case FIL_LOAD_OK:
			ut_ad(space != NULL);

			if (f.space == NULL || f.space == space) {
				f.name = fname.name;
				f.space = space;
				f.deleted = false;
			} else {
				ib::error() << "Tablespace " << space_id
					<< " has been found in two places: '"
					<< f.name << "' and '" << name << "'."
					" You must delete one of them.";
				recv_sys->found_corrupt_fs = true;
			}
			break;

		case FIL_LOAD_ID_CHANGED:
			ut_ad(space == NULL);
			break;

		case FIL_LOAD_NOT_FOUND:
			/* No matching tablespace was found; maybe it
			was renamed, and we will find a subsequent
			MLOG_FILE_* record. */
			ut_ad(space == NULL);

			if (srv_force_recovery) {
				/* Without innodb_force_recovery,
				missing tablespaces will only be
				reported in
				recv_init_crash_recovery_spaces().
				Enable some more diagnostics when
				forcing recovery. */

				ib::info() << "At " << recv_sys->recovered_lsn
					<< ": unable to open file " << name
					<< " for tablespace " << space_id;
			}
			break;

		case FIL_LOAD_INVALID:
			ut_ad(space == NULL);
			if (srv_force_recovery == 0) {
				ib::warn() << "We do not continue the crash"
					" recovery, because the table may"
					" become corrupt if we cannot apply"
					" the log records in the InnoDB log to"
					" it. To fix the problem and start"
					" mysqld:";
				ib::info() << "1) If there is a permission"
					" problem in the file and mysqld"
					" cannot open the file, you should"
					" modify the permissions.";
				ib::info() << "2) If the tablespace is not"
					" needed, or you can restore an older"
					" version from a backup, then you can"
					" remove the .ibd file, and use"
					" --innodb_force_recovery=1 to force"
					" startup without this file.";
				ib::info() << "3) If the file system or the"
					" disk is broken, and you cannot"
					" remove the .ibd file, you can set"
					" --innodb_force_recovery.";
				recv_sys->found_corrupt_fs = true;
				break;
			}

			ib::info() << "innodb_force_recovery was set to "
				<< srv_force_recovery << ". Continuing crash"
				" recovery even though we cannot access the"
				" files for tablespace " << space_id << ".";
			break;
		}
	}
}

/** Parse or process a MLOG_FILE_* record.
@param[in]	ptr		redo log record
@param[in]	end		end of the redo log buffer
@param[in]	space_id	the tablespace ID
@param[in]	first_page_no	first page number in the file
@param[in]	type		MLOG_FILE_NAME or MLOG_FILE_RENAME2
or MLOG_FILE_DELETE
@param[in]	apply		whether to apply the record
@return pointer to next redo log record
@retval NULL if this log record was truncated */
static
byte*
fil_name_parse(
	byte*		ptr,
	const byte*	end,
	ulint		space_id,
	ulint		first_page_no,
	mlog_id_t	type,
	bool		apply)
{
	if (end < ptr + 2) {
		return(NULL);
	}

	ulint	len = mach_read_from_2(ptr);
	ptr += 2;
	if (end < ptr + len) {
		return(NULL);
	}

	char*	name	= reinterpret_cast<char*>(ptr);
	byte*	end_ptr	= ptr + len;
	bool	corrupt	= false;

	/* MLOG_FILE_* records should only be written for
	user-created tablespaces. The name must be long enough
	and end in .ibd.
	Exception: MLOG_FILE_NAME can be created for
	predefined tablespaces. */
	if (len > sizeof "/a.ibd" && !memcmp(end_ptr - 5, DOT_IBD, 5)
	    && memchr(name, OS_PATH_SEPARATOR, len - 1) != NULL) {
		/* User-defined tablespace (*.ibd file) */
		if (first_page_no != 0) {
			corrupt = true;
		}
	} else if (type != MLOG_FILE_NAME) {
		/* Only MLOG_FILE_NAME is allowed for other than
		user-defined tablespaces. */
		corrupt = true;
	} else if (len > 9
		   && end_ptr[-9] == OS_PATH_SEPARATOR
		   && end_ptr[-8] == 'u'
		   && end_ptr[-7] == 'n'
		   && end_ptr[-6] == 'd'
		   && end_ptr[-5] == 'o'
		   && end_ptr[-4] >= '0' && end_ptr[-4] <= '9'
		   && end_ptr[-3] >= '0' && end_ptr[-3] <= '9'
		   && end_ptr[-2] >= '0' && end_ptr[-2] <= '9'
		   && end_ptr[-1] == 0) {
		/* Undo tablespace */
		if (first_page_no != 0) {
			corrupt = true;
		}
	} else if (space_id == TRX_SYS_SPACE && end_ptr[-1] == 0) {
		switch (fil_space_system_check(first_page_no, name)) {
		case FIL_SPACE_SYSTEM_MISMATCH:
			if (srv_force_recovery) {
				break;
			}
			ib::error() <<
				"Redo log refers to system tablespace"
				" file '" << name << "' starting at page "
				<< first_page_no <<
				", which disagrees with innodb_data_file_path"
				" or the directory settings."
				" Check the startup parameters"
				" or ignore this error by setting"
				" --innodb-force-recovery.";
			corrupt = true;
		case FIL_SPACE_SYSTEM_OK:
			break;
		case FIL_SPACE_SYSTEM_ALL:
			/* Insert a dummy entry for the system tablespace. */
			recv_spaces.insert(
				std::make_pair(TRX_SYS_SPACE,
					       file_name_t("", false)));
			break;
		}
	} else {
		corrupt = true;
	}

	switch (type) {
	default:
		ut_ad(0); // the caller checked this
	case MLOG_FILE_NAME:
		if (corrupt) {
			recv_sys->found_corrupt_log = true;
			break;
		}
		if (space_id == TRX_SYS_SPACE) {
			break;
		}
		fil_name_process(name, len, space_id, false);
		break;
	case MLOG_FILE_DELETE:
		if (corrupt) {
			recv_sys->found_corrupt_log = true;
			break;
		}
		fil_name_process(name, len, space_id, true);
#ifdef UNIV_HOTBACKUP
		if (apply && recv_replay_file_ops
		    && fil_tablespace_exists_in_mem(space_id)) {
			dberr_t	err = fil_delete_tablespace(
				space_id, BUF_REMOVE_FLUSH_NO_WRITE);
			ut_a(err == DB_SUCCESS);
		}
#endif /* UNIV_HOTBACKUP */
		break;
	case MLOG_FILE_RENAME2:
		if (corrupt) {
			recv_sys->found_corrupt_log = true;
		}

		/* The new name follows the old name. */
		byte*	new_name = end_ptr + 2;
		if (end < new_name) {
			return(NULL);
		}

		ulint	new_len = mach_read_from_2(end_ptr);

		if (end < end_ptr + 2 + new_len) {
			return(NULL);
		}

		end_ptr += 2 + new_len;

		corrupt = corrupt
			|| new_len < sizeof "/a.ibd\0"
			|| memcmp(new_name + new_len - 5, DOT_IBD, 5) != 0
			|| !memchr(new_name, OS_PATH_SEPARATOR, new_len);

		if (corrupt) {
			recv_sys->found_corrupt_log = true;
			break;
		}

		fil_name_process(name, len, space_id, false);
		fil_name_process(
			reinterpret_cast<char*>(new_name), new_len,
			space_id, false);

		if (!apply) {
			break;
		}
#ifdef UNIV_HOTBACKUP
		if (!recv_replay_file_ops) {
			break;
		}
#endif /* UNIV_HOTBACKUP */

		if (!fil_op_replay_rename(
			    space_id, first_page_no,
			    reinterpret_cast<const char*>(ptr),
			    reinterpret_cast<const char*>(new_name))) {
			recv_sys->found_corrupt_fs = true;
		}
	}

	return(end_ptr);
}

/********************************************************//**
Creates the recovery system. */
void
recv_sys_create(void)
/*=================*/
{
	if (recv_sys != NULL) {

		return;
	}

	recv_sys = static_cast<recv_sys_t*>(ut_zalloc_nokey(sizeof(*recv_sys)));

	mutex_create("recv_sys", &recv_sys->mutex);
	mutex_create("recv_writer", &recv_sys->writer_mutex);

	recv_sys->heap = NULL;
	recv_sys->addr_hash = NULL;
}

/********************************************************//**
Release recovery system mutexes. */
void
recv_sys_close(void)
/*================*/
{
	if (recv_sys != NULL) {
		if (recv_sys->addr_hash != NULL) {
			hash_table_free(recv_sys->addr_hash);
		}

		if (recv_sys->heap != NULL) {
			mem_heap_free(recv_sys->heap);
		}

		if (recv_sys->flush_start != NULL) {
			os_event_destroy(recv_sys->flush_start);
		}

		if (recv_sys->flush_end != NULL) {
			os_event_destroy(recv_sys->flush_end);
		}

		ut_free(recv_sys->buf);
		ut_free(recv_sys->last_block_buf_start);

#ifndef UNIV_HOTBACKUP
		ut_ad(!recv_writer_thread_active);
		mutex_free(&recv_sys->writer_mutex);
#endif /* !UNIV_HOTBACKUP */

		mutex_free(&recv_sys->mutex);

		ut_free(recv_sys);
		recv_sys = NULL;
	}

	recv_spaces.clear();
}

/********************************************************//**
Frees the recovery system memory. */
void
recv_sys_mem_free(void)
/*===================*/
{
	if (recv_sys != NULL) {
		if (recv_sys->addr_hash != NULL) {
			hash_table_free(recv_sys->addr_hash);
		}

		if (recv_sys->heap != NULL) {
			mem_heap_free(recv_sys->heap);
		}

		if (recv_sys->flush_start != NULL) {
			os_event_destroy(recv_sys->flush_start);
		}

		if (recv_sys->flush_end != NULL) {
			os_event_destroy(recv_sys->flush_end);
		}

		ut_free(recv_sys->buf);
		ut_free(recv_sys->last_block_buf_start);
		ut_free(recv_sys);
		recv_sys = NULL;
	}
}

#ifndef UNIV_HOTBACKUP
/************************************************************
Reset the state of the recovery system variables. */
void
recv_sys_var_init(void)
/*===================*/
{
	recv_recovery_on = FALSE;
	recv_needed_recovery = FALSE;
	recv_lsn_checks_on = FALSE;
	recv_no_ibuf_operations = FALSE;
	recv_scan_print_counter	= 0;
	recv_previous_parsed_rec_type = MLOG_SINGLE_REC_FLAG;
	recv_previous_parsed_rec_offset	= 0;
	recv_previous_parsed_rec_is_multi = 0;
	recv_n_pool_free_frames	= 256;
	recv_max_page_lsn = 0;
}

/******************************************************************//**
recv_writer thread tasked with flushing dirty pages from the buffer
pools.
@return a dummy parameter */
extern "C"
os_thread_ret_t
DECLARE_THREAD(recv_writer_thread)(
/*===============================*/
	void*	arg __attribute__((unused)))
			/*!< in: a dummy parameter required by
			os_thread_create */
{
	ut_ad(!srv_read_only_mode);

#ifdef UNIV_PFS_THREAD
	pfs_register_thread(recv_writer_thread_key);
#endif /* UNIV_PFS_THREAD */

#ifdef UNIV_DEBUG_THREAD_CREATION
	ib::info() << "recv_writer thread running, id "
		<< os_thread_pf(os_thread_get_curr_id());
#endif /* UNIV_DEBUG_THREAD_CREATION */

	recv_writer_thread_active = true;

	while (srv_shutdown_state == SRV_SHUTDOWN_NONE) {

		os_thread_sleep(100000);

		mutex_enter(&recv_sys->writer_mutex);

		if (!recv_recovery_on) {
			mutex_exit(&recv_sys->writer_mutex);
			break;
		}

		/* Flush pages from end of LRU if required */
		os_event_reset(recv_sys->flush_end);
		recv_sys->flush_type = BUF_FLUSH_LRU;
		os_event_set(recv_sys->flush_start);
		os_event_wait(recv_sys->flush_end);

		mutex_exit(&recv_sys->writer_mutex);
	}

	recv_writer_thread_active = false;

	/* We count the number of threads in os_thread_exit().
	A created thread should always use that to exit and not
	use return() to exit. */
	os_thread_exit(NULL);

	OS_THREAD_DUMMY_RETURN;
}
#endif /* !UNIV_HOTBACKUP */

/************************************************************
Inits the recovery system for a recovery operation. */
void
recv_sys_init(
/*==========*/
	ulint	available_memory)	/*!< in: available memory in bytes */
{
	if (recv_sys->heap != NULL) {

		return;
	}

#ifndef UNIV_HOTBACKUP
	mutex_enter(&(recv_sys->mutex));

	recv_sys->heap = mem_heap_create_typed(256,
					MEM_HEAP_FOR_RECV_SYS);

	if (!srv_read_only_mode) {
		recv_sys->flush_start = os_event_create(0);
		recv_sys->flush_end = os_event_create(0);
	}
#else /* !UNIV_HOTBACKUP */
	recv_sys->heap = mem_heap_create(256);
	recv_is_from_backup = TRUE;
#endif /* !UNIV_HOTBACKUP */

	/* Set appropriate value of recv_n_pool_free_frames. */
	if (buf_pool_get_curr_size() >= (10 * 1024 * 1024)) {
		/* Buffer pool of size greater than 10 MB. */
		recv_n_pool_free_frames = 512;
	}

	recv_sys->buf = static_cast<byte*>(
		ut_malloc_nokey(RECV_PARSING_BUF_SIZE));
	recv_sys->len = 0;
	recv_sys->recovered_offset = 0;

	recv_sys->addr_hash = hash_create(available_memory / 512);
	recv_sys->n_addrs = 0;

	recv_sys->apply_log_recs = FALSE;
	recv_sys->apply_batch_on = FALSE;

	recv_sys->last_block_buf_start = static_cast<byte*>(
		ut_malloc_nokey(2 * OS_FILE_LOG_BLOCK_SIZE));

	recv_sys->last_block = static_cast<byte*>(ut_align(
		recv_sys->last_block_buf_start, OS_FILE_LOG_BLOCK_SIZE));

	recv_sys->found_corrupt_log = false;
	recv_sys->found_corrupt_fs = false;
	recv_sys->mlog_checkpoint_lsn = 0;

	recv_max_page_lsn = 0;

	/* Call the constructor for recv_sys_t::dblwr member */
	new (&recv_sys->dblwr) recv_dblwr_t();

	mutex_exit(&(recv_sys->mutex));
}

/********************************************************//**
Empties the hash table when it has been fully processed. */
static
void
recv_sys_empty_hash(void)
/*=====================*/
{
	ut_ad(mutex_own(&(recv_sys->mutex)));

	if (recv_sys->n_addrs != 0) {
		ib::fatal() << recv_sys->n_addrs << " pages with log records"
			" were left unprocessed!";
	}

	hash_table_free(recv_sys->addr_hash);
	mem_heap_empty(recv_sys->heap);

	recv_sys->addr_hash = hash_create(buf_pool_get_curr_size() / 512);
}

#ifndef UNIV_HOTBACKUP

/********************************************************//**
Frees the recovery system. */
void
recv_sys_debug_free(void)
/*=====================*/
{
	mutex_enter(&(recv_sys->mutex));

	hash_table_free(recv_sys->addr_hash);
	mem_heap_free(recv_sys->heap);
	ut_free(recv_sys->buf);
	ut_free(recv_sys->last_block_buf_start);

	recv_sys->buf = NULL;
	recv_sys->heap = NULL;
	recv_sys->addr_hash = NULL;
	recv_sys->last_block_buf_start = NULL;

	/* wake page cleaner up to progress */
	if (!srv_read_only_mode) {
		ut_ad(recv_recovery_on == FALSE);
		ut_ad(!recv_writer_thread_active);
		os_event_reset(buf_flush_event);
		os_event_set(recv_sys->flush_start);
	}

	mutex_exit(&(recv_sys->mutex));
}

/********************************************************//**
Copies a log segment from the most up-to-date log group to the other log
groups, so that they all contain the latest log data. Also writes the info
about the latest checkpoint to the groups, and inits the fields in the group
memory structs to up-to-date values. */
static
void
recv_synchronize_groups(void)
/*=========================*/
{
	lsn_t		start_lsn;
	lsn_t		end_lsn;
	lsn_t		recovered_lsn;

	recovered_lsn = recv_sys->recovered_lsn;

	/* Read the last recovered log block to the recovery system buffer:
	the block is always incomplete */

	start_lsn = ut_uint64_align_down(recovered_lsn,
					 OS_FILE_LOG_BLOCK_SIZE);
	end_lsn = ut_uint64_align_up(recovered_lsn, OS_FILE_LOG_BLOCK_SIZE);

	ut_a(start_lsn != end_lsn);

	log_group_read_log_seg(recv_sys->last_block,
			       UT_LIST_GET_FIRST(log_sys->log_groups),
			       start_lsn, end_lsn);

	for (log_group_t* group = UT_LIST_GET_FIRST(log_sys->log_groups);
	     group;
	     group = UT_LIST_GET_NEXT(log_groups, group)) {
		/* Update the fields in the group struct to correspond to
		recovered_lsn */

		log_group_set_fields(group, recovered_lsn);
	}

	/* Copy the checkpoint info to the log; remember that we have
	incremented checkpoint_no by one, and the info will not be written
	over the max checkpoint info, thus making the preservation of max
	checkpoint info on disk certain */

	log_write_checkpoint_info(true);
	log_mutex_enter();
}
#endif /* !UNIV_HOTBACKUP */

/***********************************************************************//**
Checks the consistency of the checkpoint info
@return TRUE if ok */
static
ibool
recv_check_cp_is_consistent(
/*========================*/
	const byte*	buf)	/*!< in: buffer containing checkpoint info */
{
	ulint	fold;

	fold = ut_fold_binary(buf, LOG_CHECKPOINT_CHECKSUM_1);

	if ((fold & 0xFFFFFFFFUL) != mach_read_from_4(
		    buf + LOG_CHECKPOINT_CHECKSUM_1)) {
		return(FALSE);
	}

	fold = ut_fold_binary(buf + LOG_CHECKPOINT_LSN,
			      LOG_CHECKPOINT_CHECKSUM_2 - LOG_CHECKPOINT_LSN);

	if ((fold & 0xFFFFFFFFUL) != mach_read_from_4(
		    buf + LOG_CHECKPOINT_CHECKSUM_2)) {
		return(FALSE);
	}

	return(TRUE);
}

#ifndef UNIV_HOTBACKUP
/********************************************************//**
Looks for the maximum consistent checkpoint from the log groups.
@return error code or DB_SUCCESS */
static __attribute__((nonnull, warn_unused_result))
dberr_t
recv_find_max_checkpoint(
/*=====================*/
	log_group_t**	max_group,	/*!< out: max group */
	ulint*		max_field)	/*!< out: LOG_CHECKPOINT_1 or
					LOG_CHECKPOINT_2 */
{
	log_group_t*	group;
	ib_uint64_t	max_no;
	ib_uint64_t	checkpoint_no;
	ulint		field;
	byte*		buf;

	group = UT_LIST_GET_FIRST(log_sys->log_groups);

	max_no = 0;
	*max_group = NULL;
	*max_field = 0;

	buf = log_sys->checkpoint_buf;

	while (group) {
		group->state = LOG_GROUP_CORRUPTED;

		for (field = LOG_CHECKPOINT_1; field <= LOG_CHECKPOINT_2;
		     field += LOG_CHECKPOINT_2 - LOG_CHECKPOINT_1) {

			log_group_read_checkpoint_info(group, field);

			if (!recv_check_cp_is_consistent(buf)) {
				DBUG_PRINT("ib_log",
					   ("invalid checkpoint,"
					    " group " ULINTPF " at " ULINTPF
					    ", checksum %x",
					    group->id, field,
					    (unsigned) mach_read_from_4(
						    LOG_CHECKPOINT_CHECKSUM_1
						    + buf)));
				continue;
			}

			group->state = LOG_GROUP_OK;

			group->lsn = mach_read_from_8(
				buf + LOG_CHECKPOINT_LSN);
			group->lsn_offset = mach_read_from_4(
				buf + LOG_CHECKPOINT_OFFSET_LOW32);
			group->lsn_offset |= ((lsn_t) mach_read_from_4(
				buf + LOG_CHECKPOINT_OFFSET_HIGH32)) << 32;
			checkpoint_no = mach_read_from_8(
				buf + LOG_CHECKPOINT_NO);

			DBUG_PRINT("ib_log",
				   ("checkpoint " UINT64PF " at " LSN_PF
				    " found in group " ULINTPF,
				    checkpoint_no, group->lsn, group->id));

			if (checkpoint_no >= max_no) {
				*max_group = group;
				*max_field = field;
				max_no = checkpoint_no;
			}
		}

		group = UT_LIST_GET_NEXT(log_groups, group);
	}

	if (*max_group == NULL) {
		ib::error() << "No valid checkpoint found. If this error"
			" appears when you are creating an InnoDB database,"
			" the problem may be that during an earlier attempt"
			" you managed to create the InnoDB data files, but log"
			" file creation failed. If that is the case; "
			<< ERROR_CREATING_MSG;
		return(DB_ERROR);
	}

	return(DB_SUCCESS);
}
#else /* !UNIV_HOTBACKUP */
/*******************************************************************//**
Reads the checkpoint info needed in hot backup.
@return TRUE if success */
ibool
recv_read_checkpoint_info_for_backup(
/*=================================*/
	const byte*	hdr,	/*!< in: buffer containing the log group
				header */
	lsn_t*		lsn,	/*!< out: checkpoint lsn */
	lsn_t*		offset,	/*!< out: checkpoint offset in the log group */
	lsn_t*		cp_no,	/*!< out: checkpoint number */
	lsn_t*		first_header_lsn)
				/*!< out: lsn of of the start of the
				first log file */
{
	ulint		max_cp		= 0;
	ib_uint64_t	max_cp_no	= 0;
	const byte*	cp_buf;

	cp_buf = hdr + LOG_CHECKPOINT_1;

	if (recv_check_cp_is_consistent(cp_buf)) {
		max_cp_no = mach_read_from_8(cp_buf + LOG_CHECKPOINT_NO);
		max_cp = LOG_CHECKPOINT_1;
	}

	cp_buf = hdr + LOG_CHECKPOINT_2;

	if (recv_check_cp_is_consistent(cp_buf)) {
		if (mach_read_from_8(cp_buf + LOG_CHECKPOINT_NO) > max_cp_no) {
			max_cp = LOG_CHECKPOINT_2;
		}
	}

	if (max_cp == 0) {
		return(FALSE);
	}

	cp_buf = hdr + max_cp;

	*lsn = mach_read_from_8(cp_buf + LOG_CHECKPOINT_LSN);
	*offset = mach_read_from_4(
		cp_buf + LOG_CHECKPOINT_OFFSET_LOW32);
	*offset |= ((lsn_t) mach_read_from_4(
			    cp_buf + LOG_CHECKPOINT_OFFSET_HIGH32)) << 32;

	*cp_no = mach_read_from_8(cp_buf + LOG_CHECKPOINT_NO);

	*first_header_lsn = mach_read_from_8(hdr + LOG_FILE_START_LSN);

	return(TRUE);
}
#endif /* !UNIV_HOTBACKUP */

/******************************************************//**
Checks the 4-byte checksum to the trailer checksum field of a log
block.  We also accept a log block in the old format before
InnoDB-3.23.52 where the checksum field contains the log block number.
@return TRUE if ok, or if the log block may be in the format of InnoDB
version predating 3.23.52 */
static
ibool
log_block_checksum_is_ok_or_old_format(
/*===================================*/
	const byte*	block)	/*!< in: pointer to a log block */
{
	if (log_block_calc_checksum(block) == log_block_get_checksum(block)) {

		return(TRUE);
	}

	if (log_block_get_hdr_no(block) == log_block_get_checksum(block)) {

		/* We assume the log block is in the format of
		InnoDB version < 3.23.52 and the block is ok */
#if 0
		fprintf(stderr,
			"InnoDB: Scanned old format < InnoDB-3.23.52"
			" log block number %lu\n",
			log_block_get_hdr_no(block));
#endif
		return(TRUE);
	}

	return(FALSE);
}

#ifdef UNIV_HOTBACKUP
/*******************************************************************//**
Scans the log segment and n_bytes_scanned is set to the length of valid
log scanned. */
void
recv_scan_log_seg_for_backup(
/*=========================*/
	byte*		buf,		/*!< in: buffer containing log data */
	ulint		buf_len,	/*!< in: data length in that buffer */
	lsn_t*		scanned_lsn,	/*!< in/out: lsn of buffer start,
					we return scanned lsn */
	ulint*		scanned_checkpoint_no,
					/*!< in/out: 4 lowest bytes of the
					highest scanned checkpoint number so
					far */
	ulint*		n_bytes_scanned)/*!< out: how much we were able to
					scan, smaller than buf_len if log
					data ended here */
{
	ulint	data_len;
	byte*	log_block;
	ulint	no;

	*n_bytes_scanned = 0;

	for (log_block = buf; log_block < buf + buf_len;
	     log_block += OS_FILE_LOG_BLOCK_SIZE) {

		no = log_block_get_hdr_no(log_block);

#if 0
		fprintf(stderr, "Log block header no %lu\n", no);
#endif

		if (no != log_block_convert_lsn_to_no(*scanned_lsn)
		    || !log_block_checksum_is_ok_or_old_format(log_block)) {
#if 0
			fprintf(stderr,
				"Log block n:o %lu, scanned lsn n:o %lu\n",
				no, log_block_convert_lsn_to_no(*scanned_lsn));
#endif
			/* Garbage or an incompletely written log block */

			log_block += OS_FILE_LOG_BLOCK_SIZE;
#if 0
			fprintf(stderr,
				"Next log block n:o %lu\n",
				log_block_get_hdr_no(log_block));
#endif
			break;
		}

		if (*scanned_checkpoint_no > 0
		    && log_block_get_checkpoint_no(log_block)
		    < *scanned_checkpoint_no
		    && *scanned_checkpoint_no
		    - log_block_get_checkpoint_no(log_block)
		    > 0x80000000UL) {

			/* Garbage from a log buffer flush which was made
			before the most recent database recovery */
#if 0
			fprintf(stderr,
				"Scanned cp n:o %lu, block cp n:o %lu\n",
				*scanned_checkpoint_no,
				log_block_get_checkpoint_no(log_block));
#endif
			break;
		}

		data_len = log_block_get_data_len(log_block);

		*scanned_checkpoint_no
			= log_block_get_checkpoint_no(log_block);
		*scanned_lsn += data_len;

		*n_bytes_scanned += data_len;

		if (data_len < OS_FILE_LOG_BLOCK_SIZE) {
			/* Log data ends here */

#if 0
			fprintf(stderr, "Log block data len %lu\n",
				data_len);
#endif
			break;
		}
	}
}
#endif /* UNIV_HOTBACKUP */

/** Try to parse a single log record body and also applies it if
specified.
@param[in]	type		redo log entry type
@param[in]	ptr		redo log record body
@param[in]	end_ptr		end of buffer
@param[in]	space_id	tablespace identifier
@param[in]	page_no		page number
@param[in]	apply		whether to apply the record
@param[in,out]	block		buffer block, or NULL if
a page log record should not be applied
or if it is a MLOG_FILE_ operation
@param[in,out]	mtr		mini-transaction, or NULL if
a page log record should not be applied
@return log record end, NULL if not a complete record */
static
byte*
recv_parse_or_apply_log_rec_body(
	mlog_id_t	type,
	byte*		ptr,
	byte*		end_ptr,
	ulint		space_id,
	ulint		page_no,
	bool		apply,
	buf_block_t*	block,
	mtr_t*		mtr)
{
	ut_ad(!block == !mtr);
	ut_ad(!apply || recv_sys->mlog_checkpoint_lsn != 0);

	switch (type) {
	case MLOG_FILE_NAME:
	case MLOG_FILE_DELETE:
	case MLOG_FILE_RENAME2:
		ut_ad(block == NULL);
		/* Collect the file names when parsing the log,
		before applying any log records. */
		return(fil_name_parse(ptr, end_ptr, space_id, page_no, type,
				      apply));
	default:
		break;
	}

	dict_index_t*	index	= NULL;
	page_t*		page;
	page_zip_des_t*	page_zip;
#ifdef UNIV_DEBUG
	ulint		page_type;
#endif /* UNIV_DEBUG */

	if (block) {
		/* Applying a page log record. */
		ut_ad(apply);
		page = block->frame;
		page_zip = buf_block_get_page_zip(block);
		ut_d(page_type = fil_page_get_type(page));
	} else {
		/* Parsing a page log record. */
		page = NULL;
		page_zip = NULL;
		ut_d(page_type = FIL_PAGE_TYPE_ALLOCATED);

		if (apply
		    && recv_spaces.find(space_id) == recv_spaces.end()) {
			if (space_id == TRX_SYS_SPACE) {
				if (!srv_force_recovery) {
					ib::error() <<
						"Some file names in"
						" innodb_data_file_path"
						" do not occur in"
						" the redo log."
						" Check the startup parameters"
						" or ignore this error "
						" by setting "
						" --innodb-force-recovery.";
					exit(1);
				}
			} else {
				ib::fatal()
					<< "Missing MLOG_FILE_NAME"
					" or MLOG_FILE_DELETE"
					" for redo log record " << type
					<< " (page "
					<< space_id << ":" << page_no
					<< ") at "
					<< recv_sys->recovered_lsn << ".";
				return(NULL);
			}
		}
	}

	switch (type) {
#ifdef UNIV_LOG_LSN_DEBUG
	case MLOG_LSN:
		/* The LSN is checked in recv_parse_log_rec(). */
		break;
#endif /* UNIV_LOG_LSN_DEBUG */
	case MLOG_1BYTE: case MLOG_2BYTES: case MLOG_4BYTES: case MLOG_8BYTES:
#ifdef UNIV_DEBUG
		if (page && page_type == FIL_PAGE_TYPE_ALLOCATED
		    && end_ptr >= ptr + 2) {
			/* It is OK to set FIL_PAGE_TYPE and certain
			list node fields on an empty page.  Any other
			write is not OK. */

			/* NOTE: There may be bogus assertion failures for
			dict_hdr_create(), trx_rseg_header_create(),
			trx_sys_create_doublewrite_buf(), and
			trx_sysf_create().
			These are only called during database creation. */
			ulint	offs = mach_read_from_2(ptr);

			switch (type) {
			default:
				ut_error;
			case MLOG_2BYTES:
				/* Note that this can fail when the
				redo log been written with something
				older than InnoDB Plugin 1.0.4. */
				ut_ad(offs == FIL_PAGE_TYPE
				      || offs == IBUF_TREE_SEG_HEADER
				      + IBUF_HEADER + FSEG_HDR_OFFSET
				      || offs == PAGE_BTR_IBUF_FREE_LIST
				      + PAGE_HEADER + FIL_ADDR_BYTE
				      || offs == PAGE_BTR_IBUF_FREE_LIST
				      + PAGE_HEADER + FIL_ADDR_BYTE
				      + FIL_ADDR_SIZE
				      || offs == PAGE_BTR_SEG_LEAF
				      + PAGE_HEADER + FSEG_HDR_OFFSET
				      || offs == PAGE_BTR_SEG_TOP
				      + PAGE_HEADER + FSEG_HDR_OFFSET
				      || offs == PAGE_BTR_IBUF_FREE_LIST_NODE
				      + PAGE_HEADER + FIL_ADDR_BYTE
				      + 0 /*FLST_PREV*/
				      || offs == PAGE_BTR_IBUF_FREE_LIST_NODE
				      + PAGE_HEADER + FIL_ADDR_BYTE
				      + FIL_ADDR_SIZE /*FLST_NEXT*/);
				break;
			case MLOG_4BYTES:
				/* Note that this can fail when the
				redo log been written with something
				older than InnoDB Plugin 1.0.4. */
				ut_ad(0
				      || offs == IBUF_TREE_SEG_HEADER
				      + IBUF_HEADER + FSEG_HDR_SPACE
				      || offs == IBUF_TREE_SEG_HEADER
				      + IBUF_HEADER + FSEG_HDR_PAGE_NO
				      || offs == PAGE_BTR_IBUF_FREE_LIST
				      + PAGE_HEADER/* flst_init */
				      || offs == PAGE_BTR_IBUF_FREE_LIST
				      + PAGE_HEADER + FIL_ADDR_PAGE
				      || offs == PAGE_BTR_IBUF_FREE_LIST
				      + PAGE_HEADER + FIL_ADDR_PAGE
				      + FIL_ADDR_SIZE
				      || offs == PAGE_BTR_SEG_LEAF
				      + PAGE_HEADER + FSEG_HDR_PAGE_NO
				      || offs == PAGE_BTR_SEG_LEAF
				      + PAGE_HEADER + FSEG_HDR_SPACE
				      || offs == PAGE_BTR_SEG_TOP
				      + PAGE_HEADER + FSEG_HDR_PAGE_NO
				      || offs == PAGE_BTR_SEG_TOP
				      + PAGE_HEADER + FSEG_HDR_SPACE
				      || offs == PAGE_BTR_IBUF_FREE_LIST_NODE
				      + PAGE_HEADER + FIL_ADDR_PAGE
				      + 0 /*FLST_PREV*/
				      || offs == PAGE_BTR_IBUF_FREE_LIST_NODE
				      + PAGE_HEADER + FIL_ADDR_PAGE
				      + FIL_ADDR_SIZE /*FLST_NEXT*/);
				break;
			}
		}
#endif /* UNIV_DEBUG */
		ptr = mlog_parse_nbytes(type, ptr, end_ptr, page, page_zip);
		break;
	case MLOG_REC_INSERT: case MLOG_COMP_REC_INSERT:
		ut_ad(!page || fil_page_type_is_index(page_type));

		if (NULL != (ptr = mlog_parse_index(
				     ptr, end_ptr,
				     type == MLOG_COMP_REC_INSERT,
				     &index))) {
			ut_a(!page
			     || (ibool)!!page_is_comp(page)
			     == dict_table_is_comp(index->table));
			ptr = page_cur_parse_insert_rec(FALSE, ptr, end_ptr,
							block, index, mtr);
		}
		break;
	case MLOG_REC_CLUST_DELETE_MARK: case MLOG_COMP_REC_CLUST_DELETE_MARK:
		ut_ad(!page || fil_page_type_is_index(page_type));

		if (NULL != (ptr = mlog_parse_index(
				     ptr, end_ptr,
				     type == MLOG_COMP_REC_CLUST_DELETE_MARK,
				     &index))) {
			ut_a(!page
			     || (ibool)!!page_is_comp(page)
			     == dict_table_is_comp(index->table));
			ptr = btr_cur_parse_del_mark_set_clust_rec(
				ptr, end_ptr, page, page_zip, index);
		}
		break;
	case MLOG_COMP_REC_SEC_DELETE_MARK:
		ut_ad(!page || fil_page_type_is_index(page_type));
		/* This log record type is obsolete, but we process it for
		backward compatibility with MySQL 5.0.3 and 5.0.4. */
		ut_a(!page || page_is_comp(page));
		ut_a(!page_zip);
		ptr = mlog_parse_index(ptr, end_ptr, TRUE, &index);
		if (!ptr) {
			break;
		}
		/* Fall through */
	case MLOG_REC_SEC_DELETE_MARK:
		ut_ad(!page || fil_page_type_is_index(page_type));
		ptr = btr_cur_parse_del_mark_set_sec_rec(ptr, end_ptr,
							 page, page_zip);
		break;
	case MLOG_REC_UPDATE_IN_PLACE: case MLOG_COMP_REC_UPDATE_IN_PLACE:
		ut_ad(!page || fil_page_type_is_index(page_type));

		if (NULL != (ptr = mlog_parse_index(
				     ptr, end_ptr,
				     type == MLOG_COMP_REC_UPDATE_IN_PLACE,
				     &index))) {
			ut_a(!page
			     || (ibool)!!page_is_comp(page)
			     == dict_table_is_comp(index->table));
			ptr = btr_cur_parse_update_in_place(ptr, end_ptr, page,
							    page_zip, index);
		}
		break;
	case MLOG_LIST_END_DELETE: case MLOG_COMP_LIST_END_DELETE:
	case MLOG_LIST_START_DELETE: case MLOG_COMP_LIST_START_DELETE:
		ut_ad(!page || fil_page_type_is_index(page_type));

		if (NULL != (ptr = mlog_parse_index(
				     ptr, end_ptr,
				     type == MLOG_COMP_LIST_END_DELETE
				     || type == MLOG_COMP_LIST_START_DELETE,
				     &index))) {
			ut_a(!page
			     || (ibool)!!page_is_comp(page)
			     == dict_table_is_comp(index->table));
			ptr = page_parse_delete_rec_list(type, ptr, end_ptr,
							 block, index, mtr);
		}
		break;
	case MLOG_LIST_END_COPY_CREATED: case MLOG_COMP_LIST_END_COPY_CREATED:
		ut_ad(!page || fil_page_type_is_index(page_type));

		if (NULL != (ptr = mlog_parse_index(
				     ptr, end_ptr,
				     type == MLOG_COMP_LIST_END_COPY_CREATED,
				     &index))) {
			ut_a(!page
			     || (ibool)!!page_is_comp(page)
			     == dict_table_is_comp(index->table));
			ptr = page_parse_copy_rec_list_to_created_page(
				ptr, end_ptr, block, index, mtr);
		}
		break;
	case MLOG_PAGE_REORGANIZE:
	case MLOG_COMP_PAGE_REORGANIZE:
	case MLOG_ZIP_PAGE_REORGANIZE:
		ut_ad(!page || fil_page_type_is_index(page_type));

		if (NULL != (ptr = mlog_parse_index(
				     ptr, end_ptr,
				     type != MLOG_PAGE_REORGANIZE,
				     &index))) {
			ut_a(!page
			     || (ibool)!!page_is_comp(page)
			     == dict_table_is_comp(index->table));
			ptr = btr_parse_page_reorganize(
				ptr, end_ptr, index,
				type == MLOG_ZIP_PAGE_REORGANIZE,
				block, mtr);
		}
		break;
	case MLOG_PAGE_CREATE: case MLOG_COMP_PAGE_CREATE:
		/* Allow anything in page_type when creating a page. */
		ut_a(!page_zip);
		page_parse_create(block, type == MLOG_COMP_PAGE_CREATE, false);
		break;
	case MLOG_PAGE_CREATE_RTREE: case MLOG_COMP_PAGE_CREATE_RTREE:
		page_parse_create(block, type == MLOG_COMP_PAGE_CREATE_RTREE,
				  true);
		break;
	case MLOG_UNDO_INSERT:
		ut_ad(!page || page_type == FIL_PAGE_UNDO_LOG);
		ptr = trx_undo_parse_add_undo_rec(ptr, end_ptr, page);
		break;
	case MLOG_UNDO_ERASE_END:
		ut_ad(!page || page_type == FIL_PAGE_UNDO_LOG);
		ptr = trx_undo_parse_erase_page_end(ptr, end_ptr, page, mtr);
		break;
	case MLOG_UNDO_INIT:
		/* Allow anything in page_type when creating a page. */
		ptr = trx_undo_parse_page_init(ptr, end_ptr, page, mtr);
		break;
	case MLOG_UNDO_HDR_DISCARD:
		ut_ad(!page || page_type == FIL_PAGE_UNDO_LOG);
		ptr = trx_undo_parse_discard_latest(ptr, end_ptr, page, mtr);
		break;
	case MLOG_UNDO_HDR_CREATE:
	case MLOG_UNDO_HDR_REUSE:
		ut_ad(!page || page_type == FIL_PAGE_UNDO_LOG);
		ptr = trx_undo_parse_page_header(type, ptr, end_ptr,
						 page, mtr);
		break;
	case MLOG_REC_MIN_MARK: case MLOG_COMP_REC_MIN_MARK:
		ut_ad(!page || fil_page_type_is_index(page_type));
		/* On a compressed page, MLOG_COMP_REC_MIN_MARK
		will be followed by MLOG_COMP_REC_DELETE
		or MLOG_ZIP_WRITE_HEADER(FIL_PAGE_PREV, FIL_NULL)
		in the same mini-transaction. */
		ut_a(type == MLOG_COMP_REC_MIN_MARK || !page_zip);
		ptr = btr_parse_set_min_rec_mark(
			ptr, end_ptr, type == MLOG_COMP_REC_MIN_MARK,
			page, mtr);
		break;
	case MLOG_REC_DELETE: case MLOG_COMP_REC_DELETE:
		ut_ad(!page || fil_page_type_is_index(page_type));

		if (NULL != (ptr = mlog_parse_index(
				     ptr, end_ptr,
				     type == MLOG_COMP_REC_DELETE,
				     &index))) {
			ut_a(!page
			     || (ibool)!!page_is_comp(page)
			     == dict_table_is_comp(index->table));
			ptr = page_cur_parse_delete_rec(ptr, end_ptr,
							block, index, mtr);
		}
		break;
	case MLOG_IBUF_BITMAP_INIT:
		/* Allow anything in page_type when creating a page. */
		ptr = ibuf_parse_bitmap_init(ptr, end_ptr, block, mtr);
		break;
	case MLOG_INIT_FILE_PAGE:
		/* Allow anything in page_type when creating a page. */
		ptr = fsp_parse_init_file_page(ptr, end_ptr, block);
		break;
	case MLOG_WRITE_STRING:
		ut_ad(!page || page_type != FIL_PAGE_TYPE_ALLOCATED);
		ptr = mlog_parse_string(ptr, end_ptr, page, page_zip);
		break;
	case MLOG_ZIP_WRITE_NODE_PTR:
		ut_ad(!page || fil_page_type_is_index(page_type));
		ptr = page_zip_parse_write_node_ptr(ptr, end_ptr,
						    page, page_zip);
		break;
	case MLOG_ZIP_WRITE_BLOB_PTR:
		ut_ad(!page || fil_page_type_is_index(page_type));
		ptr = page_zip_parse_write_blob_ptr(ptr, end_ptr,
						    page, page_zip);
		break;
	case MLOG_ZIP_WRITE_HEADER:
		ut_ad(!page || fil_page_type_is_index(page_type));
		ptr = page_zip_parse_write_header(ptr, end_ptr,
						  page, page_zip);
		break;
	case MLOG_ZIP_PAGE_COMPRESS:
		/* Allow anything in page_type when creating a page. */
		ptr = page_zip_parse_compress(ptr, end_ptr,
					      page, page_zip);
		break;
	case MLOG_ZIP_PAGE_COMPRESS_NO_DATA:
		if (NULL != (ptr = mlog_parse_index(
				ptr, end_ptr, TRUE, &index))) {

			ut_a(!page || ((ibool)!!page_is_comp(page)
				== dict_table_is_comp(index->table)));
			ptr = page_zip_parse_compress_no_data(
				ptr, end_ptr, page, page_zip, index);
		}
		break;
	default:
		ptr = NULL;
		recv_sys->found_corrupt_log = true;
	}

	if (index) {
		dict_table_t*	table = index->table;

		dict_mem_index_free(index);
		dict_mem_table_free(table);
	}

	return(ptr);
}

/*********************************************************************//**
Calculates the fold value of a page file address: used in inserting or
searching for a log record in the hash table.
@return folded value */
UNIV_INLINE
ulint
recv_fold(
/*======*/
	ulint	space,	/*!< in: space */
	ulint	page_no)/*!< in: page number */
{
	return(ut_fold_ulint_pair(space, page_no));
}

/*********************************************************************//**
Calculates the hash value of a page file address: used in inserting or
searching for a log record in the hash table.
@return folded value */
UNIV_INLINE
ulint
recv_hash(
/*======*/
	ulint	space,	/*!< in: space */
	ulint	page_no)/*!< in: page number */
{
	return(hash_calc_hash(recv_fold(space, page_no), recv_sys->addr_hash));
}

/*********************************************************************//**
Gets the hashed file address struct for a page.
@return file address struct, NULL if not found from the hash table */
static
recv_addr_t*
recv_get_fil_addr_struct(
/*=====================*/
	ulint	space,	/*!< in: space id */
	ulint	page_no)/*!< in: page number */
{
	recv_addr_t*	recv_addr;

	for (recv_addr = static_cast<recv_addr_t*>(
			HASH_GET_FIRST(recv_sys->addr_hash,
				       recv_hash(space, page_no)));
	     recv_addr != 0;
	     recv_addr = static_cast<recv_addr_t*>(
		     HASH_GET_NEXT(addr_hash, recv_addr))) {

		if (recv_addr->space == space
		    && recv_addr->page_no == page_no) {

			return(recv_addr);
		}
	}

	return(NULL);
}

/*******************************************************************//**
Adds a new log record to the hash table of log records. */
static
void
recv_add_to_hash_table(
/*===================*/
	mlog_id_t	type,		/*!< in: log record type */
	ulint		space,		/*!< in: space id */
	ulint		page_no,	/*!< in: page number */
	byte*		body,		/*!< in: log record body */
	byte*		rec_end,	/*!< in: log record end */
	lsn_t		start_lsn,	/*!< in: start lsn of the mtr */
	lsn_t		end_lsn)	/*!< in: end lsn of the mtr */
{
	recv_t*		recv;
	ulint		len;
	recv_data_t*	recv_data;
	recv_data_t**	prev_field;
	recv_addr_t*	recv_addr;

	ut_ad(type != MLOG_FILE_DELETE);
	ut_ad(type != MLOG_FILE_RENAME2);
	ut_ad(type != MLOG_FILE_NAME);
	ut_ad(type != MLOG_DUMMY_RECORD);
	ut_ad(type != MLOG_CHECKPOINT);

	len = rec_end - body;

	recv = static_cast<recv_t*>(
		mem_heap_alloc(recv_sys->heap, sizeof(recv_t)));

	recv->type = type;
	recv->len = rec_end - body;
	recv->start_lsn = start_lsn;
	recv->end_lsn = end_lsn;

	recv_addr = recv_get_fil_addr_struct(space, page_no);

	if (recv_addr == NULL) {
		recv_addr = static_cast<recv_addr_t*>(
			mem_heap_alloc(recv_sys->heap, sizeof(recv_addr_t)));

		recv_addr->space = space;
		recv_addr->page_no = page_no;
		recv_addr->state = RECV_NOT_PROCESSED;

		UT_LIST_INIT(recv_addr->rec_list, &recv_t::rec_list);

		HASH_INSERT(recv_addr_t, addr_hash, recv_sys->addr_hash,
			    recv_fold(space, page_no), recv_addr);
		recv_sys->n_addrs++;
#if 0
		fprintf(stderr, "Inserting log rec for space %lu, page %lu\n",
			space, page_no);
#endif
	}

	UT_LIST_ADD_LAST(recv_addr->rec_list, recv);

	prev_field = &(recv->data);

	/* Store the log record body in chunks of less than UNIV_PAGE_SIZE:
	recv_sys->heap grows into the buffer pool, and bigger chunks could not
	be allocated */

	while (rec_end > body) {

		len = rec_end - body;

		if (len > RECV_DATA_BLOCK_SIZE) {
			len = RECV_DATA_BLOCK_SIZE;
		}

		recv_data = static_cast<recv_data_t*>(
			mem_heap_alloc(recv_sys->heap,
				       sizeof(recv_data_t) + len));

		*prev_field = recv_data;

		memcpy(recv_data + 1, body, len);

		prev_field = &(recv_data->next);

		body += len;
	}

	*prev_field = NULL;
}

/*********************************************************************//**
Copies the log record body from recv to buf. */
static
void
recv_data_copy_to_buf(
/*==================*/
	byte*	buf,	/*!< in: buffer of length at least recv->len */
	recv_t*	recv)	/*!< in: log record */
{
	recv_data_t*	recv_data;
	ulint		part_len;
	ulint		len;

	len = recv->len;
	recv_data = recv->data;

	while (len > 0) {
		if (len > RECV_DATA_BLOCK_SIZE) {
			part_len = RECV_DATA_BLOCK_SIZE;
		} else {
			part_len = len;
		}

		ut_memcpy(buf, ((byte*) recv_data) + sizeof(recv_data_t),
			  part_len);
		buf += part_len;
		len -= part_len;

		recv_data = recv_data->next;
	}
}

/************************************************************************//**
Applies the hashed log records to the page, if the page lsn is less than the
lsn of a log record. This can be called when a buffer page has just been
read in, or also for a page already in the buffer pool. */
void
recv_recover_page_func(
/*===================*/
#ifndef UNIV_HOTBACKUP
	ibool		just_read_in,
				/*!< in: TRUE if the i/o handler calls
				this for a freshly read page */
#endif /* !UNIV_HOTBACKUP */
	buf_block_t*	block)	/*!< in/out: buffer block */
{
	page_t*		page;
	page_zip_des_t*	page_zip;
	recv_addr_t*	recv_addr;
	recv_t*		recv;
	byte*		buf;
	lsn_t		start_lsn;
	lsn_t		end_lsn;
	lsn_t		page_lsn;
	lsn_t		page_newest_lsn;
#ifdef UNIV_DEBUG
	lsn_t		max_lsn;
#endif /* UNIV_DEBUG */
	ibool		modification_to_page;
	mtr_t		mtr;

	mutex_enter(&(recv_sys->mutex));

	if (recv_sys->apply_log_recs == FALSE) {

		/* Log records should not be applied now */

		mutex_exit(&(recv_sys->mutex));

		return;
	}

	recv_addr = recv_get_fil_addr_struct(block->page.id.space(),
					     block->page.id.page_no());

	if ((recv_addr == NULL)
	    || (recv_addr->state == RECV_BEING_PROCESSED)
	    || (recv_addr->state == RECV_PROCESSED)) {
		ut_ad(recv_addr == NULL || recv_needed_recovery);

		mutex_exit(&(recv_sys->mutex));

		return;
	}

	ut_ad(recv_needed_recovery);
	ut_d(max_lsn = UT_LIST_GET_FIRST(log_sys->log_groups)->scanned_lsn);

	DBUG_PRINT("ib_log",
		   ("Applying log to page %u:%u",
		    recv_addr->space, recv_addr->page_no));

	recv_addr->state = RECV_BEING_PROCESSED;

	mutex_exit(&(recv_sys->mutex));

	mtr_start(&mtr);
	mtr_set_log_mode(&mtr, MTR_LOG_NONE);

	page = block->frame;
	page_zip = buf_block_get_page_zip(block);

#ifndef UNIV_HOTBACKUP
	if (just_read_in) {
		/* Move the ownership of the x-latch on the page to
		this OS thread, so that we can acquire a second
		x-latch on it.  This is needed for the operations to
		the page to pass the debug checks. */

		rw_lock_x_lock_move_ownership(&block->lock);
	}

	ibool	success = buf_page_get_known_nowait(
		RW_X_LATCH, block, BUF_KEEP_OLD,
		__FILE__, __LINE__, &mtr);
	ut_a(success);

	buf_block_dbg_add_level(block, SYNC_NO_ORDER_CHECK);
#endif /* !UNIV_HOTBACKUP */

	/* Read the newest modification lsn from the page */
	page_lsn = mach_read_from_8(page + FIL_PAGE_LSN);

#ifndef UNIV_HOTBACKUP
	/* It may be that the page has been modified in the buffer
	pool: read the newest modification lsn there */

	page_newest_lsn = buf_page_get_newest_modification(&block->page);

	if (page_newest_lsn) {

		page_lsn = page_newest_lsn;
	}
#else /* !UNIV_HOTBACKUP */
	/* In recovery from a backup we do not really use the buffer pool */
	page_newest_lsn = 0;
#endif /* !UNIV_HOTBACKUP */

	modification_to_page = FALSE;
	start_lsn = end_lsn = 0;

	recv = UT_LIST_GET_FIRST(recv_addr->rec_list);

	while (recv) {
		end_lsn = recv->end_lsn;

		ut_ad(end_lsn <= max_lsn);

		if (recv->len > RECV_DATA_BLOCK_SIZE) {
			/* We have to copy the record body to a separate
			buffer */

			buf = static_cast<byte*>(ut_malloc_nokey(recv->len));

			recv_data_copy_to_buf(buf, recv);
		} else {
			buf = ((byte*)(recv->data)) + sizeof(recv_data_t);
		}

		if (recv->type == MLOG_INIT_FILE_PAGE) {
			page_lsn = page_newest_lsn;

			memset(FIL_PAGE_LSN + page, 0, 8);
			memset(UNIV_PAGE_SIZE - FIL_PAGE_END_LSN_OLD_CHKSUM
			       + page, 0, 8);

			if (page_zip) {
				memset(FIL_PAGE_LSN + page_zip->data, 0, 8);
			}
		}

		/* Ignore applying the redo logs for tablespace that is
		truncated. Post recovery there is fixup action that will
		restore the tablespace back to normal state.
		Applying redo at this stage can result in error given that
		redo will have action recorded on page before tablespace
		was re-inited and that would lead to an error while applying
		such action. */
		if (recv->start_lsn >= page_lsn
		    && !srv_is_tablespace_truncated(recv_addr->space)) {

			lsn_t	end_lsn;

			if (!modification_to_page) {

				modification_to_page = TRUE;
				start_lsn = recv->start_lsn;
			}

			DBUG_PRINT("ib_log",
				   ("apply " LSN_PF ":"
				    " %d len " ULINTPF " page %u:%u",
				    recv->start_lsn,
				    recv->type, recv->len,
				    recv_addr->space,
				    recv_addr->page_no));

			recv_parse_or_apply_log_rec_body(
				recv->type, buf, buf + recv->len,
				recv_addr->space, recv_addr->page_no,
				true, block, &mtr);

			end_lsn = recv->start_lsn + recv->len;
			mach_write_to_8(FIL_PAGE_LSN + page, end_lsn);
			mach_write_to_8(UNIV_PAGE_SIZE
					- FIL_PAGE_END_LSN_OLD_CHKSUM
					+ page, end_lsn);

			if (page_zip) {
				mach_write_to_8(FIL_PAGE_LSN
						+ page_zip->data, end_lsn);
			}
		}

		if (recv->len > RECV_DATA_BLOCK_SIZE) {
			ut_free(buf);
		}

		recv = UT_LIST_GET_NEXT(rec_list, recv);
	}

#ifdef UNIV_ZIP_DEBUG
	if (fil_page_index_page_check(page)) {
		page_zip_des_t*	page_zip = buf_block_get_page_zip(block);

		ut_a(!page_zip
		     || page_zip_validate_low(page_zip, page, NULL, FALSE));
	}
#endif /* UNIV_ZIP_DEBUG */

#ifndef UNIV_HOTBACKUP
	if (modification_to_page) {
		ut_a(block);

		log_flush_order_mutex_enter();
		buf_flush_recv_note_modification(block, start_lsn, end_lsn);
		log_flush_order_mutex_exit();
	}
#endif /* !UNIV_HOTBACKUP */

	/* Make sure that committing mtr does not change the modification
	lsn values of page */

	mtr.discard_modifications();

	mtr_commit(&mtr);

	mutex_enter(&(recv_sys->mutex));

	if (recv_max_page_lsn < page_lsn) {
		recv_max_page_lsn = page_lsn;
	}

	recv_addr->state = RECV_PROCESSED;

	ut_a(recv_sys->n_addrs);
	recv_sys->n_addrs--;

	mutex_exit(&(recv_sys->mutex));

}

#ifndef UNIV_HOTBACKUP
/** Reads in pages which have hashed log records, from an area around a given
page number.
@param[in]	page_id	page id
@return number of pages found */
static
ulint
recv_read_in_area(
	const page_id_t&	page_id)
{
	recv_addr_t* recv_addr;
	ulint	page_nos[RECV_READ_AHEAD_AREA];
	ulint	low_limit;
	ulint	n;

	low_limit = page_id.page_no()
		- (page_id.page_no() % RECV_READ_AHEAD_AREA);

	n = 0;

	for (ulint page_no = low_limit;
	     page_no < low_limit + RECV_READ_AHEAD_AREA;
	     page_no++) {

		recv_addr = recv_get_fil_addr_struct(page_id.space(), page_no);

		const page_id_t	cur_page_id(page_id.space(), page_no);

		if (recv_addr && !buf_page_peek(cur_page_id)) {

			mutex_enter(&(recv_sys->mutex));

			if (recv_addr->state == RECV_NOT_PROCESSED) {
				recv_addr->state = RECV_BEING_READ;

				page_nos[n] = page_no;

				n++;
			}

			mutex_exit(&(recv_sys->mutex));
		}
	}

	buf_read_recv_pages(FALSE, page_id.space(), page_nos, n);
	/*
	fprintf(stderr, "Recv pages at %lu n %lu\n", page_nos[0], n);
	*/
	return(n);
}

/*******************************************************************//**
Empties the hash table of stored log records, applying them to appropriate
pages. */
void
recv_apply_hashed_log_recs(
/*=======================*/
	ibool	allow_ibuf)	/*!< in: if TRUE, also ibuf operations are
				allowed during the application; if FALSE,
				no ibuf operations are allowed, and after
				the application all file pages are flushed to
				disk and invalidated in buffer pool: this
				alternative means that no new log records
				can be generated during the application;
				the caller must in this case own the log
				mutex */
{
	recv_addr_t* recv_addr;
	ulint	i;
	ibool	has_printed	= FALSE;
	mtr_t	mtr;
loop:
	mutex_enter(&(recv_sys->mutex));

	if (recv_sys->apply_batch_on) {

		mutex_exit(&(recv_sys->mutex));

		os_thread_sleep(500000);

		goto loop;
	}

	ut_ad(!allow_ibuf == log_mutex_own());

	if (!allow_ibuf) {
		recv_no_ibuf_operations = TRUE;
	}

	recv_sys->apply_log_recs = TRUE;
	recv_sys->apply_batch_on = TRUE;

	for (i = 0; i < hash_get_n_cells(recv_sys->addr_hash); i++) {

		for (recv_addr = static_cast<recv_addr_t*>(
				HASH_GET_FIRST(recv_sys->addr_hash, i));
		     recv_addr != 0;
		     recv_addr = static_cast<recv_addr_t*>(
				HASH_GET_NEXT(addr_hash, recv_addr))) {

			if (recv_addr->state == RECV_DISCARDED) {
				ut_a(recv_sys->n_addrs);
				recv_sys->n_addrs--;
				continue;
			}

			const page_id_t		page_id(recv_addr->space,
							recv_addr->page_no);
			bool			found;
			const page_size_t&	page_size
				= fil_space_get_page_size(recv_addr->space,
							  &found);

			ut_ad(found);

			if (recv_addr->state == RECV_NOT_PROCESSED) {
				if (!has_printed) {
					ib::info() << "Starting an apply batch"
						" of log records"
						" to the database...";
					fputs("InnoDB: Progress in percent: ",
					      stderr);
					has_printed = TRUE;
				}

				mutex_exit(&(recv_sys->mutex));

				if (buf_page_peek(page_id)) {
					buf_block_t*	block;

					mtr_start(&mtr);

					block = buf_page_get(
						page_id, page_size,
						RW_X_LATCH, &mtr);

					buf_block_dbg_add_level(
						block, SYNC_NO_ORDER_CHECK);

					recv_recover_page(FALSE, block);
					mtr_commit(&mtr);
				} else {
					recv_read_in_area(page_id);
				}

				mutex_enter(&(recv_sys->mutex));
			}
		}

		if (has_printed
		    && (i * 100) / hash_get_n_cells(recv_sys->addr_hash)
		    != ((i + 1) * 100)
		    / hash_get_n_cells(recv_sys->addr_hash)) {

			fprintf(stderr, "%lu ", (ulong)
				((i * 100)
				 / hash_get_n_cells(recv_sys->addr_hash)));
		}
	}

	/* Wait until all the pages have been processed */

	while (recv_sys->n_addrs != 0) {

		mutex_exit(&(recv_sys->mutex));

		os_thread_sleep(500000);

		mutex_enter(&(recv_sys->mutex));
	}

	if (has_printed) {

		fprintf(stderr, "\n");
	}

	if (!allow_ibuf) {

		/* Flush all the file pages to disk and invalidate them in
		the buffer pool */

		ut_d(recv_no_log_write = TRUE);
		mutex_exit(&(recv_sys->mutex));
		log_mutex_exit();

		/* Stop the recv_writer thread from issuing any LRU
		flush batches. */
		mutex_enter(&recv_sys->writer_mutex);

		/* Wait for any currently run batch to end. */
		buf_flush_wait_LRU_batch_end();

		os_event_reset(recv_sys->flush_end);
		recv_sys->flush_type = BUF_FLUSH_LIST;
		os_event_set(recv_sys->flush_start);
		os_event_wait(recv_sys->flush_end);

		buf_pool_invalidate();

		/* Allow batches from recv_writer thread. */
		mutex_exit(&recv_sys->writer_mutex);

		log_mutex_enter();
		mutex_enter(&(recv_sys->mutex));
		ut_d(recv_no_log_write = FALSE);

		recv_no_ibuf_operations = FALSE;
	}

	recv_sys->apply_log_recs = FALSE;
	recv_sys->apply_batch_on = FALSE;

	recv_sys_empty_hash();

	if (has_printed) {
		ib::info() << "Apply batch completed";
	}

	mutex_exit(&(recv_sys->mutex));
}
#else /* !UNIV_HOTBACKUP */
/*******************************************************************//**
Applies log records in the hash table to a backup. */
void
recv_apply_log_recs_for_backup(void)
/*================================*/
{
	recv_addr_t*	recv_addr;
	ulint		n_hash_cells;
	buf_block_t*	block;
	ulint		actual_size;
	bool		success;
	ulint		error;
	ulint		i;

	recv_sys->apply_log_recs = TRUE;
	recv_sys->apply_batch_on = TRUE;

	block = back_block1;

	ib::info() << "Starting an apply batch of log records to the"
		" database...";

	fputs("InnoDB: Progress in percent: ", stderr);

	n_hash_cells = hash_get_n_cells(recv_sys->addr_hash);

	for (i = 0; i < n_hash_cells; i++) {
		/* The address hash table is externally chained */
		recv_addr = hash_get_nth_cell(recv_sys->addr_hash, i)->node;

		while (recv_addr != NULL) {

			bool			found;
			const page_size_t&	page_size
				= fil_space_get_page_size(recv_addr->space,
							  &found);

			if (!found) {
#if 0
				fprintf(stderr,
					"InnoDB: Warning: cannot apply"
					" log record to"
					" tablespace %lu page %lu,\n"
					"InnoDB: because tablespace with"
					" that id does not exist.\n",
					recv_addr->space, recv_addr->page_no);
#endif
				recv_addr->state = RECV_DISCARDED;

				ut_a(recv_sys->n_addrs);
				recv_sys->n_addrs--;

				goto skip_this_recv_addr;
			}

			/* We simulate a page read made by the buffer pool, to
			make sure the recovery apparatus works ok. We must init
			the block. */

			buf_page_init_for_backup_restore(
				page_id_t(recv_addr->space, recv_addr->page_no),
				page_size, block);

			/* Extend the tablespace's last file if the page_no
			does not fall inside its bounds; we assume the last
			file is auto-extending, and mysqlbackup copied the file
			when it still was smaller */

			success = fil_extend_space_to_desired_size(
				&actual_size,
				recv_addr->space, recv_addr->page_no + 1);
			if (!success) {
				ib::fatal() << "Cannot extend tablespace "
					<< recv_addr->space << " to hold "
					<< recv_addr->page_no << " pages";
			}

			/* Read the page from the tablespace file using the
			fil0fil.cc routines */

			const page_id_t	page_id(recv_addr->space,
						recv_addr->page_no);

			if (page_size.is_compressed()) {
				error = fil_io(OS_FILE_READ, true, page_id,
					       page_size, 0, page_size.bytes(),
					       block->page.zip.data, NULL);

				if (error == DB_SUCCESS
				    && !buf_zip_decompress(block, TRUE)) {
					ut_error;
				}
			} else {
				error = fil_io(OS_FILE_READ, true, page_id,
					       page_size, 0, page_size.bytes(),
					       block->frame, NULL);
			}

			if (error != DB_SUCCESS) {
				ib::fatal() << "Cannot read from tablespace "
					<< recv_addr->space << " page number "
					<< recv_addr->page_no;
			}

			/* Apply the log records to this page */
			recv_recover_page(FALSE, block);

			/* Write the page back to the tablespace file using the
			fil0fil.cc routines */

			buf_flush_init_for_writing(
				block->frame, buf_block_get_page_zip(block),
				mach_read_from_8(block->frame + FIL_PAGE_LSN),
				fsp_is_checksum_disabled(
					block->page.id.space()));

			if (page_size.is_compressed()) {
				error = fil_io(OS_FILE_WRITE, true, page_id,
					       0, page_size.bytes(),
					       block->page.zip.data, NULL);
			} else {
				error = fil_io(OS_FILE_WRITE, true, page_id,
					       0, page_size.bytes(),
					       block->frame, NULL);
			}
skip_this_recv_addr:
			recv_addr = HASH_GET_NEXT(addr_hash, recv_addr);
		}

		if ((100 * i) / n_hash_cells
		    != (100 * (i + 1)) / n_hash_cells) {
			fprintf(stderr, "%lu ",
				(ulong) ((100 * i) / n_hash_cells));
			fflush(stderr);
		}
	}

	recv_sys_empty_hash();
}
#endif /* !UNIV_HOTBACKUP */

/** Tries to parse a single log record.
@param[out]	type		log record type
@param[in]	ptr		pointer to a buffer
@param[in]	end_ptr		end of the buffer
@param[out]	space_id	tablespace identifier
@param[out]	page_no		page number
@param[in]	apply		whether to apply MLOG_FILE_* records
@param[out]	body		start of log record body
@return length of the record, or 0 if the record was not complete */
static
ulint
recv_parse_log_rec(
	mlog_id_t*	type,
	byte*		ptr,
	byte*		end_ptr,
	ulint*		space,
	ulint*		page_no,
	bool		apply,
	byte**		body)
{
	byte*	new_ptr;

	*body = NULL;

	UNIV_MEM_INVALID(type, sizeof *type);
	UNIV_MEM_INVALID(space, sizeof *space);
	UNIV_MEM_INVALID(page_no, sizeof *page_no);
	UNIV_MEM_INVALID(body, sizeof *body);

	if (ptr == end_ptr) {

		return(0);
	}

	switch (*ptr) {
#ifdef UNIV_LOG_LSN_DEBUG
	case MLOG_LSN | MLOG_SINGLE_REC_FLAG:
	case MLOG_LSN:
		new_ptr = mlog_parse_initial_log_record(
			ptr, end_ptr, type, space, page_no);
		if (new_ptr != NULL) {
			const lsn_t	lsn = static_cast<lsn_t>(
				*space) << 32 | *page_no;
			ut_a(lsn == recv_sys->recovered_lsn);
		}

		*type = MLOG_LSN;
		return(new_ptr - ptr);
#endif /* UNIV_LOG_LSN_DEBUG */
	case MLOG_MULTI_REC_END:
	case MLOG_DUMMY_RECORD:
		*type = static_cast<mlog_id_t>(*ptr);
		return(1);
	case MLOG_CHECKPOINT:
		*type = static_cast<mlog_id_t>(*ptr);
		return(SIZE_OF_MLOG_CHECKPOINT);
	case MLOG_MULTI_REC_END | MLOG_SINGLE_REC_FLAG:
	case MLOG_DUMMY_RECORD | MLOG_SINGLE_REC_FLAG:
	case MLOG_CHECKPOINT | MLOG_SINGLE_REC_FLAG:
		recv_sys->found_corrupt_log = true;
		return(0);
	}

	new_ptr = mlog_parse_initial_log_record(ptr, end_ptr, type, space,
						page_no);
	*body = new_ptr;

	if (UNIV_UNLIKELY(!new_ptr)) {

		return(0);
	}

	new_ptr = recv_parse_or_apply_log_rec_body(
		*type, new_ptr, end_ptr, *space, *page_no, apply, NULL, NULL);

	if (UNIV_UNLIKELY(new_ptr == NULL)) {

		return(0);
	}

	return(new_ptr - ptr);
}

/*******************************************************//**
Calculates the new value for lsn when more data is added to the log. */
static
lsn_t
recv_calc_lsn_on_data_add(
/*======================*/
	lsn_t		lsn,	/*!< in: old lsn */
	ib_uint64_t	len)	/*!< in: this many bytes of data is
				added, log block headers not included */
{
	ulint		frag_len;
	ib_uint64_t	lsn_len;

	frag_len = (lsn % OS_FILE_LOG_BLOCK_SIZE) - LOG_BLOCK_HDR_SIZE;
	ut_ad(frag_len < OS_FILE_LOG_BLOCK_SIZE - LOG_BLOCK_HDR_SIZE
	      - LOG_BLOCK_TRL_SIZE);
	lsn_len = len;
	lsn_len += (lsn_len + frag_len)
		/ (OS_FILE_LOG_BLOCK_SIZE - LOG_BLOCK_HDR_SIZE
		   - LOG_BLOCK_TRL_SIZE)
		* (LOG_BLOCK_HDR_SIZE + LOG_BLOCK_TRL_SIZE);

	return(lsn + lsn_len);
}

/** Prints diagnostic info of corrupt log.
@param[in]	ptr	pointer to corrupt log record
@param[in]	type	type of the log record (could be garbage)
@param[in]	space	tablespace ID (could be garbage)
@param[in]	page_no	page number (could be garbage)
@return whether processing should continue */
static
bool
recv_report_corrupt_log(
	const byte*	ptr,
	int		type,
	ulint		space,
	ulint		page_no)
{
	ib::error() <<
		"############### CORRUPT LOG RECORD FOUND ##################";

	ib::info() << "Log record type " << type << ", page " << space << ":"
		<< page_no << ". Log parsing proceeded successfully up to "
		<< recv_sys->recovered_lsn << ". Previous log record type "
		<< recv_previous_parsed_rec_type << ", is multi "
		<< recv_previous_parsed_rec_is_multi << " Recv offset "
		<< (ptr - recv_sys->buf) << ", prev "
		<< recv_previous_parsed_rec_offset;

	ut_ad(ptr <= recv_sys->buf + recv_sys->len);

	const ulint	limit	= 100;
	const ulint	before
		= std::min(recv_previous_parsed_rec_offset, limit);
	const ulint	after
		= std::min(recv_sys->len - (ptr - recv_sys->buf), limit);

	ib::info() << "Hex dump starting " << before << " bytes before and"
		" ending " << after << " bytes after the corrupted record:";

	ut_print_buf(stderr,
		     recv_sys->buf
		     + recv_previous_parsed_rec_offset - before,
		     ptr - recv_sys->buf + before + after
		     - recv_previous_parsed_rec_offset);
	putc('\n', stderr);

#ifndef UNIV_HOTBACKUP
	if (!srv_force_recovery) {
		ib::info() << "Set innodb_force_recovery to ignore this error.";
		return(false);
	}
#endif /* !UNIV_HOTBACKUP */

	ib::warn() << "The log file may have been corrupt and it is possible"
		" that the log scan did not proceed far enough in recovery!"
		" Please run CHECK TABLE on your InnoDB tables to check"
		" that they are ok! If mysqld crashes after this recovery; "
		<< FORCE_RECOVERY_MSG;
	return(true);
}

/** Whether to store redo log records to the hash table */
enum store_t {
	/** Do not store redo log records. */
	STORE_NO,
	/** Store redo log records. */
	STORE_YES,
	/** Store redo log records if the tablespace exists. */
	STORE_IF_EXISTS
};

/** Parse log records from a buffer and optionally store them to a
hash table to wait merging to file pages.
@param[in]	checkpoint_lsn	the LSN of the latest checkpoint
@param[in]	store		whether to store page operations
@param[in]	apply		whether to apply the records
@return whether MLOG_CHECKPOINT record was seen the first time,
or corruption was noticed */
static __attribute__((warn_unused_result))
bool
recv_parse_log_recs(
	lsn_t		checkpoint_lsn,
	store_t		store,
	bool		apply)
{
	byte*		ptr;
	byte*		end_ptr;
	bool		single_rec;
	ulint		len;
	lsn_t		new_recovered_lsn;
	lsn_t		old_lsn;
	mlog_id_t	type;
	ulint		space;
	ulint		page_no;
	byte*		body;

	ut_ad(log_mutex_own());
	ut_ad(recv_sys->parse_start_lsn != 0);
loop:
	ptr = recv_sys->buf + recv_sys->recovered_offset;

	end_ptr = recv_sys->buf + recv_sys->len;

	if (ptr == end_ptr) {

		return(false);
	}

	switch (*ptr) {
	case MLOG_CHECKPOINT:
#ifdef UNIV_LOG_LSN_DEBUG
	case MLOG_LSN:
#endif /* UNIV_LOG_LSN_DEBUG */
	case MLOG_DUMMY_RECORD:
		single_rec = true;
		break;
	default:
		single_rec = !!(*ptr & MLOG_SINGLE_REC_FLAG);
	}

	if (single_rec) {
		/* The mtr did not modify multiple pages */

		old_lsn = recv_sys->recovered_lsn;

		/* Try to parse a log record, fetching its type, space id,
		page no, and a pointer to the body of the log record */

		len = recv_parse_log_rec(&type, ptr, end_ptr, &space,
					 &page_no, apply, &body);

		if (len == 0) {
			return(false);
		}

		if (recv_sys->found_corrupt_log) {
			recv_report_corrupt_log(
				ptr, type, space, page_no);
			return(true);
		}

		if (recv_sys->found_corrupt_fs) {
			return(true);
		}

		new_recovered_lsn = recv_calc_lsn_on_data_add(old_lsn, len);

		if (new_recovered_lsn > recv_sys->scanned_lsn) {
			/* The log record filled a log block, and we require
			that also the next log block should have been scanned
			in */

			return(false);
		}

		recv_previous_parsed_rec_type = type;
		recv_previous_parsed_rec_offset = recv_sys->recovered_offset;
		recv_previous_parsed_rec_is_multi = 0;

		recv_sys->recovered_offset += len;
		recv_sys->recovered_lsn = new_recovered_lsn;

		switch (type) {
			lsn_t	lsn;
		case MLOG_DUMMY_RECORD:
			/* Do nothing */
			break;
		case MLOG_CHECKPOINT:
			if (end_ptr < ptr + SIZE_OF_MLOG_CHECKPOINT) {
				return(false);
			}
#if SIZE_OF_MLOG_CHECKPOINT != 1 + 8
# error SIZE_OF_MLOG_CHECKPOINT != 1 + 8
#endif
			lsn = mach_read_from_8(ptr + 1);

			DBUG_PRINT("ib_log",
				   ("MLOG_CHECKPOINT(" LSN_PF ") %s at "
				    LSN_PF,
				    lsn,
				    lsn != checkpoint_lsn ? "ignored"
				    : recv_sys->mlog_checkpoint_lsn
				    ? "reread" : "read",
				    recv_sys->recovered_lsn));

			if (lsn == checkpoint_lsn) {
				if (recv_sys->mlog_checkpoint_lsn) {
					/* At recv_reset_logs() we may
					write a duplicate MLOG_CHECKPOINT
					for the same checkpoint LSN. Thus
					recv_sys->mlog_checkpoint_lsn
					can differ from the current LSN. */
					ut_ad(recv_sys->mlog_checkpoint_lsn
					      <= recv_sys->recovered_lsn);
					break;
				}
				recv_sys->mlog_checkpoint_lsn
					= recv_sys->recovered_lsn;
				return(true);
			}
			break;
		case MLOG_FILE_NAME:
		case MLOG_FILE_RENAME2:
		case MLOG_FILE_DELETE:
			/* These were already handled by
			recv_parse_log_rec() and
			recv_parse_or_apply_log_rec_body(). */
			break;
#ifdef UNIV_LOG_LSN_DEBUG
		case MLOG_LSN:
			/* Do not add these records to the hash table.
			The page number and space id fields are misused
			for something else. */
			break;
#endif /* UNIV_LOG_LSN_DEBUG */
		default:
			DBUG_PRINT("ib_log",
				   ("scan " LSN_PF ": log rec %d"
				    " len " ULINTPF
				    " page " ULINTPF ":" ULINTPF,
				    old_lsn, type, len, space, page_no));

			switch (store) {
			case STORE_NO:
				break;
			case STORE_IF_EXISTS:
				if (fil_space_get_flags(space)
				    == ULINT_UNDEFINED) {
					break;
				}
				/* fall through */
			case STORE_YES:
				recv_add_to_hash_table(
					type, space, page_no, body,
					ptr + len, old_lsn,
					recv_sys->recovered_lsn);
			}
		}
	} else {
		/* Check that all the records associated with the single mtr
		are included within the buffer */

		ulint	total_len	= 0;
		ulint	n_recs		= 0;

		for (;;) {
			len = recv_parse_log_rec(
				&type, ptr, end_ptr, &space, &page_no,
				false, &body);

			if (len == 0) {
				return(false);
			}

			if (recv_sys->found_corrupt_log
			    || type == MLOG_CHECKPOINT
			    || (*ptr & MLOG_SINGLE_REC_FLAG)) {
				recv_sys->found_corrupt_log = true;
				recv_report_corrupt_log(
					ptr, type, space, page_no);
				return(true);
			}

			if (recv_sys->found_corrupt_fs) {
				return(true);
			}

			recv_previous_parsed_rec_type = type;
			recv_previous_parsed_rec_offset
				= recv_sys->recovered_offset + total_len;
			recv_previous_parsed_rec_is_multi = 1;

			total_len += len;
			n_recs++;

			ptr += len;

			if (type == MLOG_MULTI_REC_END) {
				DBUG_PRINT("ib_log",
					   ("scan " LSN_PF
					    ": multi-log end"
					    " total_len " ULINTPF
					    " n=" ULINTPF,
					    recv_sys->recovered_lsn,
					    total_len, n_recs));
				break;
			}

			DBUG_PRINT("ib_log",
				   ("scan " LSN_PF ": multi-log rec %d"
				    " len " ULINTPF
				    " page " ULINTPF ":" ULINTPF,
				    recv_sys->recovered_lsn,
				    type, len, space, page_no));
		}

		new_recovered_lsn = recv_calc_lsn_on_data_add(
			recv_sys->recovered_lsn, total_len);

		if (new_recovered_lsn > recv_sys->scanned_lsn) {
			/* The log record filled a log block, and we require
			that also the next log block should have been scanned
			in */

			return(false);
		}

		/* Add all the records to the hash table */

		ptr = recv_sys->buf + recv_sys->recovered_offset;

		for (;;) {
			old_lsn = recv_sys->recovered_lsn;
			/* This will apply MLOG_FILE_ records. We
			had to skip them in the first scan, because we
			did not know if the mini-transaction was
			completely recovered (until MLOG_MULTI_REC_END). */
			len = recv_parse_log_rec(
				&type, ptr, end_ptr, &space, &page_no,
				apply, &body);

			if (recv_sys->found_corrupt_log
			    && !recv_report_corrupt_log(
				    ptr, type, space, page_no)) {
				return(true);
			}

			if (recv_sys->found_corrupt_fs) {
				return(true);
			}

			ut_a(len != 0);
			ut_a(!(*ptr & MLOG_SINGLE_REC_FLAG));

			recv_sys->recovered_offset += len;
			recv_sys->recovered_lsn
				= recv_calc_lsn_on_data_add(old_lsn, len);

			switch (type) {
			case MLOG_MULTI_REC_END:
				/* Found the end mark for the records */
				goto loop;
#ifdef UNIV_LOG_LSN_DEBUG
			case MLOG_LSN:
				/* Do not add these records to the hash table.
				The page number and space id fields are misused
				for something else. */
				break;
#endif /* UNIV_LOG_LSN_DEBUG */
			case MLOG_FILE_NAME:
			case MLOG_FILE_RENAME2:
			case MLOG_FILE_DELETE:
				/* These were already handled by
				recv_parse_log_rec() and
				recv_parse_or_apply_log_rec_body(). */
				break;
			default:
				switch (store) {
				case STORE_NO:
					break;
				case STORE_IF_EXISTS:
					if (fil_space_get_flags(space)
					    == ULINT_UNDEFINED) {
						break;
					}
					/* fall through */
				case STORE_YES:
					recv_add_to_hash_table(
						type, space, page_no,
						body, ptr + len,
						old_lsn,
						new_recovered_lsn);
				}
			}

			ptr += len;
		}
	}

	goto loop;
}

/*******************************************************//**
Adds data from a new log block to the parsing buffer of recv_sys if
recv_sys->parse_start_lsn is non-zero.
@return true if more data added */
static
bool
recv_sys_add_to_parsing_buf(
/*========================*/
	const byte*	log_block,	/*!< in: log block */
	lsn_t		scanned_lsn)	/*!< in: lsn of how far we were able
					to find data in this log block */
{
	ulint	more_len;
	ulint	data_len;
	ulint	start_offset;
	ulint	end_offset;

	ut_ad(scanned_lsn >= recv_sys->scanned_lsn);

	if (!recv_sys->parse_start_lsn) {
		/* Cannot start parsing yet because no start point for
		it found */

		return(false);
	}

	data_len = log_block_get_data_len(log_block);

	if (recv_sys->parse_start_lsn >= scanned_lsn) {

		return(false);

	} else if (recv_sys->scanned_lsn >= scanned_lsn) {

		return(false);

	} else if (recv_sys->parse_start_lsn > recv_sys->scanned_lsn) {
		more_len = (ulint) (scanned_lsn - recv_sys->parse_start_lsn);
	} else {
		more_len = (ulint) (scanned_lsn - recv_sys->scanned_lsn);
	}

	if (more_len == 0) {

		return(false);
	}

	ut_ad(data_len >= more_len);

	start_offset = data_len - more_len;

	if (start_offset < LOG_BLOCK_HDR_SIZE) {
		start_offset = LOG_BLOCK_HDR_SIZE;
	}

	end_offset = data_len;

	if (end_offset > OS_FILE_LOG_BLOCK_SIZE - LOG_BLOCK_TRL_SIZE) {
		end_offset = OS_FILE_LOG_BLOCK_SIZE - LOG_BLOCK_TRL_SIZE;
	}

	ut_ad(start_offset <= end_offset);

	if (start_offset < end_offset) {
		ut_memcpy(recv_sys->buf + recv_sys->len,
			  log_block + start_offset, end_offset - start_offset);

		recv_sys->len += end_offset - start_offset;

		ut_a(recv_sys->len <= RECV_PARSING_BUF_SIZE);
	}

	return(true);
}

/*******************************************************//**
Moves the parsing buffer data left to the buffer start. */
static
void
recv_sys_justify_left_parsing_buf(void)
/*===================================*/
{
	ut_memmove(recv_sys->buf, recv_sys->buf + recv_sys->recovered_offset,
		   recv_sys->len - recv_sys->recovered_offset);

	recv_sys->len -= recv_sys->recovered_offset;

	recv_sys->recovered_offset = 0;
}

/*******************************************************//**
Scans log from a buffer and stores new log data to the parsing buffer.
Parses and hashes the log records if new data found.  Unless
UNIV_HOTBACKUP is defined, this function will apply log records
automatically when the hash table becomes full.
@return true if not able to scan any more in this log group */
static
bool
recv_scan_log_recs(
/*===============*/
	ulint		available_memory,/*!< in: we let the hash table of recs
					to grow to this size, at the maximum */
	store_t*	store_to_hash,	/*!< in,out: whether the records should be
					stored to the hash table; this is reset
					if just debug checking is needed, or
					when the available_memory runs out */
	const byte*	buf,		/*!< in: buffer containing a log
					segment or garbage */
	ulint		len,		/*!< in: buffer length */
	lsn_t		checkpoint_lsn,	/*!< in: latest checkpoint LSN */
	lsn_t		start_lsn,	/*!< in: buffer start lsn */
	lsn_t*		contiguous_lsn,	/*!< in/out: it is known that all log
					groups contain contiguous log data up
					to this lsn */
	lsn_t*		group_scanned_lsn)/*!< out: scanning succeeded up to
					this lsn */
{
	const byte*	log_block	= buf;
	ulint		no;
	lsn_t		scanned_lsn	= start_lsn;
	bool		finished	= false;
	ulint		data_len;
	bool		more_data	= false;
	bool		apply		= recv_sys->mlog_checkpoint_lsn != 0;

	ut_ad(start_lsn % OS_FILE_LOG_BLOCK_SIZE == 0);
	ut_ad(len % OS_FILE_LOG_BLOCK_SIZE == 0);
	ut_ad(len >= OS_FILE_LOG_BLOCK_SIZE);

	do {
		ut_ad(!finished);
		no = log_block_get_hdr_no(log_block);
		/*
		fprintf(stderr, "Log block header no %lu\n", no);

		fprintf(stderr, "Scanned lsn no %lu\n",
		log_block_convert_lsn_to_no(scanned_lsn));
		*/
		if (no != log_block_convert_lsn_to_no(scanned_lsn)
		    || !log_block_checksum_is_ok_or_old_format(log_block)) {

			if (no == log_block_convert_lsn_to_no(scanned_lsn)
			    && !log_block_checksum_is_ok_or_old_format(
				    log_block)) {

				ib::error() << "Log block no " << no << " at"
					" lsn " << scanned_lsn << " has ok"
					" header, but checksum field contains "
					<< log_block_get_checksum(log_block)
					<< ", should be "
					<< log_block_calc_checksum(log_block);
			}

			/* Garbage or an incompletely written log block */
			finished = true;
			break;
		}

		if (log_block_get_flush_bit(log_block)) {
			/* This block was a start of a log flush operation:
			we know that the previous flush operation must have
			been completed for all log groups before this block
			can have been flushed to any of the groups. Therefore,
			we know that log data is contiguous up to scanned_lsn
			in all non-corrupt log groups. */

			if (scanned_lsn > *contiguous_lsn) {
				*contiguous_lsn = scanned_lsn;
			}
		}

		data_len = log_block_get_data_len(log_block);

		if (scanned_lsn + data_len > recv_sys->scanned_lsn
		    && log_block_get_checkpoint_no(log_block)
		    < recv_sys->scanned_checkpoint_no
		    && (recv_sys->scanned_checkpoint_no
			- log_block_get_checkpoint_no(log_block)
			> 0x80000000UL)) {

			/* Garbage from a log buffer flush which was made
			before the most recent database recovery */
			finished = true;
			break;
		}

		if (!recv_sys->parse_start_lsn
		    && (log_block_get_first_rec_group(log_block) > 0)) {

			/* We found a point from which to start the parsing
			of log records */

			recv_sys->parse_start_lsn = scanned_lsn
				+ log_block_get_first_rec_group(log_block);
			recv_sys->scanned_lsn = recv_sys->parse_start_lsn;
			recv_sys->recovered_lsn = recv_sys->parse_start_lsn;
		}

		scanned_lsn += data_len;

		if (scanned_lsn > recv_sys->scanned_lsn) {

			/* We have found more entries. If this scan is
			of startup type, we must initiate crash recovery
			environment before parsing these log records. */

#ifndef UNIV_HOTBACKUP
			if (!recv_needed_recovery) {

				if (!srv_read_only_mode) {
					ib::info() << "Log scan progressed"
						" past the checkpoint lsn "
						<< recv_sys->scanned_lsn;

					recv_init_crash_recovery();
				} else {

					ib::warn() << "Recovery skipped,"
						" --innodb-read-only set!";

					return(true);
				}
			}
#endif /* !UNIV_HOTBACKUP */

			/* We were able to find more log data: add it to the
			parsing buffer if parse_start_lsn is already
			non-zero */

			if (recv_sys->len + 4 * OS_FILE_LOG_BLOCK_SIZE
			    >= RECV_PARSING_BUF_SIZE) {
				ib::error() << "Log parsing buffer overflow."
					" Recovery may have failed!";

				recv_sys->found_corrupt_log = true;

#ifndef UNIV_HOTBACKUP
				if (!srv_force_recovery) {
					ib::error()
						<< "Set innodb_force_recovery"
						" to ignore this error.";
					return(true);
				}
#endif /* !UNIV_HOTBACKUP */

			} else if (!recv_sys->found_corrupt_log) {
				more_data = recv_sys_add_to_parsing_buf(
					log_block, scanned_lsn);
			}

			recv_sys->scanned_lsn = scanned_lsn;
			recv_sys->scanned_checkpoint_no
				= log_block_get_checkpoint_no(log_block);
		}

		if (data_len < OS_FILE_LOG_BLOCK_SIZE) {
			/* Log data for this group ends here */
			finished = true;
			break;
		} else {
			log_block += OS_FILE_LOG_BLOCK_SIZE;
		}
	} while (log_block < buf + len);

	*group_scanned_lsn = scanned_lsn;

	if (recv_needed_recovery
	    || (recv_is_from_backup && !recv_is_making_a_backup)) {
		recv_scan_print_counter++;

		if (finished || (recv_scan_print_counter % 80 == 0)) {

			ib::info() << "Doing recovery: scanned up to"
				" log sequence number " << scanned_lsn;
		}
	}

	if (more_data && !recv_sys->found_corrupt_log) {
		/* Try to parse more log records */

		if (recv_parse_log_recs(checkpoint_lsn,
					*store_to_hash, apply)) {
			ut_ad(recv_sys->found_corrupt_log
			      || recv_sys->found_corrupt_fs
			      || recv_sys->mlog_checkpoint_lsn
			      == recv_sys->recovered_lsn);
			return(true);
		}

		if (*store_to_hash != STORE_NO
		    && mem_heap_get_size(recv_sys->heap) > available_memory) {
			*store_to_hash = STORE_NO;
		}

		if (recv_sys->recovered_offset > RECV_PARSING_BUF_SIZE / 4) {
			/* Move parsing buffer data to the buffer start */

			recv_sys_justify_left_parsing_buf();
		}
	}

	return(finished);
}

#ifndef UNIV_HOTBACKUP
/** Scans log from a buffer and stores new log data to the parsing buffer.
Parses and hashes the log records if new data found.
@param[in,out]	group			log group
@param[in,out]	contiguous_lsn		log sequence number
until which all redo log has been scanned
@param[in]	last_phase		whether changes
can be applied to the tablespaces
@return whether rescan is needed (not everything was stored) */
static
bool
recv_group_scan_log_recs(
	log_group_t*	group,
	lsn_t*		contiguous_lsn,
	bool		last_phase)
{
	DBUG_ENTER("recv_group_scan_log_recs");
	DBUG_ASSERT(!last_phase || recv_sys->mlog_checkpoint_lsn > 0);

	mutex_enter(&recv_sys->mutex);
	recv_sys->len = 0;
	recv_sys->recovered_offset = 0;
	recv_sys->n_addrs = 0;
	recv_sys_empty_hash();
	srv_start_lsn = *contiguous_lsn;
	recv_sys->parse_start_lsn = *contiguous_lsn;
	recv_sys->scanned_lsn = *contiguous_lsn;
	recv_sys->recovered_lsn = *contiguous_lsn;
	recv_sys->scanned_checkpoint_no = 0;
	recv_previous_parsed_rec_type = MLOG_SINGLE_REC_FLAG;
	recv_previous_parsed_rec_offset	= 0;
	recv_previous_parsed_rec_is_multi = 0;
	ut_ad(recv_max_page_lsn == 0);
	ut_ad(last_phase || !recv_writer_thread_active);
	mutex_exit(&recv_sys->mutex);

	lsn_t	checkpoint_lsn	= *contiguous_lsn;
	lsn_t	start_lsn;
	lsn_t	end_lsn;
	store_t	store_to_hash	= recv_sys->mlog_checkpoint_lsn == 0
		? STORE_NO : (last_phase ? STORE_IF_EXISTS : STORE_YES);
	ulint	available_mem	= UNIV_PAGE_SIZE
		* (buf_pool_get_n_pages()
		   - (recv_n_pool_free_frames * srv_buf_pool_instances));

	end_lsn = *contiguous_lsn = ut_uint64_align_down(
		*contiguous_lsn, OS_FILE_LOG_BLOCK_SIZE);

	do {
		if (last_phase && store_to_hash == STORE_NO) {
			store_to_hash = STORE_IF_EXISTS;
			/* We must not allow change buffer
			merge here, because it would generate
			redo log records before we have
			finished the redo log scan. */
			recv_apply_hashed_log_recs(FALSE);
		}

		start_lsn = end_lsn;
		end_lsn += RECV_SCAN_SIZE;

		log_group_read_log_seg(
			log_sys->buf, group, start_lsn, end_lsn);
	} while (!recv_scan_log_recs(
			 available_mem, &store_to_hash, log_sys->buf,
			 RECV_SCAN_SIZE,
			 checkpoint_lsn,
			 start_lsn, contiguous_lsn, &group->scanned_lsn));

	if (recv_sys->found_corrupt_log || recv_sys->found_corrupt_fs) {
		DBUG_RETURN(false);
	}

	DBUG_PRINT("ib_log", ("%s " LSN_PF
			      " completed for log group " ULINTPF,
			      last_phase ? "rescan" : "scan",
			      group->scanned_lsn, group->id));

	DBUG_RETURN(store_to_hash == STORE_NO);
}

/*******************************************************//**
Initialize crash recovery environment. Can be called iff
recv_needed_recovery == FALSE. */
static
void
recv_init_crash_recovery(void)
{
	ut_ad(!srv_read_only_mode);
	ut_a(!recv_needed_recovery);

	recv_needed_recovery = TRUE;
}

/** Report a missing tablespace for which page-redo log exists.
@param[in]	err	previous error code
@param[in]	i	tablespace descriptor
@return new error code */
static
dberr_t
recv_init_missing_space(dberr_t err, const recv_spaces_t::const_iterator& i)
{
	if (srv_force_recovery == 0) {
		ib::error() << "Tablespace " << i->first << " was not"
			" found at " << i->second.name << ".";

		if (err == DB_SUCCESS) {
			ib::error() << "Set innodb_force_recovery=1 to"
				" ignore this and to permanently lose"
				" all changes to the tablespace.";
			err = DB_TABLESPACE_NOT_FOUND;
		}
	} else {
		ib::warn() << "Tablespace " << i->first << " was not"
			" found at " << i->second.name << ", and"
			" innodb_force_recovery was set. All redo log"
			" for this tablespace will be ignored!";
	}

	return(err);
}

/** Check if all tablespaces were found for crash recovery.
@return error code or DB_SUCCESS */
static __attribute__((warn_unused_result))
dberr_t
recv_init_crash_recovery_spaces(void)
{
	typedef std::set<ulint>	space_set_t;
	bool		flag_deleted	= false;
	space_set_t	missing_spaces;

	ut_ad(!srv_read_only_mode);
	ut_ad(recv_needed_recovery);

	ib::info() << "Database was not shutdown normally!";
	ib::info() << "Starting crash recovery.";

	for (recv_spaces_t::iterator i = recv_spaces.begin();
	     i != recv_spaces.end(); i++) {
		if (i->second.deleted) {
			/* The tablespace was deleted,
			so we can ignore any redo log for it. */
			ut_ad(i->first != TRX_SYS_SPACE);
			flag_deleted = true;
		} else if (i->second.space != NULL) {
			/* The tablespace was found, and there
			are some redo log records for it. */
			fil_names_dirty(i->second.space);
<<<<<<< HEAD
		} else if (i->first == TRX_SYS_SPACE) {
			/* The system tablespace is always opened. */
		} else if (srv_force_recovery == 0) {
			ib::error() << "Tablespace " << i->first << " was not"
				" found at " << i->second.name << ".";

			if (err == DB_SUCCESS) {
				ib::error() << "Set innodb_force_recovery=1 to"
					" ignore this and to permanently lose"
					" all changes to the tablespace.";
				err = DB_TABLESPACE_NOT_FOUND;
			}
=======
>>>>>>> 758aa893
		} else {
			missing_spaces.insert(i->first);
			flag_deleted = true;
		}
	}

	if (flag_deleted) {
		dberr_t err = DB_SUCCESS;

		for (ulint h = 0;
		     h < hash_get_n_cells(recv_sys->addr_hash);
		     h++) {
			for (recv_addr_t* recv_addr
				     = static_cast<recv_addr_t*>(
					     HASH_GET_FIRST(
						     recv_sys->addr_hash, h));
			     recv_addr != 0;
			     recv_addr = static_cast<recv_addr_t*>(
				     HASH_GET_NEXT(addr_hash, recv_addr))) {
				const ulint space = recv_addr->space;

				if (space == TRX_SYS_SPACE) {
					continue;
				}

				recv_spaces_t::iterator i
					= recv_spaces.find(space);
				ut_ad(i != recv_spaces.end());

				if (i->second.deleted) {
					ut_ad(missing_spaces.find(space)
					      == missing_spaces.end());
					recv_addr->state = RECV_DISCARDED;
					continue;
				}

				space_set_t::iterator m = missing_spaces.find(
					space);

				if (m != missing_spaces.end()) {
					missing_spaces.erase(m);
					err = recv_init_missing_space(err, i);
					recv_addr->state = RECV_DISCARDED;
					/* All further redo log for this
					tablespace should be removed. */
					i->second.deleted = true;
				}
			}
		}

		if (err != DB_SUCCESS) {
			return(err);
		}
	}

	for (space_set_t::const_iterator m = missing_spaces.begin();
	     m != missing_spaces.end(); m++) {
		recv_spaces_t::iterator i = recv_spaces.find(*m);
		ut_ad(i != recv_spaces.end());

		ib::info() << "Tablespace " << i->first
			<< " was not found at '" << i->second.name
			<< "', but there were no modifications either.";
	}

	buf_dblwr_process();

	if (srv_force_recovery < SRV_FORCE_NO_LOG_REDO) {
		/* Spawn the background thread to flush dirty pages
		from the buffer pools. */
		os_thread_create(recv_writer_thread, 0, 0);
	}

	return(DB_SUCCESS);
}

/** Start recovering from a redo log checkpoint.
@see recv_recovery_from_checkpoint_finish
@param[in]	flush_lsn	FIL_PAGE_FILE_FLUSH_LSN
of first system tablespace page
@return error code or DB_SUCCESS */
dberr_t
recv_recovery_from_checkpoint_start(
	lsn_t	flush_lsn)
{
	log_group_t*	group;
	log_group_t*	max_cp_group;
	ulint		max_cp_field;
	lsn_t		checkpoint_lsn;
	bool		rescan;
	ib_uint64_t	checkpoint_no;
	lsn_t		contiguous_lsn;
	byte*		buf;
	byte		log_hdr_buf[LOG_FILE_HDR_SIZE];
	dberr_t		err;

	/* Initialize red-black tree for fast insertions into the
	flush_list during recovery process. */
	buf_flush_init_flush_rbt();

	ut_when_dtor<recv_dblwr_t> tmp(recv_sys->dblwr);

	if (srv_force_recovery >= SRV_FORCE_NO_LOG_REDO) {

		ib::info() << "The user has set SRV_FORCE_NO_LOG_REDO on,"
			" skipping log redo";

		return(DB_SUCCESS);
	}

	recv_recovery_on = TRUE;

	log_mutex_enter();

	/* Look for the latest checkpoint from any of the log groups */

	err = recv_find_max_checkpoint(&max_cp_group, &max_cp_field);

	if (err != DB_SUCCESS) {

		log_mutex_exit();

		return(err);
	}

	log_group_read_checkpoint_info(max_cp_group, max_cp_field);

	buf = log_sys->checkpoint_buf;

	checkpoint_lsn = mach_read_from_8(buf + LOG_CHECKPOINT_LSN);
	checkpoint_no = mach_read_from_8(buf + LOG_CHECKPOINT_NO);

	/* Read the first log file header to print a note if this is
	a recovery from a restored InnoDB Hot Backup */

	const page_id_t	page_id(max_cp_group->space_id, 0);

	fil_io(OS_FILE_READ | OS_FILE_LOG, true, page_id, univ_page_size, 0,
	       LOG_FILE_HDR_SIZE, log_hdr_buf, max_cp_group);

	if (0 == ut_memcmp(log_hdr_buf + LOG_FILE_WAS_CREATED_BY_HOT_BACKUP,
			   (byte*)"ibbackup", (sizeof "ibbackup") - 1)) {

		if (srv_read_only_mode) {
			log_mutex_exit();

			ib::error() << "Cannot restore from mysqlbackup,"
				" InnoDB running in read-only mode!";

			return(DB_ERROR);
		}

		/* This log file was created by mysqlbackup --restore: print
		a note to the user about it */

		ib::info() << "The log file was created by mysqlbackup"
			" --apply-log at "
			<< log_hdr_buf + LOG_FILE_WAS_CREATED_BY_HOT_BACKUP
			<< ". The following crash recovery is part of a"
			" normal restore.";

		/* Wipe over the label now */

		memset(log_hdr_buf + LOG_FILE_WAS_CREATED_BY_HOT_BACKUP,
		       ' ', 4);
		/* Write to the log file to wipe over the label */
		fil_io(OS_FILE_WRITE | OS_FILE_LOG, true, page_id,
		       univ_page_size, 0, OS_FILE_LOG_BLOCK_SIZE, log_hdr_buf,
		       max_cp_group);
	}

	/* Start reading the log groups from the checkpoint lsn up. The
	variable contiguous_lsn contains an lsn up to which the log is
	known to be contiguously written to all log groups. */

	recv_sys->mlog_checkpoint_lsn = 0;

	ut_ad(RECV_SCAN_SIZE <= log_sys->buf_size);

	ut_ad(UT_LIST_GET_LEN(log_sys->log_groups) == 1);
	group = UT_LIST_GET_FIRST(log_sys->log_groups);

	ut_ad(recv_sys->n_addrs == 0);
	/* Look for MLOG_CHECKPOINT. */
	contiguous_lsn = checkpoint_lsn;
	recv_group_scan_log_recs(group, &contiguous_lsn, false);
	/* The first scan should not have stored or applied any records. */
	ut_ad(recv_sys->n_addrs == 0);
	ut_ad(!recv_sys->found_corrupt_fs);

	if (recv_sys->found_corrupt_log && !srv_force_recovery) {
		log_mutex_exit();
		return(DB_ERROR);
	}

	if (recv_sys->mlog_checkpoint_lsn == 0) {
		if (!srv_read_only_mode
		    && group->scanned_lsn != checkpoint_lsn) {
			ib::error() << "Ignoring the redo log due to missing"
				" MLOG_CHECKPOINT between the checkpoint "
				<< checkpoint_lsn << " and the end "
				<< group->scanned_lsn << ".";
		}

		group->scanned_lsn = checkpoint_lsn;
		rescan = false;
	} else {
		contiguous_lsn = checkpoint_lsn;
		rescan = recv_group_scan_log_recs(
			group, &contiguous_lsn, false);

		if ((recv_sys->found_corrupt_log && !srv_force_recovery)
		    || recv_sys->found_corrupt_fs) {
			log_mutex_exit();
			return(DB_ERROR);
		}
	}

	/* NOTE: we always do a 'recovery' at startup, but only if
	there is something wrong we will print a message to the
	user about recovery: */

	if (checkpoint_lsn != flush_lsn) {

		if (checkpoint_lsn + SIZE_OF_MLOG_CHECKPOINT < flush_lsn) {
			ib::warn() << " Are you sure you are using the"
				" right ib_logfiles to start up the database?"
				" Log sequence number in the ib_logfiles is "
				<< checkpoint_lsn << ", less than the"
				" log sequence number in the first system"
				" tablespace file header, " << flush_lsn << ".";
		}

		if (!recv_needed_recovery) {

			ib::info() << "The log sequence number " << flush_lsn
				<< " in the system tablespace does not match"
				" the log sequence number " << checkpoint_lsn
				<< " in the ib_logfiles!";

			if (srv_read_only_mode) {
				ib::error() << "Can't initiate database"
					" recovery, running in read-only-mode.";
				log_mutex_exit();
				return(DB_READ_ONLY);
			}

			recv_init_crash_recovery();
		}
	}

	log_sys->lsn = recv_sys->recovered_lsn;

	if (recv_needed_recovery) {
		err = recv_init_crash_recovery_spaces();

		if (err != DB_SUCCESS) {
			log_mutex_exit();
			return(err);
		}

		if (rescan) {
			contiguous_lsn = checkpoint_lsn;
			recv_group_scan_log_recs(group, &contiguous_lsn, true);

			if ((recv_sys->found_corrupt_log
			     && !srv_force_recovery)
			    || recv_sys->found_corrupt_fs) {
				log_mutex_exit();
				return(DB_ERROR);
			}
		}
	} else {
		ut_ad(!rescan || recv_sys->n_addrs == 0);
	}

	/* We currently have only one log group */

	if (group->scanned_lsn < checkpoint_lsn
	    || group->scanned_lsn < recv_max_page_lsn) {

		ib::error() << "We scanned the log up to " << group->scanned_lsn
			<< ". A checkpoint was at " << checkpoint_lsn << " and"
			" the maximum LSN on a database page was "
			<< recv_max_page_lsn << ". It is possible that the"
			" database is now corrupt!";
	}

	if (recv_sys->recovered_lsn < checkpoint_lsn) {
		log_mutex_exit();

		/* No harm in trying to do RO access. */
		if (!srv_read_only_mode) {
			ut_error;
		}

		return(DB_ERROR);
	}

	/* Synchronize the uncorrupted log groups to the most up-to-date log
	group; we also copy checkpoint info to groups */

	log_sys->next_checkpoint_lsn = checkpoint_lsn;
	log_sys->next_checkpoint_no = checkpoint_no + 1;

	recv_synchronize_groups();

	if (!recv_needed_recovery) {
		ut_a(checkpoint_lsn == recv_sys->recovered_lsn);
	} else {
		srv_start_lsn = recv_sys->recovered_lsn;
	}

	ut_memcpy(log_sys->buf, recv_sys->last_block, OS_FILE_LOG_BLOCK_SIZE);

	log_sys->buf_free = (ulint) log_sys->lsn % OS_FILE_LOG_BLOCK_SIZE;
	log_sys->buf_next_to_write = log_sys->buf_free;
	log_sys->write_lsn = log_sys->lsn;

	log_sys->last_checkpoint_lsn = checkpoint_lsn;

	if (!srv_read_only_mode) {
		/* Write a MLOG_CHECKPOINT marker as the first thing,
		before generating any other redo log. */
		fil_names_clear(log_sys->last_checkpoint_lsn, true);
	}

	MONITOR_SET(MONITOR_LSN_CHECKPOINT_AGE,
		    log_sys->lsn - log_sys->last_checkpoint_lsn);

	log_sys->next_checkpoint_no = checkpoint_no + 1;

	mutex_enter(&recv_sys->mutex);

	recv_sys->apply_log_recs = TRUE;

	mutex_exit(&recv_sys->mutex);

	log_mutex_exit();

	recv_lsn_checks_on = TRUE;

	/* The database is now ready to start almost normal processing of user
	transactions: transaction rollbacks and the application of the log
	records in the hash table can be run in background. */

	return(DB_SUCCESS);
}

/** Complete recovery from a checkpoint. */
void
recv_recovery_from_checkpoint_finish(void)
{
	/* Make sure that the recv_writer thread is done. This is
	required because it grabs various mutexes and we want to
	ensure that when we enable sync_order_checks there is no
	mutex currently held by any thread. */
	mutex_enter(&recv_sys->writer_mutex);

	/* Free the resources of the recovery system */
	recv_recovery_on = FALSE;

	/* By acquring the mutex we ensure that the recv_writer thread
	won't trigger any more LRU batches. Now wait for currently
	in progress batches to finish. */
	buf_flush_wait_LRU_batch_end();

	mutex_exit(&recv_sys->writer_mutex);

	ulint count = 0;
	while (recv_writer_thread_active) {
		++count;
		os_thread_sleep(100000);
		if (srv_print_verbose_log && count > 600) {
			ib::info() << "Waiting for recv_writer to"
				" finish flushing of buffer pool";
			count = 0;
		}
	}

	recv_sys_debug_free();

	/* Free up the flush_rbt. */
	buf_flush_free_flush_rbt();

	/* Roll back any recovered data dictionary transactions, so
	that the data dictionary tables will be free of any locks.
	The data dictionary latch should guarantee that there is at
	most one data dictionary transaction active at a time. */
	if (srv_force_recovery < SRV_FORCE_NO_TRX_UNDO) {
		trx_rollback_or_clean_recovered(FALSE);
	}
}

/********************************************************//**
Initiates the rollback of active transactions. */
void
recv_recovery_rollback_active(void)
/*===============================*/
{
	ut_ad(!recv_writer_thread_active);

	/* We can't start any (DDL) transactions if UNDO logging
	has been disabled, additionally disable ROLLBACK of recovered
	user transactions. */
	if (srv_force_recovery < SRV_FORCE_NO_TRX_UNDO
	    && !srv_read_only_mode) {

		/* Drop partially created indexes. */
		row_merge_drop_temp_indexes();
		/* Drop temporary tables. */
		row_mysql_drop_temp_tables();

		/* Drop any auxiliary tables that were not dropped when the
		parent table was dropped. This can happen if the parent table
		was dropped but the server crashed before the auxiliary tables
		were dropped. */
		fts_drop_orphaned_tables();

		/* Rollback the uncommitted transactions which have no user
		session */

		os_thread_create(trx_rollback_or_clean_all_recovered, 0, 0);
	}
}

/******************************************************//**
Resets the logs. The contents of log files will be lost! */
void
recv_reset_logs(
/*============*/
	lsn_t		lsn)		/*!< in: reset to this lsn
					rounded up to be divisible by
					OS_FILE_LOG_BLOCK_SIZE, after
					which we add
					LOG_BLOCK_HDR_SIZE */
{
	log_group_t*	group;

	ut_ad(log_mutex_own());

	log_sys->lsn = ut_uint64_align_up(lsn, OS_FILE_LOG_BLOCK_SIZE);

	group = UT_LIST_GET_FIRST(log_sys->log_groups);

	while (group) {
		group->lsn = log_sys->lsn;
		group->lsn_offset = LOG_FILE_HDR_SIZE;
		group = UT_LIST_GET_NEXT(log_groups, group);
	}

	log_sys->buf_next_to_write = 0;
	log_sys->write_lsn = log_sys->lsn;

	log_sys->next_checkpoint_no = 0;
	log_sys->last_checkpoint_lsn = 0;

	log_block_init(log_sys->buf, log_sys->lsn);
	log_block_set_first_rec_group(log_sys->buf, LOG_BLOCK_HDR_SIZE);

	log_sys->buf_free = LOG_BLOCK_HDR_SIZE;
	log_sys->lsn += LOG_BLOCK_HDR_SIZE;

	MONITOR_SET(MONITOR_LSN_CHECKPOINT_AGE,
		    (log_sys->lsn - log_sys->last_checkpoint_lsn));

	log_mutex_exit();

	/* Reset the checkpoint fields in logs */

	log_make_checkpoint_at(LSN_MAX, TRUE);

	log_mutex_enter();
}
#endif /* !UNIV_HOTBACKUP */

#ifdef UNIV_HOTBACKUP
/******************************************************//**
Creates new log files after a backup has been restored. */
void
recv_reset_log_files_for_backup(
/*============================*/
	const char*	log_dir,	/*!< in: log file directory path */
	ulint		n_log_files,	/*!< in: number of log files */
	lsn_t		log_file_size,	/*!< in: log file size */
	lsn_t		lsn)		/*!< in: new start lsn, must be
					divisible by OS_FILE_LOG_BLOCK_SIZE */
{
	os_file_t	log_file;
	bool		success;
	byte*		buf;
	ulint		i;
	ulint		log_dir_len;
	char		name[5000];
	static const char ib_logfile_basename[] = "ib_logfile";

	log_dir_len = strlen(log_dir);
	/* full path name of ib_logfile consists of log dir path + basename
	+ number. This must fit in the name buffer.
	*/
	ut_a(log_dir_len + strlen(ib_logfile_basename) + 11  < sizeof(name));

	buf = ut_zalloc_nokey(LOG_FILE_HDR_SIZE + OS_FILE_LOG_BLOCK_SIZE);

	for (i = 0; i < n_log_files; i++) {

		sprintf(name, "%s%s%lu", log_dir,
			ib_logfile_basename, (ulong) i);

		log_file = os_file_create_simple(innodb_log_file_key,
						 name, OS_FILE_CREATE,
						 OS_FILE_READ_WRITE,
						 srv_read_only_mode, &success);
		if (!success) {
			ib::fatal() << "Cannot create " << name << ". Check that"
				" the file does not exist yet.";
		}

		ib::info() << "Setting log file size to " << log_file_size;

		success = os_file_set_size(
			name, log_file, log_file_size, srv_read_only_mode);

		if (!success) {
			ib::fatal() << "Cannot set " << name << " size to "
				<< log_file_size;
		}

		os_file_flush(log_file);
		os_file_close(log_file);
	}

	/* We pretend there is a checkpoint at lsn + LOG_BLOCK_HDR_SIZE */

	log_reset_first_header_and_checkpoint(buf, lsn);

	log_block_init_in_old_format(buf + LOG_FILE_HDR_SIZE, lsn);
	log_block_set_first_rec_group(buf + LOG_FILE_HDR_SIZE,
				      LOG_BLOCK_HDR_SIZE);
	sprintf(name, "%s%s%lu", log_dir, ib_logfile_basename, (ulong)0);

	log_file = os_file_create_simple(innodb_log_file_key,
					 name, OS_FILE_OPEN,
					 OS_FILE_READ_WRITE,
					 srv_read_only_mode, &success);
	if (!success) {
		ib::fatal() << "Cannot open " << name << ".";
	}

	os_file_write(name, log_file, buf, 0,
		      LOG_FILE_HDR_SIZE + OS_FILE_LOG_BLOCK_SIZE);
	os_file_flush(log_file);
	os_file_close(log_file);

	ut_free(buf);
}
#endif /* UNIV_HOTBACKUP */

/** Find a doublewrite copy of a page.
@param[in]	space_id	tablespace identifier
@param[in]	page_no		page number
@return	page frame
@retval NULL if no page was found */

const byte*
recv_dblwr_t::find_page(ulint space_id, ulint page_no)
{
	typedef std::vector<const byte*, ut_allocator<const byte*> >
		matches_t;

	matches_t	matches;
	const byte*	result = 0;

	for (list::iterator i = pages.begin(); i != pages.end(); ++i) {
		if (page_get_space_id(*i) == space_id
		    && page_get_page_no(*i) == page_no) {
			matches.push_back(*i);
		}
	}

	if (matches.size() == 1) {
		result = matches[0];
	} else if (matches.size() > 1) {

		lsn_t max_lsn	= 0;
		lsn_t page_lsn	= 0;

		for (matches_t::iterator i = matches.begin();
		     i != matches.end();
		     ++i) {

			page_lsn = mach_read_from_8(*i + FIL_PAGE_LSN);

			if (page_lsn > max_lsn) {
				max_lsn = page_lsn;
				result = *i;
			}
		}
	}

	return(result);
}<|MERGE_RESOLUTION|>--- conflicted
+++ resolved
@@ -3205,21 +3205,8 @@
 			/* The tablespace was found, and there
 			are some redo log records for it. */
 			fil_names_dirty(i->second.space);
-<<<<<<< HEAD
 		} else if (i->first == TRX_SYS_SPACE) {
 			/* The system tablespace is always opened. */
-		} else if (srv_force_recovery == 0) {
-			ib::error() << "Tablespace " << i->first << " was not"
-				" found at " << i->second.name << ".";
-
-			if (err == DB_SUCCESS) {
-				ib::error() << "Set innodb_force_recovery=1 to"
-					" ignore this and to permanently lose"
-					" all changes to the tablespace.";
-				err = DB_TABLESPACE_NOT_FOUND;
-			}
-=======
->>>>>>> 758aa893
 		} else {
 			missing_spaces.insert(i->first);
 			flag_deleted = true;
