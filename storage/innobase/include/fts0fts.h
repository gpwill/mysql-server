/*****************************************************************************

Copyright (c) 2011, 2013, Oracle and/or its affiliates. All Rights Reserved.

This program is free software; you can redistribute it and/or modify it under
the terms of the GNU General Public License as published by the Free Software
Foundation; version 2 of the License.

This program is distributed in the hope that it will be useful, but WITHOUT
ANY WARRANTY; without even the implied warranty of MERCHANTABILITY or FITNESS
FOR A PARTICULAR PURPOSE. See the GNU General Public License for more details.

You should have received a copy of the GNU General Public License along with
this program; if not, write to the Free Software Foundation, Inc.,
51 Franklin Street, Suite 500, Boston, MA 02110-1335 USA

*****************************************************************************/

/******************************************************************//**
@file include/fts0fts.h
Full text search header file

Created 2011/09/02 Sunny Bains
***********************************************************************/

#ifndef fts0fts_h
#define fts0fts_h

#include "ha_prototypes.h"

#include "data0type.h"
#include "data0types.h"
#include "dict0types.h"
#include "hash0hash.h"
#include "mem0mem.h"
#include "rem0types.h"
#include "row0types.h"
#include "trx0types.h"
#include "ut0vec.h"
#include "ut0rbt.h"
#include "ut0wqueue.h"
#include "que0types.h"
#include "ft_global.h"

/** "NULL" value of a document id. */
#define FTS_NULL_DOC_ID			0

/** FTS hidden column that is used to map to and from the row */
#define FTS_DOC_ID_COL_NAME		"FTS_DOC_ID"

/** The name of the index created by FTS */
#define FTS_DOC_ID_INDEX_NAME		"FTS_DOC_ID_INDEX"

#define FTS_DOC_ID_INDEX_NAME_LEN	16

/** Doc ID is a 8 byte value */
#define FTS_DOC_ID_LEN			8

/** The number of fields to sort when we build FT index with
FIC. Three fields are sort: (word, doc_id, position) */
#define FTS_NUM_FIELDS_SORT		3

/** Maximum number of rows in a table, smaller than which, we will
optimize using a 4 byte Doc ID for FIC merge sort to reduce sort size */
#define MAX_DOC_ID_OPT_VAL		1073741824

/** Document id type. */
typedef ib_uint64_t doc_id_t;

/** doc_id_t printf format */
#define FTS_DOC_ID_FORMAT	IB_ID_FMT

/** Convert document id to the InnoDB (BIG ENDIAN) storage format. */
#define fts_write_doc_id(d, s)	mach_write_to_8(d, s)

/** Read a document id to internal format. */
#define fts_read_doc_id(s)	mach_read_from_8(s)

/** Bind the doc id to a variable */
#define fts_bind_doc_id(i, n, v) pars_info_bind_int8_literal(i, n, v)

/** Defines for FTS query mode, they have the same values as
those defined in mysql file ft_global.h */
#define FTS_NL		0
#define FTS_BOOL	1
#define FTS_SORTED	2
#define FTS_EXPAND	4
#define FTS_PROXIMITY	8
#define FTS_PHRASE	16
#define FTS_OPT_RANKING	32

#define FTS_INDEX_TABLE_IND_NAME	"FTS_INDEX_TABLE_IND"

/** Threshold where our optimize thread automatically kicks in */
#define FTS_OPTIMIZE_THRESHOLD		10000000

#define FTS_DOC_ID_MAX_STEP		10000
/** Variable specifying the FTS parallel sort degree */
extern ulong		fts_sort_pll_degree;

/** Variable specifying the number of word to optimize for each optimize table
call */
extern ulong		fts_num_word_optimize;

/** Variable specifying whether we do additional FTS diagnostic printout
in the log */
extern char		fts_enable_diag_print;

/** FTS rank type, which will be between 0 .. 1 inclusive */
typedef float 		fts_rank_t;

/** Type of a row during a transaction. FTS_NOTHING means the row can be
forgotten from the FTS system's POV, FTS_INVALID is an internal value used
to mark invalid states.

NOTE: Do not change the order or value of these, fts_trx_row_get_new_state
depends on them being exactly as they are. */
enum fts_row_state {
	FTS_INSERT = 0,
	FTS_MODIFY,
	FTS_DELETE,
	FTS_NOTHING,
	FTS_INVALID
};

/** The FTS table types. */
enum fts_table_type_t {
	FTS_INDEX_TABLE,		/*!< FTS auxiliary table that is
					specific to a particular FTS index
					on a table */

	FTS_COMMON_TABLE		/*!< FTS auxiliary table that is common
					for all FTS index on a table */
};

struct fts_doc_t;
struct fts_cache_t;
struct fts_token_t;
struct fts_doc_ids_t;
struct fts_index_cache_t;


/** Initialize the "fts_table" for internal query into FTS auxiliary
tables */
#define FTS_INIT_FTS_TABLE(fts_table, m_suffix, m_type, m_table)\
do {								\
	(fts_table)->suffix = m_suffix;				\
        (fts_table)->type = m_type;				\
        (fts_table)->table_id = m_table->id;			\
        (fts_table)->parent = m_table->name;			\
        (fts_table)->table = m_table;				\
} while (0);

#define FTS_INIT_INDEX_TABLE(fts_table, m_suffix, m_type, m_index)\
do {								\
	(fts_table)->suffix = m_suffix;				\
        (fts_table)->type = m_type;				\
        (fts_table)->table_id = m_index->table->id;		\
        (fts_table)->parent = m_index->table->name;		\
        (fts_table)->table = m_index->table;			\
        (fts_table)->index_id = m_index->id;			\
} while (0);

/** Information about changes in a single transaction affecting
the FTS system. */
struct fts_trx_t {
	trx_t*		trx;		/*!< InnoDB transaction */

	ib_vector_t*	savepoints;	/*!< Active savepoints, must have at
					least one element, the implied
					savepoint */
	ib_vector_t*	last_stmt;	/*!< last_stmt */

	mem_heap_t*	heap;		/*!< heap */
};

/** Information required for transaction savepoint handling. */
struct fts_savepoint_t {
	char*		name;		/*!< First entry is always NULL, the
					default instance. Otherwise the name
					of the savepoint */

	ib_rbt_t*	tables;		/*!< Modified FTS tables */
};

/** Information about changed rows in a transaction for a single table. */
struct fts_trx_table_t {
	dict_table_t*	table;		/*!< table */

	fts_trx_t*	fts_trx;	/*!< link to parent */

	ib_rbt_t*	rows;		/*!< rows changed; indexed by doc-id,
					cells are fts_trx_row_t* */

	fts_doc_ids_t*	added_doc_ids;	/*!< list of added doc ids (NULL until
					the first addition) */

					/*!< for adding doc ids */
	que_t*		docs_added_graph;
};

/** Information about one changed row in a transaction. */
struct fts_trx_row_t {
	doc_id_t	doc_id;		/*!< Id of the ins/upd/del document */

	fts_row_state	state;		/*!< state of the row */

	ib_vector_t*	fts_indexes;	/*!< The indexes that are affected */
};

/** List of document ids that were added during a transaction. This
list is passed on to a background 'Add' thread and OPTIMIZE, so it
needs its own memory heap. */
struct fts_doc_ids_t {
	ib_vector_t*	doc_ids;	/*!< document ids (each element is
					of type doc_id_t). */

	ib_alloc_t*	self_heap;	/*!< Allocator used to create an
					instance of this type and the
					doc_ids vector */
};

// FIXME: Get rid of this if possible.
/** Since MySQL's character set support for Unicode is woefully inadequate
(it supports basic operations like isalpha etc. only for 8-bit characters),
we have to implement our own. We use UTF-16 without surrogate processing
as our in-memory format. This typedef is a single such character. */
typedef unsigned short ib_uc_t;

/** An UTF-16 ro UTF-8 string. */
struct fts_string_t {
	byte*		f_str;		/*!< string, not necessary terminated in
					any way */
	ulint		f_len;		/*!< Length of the string in bytes */
	ulint		f_n_char;	/*!< Number of characters */
};

/** Query ranked doc ids. */
struct fts_ranking_t {
	doc_id_t	doc_id;		/*!< Document id */

	fts_rank_t	rank;		/*!< Rank is between 0 .. 1 */

	byte*		words;		/*!< this contains the words
					that were queried
					and found in this document */
	ulint		words_len;	/*!< words len */
};

/** Query result. */
struct fts_result_t {
	ib_rbt_node_t*	current;	/*!< Current element */

	ib_rbt_t*	rankings_by_id;	/*!< RB tree of type fts_ranking_t
					indexed by doc id */
	ib_rbt_t*	rankings_by_rank;/*!< RB tree of type fts_ranking_t
					indexed by rank */
};

/** This is used to generate the FTS auxiliary table name, we need the
table id and the index id to generate the column specific FTS auxiliary
table name. */
struct fts_table_t {
	const char*	parent;		/*!< Parent table name, this is
					required only for the database
					name */

	fts_table_type_t
			type;		/*!< The auxiliary table type */

	table_id_t	table_id;	/*!< The table id */

	index_id_t	index_id;	/*!< The index id */

	const char*	suffix;		/*!< The suffix of the fts auxiliary
					table name, can be NULL, not used
					everywhere (yet) */
	const dict_table_t*
			table;		/*!< Parent table */
	CHARSET_INFO*	charset;	/*!< charset info if it is for FTS
					index auxiliary table */
};

enum	fts_status {
	BG_THREAD_STOP = 1,	 	/*!< TRUE if the FTS background thread
					has finished reading the ADDED table,
					meaning more items can be added to
					the table. */

	BG_THREAD_READY = 2,		/*!< TRUE if the FTS background thread
					is ready */

	ADD_THREAD_STARTED = 4,		/*!< TRUE if the FTS add thread
					has started */

	ADDED_TABLE_SYNCED = 8,		/*!< TRUE if the ADDED table record is
					sync-ed after crash recovery */

	TABLE_DICT_LOCKED = 16		/*!< Set if the table has
					dict_sys->mutex */
};

typedef	enum fts_status	fts_status_t;

/** The state of the FTS sub system. */
struct fts_t {
					/*!< mutex protecting bg_threads* and
					fts_add_wq. */
	ib_mutex_t		bg_threads_mutex;

	ulint		bg_threads;	/*!< number of background threads
					accessing this table */

					/*!< TRUE if background threads running
					should stop themselves */
	ulint		fts_status;	/*!< Status bit regarding fts
					running state */

	ib_wqueue_t*	add_wq;		/*!< Work queue for scheduling jobs
					for the FTS 'Add' thread, or NULL
					if the thread has not yet been
					created. Each work item is a
					fts_trx_doc_ids_t*. */

	fts_cache_t*	cache;		/*!< FTS memory buffer for this table,
					or NULL if the table has no FTS
					index. */

	ulint		doc_col;	/*!< FTS doc id hidden column number
					in the CLUSTERED index. */

	ib_vector_t*	indexes;	/*!< Vector of FTS indexes, this is
					mainly for caching purposes. */
	mem_heap_t*	fts_heap;	/*!< heap for fts_t allocation */
};

struct fts_stopword_t;

/** status bits for fts_stopword_t status field. */
#define STOPWORD_NOT_INIT               0x1
#define STOPWORD_OFF                    0x2
#define STOPWORD_FROM_DEFAULT           0x4
#define STOPWORD_USER_TABLE             0x8

extern const char*	fts_default_stopword[];

/** Variable specifying the maximum FTS cache size for each table */
extern ulong		fts_max_cache_size;

<<<<<<< HEAD
/** Variable specifying the total memory allocated for FTS cache */
extern ulong		fts_max_total_cache_size;
=======
/** Variable specifying the FTS result cache limit for each query */
extern ulong		fts_result_cache_limit;
>>>>>>> d6cdddcb

/** Variable specifying the maximum FTS max token size */
extern ulong		fts_max_token_size;

/** Variable specifying the minimum FTS max token size */
extern ulong		fts_min_token_size;

/** Whether the total memory used for FTS cache is exhausted, and we will
need a sync to free some memory */
extern bool		fts_need_sync;

/** Maximum possible Fulltext word length */
#define FTS_MAX_WORD_LEN	3 * HA_FT_MAXCHARLEN

/** Variable specifying the table that has Fulltext index to display its
content through information schema table */
extern char*		fts_internal_tbl_name;

#define	fts_que_graph_free(graph)			\
do {							\
	mutex_enter(&dict_sys->mutex);			\
	que_graph_free(graph);				\
	mutex_exit(&dict_sys->mutex);			\
} while (0)

/******************************************************************//**
Create a FTS cache. */

fts_cache_t*
fts_cache_create(
/*=============*/
	dict_table_t*	table);			/*!< table owns the FTS cache */

/******************************************************************//**
Create a FTS index cache.
@return Index Cache */

fts_index_cache_t*
fts_cache_index_cache_create(
/*=========================*/
	dict_table_t*	table,			/*!< in: table with FTS index */
	dict_index_t*	index);			/*!< in: FTS index */

/******************************************************************//**
Get the next available document id. This function creates a new
transaction to generate the document id.
@return DB_SUCCESS if OK */

dberr_t
fts_get_next_doc_id(
/*================*/
	const dict_table_t*	table,	/*!< in: table */
	doc_id_t*		doc_id)	/*!< out: new document id */
	__attribute__((nonnull));
/*********************************************************************//**
Update the next and last Doc ID in the CONFIG table to be the input
"doc_id" value (+ 1). We would do so after each FTS index build or
table truncate */

void
fts_update_next_doc_id(
/*===================*/
	trx_t*			trx,		/*!< in/out: transaction */
	const dict_table_t*	table,		/*!< in: table */
	const char*		table_name,	/*!< in: table name, or NULL */
	doc_id_t		doc_id)		/*!< in: DOC ID to set */
	__attribute__((nonnull(2)));

/******************************************************************//**
Create a new document id .
@return DB_SUCCESS if all went well else error */

dberr_t
fts_create_doc_id(
/*==============*/
	dict_table_t*	table,			/*!< in: row is of this
						table. */
	dtuple_t*	row,			/*!< in/out: add doc id
						value to this row. This is the
						current row that is being
						inserted. */
	mem_heap_t*	heap)			/*!< in: heap */
	__attribute__((nonnull));
/******************************************************************//**
Create a new fts_doc_ids_t.
@return new fts_doc_ids_t. */

fts_doc_ids_t*
fts_doc_ids_create(void);
/*=====================*/

/******************************************************************//**
Free a fts_doc_ids_t. */

void
fts_doc_ids_free(
/*=============*/
	fts_doc_ids_t*	doc_ids);		/*!< in: doc_ids to free */

/******************************************************************//**
Notify the FTS system about an operation on an FTS-indexed table. */

void
fts_trx_add_op(
/*===========*/
	trx_t*		trx,			/*!< in: InnoDB transaction */
	dict_table_t*	table,			/*!< in: table */
	doc_id_t	doc_id,			/*!< in: doc id */
	fts_row_state	state,			/*!< in: state of the row */
	ib_vector_t*	fts_indexes)		/*!< in: FTS indexes affected
						(NULL=all) */
	__attribute__((nonnull(1,2)));

/******************************************************************//**
Free an FTS trx. */

void
fts_trx_free(
/*=========*/
	fts_trx_t*	fts_trx);		/*!< in, own: FTS trx */

/******************************************************************//**
Creates the common ancillary tables needed for supporting an FTS index
on the given table. row_mysql_lock_data_dictionary must have been
called before this.
@return DB_SUCCESS or error code */

dberr_t
fts_create_common_tables(
/*=====================*/
	trx_t*		trx,			/*!< in: transaction handle */
	const dict_table_t*
			table,			/*!< in: table with one FTS
						index */
	const char*	name,			/*!< in: table name */
	bool		skip_doc_id_index)	/*!< in: Skip index on doc id */
	__attribute__((nonnull, warn_unused_result));
/******************************************************************//**
Wrapper function of fts_create_index_tables_low(), create auxiliary
tables for an FTS index
@return DB_SUCCESS or error code */

dberr_t
fts_create_index_tables(
/*====================*/
	trx_t*			trx,		/*!< in: transaction handle */
	const dict_index_t*	index)		/*!< in: the FTS index
						instance */
	__attribute__((nonnull, warn_unused_result));
/******************************************************************//**
Creates the column specific ancillary tables needed for supporting an
FTS index on the given table. row_mysql_lock_data_dictionary must have
been called before this.
@return DB_SUCCESS or error code */

dberr_t
fts_create_index_tables_low(
/*========================*/
	trx_t*		trx,			/*!< in: transaction handle */
	const dict_index_t*
			index,			/*!< in: the FTS index
						instance */
	const char*	table_name,		/*!< in: the table name */
	table_id_t	table_id)		/*!< in: the table id */
	__attribute__((nonnull, warn_unused_result));
/******************************************************************//**
Add the FTS document id hidden column. */

void
fts_add_doc_id_column(
/*==================*/
	dict_table_t*	table,	/*!< in/out: Table with FTS index */
	mem_heap_t*	heap)	/*!< in: temporary memory heap, or NULL */
	__attribute__((nonnull(1)));

/*********************************************************************//**
Drops the ancillary tables needed for supporting an FTS index on the
given table. row_mysql_lock_data_dictionary must have been called before
this.
@return DB_SUCCESS or error code */

dberr_t
fts_drop_tables(
/*============*/
	trx_t*		trx,			/*!< in: transaction */
	dict_table_t*	table)			/*!< in: table has the FTS
						index */
	__attribute__((nonnull));
/******************************************************************//**
The given transaction is about to be committed; do whatever is necessary
from the FTS system's POV.
@return DB_SUCCESS or error code */

dberr_t
fts_commit(
/*=======*/
	trx_t*		trx)			/*!< in: transaction */
	__attribute__((nonnull, warn_unused_result));

/*******************************************************************//**
FTS Query entry point.
@return DB_SUCCESS if successful otherwise error code */

dberr_t
fts_query(
/*======*/
	trx_t*		trx,			/*!< in: transaction */
	dict_index_t*	index,			/*!< in: FTS index to search */
	uint		flags,			/*!< in: FTS search mode */
	const byte*	query,			/*!< in: FTS query */
	ulint		query_len,		/*!< in: FTS query string len
						in bytes */
	fts_result_t**	result)			/*!< out: query result, to be
						freed by the caller.*/
	__attribute__((nonnull, warn_unused_result));

/******************************************************************//**
Retrieve the FTS Relevance Ranking result for doc with doc_id
@return the relevance ranking value. */

float
fts_retrieve_ranking(
/*=================*/
	fts_result_t*	result,			/*!< in: FTS result structure */
	doc_id_t	doc_id);		/*!< in: the interested document
						doc_id */

/******************************************************************//**
FTS Query sort result, returned by fts_query() on fts_ranking_t::rank. */

void
fts_query_sort_result_on_rank(
/*==========================*/
	fts_result_t*	result);		/*!< out: result instance
						to sort.*/

/******************************************************************//**
FTS Query free result, returned by fts_query(). */

void
fts_query_free_result(
/*==================*/
	fts_result_t*	result);		/*!< in: result instance
						to free.*/

/******************************************************************//**
Extract the doc id from the FTS hidden column. */

doc_id_t
fts_get_doc_id_from_row(
/*====================*/
	dict_table_t*	table,			/*!< in: table */
	dtuple_t*	row);			/*!< in: row whose FTS doc id we
						want to extract.*/

/******************************************************************//**
Extract the doc id from the FTS hidden column. */

doc_id_t
fts_get_doc_id_from_rec(
/*====================*/
	dict_table_t*	table,			/*!< in: table */
	const rec_t*	rec,			/*!< in: rec */
	mem_heap_t*	heap);			/*!< in: heap */

/******************************************************************//**
Update the query graph with a new document id.
@return Doc ID used */

doc_id_t
fts_update_doc_id(
/*==============*/
	dict_table_t*	table,			/*!< in: table */
	upd_field_t*	ufield,			/*!< out: update node */
	doc_id_t*	next_doc_id);		/*!< out: buffer for writing */

/******************************************************************//**
FTS initialize. */

void
fts_startup(void);
/*==============*/

/******************************************************************//**
Signal FTS threads to initiate shutdown. */

void
fts_start_shutdown(
/*===============*/
	dict_table_t*	table,			/*!< in: table with FTS
						indexes */
	fts_t*		fts);			/*!< in: fts instance to
						shutdown */

/******************************************************************//**
Wait for FTS threads to shutdown. */

void
fts_shutdown(
/*=========*/
	dict_table_t*	table,			/*!< in: table with FTS
						indexes */
	fts_t*		fts);			/*!< in: fts instance to
						shutdown */

/******************************************************************//**
Create an instance of fts_t.
@return instance of fts_t */

fts_t*
fts_create(
/*=======*/
	dict_table_t*	table);			/*!< out: table with FTS
						indexes */

/**********************************************************************//**
Free the FTS resources. */

void
fts_free(
/*=====*/
	dict_table_t*   table);			/*!< in/out: table with
						FTS indexes */

/*********************************************************************//**
Run OPTIMIZE on the given table.
@return DB_SUCCESS if all OK */

dberr_t
fts_optimize_table(
/*===============*/
	dict_table_t*	table)			/*!< in: table to optimiza */
	__attribute__((nonnull));

/**********************************************************************//**
Startup the optimize thread and create the work queue. */

void
fts_optimize_init(void);
/*====================*/

/**********************************************************************//**
Check whether the work queue is initialized.
@return TRUE if optimze queue is initialized. */

ibool
fts_optimize_is_init(void);
/*======================*/

/****************************************************************//**
Drops index ancillary tables for a FTS index
@return DB_SUCCESS or error code */

dberr_t
fts_drop_index_tables(
/*==================*/
	trx_t*		trx,			/*!< in: transaction */
	dict_index_t*	index)			/*!< in: Index to drop */
	__attribute__((nonnull, warn_unused_result));

/******************************************************************//**
Remove the table from the OPTIMIZER's list. We do wait for
acknowledgement from the consumer of the message. */

void
fts_optimize_remove_table(
/*======================*/
	dict_table_t*	table);			/*!< in: table to remove */

/**********************************************************************//**
Signal the optimize thread to prepare for shutdown. */

void
fts_optimize_start_shutdown(void);
/*==============================*/

/**********************************************************************//**
Inform optimize to clean up. */

void
fts_optimize_end(void);
/*===================*/

/**********************************************************************//**
Take a FTS savepoint. */

void
fts_savepoint_take(
/*===============*/
	trx_t*		trx,			/*!< in: transaction */
	fts_trx_t*	fts_trx,		/*!< in: fts transaction */
	const char*	name)			/*!< in: savepoint name */
	__attribute__((nonnull));
/**********************************************************************//**
Refresh last statement savepoint. */

void
fts_savepoint_laststmt_refresh(
/*===========================*/
	trx_t*		trx)			/*!< in: transaction */
	__attribute__((nonnull));
/**********************************************************************//**
Release the savepoint data identified by  name. */

void
fts_savepoint_release(
/*==================*/
	trx_t*		trx,			/*!< in: transaction */
	const char*	name);			/*!< in: savepoint name */

/**********************************************************************//**
Free the FTS cache. */

void
fts_cache_destroy(
/*==============*/
	fts_cache_t*	cache);			/*!< in: cache*/

/*********************************************************************//**
Clear cache. If the shutdown flag is TRUE then the cache can contain
data that needs to be freed. For regular clear as part of normal
working we assume the caller has freed all resources. */

void
fts_cache_clear(
/*============*/
	fts_cache_t*	cache,			/*!< in: cache */
	ibool		free_words);		/*!< in: TRUE if free
						in memory word cache. */

/*********************************************************************//**
Initialize things in cache. */

void
fts_cache_init(
/*===========*/
	fts_cache_t*	cache);			/*!< in: cache */

/*********************************************************************//**
Rollback to and including savepoint indentified by name. */

void
fts_savepoint_rollback(
/*===================*/
	trx_t*		trx,			/*!< in: transaction */
	const char*	name);			/*!< in: savepoint name */

/*********************************************************************//**
Rollback to and including savepoint indentified by name. */

void
fts_savepoint_rollback_last_stmt(
/*=============================*/
	trx_t*		trx);			/*!< in: transaction */

/***********************************************************************//**
Drop all orphaned FTS auxiliary tables, those that don't have a parent
table or FTS index defined on them. */

void
fts_drop_orphaned_tables(void);
/*==========================*/

/******************************************************************//**
Since we do a horizontal split on the index table, we need to drop
all the split tables.
@return DB_SUCCESS or error code */

dberr_t
fts_drop_index_split_tables(
/*========================*/
	trx_t*		trx,			/*!< in: transaction */
	dict_index_t*	index)			/*!< in: fts instance */
	__attribute__((nonnull, warn_unused_result));

/****************************************************************//**
Run SYNC on the table, i.e., write out data from the cache to the
FTS auxiliary INDEX table and clear the cache at the end. */

void
fts_sync_table(
/*===========*/
	dict_table_t*	table)			/*!< in: table */
	__attribute__((nonnull));

/****************************************************************//**
Free the query graph but check whether dict_sys->mutex is already
held */

void
fts_que_graph_free_check_lock(
/*==========================*/
	fts_table_t*		fts_table,	/*!< in: FTS table */
	const fts_index_cache_t*index_cache,	/*!< in: FTS index cache */
	que_t*			graph);		/*!< in: query graph */

/****************************************************************//**
Create an FTS index cache. */

CHARSET_INFO*
fts_index_get_charset(
/*==================*/
	dict_index_t*		index);		/*!< in: FTS index */

/*********************************************************************//**
Get the initial Doc ID by consulting the CONFIG table
@return initial Doc ID */

doc_id_t
fts_init_doc_id(
/*============*/
	const dict_table_t*		table);	/*!< in: table */

/******************************************************************//**
compare two character string according to their charset. */
extern
int
innobase_fts_text_cmp(
/*==================*/
	const void*	cs,			/*!< in: Character set */
	const void*	p1,			/*!< in: key */
	const void*	p2);			/*!< in: node */

/******************************************************************//**
Makes all characters in a string lower case. */
extern
size_t
innobase_fts_casedn_str(
/*====================*/
        CHARSET_INFO*	cs,			/*!< in: Character set */
	char*		src,			/*!< in: string to put in
						lower case */
	size_t		src_len,		/*!< in: input string length */
	char*		dst,			/*!< in: buffer for result
						string */
	size_t		dst_len);		/*!< in: buffer size */


/******************************************************************//**
compare two character string according to their charset. */
extern
int
innobase_fts_text_cmp_prefix(
/*=========================*/
	const void*	cs,			/*!< in: Character set */
	const void*	p1,			/*!< in: key */
	const void*	p2);			/*!< in: node */

/*************************************************************//**
Get the next token from the given string and store it in *token. */
extern
ulint
innobase_mysql_fts_get_token(
/*=========================*/
	CHARSET_INFO*	charset,		/*!< in: Character set */
	const byte*	start,			/*!< in: start of text */
	const byte*	end,			/*!< in: one character past
						end of text */
	fts_string_t*	token,			/*!< out: token's text */
	ulint*		offset);		/*!< out: offset to token,
						measured as characters from
						'start' */

/*********************************************************************//**
Fetch COUNT(*) from specified table.
@return the number of rows in the table */

ulint
fts_get_rows_count(
/*===============*/
	fts_table_t*	fts_table);		/*!< in: fts table to read */

/*************************************************************//**
Get maximum Doc ID in a table if index "FTS_DOC_ID_INDEX" exists
@return max Doc ID or 0 if index "FTS_DOC_ID_INDEX" does not exist */

doc_id_t
fts_get_max_doc_id(
/*===============*/
	dict_table_t*	table);			/*!< in: user table */

/******************************************************************//**
Check whether user supplied stopword table exists and is of
the right format.
@return the stopword column charset if qualifies */

CHARSET_INFO*
fts_valid_stopword_table(
/*=====================*/
	const char*	stopword_table_name);	/*!< in: Stopword table
						name */
/****************************************************************//**
This function loads specified stopword into FTS cache
@return TRUE if success */

ibool
fts_load_stopword(
/*==============*/
	const dict_table_t*
			table,			/*!< in: Table with FTS */
	trx_t*		trx,			/*!< in: Transaction */
	const char*	global_stopword_table,	/*!< in: Global stopword table
						name */
	const char*	session_stopword_table,	/*!< in: Session stopword table
						name */
	ibool		stopword_is_on,		/*!< in: Whether stopword
						option is turned on/off */
	ibool		reload);		/*!< in: Whether it is during
						reload of FTS table */

/****************************************************************//**
Create the vector of fts_get_doc_t instances.
@return vector of fts_get_doc_t instances */

ib_vector_t*
fts_get_docs_create(
/*================*/
	fts_cache_t*	cache);			/*!< in: fts cache */

/****************************************************************//**
Read the rows from the FTS index
@return DB_SUCCESS if OK */

dberr_t
fts_table_fetch_doc_ids(
/*====================*/
	trx_t*		trx,			/*!< in: transaction */
	fts_table_t*	fts_table,		/*!< in: aux table */
	fts_doc_ids_t*	doc_ids);		/*!< in: For collecting
						doc ids */
/****************************************************************//**
This function brings FTS index in sync when FTS index is first
used. There are documents that have not yet sync-ed to auxiliary
tables from last server abnormally shutdown, we will need to bring
such document into FTS cache before any further operations
@return TRUE if all OK */

ibool
fts_init_index(
/*===========*/
	dict_table_t*	table,			/*!< in: Table with FTS */
	ibool		has_cache_lock);	/*!< in: Whether we already
						have cache lock */
/*******************************************************************//**
Add a newly create index in FTS cache */

void
fts_add_index(
/*==========*/
	dict_index_t*	index,			/*!< FTS index to be added */
	dict_table_t*	table);			/*!< table */

/*******************************************************************//**
Drop auxiliary tables related to an FTS index
@return DB_SUCCESS or error number */

dberr_t
fts_drop_index(
/*===========*/
	dict_table_t*	table,	/*!< in: Table where indexes are dropped */
	dict_index_t*	index,	/*!< in: Index to be dropped */
	trx_t*		trx)	/*!< in: Transaction for the drop */
	__attribute__((nonnull));

/*******************************************************************//**
Check indexes in the fts->indexes is also present in index cache and
table->indexes list
@return TRUE if all indexes match */

ibool
fts_check_cached_index(
/*===================*/
	dict_table_t*	table);  /*!< in: Table where indexes are dropped */
#endif /*!< fts0fts.h */
<|MERGE_RESOLUTION|>--- conflicted
+++ resolved
@@ -347,13 +347,11 @@
 /** Variable specifying the maximum FTS cache size for each table */
 extern ulong		fts_max_cache_size;
 
-<<<<<<< HEAD
 /** Variable specifying the total memory allocated for FTS cache */
 extern ulong		fts_max_total_cache_size;
-=======
+
 /** Variable specifying the FTS result cache limit for each query */
 extern ulong		fts_result_cache_limit;
->>>>>>> d6cdddcb
 
 /** Variable specifying the maximum FTS max token size */
 extern ulong		fts_max_token_size;
