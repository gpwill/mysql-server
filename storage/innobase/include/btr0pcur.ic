--- conflicted
+++ resolved
@@ -438,7 +438,8 @@
 
 	btr_cursor = btr_pcur_get_btr_cur(cursor);
 
-<<<<<<< HEAD
+	ut_ad(!dict_index_is_spatial(index));
+
 	if (dict_table_is_intrinsic(index->table)) {
 		ut_ad((latch_mode & BTR_MODIFY_LEAF)
 		      || (latch_mode & BTR_SEARCH_LEAF));
@@ -452,12 +453,6 @@
 			index, level, tuple, mode, latch_mode,
 			btr_cursor, 0, file, line, mtr);
 	}
-=======
-	ut_ad(!dict_index_is_spatial(index));
-	btr_cur_search_to_nth_level(index, level, tuple, mode,
-				    latch_mode, btr_cursor, 0, file,
-				    line, mtr);
->>>>>>> b66ad511
 
 	cursor->pos_state = BTR_PCUR_IS_POSITIONED;
 
