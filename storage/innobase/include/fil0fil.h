--- conflicted
+++ resolved
@@ -924,18 +924,6 @@
 	__attribute__((warn_unused_result));
 #endif /* !UNIV_HOTBACKUP */
 
-<<<<<<< HEAD
-/** Rename a single-table tablespace.
-The tablespace must exist in the memory cache.
-@param[in]	id		tablespace identifier
-@param[in]	old_path	old file name
-@param[in]	new_name	new table name in the
-databasename/tablename format
-@param[in]	new_path_in	new file name,
-or NULL if it is located in the normal data directory
-@return true if success */
-bool
-=======
 /** Test if a tablespace file can be renamed to a new filepath by checking
 if that the old filepath exists and the new filepath does not exist.
 @param[in]	space_id	tablespace id
@@ -950,13 +938,16 @@
 	const char*	new_path,
 	bool		is_discarded);
 
-/*******************************************************************//**
-Renames a single-table tablespace. The tablespace must be cached in the
-tablespace memory cache.
-@return	TRUE if success */
-UNIV_INTERN
-ibool
->>>>>>> de3210fd
+/** Rename a single-table tablespace.
+The tablespace must exist in the memory cache.
+@param[in]	id		tablespace identifier
+@param[in]	old_path	old file name
+@param[in]	new_name	new table name in the
+databasename/tablename format
+@param[in]	new_path_in	new file name,
+or NULL if it is located in the normal data directory
+@return true if success */
+bool
 fil_rename_tablespace(
 	ulint		id,
 	const char*	old_path,
@@ -1439,7 +1430,6 @@
 				/*!< in/out: Vector for collecting the names. */
 	__attribute__((warn_unused_result));
 
-<<<<<<< HEAD
 /** Return the next fil_node_t in the current or next fil_space_t.
 Once started, the caller must keep calling this until it returns NULL.
 fil_space_acquire() and fil_space_release() are invoked here which
@@ -1452,31 +1442,19 @@
 fil_node_next(
 	const fil_node_t*	prev_node);
 
-=======
->>>>>>> de3210fd
 /** Generate redo log for swapping two .ibd files
 @param[in]	old_table	old table
 @param[in]	new_table	new table
 @param[in]	tmp_name	temporary table name
 @param[in,out]	mtr		mini-transaction
-<<<<<<< HEAD
-@return	whether the operation succeeded */
-bool
-=======
 @return innodb error code */
-UNIV_INTERN
 dberr_t
->>>>>>> de3210fd
 fil_mtr_rename_log(
 	const dict_table_t*	old_table,
 	const dict_table_t*	new_table,
 	const char*		tmp_name,
 	mtr_t*			mtr)
-<<<<<<< HEAD
 	__attribute__((warn_unused_result));
-=======
-	__attribute__((nonnull));
->>>>>>> de3210fd
 
 /** Note that a non-predefined persistent tablespace has been modified
 by redo log.
