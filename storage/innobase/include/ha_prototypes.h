--- conflicted
+++ resolved
@@ -48,7 +48,8 @@
 	CHARSET_INFO*	to_cs,		/*!< in: character set to convert to */
 	const void*	from,		/*!< in: string to convert */
 	ulint		from_length,	/*!< in: number of bytes to convert */
-	CHARSET_INFO*	from_cs,	/*!< in: character set to convert from */
+	CHARSET_INFO*	from_cs,	/*!< in: character set to convert
+					from */
 	uint*		errors);	/*!< out: number of errors encountered
 					during the conversion */
 
@@ -244,8 +245,8 @@
 	struct charset_info_st*	cs,	/*!< in: the 'from' character set */
 	char*			to,	/*!< out: converted identifier */
 	const char*		from,	/*!< in: identifier to convert */
-	ulint			len);	/*!< in: length of 'to', in bytes; should
-					be at least 3 * strlen(to) + 1 */
+	ulint			len);	/*!< in: length of 'to', in bytes;
+					should be at least 3 * strlen(to) + 1 */
 /******************************************************************//**
 Makes all characters in a NUL-terminated UTF-8 string lower case. */
 UNIV_INTERN
@@ -302,7 +303,7 @@
 Returns true if the thread supports XA,
 global value of innodb_supports_xa if thd is NULL.
 @return	true if thd supports XA */
-
+UNIV_INTERN
 ibool
 thd_supports_xa(
 /*============*/
@@ -348,7 +349,6 @@
 innobase_get_lower_case_table_names(void);
 /*=====================================*/
 
-<<<<<<< HEAD
 /*************************************************************//**
 Get the next token from the given string and store it in *token. */
 UNIV_INTERN
@@ -393,8 +393,6 @@
 /*=====================*/
 	int		mysql_type,	/*!< in: MySQL type */
 	uint		charset_number);/*!< in: number of the charset */
-#endif /* HA_INNODB_PROTOTYPES_H */
-=======
 /******************************************************************//**
 Returns true if transaction should be flagged as read-only.
 @return	true if the thd is marked as read-only */
@@ -413,5 +411,4 @@
 thd_trx_is_auto_commit(
 /*===================*/
 	void*	thd);	/*!< in: thread handle (THD*) can be NULL */
-#endif
->>>>>>> 511754f6
+#endif /* HA_INNODB_PROTOTYPES_H */