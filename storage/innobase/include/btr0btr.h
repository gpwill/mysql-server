/*****************************************************************************

Copyright (c) 1994, 2021, Oracle and/or its affiliates.
Copyright (c) 2012, Facebook Inc.

This program is free software; you can redistribute it and/or modify it under
the terms of the GNU General Public License, version 2.0, as published by the
Free Software Foundation.

This program is also distributed with certain software (including but not
limited to OpenSSL) that is licensed under separate terms, as designated in a
particular file or component or in included license documentation. The authors
of MySQL hereby grant you an additional permission to link the program and
your derivative works with the separately licensed software that they have
included with MySQL.

This program is distributed in the hope that it will be useful, but WITHOUT
ANY WARRANTY; without even the implied warranty of MERCHANTABILITY or FITNESS
FOR A PARTICULAR PURPOSE. See the GNU General Public License, version 2.0,
for more details.

You should have received a copy of the GNU General Public License along with
this program; if not, write to the Free Software Foundation, Inc.,
51 Franklin St, Fifth Floor, Boston, MA 02110-1301  USA

*****************************************************************************/

/** @file include/btr0btr.h
 The B-tree

 Created 6/2/1994 Heikki Tuuri
 *******************************************************/

#ifndef btr0btr_h
#define btr0btr_h

#include "btr0types.h"
#include "data0data.h"
#include "dict0dict.h"
#include "gis0type.h"
#include "mtr0mtr.h"
#include "page0cur.h"
#include "univ.i"

/** Maximum record size which can be stored on a page, without using the
special big record storage structure */
#define BTR_PAGE_MAX_REC_SIZE (UNIV_PAGE_SIZE / 2 - 200)

/** @brief Maximum depth of a B-tree in InnoDB.

Note that this isn't a maximum as such; none of the tree operations
avoid producing trees bigger than this. It is instead a "max depth
that other code must work with", useful for e.g.  fixed-size arrays
that must store some information about each level in a tree. In other
words: if a B-tree with bigger depth than this is encountered, it is
not acceptable for it to lead to mysterious memory corruption, but it
is acceptable for the program to die with a clear assert failure. */
constexpr uint32_t BTR_MAX_LEVELS = 100;

/** Latching modes for btr_cur_search_to_nth_level(). */
enum btr_latch_mode : size_t {
  /** Search a record on a leaf page and S-latch it. */
  BTR_SEARCH_LEAF = RW_S_LATCH,
  /** (Prepare to) modify a record on a leaf page and X-latch it. */
  BTR_MODIFY_LEAF = RW_X_LATCH,
  /** Obtain no latches. */
  BTR_NO_LATCHES = RW_NO_LATCH,
  /** Start modifying the entire B-tree. */
  BTR_MODIFY_TREE = 33,
  /** Continue modifying the entire B-tree. */
  BTR_CONT_MODIFY_TREE = 34,
  /** Search the previous record. */
  BTR_SEARCH_PREV = 35,
  /** Modify the previous record. */
  BTR_MODIFY_PREV = 36,
  /** Start searching the entire B-tree. */
  BTR_SEARCH_TREE = 37,
  /** Continue searching the entire B-tree. */
  BTR_CONT_SEARCH_TREE = 38
};

/* BTR_INSERT, BTR_DELETE and BTR_DELETE_MARK are mutually exclusive. */

/** If this is ORed to btr_latch_mode, it means that the search tuple
will be inserted to the index, at the searched position.
When the record is not in the buffer pool, try to use the insert buffer. */
constexpr size_t BTR_INSERT = 512;

/** This flag ORed to btr_latch_mode says that we do the search in query
optimization */
constexpr size_t BTR_ESTIMATE = 1024;

/** This flag ORed to BTR_INSERT says that we can ignore possible
UNIQUE definition on secondary indexes when we decide if we can use
the insert buffer to speed up inserts */
constexpr size_t BTR_IGNORE_SEC_UNIQUE = 2048;

/** Try to delete mark the record at the searched position using the
insert/delete buffer when the record is not in the buffer pool. */
constexpr size_t BTR_DELETE_MARK = 4096;

/** Try to purge the record at the searched position using the insert/delete
buffer when the record is not in the buffer pool. */
constexpr size_t BTR_DELETE = 8192;

/** In the case of BTR_SEARCH_LEAF or BTR_MODIFY_LEAF, the caller is
already holding an S latch on the index tree */
constexpr size_t BTR_ALREADY_S_LATCHED = 16384;

/** In the case of BTR_MODIFY_TREE, the caller specifies the intention
to insert record only. It is used to optimize block->lock range.*/
constexpr size_t BTR_LATCH_FOR_INSERT = 32768;

/** In the case of BTR_MODIFY_TREE, the caller specifies the intention
to delete record only. It is used to optimize block->lock range.*/
constexpr size_t BTR_LATCH_FOR_DELETE = 65536;

/** This flag is for undo insert of rtree. For rtree, we need this flag
to find proper rec to undo insert.*/
constexpr size_t BTR_RTREE_UNDO_INS = 131072;

/** In the case of BTR_MODIFY_LEAF, the caller intends to allocate or
free the pages of externally stored fields. */
constexpr size_t BTR_MODIFY_EXTERNAL = 262144;

/** Try to delete mark the record at the searched position when the
record is in spatial index */
constexpr size_t BTR_RTREE_DELETE_MARK = 524288;

constexpr ulint BTR_LATCH_MODE_WITHOUT_FLAGS(ulint latch_mode) {
  return latch_mode &
         ~(BTR_INSERT | BTR_DELETE_MARK | BTR_RTREE_UNDO_INS |
           BTR_RTREE_DELETE_MARK | BTR_DELETE | BTR_ESTIMATE |
           BTR_IGNORE_SEC_UNIQUE | BTR_ALREADY_S_LATCHED |
           BTR_LATCH_FOR_INSERT | BTR_LATCH_FOR_DELETE | BTR_MODIFY_EXTERNAL);
}

inline ulint BTR_LATCH_MODE_WITHOUT_INTENTION(ulint latch_mode) {
  return latch_mode &
         ~(BTR_LATCH_FOR_INSERT | BTR_LATCH_FOR_DELETE | BTR_MODIFY_EXTERNAL);
}

/** Report that an index page is corrupted. */
void btr_corruption_report(const buf_block_t *block, /*!< in: corrupted block */
                           const dict_index_t *index) /*!< in: index tree */
    UNIV_COLD;

/** Assert that a B-tree page is not corrupted.
@param block buffer block containing a B-tree page
@param index the B-tree index */
inline void btr_assert_not_corrupted(const buf_block_t *block,
                                     const dict_index_t *index) {
  if (page_is_comp(buf_block_get_frame(block)) !=
      dict_table_is_comp((index)->table)) {
    btr_corruption_report(block, index);
    ut_error;
  }
}

/** Gets the root node of a tree and sx-latches it for segment access.
 @return root page, sx-latched */
page_t *btr_root_get(const dict_index_t *index, /*!< in: index tree */
                     mtr_t *mtr);               /*!< in: mtr */

/** Checks and adjusts the root node of a tree during IMPORT TABLESPACE.
 @return error code, or DB_SUCCESS */
[[nodiscard]] dberr_t btr_root_adjust_on_import(
    const dict_index_t *index); /*!< in: index tree */

/** Gets the height of the B-tree (the level of the root, when the leaf
 level is assumed to be 0). The caller must hold an S or X latch on
 the index.
 @return tree height (level of the root) */
[[nodiscard]] ulint btr_height_get(dict_index_t *index, /*!< in: index tree */
                                   mtr_t *mtr); /*!< in/out: mini-transaction */

#ifndef UNIV_HOTBACKUP
/** Gets a buffer page and declares its latching order level.
@param[in]	page_id		Page id
@param[in]	page_size	Page size
@param[in]	mode		  Latch mode
@param[in]	location  Location from where this method is called.
@param[in]	index  		Index tree, may be NULL if it is not an insert
                                buffer tree
@param[in,out]	mtr		Mini-transaction
@return block */
static inline buf_block_t *btr_block_get_func(
    const page_id_t &page_id, const page_size_t &page_size, ulint mode,
    ut::Location location, IF_DEBUG(const dict_index_t *index, ) mtr_t *mtr);

/** Gets a buffer page and declares its latching order level.
@param page_id Tablespace/page identifier
@param page_size Page size
@param mode Latch mode
@param[in]	location  Location from where this method is called.
@param index Index tree, may be NULL if not the insert buffer tree
@param mtr Mini-transaction handle
@return the block descriptor */
static inline buf_block_t *btr_block_get(const page_id_t &page_id,
                                         const page_size_t &page_size,
                                         ulint mode, ut::Location location,
                                         const dict_index_t *index,
                                         mtr_t *mtr) {
  return btr_block_get_func(page_id, page_size, mode, location,
                            IF_DEBUG(index, ) mtr);
}

#endif /* !UNIV_HOTBACKUP */

/** Gets the index id field of a page.
 @return index id */
[[nodiscard]] static inline space_index_t btr_page_get_index_id(
    const page_t *page); /*!< in: index page */
/** Gets the node level field in an index page.
 @param[in] page index page
 @return level, leaf level == 0 */
[[nodiscard]] static inline ulint btr_page_get_level(const page_t *page);
/** Gets the next index page number.
@param[in] page Index page.
@param[in] mtr  Mini-transaction handle.
@return next page number */
[[nodiscard]] static inline page_no_t btr_page_get_next(const page_t *page,
                                                        mtr_t *mtr);
/** Gets the previous index page number.
@param[in] page Index page.
@param[in] mtr  Mini-transaction handle.
@return prev page number */
[[nodiscard]] static inline page_no_t btr_page_get_prev(const page_t *page,
                                                        mtr_t *mtr);

#ifndef UNIV_HOTBACKUP
/** Releases the latch on a leaf page and bufferunfixes it.
@param[in]	block		buffer block
@param[in]	latch_mode	BTR_SEARCH_LEAF or BTR_MODIFY_LEAF
@param[in]	mtr		mtr */
static inline void btr_leaf_page_release(buf_block_t *block, ulint latch_mode,
                                         mtr_t *mtr);
#endif /* !UNIV_HOTBACKUP */

/** Gets the child node file address in a node pointer.
 NOTE: the offsets array must contain all offsets for the record since
 we read the last field according to offsets and assume that it contains
 the child page number. In other words offsets must have been retrieved
 with rec_get_offsets(n_fields=ULINT_UNDEFINED).
 @param[in] rec node Pointer record
 @param[in] offsets  Array returned by rec_get_offsets()
 @return child node address */
[[nodiscard]] static inline page_no_t btr_node_ptr_get_child_page_no(
    const rec_t *rec, const ulint *offsets);

/** Returns the child page of a node pointer and sx-latches it.
@param[in]  node_ptr  node pointer
@param[in]  index index
@param[in]  offsets array returned by rec_get_offsets()
@param[in]  mtr mtr
@param[in]  type latch type
@return child page, latched as per the type */
buf_block_t *btr_node_ptr_get_child(const rec_t *node_ptr, dict_index_t *index,
                                    const ulint *offsets, mtr_t *mtr,
                                    rw_lock_type_t type = RW_SX_LATCH);

/** Create the root node for a new index tree.
@param[in]	type			Type of the index
@param[in]	space			Space where created
@param[in]	index_id		Index id
@param[in]	index			Index tree
@param[in,out]	mtr			Mini-transaction
@return page number of the created root
@retval FIL_NULL if did not succeed */
ulint btr_create(ulint type, space_id_t space, space_index_t index_id,
                 dict_index_t *index, mtr_t *mtr);

/** Free a persistent index tree if it exists.
@param[in]	page_id		Root page id
@param[in]	page_size	Page size
@param[in]	index_id	PAGE_INDEX_ID contents
@param[in,out]	mtr		Mini-transaction */
void btr_free_if_exists(const page_id_t &page_id, const page_size_t &page_size,
                        space_index_t index_id, mtr_t *mtr);

/** Free an index tree in a temporary tablespace.
@param[in]	page_id		root page id
@param[in]	page_size	page size */
void btr_free(const page_id_t &page_id, const page_size_t &page_size);

/** Truncate an index tree. We just free all except the root.
Currently, this function is only specific for clustered indexes and the only
caller is DDTableBuffer which manages a table with only a clustered index.
It is up to the caller to ensure atomicity and to ensure correct recovery by
calling btr_truncate_recover().
@param[in]	index		clustered index */
void btr_truncate(const dict_index_t *index);

/** Recovery function for btr_truncate. We will check if there is a
crash during btr_truncate, if so, do recover it, if not, do nothing.
@param[in]	index		clustered index */
void btr_truncate_recover(const dict_index_t *index);

/** Makes tree one level higher by splitting the root, and inserts
 the tuple. It is assumed that mtr contains an x-latch on the tree.
 NOTE that the operation of this function must always succeed,
 we cannot reverse it: therefore enough free disk space must be
 guaranteed to be available before this function is called.
 @return inserted record */
[[nodiscard]] rec_t *btr_root_raise_and_insert(
    uint32_t flags,        /*!< in: undo logging and locking flags */
    btr_cur_t *cursor,     /*!< in: cursor at which to insert: must be
                           on the root page; when the function returns,
                           the cursor is positioned on the predecessor
                           of the inserted record */
    ulint **offsets,       /*!< out: offsets on inserted record */
    mem_heap_t **heap,     /*!< in/out: pointer to memory heap
                           that can be emptied, or NULL */
    const dtuple_t *tuple, /*!< in: tuple to insert */
    mtr_t *mtr);           /*!< in: mtr */
/** Reorganizes an index page.

IMPORTANT: On success, the caller will have to update IBUF_BITMAP_FREE
if this is a compressed leaf page in a secondary index. This has to
be done either within the same mini-transaction, or by invoking
ibuf_reset_free_bits() before mtr_commit(). On uncompressed pages,
IBUF_BITMAP_FREE is unaffected by reorganization.

@param[in]     recovery True if called in recovery: locks should not be updated,
i.e., there cannot exist locks on the page, and a hash index should not be
dropped: it cannot exist.
@param[in]     z_level  Compression level to be used if dealing with compressed
page.
@param[in,out] cursor   Page cursor.
@param[in]     index    The index tree of the page.
@param[in,out] mtr      Mini-transaction
@retval true if the operation was successful
@retval false if it is a compressed page, and re-compression failed */
[[nodiscard]] bool btr_page_reorganize_low(bool recovery, ulint z_level,
                                           page_cur_t *cursor,
                                           dict_index_t *index, mtr_t *mtr);

/** Reorganizes an index page.

IMPORTANT: On success, the caller will have to update IBUF_BITMAP_FREE
if this is a compressed leaf page in a secondary index. This has to
be done either within the same mini-transaction, or by invoking
ibuf_reset_free_bits() before mtr_commit(). On uncompressed pages,
IBUF_BITMAP_FREE is unaffected by reorganization.

@param[in,out] cursor Page cursor
@param[in] index The index tree of the page
@param[in,out] mtr Mini-transaction
@retval true if the operation was successful
@retval false if it is a compressed page, and recompression failed */
bool btr_page_reorganize(page_cur_t *cursor, dict_index_t *index, mtr_t *mtr);

/** Decides if the page should be split at the convergence point of
 inserts converging to left.
 @return true if split recommended */
[[nodiscard]] bool btr_page_get_split_rec_to_left(
    btr_cur_t *cursor,  /*!< in: cursor at which to insert */
    rec_t **split_rec); /*!< out: if split recommended,
                     the first record on upper half page,
                     or NULL if tuple should be first */
/** Decides if the page should be split at the convergence point of
 inserts converging to right.
 @return true if split recommended */
[[nodiscard]] bool btr_page_get_split_rec_to_right(
    btr_cur_t *cursor,  /*!< in: cursor at which to insert */
    rec_t **split_rec); /*!< out: if split recommended,
                     the first record on upper half page,
                     or NULL if tuple should be first */

/** Splits an index page to halves and inserts the tuple. It is assumed
 that mtr holds an x-latch to the index tree. NOTE: the tree x-latch is
 released within this function! NOTE that the operation of this
 function must always succeed, we cannot reverse it: therefore enough
 free disk space (2 pages) must be guaranteed to be available before
 this function is called.

 @return inserted record */
[[nodiscard]] rec_t *btr_page_split_and_insert(
    uint32_t flags,        /*!< in: undo logging and locking flags */
    btr_cur_t *cursor,     /*!< in: cursor at which to insert; when the
                           function returns, the cursor is positioned
                           on the predecessor of the inserted record */
    ulint **offsets,       /*!< out: offsets on inserted record */
    mem_heap_t **heap,     /*!< in/out: pointer to memory heap
                           that can be emptied, or NULL */
    const dtuple_t *tuple, /*!< in: tuple to insert */
    mtr_t *mtr);           /*!< in: mtr */
/** Inserts a data tuple to a tree on a non-leaf level. It is assumed
 that mtr holds an x-latch on the tree.
 @param[in] flags undo logging and locking flags
 @param[in] index index
 @param[in] level level, must be > 0
 @param[in] tuple the record to be inserted
 @param[in] location location where called
 @param[in] mtr mtr */
void btr_insert_on_non_leaf_level(uint32_t flags, dict_index_t *index,
                                  ulint level, dtuple_t *tuple,
                                  ut::Location location, mtr_t *mtr);

/** Sets a record as the predefined minimum record.
@param[in,out] rec Record
@param[in] mtr Mini-transaction
*/
void btr_set_min_rec_mark(rec_t *rec, mtr_t *mtr);

/** Deletes on the upper level the node pointer to a page.
@param[in] index Index tree
@param[in] block Page whose node pointer is deleted
@param[in] mtr Mini-transaction
*/
void btr_node_ptr_delete(dict_index_t *index, buf_block_t *block, mtr_t *mtr);
#ifdef UNIV_DEBUG
/** Asserts that the node pointer to a page is appropriate.
 @param[in] index index tree
 @param[in] block index page
 @param[in] mtr mtr
 @return true */
bool btr_check_node_ptr(dict_index_t *index, buf_block_t *block, mtr_t *mtr);
#endif /* UNIV_DEBUG */
/** Tries to merge the page first to the left immediate brother if such a
 brother exists, and the node pointers to the current page and to the brother
 reside on the same page. If the left brother does not satisfy these
 conditions, looks at the right brother. If the page is the only one on that
 level lifts the records of the page to the father page, thus reducing the
 tree height. It is assumed that mtr holds an x-latch on the tree and on the
 page. If cursor is on the leaf level, mtr must also hold x-latches to the
 brothers, if they exist.
 @param[in,out] cursor cursor on the page to merge or lift; the page must not be
 empty: when deleting records, use btr_discard_page() if the page would become
 empty
 @param[in] adjust true if should adjust the cursor position even if compression
 occurs.
 @param[in,out] mtr mini-transaction
 @return true on success */
bool btr_compress(btr_cur_t *cursor, bool adjust, mtr_t *mtr);
/** Discards a page from a B-tree. This is used to remove the last record from
 a B-tree page: the whole page must be removed at the same time. This cannot
 be used for the root page, which is allowed to be empty. */
void btr_discard_page(btr_cur_t *cursor, /*!< in: cursor on the page to
                                         discard: not on the root page */
                      mtr_t *mtr);       /*!< in: mtr */
/** Parses the redo log record for setting an index record as the predefined
 minimum record.
 @return end of log record or NULL */
[[nodiscard]] byte *btr_parse_set_min_rec_mark(
    byte *ptr,     /*!< in: buffer */
    byte *end_ptr, /*!< in: buffer end */
    ulint comp,    /*!< in: nonzero=compact page format */
    page_t *page,  /*!< in: page or NULL */
    mtr_t *mtr);   /*!< in: mtr or NULL */
/** Parses a redo log record of reorganizing a page.
 @return end of log record or NULL */
[[nodiscard]] byte *btr_parse_page_reorganize(
    byte *ptr,           /*!< in: buffer */
    byte *end_ptr,       /*!< in: buffer end */
    dict_index_t *index, /*!< in: record descriptor */
    bool compressed,     /*!< in: true if compressed page */
    buf_block_t *block,  /*!< in: page to be reorganized, or NULL */
    mtr_t *mtr);         /*!< in: mtr or NULL */
/** Gets the number of pages in a B-tree.
 @return number of pages, or ULINT_UNDEFINED if the index is unavailable */
[[nodiscard]] ulint btr_get_size(
    dict_index_t *index, /*!< in: index */
    ulint flag,          /*!< in: BTR_N_LEAF_PAGES or BTR_TOTAL_SIZE */
    mtr_t *mtr);         /*!< in/out: mini-transaction where index
                        is s-latched */

#ifdef UNIV_DEBUG
#define btr_page_alloc(index, hint_page_no, file_direction, level, mtr, \
                       init_mtr)                                        \
  btr_page_alloc_priv(index, hint_page_no, file_direction, level, mtr,  \
                      init_mtr, UT_LOCATION_HERE)
#else /* UNIV_DEBUG */
#define btr_page_alloc(index, hint_page_no, file_direction, level, mtr, \
                       init_mtr)                                        \
  btr_page_alloc_priv(index, hint_page_no, file_direction, level, mtr, init_mtr)
#endif /* UNIV_DEBUG */

/** Allocates a new file page to be used in an index tree. NOTE: we assume
that the caller has made the reservation for free extents!
@param[in] index Index tree
@param[in] hint_page_no Hint of a good page
@param[in] file_direction Direction where a possible page split is made
@param[in] level Level where the page is placed in the tree
@param[in,out] mtr Mini-transaction for the allocation
@param[in,out] init_mtr Mini-transaction for x-latching and initializing the
page
@param[in]   loc   debug only parameter providing caller source location.
@retval NULL if no page could be allocated
@retval block, rw_lock_x_lock_count(&block->lock) == 1 if allocation succeeded
(init_mtr == mtr, or the page was not previously freed in mtr),
returned block is not allocated nor initialized otherwise */
[[nodiscard]] buf_block_t *btr_page_alloc_priv(
    dict_index_t *index, page_no_t hint_page_no, byte file_direction,
    ulint level, mtr_t *mtr, mtr_t *init_mtr IF_DEBUG(, const ut::Location &loc)

);

/** Frees a file page used in an index tree. NOTE: cannot free field external
 storage pages because the page must contain info on its level. */
void btr_page_free(dict_index_t *index, /*!< in: index tree */
                   buf_block_t *block,  /*!< in: block to be freed, x-latched */
                   mtr_t *mtr);         /*!< in: mtr */
/** Creates a new index page (not the root, and also not
 used in page reorganization).  @see btr_page_empty(). */
void btr_page_create(
    buf_block_t *block,       /*!< in/out: page to be created */
    page_zip_des_t *page_zip, /*!< in/out: compressed page, or NULL */
    dict_index_t *index,      /*!< in: index */
    ulint level,              /*!< in: the B-tree level of the page */
    mtr_t *mtr);              /*!< in: mtr */

/** Frees a file page used in an index tree. Can be used also to BLOB
 external storage pages.
@param[in]   index   the index to which the page belongs
@param[in]   block   block to be freed, x-latched
@param[in]   level   page level (ULINT_UNDEFINED=BLOB)
<<<<<<< HEAD
@param[in]   mtr     mini transaction context.
@param[in]   loc     caller source code location */
void btr_page_free_lower(dict_index_t *index, buf_block_t *block, ulint level,
                         mtr_t *mtr IF_DEBUG(, const ut::Location &loc));
=======
@param[in]   mtr     mini transaction context. */
void btr_page_free_low(dict_index_t *index, buf_block_t *block, ulint level,
                       mtr_t *mtr

);
>>>>>>> 85f9abf9

/** Gets the root node of a tree and x- or s-latches it.
 @return root page, x- or s-latched */
buf_block_t *btr_root_block_get(
    const dict_index_t *index, /*!< in: index tree */
    ulint mode,                /*!< in: either RW_S_LATCH
                               or RW_X_LATCH */
    mtr_t *mtr);               /*!< in: mtr */

#ifdef UNIV_BTR_PRINT
/** Prints size info of a B-tree. */
void btr_print_size(dict_index_t *index); /*!< in: index tree */
/** Prints directories and other info of all nodes in the index. */
void btr_print_index(dict_index_t *index, /*!< in: index */
                     ulint width); /*!< in: print this many entries from start
                                   and end */
#endif                             /* UNIV_BTR_PRINT */
/** Checks the size and number of fields in a record based on the definition of
the index.
 @return true if ok */
[[nodiscard]] bool btr_index_rec_validate(
    const rec_t *rec,          /*!< in: index record */
    const dict_index_t *index, /*!< in: index */
    bool dump_on_error);       /*!< in: true if the function
                               should print hex dump of
                               record and page on error */
/** Checks the consistency of an index tree.
 @return true if ok */
[[nodiscard]] bool btr_validate_index(
    dict_index_t *index, /*!< in: index */
    const trx_t *trx,    /*!< in: transaction or 0 */
    bool lockout);       /*!< in: true if X-latch index is intended */

/** Creates SDI index and stores the root page numbers in page 1 & 2
@param[in]	space_id	tablespace id
@param[in]	dict_locked	true if dict_sys mutex is acquired
@return DB_SUCCESS on success, else DB_ERROR on failure */
dberr_t btr_sdi_create_index(space_id_t space_id, bool dict_locked);

constexpr uint32_t BTR_N_LEAF_PAGES = 1;
constexpr uint32_t BTR_TOTAL_SIZE = 2;

#include "btr0btr.ic"

#endif<|MERGE_RESOLUTION|>--- conflicted
+++ resolved
@@ -515,18 +515,9 @@
 @param[in]   index   the index to which the page belongs
 @param[in]   block   block to be freed, x-latched
 @param[in]   level   page level (ULINT_UNDEFINED=BLOB)
-<<<<<<< HEAD
-@param[in]   mtr     mini transaction context.
-@param[in]   loc     caller source code location */
-void btr_page_free_lower(dict_index_t *index, buf_block_t *block, ulint level,
-                         mtr_t *mtr IF_DEBUG(, const ut::Location &loc));
-=======
 @param[in]   mtr     mini transaction context. */
 void btr_page_free_low(dict_index_t *index, buf_block_t *block, ulint level,
-                       mtr_t *mtr
-
-);
->>>>>>> 85f9abf9
+                       mtr_t *mtr);
 
 /** Gets the root node of a tree and x- or s-latches it.
  @return root page, x- or s-latched */
