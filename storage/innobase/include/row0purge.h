--- conflicted
+++ resolved
@@ -114,12 +114,6 @@
 	dict_table_t*		table;
 
 	/** MDL ticket for the table name */
-<<<<<<< HEAD
-        MDL_ticket*             mdl;
-
-        /** MySQL table instance */
-        TABLE*                  mysql_table;
-=======
 	MDL_ticket*		mdl;
 
 	/** parent table for an FTS AUX TABLE */
@@ -130,7 +124,6 @@
 
 	/** MySQL table instance */
 	TABLE*			mysql_table;
->>>>>>> 7cecc90f
 
 	/** compiler analysis info of an update */
 	ulint			cmpl_info;
