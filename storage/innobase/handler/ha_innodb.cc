--- conflicted
+++ resolved
@@ -679,13 +679,10 @@
   (char*) &export_vars.innodb_rows_read,		  SHOW_LONG},
   {"rows_updated",
   (char*) &export_vars.innodb_rows_updated,		  SHOW_LONG},
-<<<<<<< HEAD
   {"num_open_files",
   (char*) &export_vars.innodb_num_open_files,		  SHOW_LONG},
-=======
   {"truncated_status_writes",
-  (char*) &export_vars.innodb_truncated_status_writes,	SHOW_LONG},
->>>>>>> ba6b87c6
+  (char*) &export_vars.innodb_truncated_status_writes,	  SHOW_LONG},
   {NullS, NullS, SHOW_LONG}
 };
 
