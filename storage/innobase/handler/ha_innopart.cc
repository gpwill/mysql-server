--- conflicted
+++ resolved
@@ -3800,7 +3800,6 @@
 @param[in]	thd		Handle to the user thread.
 @param[in]	lock_type	Lock type.
 @return	0 or error number. */
-<<<<<<< HEAD
 int ha_innopart::external_lock(THD *thd, int lock_type) {
   int error = 0;
 
@@ -3834,6 +3833,13 @@
             lock_type == F_RDLCK) {
           ut_ad(table->quiesce == QUIESCE_START);
 
+          if (dict_table_is_discarded(table)) {
+            ib_senderrf(m_prebuilt->trx->mysql_thd, IB_LOG_LEVEL_ERROR,
+                        ER_TABLESPACE_DISCARDED, table->name.m_name);
+
+            return (HA_ERR_NO_SUCH_TABLE);
+          }
+
           row_quiesce_table_start(table, m_prebuilt->trx);
 
           /* Use the transaction instance to track
@@ -3874,95 +3880,6 @@
     m_sql_stat_start_parts.reset();
   }
   return (error);
-=======
-int
-ha_innopart::external_lock(
-	THD*	thd,
-	int	lock_type)
-{
-	int	error = 0;
-
-	if (m_part_info->get_first_used_partition() == MY_BIT_NONE
-		&& !(m_mysql_has_locked
-		     && lock_type == F_UNLCK)) {
-
-		/* All partitions pruned away, do nothing! */
-		ut_ad(!m_mysql_has_locked);
-		return(error);
-	}
-	ut_ad(m_mysql_has_locked || lock_type != F_UNLCK);
-
-	m_prebuilt->table = m_part_share->get_table_part(0);
-	error = ha_innobase::external_lock(thd, lock_type);
-
-        for (uint i = 0; i < m_tot_parts; i++) {
-		dict_table_t* table = m_part_share->get_table_part(i);
-
-		switch (table->quiesce) {
-		case QUIESCE_START:
-			/* Check for FLUSH TABLE t WITH READ LOCK */
-			if (!srv_read_only_mode
-			    && thd_sql_command(thd) == SQLCOM_FLUSH
-			    && lock_type == F_RDLCK) {
-
-				ut_ad(table->quiesce == QUIESCE_START);
-
-				if (dict_table_is_discarded(table)) {
-					ib_senderrf(m_prebuilt->trx->mysql_thd,
-						    IB_LOG_LEVEL_ERROR,
-						    ER_TABLESPACE_DISCARDED,
-						    table->name.m_name);
-
-					return (HA_ERR_NO_SUCH_TABLE);
-				}
-
-				row_quiesce_table_start(table,
-							m_prebuilt->trx);
-
-				/* Use the transaction instance to track
-				UNLOCK TABLES. It can be done via START
-				TRANSACTION; too implicitly. */
-
-				++m_prebuilt->trx->flush_tables;
-			}
-			break;
-
-		case QUIESCE_COMPLETE:
-			/* Check for UNLOCK TABLES; implicit or explicit
-			or trx interruption. */
-			if (m_prebuilt->trx->flush_tables > 0
-			    && (lock_type == F_UNLCK
-				|| trx_is_interrupted(m_prebuilt->trx))) {
-
-				ut_ad(table->quiesce == QUIESCE_COMPLETE);
-				row_quiesce_table_complete(table,
-							   m_prebuilt->trx);
-
-				ut_a(m_prebuilt->trx->flush_tables > 0);
-				--m_prebuilt->trx->flush_tables;
-			}
-			break;
-
-		case QUIESCE_NONE:
-			break;
-
-		default:
-			ut_ad(0);
-		}
-	}
-
-	ut_ad(!m_auto_increment_lock);
-	ut_ad(!m_auto_increment_safe_stmt_log_lock);
-
-	if (m_prebuilt->sql_stat_start) {
-		memset(m_sql_stat_start_parts, 0xff,
-		       UT_BITS_IN_BYTES(m_tot_parts));
-	} else {
-		memset(m_sql_stat_start_parts, 0,
-		       UT_BITS_IN_BYTES(m_tot_parts));
-	}
-	return(error);
->>>>>>> 109fd049
 }
 
 /** Get the current auto_increment value.
