--- conflicted
+++ resolved
@@ -51,9 +51,6 @@
 #include "btr0btr.h"
 #include "page0zip.h"
 }
-
-<<<<<<< HEAD
-static const char plugin_author[] = "Oracle Corporation";
 
 /** structure associates a name string with a file page type and/or buffer
 page state. */
@@ -136,8 +133,6 @@
 /** maximum number of buffer page info we would cache. */
 #define MAX_BUF_INFO_CACHED		10000
 
-=======
->>>>>>> a4da7ee1
 #define OK(expr)		\
 	if ((expr) != 0) {	\
 		DBUG_RETURN(1);	\
@@ -2359,7 +2354,7 @@
 
 	/* plugin author (for SHOW PLUGINS) */
 	/* const char* */
-	STRUCT_FLD(author, "Oracle and/or its affiliates."),
+	STRUCT_FLD(author, plugin_author),
 
 	/* general descriptive text (for SHOW PLUGINS) */
 	/* const char* */
