--- conflicted
+++ resolved
@@ -118,7 +118,9 @@
 /** Number of pending tablespace flushes */
 UNIV_INTERN ulint	fil_n_pending_tablespace_flushes	= 0;
 
-<<<<<<< HEAD
+/** Number of files currently open */
+UNIV_INTERN ulint	fil_n_file_opened			= 0;
+
 /** The null file address */
 UNIV_INTERN fil_addr_t	fil_addr_null = {FIL_NULL, 0};
 
@@ -127,19 +129,6 @@
 UNIV_INTERN mysql_pfs_key_t	fil_system_mutex_key;
 #endif /* UNIV_PFS_MUTEX */
 
-=======
-/** Number of files currently open */
-UNIV_INTERN ulint	fil_n_file_opened			= 0;
-
-/** The null file address */
-UNIV_INTERN fil_addr_t	fil_addr_null = {FIL_NULL, 0};
-
-#ifdef UNIV_PFS_MUTEX
-/* Key to register fil_system_mutex with performance schema */
-UNIV_INTERN mysql_pfs_key_t	fil_system_mutex_key;
-#endif /* UNIV_PFS_MUTEX */
-
->>>>>>> fad01fbe
 #ifdef UNIV_PFS_RWLOCK
 /* Key to register file space latch with performance schema */
 UNIV_INTERN mysql_pfs_key_t	fil_space_latch_key;
@@ -418,7 +407,6 @@
 	return(fil_io(OS_FILE_WRITE, sync, space_id, zip_size, block_offset,
 					   byte_offset, len, buf, message));
 }
-<<<<<<< HEAD
 
 /*******************************************************************//**
 Returns the table space by a given id, NULL if not found. */
@@ -430,19 +418,6 @@
 {
 	fil_space_t*	space;
 
-=======
-
-/*******************************************************************//**
-Returns the table space by a given id, NULL if not found. */
-UNIV_INLINE
-fil_space_t*
-fil_space_get_by_id(
-/*================*/
-	ulint	id)	/*!< in: space id */
-{
-	fil_space_t*	space;
-
->>>>>>> fad01fbe
 	ut_ad(mutex_own(&fil_system->mutex));
 
 	HASH_SEARCH(hash, fil_system->spaces, id,
@@ -1276,15 +1251,9 @@
 	space->magic_n = FIL_SPACE_MAGIC_N;
 
 	rw_lock_create(fil_space_latch_key, &space->latch, SYNC_FSP);
-<<<<<<< HEAD
 
 	HASH_INSERT(fil_space_t, hash, fil_system->spaces, id, space);
 
-=======
-
-	HASH_INSERT(fil_space_t, hash, fil_system->spaces, id, space);
-
->>>>>>> fad01fbe
 	HASH_INSERT(fil_space_t, name_hash, fil_system->name_hash,
 		    ut_fold_string(name), space);
 	space->is_in_unflushed_spaces = FALSE;
@@ -1313,19 +1282,11 @@
 	mutex_enter(&fil_system->mutex);
 
 	id = *space_id;
-<<<<<<< HEAD
 
 	if (id < fil_system->max_assigned_id) {
 		id = fil_system->max_assigned_id;
 	}
 
-=======
-
-	if (id < fil_system->max_assigned_id) {
-		id = fil_system->max_assigned_id;
-	}
-
->>>>>>> fad01fbe
 	id++;
 
 	if (id > (SRV_LOG_SPACE_FIRST_ID / 2) && (id % 1000000UL == 0)) {
