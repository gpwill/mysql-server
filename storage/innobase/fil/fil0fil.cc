/*****************************************************************************

Copyright (c) 1995, 2014, Oracle and/or its affiliates. All Rights Reserved.

This program is free software; you can redistribute it and/or modify it under
the terms of the GNU General Public License as published by the Free Software
Foundation; version 2 of the License.

This program is distributed in the hope that it will be useful, but WITHOUT
ANY WARRANTY; without even the implied warranty of MERCHANTABILITY or FITNESS
FOR A PARTICULAR PURPOSE. See the GNU General Public License for more details.

You should have received a copy of the GNU General Public License along with
this program; if not, write to the Free Software Foundation, Inc.,
51 Franklin Street, Suite 500, Boston, MA 02110-1335 USA

*****************************************************************************/

/**************************************************//**
@file fil/fil0fil.cc
The tablespace memory cache

Created 10/25/1995 Heikki Tuuri
*******************************************************/

#include "ha_prototypes.h"

#include "fil0fil.h"
#include "mem0mem.h"
#include "hash0hash.h"
#include "os0file.h"
#include "mach0data.h"
#include "buf0buf.h"
#include "buf0flu.h"
#include "log0recv.h"
#include "fsp0fsp.h"
#include "srv0srv.h"
#include "srv0start.h"
#include "mtr0mtr.h"
#include "mtr0log.h"
#include "dict0dict.h"
#include "page0page.h"
#include "page0zip.h"
#include "trx0sys.h"
#include "btr0btr.h"
#include "dict0boot.h"
#include "row0mysql.h"
#include "row0trunc.h"
#ifndef UNIV_HOTBACKUP
# include "buf0lru.h"
# include "ibuf0ibuf.h"
# include "sync0sync.h"
# include "os0event.h"
#else /* !UNIV_HOTBACKUP */
# include "srv0srv.h"
#endif /* !UNIV_HOTBACKUP */
#include "fsp0file.h"
#include "fsp0sysspace.h"
#include <set>

/*
		IMPLEMENTATION OF THE TABLESPACE MEMORY CACHE
		=============================================

The tablespace cache is responsible for providing fast read/write access to
tablespaces and logs of the database. File creation and deletion is done
in other modules which know more of the logic of the operation, however.

A tablespace consists of a chain of files. The size of the files does not
have to be divisible by the database block size, because we may just leave
the last incomplete block unused. When a new file is appended to the
tablespace, the maximum size of the file is also specified. At the moment,
we think that it is best to extend the file to its maximum size already at
the creation of the file, because then we can avoid dynamically extending
the file when more space is needed for the tablespace.

A block's position in the tablespace is specified with a 32-bit unsigned
integer. The files in the chain are thought to be catenated, and the block
corresponding to an address n is the nth block in the catenated file (where
the first block is named the 0th block, and the incomplete block fragments
at the end of files are not taken into account). A tablespace can be extended
by appending a new file at the end of the chain.

Our tablespace concept is similar to the one of Oracle.

To acquire more speed in disk transfers, a technique called disk striping is
sometimes used. This means that logical block addresses are divided in a
round-robin fashion across several disks. Windows NT supports disk striping,
so there we do not need to support it in the database. Disk striping is
implemented in hardware in RAID disks. We conclude that it is not necessary
to implement it in the database. Oracle 7 does not support disk striping,
either.

Another trick used at some database sites is replacing tablespace files by
raw disks, that is, the whole physical disk drive, or a partition of it, is
opened as a single file, and it is accessed through byte offsets calculated
from the start of the disk or the partition. This is recommended in some
books on database tuning to achieve more speed in i/o. Using raw disk
certainly prevents the OS from fragmenting disk space, but it is not clear
if it really adds speed. We measured on the Pentium 100 MHz + NT + NTFS file
system + EIDE Conner disk only a negligible difference in speed when reading
from a file, versus reading from a raw disk.

To have fast access to a tablespace or a log file, we put the data structures
to a hash table. Each tablespace and log file is given an unique 32-bit
identifier.

Some operating systems do not support many open files at the same time,
though NT seems to tolerate at least 900 open files. Therefore, we put the
open files in an LRU-list. If we need to open another file, we may close the
file at the end of the LRU-list. When an i/o-operation is pending on a file,
the file cannot be closed. We take the file nodes with pending i/o-operations
out of the LRU-list and keep a count of pending operations. When an operation
completes, we decrement the count and return the file node to the LRU-list if
the count drops to zero. */

/** When mysqld is run, the default directory "." is the mysqld datadir,
but in the MySQL Embedded Server Library and ibbackup it is not the default
directory, and we must set the base file path explicitly */
const char*	fil_path_to_mysql_datadir	= ".";

/** Common InnoDB file extentions */
const char* dot_ext[] = { "", ".ibd", ".isl", ".cfg" };

/** The number of fsyncs done to the log */
ulint	fil_n_log_flushes			= 0;

/** Number of pending redo log flushes */
ulint	fil_n_pending_log_flushes		= 0;
/** Number of pending tablespace flushes */
ulint	fil_n_pending_tablespace_flushes	= 0;

/** Number of files currently open */
ulint	fil_n_file_opened			= 0;

/** The null file address */
fil_addr_t	fil_addr_null = {FIL_NULL, 0};

/** File node of a tablespace or the log data space */
struct fil_node_t {
	fil_space_t*	space;	/*!< backpointer to the space where this node
				belongs */
	char*		name;	/*!< path to the file */
	bool		is_open;/*!< true if file is open */
	os_file_t	handle;	/*!< OS handle to the file, if file open */
	os_event_t	sync_event;/*!< Condition event to group and
				serialize calls to fsync */
	bool		is_raw_disk;/*!< true if the 'file' is actually a raw
				device or a raw disk partition */
	ulint		size;	/*!< size of the file in database pages, 0 if
				not known yet; the possible last incomplete
				megabyte may be ignored if space == 0 */
	ulint		n_pending;
				/*!< count of pending i/o's on this file;
				closing of the file is not allowed if
				this is > 0 */
	ulint		n_pending_flushes;
				/*!< count of pending flushes on this file;
				closing of the file is not allowed if
				this is > 0 */
	bool		being_extended;
				/*!< true if the node is currently
				being extended. */
	ib_int64_t	modification_counter;/*!< when we write to the file we
				increment this by one */
	ib_int64_t	flush_counter;/*!< up to what
				modification_counter value we have
				flushed the modifications to disk */
	UT_LIST_NODE_T(fil_node_t) chain;
				/*!< link field for the file chain */
	UT_LIST_NODE_T(fil_node_t) LRU;
				/*!< link field for the LRU list */
	ulint		magic_n;/*!< FIL_NODE_MAGIC_N */
};

/** Value of fil_node_t::magic_n */
#define	FIL_NODE_MAGIC_N	89389

/** Tablespace or log data space: let us call them by a common name space */
struct fil_space_t {
	char*		name;	/*!< space name = the path to the first file in
				it */
	ulint		id;	/*!< space id */
	ib_int64_t	tablespace_version;
				/*!< in DISCARD/IMPORT this timestamp
				is used to check if we should ignore
				an insert buffer merge request for a
				page because it actually was for the
				previous incarnation of the space */
	bool		stop_ios;/*!< true if we want to rename the
				.ibd file of tablespace and want to
				stop temporarily posting of new i/o
				requests on the file */
	bool		stop_new_ops;
				/*!< we set this true when we start
				deleting a single-table tablespace.
				When this is set following new ops
				are not allowed:
				* read IO request
				* ibuf merge
				* file flush
				Note that we can still possibly have
				new write operations because we don't
				check this flag when doing flush
				batches. */
	bool		is_being_truncated;
				/*!< this is set to true when we prepare to
				truncate a single-table tablespace and its
				.ibd file */
	ulint		purpose;/*!< FIL_TABLESPACE, FIL_LOG, or
				FIL_ARCH_LOG */
	UT_LIST_BASE_NODE_T(fil_node_t) chain;
				/*!< base node for the file chain */
	ulint		size;	/*!< space size in pages; 0 if a single-table
				tablespace whose size we do not know yet;
				last incomplete megabytes in data files may be
				ignored if space == 0 */
	ulint		flags;	/*!< tablespace flags; see
				fsp_flags_is_valid(),
				page_size_t(ulint) (constructor) */
	ulint		n_reserved_extents;
				/*!< number of reserved free extents for
				ongoing operations like B-tree page split */
	ulint		n_pending_flushes; /*!< this is positive when flushing
				the tablespace to disk; dropping of the
				tablespace is forbidden if this is positive */
	ulint		n_pending_ops;/*!< this is positive when we
				have pending operations against this
				tablespace. The pending operations can
				be ibuf merges or lock validation code
				trying to read a block.
				Dropping of the tablespace is forbidden
				if this is positive */
	hash_node_t	hash;	/*!< hash chain node */
	hash_node_t	name_hash;/*!< hash chain the name_hash table */
#ifndef UNIV_HOTBACKUP
	rw_lock_t	latch;	/*!< latch protecting the file space storage
				allocation */
#endif /* !UNIV_HOTBACKUP */
	UT_LIST_NODE_T(fil_space_t) unflushed_spaces;
				/*!< list of spaces with at least one unflushed
				file we have written to */
	bool		is_in_unflushed_spaces;
				/*!< true if this space is currently in
				unflushed_spaces */
	UT_LIST_NODE_T(fil_space_t) space_list;
				/*!< list of all spaces */
	ulint		magic_n;/*!< FIL_SPACE_MAGIC_N */
};

/** Value of fil_space_t::magic_n */
#define	FIL_SPACE_MAGIC_N	89472

/** The tablespace memory cache; also the totality of logs (the log
data space) is stored here; below we talk about tablespaces, but also
the ib_logfiles form a 'space' and it is handled here */
struct fil_system_t {
#ifndef UNIV_HOTBACKUP
	ib_mutex_t		mutex;		/*!< The mutex protecting the cache */
#endif /* !UNIV_HOTBACKUP */
	hash_table_t*	spaces;		/*!< The hash table of spaces in the
					system; they are hashed on the space
					id */
	hash_table_t*	name_hash;	/*!< hash table based on the space
					name */
	UT_LIST_BASE_NODE_T(fil_node_t) LRU;
					/*!< base node for the LRU list of the
					most recently used open files with no
					pending i/o's; if we start an i/o on
					the file, we first remove it from this
					list, and return it to the start of
					the list when the i/o ends;
					log files and the system tablespace are
					not put to this list: they are opened
					after the startup, and kept open until
					shutdown */
	UT_LIST_BASE_NODE_T(fil_space_t) unflushed_spaces;
					/*!< base node for the list of those
					tablespaces whose files contain
					unflushed writes; those spaces have
					at least one file node where
					modification_counter > flush_counter */
	ulint		n_open;		/*!< number of files currently open */
	ulint		max_n_open;	/*!< n_open is not allowed to exceed
					this */
	ib_int64_t	modification_counter;/*!< when we write to a file we
					increment this by one */
	ulint		max_assigned_id;/*!< maximum space id in the existing
					tables, or assigned during the time
					mysqld has been up; at an InnoDB
					startup we scan the data dictionary
					and set here the maximum of the
					space id's of the tables there */
	ib_int64_t	tablespace_version;
					/*!< a counter which is incremented for
					every space object memory creation;
					every space mem object gets a
					'timestamp' from this; in DISCARD/
					IMPORT this is used to check if we
					should ignore an insert buffer merge
					request */
	UT_LIST_BASE_NODE_T(fil_space_t) space_list;
					/*!< list of all file spaces */
	bool		space_id_reuse_warned;
					/* !< true if fil_space_create()
					has issued a warning about
					potential space_id reuse */
};

/** The tablespace memory cache. This variable is NULL before the module is
initialized. */
static fil_system_t*	fil_system	= NULL;

#ifdef UNIV_HOTBACKUP
static ulint	srv_data_read;
static ulint	srv_data_written;
#endif /* UNIV_HOTBACKUP */

/** Determine if (i) is a user tablespace id or not. */
# define fil_is_user_tablespace_id(i)		\
	(((i) > srv_undo_tablespaces_open)	\
	 && ((i) != srv_tmp_space.space_id()))

/** Determine if user has explicitly disabled fsync(). */
#ifndef _WIN32
# define fil_buffering_disabled(s)	\
	((s)->purpose == FIL_TABLESPACE	\
	 && srv_unix_file_flush_method	\
	 == SRV_UNIX_O_DIRECT_NO_FSYNC)
#else /* _WIN32 */
# define fil_buffering_disabled(s)	(0)
#endif /* __WIN32 */

#ifdef UNIV_DEBUG
/** Try fil_validate() every this many times */
# define FIL_VALIDATE_SKIP	17

/******************************************************************//**
Checks the consistency of the tablespace cache some of the time.
@return true if ok or the check was skipped */
static
bool
fil_validate_skip(void)
/*===================*/
{
	/** The fil_validate() call skip counter. Use a signed type
	because of the race condition below. */
	static int fil_validate_count = FIL_VALIDATE_SKIP;

	/* There is a race condition below, but it does not matter,
	because this call is only for heuristic purposes. We want to
	reduce the call frequency of the costly fil_validate() check
	in debug builds. */
	if (--fil_validate_count > 0) {
		return(true);
	}

	fil_validate_count = FIL_VALIDATE_SKIP;
	return(fil_validate());
}
#endif /* UNIV_DEBUG */

/********************************************************************//**
Determines if a file node belongs to the least-recently-used list.
@return true if the file belongs to fil_system->LRU mutex. */
UNIV_INLINE
bool
fil_space_belongs_in_lru(
/*=====================*/
	const fil_space_t*	space)	/*!< in: file space */
{
	return(space->purpose == FIL_TABLESPACE
	       && fil_is_user_tablespace_id(space->id));
}

/********************************************************************//**
NOTE: you must call fil_mutex_enter_and_prepare_for_io() first!

Prepares a file node for i/o. Opens the file if it is closed. Updates the
pending i/o's field in the node and the system appropriately. Takes the node
off the LRU list if it is in the LRU list. The caller must hold the fil_sys
mutex.
@return false if the file can't be opened, otherwise true */
static
bool
fil_node_prepare_for_io(
/*====================*/
	fil_node_t*	node,	/*!< in: file node */
	fil_system_t*	system,	/*!< in: tablespace memory cache */
	fil_space_t*	space);	/*!< in: space */
/********************************************************************//**
Updates the data structures when an i/o operation finishes. Updates the
pending i/o's field in the node appropriately. */
static
void
fil_node_complete_io(
/*=================*/
	fil_node_t*	node,	/*!< in: file node */
	fil_system_t*	system,	/*!< in: tablespace memory cache */
	ulint		type);	/*!< in: OS_FILE_WRITE or OS_FILE_READ; marks
				the node as modified if
				type == OS_FILE_WRITE */
/*******************************************************************//**
Frees a space object from the tablespace memory cache. Closes the files in
the chain but does not delete them. There must not be any pending i/o's or
flushes on the files.
@return true on success */
static
bool
fil_space_free(
/*===========*/
	ulint		id,		/* in: space id */
	bool		x_latched);	/* in: true if caller has space->latch
					in X mode */

/** Reads data from a space to a buffer. Remember that the possible incomplete
blocks at the end of file are ignored: they are not taken into account when
calculating the byte offset within a space.
@param[in]	page_id		page id
@param[in]	page_size	page size
@param[in]	byte_offset	remainder of offset in bytes; in aio this
must be divisible by the OS block size
@param[in]	len		how many bytes to read; this must not cross a
file boundary; in aio this must be a block size multiple
@param[in,out]	buf		buffer where to store data read; in aio this
must be appropriately aligned
@return DB_SUCCESS, or DB_TABLESPACE_DELETED if we are trying to do
i/o on a tablespace which does not exist */
UNIV_INLINE
dberr_t
fil_read(
	const page_id_t&	page_id,
	const page_size_t&	page_size,
	ulint			byte_offset,
	ulint			len,
	void*			buf)
{
	return(fil_io(OS_FILE_READ, true, page_id, page_size,
		      byte_offset, len, buf, NULL));
}

/** Writes data to a space from a buffer. Remember that the possible incomplete
blocks at the end of file are ignored: they are not taken into account when
calculating the byte offset within a space.
@param[in]	page_id		page id
@param[in]	page_size	page size
@param[in]	byte_offset	remainder of offset in bytes; in aio this
must be divisible by the OS block size
@param[in]	len		how many bytes to write; this must not cross
a file boundary; in aio this must be a block size multiple
@param[in]	buf		buffer from which to write; in aio this must
be appropriately aligned
@return DB_SUCCESS, or DB_TABLESPACE_DELETED if we are trying to do
i/o on a tablespace which does not exist */
UNIV_INLINE
dberr_t
fil_write(
	const page_id_t&	page_id,
	const page_size_t&	page_size,
	ulint			byte_offset,
	ulint			len,
	void*			buf)
{
	ut_ad(!srv_read_only_mode);

	return(fil_io(OS_FILE_WRITE, true, page_id, page_size,
		      byte_offset, len, buf, NULL));
}

/*******************************************************************//**
Returns the table space by a given id, NULL if not found. */
UNIV_INLINE
fil_space_t*
fil_space_get_by_id(
/*================*/
	ulint	id)	/*!< in: space id */
{
	fil_space_t*	space;

	ut_ad(mutex_own(&fil_system->mutex));

	HASH_SEARCH(hash, fil_system->spaces, id,
		    fil_space_t*, space,
		    ut_ad(space->magic_n == FIL_SPACE_MAGIC_N),
		    space->id == id);

	return(space);
}

/*******************************************************************//**
Returns the table space by a given name, NULL if not found. */
UNIV_INLINE
fil_space_t*
fil_space_get_by_name(
/*==================*/
	const char*	name)	/*!< in: space name */
{
	fil_space_t*	space;
	ulint		fold;

	ut_ad(mutex_own(&fil_system->mutex));

	fold = ut_fold_string(name);

	HASH_SEARCH(name_hash, fil_system->name_hash, fold,
		    fil_space_t*, space,
		    ut_ad(space->magic_n == FIL_SPACE_MAGIC_N),
		    !strcmp(name, space->name));

	return(space);
}

#ifndef UNIV_HOTBACKUP
/*******************************************************************//**
Returns the version number of a tablespace, -1 if not found.
@return version number, -1 if the tablespace does not exist in the
memory cache */

ib_int64_t
fil_space_get_version(
/*==================*/
	ulint	id)	/*!< in: space id */
{
	fil_space_t*	space;
	ib_int64_t	version		= -1;

	ut_ad(fil_system);

	mutex_enter(&fil_system->mutex);

	space = fil_space_get_by_id(id);

	if (space != NULL) {
		version = space->tablespace_version;
	}

	mutex_exit(&fil_system->mutex);

	return(version);
}

/** Returns the latch of a file space.
@param[in]	id	space id
@param[out]	flags	tablespace flags
@return latch protecting storage allocation */
rw_lock_t*
fil_space_get_latch(
	ulint	id,
	ulint*	flags)
{
	fil_space_t*	space;

	ut_ad(fil_system);

	mutex_enter(&fil_system->mutex);

	space = fil_space_get_by_id(id);

	ut_a(space);

	if (flags) {
		*flags = space->flags;
	}

	mutex_exit(&fil_system->mutex);

	return(&(space->latch));
}

/*******************************************************************//**
Returns the type of a file space.
@return FIL_TABLESPACE or FIL_LOG */

ulint
fil_space_get_type(
/*===============*/
	ulint	id)	/*!< in: space id */
{
	fil_space_t*	space;

	ut_ad(fil_system);

	mutex_enter(&fil_system->mutex);

	space = fil_space_get_by_id(id);

	ut_a(space);

	mutex_exit(&fil_system->mutex);

	return(space->purpose);
}
#endif /* !UNIV_HOTBACKUP */

/**********************************************************************//**
Checks if all the file nodes in a space are flushed. The caller must hold
the fil_system mutex.
@return true if all are flushed */
static
bool
fil_space_is_flushed(
/*=================*/
	fil_space_t*	space)	/*!< in: space */
{
	fil_node_t*	node;

	ut_ad(mutex_own(&fil_system->mutex));

	node = UT_LIST_GET_FIRST(space->chain);

	while (node) {
		if (node->modification_counter > node->flush_counter) {

			ut_ad(!fil_buffering_disabled(space));
			return(false);
		}

		node = UT_LIST_GET_NEXT(chain, node);
	}

	return(true);
}

/*******************************************************************//**
Appends a new file to the chain of files of a space. File must be closed.
@return pointer to the file name, or NULL on error */

char*
fil_node_create(
/*============*/
	const char*	name,	/*!< in: file name (file must be closed) */
	ulint		size,	/*!< in: file size in database blocks, rounded
				downwards to an integer */
	ulint		id,	/*!< in: space id where to append */
	bool		is_raw)	/*!< in: true if a raw device or
				a raw disk partition */
{
	fil_node_t*	node;
	fil_space_t*	space;

	ut_a(fil_system);
	ut_a(name);

	mutex_enter(&fil_system->mutex);

	node = static_cast<fil_node_t*>(ut_zalloc(sizeof(fil_node_t)));

	node->name = mem_strdup(name);

	ut_a(!is_raw || srv_start_raw_disk_in_use);

	node->sync_event = os_event_create("fsync_event");
	node->is_raw_disk = is_raw;
	node->size = size;
	node->magic_n = FIL_NODE_MAGIC_N;

	space = fil_space_get_by_id(id);

	if (space == NULL) {
		ib_logf(IB_LOG_LEVEL_ERROR,
			"Could not find tablespace %lu for"
			" file %s in the tablespace memory cache.",
			(ulong) id, name);
		::ut_free(node->name);

		::ut_free(node);

		mutex_exit(&fil_system->mutex);

		return(NULL);
	}

	space->size += size;

	node->space = space;

	UT_LIST_ADD_LAST(space->chain, node);

	if (id < SRV_LOG_SPACE_FIRST_ID && fil_system->max_assigned_id < id) {

		fil_system->max_assigned_id = id;
	}

	mutex_exit(&fil_system->mutex);

	return(node->name);
}

/********************************************************************//**
Opens a file of a node of a tablespace. The caller must own the fil_system
mutex.
@return false if the file can't be opened, otherwise true */
static
bool
fil_node_open_file(
/*===============*/
	fil_node_t*	node,	/*!< in: file node */
	fil_system_t*	system,	/*!< in: tablespace memory cache */
	fil_space_t*	space)	/*!< in: space */
{
	os_offset_t	size_bytes;
	bool		success;
	byte*		buf2;
	byte*		page;
	ulint		space_id;
	ulint		flags;
	ulint		min_size;

	ut_ad(mutex_own(&(system->mutex)));
	ut_a(node->n_pending == 0);
	ut_a(!node->is_open);

	if (node->size == 0) {
		/* It must be a single-table tablespace and we do not know the
		size of the file yet. First we open the file in the normal
		mode, no async I/O here, for simplicity. Then do some checks,
		and close the file again.
		NOTE that we could not use the simple file read function
		os_file_read() in Windows to read from a file opened for
		async I/O! */

		node->handle = os_file_create_simple_no_error_handling(
			innodb_data_file_key, node->name, OS_FILE_OPEN,
			OS_FILE_READ_ONLY, &success);
		if (!success) {
			/* The following call prints an error message */
			os_file_get_last_error(true);

			ib_logf(IB_LOG_LEVEL_WARN, "Cannot open '%s'."
				" Have you deleted .ibd files under a"
				" running mysqld server?",
				node->name);

			return(false);
		}

		size_bytes = os_file_get_size(node->handle);
		ut_a(size_bytes != (os_offset_t) -1);
#ifdef UNIV_HOTBACKUP
		if (space->id == 0) {
			node->size = (ulint) (size_bytes / UNIV_PAGE_SIZE);
			os_file_close(node->handle);
			goto add_size;
		}
#endif /* UNIV_HOTBACKUP */
		ut_a(space->purpose != FIL_LOG);
		ut_a(fil_is_user_tablespace_id(space->id));

		/* Read the first page of the tablespace */

		buf2 = static_cast<byte*>(ut_malloc(2 * UNIV_PAGE_SIZE));
		/* Align the memory for file i/o if we might have O_DIRECT
		set */
		page = static_cast<byte*>(ut_align(buf2, UNIV_PAGE_SIZE));

		success = os_file_read(node->handle, page, 0, UNIV_PAGE_SIZE);
		space_id = fsp_header_get_space_id(page);
		flags = fsp_header_get_flags(page);

		::ut_free(buf2);

		/* Close the file now that we have read the space id from it */

		os_file_close(node->handle);

		const page_size_t	page_size(flags);

		min_size = FIL_IBD_FILE_INITIAL_SIZE * page_size.physical();

		if (size_bytes < min_size) {
			ib_logf(IB_LOG_LEVEL_ERROR,
				"The size of single-table tablespace file %s,"
				" is only " UINT64PF ", should be at least %lu!",
				node->name, size_bytes, min_size);

			ut_error;
		}

		if (UNIV_UNLIKELY(space_id != space->id)) {
			ib_logf(IB_LOG_LEVEL_FATAL,
				"Tablespace id is %lu in the data"
				" dictionary but in file %s it is %lu!",
				space->id, node->name, space_id);
		}

		if (UNIV_UNLIKELY(space_id == ULINT_UNDEFINED
				  || space_id == 0)) {
			ib_logf(IB_LOG_LEVEL_FATAL,
				"Tablespace id %lu in file %s is not sensible",
				(ulong) space_id, node->name);
		}

		const page_size_t	space_page_size(space->flags);

		if (!page_size.equals_to(space_page_size)) {
			ib_logf(IB_LOG_LEVEL_FATAL,
				"Tablespace file %s has page size "
				"(physical=" ULINTPF ", logical=" ULINTPF ") "
				"(flags=0x%lx) but the data "
				"dictionary expects page size "
				"(physical=" ULINTPF ", logical=" ULINTPF ") "
				"(flags=0x%lx)!",
				node->name,
				page_size.physical(),
				page_size.logical(),
				flags,
				space_page_size.physical(),
				space_page_size.logical(),
				space->flags);
		}

		if (UNIV_UNLIKELY(space->flags != flags)) {
			ib_logf(IB_LOG_LEVEL_FATAL,
				"Table flags are 0x%lx in the"
				" data dictionary but the flags in file"
				" %s are 0x%lx!",
				space->flags, node->name, flags);
		}

		if (size_bytes >= 1024 * 1024) {
			/* Truncate the size to whole megabytes. */
			size_bytes = ut_2pow_round(size_bytes, 1024 * 1024);
		}

		node->size = (ulint) (size_bytes / page_size.physical());

#ifdef UNIV_HOTBACKUP
add_size:
#endif /* UNIV_HOTBACKUP */
		space->size += node->size;
	}

	/* printf("Opening file %s\n", node->name); */

	/* Open the file for reading and writing, in Windows normally in the
	unbuffered async I/O mode, though global variables may make
	os_file_create() to fall back to the normal file I/O mode. */

	if (space->purpose == FIL_LOG) {
		node->handle = os_file_create(
			innodb_log_file_key, node->name, OS_FILE_OPEN,
			OS_FILE_AIO, OS_LOG_FILE, &success);
	} else if (node->is_raw_disk) {
		node->handle = os_file_create(
			innodb_data_file_key, node->name, OS_FILE_OPEN_RAW,
			OS_FILE_AIO, OS_DATA_FILE, &success);
	} else {
		node->handle = os_file_create(
			innodb_data_file_key, node->name, OS_FILE_OPEN,
			OS_FILE_AIO, OS_DATA_FILE, &success);
	}

	ut_a(success);

	node->is_open = true;

	system->n_open++;
	fil_n_file_opened++;

	if (fil_space_belongs_in_lru(space)) {

		/* Put the node to the LRU list */
		UT_LIST_ADD_FIRST(system->LRU, node);
	}

	return(true);
}

/**********************************************************************//**
Closes a file. */
static
void
fil_node_close_file(
/*================*/
	fil_node_t*	node,	/*!< in: file node */
	fil_system_t*	system)	/*!< in: tablespace memory cache */
{
	bool	ret;

	ut_ad(node && system);
	ut_ad(mutex_own(&(system->mutex)));
	ut_a(node->is_open);
	ut_a(node->n_pending == 0);
	ut_a(node->n_pending_flushes == 0);
	ut_a(!node->being_extended);
#ifndef UNIV_HOTBACKUP
	ut_a(node->modification_counter == node->flush_counter
	     || srv_fast_shutdown == 2);
#endif /* !UNIV_HOTBACKUP */

	ret = os_file_close(node->handle);
	ut_a(ret);

	/* printf("Closing file %s\n", node->name); */

	node->is_open = false;
	ut_a(system->n_open > 0);
	system->n_open--;
	fil_n_file_opened--;

	if (fil_space_belongs_in_lru(node->space)) {

		ut_a(UT_LIST_GET_LEN(system->LRU) > 0);

		/* The node is in the LRU list, remove it */
		UT_LIST_REMOVE(system->LRU, node);
	}
}

/********************************************************************//**
Tries to close a file in the LRU list. The caller must hold the fil_sys
mutex.
@return true if success, false if should retry later; since i/o's
generally complete in < 100 ms, and as InnoDB writes at most 128 pages
from the buffer pool in a batch, and then immediately flushes the
files, there is a good chance that the next time we find a suitable
node from the LRU list */
static
bool
fil_try_to_close_file_in_LRU(
/*=========================*/
	bool	print_info)	/*!< in: if true, prints information why it
				cannot close a file */
{
	fil_node_t*	node;

	ut_ad(mutex_own(&fil_system->mutex));

	if (print_info) {
		ib_logf(IB_LOG_LEVEL_INFO,
			"fil_sys open file LRU len %lu",
			(ulong) UT_LIST_GET_LEN(fil_system->LRU));
	}

	for (node = UT_LIST_GET_LAST(fil_system->LRU);
	     node != NULL;
	     node = UT_LIST_GET_PREV(LRU, node)) {

		if (node->modification_counter == node->flush_counter
		    && node->n_pending_flushes == 0
		    && !node->being_extended) {

			fil_node_close_file(node, fil_system);

			return(true);
		}

		if (!print_info) {
			continue;
		}

		if (node->n_pending_flushes > 0) {
			ib_logf(IB_LOG_LEVEL_INFO,
				"Cannot close file %s, because"
				" n_pending_flushes %lu",
				node->name,
				(ulong) node->n_pending_flushes);
		}

		if (node->modification_counter != node->flush_counter) {
			ib_logf(IB_LOG_LEVEL_INFO,
				"Cannot close file %s, because"
				" mod_count %ld != fl_count %ld",
				node->name,
				(long) node->modification_counter,
				(long) node->flush_counter);

		}

		if (node->being_extended) {
			ib_logf(IB_LOG_LEVEL_INFO,
				"Cannot close file %s, because it is being"
				" extended", node->name);
		}
	}

	return(false);
}

/*******************************************************************//**
Reserves the fil_system mutex and tries to make sure we can open at least one
file while holding it. This should be called before calling
fil_node_prepare_for_io(), because that function may need to open a file. */
static
void
fil_mutex_enter_and_prepare_for_io(
/*===============================*/
	ulint	space_id)	/*!< in: space id */
{
	fil_space_t*	space;
	bool		success;
	bool		print_info	= false;
	ulint		count		= 0;
	ulint		count2		= 0;

retry:
	mutex_enter(&fil_system->mutex);

	if (space_id == 0 || space_id >= SRV_LOG_SPACE_FIRST_ID) {
		/* We keep log files and system tablespace files always open;
		this is important in preventing deadlocks in this module, as
		a page read completion often performs another read from the
		insert buffer. The insert buffer is in tablespace 0, and we
		cannot end up waiting in this function. */

		return;
	}

	space = fil_space_get_by_id(space_id);

	if (space != NULL && space->stop_ios) {
		/* We are going to do a rename file and want to stop new i/o's
		for a while */

		if (count2 > 20000) {
			ib_logf(IB_LOG_LEVEL_WARN,
				"Tablespace %s has i/o ops stopped for a long"
				" time %lu", space->name, (ulong) count2);
		}

		mutex_exit(&fil_system->mutex);

#ifndef UNIV_HOTBACKUP

		/* Wake the i/o-handler threads to make sure pending
		i/o's are performed */
		os_aio_simulated_wake_handler_threads();

		/* The sleep here is just to give IO helper threads a
		bit of time to do some work. It is not required that
		all IO related to the tablespace being renamed must
		be flushed here as we do fil_flush() in
		fil_rename_tablespace() as well. */
		os_thread_sleep(20000);

#endif /* UNIV_HOTBACKUP */

		/* Flush tablespaces so that we can close modified
		files in the LRU list */
		fil_flush_file_spaces(FIL_TABLESPACE);

		os_thread_sleep(20000);

		count2++;

		goto retry;
	}

	if (fil_system->n_open < fil_system->max_n_open) {

		return;
	}

	/* If the file is already open, no need to do anything; if the space
	does not exist, we handle the situation in the function which called
	this function */

	if (space == NULL || UT_LIST_GET_FIRST(space->chain)->is_open) {

		return;
	}

	if (count > 1) {
		print_info = true;
	}

	/* Too many files are open, try to close some */
close_more:
	success = fil_try_to_close_file_in_LRU(print_info);

	if (success && fil_system->n_open >= fil_system->max_n_open) {

		goto close_more;
	}

	if (fil_system->n_open < fil_system->max_n_open) {
		/* Ok */

		return;
	}

	if (count >= 2) {
		ib_logf(IB_LOG_LEVEL_WARN,
			"Too many (%lu) files stay open while the maximum"
			" allowed value would be %lu. You may need to raise"
			" the value of innodb_open_files in my.cnf.",
			(ulong) fil_system->n_open,
			(ulong) fil_system->max_n_open);

		return;
	}

	mutex_exit(&fil_system->mutex);

#ifndef UNIV_HOTBACKUP
	/* Wake the i/o-handler threads to make sure pending i/o's are
	performed */
	os_aio_simulated_wake_handler_threads();

	os_thread_sleep(20000);
#endif
	/* Flush tablespaces so that we can close modified files in the LRU
	list */

	fil_flush_file_spaces(FIL_TABLESPACE);

	count++;

	goto retry;
}

/*******************************************************************//**
Frees a file node object from a tablespace memory cache. */
static
void
fil_node_free(
/*==========*/
	fil_node_t*	node,	/*!< in, own: file node */
	fil_system_t*	system,	/*!< in: tablespace memory cache */
	fil_space_t*	space)	/*!< in: space where the file node is chained */
{
	ut_ad(node && system && space);
	ut_ad(mutex_own(&(system->mutex)));
	ut_a(node->magic_n == FIL_NODE_MAGIC_N);
	ut_a(node->n_pending == 0);
	ut_a(!node->being_extended);

	if (node->is_open) {
		/* We fool the assertion in fil_node_close_file() to think
		there are no unflushed modifications in the file */

		node->modification_counter = node->flush_counter;
		os_event_set(node->sync_event);

		if (fil_buffering_disabled(space)) {

			ut_ad(!space->is_in_unflushed_spaces);
			ut_ad(fil_space_is_flushed(space));

		} else if (space->is_in_unflushed_spaces
			   && fil_space_is_flushed(space)) {

			space->is_in_unflushed_spaces = false;

			UT_LIST_REMOVE(system->unflushed_spaces, space);
		}

		fil_node_close_file(node, system);
	}

	space->size -= node->size;

	UT_LIST_REMOVE(space->chain, node);

	os_event_destroy(node->sync_event);
	::ut_free(node->name);
	::ut_free(node);
}

/** Creates a space memory object and puts it to the 'fil system' hash table.
If there is an error, prints an error message to the .err log.
@param[in]	space	name
@param[in]	id	space id
@param[in]	flags	space flags
@param[in]	purpose	FIL_TABLESPACE, or FIL_LOG if log
@return true if success */
bool
fil_space_create(
	const char*	name,
	ulint		id,
	ulint		flags,
	ulint		purpose)
{
	fil_space_t*	space;

	DBUG_EXECUTE_IF("fil_space_create_failure", return(false););

	ut_a(fil_system);
	ut_a(fsp_flags_is_valid(flags));

	/* Look for a matching tablespace and if found free it. */
	do {
		mutex_enter(&fil_system->mutex);

		space = fil_space_get_by_name(name);

		if (space != 0) {
			ib_logf(IB_LOG_LEVEL_WARN,
				"Tablespace '%s' exists in the cache"
				" with id %lu != %lu",
				name, (ulong) space->id, (ulong) id);

			if (is_system_tablespace(id)
			    || purpose != FIL_TABLESPACE) {

				mutex_exit(&fil_system->mutex);

				return(false);
			}

			ib_logf(IB_LOG_LEVEL_WARN,
				"Freeing existing tablespace '%s' entry"
				" from the cache with id %lu",
				name, (ulong) id);

			bool	success = fil_space_free(space->id, false);
			ut_a(success);

			mutex_exit(&fil_system->mutex);
		}

	} while (space != 0);

	space = fil_space_get_by_id(id);

	if (space != 0) {
		ib_logf(IB_LOG_LEVEL_ERROR,
			"Trying to add tablespace '%s' with id %lu"
			" to the tablespace memory cache, but tablespace '%s'"
			" with id %lu already exists in the cache!",
			name, (ulong) id, space->name, (ulong) space->id);

		mutex_exit(&fil_system->mutex);

		return(false);
	}

	space = static_cast<fil_space_t*>(ut_zalloc(sizeof(*space)));

	space->name = mem_strdup(name);
	space->id = id;

 	UT_LIST_INIT(space->chain, &fil_node_t::chain);

	fil_system->tablespace_version++;
	space->tablespace_version = fil_system->tablespace_version;

	if (purpose == FIL_TABLESPACE
	    && !recv_recovery_on
	    && id > fil_system->max_assigned_id) {

		if (!fil_system->space_id_reuse_warned) {
			fil_system->space_id_reuse_warned = true;

			ib_logf(IB_LOG_LEVEL_WARN,
				"Allocated tablespace %lu, old maximum was %lu",
				(ulong) id,
				(ulong) fil_system->max_assigned_id);
		}

		fil_system->max_assigned_id = id;
	}

	space->purpose = purpose;
	space->flags = flags;
	space->is_being_truncated = false;

	space->magic_n = FIL_SPACE_MAGIC_N;

	rw_lock_create(fil_space_latch_key, &space->latch, SYNC_FSP);

	HASH_INSERT(fil_space_t, hash, fil_system->spaces, id, space);

	HASH_INSERT(fil_space_t, name_hash, fil_system->name_hash,
		    ut_fold_string(name), space);
	space->is_in_unflushed_spaces = false;

	UT_LIST_ADD_LAST(fil_system->space_list, space);

	mutex_exit(&fil_system->mutex);

	return(true);
}

/*******************************************************************//**
Assigns a new space id for a new single-table tablespace. This works simply by
incrementing the global counter. If 4 billion id's is not enough, we may need
to recycle id's.
@return true if assigned, false if not */

bool
fil_assign_new_space_id(
/*====================*/
	ulint*	space_id)	/*!< in/out: space id */
{
	ulint	id;
	bool	success;

	mutex_enter(&fil_system->mutex);

	id = *space_id;

	if (id < fil_system->max_assigned_id) {
		id = fil_system->max_assigned_id;
	}

	id++;

	if (id > (SRV_LOG_SPACE_FIRST_ID / 2) && (id % 1000000UL == 0)) {
		ib_logf(IB_LOG_LEVEL_WARN,
			"You are running out of new single-table tablespace"
			" id's. Current counter is %lu and it must not exceed"
			" %lu! To reset the counter to zero you have to dump"
			" all your tables and recreate the whole InnoDB"
			" installation.",
			(ulong) id,
			(ulong) SRV_LOG_SPACE_FIRST_ID);
	}

	success = (id < SRV_LOG_SPACE_FIRST_ID);

	if (success) {
		*space_id = fil_system->max_assigned_id = id;
	} else {
		ib_logf(IB_LOG_LEVEL_WARN,
			"You have run out of single-table tablespace id's!"
			" Current counter is %lu. To reset the counter to zero"
			" you have to dump all your tables and"
			" recreate the whole InnoDB installation.",
			(ulong) id);
		*space_id = ULINT_UNDEFINED;
	}

	mutex_exit(&fil_system->mutex);

	return(success);
}

/*******************************************************************//**
Frees a space object from the tablespace memory cache. Closes the files in
the chain but does not delete them. There must not be any pending i/o's or
flushes on the files.
@return true if success */
static
bool
fil_space_free(
/*===========*/
	ulint		id,		/* in: space id */
	bool		x_latched)	/* in: true if caller has space->latch
					in X mode */
{
	fil_space_t*	space;
	fil_space_t*	fnamespace;

	ut_ad(mutex_own(&fil_system->mutex));

	space = fil_space_get_by_id(id);

	if (!space) {
		ib_logf(IB_LOG_LEVEL_ERROR,
			"Trying to remove tablespace %lu"
			" from the cache but it is not there.",
			(ulong) id);

		return(false);
	}

	HASH_DELETE(fil_space_t, hash, fil_system->spaces, id, space);

	fnamespace = fil_space_get_by_name(space->name);
	ut_a(fnamespace);
	ut_a(space == fnamespace);

	HASH_DELETE(fil_space_t, name_hash, fil_system->name_hash,
		    ut_fold_string(space->name), space);

	if (space->is_in_unflushed_spaces) {

		ut_ad(!fil_buffering_disabled(space));
		space->is_in_unflushed_spaces = false;

		UT_LIST_REMOVE(fil_system->unflushed_spaces, space);
	}

	UT_LIST_REMOVE(fil_system->space_list, space);

	ut_a(space->magic_n == FIL_SPACE_MAGIC_N);
	ut_a(0 == space->n_pending_flushes);

	for (fil_node_t* fil_node = UT_LIST_GET_FIRST(space->chain);
	     fil_node != NULL;
	     fil_node = UT_LIST_GET_FIRST(space->chain)) {

		fil_node_free(fil_node, fil_system, space);
	}

	ut_a(0 == UT_LIST_GET_LEN(space->chain));

	if (x_latched) {
		rw_lock_x_unlock(&space->latch);
	}

	rw_lock_free(&(space->latch));

	::ut_free(space->name);
	::ut_free(space);

	return(true);
}

/*******************************************************************//**
Returns a pointer to the file_space_t that is in the memory cache
associated with a space id. The caller must lock fil_system->mutex.
@return file_space_t pointer, NULL if space not found */
UNIV_INLINE
fil_space_t*
fil_space_get_space(
/*================*/
	ulint	id)	/*!< in: space id */
{
	fil_space_t*	space;
	fil_node_t*	node;

	ut_ad(fil_system);

	space = fil_space_get_by_id(id);
	if (space == NULL) {
		return(NULL);
	}

	if (space->size == 0 && space->purpose == FIL_TABLESPACE) {
		ut_a(id != 0);

		mutex_exit(&fil_system->mutex);

		/* It is possible that the space gets evicted at this point
		before the fil_mutex_enter_and_prepare_for_io() acquires
		the fil_system->mutex. Check for this after completing the
		call to fil_mutex_enter_and_prepare_for_io(). */
		fil_mutex_enter_and_prepare_for_io(id);

		/* We are still holding the fil_system->mutex. Check if
		the space is still in memory cache. */
		space = fil_space_get_by_id(id);
		if (space == NULL) {
			return(NULL);
		}

		/* The following code must change when InnoDB supports
		multiple datafiles per tablespace. */
		ut_a(1 == UT_LIST_GET_LEN(space->chain));

		node = UT_LIST_GET_FIRST(space->chain);

		/* It must be a single-table tablespace and we have not opened
		the file yet; the following calls will open it and update the
		size fields */

		if (!fil_node_prepare_for_io(node, fil_system, space)) {
			/* The single-table tablespace can't be opened,
			because the ibd file is missing. */
			return(NULL);
		}
		fil_node_complete_io(node, fil_system, OS_FILE_READ);
	}

	return(space);
}

/*******************************************************************//**
Returns the path from the first fil_node_t found for the space ID sent.
The caller is responsible for freeing the memory allocated here for the
value returned.
@return own: A copy of fil_node_t::path, NULL if space ID is zero
or not found. */

char*
fil_space_get_first_path(
/*=====================*/
	ulint		id)	/*!< in: space id */
{
	fil_space_t*	space;
	fil_node_t*	node;
	char*		path;

	ut_ad(fil_system);
	ut_a(id);

	fil_mutex_enter_and_prepare_for_io(id);

	space = fil_space_get_space(id);

	if (space == NULL) {
		mutex_exit(&fil_system->mutex);

		return(NULL);
	}

	ut_ad(mutex_own(&fil_system->mutex));

	node = UT_LIST_GET_FIRST(space->chain);

	path = mem_strdup(node->name);

	mutex_exit(&fil_system->mutex);

	return(path);
}

/*******************************************************************//**
Returns the size of the space in pages. The tablespace must be cached in the
memory cache.
@return space size, 0 if space not found */

ulint
fil_space_get_size(
/*===============*/
	ulint	id)	/*!< in: space id */
{
	fil_space_t*	space;
	ulint		size;

	ut_ad(fil_system);
	mutex_enter(&fil_system->mutex);

	space = fil_space_get_space(id);

	size = space ? space->size : 0;

	mutex_exit(&fil_system->mutex);

	return(size);
}

/*******************************************************************//**
Returns the flags of the space. The tablespace must be cached
in the memory cache.
@return flags, ULINT_UNDEFINED if space not found */

ulint
fil_space_get_flags(
/*================*/
	ulint	id)	/*!< in: space id */
{
	fil_space_t*	space;
	ulint		flags;

	ut_ad(fil_system);

	if (!id) {
		return(0);
	}

	mutex_enter(&fil_system->mutex);

	space = fil_space_get_space(id);

	if (space == NULL) {
		mutex_exit(&fil_system->mutex);

		return(ULINT_UNDEFINED);
	}

	flags = space->flags;

	mutex_exit(&fil_system->mutex);

	return(flags);
}

/** Returns the page size of the space and whether it is compressed or not.
The tablespace must be cached in the memory cache.
@param[in]	id	space id
@param[out]	found	true if tablespace was found
@return page size */
const page_size_t
fil_space_get_page_size(
	ulint	id,
	bool*	found)
{
	const ulint	flags = fil_space_get_flags(id);

	if (flags == ULINT_UNDEFINED) {
		*found = false;
		return(page_size_t(0, 0, false));
	}

	*found = true;

	if (id == 0) {
		/* fil_space_get_flags() always returns flags=0 for space=0 */
		ut_ad(flags == 0);
		return(univ_page_size);
	}

	return(page_size_t(flags));
}

/*******************************************************************//**
Checks if the pair space, page_no refers to an existing page in a tablespace
file space. The tablespace must be cached in the memory cache.
@return true if the address is meaningful */

bool
fil_check_adress_in_tablespace(
/*===========================*/
	ulint	id,	/*!< in: space id */
	ulint	page_no)/*!< in: page number */
{
	return(fil_space_get_size(id) > page_no);
}

/****************************************************************//**
Initializes the tablespace memory cache. */

void
fil_init(
/*=====*/
	ulint	hash_size,	/*!< in: hash table size */
	ulint	max_n_open)	/*!< in: max number of open files */
{
	ut_a(fil_system == NULL);

	ut_a(hash_size > 0);
	ut_a(max_n_open > 0);

	fil_system = static_cast<fil_system_t*>(
		ut_zalloc(sizeof(*fil_system)));

	mutex_create("fil_system", &fil_system->mutex);

	fil_system->spaces = hash_create(hash_size);
	fil_system->name_hash = hash_create(hash_size);

	UT_LIST_INIT(fil_system->LRU, &fil_node_t::LRU);
	UT_LIST_INIT(fil_system->space_list, &fil_space_t::space_list);

	UT_LIST_INIT(fil_system->unflushed_spaces,
		     &fil_space_t::unflushed_spaces);

	fil_system->max_n_open = max_n_open;
}

/*******************************************************************//**
Opens all log files and system tablespace data files. They stay open until the
database server shutdown. This should be called at a server startup after the
space objects for the log and the system tablespace have been created. The
purpose of this operation is to make sure we never run out of file descriptors
if we need to read from the insert buffer or to write to the log. */

void
fil_open_log_and_system_tablespace_files(void)
/*==========================================*/
{
	fil_space_t*	space;

	mutex_enter(&fil_system->mutex);

	for (space = UT_LIST_GET_FIRST(fil_system->space_list);
	     space != NULL;
	     space = UT_LIST_GET_NEXT(space_list, space)) {

		fil_node_t*	node;

		if (fil_space_belongs_in_lru(space)) {

			continue;
		}

		for (node = UT_LIST_GET_FIRST(space->chain);
		     node != NULL;
		     node = UT_LIST_GET_NEXT(chain, node)) {

			if (!node->is_open) {
				if (!fil_node_open_file(node, fil_system,
							space)) {
					/* This func is called during server's
					startup. If some file of log or system
					tablespace is missing, the server
					can't start successfully. So we should
					assert for it. */
					ut_a(0);
				}
			}

			if (fil_system->max_n_open < 10 + fil_system->n_open) {

				ib_logf(IB_LOG_LEVEL_WARN,
					"You must raise the value of"
					" innodb_open_files in my.cnf!"
					" Remember that InnoDB keeps all"
					" log files and all system"
					" tablespace files open"
					" for the whole time mysqld is"
					" running, and needs to open also"
					" some .ibd files if the"
					" file-per-table storage model is used."
					" Current open files %lu, max allowed"
					" open files %lu.",
					(ulong) fil_system->n_open,
					(ulong) fil_system->max_n_open);
			}
		}
	}

	mutex_exit(&fil_system->mutex);
}

/*******************************************************************//**
Closes all open files. There must not be any pending i/o's or not flushed
modifications in the files. */

void
fil_close_all_files(void)
/*=====================*/
{
	fil_space_t*	space;

	mutex_enter(&fil_system->mutex);

	space = UT_LIST_GET_FIRST(fil_system->space_list);

	while (space != NULL) {
		fil_node_t*	node;
		fil_space_t*	prev_space = space;

		for (node = UT_LIST_GET_FIRST(space->chain);
		     node != NULL;
		     node = UT_LIST_GET_NEXT(chain, node)) {

			if (node->is_open) {
				fil_node_close_file(node, fil_system);
			}
		}

		space = UT_LIST_GET_NEXT(space_list, space);

		fil_space_free(prev_space->id, false);
	}

	mutex_exit(&fil_system->mutex);
}

/*******************************************************************//**
Closes the redo log files. There must not be any pending i/o's or not
flushed modifications in the files. */

void
fil_close_log_files(
/*================*/
	bool	free)	/*!< in: whether to free the memory object */
{
	fil_space_t*	space;

	mutex_enter(&fil_system->mutex);

	space = UT_LIST_GET_FIRST(fil_system->space_list);

	while (space != NULL) {
		fil_node_t*	node;
		fil_space_t*	prev_space = space;

		if (space->purpose != FIL_LOG) {
			space = UT_LIST_GET_NEXT(space_list, space);
			continue;
		}

		for (node = UT_LIST_GET_FIRST(space->chain);
		     node != NULL;
		     node = UT_LIST_GET_NEXT(chain, node)) {

			if (node->is_open) {
				fil_node_close_file(node, fil_system);
			}
		}

		space = UT_LIST_GET_NEXT(space_list, space);

		if (free) {
			fil_space_free(prev_space->id, false);
		}
	}

	mutex_exit(&fil_system->mutex);
}

/*******************************************************************//**
Sets the max tablespace id counter if the given number is bigger than the
previous value. */

void
fil_set_max_space_id_if_bigger(
/*===========================*/
	ulint	max_id)	/*!< in: maximum known id */
{
	if (max_id >= SRV_LOG_SPACE_FIRST_ID) {
		ib_logf(IB_LOG_LEVEL_FATAL,
			"Max tablespace id is too high, %lu",
			(ulong) max_id);
	}

	mutex_enter(&fil_system->mutex);

	if (fil_system->max_assigned_id < max_id) {

		fil_system->max_assigned_id = max_id;
	}

	mutex_exit(&fil_system->mutex);
}

/****************************************************************//**
Writes the flushed lsn and the latest archived log number to the page header
of the first page of a data file of the system tablespace (space 0),
which is uncompressed. */
static __attribute__((warn_unused_result))
dberr_t
fil_write_lsn_and_arch_no_to_file(
/*==============================*/
	ulint	space,		/*!< in: space to write to */
	ulint	sum_of_sizes,	/*!< in: combined size of previous files
				in space, in database pages */
	lsn_t	lsn,		/*!< in: lsn to write */
	ulint	arch_log_no __attribute__((unused)))
				/*!< in: archived log number to write */
{
	byte*	buf1;
	byte*	buf;
	dberr_t	err;

	buf1 = static_cast<byte*>(ut_malloc(2 * UNIV_PAGE_SIZE));
	buf = static_cast<byte*>(ut_align(buf1, UNIV_PAGE_SIZE));

	const page_id_t	page_id(space, sum_of_sizes);

	err = fil_read(page_id, univ_page_size, 0, univ_page_size.physical(),
		       buf);

	if (err == DB_SUCCESS) {
		mach_write_to_8(buf + FIL_PAGE_FILE_FLUSH_LSN, lsn);

		err = fil_write(page_id, univ_page_size, 0,
				univ_page_size.physical(), buf);
	}

	::ut_free(buf1);

	return(err);
}

/****************************************************************//**
Writes the flushed lsn and the latest archived log number to the page
header of the first page of each data file in the system tablespace.
@return DB_SUCCESS or error number */

dberr_t
fil_write_flushed_lsn_to_data_files(
/*================================*/
	lsn_t	lsn,		/*!< in: lsn to write */
	ulint	arch_log_no)	/*!< in: latest archived log file number */
{
	mutex_enter(&fil_system->mutex);

	for (fil_space_t* space = UT_LIST_GET_FIRST(fil_system->space_list);
	     space != NULL;
	     space = UT_LIST_GET_NEXT(space_list, space)) {

		/* We only write the lsn to all existing data files which have
		been open during the lifetime of the mysqld process; they are
		represented by the space objects in the tablespace memory
		cache. Note that all data files in the system tablespace 0
		and the UNDO log tablespaces (if separate) are always open. */

		if (space->purpose == FIL_TABLESPACE
		    && !fil_is_user_tablespace_id(space->id)) {
			ulint	sum_of_sizes = 0;

			for (fil_node_t* node = UT_LIST_GET_FIRST(space->chain);
			     node != NULL;
			     node = UT_LIST_GET_NEXT(chain, node)) {

				dberr_t		err;

				mutex_exit(&fil_system->mutex);

				err = fil_write_lsn_and_arch_no_to_file(
					space->id, sum_of_sizes, lsn,
					arch_log_no);

				if (err != DB_SUCCESS) {

					return(err);
				}

				mutex_enter(&fil_system->mutex);

				sum_of_sizes += node->size;
			}
		}
	}

	mutex_exit(&fil_system->mutex);

	return(DB_SUCCESS);
}

<<<<<<< HEAD
/*******************************************************************//**
Checks the consistency of the first data page of a tablespace
at database startup.
@retval NULL on success, or if innodb_force_recovery is set
@return pointer to an error message string */
static __attribute__((warn_unused_result))
const char*
fil_check_first_page(
/*=================*/
	const page_t*	page)		/*!< in: data page */
{
	ulint	space_id;
	ulint	flags;

	if (srv_force_recovery >= SRV_FORCE_IGNORE_CORRUPT) {
		return(NULL);
	}

	space_id = mach_read_from_4(FSP_HEADER_OFFSET + FSP_SPACE_ID + page);
	flags = mach_read_from_4(FSP_HEADER_OFFSET + FSP_SPACE_FLAGS + page);

	if (!fsp_flags_is_valid(flags)) {
		return("invalid tablespace flags");
	}

	const page_size_t	page_size(flags);

	if (univ_page_size.logical() != page_size.logical()) {
		return("innodb-page-size mismatch");
	}

	if (!space_id && !flags) {
		ulint		nonzero_bytes = univ_page_size.physical();
		const byte*	b = page;

		while (!*b && --nonzero_bytes) {
			b++;
		}

		if (!nonzero_bytes) {
			return("space header page consists of zero bytes");
		}
	}

	if (buf_page_is_corrupted(false, page, page_size)) {
		return("checksum mismatch");
	}

	if (page_get_space_id(page) == space_id
	    && page_get_page_no(page) == 0) {
		return(NULL);
	}

	return("inconsistent data in space header");
}

/*******************************************************************//**
Reads the flushed lsn and tablespace flag fields from a data
file at database startup.
@retval NULL on success, or if innodb_force_recovery is set
@return pointer to an error message string */

const char*
fil_read_first_page(
/*================*/
	os_file_t	data_file,		/*!< in: open data file */
	bool		one_read_already,	/*!< in: true when not reading
						the first data file of a
						tablespace */
	ulint*		flags,			/*!< out: tablespace flags */
	ulint*		space_id,		/*!< out: tablespace ID */
	lsn_t*		min_flushed_lsn,	/*!< out: min of flushed
						lsn values in data files */
	lsn_t*		max_flushed_lsn)	/*!< out: max of flushed
						lsn values in data files */
{
	byte*		buf;
	byte*		page;
	lsn_t		flushed_lsn;
	const char*	check_msg = NULL;

	buf = static_cast<byte*>(ut_malloc(2 * UNIV_PAGE_SIZE));

	/* Align the memory for a possible read from a raw device */

	page = static_cast<byte*>(ut_align(buf, UNIV_PAGE_SIZE));

	os_file_read(data_file, page, 0, UNIV_PAGE_SIZE);

	*flags = fsp_header_get_flags(page);

	*space_id = fsp_header_get_space_id(page);

	flushed_lsn = mach_read_from_8(page + FIL_PAGE_FILE_FLUSH_LSN);

	if (!one_read_already) {
		check_msg = fil_check_first_page(page);
	}

	ut_free(buf);

	if (check_msg) {
		return(check_msg);
	}

	if (*min_flushed_lsn > flushed_lsn) {
		*min_flushed_lsn = flushed_lsn;
	}

	if (*max_flushed_lsn < flushed_lsn) {
		*max_flushed_lsn = flushed_lsn;
	}

	return(NULL);
}

=======
>>>>>>> 111444bc
/*================ SINGLE-TABLE TABLESPACES ==========================*/

#ifndef UNIV_HOTBACKUP
/*******************************************************************//**
Increments the count of pending operation, if space is not being deleted
or truncated.
@return	true if being deleted/truncated, and operations should be skipped */

bool
fil_inc_pending_ops(
/*================*/
	ulint	id)	/*!< in: space id */
{
	fil_space_t*	space;

	mutex_enter(&fil_system->mutex);

	space = fil_space_get_by_id(id);

	if (space == NULL) {
		ib_logf(IB_LOG_LEVEL_ERROR,
			"Trying to do an operation on a dropped tablespace."
			" Name: %s,  Space ID: %lu",
			space->name, ulong(id));
	}

	bool skip_inc_pending_ops = (space == NULL
				     || space->stop_new_ops
				     || space->is_being_truncated);
	if (!skip_inc_pending_ops) {
		space->n_pending_ops++;
	}

	mutex_exit(&fil_system->mutex);

	return(skip_inc_pending_ops);
}

/*******************************************************************//**
Decrements the count of pending operations. */

void
fil_decr_pending_ops(
/*=================*/
	ulint	id)	/*!< in: space id */
{
	fil_space_t*	space;

	mutex_enter(&fil_system->mutex);

	space = fil_space_get_by_id(id);

	if (space == NULL) {
		ib_logf(IB_LOG_LEVEL_ERROR,
			"Decrementing pending operation"
			" of a dropped tablespace %lu",
			(ulong) id);
	}

	if (space != NULL) {
		space->n_pending_ops--;
	}

	mutex_exit(&fil_system->mutex);
}
#endif /* !UNIV_HOTBACKUP */

/********************************************************//**
Creates the database directory for a table if it does not exist yet. */

void
fil_create_directory_for_tablename(
/*===============================*/
	const char*	name)	/*!< in: name in the standard
				'databasename/tablename' format */
{
	const char*	namend;
	char*		path;
	ulint		len;

	len = ::strlen(fil_path_to_mysql_datadir);
	namend = strchr(name, '/');
	ut_a(namend);
	path = static_cast<char*>(ut_malloc(len + (namend - name) + 2));

	memcpy(path, fil_path_to_mysql_datadir, len);
	path[len] = '/';
	memcpy(path + len + 1, name, namend - name);
	path[len + (namend - name) + 1] = 0;

	os_normalize_path_for_win(path);

	bool	success = os_file_create_directory(path, false);
	ut_a(success);

	::ut_free(path);
}

#ifndef UNIV_HOTBACKUP
/********************************************************//**
Writes a log record about an .ibd file
create/rename/delete/truncate. */
static
void
fil_op_write_log(
/*=============*/
	mlog_id_t	type,		/*!< in: MLOG_FILE_CREATE,
					MLOG_FILE_CREATE2,
					MLOG_FILE_DELETE, or
					MLOG_FILE_RENAME */
	ulint		space_id,	/*!< in: space id */
	ulint		log_flags,	/*!< in: redo log flags (stored
					in the page number field) */
	ulint		flags,		/*!< in: compressed page size
					and file format
					if type==MLOG_FILE_CREATE2, or 0 */
	const char*	name,		/*!< in: table name in the familiar
					'databasename/tablename' format, or
					the file path in the case of
					MLOG_FILE_DELETE */
	const char*	new_name,	/*!< in: if type is MLOG_FILE_RENAME,
					the new table name in the
					'databasename/tablename' format */
	mtr_t*		mtr)		/*!< in/out: mini-transaction handle */
{
	byte*		log_ptr;
	ulint		len;

	log_ptr = mlog_open(mtr, 11 + 2 + 1);

	if (log_ptr == NULL) {
		/* Logging in mtr is switched off during crash recovery:
		in that case mlog_open returns NULL */
		return;
	}

	log_ptr = mlog_write_initial_log_record_for_file_op(
		type, space_id, log_flags, log_ptr, mtr);

	if (type == MLOG_FILE_CREATE2) {
		mach_write_to_4(log_ptr, flags);
		log_ptr += 4;
	}
	/* Let us store the strings as null-terminated for easier readability
	and handling */

	len = ::strlen(name) + 1;

	mach_write_to_2(log_ptr, len);
	log_ptr += 2;
	mlog_close(mtr, log_ptr);

	mlog_catenate_string(mtr, (byte*) name, len);

	if (type == MLOG_FILE_RENAME) {
		len = ::strlen(new_name) + 1;
		log_ptr = mlog_open(mtr, 2 + len);
		ut_a(log_ptr);
		mach_write_to_2(log_ptr, len);
		log_ptr += 2;
		mlog_close(mtr, log_ptr);

		mlog_catenate_string(mtr, (byte*) new_name, len);
	}
}
#endif

/********************************************************//**
Recreates table indexes by applying
TRUNCATE log record during recovery.
@return DB_SUCCESS or error code */

dberr_t
fil_recreate_table(
/*===============*/
	ulint		space_id,	/*!< in: space id */
	ulint		format_flags,	/*!< in: page format */
	ulint		flags,		/*!< in: tablespace flags */
	const char*	name,		/*!< in: table name */
	truncate_t&	truncate)	/*!< in: The information of
					TRUNCATE log record */
{
	dberr_t			err = DB_SUCCESS;
	bool			found;
	const page_size_t	page_size(fil_space_get_page_size(space_id,
								  &found));

	if (!found) {
		ib_logf(IB_LOG_LEVEL_INFO,
			"Missing .ibd file for table '%s' with tablespace %lu",
			name, space_id);
		return(DB_ERROR);
	}

	ut_ad(!truncate_t::s_fix_up_active);
	truncate_t::s_fix_up_active = true;

	/* Step-1: Scan for active indexes from REDO logs and drop
	all the indexes using low level function that take root_page_no
	and space-id. */
	truncate.drop_indexes(space_id);

	/* Step-2: Scan for active indexes and re-create them. */
	err = truncate.create_indexes(
		name, space_id, page_size, flags, format_flags);
	if (err != DB_SUCCESS) {
		ib_logf(IB_LOG_LEVEL_INFO,
			"Failed to create indexes for the table '%s' with"
			" tablespace %lu while fixing up truncate action",
			name, space_id);
		return(err);
	}

	truncate_t::s_fix_up_active = false;

	return(err);
}

/********************************************************//**
Recreates the tablespace and table indexes by applying
TRUNCATE log record during recovery.
@return DB_SUCCESS or error code */

dberr_t
fil_recreate_tablespace(
/*====================*/
	ulint		space_id,	/*!< in: space id */
	ulint		format_flags,	/*!< in: page format */
	ulint		flags,		/*!< in: tablespace flags */
	const char*	name,		/*!< in: table name */
	truncate_t&	truncate,	/*!< in: The information of
					TRUNCATE log record */
	lsn_t		recv_lsn)	/*!< in: the end LSN of
						the log record */
{
	dberr_t		err = DB_SUCCESS;
	mtr_t		mtr;

	ut_ad(!truncate_t::s_fix_up_active);
	truncate_t::s_fix_up_active = true;

	/* Step-1: Invalidate buffer pool pages belonging to the tablespace
	to re-create. */
	buf_LRU_flush_or_remove_pages(space_id, BUF_REMOVE_ALL_NO_WRITE, 0);

	/* Remove all insert buffer entries for the tablespace */
	ibuf_delete_for_discarded_space(space_id);

	/* Step-2: truncate tablespace (reset the size back to original or
	default size) of tablespace. */
	err = truncate.truncate(
		space_id, truncate.get_dir_path(), name, flags, true);

	if (err != DB_SUCCESS) {

		ib_logf(IB_LOG_LEVEL_INFO,
			"Cannot access .ibd file for table '%s' with"
			" tablespace %lu while truncating", name, space_id);
		return(DB_ERROR);
	}

	bool			found;
	const page_size_t&	page_size =
		fil_space_get_page_size(space_id, &found);

	if (!found) {
		ib_logf(IB_LOG_LEVEL_INFO,
			"Missing .ibd file for table '%s' with tablespace %lu",
			name, space_id);
		return(DB_ERROR);
	}

	/* Step-3: Initialize Header. */
	if (page_size.is_compressed()) {
		byte*	buf;
		page_t*	page;

		buf = static_cast<byte*>(ut_zalloc(3 * UNIV_PAGE_SIZE));

		/* Align the memory for file i/o */
		page = static_cast<byte*>(ut_align(buf, UNIV_PAGE_SIZE));

		flags = fsp_flags_set_page_size(flags, UNIV_PAGE_SIZE);

		fsp_header_init_fields(page, space_id, flags);

		mach_write_to_4(
			page + FIL_PAGE_ARCH_LOG_NO_OR_SPACE_ID, space_id);

		page_zip_des_t  page_zip;
		page_zip_set_size(&page_zip, page_size.physical());
		page_zip.data = page + UNIV_PAGE_SIZE;

#ifdef UNIV_DEBUG
		page_zip.m_start =
#endif /* UNIV_DEBUG */
		page_zip.m_end = page_zip.m_nonempty = page_zip.n_blobs = 0;
		buf_flush_init_for_writing(page, &page_zip, 0);

		err = fil_write(page_id_t(space_id, 0), page_size, 0,
				page_size.physical(), page_zip.data);

		::ut_free(buf);

		if (err != DB_SUCCESS) {
			ib_logf(IB_LOG_LEVEL_INFO,
				"Failed to clean header of the table '%s' with"
				" tablespace %lu", name, space_id);
			return(err);
		}
	}

	mtr_start(&mtr);
	/* Don't log the operation while fixing up table truncate operation
	as crash at this level can still be sustained with recovery restarting
	from last checkpoint. */
	mtr_set_log_mode(&mtr, MTR_LOG_NO_REDO);

	/* Initialize the first extent descriptor page and
	the second bitmap page for the new tablespace. */
	fsp_header_init(space_id, FIL_IBD_FILE_INITIAL_SIZE, &mtr);
	mtr_commit(&mtr);

	/* Step-4: Re-Create Indexes to newly re-created tablespace.
	This operation will restore tablespace back to what it was
	when it was created during CREATE TABLE. */
	err = truncate.create_indexes(
		name, space_id, page_size, flags, format_flags);
	if (err != DB_SUCCESS) {
		return(err);
	}

	/* Step-5: Write new created pages into ibd file handle and
	flush it to disk for the tablespace, in case i/o-handler thread
	deletes the bitmap page from buffer. */
	mtr_start(&mtr);

	mtr_set_log_mode(&mtr, MTR_LOG_NO_REDO);

	mutex_enter(&fil_system->mutex);

	fil_space_t*	space = fil_space_get_by_id(space_id);

	mutex_exit(&fil_system->mutex);

	fil_node_t*	node = UT_LIST_GET_FIRST(space->chain);

	for (ulint page_no = 0; page_no < node->size; ++page_no) {

		const page_id_t	cur_page_id(space_id, page_no);

		buf_block_t*	block = buf_page_get(cur_page_id, page_size,
						     RW_X_LATCH, &mtr);

		byte*	page = buf_block_get_frame(block);

		if (!fsp_flags_is_compressed(flags)) {

			ut_ad(!page_size.is_compressed());

			buf_flush_init_for_writing(page, NULL, recv_lsn);

			err = fil_write(cur_page_id, page_size, 0,
					page_size.physical(), page);
		} else {
			ut_ad(page_size.is_compressed());

			/* We don't want to rewrite empty pages. */

			if (fil_page_get_type(page) != 0) {
				page_zip_des_t*  page_zip =
					buf_block_get_page_zip(block);

				buf_flush_init_for_writing(
					page, page_zip, recv_lsn);

				err = fil_write(cur_page_id, page_size, 0,
						page_size.physical(),
						page_zip->data);
			} else {
#ifdef UNIV_DEBUG
				const byte*	data = block->page.zip.data;

				/* Make sure that the page is really empty */
				for (ulint i = 0;
				     i < page_size.physical();
				     ++i) {

					ut_a(data[i] == 0);
				}
#endif /* UNIV_DEBUG */
			}
		}

		if (err != DB_SUCCESS) {
			ib_logf(IB_LOG_LEVEL_INFO,
				"Cannot write page %lu into a .ibd file for"
				" table '%s' with tablespace %lu",
				page_no, name, space_id);
		}
	}

	mtr_commit(&mtr);

	truncate_t::s_fix_up_active = false;

	return(err);
}

/*******************************************************************//**
Parses the body of a log record written about an .ibd file operation. That is,
the log record part after the standard (type, space id, page no) header of the
log record.

If desired, also replays the delete or rename operation if the .ibd file
exists and the space id in it matches. Replays the create operation if a file
at that path does not exist yet. If the database directory for the file to be
created does not exist, then we create the directory, too.

Note that ibbackup --apply-log sets fil_path_to_mysql_datadir to point to the
datadir that we should use in replaying the file operations.

InnoDB recovery does not replay these fully since it always sets the space id
to zero. But ibbackup does replay them.  TODO: If remote tablespaces are used,
ibbackup will only create tables in the default directory since MLOG_FILE_CREATE
and MLOG_FILE_CREATE2 only know the tablename, not the path.

@return end of log record, or NULL if the record was not completely
contained between ptr and end_ptr */

byte*
fil_op_log_parse_or_replay(
/*=======================*/
	byte*		ptr,		/*!< in/out: buffer containing the log
					record body, or an initial segment
					of it, if the record does not fire
					completely between ptr and end_ptr */
	const byte*	end_ptr,	/*!< in: buffer end */
	ulint		type,		/*!< in: the type of this log record */
	ulint		space_id,	/*!< in: the space id of the tablespace
					in question */
	ulint		log_flags,	/*!< in: redo log flags
					(stored in the page number parameter) */
	lsn_t		recv_lsn,	/*!< in: the end LSN of log record */
	bool		parse_only)	/*!< in: if true, parse the
					log record don't replay it. */
{
	const char*	name;
	ulint		name_len;
	ulint		tablespace_flags = 0;
	ulint		new_name_len;
	const char*	new_name = NULL;

	/* Step-1: Parse the log records. */

	/* Step-1a: Parse flags and name of table.
	Other fields (type, space-id, page-no) are parsed before
	invocation of this function */
	if (type == MLOG_FILE_CREATE2) {
		if (end_ptr < ptr + 4) {

			return(NULL);
		}

		tablespace_flags = mach_read_from_4(ptr);
		ptr += 4;
	}

	if (end_ptr < ptr + 2) {
		return(NULL);
	}

	name_len = mach_read_from_2(ptr);
	ptr += 2;
	if (end_ptr < ptr + name_len) {
		return(NULL);
	}

	name = (const char*) ptr;
	ptr += name_len;
	ut_ad(::strlen(name) == name_len - 1);

	/* Step-1b: Parse remaining field in type specific form. */
	if (type == MLOG_FILE_RENAME) {

		if (end_ptr < ptr + 2) {
			return(NULL);
		}

		new_name_len = mach_read_from_2(ptr);
		ptr += 2;

		if (end_ptr < ptr + new_name_len) {
			return(NULL);
		}

		new_name = (const char*) ptr;
		ptr += new_name_len;
		ut_ad(::strlen(new_name) == new_name_len - 1);
	}

	/* Condition to check if replay of log record is demanded by caller. */
	if (parse_only) {
		return(ptr);
	}

	/* Step-2: Replay log records. */

	/* MLOG_FILE_XXXX ops are not carried out on system tablespaces. */
	ut_ad(!is_system_tablespace(space_id));

	/* Let us try to perform the file operation, if sensible. Note that
	ibbackup has at this stage already read in all space id info to the
	fil0fil.cc data structures.

	NOTE that our algorithm is not guaranteed to work correctly if there
	were renames of tables during the backup. See ibbackup code for more
	on the problem. */

	switch (type) {
	case MLOG_FILE_DELETE:
		if (fil_tablespace_exists_in_mem(space_id)) {
			dberr_t	err = fil_delete_tablespace(
				space_id, BUF_REMOVE_FLUSH_NO_WRITE);
			ut_a(err == DB_SUCCESS);
		}

		break;

	case MLOG_FILE_RENAME:
		/* In order to replay the rename, the following must hold:
		* The new name is not already used.
		* A tablespace is open in memory with the old name.
		* The space ID for that tablepace matches this log entry.
		This will prevent unintended renames during recovery. */

		if (fil_get_space_id_for_table(new_name) == ULINT_UNDEFINED
		    && space_id == fil_get_space_id_for_table(name)) {
			/* Create the database directory for the new name, if
			it does not exist yet */
			fil_create_directory_for_tablename(new_name);

			if (!fil_rename_tablespace(name, space_id,
						   new_name, NULL)) {
				ut_error;
			}
		}

		break;

	case MLOG_FILE_CREATE:
	case MLOG_FILE_CREATE2:
		if (fil_tablespace_exists_in_mem(space_id)) {
			/* Do nothing */
		} else if (fil_get_space_id_for_table(name)
			   != ULINT_UNDEFINED) {
			/* Do nothing */
		} else if (log_flags & MLOG_FILE_FLAG_TEMP) {
			/* Temporary table, do nothing */
		} else {
			/* Create the database directory for name, if it does
			not exist yet */
			fil_create_directory_for_tablename(name);

			if (fil_create_new_single_table_tablespace(
				    space_id, name, NULL, tablespace_flags,
				    DICT_TF2_USE_FILE_PER_TABLE,
				    FIL_IBD_FILE_INITIAL_SIZE) != DB_SUCCESS) {
				ut_error;
			}
		}

		break;

	default:
		ut_error;
	}

	return(ptr);
}

/** File operations for tablespace */
enum fil_operation_t {
	FIL_OPERATION_DELETE,	/*!< delete a single-table tablespace */
	FIL_OPERATION_CLOSE,	/*!< close a single-table tablespace */
	FIL_OPERATION_TRUNCATE	/*!< truncate a single-table tablespace */
};

/*******************************************************************//**
Check for change buffer merges.
@return 0 if no merges else count + 1. */
static
ulint
fil_ibuf_check_pending_ops(
/*=======================*/
	fil_space_t*	space,	/*!< in/out: Tablespace to check */
	ulint		count)	/*!< in: number of attempts so far */
{
	ut_ad(mutex_own(&fil_system->mutex));

	if (space != 0 && space->n_pending_ops != 0) {

		if (count > 5000) {
			ib_logf(IB_LOG_LEVEL_WARN,
				"Trying to close/delete/truncate tablespace"
				" '%s' but there are %lu pending change"
				" buffer merges on it.",
				space->name,
				(ulong) space->n_pending_ops);
		}

		return(count + 1);
	}

	return(0);
}

/*******************************************************************//**
Check for pending IO.
@return 0 if no pending else count + 1. */
static
ulint
fil_check_pending_io(
/*=================*/
	fil_operation_t	operation,	/*!< in: File operation */
	fil_space_t*	space,		/*!< in/out: Tablespace to check */
	fil_node_t**	node,		/*!< out: Node in space list */
	ulint		count)		/*!< in: number of attempts so far */
{
	ut_ad(mutex_own(&fil_system->mutex));
	ut_a(space->n_pending_ops == 0);

	switch (operation) {
	case FIL_OPERATION_DELETE:
	case FIL_OPERATION_CLOSE:
		break;
	case FIL_OPERATION_TRUNCATE:
		space->is_being_truncated = true;
		break;
	}

	/* The following code must change when InnoDB supports
	multiple datafiles per tablespace. */
	ut_a(UT_LIST_GET_LEN(space->chain) == 1);

	*node = UT_LIST_GET_FIRST(space->chain);

	if (space->n_pending_flushes > 0 || (*node)->n_pending > 0) {

		ut_a(!(*node)->being_extended);

		if (count > 1000) {
			ib_logf(IB_LOG_LEVEL_WARN,
				"Trying to delete/close/truncate tablespace"
				" '%s' but there are %lu flushes"
				" and %lu pending i/o's on it.",
				space->name,
				(ulong) space->n_pending_flushes,
				(ulong) (*node)->n_pending);
		}

		return(count + 1);
	}

	return(0);
}

/*******************************************************************//**
Check pending operations on a tablespace.
@return DB_SUCCESS or error failure. */
static
dberr_t
fil_check_pending_operations(
/*=========================*/
	ulint		id,		/*!< in: space id */
	fil_operation_t	operation,	/*!< in: File operation */
	fil_space_t**	space,		/*!< out: tablespace instance
					in memory */
	char**		path)		/*!< out/own: tablespace path */
{
	ulint		count = 0;

	ut_a(!is_system_tablespace(id));
	ut_ad(space);

	*space = 0;

	mutex_enter(&fil_system->mutex);
	fil_space_t* sp = fil_space_get_by_id(id);
	if (sp) {
		sp->stop_new_ops = true;
	}
	mutex_exit(&fil_system->mutex);

	/* Check for pending change buffer merges. */

	do {
		mutex_enter(&fil_system->mutex);

		sp = fil_space_get_by_id(id);

		count = fil_ibuf_check_pending_ops(sp, count);

		mutex_exit(&fil_system->mutex);

		if (count > 0) {
			os_thread_sleep(20000);
		}

	} while (count > 0);

	/* Check for pending IO. */

	*path = 0;

	do {
		mutex_enter(&fil_system->mutex);

		sp = fil_space_get_by_id(id);

		if (sp == NULL) {
			mutex_exit(&fil_system->mutex);
			return(DB_TABLESPACE_NOT_FOUND);
		}

		fil_node_t*	node;

		count = fil_check_pending_io(operation, sp, &node, count);

		if (count == 0) {
			*path = mem_strdup(node->name);
		}

		mutex_exit(&fil_system->mutex);

		if (count > 0) {
			os_thread_sleep(20000);
		}

	} while (count > 0);

	ut_ad(sp);

	*space = sp;
	return(DB_SUCCESS);
}

/*******************************************************************//**
Closes a single-table tablespace. The tablespace must be cached in the
memory cache. Free all pages used by the tablespace.
@return DB_SUCCESS or error */

dberr_t
fil_close_tablespace(
/*=================*/
	trx_t*		trx,	/*!< in/out: Transaction covering the close */
	ulint		id)	/*!< in: space id */
{
	char*		path = 0;
	fil_space_t*	space = 0;
	dberr_t		err;

	ut_a(!is_system_tablespace(id));

	err = fil_check_pending_operations(id, FIL_OPERATION_CLOSE,
					   &space, &path);

	if (err != DB_SUCCESS) {
		return(err);
	}

	ut_a(space);
	ut_a(path != 0);

	rw_lock_x_lock(&space->latch);

#ifndef UNIV_HOTBACKUP
	/* Invalidate in the buffer pool all pages belonging to the
	tablespace. Since we have set space->stop_new_ops = true, readahead
	or ibuf merge can no longer read more pages of this tablespace to the
	buffer pool. Thus we can clean the tablespace out of the buffer pool
	completely and permanently. The flag stop_new_ops also prevents
	fil_flush() from being applied to this tablespace. */

	buf_LRU_flush_or_remove_pages(id, BUF_REMOVE_FLUSH_WRITE, trx);
#endif /* UNIV_HOTBACKUP */

	mutex_enter(&fil_system->mutex);

	/* If the free is successful, the X lock will be released before
	the space memory data structure is freed. */

	if (!fil_space_free(id, true)) {
		rw_lock_x_unlock(&space->latch);
		err = DB_TABLESPACE_NOT_FOUND;
	} else {
		err = DB_SUCCESS;
	}

	mutex_exit(&fil_system->mutex);

	/* If it is a delete then also delete any generated files, otherwise
	when we drop the database the remove directory will fail. */

	char*	cfg_name = fil_make_filepath(path, NULL, CFG, false);
	if (cfg_name != NULL) {
		os_file_delete_if_exists(innodb_data_file_key, cfg_name, NULL);
		::ut_free(cfg_name);
	}

	::ut_free(path);

	return(err);
}

/*******************************************************************//**
Deletes a single-table tablespace. The tablespace must be cached in the
memory cache.
@return DB_SUCCESS or error */

dberr_t
fil_delete_tablespace(
/*==================*/
	ulint		id,		/*!< in: space id */
	buf_remove_t	buf_remove)	/*!< in: specify the action to take
					on the tables pages in the buffer
					pool */
{
	char*		path = 0;
	fil_space_t*	space = 0;

	ut_a(!is_system_tablespace(id));

	dberr_t err = fil_check_pending_operations(
		id, FIL_OPERATION_DELETE, &space, &path);

	if (err != DB_SUCCESS) {

		ib_logf(IB_LOG_LEVEL_ERROR,
			"Cannot delete tablespace %lu because it is not"
			" found in the tablespace memory cache.",
			(ulong) id);

		return(err);
	}

	ut_a(space);
	ut_a(path != 0);

	/* Important: We rely on the data dictionary mutex to ensure
	that a race is not possible here. It should serialize the tablespace
	drop/free. We acquire an X latch only to avoid a race condition
	when accessing the tablespace instance via:

	  fsp_get_available_space_in_free_extents().

	There our main motivation is to reduce the contention on the
	dictionary mutex. */

	rw_lock_x_lock(&space->latch);

#ifndef UNIV_HOTBACKUP
	/* IMPORTANT: Because we have set space::stop_new_ops there
	can't be any new ibuf merges, reads or flushes. We are here
	because node::n_pending was zero above. However, it is still
	possible to have pending read and write requests:

	A read request can happen because the reader thread has
	gone through the ::stop_new_ops check in buf_page_init_for_read()
	before the flag was set and has not yet incremented ::n_pending
	when we checked it above.

	A write request can be issued any time because we don't check
	the ::stop_new_ops flag when queueing a block for write.

	We deal with pending write requests in the following function
	where we'd minimally evict all dirty pages belonging to this
	space from the flush_list. Not that if a block is IO-fixed
	we'll wait for IO to complete.

	To deal with potential read requests by checking the
	::stop_new_ops flag in fil_io() */

	buf_LRU_flush_or_remove_pages(id, buf_remove, 0);

#endif /* !UNIV_HOTBACKUP */

	/* If it is a delete then also delete any generated files, otherwise
	when we drop the database the remove directory will fail. */
	{
		char*	cfg_name = fil_make_filepath(path, NULL, CFG, false);
		if (cfg_name != NULL) {
			os_file_delete_if_exists(innodb_data_file_key, cfg_name, NULL);
			::ut_free(cfg_name);
		}
	}

	/* Delete the link file pointing to the ibd file we are deleting. */
	if (FSP_FLAGS_HAS_DATA_DIR(space->flags)) {
		RemoteDatafile::delete_link_file(space->name);
	}

	mutex_enter(&fil_system->mutex);

	/* Double check the sanity of pending ops after reacquiring
	the fil_system::mutex. */
	if (fil_space_get_by_id(id)) {
		ut_a(space->n_pending_ops == 0);
		ut_a(UT_LIST_GET_LEN(space->chain) == 1);
		fil_node_t* node = UT_LIST_GET_FIRST(space->chain);
		ut_a(node->n_pending == 0);
	}

	if (!fil_space_free(id, true)) {
		err = DB_TABLESPACE_NOT_FOUND;
	}

	mutex_exit(&fil_system->mutex);

	if (err != DB_SUCCESS) {
		rw_lock_x_unlock(&space->latch);
	} else if (!os_file_delete(innodb_data_file_key, path)
		   && !os_file_delete_if_exists(
			innodb_data_file_key, path, NULL)) {

		/* Note: This is because we have removed the
		tablespace instance from the cache. */

		err = DB_IO_ERROR;
	}

	if (err == DB_SUCCESS) {
#ifndef UNIV_HOTBACKUP
		/* Write a log record about the deletion of the .ibd
		file, so that ibbackup can replay it in the
		--apply-log phase. We use a dummy mtr and the familiar
		log write mechanism. */
		mtr_t		mtr;

		/* When replaying the operation in ibbackup, do not try
		to write any log record */
		mtr_start(&mtr);

		fil_op_write_log(MLOG_FILE_DELETE, id, 0, 0, path, NULL, &mtr);
		mtr_commit(&mtr);
#endif /* UNIV_HOTBACKUP */

		err = DB_SUCCESS;
	}

	::ut_free(path);

	return(err);
}

/** Check if an index tree is freed by checking a descriptor bit of
index root page.
@param[in]	space_id	space id
@param[in]	root_page_no	root page no of an index tree
@param[in]	page_size	page size
@return true if the index tree is freed */
bool
fil_index_tree_is_freed(
	ulint			space_id,
	ulint			root_page_no,
	const page_size_t&	page_size)
{
	rw_lock_t*	latch;
	mtr_t		mtr;
	xdes_t*		descr;

	latch = fil_space_get_latch(space_id, NULL);

	mtr_start(&mtr);
	mtr_x_lock(latch, &mtr);

	descr = xdes_get_descriptor(space_id, root_page_no, page_size, &mtr);

	if (descr == NULL
	    || (descr != NULL
		&& xdes_get_bit(descr, XDES_FREE_BIT,
			root_page_no % FSP_EXTENT_SIZE)) == TRUE) {

		mtr_commit(&mtr);
		/* The tree has already been freed */
		return(true);
	}
	mtr_commit(&mtr);

	return(false);
}

/*******************************************************************//**
Prepare for truncating a single-table tablespace.
1) Check pending operations on a tablespace;
2) Remove all insert buffer entries for the tablespace;
@return DB_SUCCESS or error */

dberr_t
fil_prepare_for_truncate(
/*=====================*/
	ulint	id)		/*!< in: space id */
{
	char*		path = 0;
	fil_space_t*	space = 0;

	ut_a(!is_system_tablespace(id));

	dberr_t	err = fil_check_pending_operations(
		id, FIL_OPERATION_TRUNCATE, &space, &path);

	::ut_free(path);

	if (err == DB_TABLESPACE_NOT_FOUND) {
		ib_logf(IB_LOG_LEVEL_ERROR,
			"Cannot truncate tablespace %lu because it is"
			" not found in the tablespace memory cache.",
			(ulong) id);
	}

	return(err);
}

/**********************************************************************//**
Reinitialize the original tablespace header with the same space id
for single tablespace */

void
fil_reinit_space_header(
/*====================*/
	ulint		id,	/*!< in: space id */
	ulint		size)	/*!< in: size in blocks */
{
	ut_a(!is_system_tablespace(id));

	/* Invalidate in the buffer pool all pages belonging
	to the tablespace */
	buf_LRU_flush_or_remove_pages(id, BUF_REMOVE_ALL_NO_WRITE, 0);

	/* Remove all insert buffer entries for the tablespace */
	ibuf_delete_for_discarded_space(id);

	mutex_enter(&fil_system->mutex);

	fil_space_t*	space = fil_space_get_by_id(id);

	/* The following code must change when InnoDB supports
	multiple datafiles per tablespace. */
	ut_a(UT_LIST_GET_LEN(space->chain) == 1);

	fil_node_t*	node = UT_LIST_GET_FIRST(space->chain);

	space->size = node->size = size;

	mutex_exit(&fil_system->mutex);

	mtr_t	mtr;

	mtr_start(&mtr);

	fsp_header_init(id, size, &mtr);

	mtr_commit(&mtr);
}

/*******************************************************************//**
Returns true if a single-table tablespace is being deleted.
@return true if being deleted */

bool
fil_tablespace_is_being_deleted(
/*============================*/
	ulint		id)	/*!< in: space id */
{
	fil_space_t*	space;
	bool		is_being_deleted;

	mutex_enter(&fil_system->mutex);

	space = fil_space_get_by_id(id);

	ut_a(space != NULL);

	is_being_deleted = (space->stop_new_ops && !space->is_being_truncated);

	mutex_exit(&fil_system->mutex);

	return(is_being_deleted);
}

#ifndef UNIV_HOTBACKUP
/*******************************************************************//**
Discards a single-table tablespace. The tablespace must be cached in the
memory cache. Discarding is like deleting a tablespace, but

 1. We do not drop the table from the data dictionary;

 2. We remove all insert buffer entries for the tablespace immediately;
    in DROP TABLE they are only removed gradually in the background;

 3. Free all the pages in use by the tablespace.
@return DB_SUCCESS or error */

dberr_t
fil_discard_tablespace(
/*===================*/
	ulint	id)	/*!< in: space id */
{
	dberr_t	err;

	switch (err = fil_delete_tablespace(id, BUF_REMOVE_ALL_NO_WRITE)) {
	case DB_SUCCESS:
		break;

	case DB_IO_ERROR:
		ib_logf(IB_LOG_LEVEL_WARN,
			"While deleting tablespace %lu in DISCARD TABLESPACE."
			" File rename/delete failed: %s",
			(ulong) id, ut_strerr(err));
		break;

	case DB_TABLESPACE_NOT_FOUND:
		ib_logf(IB_LOG_LEVEL_WARN,
			"Cannot delete tablespace %lu in DISCARD"
			" TABLESPACE. %s",
			(ulong) id, ut_strerr(err));
		break;

	default:
		ut_error;
	}

	/* Remove all insert buffer entries for the tablespace */

	ibuf_delete_for_discarded_space(id);

	return(err);
}
#endif /* !UNIV_HOTBACKUP */

/*******************************************************************//**
Renames the memory cache structures of a single-table tablespace.
@return true if success */
static
bool
fil_rename_tablespace_in_mem(
/*=========================*/
	fil_space_t*	space,	/*!< in: tablespace memory object */
	fil_node_t*	node,	/*!< in: file node of that tablespace */
	const char*	new_name,	/*!< in: new name */
	const char*	new_path)	/*!< in: new file path */
{
	fil_space_t*	space2;
	const char*	old_name	= space->name;

	ut_ad(mutex_own(&fil_system->mutex));

	space2 = fil_space_get_by_name(old_name);
	if (space != space2) {
		ib_logf(IB_LOG_LEVEL_ERROR,
			"Cannot find %s in tablespace memory cache",
			old_name);

		return(false);
	}

	space2 = fil_space_get_by_name(new_name);
	if (space2 != NULL) {
		ib_logf(IB_LOG_LEVEL_ERROR,
			"%s is already in tablespace memory cache",
			new_name);

		return(false);
	}

	HASH_DELETE(fil_space_t, name_hash, fil_system->name_hash,
		    ut_fold_string(space->name), space);
	::ut_free(space->name);
	::ut_free(node->name);

	space->name = mem_strdup(new_name);
	node->name = mem_strdup(new_path);

	HASH_INSERT(fil_space_t, name_hash, fil_system->name_hash,
		    ut_fold_string(new_name), space);
	return(true);
}

/*******************************************************************//**
Allocates and builds a file name from a path, a table or tablespace name
and a suffix. The string must be freed by caller with ut_free().
@param[in] path NULL or the direcory path or the full path and filename.
@param[in] name NULL if path is full, or Table/Tablespace name
@param[in] suffix NULL or the file extention to use.
@param[in] trim_name true if the last name on the path should be trimmed.
@return own: file name */

char*
fil_make_filepath(
	const char*	path,
	const char*	name,
	ib_extention	ext,
	bool		trim_name)
{
	/* The path may contain the basename of the file, if so we do not
	need the name.  If the path is NULL, we can use the default path,
	but there needs to be a name. */
	ut_ad(path != NULL || name != NULL);

	/* If we are going to strip a name off the path, there better be a
	path and a new name to put back on. */
	ut_ad(!trim_name || (path != NULL && name != NULL));

	ulint	len		= 0;	/* current length */
	ulint	path_len	= (path ? ::strlen(path)
				  : ::strlen(fil_path_to_mysql_datadir));
	ulint	name_len	= (name ? ::strlen(name) : 0);
	const char* suffix	= dot_ext[ext];
	ulint	suffix_len	= ::strlen(suffix);
	ulint	full_len	= path_len + 1 + name_len + suffix_len + 1;

	char*	full_name = static_cast<char*>(ut_malloc(full_len));
	if (full_name == NULL) {
		return NULL;
	}

	::memcpy(full_name, (path ? path : fil_path_to_mysql_datadir),
		 path_len);
	len = path_len;
	full_name[len] = '\0';

	os_normalize_path_for_win(full_name);

	if (trim_name) {
		/* Find the offset of the last DIR separator and set it to
		null in order to strip off the old basename from this path. */
		char* last_dir_sep = strrchr(full_name, OS_PATH_SEPARATOR);
		if (last_dir_sep) {
			last_dir_sep[0] = '\0';
			len = ::strlen(full_name);
		}
	}

	if (name != NULL) {
		if (len && full_name[len - 1] != OS_PATH_SEPARATOR) {
			/* Add a DIR separator */
			full_name[len] = OS_PATH_SEPARATOR;
			full_name[len + 1] = '\0';
			len++;
		}

		::memcpy(&full_name[len], name, name_len);
		len += name_len;
		full_name[len] = '\0';

		/* The name might be like "dbname/tablename".
		So we have to do this again. */
		os_normalize_path_for_win(full_name);
	}

	/* Make sure that the specified suffix is at the end of the filepath
	string provided. This assumes that the suffix starts with '.'.
	If the first char of the suffix is found in the filepath at the same
	length as the suffix from the end, then we will assume that there is
	a previous suffix that needs to be replaced. */
	if (suffix != NULL) {
		ut_ad(len < full_len);  /* Need room for the trailing null byte. */

		if ((len > suffix_len)
		   && (full_name[len - suffix_len] == suffix[0])) {
			/* Another suffix exists, make it the one requested. */
			memcpy(&full_name[len - suffix_len], suffix, suffix_len);

		} else {
			/* No previous suffix, add it. */
			ut_ad(len + suffix_len < full_len);
			memcpy(&full_name[len], suffix, suffix_len);
			full_name[len + suffix_len] = '\0';
		}
	}

	return(full_name);
}

/*******************************************************************//**
Renames a single-table tablespace. The tablespace must be cached in the
tablespace memory cache.
@return true if success */

bool
fil_rename_tablespace(
/*==================*/
	const char*	old_name_in,	/*!< in: old table name in the
					standard databasename/tablename
					format of InnoDB, or NULL if we
					do the rename based on the space
					id only */
	ulint		id,		/*!< in: space id */
	const char*	new_name,	/*!< in: new table name in the
					standard databasename/tablename
					format of InnoDB */
	const char*	new_path_in)	/*!< in: new full datafile path
					if the tablespace is remotely
					located, or NULL if it is located
					in the normal data directory. */
{
	bool		success = false;
	bool		sleep = false;
	bool		flush = false;
	fil_space_t*	space;
	fil_node_t*	node;
	ulint		count		= 0;
	char*		new_path = NULL;
	char*		old_name = NULL;
	char*		old_path = NULL;
	const char*	not_given	= "(name not specified)";

	ut_a(id != 0);

retry:
	count++;

	if (!(count % 1000)) {
		ib_logf(IB_LOG_LEVEL_WARN,
			"Problems renaming %s to %s, %lu iterations",
			old_name_in ? old_name_in : not_given,
			new_name, (ulong) count);
	}

	mutex_enter(&fil_system->mutex);

	space = fil_space_get_by_id(id);

	DBUG_EXECUTE_IF("fil_rename_tablespace_failure_1", space = NULL; );

	if (space == NULL) {
		ib_logf(IB_LOG_LEVEL_ERROR,
			"Cannot find space id %lu in the tablespace"
			" memory cache, though the table '%s' in a"
			" rename operation should have that id.",
			(ulong) id, old_name_in ? old_name_in : not_given);
		goto func_exit;
	}

	if (count > 25000) {
		space->stop_ios = false;
		goto func_exit;
	}

	/* We temporarily close the .ibd file because we do not trust that
	operating systems can rename an open file. For the closing we have to
	wait until there are no pending i/o's or flushes on the file. */

	space->stop_ios = true;

	/* The following code must change when InnoDB supports
	multiple datafiles per tablespace. */
	ut_a(UT_LIST_GET_LEN(space->chain) == 1);
	node = UT_LIST_GET_FIRST(space->chain);

	if (node->n_pending > 0
	    || node->n_pending_flushes > 0
	    || node->being_extended) {
		/* There are pending i/o's or flushes or the file is
		currently being extended, sleep for a while and
		retry */
		sleep = true;

	} else if (node->modification_counter > node->flush_counter) {
		/* Flush the space */
		sleep = flush = true;

	} else if (node->is_open) {
		/* Close the file */

		fil_node_close_file(node, fil_system);
	}

	if (sleep) {

		mutex_exit(&fil_system->mutex);

		os_thread_sleep(20000);

		if (flush) {
			fil_flush(id);
		}

		sleep = flush = false;
		goto retry;
	}

	/* Check that the old name in the space is right */

	if (old_name_in) {
		old_name = mem_strdup(old_name_in);
		ut_a(strcmp(space->name, old_name) == 0);
	} else {
		old_name = mem_strdup(space->name);
	}
	old_path = mem_strdup(node->name);

	/* Rename the tablespace and the node in the memory cache */
	new_path = new_path_in
		? mem_strdup(new_path_in)
		: fil_make_filepath(NULL, new_name, IBD, false);

	if (old_name != NULL && old_path != NULL && new_path != NULL) {
		success = fil_rename_tablespace_in_mem(
			space, node, new_name, new_path);
	}

	if (success) {

		DBUG_EXECUTE_IF("fil_rename_tablespace_failure_2",
			goto skip_second_rename; );

		success = os_file_rename(
			innodb_data_file_key, old_path, new_path);

		DBUG_EXECUTE_IF("fil_rename_tablespace_failure_2",
skip_second_rename:
			success = false; );

		if (!success) {
			/* We have to revert the changes we made
			to the tablespace memory cache */

			bool	reverted = fil_rename_tablespace_in_mem(
				space, node, old_name, old_path);

			ut_a(reverted);
		}
	}

	space->stop_ios = false;

func_exit:
	mutex_exit(&fil_system->mutex);

#ifndef UNIV_HOTBACKUP
	if (success && !recv_recovery_on) {
		mtr_t		mtr;

		mtr_start(&mtr);

		fil_op_write_log(MLOG_FILE_RENAME, id, 0, 0, old_name, new_name,
				 &mtr);
		mtr_commit(&mtr);
	}
#endif /* !UNIV_HOTBACKUP */

	if (new_path) {
		::ut_free(new_path);
	}
	if (old_path) {
		::ut_free(old_path);
	}
	if (old_name) {
		::ut_free(old_name);
	}

	return(success);
}

/*******************************************************************//**
Creates a new single-table tablespace to a database directory of MySQL.
Database directories are under the 'datadir' of MySQL. The datadir is the
directory of a running mysqld program. We can refer to it by simply the
path '.'. Tables created with CREATE TEMPORARY TABLE we place in the temp
dir of the mysqld server.

@return DB_SUCCESS or error code */

dberr_t
fil_create_new_single_table_tablespace(
/*===================================*/
	ulint		space_id,	/*!< in: space id */
	const char*	tablename,	/*!< in: the table name in the usual
					databasename/tablename format
					of InnoDB */
	const char*	dir_path,	/*!< in: NULL or a dir path */
	ulint		flags,		/*!< in: tablespace flags */
	ulint		flags2,		/*!< in: table flags2 */
	ulint		size)		/*!< in: the initial size of the
					tablespace file in pages,
					must be >= FIL_IBD_FILE_INITIAL_SIZE */
{
	os_file_t	file;
	dberr_t		err;
	byte*		buf2;
	byte*		page;
	char*		path;
	bool		success;
	bool		is_temp = !!(flags2 & DICT_TF2_TEMPORARY);
	bool		has_data_dir = FSP_FLAGS_HAS_DATA_DIR(flags);

	ut_ad(!is_system_tablespace(space_id));
	ut_ad(!srv_read_only_mode);
	ut_a(space_id < SRV_LOG_SPACE_FIRST_ID);
	ut_a(size >= FIL_IBD_FILE_INITIAL_SIZE);
	ut_a(fsp_flags_is_valid(flags));

	if (is_temp) {
		/* Temporary table filepath */
		ut_ad(dir_path);
		path = fil_make_filepath(dir_path, NULL, IBD, false);
	} else if (has_data_dir) {
		ut_ad(dir_path);
		path = fil_make_filepath(dir_path, tablename, IBD, true);

		/* Since this tablespace file will be created in a
		remote directory, let's create the subdirectories
		in the path, if they are not there already. */
		success = os_file_create_subdirs_if_needed(path);
		if (!success) {
			ut_free(path);
			return(DB_ERROR);
		}
	} else {
		path = fil_make_filepath(NULL, tablename, IBD, false);
	}

	if (path == NULL) {
		return(DB_OUT_OF_MEMORY);
	}

	file = os_file_create(
		innodb_data_file_key, path,
		OS_FILE_CREATE | OS_FILE_ON_ERROR_NO_EXIT,
		OS_FILE_NORMAL,
		OS_DATA_FILE,
		&success);

	if (!success) {
		/* The following call will print an error message */
		ulint	error = os_file_get_last_error(true);

		ib_logf(IB_LOG_LEVEL_ERROR,
			"Cannot create file '%s'", path);

		if (error == OS_FILE_ALREADY_EXISTS) {
			ib_logf(IB_LOG_LEVEL_ERROR,
				"The file '%s' already exists though the"
				" corresponding table did not exist"
				" in the InnoDB data dictionary."
				" Have you moved InnoDB .ibd files"
				" around without using the SQL commands"
				" DISCARD TABLESPACE and IMPORT TABLESPACE,"
				" or did mysqld crash in the middle of"
				" CREATE TABLE?"
				" You can resolve the problem by removing"
				" the file '%s' under the 'datadir' of MySQL.",
				path, path);

			ut_free(path);
			return(DB_TABLESPACE_EXISTS);
		}

		if (error == OS_FILE_DISK_FULL) {
			ut_free(path);
			return(DB_OUT_OF_FILE_SPACE);
		}

		ut_free(path);
		return(DB_ERROR);
	}

	success = os_file_set_size(path, file, size * UNIV_PAGE_SIZE);

	if (!success) {
		os_file_close(file);
		os_file_delete(innodb_data_file_key, path);
		ut_free(path);
		return(DB_OUT_OF_FILE_SPACE);
	}

	/* printf("Creating tablespace %s id %lu\n", path, space_id); */

	/* We have to write the space id to the file immediately and flush the
	file to disk. This is because in crash recovery we must be aware what
	tablespaces exist and what are their space id's, so that we can apply
	the log records to the right file. It may take quite a while until
	buffer pool flush algorithms write anything to the file and flush it to
	disk. If we would not write here anything, the file would be filled
	with zeros from the call of os_file_set_size(), until a buffer pool
	flush would write to it. */

	buf2 = static_cast<byte*>(ut_malloc(3 * UNIV_PAGE_SIZE));
	/* Align the memory for file i/o if we might have O_DIRECT set */
	page = static_cast<byte*>(ut_align(buf2, UNIV_PAGE_SIZE));

	memset(page, '\0', UNIV_PAGE_SIZE);

	/* Add the UNIV_PAGE_SIZE to the table flags and write them to the
	tablespace header. */
	flags = fsp_flags_set_page_size(flags, UNIV_PAGE_SIZE);
	fsp_header_init_fields(page, space_id, flags);
	mach_write_to_4(page + FIL_PAGE_ARCH_LOG_NO_OR_SPACE_ID, space_id);

	const page_size_t	page_size(flags);

	if (!page_size.is_compressed()) {
		buf_flush_init_for_writing(page, NULL, 0);
		success = os_file_write(path, file, page, 0,
					page_size.physical());
	} else {
		page_zip_des_t	page_zip;

		page_zip_set_size(&page_zip, page_size.physical());
		page_zip.data = page + UNIV_PAGE_SIZE;
#ifdef UNIV_DEBUG
		page_zip.m_start =
#endif /* UNIV_DEBUG */
			page_zip.m_end = page_zip.m_nonempty =
			page_zip.n_blobs = 0;
		buf_flush_init_for_writing(page, &page_zip, 0);
		success = os_file_write(path, file, page_zip.data, 0,
					page_size.physical());
	}

	::ut_free(buf2);

	if (!success) {
		ib_logf(IB_LOG_LEVEL_ERROR,
			"Could not write the first page to tablespace '%s'",
			path);
		os_file_close(file);
		os_file_delete(innodb_data_file_key, path);
		ut_free(path);
		return(DB_ERROR);
	}

	success = os_file_flush(file);

	if (!success) {
		ib_logf(IB_LOG_LEVEL_ERROR,
			"File flush of tablespace '%s' failed", path);
		os_file_close(file);
		os_file_delete(innodb_data_file_key, path);
		ut_free(path);
		return(DB_ERROR);
	}

	if (has_data_dir) {
		/* Now that the IBD file is created, make the ISL file. */
		err = RemoteDatafile::create_link_file(tablename, path);
		if (err != DB_SUCCESS) {
			os_file_close(file);
			os_file_delete(innodb_data_file_key, path);
			ut_free(path);
			return(err);
		}
	}

	success = fil_space_create(tablename, space_id, flags, FIL_TABLESPACE);
	if (!success || !fil_node_create(path, size, space_id, false)) {
		err = DB_ERROR;
		goto error_exit_1;
	}

#ifndef UNIV_HOTBACKUP
	{
		mtr_t		mtr;
		ulint		mlog_file_flag = 0;

		if (is_temp) {
			mlog_file_flag |= MLOG_FILE_FLAG_TEMP;
		}

		mtr_start(&mtr);

		fil_op_write_log(flags
				 ? MLOG_FILE_CREATE2
				 : MLOG_FILE_CREATE,
				 space_id, mlog_file_flag, flags,
				 tablename, NULL, &mtr);

		mtr_commit(&mtr);
	}
#endif
	err = DB_SUCCESS;

	/* Error code is set.  Cleanup the various variables used.
	These labels reflect the order in which variables are assigned or
	actions are done. */
error_exit_1:
	if (has_data_dir && err != DB_SUCCESS) {
		RemoteDatafile::delete_link_file(tablename);
	}

<<<<<<< HEAD
=======
error_exit_2:
>>>>>>> 111444bc
	os_file_close(file);
	if (err != DB_SUCCESS) {
		os_file_delete(innodb_data_file_key, path);
	}

<<<<<<< HEAD
	ut_free(path);
=======
error_exit_3:
	::ut_free(path);
>>>>>>> 111444bc

	return(err);
}

#ifndef UNIV_HOTBACKUP
/********************************************************************//**
Tries to open a single-table tablespace and optionally checks that the
space id in it is correct. If this does not succeed, print an error message
to the .err log. This function is used to open a tablespace when we start
mysqld after the dictionary has been booted, and also in IMPORT TABLESPACE.

NOTE that we assume this operation is used either at the database startup
or under the protection of the dictionary mutex, so that two users cannot
race here. This operation does not leave the file associated with the
tablespace open, but closes it after we have looked at the space id in it.

If the validate boolean is set, we read the first page of the file and
check that the space id in the file is what we expect. We assume that
this function runs much faster if no check is made, since accessing the
file inode probably is much faster (the OS caches them) than accessing
the first page of the file.  This boolean may be initially false, but if
a remote tablespace is found it will be changed to true.

If the fix_dict boolean is set, then it is safe to use an internal SQL
statement to update the dictionary tables if they are incorrect.

@param[in] validate True if we should validate the tablespace.
@param[in] fix_dict True if the dictionary is available to be fixed.
@param[in] id Tablespace ID
@param[in] flags Tablespace flags
@param[in] tablename Table name in the databasename/tablename format.
@param[in] path_in Tablespace filepath if found in SYS_DATAFILES
@return DB_SUCCESS or error code */

dberr_t
fil_open_single_table_tablespace(
	bool		validate,
	bool		fix_dict,
	ulint		id,
	ulint		flags,
	const char*	tablename,
	const char*	path_in)
{
	dberr_t		err = DB_SUCCESS;
	bool		dict_filepath_same_as_default = false;
	bool		link_file_found = false;
	bool		link_file_is_bad = false;
	Datafile	df_default;	/* default location */
	Datafile	df_dict;	/* dictionary location */
	RemoteDatafile	df_remote;	/* remote location */
	ulint		tablespaces_found = 0;
	ulint		valid_tablespaces_found = 0;

#ifdef UNIV_SYNC_DEBUG
	ut_ad(!fix_dict || rw_lock_own(&dict_operation_lock, RW_LOCK_X));
#endif /* UNIV_SYNC_DEBUG */

	ut_ad(!fix_dict || mutex_own(&(dict_sys->mutex)));

	if (!fsp_flags_is_valid(flags)) {
		return(DB_CORRUPTION);
	}

	df_default.init(tablename, 0, 0);
	df_dict.init(tablename, 0, 0);
	df_remote.init(tablename, 0, 0);

	/* Discover the correct filepath.  We will always look for an ibd
	in the default location. If it is remote, it should not be here. */
	df_default.make_filepath(NULL);

	/* The path_in was read from SYS_DATAFILES. */
	if (path_in) {
		if (df_default.same_filepath_as(path_in)) {
			dict_filepath_same_as_default = true;
		} else {
			df_dict.set_filepath(path_in);
			/* possibility of multiple files. */
			validate = true;
		}
	}

	if (df_remote.open_read_only() == DB_SUCCESS) {
		ut_ad(df_remote.is_open());

		/* A link file was found. MySQL does not allow a DATA
		DIRECTORY to be the same as the default filepath.
		This could happen if the link file was edited directly.*/
		if (df_default.same_filepath_as(df_remote.filepath())) {
			ib_logf(IB_LOG_LEVEL_ERROR,
				"Link files should not refer to files in"
				" the default location. Please delete %s"
				" or change the remote file it refers to.",
				df_remote.link_filepath());
			return(DB_CORRUPTION);
		}

		validate = true;	/* possibility of multiple files. */
		tablespaces_found++;
		link_file_found = true;

		/* If there was a filepath found in SYS_DATAFILES,
		we hope it was the same as this remote.filepath found
		in the ISL file. */
		if (df_dict.filepath()
		    && (0 == strcmp(df_dict.filepath(), df_remote.filepath()))) {
			df_remote.close();
			tablespaces_found--;
		}
	}

	/* Attempt to open the tablespace at the dictionary filepath. */
	if (df_dict.open_read_only() == DB_SUCCESS) {
		ut_ad(df_dict.is_open());
		validate = true;	/* possibility of multiple files. */
		tablespaces_found++;
	}

	/* Always look for a file at the default location. */
	ut_a(df_default.filepath());
	if (df_default.open_read_only() == DB_SUCCESS) {
		ut_ad(df_default.is_open());
		tablespaces_found++;
	}

	/*  We have now checked all possible tablespace locations and
	have a count of how many we found.  If things are normal, we
	only found 1. */
	if (!validate && tablespaces_found == 1) {
		goto skip_validate;
	}

	/* Read and validate the first page of these three tablespace
	locations, if found. */
	valid_tablespaces_found +=
		(df_remote.validate_to_dd(id, flags) == DB_SUCCESS) ? 1 : 0;

	valid_tablespaces_found +=
		(df_default.validate_to_dd(id, flags) == DB_SUCCESS) ? 1 : 0;

	valid_tablespaces_found +=
		(df_dict.validate_to_dd(id, flags) == DB_SUCCESS) ? 1 : 0;

	/* Make sense of these three possible locations.
	First, bail out if no tablespace files were found. */
	if (valid_tablespaces_found == 0) {
		/* The following call prints an error message */
		os_file_get_last_error(true);

		ib_logf(IB_LOG_LEVEL_ERROR,
			"Could not find a valid tablespace file for '%s'. %s",
			tablename, TROUBLESHOOT_DATADICT_MSG);

		return(DB_CORRUPTION);
	}

	/* Do not open any tablespaces if more than one tablespace with
	the correct space ID and flags were found. */
	if (tablespaces_found > 1) {
		ib_logf(IB_LOG_LEVEL_ERROR,
			"A tablespace for %s has been found in"
			" multiple places;", tablename);
		if (df_default.is_open()) {
			ib_logf(IB_LOG_LEVEL_ERROR,
				"Default location; %s, LSN=" LSN_PF
				", Space ID=%lu, Flags=%lu",
				df_default.filepath(), df_default.flushed_lsn(),
				(ulong) df_default.space_id(), (ulong) df_default.flags());
		}
		if (df_remote.is_open()) {
			ib_logf(IB_LOG_LEVEL_ERROR,
				"Remote location; %s, LSN=" LSN_PF
				", Space ID=%lu, Flags=%lu",
				df_remote.filepath(), df_remote.flushed_lsn(),
				(ulong) df_remote.space_id(), (ulong) df_remote.flags());
		}
		if (df_dict.is_open()) {
			ib_logf(IB_LOG_LEVEL_ERROR,
				"Dictionary location; %s, LSN=" LSN_PF
				", Space ID=%lu, Flags=%lu",
				df_dict.filepath(), df_dict.flushed_lsn(),
				(ulong) df_dict.space_id(), (ulong) df_dict.flags());
		}

		/* Force-recovery will allow some tablespaces to be
		skipped by REDO if there was more than one file found.
		Unlike during the REDO phase of recovery, we now know
		if the tablespace is valid according to the dictionary,
		which was not available then. So if we did not force
		recovery and there is only one good tablespace, ignore
		any bad tablespaces. */
		if (valid_tablespaces_found > 1 || srv_force_recovery > 0) {
			ib_logf(IB_LOG_LEVEL_ERROR,
				"Will not open the tablespace for '%s'",
				tablename);

			/* If the file is not open it cannot be valid. */
			ut_ad(df_default.is_open() || !df_default.is_valid());
			ut_ad(df_dict.is_open()    || !df_dict.is_valid());
			ut_ad(df_remote.is_open()  || !df_remote.is_valid());

			/* Having established that, this is an easy way to
			look for corrupted data files. */
			if (df_default.is_open() != df_default.is_valid()
			    || df_dict.is_open() != df_dict.is_valid()
			    || df_remote.is_open() != df_remote.is_valid()) {
				return(DB_CORRUPTION);
			}
			return(DB_ERROR);
		}

		/* There is only one valid tablespace found and we did
		not use srv_force_recovery during REDO.  Use this one
		tablespace and clean up invalid tablespace pointers */
		if (df_default.is_open() && !df_default.is_valid()) {
			df_default.close();
			tablespaces_found--;
		}
		if (df_dict.is_open() && !df_dict.is_valid()) {
			df_dict.close();
			/* Leave dict.filepath so that SYS_DATAFILES
			can be corrected below. */
			tablespaces_found--;
		}
		if (df_remote.is_open() && !df_remote.is_valid()) {
			df_remote.close();
			tablespaces_found--;
			link_file_is_bad = true;
		}
	}

	/* At this point, there should be only one filepath. */
	ut_a(tablespaces_found == 1);
	ut_a(valid_tablespaces_found == 1);

	/* Only fix the dictionary at startup when there is only one thread.
	Calls to dict_load_table() can be done while holding other latches. */
	if (!fix_dict) {
		goto skip_validate;
	}

	/* We may need to change what is stored in SYS_DATAFILES or
	SYS_TABLESPACES or adjust the link file.
	Since a failure to update SYS_TABLESPACES or SYS_DATAFILES does
	not prevent opening and using the single_table_tablespace either
	this time or the next, we do not check the return code or fail
	to open the tablespace. But dict_update_filepath() will issue a
	warning to the log. */
	if (df_dict.filepath()) {
		if (df_remote.is_open()) {
			dict_update_filepath(id, df_remote.filepath());

		} else if (df_default.is_open()) {
			dict_update_filepath(id, df_default.filepath());
			if (link_file_is_bad) {
				RemoteDatafile::delete_link_file(tablename);
			}

		} else if (!link_file_found || link_file_is_bad) {
			ut_ad(df_dict.is_open());
			/* Fix the link file if we got our filepath
			from the dictionary but a link file did not
			exist or it did not point to a valid file. */
			RemoteDatafile::delete_link_file(tablename);
			RemoteDatafile::create_link_file(
				tablename, df_dict.filepath());
		}

	} else if (df_remote.is_open()) {
		if (dict_filepath_same_as_default) {
			dict_update_filepath(id, df_remote.filepath());

		} else if (path_in == NULL) {
			/* SYS_DATAFILES record for this space ID
			was not found. */
			dict_insert_tablespace_and_filepath(
				id, tablename, df_remote.filepath(), flags);
		}
	}

skip_validate:
	if (err != DB_SUCCESS) {
		; // Don't load the tablespace into the cache
	} else if (!fil_space_create(tablename, id, flags, FIL_TABLESPACE)) {
		err = DB_ERROR;
	} else {
		/* We do not measure the size of the file, that is why
		we pass the 0 below */

		if (!fil_node_create(df_remote.is_open() ? df_remote.filepath() :
				     df_dict.is_open() ? df_dict.filepath() :
				     df_default.filepath(), 0, id, false)) {
			err = DB_ERROR;
		}
	}

	return(err);
}
#endif /* !UNIV_HOTBACKUP */

#ifdef UNIV_HOTBACKUP
/*******************************************************************//**
Allocates a file name for an old version of a single-table tablespace.
The string must be freed by caller with ut_free()!
@return own: file name */
static
char*
fil_make_ibbackup_old_name(
/*=======================*/
	const char*	name)		/*!< in: original file name */
{
	static const char suffix[] = "_ibbackup_old_vers_";
	char*	path;
	ulint	len	= ::strlen(name);

	path = static_cast<char*>(ut_malloc(len + (15 + sizeof suffix)));

	memcpy(path, name, len);
	memcpy(path + len, suffix, (sizeof suffix) - 1);
	ut_sprintf_timestamp_without_extra_chars(
		path + len + ((sizeof suffix) - 1));
	return(path);
}
#endif /* UNIV_HOTBACKUP */

/********************************************************************//**
Looks for a pre-existing fil_space_t with the given tablespace ID
and, if found, returns the name and filepath in newly allocated buffers
that the caller must free.
@param[in] space_id The tablespace ID to search for.
@param[out] name Name of the tablespace found.
@param[out] filepath The filepath of the first datafile for the tablespace.
@return true if tablespace is found, false if not. */

<<<<<<< HEAD
/*******************************************************************//**
Determine the space id of the given file descriptor by reading a few
pages from the beginning of the .ibd file.
@return true if space id was successfully identified, or false. */
static
bool
fil_user_tablespace_find_space_id(
/*==============================*/
	fsp_open_info*	fsp)	/* in/out: contains file descriptor, which is
				used as input.  contains space_id, which is
				the output */
{
	bool		st;
	os_offset_t	file_size;

	file_size = os_file_get_size(fsp->file);

	if (file_size == (os_offset_t) -1) {
		ib_logf(IB_LOG_LEVEL_ERROR, "Could not get file size: %s",
			fsp->filepath);
		return(false);
	}

	/* Assuming a page size, read the space_id from each page and store it
	in a map.  Find out which space_id is agreed on by majority of the
	pages.  Choose that space_id. */
	for (ulint page_size = UNIV_ZIP_SIZE_MIN;
	     page_size <= UNIV_PAGE_SIZE_MAX;
	     page_size <<= 1) {

		/* map[space_id] = count of pages */
		std::map<ulint, ulint>	verify;

		ulint	page_count = 64;
		ulint	valid_pages = 0;

		/* Adjust the number of pages to analyze based on file size */
		while ((page_count * page_size) > file_size) {
			--page_count;
		}

		ib_logf(IB_LOG_LEVEL_INFO, "Page size:%lu pages to analyze:"
			"%lu", page_size, page_count);

		byte*	buf = static_cast<byte*>(ut_malloc(2 * page_size));
		byte*	page = static_cast<byte*>(ut_align(buf, page_size));

		for (ulint j = 0; j < page_count; ++j) {

			st = os_file_read(fsp->file, page, (j * page_size),
					  page_size);

			if (!st) {
				ib_logf(IB_LOG_LEVEL_INFO,
					"READ FAIL: page_no:%lu", j);
				continue;
			}

			bool	noncompressed_ok = false;

			/* For noncompressed pages, the page size must be
			equal to univ_page_size.physical(). */
			if (page_size == univ_page_size.physical()) {
				noncompressed_ok = !buf_page_is_corrupted(
					false, page, univ_page_size);
			}

			const page_size_t	compr_page_size(
				page_size, univ_page_size.logical(), true);
			bool			compressed_ok;

			compressed_ok = !buf_page_is_corrupted(false, page,
							       compr_page_size);

			if (noncompressed_ok || compressed_ok) {

				ulint	space_id = mach_read_from_4(page
					+ FIL_PAGE_SPACE_ID);

				if (space_id > 0) {
					ib_logf(IB_LOG_LEVEL_INFO,
						"VALID: space:%lu "
						"page_no:%lu page_size:%lu",
						space_id, j, page_size);
					verify[space_id]++;
					++valid_pages;
				}
			}
		}

		ut_free(buf);

		ib_logf(IB_LOG_LEVEL_INFO, "Page size: %lu, Possible space_id "
			"count:%lu", page_size, (ulint) verify.size());

		const ulint	pages_corrupted = 3;
		for (ulint missed = 0; missed <= pages_corrupted; ++missed) {

			for (std::map<ulint, ulint>::iterator m = verify.begin();
			     m != verify.end();
			     ++m) {

				ib_logf(IB_LOG_LEVEL_INFO, "space_id:%lu, "
					"Number of pages matched: %lu/%lu "
					"(%lu)", m->first, m->second,
					valid_pages, page_size);

				if (m->second == (valid_pages - missed)) {

					ib_logf(IB_LOG_LEVEL_INFO,
						"Chosen space:%lu\n", m->first);

					fsp->id = m->first;
					return(true);
				}
			}
		}
	}

	return(false);
}

/*******************************************************************//**
Finds the page 0 of the given space id from the double write buffer, and
copies it to the corresponding .ibd file.
@return true if copy was successful, or false. */
static
=======
>>>>>>> 111444bc
bool
fil_space_read_name_and_filepath(
	ulint	space_id,
	char**	name,
	char**	filepath)
{
<<<<<<< HEAD
	ib_logf(IB_LOG_LEVEL_INFO, "Restoring first page of tablespace %lu",
		fsp->id);

	if (fsp->id == 0) {
		return(false);
	}

	/* Find if double write buffer has page0 of given space id. */
	byte*	page = recv_sys->dblwr.find_first_page(fsp->id);

	if (page == NULL) {
		/* If the first page of the given user tablespace is not there
		in the doublewrite buffer, then the recovery is going to fail
		now. Hence this is treated as an error. */
		ib_logf(IB_LOG_LEVEL_ERROR,
			"Doublewrite does not have page0: %lu", fsp->id);
		return(false);
	}

	ulint			flags = mach_read_from_4(FSP_HEADER_OFFSET
							 + FSP_SPACE_FLAGS
							 + page);
	const page_size_t	page_size(flags);

	ut_ad(page_get_page_no(page) == 0);

	ib_logf(IB_LOG_LEVEL_INFO, "Writing %lu bytes to %s",
		page_size.physical(), fsp->filepath);

	bool	ret = os_file_write(fsp->filepath, fsp->file, page, 0,
				    page_size.physical());

	return(ret);
}
=======
	bool success = false;
	*name = NULL;
	*filepath = NULL;

	mutex_enter(&fil_system->mutex);

	fil_space_t* space = fil_space_get_by_id(space_id);
>>>>>>> 111444bc

	if (space != NULL) {
		*name = mem_strdup(space->name);

		fil_node_t* node = UT_LIST_GET_FIRST(space->chain);
		*filepath = mem_strdup(node->name);

		success = true;
	}

	mutex_exit(&fil_system->mutex);

	return(success);
}


/********************************************************************//**
Opens an .ibd file and adds the associated single-table tablespace to the
InnoDB fil0fil.cc data structures. */
static
void
fil_load_single_table_tablespace(
/*=============================*/
	const char*	dbname,		/*!< in: database name */
	const char*	filename)	/*!< in: file name (not a path),
					including the .ibd or .isl extension */
{
	char*		name;
	ulint		name_len;
	ulint		dbname_len = ::strlen(dbname);
	ulint		filename_len = ::strlen(filename);
	Datafile	df_default;
	RemoteDatafile	df_remote;
	os_offset_t	size;
#ifdef UNIV_HOTBACKUP
	fil_space_t*	space;
#endif

	/* The caller assured that the extension is ".ibd" or ".isl". */
	ut_ad(0 == memcmp(filename + filename_len - 4, DOT_IBD, 4)
	      || 0 == memcmp(filename + filename_len - 4, DOT_ISL, 4));

	/* Build up the tablename in the standard form database/table. */
	name_len = dbname_len + filename_len + 2;
	name = static_cast<char*>(ut_malloc(name_len));
	ut_snprintf(name, name_len, "%s/%s", dbname, filename);
	name_len = ::strlen(name) - ::strlen(DOT_IBD);
	name[name_len] = '\0';

	df_default.init(name, 0, 0);
	df_remote.init(name, 0, 0);

	/* There may be both .ibd and .isl file in the directory.
	And it is possible that the .isl file refers to a different
	.ibd file.  If so, we open and compare them the first time
	one of them is sent to this function.  So if this table has
	already been loaded, there is nothing to do.*/
	mutex_enter(&fil_system->mutex);
	if (fil_space_get_by_name(name)) {
		::ut_free(name);
		mutex_exit(&fil_system->mutex);
		return;
	}
	mutex_exit(&fil_system->mutex);

	/* Check for a link file which locates a remote tablespace. */
	if (df_remote.open_read_only() == DB_SUCCESS) {
		/* Read and validate the first page of the remote tablespace */
		if (df_remote.validate_for_recovery() != DB_SUCCESS) {
			df_remote.close();
		}
	}

	/* Try to open the tablespace in the datadir. */
	df_default.make_filepath(NULL);
	if (df_default.open_read_only() == DB_SUCCESS) {
		/* Read and validate the first page of the default tablespace */
		if (df_default.validate_for_recovery() != DB_SUCCESS) {
			df_default.close();
		}
	}

	if (!df_default.is_open() && !df_remote.is_open()) {
		/* The following call prints an error message */
		os_file_get_last_error(true);
		ib_logf(IB_LOG_LEVEL_WARN,
			"Could not open single-table tablespace file %s",
			df_default.filepath());

		if (!strncmp(filename,
			     TEMP_FILE_PREFIX, TEMP_FILE_PREFIX_LENGTH)) {
			/* Ignore errors for #sql tablespaces. */
			::ut_free(name);
			return;
		}
no_good_file:
		ib_logf(IB_LOG_LEVEL_WARN,
			"We do not continue the crash recovery, because"
			" the table may become corrupt if we cannot apply"
			" the log records in the InnoDB log to it."
			" To fix the problem and start mysqld:");
		ib_logf(IB_LOG_LEVEL_INFO,
			"1) If there is a permission problem in the file"
			" and mysqld cannot open the file, you should"
			" modify the permissions.");
		ib_logf(IB_LOG_LEVEL_INFO,
			"2) If the table is not needed, or you can restore"
			" it from a backup, then you can remove the .ibd"
			" file, and InnoDB will do a normal crash recovery"
			" and ignore that table.");
		ib_logf(IB_LOG_LEVEL_INFO,
			"3) If the file system or the disk is broken, and"
			" you cannot remove the .ibd file, you can set"
			" innodb_force_recovery > 0 in my.cnf and force"
			" InnoDB to continue crash recovery here.");

will_not_choose:
		::ut_free(name);

		if (srv_force_recovery > 0) {
			ib_logf(IB_LOG_LEVEL_INFO,
				"innodb_force_recovery was set to %lu."
				" Continuing crash recovery even though we"
				" cannot access the .ibd file of this table.",
				srv_force_recovery);
			return;
		}

		exit(1);
	}

	if (df_default.is_valid() && df_remote.is_valid()) {
		ib_logf(IB_LOG_LEVEL_ERROR,
			"Tablespaces for %s have been found in two places;"
			" Location 1: SpaceID: %lu  LSN: %lu  File: %s;"
			" Location 2: SpaceID: %lu  LSN: %lu  File: %s;"
			" You must delete one of them.",
			name,
			ulong(df_default.space_id()),
			ulong(df_default.flushed_lsn()),
			df_default.filepath(),
			ulong(df_remote.space_id()),
			ulong(df_remote.flushed_lsn()),
			df_remote.filepath());

		df_default.close();
		df_remote.close();
		goto will_not_choose;
	}

	/* At this point, only one tablespace is open */
	ut_a(df_default.is_open() == !df_remote.is_open());

	Datafile* df = df_default.is_open() ? &df_default : &df_remote;

	/* Get and test the file size. */
	size = os_file_get_size(df->handle());

	if (size == (os_offset_t) -1) {
		/* The following call prints an error message */
		os_file_get_last_error(true);

		ib_logf(IB_LOG_LEVEL_ERROR,
			"Could not measure the size of single-table"
			" tablespace file %s", df->filepath());

		goto no_good_file;
	}

	/* Every .ibd file is created >= 4 pages in size. Smaller files
	cannot be ok. */
	ulong minimum_size = FIL_IBD_FILE_INITIAL_SIZE * UNIV_PAGE_SIZE;
	if (size < minimum_size) {
#ifndef UNIV_HOTBACKUP
		ib_logf(IB_LOG_LEVEL_ERROR,
			"The size of single-table tablespace file %s"
			" is only " UINT64PF ", should be at least %lu!",
			df->filepath(), size, minimum_size);
		goto no_good_file;
#else
		df->set_space_id(ULINT_UNDEFINED);
		fsf->set_flags(0);
#endif /* !UNIV_HOTBACKUP */
	}

#ifdef UNIV_HOTBACKUP
	if (df->space_id() == ULINT_UNDEFINED || df->space_id() == 0) {
		char*	new_path;

		ib_logf(IB_LOG_LEVEL_INFO,
			"Renaming tablespace %s of id %lu, to"
			" %s_ibbackup_old_vers_<timestamp> because its size"
			INT64PF " is too small (< 4 pages 16 kB each), or the"
			" space id in the file header is not sensible. This can"
			" happen in an ibbackup run, and is not dangerous.",
			df->name(), df->space_id(), df->name(), size);
		df->close();

		new_path = fil_make_ibbackup_old_name(df->filepath());

		bool	success = os_file_rename(
			innodb_data_file_key, df->filepath(), new_path);

		ut_a(success);

		::ut_free(new_path);

		goto func_exit;
	}

	/* A backup may contain the same space several times, if the space got
	renamed at a sensitive time. Since it is enough to have one version of
	the space, we rename the file if a space with the same space id
	already exists in the tablespace memory cache. We rather rename the
	file than delete it, because if there is a bug, we do not want to
	destroy valuable data. */

	mutex_enter(&fil_system->mutex);

	space = fil_space_get_by_id(df->space_id());

	if (space != NULL)) {
		char*	new_path;

		ib_logf(IB_LOG_LEVEL_INFO,
			"Renaming data file %s with space ID %lu, to"
			" %s_ibbackup_old_vers_<timestamp> because space %s"
			" with the same id was scanned earlier. This can happen"
			" if you have renamed tables during an ibbackup run.",
			df->name(), df->space_id(), df->name(), space->name);
		df->close();

		new_path = fil_make_ibbackup_old_name(df->filepath());

		mutex_exit(&fil_system->mutex);

		bool	success = os_file_rename(
			innodb_data_file_key, df->filepath(), new_path);

		ut_a(success);

		::ut_free(new_path);

		goto func_exit;
	}
	mutex_exit(&fil_system->mutex);
#endif /* UNIV_HOTBACKUP */
	bool file_space_create_success = fil_space_create(
		name, df->space_id(), df->flags(), FIL_TABLESPACE);

	if (!file_space_create_success) {
		if (srv_force_recovery > 0) {
			ib_logf(IB_LOG_LEVEL_WARN,
				"innodb_force_recovery was set to %lu."
				" Continuing crash recovery even though"
				" the tablespace creation of this table"
				" failed.",
				srv_force_recovery);
			goto func_exit;
		}

		/* Exit here with a core dump, stack, etc. */
		ut_a(file_space_create_success);
	}

	/* We do not use the size information we have about the file, because
	the rounding formula for extents and pages is somewhat complex; we
	let fil_node_open() do that task. */

	if (!fil_node_create(df->filepath(), 0, df->space_id(), false)) {
		ut_error;
	}

func_exit:

#ifndef UNIV_HOTBACKUP
	ut_ad(!mutex_own(&fil_system->mutex));
#endif
	::ut_free(name);
}

/***********************************************************************//**
A fault-tolerant function that tries to read the next file name in the
directory. We retry 100 times if os_file_readdir_next_file() returns -1. The
idea is to read as much good data as we can and jump over bad data.
@return 0 if ok, -1 if error even after the retries, 1 if at the end
of the directory */

int
fil_file_readdir_next_file(
/*=======================*/
	dberr_t*	err,	/*!< out: this is set to DB_ERROR if an error
				was encountered, otherwise not changed */
	const char*	dirname,/*!< in: directory name or path */
	os_file_dir_t	dir,	/*!< in: directory stream */
	os_file_stat_t*	info)	/*!< in/out: buffer where the
				info is returned */
{
	for (ulint i = 0; i < 100; i++) {
		int	ret = os_file_readdir_next_file(dirname, dir, info);

		if (ret != -1) {

			return(ret);
		}

		ib_logf(IB_LOG_LEVEL_ERROR,
			"os_file_readdir_next_file() returned -1 in"
			" directory %s, crash recovery may have failed"
			" for some .ibd files!", dirname);

		*err = DB_ERROR;
	}

	return(-1);
}

/********************************************************************//**
At the server startup, if we need crash recovery, scans the database
directories under the MySQL datadir, looking for .ibd files. Those files are
single-table tablespaces. We need to know the space id in each of them so that
we know into which file we should look to check the contents of a page stored
in the doublewrite buffer, also to know where to apply log records where the
space id is != 0.
@return DB_SUCCESS or error number */

dberr_t
fil_load_single_table_tablespaces(void)
/*===================================*/
{
	int		ret;
	char*		dbpath		= NULL;
	ulint		dbpath_len	= 100;
	os_file_dir_t	dir;
	os_file_dir_t	dbdir;
	os_file_stat_t	dbinfo;
	os_file_stat_t	fileinfo;
	dberr_t		err		= DB_SUCCESS;

	/* The datadir of MySQL is always the default directory of mysqld */

	dir = os_file_opendir(fil_path_to_mysql_datadir, true);

	if (dir == NULL) {

		return(DB_ERROR);
	}

	dbpath = static_cast<char*>(ut_malloc(dbpath_len));

	/* Scan all directories under the datadir. They are the database
	directories of MySQL. */

	ret = fil_file_readdir_next_file(&err, fil_path_to_mysql_datadir, dir,
					 &dbinfo);
	while (ret == 0) {
		ulint len;
		/* printf("Looking at %s in datadir\n", dbinfo.name); */

		if (dbinfo.type == OS_FILE_TYPE_FILE
		    || dbinfo.type == OS_FILE_TYPE_UNKNOWN) {

			goto next_datadir_item;
		}

		/* We found a symlink or a directory; try opening it to see
		if a symlink is a directory */

		len = ::strlen(fil_path_to_mysql_datadir)
			+ ::strlen (dbinfo.name) + 2;
		if (len > dbpath_len) {
			dbpath_len = len;
			::ut_free(dbpath);
			dbpath = static_cast<char*>(ut_malloc(dbpath_len));
		}
		ut_snprintf(dbpath, dbpath_len,
			    "%s/%s", fil_path_to_mysql_datadir, dbinfo.name);
		os_normalize_path_for_win(dbpath);

		dbdir = os_file_opendir(dbpath, false);

		if (dbdir != NULL) {

			/* We found a database directory; loop through it,
			looking for possible .ibd files in it */

			ret = fil_file_readdir_next_file(&err, dbpath, dbdir,
							 &fileinfo);
			while (ret == 0) {

				if (fileinfo.type == OS_FILE_TYPE_DIR) {

					goto next_file_item;
				}

				/* We found a symlink or a file */
				if (::strlen(fileinfo.name) > 4
				    && (0 == strcmp(fileinfo.name
						   + ::strlen(fileinfo.name) - 4,
						   DOT_IBD)
					|| 0 == strcmp(fileinfo.name
						   + ::strlen(fileinfo.name) - 4,
						   DOT_ISL))) {
					/* The name ends in .ibd or .isl;
					try opening the file */
					fil_load_single_table_tablespace(
						dbinfo.name, fileinfo.name);
				}
next_file_item:
				ret = fil_file_readdir_next_file(&err,
								 dbpath, dbdir,
								 &fileinfo);
			}

			if (0 != os_file_closedir(dbdir)) {
				ib_logf(IB_LOG_LEVEL_WARN,
					"Could not close database directory %s",
					dbpath);

				err = DB_ERROR;
			}
		}

next_datadir_item:
		ret = fil_file_readdir_next_file(&err,
						 fil_path_to_mysql_datadir,
						 dir, &dbinfo);
	}

	::ut_free(dbpath);

	if (0 != os_file_closedir(dir)) {
		ib_logf(IB_LOG_LEVEL_ERROR,
			"Could not close MySQL datadir");

		return(DB_ERROR);
	}

	return(err);
}

/*******************************************************************//**
Returns true if a single-table tablespace does not exist in the memory cache,
or is being deleted there.
@return true if does not exist or is being deleted */

bool
fil_tablespace_deleted_or_being_deleted_in_mem(
/*===========================================*/
	ulint		id,	/*!< in: space id */
	ib_int64_t	version)/*!< in: tablespace_version should be this; if
				you pass -1 as the value of this, then this
				parameter is ignored */
{
	bool already_deleted = false;
	bool being_deleted = false;

	fil_space_t*	space;

	ut_ad(fil_system);

	mutex_enter(&fil_system->mutex);

	space = fil_space_get_by_id(id);

	already_deleted = (space == NULL
			   || (space->stop_new_ops
			       && !space->is_being_truncated));

	if (!already_deleted) {
		being_deleted = (version != ib_int64_t(-1)
				 && space->tablespace_version != version);
	}

	mutex_exit(&fil_system->mutex);

	return(already_deleted || being_deleted);
}

/*******************************************************************//**
Returns true if a single-table tablespace exists in the memory cache.
@return true if exists */

bool
fil_tablespace_exists_in_mem(
/*=========================*/
	ulint	id)	/*!< in: space id */
{
	fil_space_t*	space;

	ut_ad(fil_system);

	mutex_enter(&fil_system->mutex);

	space = fil_space_get_by_id(id);

	mutex_exit(&fil_system->mutex);

	return(space != NULL);
}

/*******************************************************************//**
Report that a tablespace for a table was not found. */
static
void
fil_report_missing_tablespace(
/*===========================*/
	const char*	name,			/*!< in: table name */
	ulint		space_id)		/*!< in: table's space id */
{
	char	index_name[MAX_FULL_NAME_LEN + 1];

	innobase_format_name(index_name, sizeof(index_name), name, TRUE);

	ib_logf(IB_LOG_LEVEL_ERROR,
		"Table %s in the InnoDB data dictionary has tablespace id %lu,"
		" but tablespace with that id or name does not exist. Have"
		" you deleted or moved .ibd files? This may also be a table"
		" created with CREATE TEMPORARY TABLE whose .ibd and .frm"
		" files MySQL automatically removed, but the table still"
		" exists in the InnoDB internal data dictionary.",
		name, space_id);
}

/*******************************************************************//**
Returns true if a matching tablespace exists in the InnoDB tablespace memory
cache. Note that if we have not done a crash recovery at the database startup,
there may be many tablespaces which are not yet in the memory cache.
@return true if a matching tablespace exists in the memory cache */

bool
fil_space_for_table_exists_in_mem(
/*==============================*/
	ulint		id,		/*!< in: space id */
	const char*	name,		/*!< in: table name used in
					fil_space_create().  Either the
					standard 'dbname/tablename' format
					or table->dir_path_of_temp_table */
	bool		print_error_if_does_not_exist,
					/*!< in: print detailed error
					information to the .err log if a
					matching tablespace is not found from
					memory */
	bool		adjust_space,	/*!< in: whether to adjust space id
					when find table space mismatch */
	mem_heap_t*	heap,		/*!< in: heap memory */
	table_id_t	table_id)	/*!< in: table id */
{
	fil_space_t*	fnamespace;
	fil_space_t*	space;

	ut_ad(fil_system);

	mutex_enter(&fil_system->mutex);

	/* Look if there is a space with the same id */

	space = fil_space_get_by_id(id);

	/* Look if there is a space with the same name; the name is the
	directory path from the datadir to the file */

	fnamespace = fil_space_get_by_name(name);
	if (space && space == fnamespace) {
		/* Found */

		mutex_exit(&fil_system->mutex);

		return(true);
	}

	/* Info from "fnamespace" comes from the ibd file itself, it can
	be different from data obtained from System tables since it is
	not transactional. If adjust_space is set, and the mismatching
	space are between a user table and its temp table, we shall
	adjust the ibd file name according to system table info */
	if (adjust_space
	    && space != NULL
	    && row_is_mysql_tmp_table_name(space->name)
	    && !row_is_mysql_tmp_table_name(name)) {

		mutex_exit(&fil_system->mutex);

		DBUG_EXECUTE_IF("ib_crash_before_adjust_fil_space",
				DBUG_SUICIDE(););

		if (fnamespace) {
			char*	tmp_name;

			tmp_name = dict_mem_create_temporary_tablename(
				heap, name, table_id);

			fil_rename_tablespace(fnamespace->name, fnamespace->id,
					      tmp_name, NULL);
		}

		DBUG_EXECUTE_IF("ib_crash_after_adjust_one_fil_space",
				DBUG_SUICIDE(););

		fil_rename_tablespace(space->name, id, name, NULL);

		DBUG_EXECUTE_IF("ib_crash_after_adjust_fil_space",
				DBUG_SUICIDE(););

		mutex_enter(&fil_system->mutex);
		fnamespace = fil_space_get_by_name(name);
		ut_ad(space == fnamespace);
		mutex_exit(&fil_system->mutex);

		return(true);
	}

	if (!print_error_if_does_not_exist) {

		mutex_exit(&fil_system->mutex);

		return(false);
	}

	if (space == NULL) {
		if (fnamespace == NULL) {
			if (print_error_if_does_not_exist) {
				fil_report_missing_tablespace(name, id);
			}
		} else {
			ib_logf(IB_LOG_LEVEL_ERROR,
				"Table %s in InnoDB data dictionary has"
				" tablespace id %lu, but a tablespace with"
				" that id does not exist. There is a tablespace"
				" of name %s and id %lu, though. Have you"
				" deleted or moved .ibd files?",
				name, (ulong) id, fnamespace->name,
				(ulong) fnamespace->id);
		}
error_exit:
		ib_logf(IB_LOG_LEVEL_WARN, "%s", TROUBLESHOOT_DATADICT_MSG);

		mutex_exit(&fil_system->mutex);

		return(false);
	}

	if (0 != strcmp(space->name, name)) {
		ib_logf(IB_LOG_LEVEL_ERROR,
			"Table %s in InnoDB data dictionary has tablespace id"
			" %lu, but the tablespace with that id has name %s."
			" Have you deleted or moved .ibd files?",
			name, (ulong) id, space->name);

		if (fnamespace != NULL) {
			ib_logf(IB_LOG_LEVEL_ERROR,
				"There is a tablespace with the right name:"
				" %s, but its id is %lu.",
				fnamespace->name, (ulong) fnamespace->id);
		}

		goto error_exit;
	}

	mutex_exit(&fil_system->mutex);

	return(false);
}

/*******************************************************************//**
Checks if a single-table tablespace for a given table name exists in the
tablespace memory cache.
@return space id, ULINT_UNDEFINED if not found */

ulint
fil_get_space_id_for_table(
/*=======================*/
	const char*	tablename)	/*!< in: table name in the standard
				'databasename/tablename' format */
{
	fil_space_t*	fnamespace;
	ulint		id		= ULINT_UNDEFINED;

	ut_ad(fil_system);

	mutex_enter(&fil_system->mutex);

	/* Look if there is a space with the same name. */

	fnamespace = fil_space_get_by_name(tablename);

	if (fnamespace) {
		id = fnamespace->id;
	}

	mutex_exit(&fil_system->mutex);

	return(id);
}

/**********************************************************************//**
Tries to extend a data file so that it would accommodate the number of pages
given. The tablespace must be cached in the memory cache. If the space is big
enough already, does nothing.
@return true if success */

bool
fil_extend_space_to_desired_size(
/*=============================*/
	ulint*	actual_size,	/*!< out: size of the space after extension;
				if we ran out of disk space this may be lower
				than the desired size */
	ulint	space_id,	/*!< in: space id */
	ulint	size_after_extend)/*!< in: desired size in pages after the
				extension; if the current space size is bigger
				than this already, the function does nothing */
{
	fil_node_t*	node;
	fil_space_t*	space;
	byte*		buf2;
	byte*		buf;
	ulint		buf_size;
	ulint		start_page_no;
	ulint		file_start_page_no;
	ulint		pages_added;
	bool		success;

	ut_ad(!srv_read_only_mode);

retry:
	pages_added = 0;
	success = true;

	fil_mutex_enter_and_prepare_for_io(space_id);

	space = fil_space_get_by_id(space_id);
	ut_a(space);

	if (space->size >= size_after_extend) {
		/* Space already big enough */

		*actual_size = space->size;

		mutex_exit(&fil_system->mutex);

		return(true);
	}

	const ulint	page_size = page_size_t(space->flags).physical();

	node = UT_LIST_GET_LAST(space->chain);

	if (!node->being_extended) {
		/* Mark this node as undergoing extension. This flag
		is used by other threads to wait for the extension
		opereation to finish. */
		node->being_extended = true;
	} else {
		/* Another thread is currently extending the file. Wait
		for it to finish.
		It'd have been better to use event driven mechanism but
		the entire module is peppered with polling stuff. */
		mutex_exit(&fil_system->mutex);
		os_thread_sleep(100000);
		goto retry;
	}

	if (!fil_node_prepare_for_io(node, fil_system, space)) {
		/* The tablespace data file, such as .ibd file, is missing */
		node->being_extended = false;
		mutex_exit(&fil_system->mutex);

		return(false);
	}

	/* At this point it is safe to release fil_system mutex. No
	other thread can rename, delete or close the file because
	we have set the node->being_extended flag. */
	mutex_exit(&fil_system->mutex);

	start_page_no = space->size;
	file_start_page_no = space->size - node->size;

	/* Extend at most 64 pages at a time */
	buf_size = ut_min(64, size_after_extend - start_page_no) * page_size;
	buf2 = static_cast<byte*>(ut_malloc(buf_size + page_size));
	buf = static_cast<byte*>(ut_align(buf2, page_size));

	memset(buf, 0, buf_size);

	while (start_page_no < size_after_extend) {
		ulint		n_pages
			= ut_min(buf_size / page_size,
				 size_after_extend - start_page_no);

		os_offset_t	offset
			= ((os_offset_t) (start_page_no - file_start_page_no))
			* page_size;
#ifdef UNIV_HOTBACKUP
		success = os_file_write(node->name, node->handle, buf,
					offset, page_size * n_pages);
#else
		success = os_aio(OS_FILE_WRITE, OS_AIO_SYNC,
				 node->name, node->handle, buf,
				 offset, page_size * n_pages,
				 NULL, NULL);
#endif /* UNIV_HOTBACKUP */
		if (success) {
			os_has_said_disk_full = false;
		} else {
			/* Let us measure the size of the file to determine
			how much we were able to extend it */
			os_offset_t	size;

			size = os_file_get_size(node->handle);
			ut_a(size != (os_offset_t) -1);

			n_pages = ((ulint) (size / page_size))
				- node->size - pages_added;

			pages_added += n_pages;
			break;
		}

		start_page_no += n_pages;
		pages_added += n_pages;
		DBUG_EXECUTE_IF("ib_crash_during_tablespace_extension",
				DBUG_SUICIDE(););
	}

	::ut_free(buf2);

	mutex_enter(&fil_system->mutex);

	ut_a(node->being_extended);

	space->size += pages_added;
	node->size += pages_added;
	node->being_extended = false;

	fil_node_complete_io(node, fil_system, OS_FILE_WRITE);

	*actual_size = space->size;

#ifndef UNIV_HOTBACKUP
	/* Keep the last data file size info up to date, rounded to
	full megabytes */
	ulint pages_per_mb = (1024 * 1024) / page_size;
	ulint size_in_pages = ((node->size / pages_per_mb) * pages_per_mb);

	if (space_id == srv_sys_space.space_id()) {
		srv_sys_space.set_last_file_size(size_in_pages);
	} else if (space_id == srv_tmp_space.space_id()) {
		srv_tmp_space.set_last_file_size(size_in_pages);
	}
#endif /* !UNIV_HOTBACKUP */

	/*
	printf("Extended %s to %lu, actual size %lu pages\n", space->name,
	size_after_extend, *actual_size); */
	mutex_exit(&fil_system->mutex);

	fil_flush(space_id);

	return(success);
}

#ifdef UNIV_HOTBACKUP
/********************************************************************//**
Extends all tablespaces to the size stored in the space header. During the
ibbackup --apply-log phase we extended the spaces on-demand so that log records
could be applied, but that may have left spaces still too small compared to
the size stored in the space header. */

void
fil_extend_tablespaces_to_stored_len(void)
/*======================================*/
{
	fil_space_t*	space;
	byte*		buf;
	ulint		actual_size;
	ulint		size_in_header;
	dberr_t		error;
	bool		success;

	buf = ut_malloc(UNIV_PAGE_SIZE);

	mutex_enter(&fil_system->mutex);

	space = UT_LIST_GET_FIRST(fil_system->space_list);

	while (space) {
		ut_a(space->purpose == FIL_TABLESPACE);

		mutex_exit(&fil_system->mutex); /* no need to protect with a
					      mutex, because this is a
					      single-threaded operation */
		error = fil_read(
			page_id_t(space->id, 0),
			page_size_t(space->flags),
			0, univ_page_size.physical(), buf);

		ut_a(error == DB_SUCCESS);

		size_in_header = fsp_get_size_low(buf);

		success = fil_extend_space_to_desired_size(
			&actual_size, space->id, size_in_header);
		if (!success) {
			ib_logf(IB_LOG_LEVEL_ERROR,
				"Could not extend the tablespace of %s"
				" to the size stored in header, %lu pages;"
				" size after extension %lu pages. Check that"
				" you have free disk space and retry!",
				space->name, size_in_header, actual_size);
			ut_a(success);
		}

		mutex_enter(&fil_system->mutex);

		space = UT_LIST_GET_NEXT(space_list, space);
	}

	mutex_exit(&fil_system->mutex);

	::ut_free(buf);
}
#endif

/*========== RESERVE FREE EXTENTS (for a B-tree split, for example) ===*/

/*******************************************************************//**
Tries to reserve free extents in a file space.
@return true if succeed */

bool
fil_space_reserve_free_extents(
/*===========================*/
	ulint	id,		/*!< in: space id */
	ulint	n_free_now,	/*!< in: number of free extents now */
	ulint	n_to_reserve)	/*!< in: how many one wants to reserve */
{
	fil_space_t*	space;
	bool		success;

	ut_ad(fil_system);

	mutex_enter(&fil_system->mutex);

	space = fil_space_get_by_id(id);

	ut_a(space);

	if (space->n_reserved_extents + n_to_reserve > n_free_now) {
		success = false;
	} else {
		space->n_reserved_extents += n_to_reserve;
		success = true;
	}

	mutex_exit(&fil_system->mutex);

	return(success);
}

/*******************************************************************//**
Releases free extents in a file space. */

void
fil_space_release_free_extents(
/*===========================*/
	ulint	id,		/*!< in: space id */
	ulint	n_reserved)	/*!< in: how many one reserved */
{
	fil_space_t*	space;

	ut_ad(fil_system);

	mutex_enter(&fil_system->mutex);

	space = fil_space_get_by_id(id);

	ut_a(space);
	ut_a(space->n_reserved_extents >= n_reserved);

	space->n_reserved_extents -= n_reserved;

	mutex_exit(&fil_system->mutex);
}

/*******************************************************************//**
Gets the number of reserved extents. If the database is silent, this number
should be zero. */

ulint
fil_space_get_n_reserved_extents(
/*=============================*/
	ulint	id)		/*!< in: space id */
{
	fil_space_t*	space;
	ulint		n;

	ut_ad(fil_system);

	mutex_enter(&fil_system->mutex);

	space = fil_space_get_by_id(id);

	ut_a(space);

	n = space->n_reserved_extents;

	mutex_exit(&fil_system->mutex);

	return(n);
}

/*============================ FILE I/O ================================*/

/********************************************************************//**
NOTE: you must call fil_mutex_enter_and_prepare_for_io() first!

Prepares a file node for i/o. Opens the file if it is closed. Updates the
pending i/o's field in the node and the system appropriately. Takes the node
off the LRU list if it is in the LRU list. The caller must hold the fil_sys
mutex.
@return false if the file can't be opened, otherwise true */
static
bool
fil_node_prepare_for_io(
/*====================*/
	fil_node_t*	node,	/*!< in: file node */
	fil_system_t*	system,	/*!< in: tablespace memory cache */
	fil_space_t*	space)	/*!< in: space */
{
	ut_ad(node && system && space);
	ut_ad(mutex_own(&(system->mutex)));

	if (system->n_open > system->max_n_open + 5) {
		ib_logf(IB_LOG_LEVEL_WARN,
			"Open files %lu exceeds the limit %lu",
			ulong(system->n_open),
			ulong(system->max_n_open));
	}

	if (!node->is_open) {
		/* File is closed: open it */
		ut_a(node->n_pending == 0);

		if (!fil_node_open_file(node, system, space)) {
			return(false);
		}
	}

	if (node->n_pending == 0 && fil_space_belongs_in_lru(space)) {
		/* The node is in the LRU list, remove it */

		ut_a(UT_LIST_GET_LEN(system->LRU) > 0);

		UT_LIST_REMOVE(system->LRU, node);
	}

	node->n_pending++;

	return(true);
}

/********************************************************************//**
Updates the data structures when an i/o operation finishes. Updates the
pending i/o's field in the node appropriately. */
static
void
fil_node_complete_io(
/*=================*/
	fil_node_t*	node,	/*!< in: file node */
	fil_system_t*	system,	/*!< in: tablespace memory cache */
	ulint		type)	/*!< in: OS_FILE_WRITE or OS_FILE_READ; marks
				the node as modified if
				type == OS_FILE_WRITE */
{
	ut_ad(node);
	ut_ad(system);
	ut_ad(mutex_own(&(system->mutex)));

	ut_a(node->n_pending > 0);

	node->n_pending--;

	if (type == OS_FILE_WRITE) {
		ut_ad(!srv_read_only_mode);
		system->modification_counter++;
		node->modification_counter = system->modification_counter;

		if (fil_buffering_disabled(node->space)) {

			/* We don't need to keep track of unflushed
			changes as user has explicitly disabled
			buffering. */
			ut_ad(!node->space->is_in_unflushed_spaces);
			node->flush_counter = node->modification_counter;

		} else if (!node->space->is_in_unflushed_spaces) {

			node->space->is_in_unflushed_spaces = true;

			UT_LIST_ADD_FIRST(
				system->unflushed_spaces, node->space);
		}
	}

	if (node->n_pending == 0 && fil_space_belongs_in_lru(node->space)) {

		/* The node must be put back to the LRU list */
		UT_LIST_ADD_FIRST(system->LRU, node);
	}
}

/********************************************************************//**
Report information about an invalid page access. */
static
void
fil_report_invalid_page_access(
/*===========================*/
	ulint		block_offset,	/*!< in: block offset */
	ulint		space_id,	/*!< in: space id */
	const char*	space_name,	/*!< in: space name */
	ulint		byte_offset,	/*!< in: byte offset */
	ulint		len,		/*!< in: I/O length */
	ulint		type)		/*!< in: I/O type */
{
	ib_logf(IB_LOG_LEVEL_ERROR,
		"Trying to access page number %lu in space %lu, space name %s,"
		" which is outside the tablespace bounds. Byte offset %lu,"
		" len %lu, i/o type %lu. If you get this error at mysqld"
		" startup, please check that your my.cnf matches the ibdata"
		" files that you have in the MySQL server.",
		(ulong) block_offset, (ulong) space_id, space_name,
		(ulong) byte_offset, (ulong) len, (ulong) type);
}

/** Reads or writes data. This operation could be asynchronous (aio).
@param[in]	type		OS_FILE_READ or OS_FILE_WRITE, ORed to
OS_FILE_LOG, if a log i/o and ORed to OS_AIO_SIMULATED_WAKE_LATER if
simulated aio and we want to post a batch of IOs; NOTE that a simulated
batch may introduce hidden chances of deadlocks, because IOs are not
actually handled until all have been posted: use with great caution!
@param[in]	sync		true if synchronous aio is desired
@param[in]	page_id		page id
@param[in]	page_size	page size
@param[in]	byte_offset	remainder of offset in bytes; in aio this
must be divisible by the OS block size
@param[in]	len		how many bytes to read or write; this must
not cross a file boundary; in aio this must be a block size multiple
@param[in,out]	buf		buffer where to store read data or from where
to write; in aio this must be appropriately aligned
@param[in]	message		message for aio handler if non-sync aio used,
else ignored
@return DB_SUCCESS, DB_TABLESPACE_DELETED or DB_TABLESPACE_TRUNCATED
if we are trying to do i/o on a tablespace which does not exist */
dberr_t
fil_io(
	ulint			type,
	bool			sync,
	const page_id_t&	page_id,
	const page_size_t&	page_size,
	ulint			byte_offset,
	ulint			len,
	void*			buf,
	void*			message)
{
	ulint		mode;
	fil_space_t*	space;
	fil_node_t*	node;
	bool		ret;
	ulint		is_log;
	ulint		wake_later;
	os_offset_t	offset;
	ulint		ignore_nonexistent_pages;

	is_log = type & OS_FILE_LOG;
	type = type & ~OS_FILE_LOG;

	wake_later = type & OS_AIO_SIMULATED_WAKE_LATER;
	type = type & ~OS_AIO_SIMULATED_WAKE_LATER;

	ignore_nonexistent_pages = type & BUF_READ_IGNORE_NONEXISTENT_PAGES;
	type &= ~BUF_READ_IGNORE_NONEXISTENT_PAGES;

	ut_ad(byte_offset < UNIV_PAGE_SIZE);
	ut_ad(!page_size.is_compressed() || byte_offset == 0);
	ut_ad(buf);
	ut_ad(len > 0);
	ut_ad(UNIV_PAGE_SIZE == (ulong)(1 << UNIV_PAGE_SIZE_SHIFT));
#if (1 << UNIV_PAGE_SIZE_SHIFT_MAX) != UNIV_PAGE_SIZE_MAX
# error "(1 << UNIV_PAGE_SIZE_SHIFT_MAX) != UNIV_PAGE_SIZE_MAX"
#endif
#if (1 << UNIV_PAGE_SIZE_SHIFT_MIN) != UNIV_PAGE_SIZE_MIN
# error "(1 << UNIV_PAGE_SIZE_SHIFT_MIN) != UNIV_PAGE_SIZE_MIN"
#endif
	ut_ad(fil_validate_skip());
#ifndef UNIV_HOTBACKUP
# ifndef UNIV_LOG_DEBUG
	/* ibuf bitmap pages must be read in the sync aio mode: */
	ut_ad(recv_no_ibuf_operations
	      || type == OS_FILE_WRITE
	      || !ibuf_bitmap_page(page_id, page_size)
	      || sync
	      || is_log);
# endif /* UNIV_LOG_DEBUG */
	if (sync) {
		mode = OS_AIO_SYNC;
	} else if (is_log) {
		mode = OS_AIO_LOG;
	} else if (type == OS_FILE_READ
		   && !recv_no_ibuf_operations
		   && ibuf_page(page_id, page_size, NULL)) {
		mode = OS_AIO_IBUF;
	} else {
		mode = OS_AIO_NORMAL;
	}
#else /* !UNIV_HOTBACKUP */
	ut_a(sync);
	mode = OS_AIO_SYNC;
#endif /* !UNIV_HOTBACKUP */

	if (type == OS_FILE_READ) {
		srv_stats.data_read.add(len);
	} else if (type == OS_FILE_WRITE) {
		ut_ad(!srv_read_only_mode);
		srv_stats.data_written.add(len);
	}

	/* Reserve the fil_system mutex and make sure that we can open at
	least one file while holding it, if the file is not already open */

	fil_mutex_enter_and_prepare_for_io(page_id.space());

	space = fil_space_get_by_id(page_id.space());

	/* If we are deleting a tablespace we don't allow any read
	operations on that. However, we do allow write operations. */
	if (space == NULL
	    || (type == OS_FILE_READ
		&& space->stop_new_ops && !space->is_being_truncated)) {
		mutex_exit(&fil_system->mutex);

		ib_logf(IB_LOG_LEVEL_ERROR,
			"Trying to do i/o to a tablespace which does "
			"not exist. i/o type %lu, space id " UINT32PF ", "
			"page no. " UINT32PF ", i/o length %lu bytes",
			(ulong) type, page_id.space(), page_id.page_no(),
			(ulong) len);

		return(DB_TABLESPACE_DELETED);
	}

	ut_ad(mode != OS_AIO_IBUF || space->purpose == FIL_TABLESPACE);

	node = UT_LIST_GET_FIRST(space->chain);

	ulint	cur_page_no = page_id.page_no();

	for (;;) {
		if (node == NULL) {
			if (ignore_nonexistent_pages != 0) {
				mutex_exit(&fil_system->mutex);
				return(DB_ERROR);
			}

			fil_report_invalid_page_access(
				cur_page_no, page_id.space(),
				space->name, byte_offset, len, type);

			ut_error;

		} else if (fil_is_user_tablespace_id(space->id)
			   && node->size == 0) {

			/* We do not know the size of a single-table tablespace
			before we open the file */
			break;
		} else if (node->size > cur_page_no) {
			/* Found! */
			break;
		} else {
			if (space->id != srv_sys_space.space_id()
			    && UT_LIST_GET_LEN(space->chain) == 1
			    && (srv_is_tablespace_truncated(space->id)
				|| space->is_being_truncated)
			    && type == OS_FILE_READ) {
				/* Handle page which is outside the truncated
				tablespace bounds when recovering from a crash
				happened during a truncation */
				mutex_exit(&fil_system->mutex);
				return(DB_TABLESPACE_TRUNCATED);
			}

			cur_page_no -= node->size;

			node = UT_LIST_GET_NEXT(chain, node);
		}
	}

	/* Open file if closed */
	if (!fil_node_prepare_for_io(node, fil_system, space)) {
		if (space->purpose == FIL_TABLESPACE
		    && fil_is_user_tablespace_id(space->id)) {
			mutex_exit(&fil_system->mutex);

			ib_logf(IB_LOG_LEVEL_ERROR,
				"Trying to do i/o to a tablespace which "
				"exists without .ibd data file. "
				"i/o type %lu, space id " UINT32PF
				", page no " ULINTPF ", "
				"i/o length %lu bytes",
				(ulint) type,
				page_id.space(),
				cur_page_no,
				(ulint) len);

			return(DB_TABLESPACE_DELETED);
		}

		/* The tablespace is for log. Currently, we just assert here
		to prevent handling errors along the way fil_io returns.
		Also, if the log files are missing, it would be hard to
		promise the server can continue running. */
		ut_a(0);
	}

	/* Check that at least the start offset is within the bounds of a
	single-table tablespace, including rollback tablespaces. */
	if (node->size <= cur_page_no
	    && space->id != 0 && space->purpose == FIL_TABLESPACE) {

		fil_report_invalid_page_access(
			cur_page_no, page_id.space(),
			space->name, byte_offset, len, type);

		ut_error;
	}

	/* Now we have made the changes in the data structures of fil_system */
	mutex_exit(&fil_system->mutex);

	/* Calculate the low 32 bits and the high 32 bits of the file offset */

	if (!page_size.is_compressed()) {
		offset = ((os_offset_t) cur_page_no
			  << UNIV_PAGE_SIZE_SHIFT) + byte_offset;

		ut_a(node->size - cur_page_no
		     >= ((byte_offset + len + (UNIV_PAGE_SIZE - 1))
			 / UNIV_PAGE_SIZE));
	} else {
		ulint	size_shift;

		switch (page_size.physical()) {
		case 1024: size_shift = 10; break;
		case 2048: size_shift = 11; break;
		case 4096: size_shift = 12; break;
		case 8192: size_shift = 13; break;
		case 16384: size_shift = 14; break;
		default: ut_error;
		}

		offset = ((os_offset_t) cur_page_no << size_shift)
			+ byte_offset;

		ut_a(node->size - cur_page_no
		     >= (len + (page_size.physical() - 1))
		     / page_size.physical());
	}

	/* Do aio */

	ut_a(byte_offset % OS_FILE_LOG_BLOCK_SIZE == 0);
	ut_a((len % OS_FILE_LOG_BLOCK_SIZE) == 0);

#ifdef UNIV_HOTBACKUP
	/* In ibbackup do normal i/o, not aio */
	if (type == OS_FILE_READ) {
		ret = os_file_read(node->handle, buf, offset, len);
	} else {
		ut_ad(!srv_read_only_mode);
		ret = os_file_write(node->name, node->handle, buf,
				    offset, len);
	}
#else
	/* Queue the aio request */
	ret = os_aio(type, mode | wake_later, node->name, node->handle, buf,
		     offset, len, node, message);
#endif /* UNIV_HOTBACKUP */
	ut_a(ret);

	if (mode == OS_AIO_SYNC) {
		/* The i/o operation is already completed when we return from
		os_aio: */

		mutex_enter(&fil_system->mutex);

		fil_node_complete_io(node, fil_system, type);

		mutex_exit(&fil_system->mutex);

		ut_ad(fil_validate_skip());
	}

	return(DB_SUCCESS);
}

#ifndef UNIV_HOTBACKUP
/**********************************************************************//**
Waits for an aio operation to complete. This function is used to write the
handler for completed requests. The aio array of pending requests is divided
into segments (see os0file.cc for more info). The thread specifies which
segment it wants to wait for. */

void
fil_aio_wait(
/*=========*/
	ulint	segment)	/*!< in: the number of the segment in the aio
				array to wait for */
{
	bool		ret;
	fil_node_t*	fil_node;
	void*		message;
	ulint		type;

	ut_ad(fil_validate_skip());

	if (srv_use_native_aio) {
		srv_set_io_thread_op_info(segment, "native aio handle");
#ifdef WIN_ASYNC_IO
		ret = os_aio_windows_handle(
			segment, 0, &fil_node, &message, &type);
#elif defined(LINUX_NATIVE_AIO)
		ret = os_aio_linux_handle(
			segment, &fil_node, &message, &type);
#else
		ut_error;
		ret = 0; /* Eliminate compiler warning */
#endif /* WIN_ASYNC_IO */
	} else {
		srv_set_io_thread_op_info(segment, "simulated aio handle");

		ret = os_aio_simulated_handle(
			segment, &fil_node, &message, &type);
	}

	ut_a(ret);
	if (fil_node == NULL) {
		ut_ad(srv_shutdown_state == SRV_SHUTDOWN_EXIT_THREADS);
		return;
	}

	srv_set_io_thread_op_info(segment, "complete io for fil node");

	mutex_enter(&fil_system->mutex);

	fil_node_complete_io(fil_node, fil_system, type);

	mutex_exit(&fil_system->mutex);

	ut_ad(fil_validate_skip());

	/* Do the i/o handling */
	/* IMPORTANT: since i/o handling for reads will read also the insert
	buffer in tablespace 0, you have to be very careful not to introduce
	deadlocks in the i/o system. We keep tablespace 0 data files always
	open, and use a special i/o thread to serve insert buffer requests. */

	if (fil_node->space->purpose == FIL_TABLESPACE) {
		srv_set_io_thread_op_info(segment, "complete io for buf page");
		buf_page_io_complete(static_cast<buf_page_t*>(message));
	} else {
		srv_set_io_thread_op_info(segment, "complete io for log");
		log_io_complete(static_cast<log_group_t*>(message));
	}
}
#endif /* UNIV_HOTBACKUP */

/**********************************************************************//**
Flushes to disk possible writes cached by the OS. If the space does not exist
or is being dropped, does not do anything. */

void
fil_flush(
/*======*/
	ulint	space_id)	/*!< in: file space id (this can be a group of
				log files or a tablespace of the database) */
{
	fil_space_t*	space;
	fil_node_t*	node;
	os_file_t	file;


	mutex_enter(&fil_system->mutex);

	space = fil_space_get_by_id(space_id);

	if (!space
	    || space->stop_new_ops
	    || space->is_being_truncated) {
		mutex_exit(&fil_system->mutex);

		return;
	}

	if (fil_buffering_disabled(space)) {

		/* No need to flush. User has explicitly disabled
		buffering. */
		ut_ad(!space->is_in_unflushed_spaces);
		ut_ad(fil_space_is_flushed(space));
		ut_ad(space->n_pending_flushes == 0);

#ifdef UNIV_DEBUG
		for (node = UT_LIST_GET_FIRST(space->chain);
		     node != NULL;
		     node = UT_LIST_GET_NEXT(chain, node)) {
			ut_ad(node->modification_counter
			      == node->flush_counter);
			ut_ad(node->n_pending_flushes == 0);
		}
#endif /* UNIV_DEBUG */

		mutex_exit(&fil_system->mutex);
		return;
	}

	space->n_pending_flushes++;	/*!< prevent dropping of the space while
					we are flushing */
	for (node = UT_LIST_GET_FIRST(space->chain);
	     node != NULL;
	     node = UT_LIST_GET_NEXT(chain, node)) {

		ib_int64_t old_mod_counter = node->modification_counter;;

		if (old_mod_counter <= node->flush_counter) {
			continue;
		}

		ut_a(node->is_open);

		if (space->purpose == FIL_TABLESPACE) {
			fil_n_pending_tablespace_flushes++;
		} else {
			fil_n_pending_log_flushes++;
			fil_n_log_flushes++;
		}
#ifdef _WIN32
		if (node->is_raw_disk) {

			goto skip_flush;
		}
#endif /* _WIN32 */
retry:
		if (node->n_pending_flushes > 0) {
			/* We want to avoid calling os_file_flush() on
			the file twice at the same time, because we do
			not know what bugs OS's may contain in file
			i/o */

			ib_int64_t sig_count =
				os_event_reset(node->sync_event);

			mutex_exit(&fil_system->mutex);

			os_event_wait_low(node->sync_event, sig_count);

			mutex_enter(&fil_system->mutex);

			if (node->flush_counter >= old_mod_counter) {

				goto skip_flush;
			}

			goto retry;
		}

		ut_a(node->is_open);
		file = node->handle;
		node->n_pending_flushes++;

		mutex_exit(&fil_system->mutex);

		os_file_flush(file);

		mutex_enter(&fil_system->mutex);

		os_event_set(node->sync_event);

		node->n_pending_flushes--;
skip_flush:
		if (node->flush_counter < old_mod_counter) {
			node->flush_counter = old_mod_counter;

			if (space->is_in_unflushed_spaces
			    && fil_space_is_flushed(space)) {

				space->is_in_unflushed_spaces = false;

				UT_LIST_REMOVE(
					fil_system->unflushed_spaces,
					space);
			}
		}

		if (space->purpose == FIL_TABLESPACE) {
			fil_n_pending_tablespace_flushes--;
		} else {
			fil_n_pending_log_flushes--;
		}
	}

	space->n_pending_flushes--;

	mutex_exit(&fil_system->mutex);
}

/**********************************************************************//**
Flushes to disk the writes in file spaces of the given type possibly cached by
the OS. */

void
fil_flush_file_spaces(
/*==================*/
	ulint	purpose)	/*!< in: FIL_TABLESPACE, FIL_LOG */
{
	fil_space_t*	space;
	ulint*		space_ids;
	ulint		n_space_ids;

	mutex_enter(&fil_system->mutex);

	n_space_ids = UT_LIST_GET_LEN(fil_system->unflushed_spaces);
	if (n_space_ids == 0) {

		mutex_exit(&fil_system->mutex);
		return;
	}

	/* Assemble a list of space ids to flush.  Previously, we
	traversed fil_system->unflushed_spaces and called UT_LIST_GET_NEXT()
	on a space that was just removed from the list by fil_flush().
	Thus, the space could be dropped and the memory overwritten. */
	space_ids = static_cast<ulint*>(
		ut_malloc(n_space_ids * sizeof *space_ids));

	n_space_ids = 0;

	for (space = UT_LIST_GET_FIRST(fil_system->unflushed_spaces);
	     space;
	     space = UT_LIST_GET_NEXT(unflushed_spaces, space)) {

		if (space->purpose == purpose
		    && !space->stop_new_ops
		    && !space->is_being_truncated) {

			space_ids[n_space_ids++] = space->id;
		}
	}

	mutex_exit(&fil_system->mutex);

	/* Flush the spaces.  It will not hurt to call fil_flush() on
	a non-existing space id. */
	for (ulint i = 0; i < n_space_ids; i++) {

		fil_flush(space_ids[i]);
	}

	::ut_free(space_ids);
}

/** Functor to validate the space list. */
struct	Check {
	void	operator()(const fil_node_t* elem)
	{
		ut_a(elem->is_open || !elem->n_pending);
	}
};

/******************************************************************//**
Checks the consistency of the tablespace cache.
@return true if ok */

bool
fil_validate(void)
/*==============*/
{
	fil_space_t*	space;
	fil_node_t*	fil_node;
	ulint		n_open		= 0;

	mutex_enter(&fil_system->mutex);

	/* Look for spaces in the hash table */

	for (ulint i = 0; i < hash_get_n_cells(fil_system->spaces); i++) {

		for (space = static_cast<fil_space_t*>(
				HASH_GET_FIRST(fil_system->spaces, i));
		     space != 0;
		     space = static_cast<fil_space_t*>(
				HASH_GET_NEXT(hash, space))) {

			UT_LIST_VALIDATE(space->chain, Check());

			for (fil_node = UT_LIST_GET_FIRST(space->chain);
			     fil_node != 0;
			     fil_node = UT_LIST_GET_NEXT(chain, fil_node)) {

				if (fil_node->n_pending > 0) {
					ut_a(fil_node->is_open);
				}

				if (fil_node->is_open) {
					n_open++;
				}
			}
		}
	}

	ut_a(fil_system->n_open == n_open);

	UT_LIST_CHECK(fil_system->LRU);

	for (fil_node = UT_LIST_GET_FIRST(fil_system->LRU);
	     fil_node != 0;
	     fil_node = UT_LIST_GET_NEXT(LRU, fil_node)) {

		ut_a(fil_node->n_pending == 0);
		ut_a(!fil_node->being_extended);
		ut_a(fil_node->is_open);
		ut_a(fil_space_belongs_in_lru(fil_node->space));
	}

	mutex_exit(&fil_system->mutex);

	return(true);
}

/********************************************************************//**
Returns true if file address is undefined.
@return true if undefined */

bool
fil_addr_is_null(
/*=============*/
	fil_addr_t	addr)	/*!< in: address */
{
	return(addr.page == FIL_NULL);
}

/********************************************************************//**
Get the predecessor of a file page.
@return FIL_PAGE_PREV */

ulint
fil_page_get_prev(
/*==============*/
	const byte*	page)	/*!< in: file page */
{
	return(mach_read_from_4(page + FIL_PAGE_PREV));
}

/********************************************************************//**
Get the successor of a file page.
@return FIL_PAGE_NEXT */

ulint
fil_page_get_next(
/*==============*/
	const byte*	page)	/*!< in: file page */
{
	return(mach_read_from_4(page + FIL_PAGE_NEXT));
}

/*********************************************************************//**
Sets the file page type. */

void
fil_page_set_type(
/*==============*/
	byte*	page,	/*!< in/out: file page */
	ulint	type)	/*!< in: type */
{
	ut_ad(page);

	mach_write_to_2(page + FIL_PAGE_TYPE, type);
}

/*********************************************************************//**
Gets the file page type.
@return type; NOTE that if the type has not been written to page, the
return value not defined */

ulint
fil_page_get_type(
/*==============*/
	const byte*	page)	/*!< in: file page */
{
	ut_ad(page);

	return(mach_read_from_2(page + FIL_PAGE_TYPE));
}

/****************************************************************//**
Closes the tablespace memory cache. */

void
fil_close(void)
/*===========*/
{
	hash_table_free(fil_system->spaces);

	hash_table_free(fil_system->name_hash);

	ut_a(UT_LIST_GET_LEN(fil_system->LRU) == 0);
	ut_a(UT_LIST_GET_LEN(fil_system->unflushed_spaces) == 0);
	ut_a(UT_LIST_GET_LEN(fil_system->space_list) == 0);

	mutex_free(&fil_system->mutex);

	::ut_free(fil_system);

	fil_system = NULL;
}

/********************************************************************//**
Initializes a buffer control block when the buf_pool is created. */
static
void
fil_buf_block_init(
/*===============*/
	buf_block_t*	block,		/*!< in: pointer to control block */
	byte*		frame)		/*!< in: pointer to buffer frame */
{
	UNIV_MEM_DESC(frame, UNIV_PAGE_SIZE);

	block->frame = frame;

	block->page.io_fix = BUF_IO_NONE;
	/* There are assertions that check for this. */
	block->page.buf_fix_count = 1;
	block->page.state = BUF_BLOCK_READY_FOR_USE;

	page_zip_des_init(&block->page.zip);
}

struct fil_iterator_t {
	os_file_t	file;			/*!< File handle */
	const char*	filepath;		/*!< File path name */
	os_offset_t	start;			/*!< From where to start */
	os_offset_t	end;			/*!< Where to stop */
	os_offset_t	file_size;		/*!< File size in bytes */
	ulint		page_size;		/*!< Page size */
	ulint		n_io_buffers;		/*!< Number of pages to use
						for IO */
	byte*		io_buffer;		/*!< Buffer to use for IO */
};

/********************************************************************//**
TODO: This can be made parallel trivially by chunking up the file and creating
a callback per thread. . Main benefit will be to use multiple CPUs for
checksums and compressed tables. We have to do compressed tables block by
block right now. Secondly we need to decompress/compress and copy too much
of data. These are CPU intensive.

Iterate over all the pages in the tablespace.
@param iter Tablespace iterator
@param block block to use for IO
@param callback Callback to inspect and update page contents
@retval DB_SUCCESS or error code */
static
dberr_t
fil_iterate(
/*========*/
	const fil_iterator_t&	iter,
	buf_block_t*		block,
	PageCallback&		callback)
{
	os_offset_t		offset;
	ulint			page_no = 0;
	ulint			space_id = callback.get_space_id();
	ulint			n_bytes = iter.n_io_buffers * iter.page_size;

	ut_ad(!srv_read_only_mode);

	/* TODO: For compressed tables we do a lot of useless
	copying for non-index pages. Unfortunately, it is
	required by buf_zip_decompress() */

	for (offset = iter.start; offset < iter.end; offset += n_bytes) {

		byte*		io_buffer = iter.io_buffer;

		block->frame = io_buffer;

		if (callback.get_page_size().is_compressed()) {
			page_zip_des_init(&block->page.zip);
			page_zip_set_size(&block->page.zip, iter.page_size);

			block->page.size.copy_from(
				page_size_t(iter.page_size,
					    univ_page_size.logical(),
					    true));

			block->page.zip.data = block->frame + UNIV_PAGE_SIZE;
			ut_d(block->page.zip.m_external = true);
			ut_ad(iter.page_size
			      == callback.get_page_size().physical());

			/* Zip IO is done in the compressed page buffer. */
			io_buffer = block->page.zip.data;
		} else {
			io_buffer = iter.io_buffer;
		}

		/* We have to read the exact number of bytes. Otherwise the
		InnoDB IO functions croak on failed reads. */

		n_bytes = static_cast<ulint>(
			ut_min(static_cast<os_offset_t>(n_bytes),
			       iter.end - offset));

		ut_ad(n_bytes > 0);
		ut_ad(!(n_bytes % iter.page_size));

		if (!os_file_read(iter.file, io_buffer, offset,
				  (ulint) n_bytes)) {

			ib_logf(IB_LOG_LEVEL_ERROR, "os_file_read() failed");

			return(DB_IO_ERROR);
		}

		bool		updated = false;
		os_offset_t	page_off = offset;
		ulint		n_pages_read = (ulint) n_bytes / iter.page_size;

		for (ulint i = 0; i < n_pages_read; ++i) {

			buf_block_set_file_page(
				block, page_id_t(space_id, page_no++));

			dberr_t	err;

			if ((err = callback(page_off, block)) != DB_SUCCESS) {

				return(err);

			} else if (!updated) {
				updated = buf_block_get_state(block)
					== BUF_BLOCK_FILE_PAGE;
			}

			buf_block_set_state(block, BUF_BLOCK_NOT_USED);
			buf_block_set_state(block, BUF_BLOCK_READY_FOR_USE);

			page_off += iter.page_size;
			block->frame += iter.page_size;
		}

		/* A page was updated in the set, write back to disk. */
		if (updated
		    && !os_file_write(
				iter.filepath, iter.file, io_buffer,
				offset, (ulint) n_bytes)) {

			ib_logf(IB_LOG_LEVEL_ERROR, "os_file_write() failed");

			return(DB_IO_ERROR);
		}
	}

	return(DB_SUCCESS);
}

/********************************************************************//**
Iterate over all the pages in the tablespace.
@param table the table definiton in the server
@param n_io_buffers number of blocks to read and write together
@param callback functor that will do the page updates
@return DB_SUCCESS or error code */

dberr_t
fil_tablespace_iterate(
/*===================*/
	dict_table_t*	table,
	ulint		n_io_buffers,
	PageCallback&	callback)
{
	dberr_t		err;
	os_file_t	file;
	char*		filepath;
	bool		success;

	ut_a(n_io_buffers > 0);
	ut_ad(!srv_read_only_mode);

	DBUG_EXECUTE_IF("ib_import_trigger_corruption_1",
			return(DB_CORRUPTION););

	/* Make sure the data_dir_path is set. */
	dict_get_and_save_data_dir_path(table, false);

	if (DICT_TF_HAS_DATA_DIR(table->flags)) {
		ut_a(table->data_dir_path);

		filepath = fil_make_filepath(
			table->data_dir_path, table->name, IBD, true);
	} else {
		filepath = fil_make_filepath(
			NULL, table->name, IBD, false);
	}

	if (filepath == NULL) {
		return(DB_OUT_OF_MEMORY);
	}

	file = os_file_create_simple_no_error_handling(
		innodb_data_file_key, filepath,
		OS_FILE_OPEN, OS_FILE_READ_WRITE, &success);

	DBUG_EXECUTE_IF("fil_tablespace_iterate_failure",
	{
		static bool once;

		if (!once || ut_rnd_interval(0, 10) == 5) {
			once = true;
			success = false;
			os_file_close(file);
		}
	});

	if (!success) {
		/* The following call prints an error message */
		os_file_get_last_error(true);

		ib_logf(IB_LOG_LEVEL_ERROR,
			"Trying to import a tablespace, but could not"
			" open the tablespace file %s", filepath);

		::ut_free(filepath);

		return(DB_TABLESPACE_NOT_FOUND);

	} else {
		err = DB_SUCCESS;
	}

	callback.set_file(filepath, file);

	os_offset_t	file_size = os_file_get_size(file);
	ut_a(file_size != (os_offset_t) -1);

	/* The block we will use for every physical page */
	buf_block_t*	block;

	block = reinterpret_cast<buf_block_t*>(ut_zalloc(sizeof(*block)));

	mutex_create("buf_block_mutex", &block->mutex);

	/* Allocate a page to read in the tablespace header, so that we
	can determine the page size and zip size (if it is compressed).
	We allocate an extra page in case it is a compressed table. One
	page is to ensure alignement. */

	void*	page_ptr = ut_malloc(3 * UNIV_PAGE_SIZE);
	byte*	page = static_cast<byte*>(ut_align(page_ptr, UNIV_PAGE_SIZE));

	fil_buf_block_init(block, page);

	/* Read the first page and determine the page and zip size. */

	if (!os_file_read(file, page, 0, UNIV_PAGE_SIZE)) {

		err = DB_IO_ERROR;

	} else if ((err = callback.init(file_size, block)) == DB_SUCCESS) {
		fil_iterator_t	iter;

		iter.file = file;
		iter.start = 0;
		iter.end = file_size;
		iter.filepath = filepath;
		iter.file_size = file_size;
		iter.n_io_buffers = n_io_buffers;
		iter.page_size = callback.get_page_size().physical();

		/* Compressed pages can't be optimised for block IO for now.
		We do the IMPORT page by page. */

		if (callback.get_page_size().is_compressed()) {
			iter.n_io_buffers = 1;
			ut_a(iter.page_size
			     == callback.get_page_size().physical());
		}

		/** Add an extra page for compressed page scratch area. */

		void*	io_buffer = ut_malloc(
			(2 + iter.n_io_buffers) * UNIV_PAGE_SIZE);

		iter.io_buffer = static_cast<byte*>(
			ut_align(io_buffer, UNIV_PAGE_SIZE));

		err = fil_iterate(iter, block, callback);

		::ut_free(io_buffer);
	}

	if (err == DB_SUCCESS) {

		ib_logf(IB_LOG_LEVEL_INFO, "Sync to disk");

		if (!os_file_flush(file)) {
			ib_logf(IB_LOG_LEVEL_INFO, "os_file_flush() failed!");
			err = DB_IO_ERROR;
		} else {
			ib_logf(IB_LOG_LEVEL_INFO, "Sync to disk - done!");
		}
	}

	os_file_close(file);

	::ut_free(page_ptr);
	::ut_free(filepath);

	mutex_free(&block->mutex);

	::ut_free(block);

	return(err);
}

/** Set the tablespace table size.
@param[in]	page	a page belonging to the tablespace */
void
PageCallback::set_page_size(
	const buf_frame_t*	page) UNIV_NOTHROW
{
	m_page_size.copy_from(fsp_header_get_page_size(page));
}

/********************************************************************//**
Delete the tablespace file and any related files like .cfg.
This should not be called for temporary tables.
@param[in] ibd_filepath File path of the IBD tablespace */

void
fil_delete_file(
/*============*/
	const char*	ibd_filepath)
{
	/* Force a delete of any stale .ibd files that are lying around. */

	ib_logf(IB_LOG_LEVEL_INFO, "Deleting %s", ibd_filepath);

	os_file_delete_if_exists(innodb_data_file_key, ibd_filepath, NULL);

	char*	cfg_filepath = fil_make_filepath(
			ibd_filepath, NULL, CFG, false);
	if (cfg_filepath != NULL) {
		os_file_delete_if_exists(
			innodb_data_file_key, cfg_filepath, NULL);
		::ut_free(cfg_filepath);
	}
}

/**
Iterate over all the spaces in the space list and fetch the
tablespace names. It will return a copy of the name that must be
freed by the caller using: delete[].
@return DB_SUCCESS if all OK. */

dberr_t
fil_get_space_names(
/*================*/
	space_name_list_t&	space_name_list)
				/*!< in/out: List to append to */
{
	fil_space_t*	space;
	dberr_t		err = DB_SUCCESS;

	mutex_enter(&fil_system->mutex);

	for (space = UT_LIST_GET_FIRST(fil_system->space_list);
	     space != NULL;
	     space = UT_LIST_GET_NEXT(space_list, space)) {

		if (space->purpose == FIL_TABLESPACE) {
			ulint	len;
			char*	name;

			len = ::strlen(space->name);
			name = new(std::nothrow) char[len + 1];

			if (name == 0) {
				/* Caller to free elements allocated so far. */
				err = DB_OUT_OF_MEMORY;
				break;
			}

			memcpy(name, space->name, len);
			name[len] = 0;

			space_name_list.push_back(name);
		}
	}

	mutex_exit(&fil_system->mutex);

	return(err);
}

/****************************************************************//**
Generate redo logs for swapping two .ibd files */

void
fil_mtr_rename_log(
/*===============*/
	ulint		old_space_id,	/*!< in: tablespace id of the old
					table. */
	const char*	old_name,	/*!< in: old table name */
	ulint		new_space_id,	/*!< in: tablespace id of the new
					table */
	const char*	new_name,	/*!< in: new table name */
	const char*	tmp_name,	/*!< in: temp table name used while
					swapping */
	mtr_t*		mtr)		/*!< in/out: mini-transaction */
{
	if (!is_system_tablespace(old_space_id)) {
		fil_op_write_log(MLOG_FILE_RENAME, old_space_id,
				 0, 0, old_name, tmp_name, mtr);
	}

	if (!is_system_tablespace(new_space_id)) {
		fil_op_write_log(MLOG_FILE_RENAME, new_space_id,
				 0, 0, new_name, old_name, mtr);
	}
}

/**
Truncate a single-table tablespace. The tablespace must be cached
in the memory cache.
@param space_id			space id
@param dir_path			directory path
@param tablename		the table name in the usual
				databasename/tablename format of InnoDB
@param flags			tablespace flags
@param trunc_to_default		truncate to default size if tablespace
				is being newly re-initialized.
@return DB_SUCCESS or error */
dberr_t
truncate_t::truncate(
/*=================*/
	ulint		space_id,
	const char*	dir_path,
	const char*	tablename,
	ulint		flags,
	bool		trunc_to_default)
{
	dberr_t		err = DB_SUCCESS;
	char*		path;
	bool		has_data_dir = FSP_FLAGS_HAS_DATA_DIR(flags);

	ut_a(!is_system_tablespace(space_id));

	if (has_data_dir) {
		ut_ad(dir_path != NULL);

		path = fil_make_filepath(dir_path, tablename, IBD, true);

	} else {
		path = fil_make_filepath(NULL, tablename, IBD, false);
	}

	if (path == NULL) {
		return(DB_OUT_OF_MEMORY);
	}

	mutex_enter(&fil_system->mutex);

	fil_space_t*	space = fil_space_get_by_id(space_id);

	/* The following code must change when InnoDB supports
	multiple datafiles per tablespace. */
	ut_a(UT_LIST_GET_LEN(space->chain) == 1);

	fil_node_t*	node = UT_LIST_GET_FIRST(space->chain);

	if (trunc_to_default) {
		space->size = node->size = FIL_IBD_FILE_INITIAL_SIZE;
	}

	const bool already_open = node->is_open;

	if (!already_open) {

		bool	ret;

		node->handle = os_file_create_simple_no_error_handling(
			innodb_data_file_key, path, OS_FILE_OPEN,
			OS_FILE_READ_WRITE, &ret);

		if (!ret) {

			ib_logf(IB_LOG_LEVEL_ERROR,
				"Failed to open tablespace file %s.", path);

			::ut_free(path);

			return(DB_ERROR);
		}

		node->is_open = true;
	}

	os_offset_t	trunc_size = trunc_to_default
		? FIL_IBD_FILE_INITIAL_SIZE
		: space->size;

	const bool success = os_file_truncate(
		path, node->handle, trunc_size * UNIV_PAGE_SIZE);

	if (!success) {

		ib_logf(IB_LOG_LEVEL_ERROR,
			"Cannot truncate file %s in TRUNCATE TABLESPACE.",
			path);

		err = DB_ERROR;
	}

	space->stop_new_ops = false;
	space->is_being_truncated = false;

	mutex_exit(&fil_system->mutex);

	/* If we opened the file in this function, close it. */
	if (!already_open) {
		bool	closed = os_file_close(node->handle);

		if (!closed) {

			ib_logf(IB_LOG_LEVEL_ERROR,
				"Failed to close tablespace file %s.", path);

			err = DB_ERROR;
		} else {
			node->is_open = false;
		}
	}

	::ut_free(path);

	return(err);
}

/* Unit Tests */
#ifdef UNIV_COMPILE_TEST_FUNCS
#define MF  fil_make_filepath
#define DISPLAY ib_logf(IB_LOG_LEVEL_INFO, "%s", path)
void
test_make_filepath()
{
	char* path;
	const char* long_path =
		"this/is/a/very/long/path/including/a/very/"
		"looooooooooooooooooooooooooooooooooooooooooooooooo"
		"oooooooooooooooooooooooooooooooooooooooooooooooooo"
		"oooooooooooooooooooooooooooooooooooooooooooooooooo"
		"oooooooooooooooooooooooooooooooooooooooooooooooooo"
		"oooooooooooooooooooooooooooooooooooooooooooooooooo"
		"oooooooooooooooooooooooooooooooooooooooooooooooooo"
		"oooooooooooooooooooooooooooooooooooooooooooooooooo"
		"oooooooooooooooooooooooooooooooooooooooooooooooooo"
		"oooooooooooooooooooooooooooooooooooooooooooooooooo"
		"oooooooooooooooooooooooooooooooooooooooooooooooong"
		"/folder/name";
	path = MF("/this/is/a/path/with/a/filename", NULL, IBD, false); DISPLAY;
	path = MF("/this/is/a/path/with/a/filename", NULL, ISL, false); DISPLAY;
	path = MF("/this/is/a/path/with/a/filename", NULL, CFG, false); DISPLAY;
	path = MF("/this/is/a/path/with/a/filename.ibd", NULL, IBD, false); DISPLAY;
	path = MF("/this/is/a/path/with/a/filename.ibd", NULL, IBD, false); DISPLAY;
	path = MF("/this/is/a/path/with/a/filename.dat", NULL, IBD, false); DISPLAY;
	path = MF(NULL, "tablespacename", NO_EXT, false); DISPLAY;
	path = MF(NULL, "tablespacename", IBD, false); DISPLAY;
	path = MF(NULL, "dbname/tablespacename", NO_EXT, false); DISPLAY;
	path = MF(NULL, "dbname/tablespacename", IBD, false); DISPLAY;
	path = MF(NULL, "dbname/tablespacename", ISL, false); DISPLAY;
	path = MF(NULL, "dbname/tablespacename", CFG, false); DISPLAY;
	path = MF(NULL, "dbname\\tablespacename", NO_EXT, false); DISPLAY;
	path = MF(NULL, "dbname\\tablespacename", IBD, false); DISPLAY;
	path = MF("/this/is/a/path", "dbname/tablespacename", IBD, false); DISPLAY;
	path = MF("/this/is/a/path", "dbname/tablespacename", IBD, true); DISPLAY;
	path = MF("./this/is/a/path", "dbname/tablespacename.ibd", IBD, true); DISPLAY;
	path = MF("this\\is\\a\\path", "dbname/tablespacename", IBD, true); DISPLAY;
	path = MF("/this/is/a/path", "dbname\\tablespacename", IBD, true); DISPLAY;
	path = MF(long_path, NULL, IBD, false); DISPLAY;
	path = MF(long_path, "tablespacename", IBD, false); DISPLAY;
	path = MF(long_path, "tablespacename", IBD, true); DISPLAY;
}
#endif /* UNIV_COMPILE_TEST_FUNCS */
/* @} */<|MERGE_RESOLUTION|>--- conflicted
+++ resolved
@@ -1894,125 +1894,6 @@
 	return(DB_SUCCESS);
 }
 
-<<<<<<< HEAD
-/*******************************************************************//**
-Checks the consistency of the first data page of a tablespace
-at database startup.
-@retval NULL on success, or if innodb_force_recovery is set
-@return pointer to an error message string */
-static __attribute__((warn_unused_result))
-const char*
-fil_check_first_page(
-/*=================*/
-	const page_t*	page)		/*!< in: data page */
-{
-	ulint	space_id;
-	ulint	flags;
-
-	if (srv_force_recovery >= SRV_FORCE_IGNORE_CORRUPT) {
-		return(NULL);
-	}
-
-	space_id = mach_read_from_4(FSP_HEADER_OFFSET + FSP_SPACE_ID + page);
-	flags = mach_read_from_4(FSP_HEADER_OFFSET + FSP_SPACE_FLAGS + page);
-
-	if (!fsp_flags_is_valid(flags)) {
-		return("invalid tablespace flags");
-	}
-
-	const page_size_t	page_size(flags);
-
-	if (univ_page_size.logical() != page_size.logical()) {
-		return("innodb-page-size mismatch");
-	}
-
-	if (!space_id && !flags) {
-		ulint		nonzero_bytes = univ_page_size.physical();
-		const byte*	b = page;
-
-		while (!*b && --nonzero_bytes) {
-			b++;
-		}
-
-		if (!nonzero_bytes) {
-			return("space header page consists of zero bytes");
-		}
-	}
-
-	if (buf_page_is_corrupted(false, page, page_size)) {
-		return("checksum mismatch");
-	}
-
-	if (page_get_space_id(page) == space_id
-	    && page_get_page_no(page) == 0) {
-		return(NULL);
-	}
-
-	return("inconsistent data in space header");
-}
-
-/*******************************************************************//**
-Reads the flushed lsn and tablespace flag fields from a data
-file at database startup.
-@retval NULL on success, or if innodb_force_recovery is set
-@return pointer to an error message string */
-
-const char*
-fil_read_first_page(
-/*================*/
-	os_file_t	data_file,		/*!< in: open data file */
-	bool		one_read_already,	/*!< in: true when not reading
-						the first data file of a
-						tablespace */
-	ulint*		flags,			/*!< out: tablespace flags */
-	ulint*		space_id,		/*!< out: tablespace ID */
-	lsn_t*		min_flushed_lsn,	/*!< out: min of flushed
-						lsn values in data files */
-	lsn_t*		max_flushed_lsn)	/*!< out: max of flushed
-						lsn values in data files */
-{
-	byte*		buf;
-	byte*		page;
-	lsn_t		flushed_lsn;
-	const char*	check_msg = NULL;
-
-	buf = static_cast<byte*>(ut_malloc(2 * UNIV_PAGE_SIZE));
-
-	/* Align the memory for a possible read from a raw device */
-
-	page = static_cast<byte*>(ut_align(buf, UNIV_PAGE_SIZE));
-
-	os_file_read(data_file, page, 0, UNIV_PAGE_SIZE);
-
-	*flags = fsp_header_get_flags(page);
-
-	*space_id = fsp_header_get_space_id(page);
-
-	flushed_lsn = mach_read_from_8(page + FIL_PAGE_FILE_FLUSH_LSN);
-
-	if (!one_read_already) {
-		check_msg = fil_check_first_page(page);
-	}
-
-	ut_free(buf);
-
-	if (check_msg) {
-		return(check_msg);
-	}
-
-	if (*min_flushed_lsn > flushed_lsn) {
-		*min_flushed_lsn = flushed_lsn;
-	}
-
-	if (*max_flushed_lsn < flushed_lsn) {
-		*max_flushed_lsn = flushed_lsn;
-	}
-
-	return(NULL);
-}
-
-=======
->>>>>>> 111444bc
 /*================ SINGLE-TABLE TABLESPACES ==========================*/
 
 #ifndef UNIV_HOTBACKUP
@@ -3704,21 +3585,12 @@
 		RemoteDatafile::delete_link_file(tablename);
 	}
 
-<<<<<<< HEAD
-=======
-error_exit_2:
->>>>>>> 111444bc
 	os_file_close(file);
 	if (err != DB_SUCCESS) {
 		os_file_delete(innodb_data_file_key, path);
 	}
 
-<<<<<<< HEAD
-	ut_free(path);
-=======
-error_exit_3:
 	::ut_free(path);
->>>>>>> 111444bc
 
 	return(err);
 }
@@ -4044,195 +3916,28 @@
 }
 #endif /* UNIV_HOTBACKUP */
 
-/********************************************************************//**
-Looks for a pre-existing fil_space_t with the given tablespace ID
+/** Looks for a pre-existing fil_space_t with the given tablespace ID
 and, if found, returns the name and filepath in newly allocated buffers
 that the caller must free.
-@param[in] space_id The tablespace ID to search for.
-@param[out] name Name of the tablespace found.
-@param[out] filepath The filepath of the first datafile for the tablespace.
+@param[in]	space_id	The tablespace ID to search for.
+@param[out]	name		Name of the tablespace found.
+@param[out]	filepath	The filepath of the first datafile for the
+tablespace.
 @return true if tablespace is found, false if not. */
 
-<<<<<<< HEAD
-/*******************************************************************//**
-Determine the space id of the given file descriptor by reading a few
-pages from the beginning of the .ibd file.
-@return true if space id was successfully identified, or false. */
-static
-bool
-fil_user_tablespace_find_space_id(
-/*==============================*/
-	fsp_open_info*	fsp)	/* in/out: contains file descriptor, which is
-				used as input.  contains space_id, which is
-				the output */
-{
-	bool		st;
-	os_offset_t	file_size;
-
-	file_size = os_file_get_size(fsp->file);
-
-	if (file_size == (os_offset_t) -1) {
-		ib_logf(IB_LOG_LEVEL_ERROR, "Could not get file size: %s",
-			fsp->filepath);
-		return(false);
-	}
-
-	/* Assuming a page size, read the space_id from each page and store it
-	in a map.  Find out which space_id is agreed on by majority of the
-	pages.  Choose that space_id. */
-	for (ulint page_size = UNIV_ZIP_SIZE_MIN;
-	     page_size <= UNIV_PAGE_SIZE_MAX;
-	     page_size <<= 1) {
-
-		/* map[space_id] = count of pages */
-		std::map<ulint, ulint>	verify;
-
-		ulint	page_count = 64;
-		ulint	valid_pages = 0;
-
-		/* Adjust the number of pages to analyze based on file size */
-		while ((page_count * page_size) > file_size) {
-			--page_count;
-		}
-
-		ib_logf(IB_LOG_LEVEL_INFO, "Page size:%lu pages to analyze:"
-			"%lu", page_size, page_count);
-
-		byte*	buf = static_cast<byte*>(ut_malloc(2 * page_size));
-		byte*	page = static_cast<byte*>(ut_align(buf, page_size));
-
-		for (ulint j = 0; j < page_count; ++j) {
-
-			st = os_file_read(fsp->file, page, (j * page_size),
-					  page_size);
-
-			if (!st) {
-				ib_logf(IB_LOG_LEVEL_INFO,
-					"READ FAIL: page_no:%lu", j);
-				continue;
-			}
-
-			bool	noncompressed_ok = false;
-
-			/* For noncompressed pages, the page size must be
-			equal to univ_page_size.physical(). */
-			if (page_size == univ_page_size.physical()) {
-				noncompressed_ok = !buf_page_is_corrupted(
-					false, page, univ_page_size);
-			}
-
-			const page_size_t	compr_page_size(
-				page_size, univ_page_size.logical(), true);
-			bool			compressed_ok;
-
-			compressed_ok = !buf_page_is_corrupted(false, page,
-							       compr_page_size);
-
-			if (noncompressed_ok || compressed_ok) {
-
-				ulint	space_id = mach_read_from_4(page
-					+ FIL_PAGE_SPACE_ID);
-
-				if (space_id > 0) {
-					ib_logf(IB_LOG_LEVEL_INFO,
-						"VALID: space:%lu "
-						"page_no:%lu page_size:%lu",
-						space_id, j, page_size);
-					verify[space_id]++;
-					++valid_pages;
-				}
-			}
-		}
-
-		ut_free(buf);
-
-		ib_logf(IB_LOG_LEVEL_INFO, "Page size: %lu, Possible space_id "
-			"count:%lu", page_size, (ulint) verify.size());
-
-		const ulint	pages_corrupted = 3;
-		for (ulint missed = 0; missed <= pages_corrupted; ++missed) {
-
-			for (std::map<ulint, ulint>::iterator m = verify.begin();
-			     m != verify.end();
-			     ++m) {
-
-				ib_logf(IB_LOG_LEVEL_INFO, "space_id:%lu, "
-					"Number of pages matched: %lu/%lu "
-					"(%lu)", m->first, m->second,
-					valid_pages, page_size);
-
-				if (m->second == (valid_pages - missed)) {
-
-					ib_logf(IB_LOG_LEVEL_INFO,
-						"Chosen space:%lu\n", m->first);
-
-					fsp->id = m->first;
-					return(true);
-				}
-			}
-		}
-	}
-
-	return(false);
-}
-
-/*******************************************************************//**
-Finds the page 0 of the given space id from the double write buffer, and
-copies it to the corresponding .ibd file.
-@return true if copy was successful, or false. */
-static
-=======
->>>>>>> 111444bc
 bool
 fil_space_read_name_and_filepath(
 	ulint	space_id,
 	char**	name,
 	char**	filepath)
 {
-<<<<<<< HEAD
-	ib_logf(IB_LOG_LEVEL_INFO, "Restoring first page of tablespace %lu",
-		fsp->id);
-
-	if (fsp->id == 0) {
-		return(false);
-	}
-
-	/* Find if double write buffer has page0 of given space id. */
-	byte*	page = recv_sys->dblwr.find_first_page(fsp->id);
-
-	if (page == NULL) {
-		/* If the first page of the given user tablespace is not there
-		in the doublewrite buffer, then the recovery is going to fail
-		now. Hence this is treated as an error. */
-		ib_logf(IB_LOG_LEVEL_ERROR,
-			"Doublewrite does not have page0: %lu", fsp->id);
-		return(false);
-	}
-
-	ulint			flags = mach_read_from_4(FSP_HEADER_OFFSET
-							 + FSP_SPACE_FLAGS
-							 + page);
-	const page_size_t	page_size(flags);
-
-	ut_ad(page_get_page_no(page) == 0);
-
-	ib_logf(IB_LOG_LEVEL_INFO, "Writing %lu bytes to %s",
-		page_size.physical(), fsp->filepath);
-
-	bool	ret = os_file_write(fsp->filepath, fsp->file, page, 0,
-				    page_size.physical());
-
-	return(ret);
-}
-=======
-	bool success = false;
+	bool	success = false;
 	*name = NULL;
 	*filepath = NULL;
 
 	mutex_enter(&fil_system->mutex);
 
-	fil_space_t* space = fil_space_get_by_id(space_id);
->>>>>>> 111444bc
+	fil_space_t*	space = fil_space_get_by_id(space_id);
 
 	if (space != NULL) {
 		*name = mem_strdup(space->name);
