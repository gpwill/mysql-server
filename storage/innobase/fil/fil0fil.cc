--- conflicted
+++ resolved
@@ -5884,25 +5884,35 @@
 
     int ret = posix_fallocate(file->handle.m_file, node_start, len);
 
-    /* We already pass the valid offset and len in, if EINVAL
-    is returned, it could only mean that the file system doesn't
-    support fallocate(), currently one known case is
-    ext3 FS with O_DIRECT. We ignore EINVAL here so that the
-    error message won't flood. */
-    if (ret != 0 && ret != EINVAL) {
-      ib::error(ER_IB_MSG_319)
-          << "posix_fallocate(): Failed to preallocate"
-             " data for file "
-          << file->name << ", desired size " << len
-          << " bytes."
-             " Operating system error number "
-          << ret
-          << ". Check"
-             " that the disk is not full or a disk quota"
-             " exceeded. Make sure the file system supports"
-             " this function. Some operating system error"
-             " numbers are described at " REFMAN
-             " operating-system-error-codes.html";
+    DBUG_EXECUTE_IF("ib_posix_fallocate_fail_eintr", ret = EINTR;);
+
+    DBUG_EXECUTE_IF("ib_posix_fallocate_fail_einval", ret = EINVAL;);
+
+    if (ret != 0) {
+      /* We already pass the valid offset and len in, if EINVAL
+      is returned, it could only mean that the file system doesn't
+      support fallocate(), currently one known case is ext3 with O_DIRECT.
+
+      Also because above call could be interrupted, in this case,
+      simply go to plan B by writing zeroes.
+
+      Both error messages for above two scenarios are skipped in case
+      of flooding error messages, because they can be ignored by users. */
+      if (ret != EINTR && ret != EINVAL) {
+        ib::error(ER_IB_MSG_319)
+            << "posix_fallocate(): Failed to preallocate"
+               " data for file "
+            << file->name << ", desired size " << len
+            << " bytes."
+               " Operating system error number "
+            << ret
+            << ". Check"
+               " that the disk is not full or a disk quota"
+               " exceeded. Make sure the file system supports"
+               " this function. Some operating system error"
+               " numbers are described at " REFMAN
+               "operating-system-error-codes.html";
+      }
 
       err = DB_IO_ERROR;
     }
@@ -8706,50 +8716,7 @@
     if (batch_size > 10000) {
       innobase_commit_low(trx);
 
-<<<<<<< HEAD
       ib::info(ER_IB_MSG_347) << "Committed : " << batch_size;
-=======
-#if !defined(NO_FALLOCATE) && defined(UNIV_LINUX)
-		int     ret = posix_fallocate(node->handle.m_file, node_start, len);
-
-		DBUG_EXECUTE_IF("ib_posix_fallocate_fail_eintr",
-				ret = EINTR;);
-
-		DBUG_EXECUTE_IF("ib_posix_fallocate_fail_einval",
-				ret = EINVAL;);
-
-		if (ret != 0) {
-			/* We already pass the valid offset and len in,
-			if EINVAL is returned, it could only mean that the
-			file system doesn't support fallocate(), currently
-			one known case is ext3 with O_DIRECT.
-
-			Also because above call could be interrupted,
-			in this case, simply go to plan B by writing zeroes.
-
-			Both error messages for above two scenarios are
-			skipped in case of flooding error messages, because
-			they can be ignored by users. */
-			if (ret != EINTR && ret != EINVAL) {
-				ib::error()
-					<< "posix_fallocate(): Failed to"
-					" preallocate data for file "
-					<< node->name << ", desired size "
-					<< len << " bytes."
-					" Operating system error number "
-					<< ret << ". Check"
-					" that the disk is not full or a disk"
-					" quota exceeded. Make sure the file"
-					" system supports this function."
-					" Some operating system error"
-					" numbers are described at " REFMAN
-					"operating-system-error-codes.html";
-			}
-
-			err = DB_IO_ERROR;
-		}
-#endif /* NO_FALLOCATE || !UNIV_LINUX */
->>>>>>> 262e665c
 
       batch_size = 0;
 
