/*****************************************************************************

Copyright (c) 1994, 2013, Oracle and/or its affiliates. All Rights Reserved.
Copyright (c) 2012, Facebook Inc.

This program is free software; you can redistribute it and/or modify it under
the terms of the GNU General Public License as published by the Free Software
Foundation; version 2 of the License.

This program is distributed in the hope that it will be useful, but WITHOUT
ANY WARRANTY; without even the implied warranty of MERCHANTABILITY or FITNESS
FOR A PARTICULAR PURPOSE. See the GNU General Public License for more details.

You should have received a copy of the GNU General Public License along with
this program; if not, write to the Free Software Foundation, Inc.,
51 Franklin Street, Suite 500, Boston, MA 02110-1335 USA

*****************************************************************************/

/**************************************************//**
@file btr/btr0btr.cc
The B-tree

Created 6/2/1994 Heikki Tuuri
*******************************************************/

#include "btr0btr.h"

#ifdef UNIV_NONINL
#include "btr0btr.ic"
#endif

#include "fsp0fsp.h"
#include "page0page.h"
#include "page0zip.h"

#ifndef UNIV_HOTBACKUP
#include "btr0cur.h"
#include "btr0sea.h"
#include "btr0pcur.h"
#include "rem0cmp.h"
#include "lock0lock.h"
#include "ibuf0ibuf.h"
#include "trx0trx.h"
#include "srv0mon.h"

#endif /* UNIV_HOTBACKUP */
/**************************************************************//**
Report that an index page is corrupted. */
UNIV_INTERN
void
btr_corruption_report(
/*==================*/
	const buf_block_t*	block,	/*!< in: corrupted block */
	const dict_index_t*	index)	/*!< in: index tree */
{
	fprintf(stderr, "InnoDB: flag mismatch in space %u page %u"
		" index %s of table %s\n",
		(unsigned) buf_block_get_space(block),
		(unsigned) buf_block_get_page_no(block),
		index->name, index->table_name);
	if (block->page.zip.data) {
		buf_page_print(block->page.zip.data,
			       buf_block_get_zip_size(block),
			       BUF_PAGE_PRINT_NO_CRASH);
	}
	buf_page_print(buf_block_get_frame(block), 0, 0);
}

#ifndef UNIV_HOTBACKUP
#ifdef UNIV_BLOB_DEBUG
# include "srv0srv.h"
# include "ut0rbt.h"

/** TRUE when messages about index->blobs modification are enabled. */
static ibool btr_blob_dbg_msg;

/** Issue a message about an operation on index->blobs.
@param op	operation
@param b	the entry being subjected to the operation
@param ctx	the context of the operation */
#define btr_blob_dbg_msg_issue(op, b, ctx)			\
	fprintf(stderr, op " %u:%u:%u->%u %s(%u,%u,%u)\n",	\
		(b)->ref_page_no, (b)->ref_heap_no,		\
		(b)->ref_field_no, (b)->blob_page_no, ctx,	\
		(b)->owner, (b)->always_owner, (b)->del)

/** Insert to index->blobs a reference to an off-page column.
@param index	the index tree
@param b	the reference
@param ctx	context (for logging) */
UNIV_INTERN
void
btr_blob_dbg_rbt_insert(
/*====================*/
	dict_index_t*		index,	/*!< in/out: index tree */
	const btr_blob_dbg_t*	b,	/*!< in: the reference */
	const char*		ctx)	/*!< in: context (for logging) */
{
	if (btr_blob_dbg_msg) {
		btr_blob_dbg_msg_issue("insert", b, ctx);
	}
	mutex_enter(&index->blobs_mutex);
	rbt_insert(index->blobs, b, b);
	mutex_exit(&index->blobs_mutex);
}

/** Remove from index->blobs a reference to an off-page column.
@param index	the index tree
@param b	the reference
@param ctx	context (for logging) */
UNIV_INTERN
void
btr_blob_dbg_rbt_delete(
/*====================*/
	dict_index_t*		index,	/*!< in/out: index tree */
	const btr_blob_dbg_t*	b,	/*!< in: the reference */
	const char*		ctx)	/*!< in: context (for logging) */
{
	if (btr_blob_dbg_msg) {
		btr_blob_dbg_msg_issue("delete", b, ctx);
	}
	mutex_enter(&index->blobs_mutex);
	ut_a(rbt_delete(index->blobs, b));
	mutex_exit(&index->blobs_mutex);
}

/**************************************************************//**
Comparator for items (btr_blob_dbg_t) in index->blobs.
The key in index->blobs is (ref_page_no, ref_heap_no, ref_field_no).
@return negative, 0 or positive if *a<*b, *a=*b, *a>*b */
static
int
btr_blob_dbg_cmp(
/*=============*/
	const void*	a,	/*!< in: first btr_blob_dbg_t to compare */
	const void*	b)	/*!< in: second btr_blob_dbg_t to compare */
{
	const btr_blob_dbg_t*	aa = static_cast<const btr_blob_dbg_t*>(a);
	const btr_blob_dbg_t*	bb = static_cast<const btr_blob_dbg_t*>(b);

	ut_ad(aa != NULL);
	ut_ad(bb != NULL);

	if (aa->ref_page_no != bb->ref_page_no) {
		return(aa->ref_page_no < bb->ref_page_no ? -1 : 1);
	}
	if (aa->ref_heap_no != bb->ref_heap_no) {
		return(aa->ref_heap_no < bb->ref_heap_no ? -1 : 1);
	}
	if (aa->ref_field_no != bb->ref_field_no) {
		return(aa->ref_field_no < bb->ref_field_no ? -1 : 1);
	}
	return(0);
}

/**************************************************************//**
Add a reference to an off-page column to the index->blobs map. */
UNIV_INTERN
void
btr_blob_dbg_add_blob(
/*==================*/
	const rec_t*	rec,		/*!< in: clustered index record */
	ulint		field_no,	/*!< in: off-page column number */
	ulint		page_no,	/*!< in: start page of the column */
	dict_index_t*	index,		/*!< in/out: index tree */
	const char*	ctx)		/*!< in: context (for logging) */
{
	btr_blob_dbg_t	b;
	const page_t*	page	= page_align(rec);

	ut_a(index->blobs);

	b.blob_page_no = page_no;
	b.ref_page_no = page_get_page_no(page);
	b.ref_heap_no = page_rec_get_heap_no(rec);
	b.ref_field_no = field_no;
	ut_a(b.ref_field_no >= index->n_uniq);
	b.always_owner = b.owner = TRUE;
	b.del = FALSE;
	ut_a(!rec_get_deleted_flag(rec, page_is_comp(page)));
	btr_blob_dbg_rbt_insert(index, &b, ctx);
}

/**************************************************************//**
Add to index->blobs any references to off-page columns from a record.
@return number of references added */
UNIV_INTERN
ulint
btr_blob_dbg_add_rec(
/*=================*/
	const rec_t*	rec,	/*!< in: record */
	dict_index_t*	index,	/*!< in/out: index */
	const ulint*	offsets,/*!< in: offsets */
	const char*	ctx)	/*!< in: context (for logging) */
{
	ulint		count	= 0;
	ulint		i;
	btr_blob_dbg_t	b;
	ibool		del;

	ut_ad(rec_offs_validate(rec, index, offsets));

	if (!rec_offs_any_extern(offsets)) {
		return(0);
	}

	b.ref_page_no = page_get_page_no(page_align(rec));
	b.ref_heap_no = page_rec_get_heap_no(rec);
	del = (rec_get_deleted_flag(rec, rec_offs_comp(offsets)) != 0);

	for (i = 0; i < rec_offs_n_fields(offsets); i++) {
		if (rec_offs_nth_extern(offsets, i)) {
			ulint		len;
			const byte*	field_ref = rec_get_nth_field(
				rec, offsets, i, &len);

			ut_a(len != UNIV_SQL_NULL);
			ut_a(len >= BTR_EXTERN_FIELD_REF_SIZE);
			field_ref += len - BTR_EXTERN_FIELD_REF_SIZE;

			if (!memcmp(field_ref, field_ref_zero,
				    BTR_EXTERN_FIELD_REF_SIZE)) {
				/* the column has not been stored yet */
				continue;
			}

			b.ref_field_no = i;
			b.blob_page_no = mach_read_from_4(
				field_ref + BTR_EXTERN_PAGE_NO);
			ut_a(b.ref_field_no >= index->n_uniq);
			b.always_owner = b.owner
				= !(field_ref[BTR_EXTERN_LEN]
				    & BTR_EXTERN_OWNER_FLAG);
			b.del = del;

			btr_blob_dbg_rbt_insert(index, &b, ctx);
			count++;
		}
	}

	return(count);
}

/**************************************************************//**
Display the references to off-page columns.
This function is to be called from a debugger,
for example when a breakpoint on ut_dbg_assertion_failed is hit. */
UNIV_INTERN
void
btr_blob_dbg_print(
/*===============*/
	const dict_index_t*	index)	/*!< in: index tree */
{
	const ib_rbt_node_t*	node;

	if (!index->blobs) {
		return;
	}

	/* We intentionally do not acquire index->blobs_mutex here.
	This function is to be called from a debugger, and the caller
	should make sure that the index->blobs_mutex is held. */

	for (node = rbt_first(index->blobs);
	     node != NULL; node = rbt_next(index->blobs, node)) {
		const btr_blob_dbg_t*	b
			= rbt_value(btr_blob_dbg_t, node);
		fprintf(stderr, "%u:%u:%u->%u%s%s%s\n",
			b->ref_page_no, b->ref_heap_no, b->ref_field_no,
			b->blob_page_no,
			b->owner ? "" : "(disowned)",
			b->always_owner ? "" : "(has disowned)",
			b->del ? "(deleted)" : "");
	}
}

/**************************************************************//**
Remove from index->blobs any references to off-page columns from a record.
@return number of references removed */
UNIV_INTERN
ulint
btr_blob_dbg_remove_rec(
/*====================*/
	const rec_t*	rec,	/*!< in: record */
	dict_index_t*	index,	/*!< in/out: index */
	const ulint*	offsets,/*!< in: offsets */
	const char*	ctx)	/*!< in: context (for logging) */
{
	ulint		i;
	ulint		count	= 0;
	btr_blob_dbg_t	b;

	ut_ad(rec_offs_validate(rec, index, offsets));

	if (!rec_offs_any_extern(offsets)) {
		return(0);
	}

	b.ref_page_no = page_get_page_no(page_align(rec));
	b.ref_heap_no = page_rec_get_heap_no(rec);

	for (i = 0; i < rec_offs_n_fields(offsets); i++) {
		if (rec_offs_nth_extern(offsets, i)) {
			ulint		len;
			const byte*	field_ref = rec_get_nth_field(
				rec, offsets, i, &len);

			ut_a(len != UNIV_SQL_NULL);
			ut_a(len >= BTR_EXTERN_FIELD_REF_SIZE);
			field_ref += len - BTR_EXTERN_FIELD_REF_SIZE;

			b.ref_field_no = i;
			b.blob_page_no = mach_read_from_4(
				field_ref + BTR_EXTERN_PAGE_NO);

			switch (b.blob_page_no) {
			case 0:
				/* The column has not been stored yet.
				The BLOB pointer must be all zero.
				There cannot be a BLOB starting at
				page 0, because page 0 is reserved for
				the tablespace header. */
				ut_a(!memcmp(field_ref, field_ref_zero,
					     BTR_EXTERN_FIELD_REF_SIZE));
				/* fall through */
			case FIL_NULL:
				/* the column has been freed already */
				continue;
			}

			btr_blob_dbg_rbt_delete(index, &b, ctx);
			count++;
		}
	}

	return(count);
}

/**************************************************************//**
Check that there are no references to off-page columns from or to
the given page. Invoked when freeing or clearing a page.
@return TRUE when no orphan references exist */
UNIV_INTERN
ibool
btr_blob_dbg_is_empty(
/*==================*/
	dict_index_t*	index,		/*!< in: index */
	ulint		page_no)	/*!< in: page number */
{
	const ib_rbt_node_t*	node;
	ibool			success	= TRUE;

	if (!index->blobs) {
		return(success);
	}

	mutex_enter(&index->blobs_mutex);

	for (node = rbt_first(index->blobs);
	     node != NULL; node = rbt_next(index->blobs, node)) {
		const btr_blob_dbg_t*	b
			= rbt_value(btr_blob_dbg_t, node);

		if (b->ref_page_no != page_no && b->blob_page_no != page_no) {
			continue;
		}

		fprintf(stderr,
			"InnoDB: orphan BLOB ref%s%s%s %u:%u:%u->%u\n",
			b->owner ? "" : "(disowned)",
			b->always_owner ? "" : "(has disowned)",
			b->del ? "(deleted)" : "",
			b->ref_page_no, b->ref_heap_no, b->ref_field_no,
			b->blob_page_no);

		if (b->blob_page_no != page_no || b->owner || !b->del) {
			success = FALSE;
		}
	}

	mutex_exit(&index->blobs_mutex);
	return(success);
}

/**************************************************************//**
Count and process all references to off-page columns on a page.
@return number of references processed */
UNIV_INTERN
ulint
btr_blob_dbg_op(
/*============*/
	const page_t*		page,	/*!< in: B-tree leaf page */
	const rec_t*		rec,	/*!< in: record to start from
					(NULL to process the whole page) */
	dict_index_t*		index,	/*!< in/out: index */
	const char*		ctx,	/*!< in: context (for logging) */
	const btr_blob_dbg_op_f	op)	/*!< in: operation on records */
{
	ulint		count	= 0;
	mem_heap_t*	heap	= NULL;
	ulint		offsets_[REC_OFFS_NORMAL_SIZE];
	ulint*		offsets	= offsets_;
	rec_offs_init(offsets_);

	ut_a(fil_page_get_type(page) == FIL_PAGE_INDEX);
	ut_a(!rec || page_align(rec) == page);

	if (!index->blobs || !page_is_leaf(page)
	    || !dict_index_is_clust(index)) {
		return(0);
	}

	if (rec == NULL) {
		rec = page_get_infimum_rec(page);
	}

	do {
		offsets = rec_get_offsets(rec, index, offsets,
					  ULINT_UNDEFINED, &heap);
		count += op(rec, index, offsets, ctx);
		rec = page_rec_get_next_const(rec);
	} while (!page_rec_is_supremum(rec));

	if (heap) {
		mem_heap_free(heap);
	}

	return(count);
}

/**************************************************************//**
Count and add to index->blobs any references to off-page columns
from records on a page.
@return number of references added */
UNIV_INTERN
ulint
btr_blob_dbg_add(
/*=============*/
	const page_t*	page,	/*!< in: rewritten page */
	dict_index_t*	index,	/*!< in/out: index */
	const char*	ctx)	/*!< in: context (for logging) */
{
	btr_blob_dbg_assert_empty(index, page_get_page_no(page));

	return(btr_blob_dbg_op(page, NULL, index, ctx, btr_blob_dbg_add_rec));
}

/**************************************************************//**
Count and remove from index->blobs any references to off-page columns
from records on a page.
Used when reorganizing a page, before copying the records.
@return number of references removed */
UNIV_INTERN
ulint
btr_blob_dbg_remove(
/*================*/
	const page_t*	page,	/*!< in: b-tree page */
	dict_index_t*	index,	/*!< in/out: index */
	const char*	ctx)	/*!< in: context (for logging) */
{
	ulint	count;

	count = btr_blob_dbg_op(page, NULL, index, ctx,
				btr_blob_dbg_remove_rec);

	/* Check that no references exist. */
	btr_blob_dbg_assert_empty(index, page_get_page_no(page));

	return(count);
}

/**************************************************************//**
Restore in index->blobs any references to off-page columns
Used when page reorganize fails due to compressed page overflow. */
UNIV_INTERN
void
btr_blob_dbg_restore(
/*=================*/
	const page_t*	npage,	/*!< in: page that failed to compress  */
	const page_t*	page,	/*!< in: copy of original page */
	dict_index_t*	index,	/*!< in/out: index */
	const char*	ctx)	/*!< in: context (for logging) */
{
	ulint	removed;
	ulint	added;

	ut_a(page_get_page_no(npage) == page_get_page_no(page));
	ut_a(page_get_space_id(npage) == page_get_space_id(page));

	removed = btr_blob_dbg_remove(npage, index, ctx);
	added = btr_blob_dbg_add(page, index, ctx);
	ut_a(added == removed);
}

/**************************************************************//**
Modify the 'deleted' flag of a record. */
UNIV_INTERN
void
btr_blob_dbg_set_deleted_flag(
/*==========================*/
	const rec_t*		rec,	/*!< in: record */
	dict_index_t*		index,	/*!< in/out: index */
	const ulint*		offsets,/*!< in: rec_get_offs(rec, index) */
	ibool			del)	/*!< in: TRUE=deleted, FALSE=exists */
{
	const ib_rbt_node_t*	node;
	btr_blob_dbg_t		b;
	btr_blob_dbg_t*		c;
	ulint			i;

	ut_ad(rec_offs_validate(rec, index, offsets));
	ut_a(dict_index_is_clust(index));
	ut_a(del == !!del);/* must be FALSE==0 or TRUE==1 */

	if (!rec_offs_any_extern(offsets) || !index->blobs) {

		return;
	}

	b.ref_page_no = page_get_page_no(page_align(rec));
	b.ref_heap_no = page_rec_get_heap_no(rec);

	for (i = 0; i < rec_offs_n_fields(offsets); i++) {
		if (rec_offs_nth_extern(offsets, i)) {
			ulint		len;
			const byte*	field_ref = rec_get_nth_field(
				rec, offsets, i, &len);

			ut_a(len != UNIV_SQL_NULL);
			ut_a(len >= BTR_EXTERN_FIELD_REF_SIZE);
			field_ref += len - BTR_EXTERN_FIELD_REF_SIZE;

			b.ref_field_no = i;
			b.blob_page_no = mach_read_from_4(
				field_ref + BTR_EXTERN_PAGE_NO);

			switch (b.blob_page_no) {
			case 0:
				ut_a(memcmp(field_ref, field_ref_zero,
					    BTR_EXTERN_FIELD_REF_SIZE));
				/* page number 0 is for the
				page allocation bitmap */
			case FIL_NULL:
				/* the column has been freed already */
				ut_error;
			}

			mutex_enter(&index->blobs_mutex);
			node = rbt_lookup(index->blobs, &b);
			ut_a(node);

			c = rbt_value(btr_blob_dbg_t, node);
			/* The flag should be modified. */
			c->del = del;
			if (btr_blob_dbg_msg) {
				b = *c;
				mutex_exit(&index->blobs_mutex);
				btr_blob_dbg_msg_issue("del_mk", &b, "");
			} else {
				mutex_exit(&index->blobs_mutex);
			}
		}
	}
}

/**************************************************************//**
Change the ownership of an off-page column. */
UNIV_INTERN
void
btr_blob_dbg_owner(
/*===============*/
	const rec_t*		rec,	/*!< in: record */
	dict_index_t*		index,	/*!< in/out: index */
	const ulint*		offsets,/*!< in: rec_get_offs(rec, index) */
	ulint			i,	/*!< in: ith field in rec */
	ibool			own)	/*!< in: TRUE=owned, FALSE=disowned */
{
	const ib_rbt_node_t*	node;
	btr_blob_dbg_t		b;
	const byte*		field_ref;
	ulint			len;

	ut_ad(rec_offs_validate(rec, index, offsets));
	ut_a(rec_offs_nth_extern(offsets, i));

	field_ref = rec_get_nth_field(rec, offsets, i, &len);
	ut_a(len != UNIV_SQL_NULL);
	ut_a(len >= BTR_EXTERN_FIELD_REF_SIZE);
	field_ref += len - BTR_EXTERN_FIELD_REF_SIZE;

	b.ref_page_no = page_get_page_no(page_align(rec));
	b.ref_heap_no = page_rec_get_heap_no(rec);
	b.ref_field_no = i;
	b.owner = !(field_ref[BTR_EXTERN_LEN] & BTR_EXTERN_OWNER_FLAG);
	b.blob_page_no = mach_read_from_4(field_ref + BTR_EXTERN_PAGE_NO);

	ut_a(b.owner == own);

	mutex_enter(&index->blobs_mutex);
	node = rbt_lookup(index->blobs, &b);
	/* row_ins_clust_index_entry_by_modify() invokes
	btr_cur_unmark_extern_fields() also for the newly inserted
	references, which are all zero bytes until the columns are stored.
	The node lookup must fail if and only if that is the case. */
	ut_a(!memcmp(field_ref, field_ref_zero, BTR_EXTERN_FIELD_REF_SIZE)
	     == !node);

	if (node) {
		btr_blob_dbg_t*	c = rbt_value(btr_blob_dbg_t, node);
		/* Some code sets ownership from TRUE to TRUE.
		We do not allow changing ownership from FALSE to FALSE. */
		ut_a(own || c->owner);

		c->owner = own;
		if (!own) {
			c->always_owner = FALSE;
		}
	}

	mutex_exit(&index->blobs_mutex);
}
#endif /* UNIV_BLOB_DEBUG */

/*
Latching strategy of the InnoDB B-tree
--------------------------------------
A tree latch protects all non-leaf nodes of the tree. Each node of a tree
also has a latch of its own.

A B-tree operation normally first acquires an S-latch on the tree. It
searches down the tree and releases the tree latch when it has the
leaf node latch. To save CPU time we do not acquire any latch on
non-leaf nodes of the tree during a search, those pages are only bufferfixed.

If an operation needs to restructure the tree, it acquires an X-latch on
the tree before searching to a leaf node. If it needs, for example, to
split a leaf,
(1) InnoDB decides the split point in the leaf,
(2) allocates a new page,
(3) inserts the appropriate node pointer to the first non-leaf level,
(4) releases the tree X-latch,
(5) and then moves records from the leaf to the new allocated page.

Node pointers
-------------
Leaf pages of a B-tree contain the index records stored in the
tree. On levels n > 0 we store 'node pointers' to pages on level
n - 1. For each page there is exactly one node pointer stored:
thus the our tree is an ordinary B-tree, not a B-link tree.

A node pointer contains a prefix P of an index record. The prefix
is long enough so that it determines an index record uniquely.
The file page number of the child page is added as the last
field. To the child page we can store node pointers or index records
which are >= P in the alphabetical order, but < P1 if there is
a next node pointer on the level, and P1 is its prefix.

If a node pointer with a prefix P points to a non-leaf child,
then the leftmost record in the child must have the same
prefix P. If it points to a leaf node, the child is not required
to contain any record with a prefix equal to P. The leaf case
is decided this way to allow arbitrary deletions in a leaf node
without touching upper levels of the tree.

We have predefined a special minimum record which we
define as the smallest record in any alphabetical order.
A minimum record is denoted by setting a bit in the record
header. A minimum record acts as the prefix of a node pointer
which points to a leftmost node on any level of the tree.

File page allocation
--------------------
In the root node of a B-tree there are two file segment headers.
The leaf pages of a tree are allocated from one file segment, to
make them consecutive on disk if possible. From the other file segment
we allocate pages for the non-leaf levels of the tree.
*/

#ifdef UNIV_BTR_DEBUG
/**************************************************************//**
Checks a file segment header within a B-tree root page.
@return	TRUE if valid */
static
ibool
btr_root_fseg_validate(
/*===================*/
	const fseg_header_t*	seg_header,	/*!< in: segment header */
	ulint			space)		/*!< in: tablespace identifier */
{
	ulint	offset = mach_read_from_2(seg_header + FSEG_HDR_OFFSET);

	ut_a(mach_read_from_4(seg_header + FSEG_HDR_SPACE) == space);
	ut_a(offset >= FIL_PAGE_DATA);
	ut_a(offset <= UNIV_PAGE_SIZE - FIL_PAGE_DATA_END);
	return(TRUE);
}
#endif /* UNIV_BTR_DEBUG */

/**************************************************************//**
Gets the root node of a tree and x- or s-latches it.
@return	root page, x- or s-latched */
static
buf_block_t*
btr_root_block_get(
/*===============*/
	const dict_index_t*	index,	/*!< in: index tree */
	ulint			mode,	/*!< in: either RW_S_LATCH
					or RW_X_LATCH */
	mtr_t*			mtr)	/*!< in: mtr */
{
	ulint		space;
	ulint		zip_size;
	ulint		root_page_no;
	buf_block_t*	block;

	space = dict_index_get_space(index);
	zip_size = dict_table_zip_size(index->table);
	root_page_no = dict_index_get_page(index);

	block = btr_block_get(space, zip_size, root_page_no, mode, index, mtr);
	btr_assert_not_corrupted(block, index);
#ifdef UNIV_BTR_DEBUG
	if (!dict_index_is_ibuf(index)) {
		const page_t*	root = buf_block_get_frame(block);

		ut_a(btr_root_fseg_validate(FIL_PAGE_DATA + PAGE_BTR_SEG_LEAF
					    + root, space));
		ut_a(btr_root_fseg_validate(FIL_PAGE_DATA + PAGE_BTR_SEG_TOP
					    + root, space));
	}
#endif /* UNIV_BTR_DEBUG */

	return(block);
}

/**************************************************************//**
Gets the root node of a tree and x-latches it.
@return	root page, x-latched */
UNIV_INTERN
page_t*
btr_root_get(
/*=========*/
	const dict_index_t*	index,	/*!< in: index tree */
	mtr_t*			mtr)	/*!< in: mtr */
{
	return(buf_block_get_frame(btr_root_block_get(index, RW_X_LATCH,
						      mtr)));
}

/**************************************************************//**
Gets the height of the B-tree (the level of the root, when the leaf
level is assumed to be 0). The caller must hold an S or X latch on
the index.
@return	tree height (level of the root) */
UNIV_INTERN
ulint
btr_height_get(
/*===========*/
	dict_index_t*	index,	/*!< in: index tree */
	mtr_t*		mtr)	/*!< in/out: mini-transaction */
{
	ulint		height;
	buf_block_t*	root_block;

	ut_ad(srv_read_only_mode
	      || mtr_memo_contains(mtr, dict_index_get_lock(index),
				   MTR_MEMO_S_LOCK)
	      || mtr_memo_contains(mtr, dict_index_get_lock(index),
				   MTR_MEMO_X_LOCK));

        /* S latches the page */
        root_block = btr_root_block_get(index, RW_S_LATCH, mtr);

        height = btr_page_get_level(buf_block_get_frame(root_block), mtr);

        /* Release the S latch on the root page. */
        mtr_memo_release(mtr, root_block, MTR_MEMO_PAGE_S_FIX);
#ifdef UNIV_SYNC_DEBUG
        sync_thread_reset_level(&root_block->lock);
#endif /* UNIV_SYNC_DEBUG */

	return(height);
}

/**************************************************************//**
Checks a file segment header within a B-tree root page and updates
the segment header space id.
@return	TRUE if valid */
static
bool
btr_root_fseg_adjust_on_import(
/*===========================*/
	fseg_header_t*	seg_header,	/*!< in/out: segment header */
	page_zip_des_t*	page_zip,	/*!< in/out: compressed page,
					or NULL */
	ulint		space,		/*!< in: tablespace identifier */
	mtr_t*		mtr)		/*!< in/out: mini-transaction */
{
	ulint	offset = mach_read_from_2(seg_header + FSEG_HDR_OFFSET);

	if (offset < FIL_PAGE_DATA
	    || offset > UNIV_PAGE_SIZE - FIL_PAGE_DATA_END) {

		return(FALSE);

	} else if (page_zip) {
		mach_write_to_4(seg_header + FSEG_HDR_SPACE, space);
		page_zip_write_header(page_zip, seg_header + FSEG_HDR_SPACE,
				      4, mtr);
	} else {
		mlog_write_ulint(seg_header + FSEG_HDR_SPACE,
				 space, MLOG_4BYTES, mtr);
	}

	return(TRUE);
}

/**************************************************************//**
Checks and adjusts the root node of a tree during IMPORT TABLESPACE.
@return error code, or DB_SUCCESS */
UNIV_INTERN
dberr_t
btr_root_adjust_on_import(
/*======================*/
	const dict_index_t*	index)	/*!< in: index tree */
{
	dberr_t		err;
	mtr_t		mtr;
	page_t*		page;
	buf_block_t*	block;
	page_zip_des_t*	page_zip;
	dict_table_t*	table		= index->table;
	ulint		space_id	= dict_index_get_space(index);
	ulint		zip_size	= dict_table_zip_size(table);
	ulint		root_page_no	= dict_index_get_page(index);

	mtr_start(&mtr);

	mtr_set_log_mode(&mtr, MTR_LOG_NO_REDO);

	DBUG_EXECUTE_IF("ib_import_trigger_corruption_3",
			return(DB_CORRUPTION););

	block = btr_block_get(
		space_id, zip_size, root_page_no, RW_X_LATCH, index, &mtr);

	page = buf_block_get_frame(block);
	page_zip = buf_block_get_page_zip(block);

	/* Check that this is a B-tree page and both the PREV and NEXT
	pointers are FIL_NULL, because the root page does not have any
	siblings. */
	if (fil_page_get_type(page) != FIL_PAGE_INDEX
	    || fil_page_get_prev(page) != FIL_NULL
	    || fil_page_get_next(page) != FIL_NULL) {

		err = DB_CORRUPTION;

	} else if (dict_index_is_clust(index)) {
		bool	page_is_compact_format;

		page_is_compact_format = page_is_comp(page) > 0;

		/* Check if the page format and table format agree. */
		if (page_is_compact_format != dict_table_is_comp(table)) {
			err = DB_CORRUPTION;
		} else {

			/* Check that the table flags and the tablespace
			flags match. */
			ulint	flags = fil_space_get_flags(table->space);

			if (flags
			    && flags != dict_tf_to_fsp_flags(table->flags)) {

				err = DB_CORRUPTION;
			} else {
				err = DB_SUCCESS;
			}
		}
	} else {
		err = DB_SUCCESS;
	}

	/* Check and adjust the file segment headers, if all OK so far. */
	if (err == DB_SUCCESS
	    && (!btr_root_fseg_adjust_on_import(
			FIL_PAGE_DATA + PAGE_BTR_SEG_LEAF
			+ page, page_zip, space_id, &mtr)
		|| !btr_root_fseg_adjust_on_import(
			FIL_PAGE_DATA + PAGE_BTR_SEG_TOP
			+ page, page_zip, space_id, &mtr))) {

		err = DB_CORRUPTION;
	}

	mtr_commit(&mtr);

	return(err);
}

/*************************************************************//**
Gets pointer to the previous user record in the tree. It is assumed that
the caller has appropriate latches on the page and its neighbor.
@return	previous user record, NULL if there is none */
UNIV_INTERN
rec_t*
btr_get_prev_user_rec(
/*==================*/
	rec_t*	rec,	/*!< in: record on leaf level */
	mtr_t*	mtr)	/*!< in: mtr holding a latch on the page, and if
			needed, also to the previous page */
{
	page_t*	page;
	page_t*	prev_page;
	ulint	prev_page_no;

	if (!page_rec_is_infimum(rec)) {

		rec_t*	prev_rec = page_rec_get_prev(rec);

		if (!page_rec_is_infimum(prev_rec)) {

			return(prev_rec);
		}
	}

	page = page_align(rec);
	prev_page_no = btr_page_get_prev(page, mtr);

	if (prev_page_no != FIL_NULL) {

		ulint		space;
		ulint		zip_size;
		buf_block_t*	prev_block;

		space = page_get_space_id(page);
		zip_size = fil_space_get_zip_size(space);

		prev_block = buf_page_get_with_no_latch(space, zip_size,
							prev_page_no, mtr);
		prev_page = buf_block_get_frame(prev_block);
		/* The caller must already have a latch to the brother */
		ut_ad(mtr_memo_contains(mtr, prev_block,
					MTR_MEMO_PAGE_S_FIX)
		      || mtr_memo_contains(mtr, prev_block,
					   MTR_MEMO_PAGE_X_FIX));
#ifdef UNIV_BTR_DEBUG
		ut_a(page_is_comp(prev_page) == page_is_comp(page));
		ut_a(btr_page_get_next(prev_page, mtr)
		     == page_get_page_no(page));
#endif /* UNIV_BTR_DEBUG */

		return(page_rec_get_prev(page_get_supremum_rec(prev_page)));
	}

	return(NULL);
}

/*************************************************************//**
Gets pointer to the next user record in the tree. It is assumed that the
caller has appropriate latches on the page and its neighbor.
@return	next user record, NULL if there is none */
UNIV_INTERN
rec_t*
btr_get_next_user_rec(
/*==================*/
	rec_t*	rec,	/*!< in: record on leaf level */
	mtr_t*	mtr)	/*!< in: mtr holding a latch on the page, and if
			needed, also to the next page */
{
	page_t*	page;
	page_t*	next_page;
	ulint	next_page_no;

	if (!page_rec_is_supremum(rec)) {

		rec_t*	next_rec = page_rec_get_next(rec);

		if (!page_rec_is_supremum(next_rec)) {

			return(next_rec);
		}
	}

	page = page_align(rec);
	next_page_no = btr_page_get_next(page, mtr);

	if (next_page_no != FIL_NULL) {
		ulint		space;
		ulint		zip_size;
		buf_block_t*	next_block;

		space = page_get_space_id(page);
		zip_size = fil_space_get_zip_size(space);

		next_block = buf_page_get_with_no_latch(space, zip_size,
							next_page_no, mtr);
		next_page = buf_block_get_frame(next_block);
		/* The caller must already have a latch to the brother */
		ut_ad(mtr_memo_contains(mtr, next_block, MTR_MEMO_PAGE_S_FIX)
		      || mtr_memo_contains(mtr, next_block,
					   MTR_MEMO_PAGE_X_FIX));
#ifdef UNIV_BTR_DEBUG
		ut_a(page_is_comp(next_page) == page_is_comp(page));
		ut_a(btr_page_get_prev(next_page, mtr)
		     == page_get_page_no(page));
#endif /* UNIV_BTR_DEBUG */

		return(page_rec_get_next(page_get_infimum_rec(next_page)));
	}

	return(NULL);
}

/**************************************************************//**
Creates a new index page (not the root, and also not
used in page reorganization).  @see btr_page_empty(). */
static
void
btr_page_create(
/*============*/
	buf_block_t*	block,	/*!< in/out: page to be created */
	page_zip_des_t*	page_zip,/*!< in/out: compressed page, or NULL */
	dict_index_t*	index,	/*!< in: index */
	ulint		level,	/*!< in: the B-tree level of the page */
	mtr_t*		mtr)	/*!< in: mtr */
{
	page_t*		page = buf_block_get_frame(block);

	ut_ad(mtr_memo_contains(mtr, block, MTR_MEMO_PAGE_X_FIX));
	btr_blob_dbg_assert_empty(index, buf_block_get_page_no(block));

	if (page_zip) {
		page_create_zip(block, index, level, 0, NULL, mtr);
	} else {
		page_create(block, mtr, dict_table_is_comp(index->table));
		/* Set the level of the new index page */
		btr_page_set_level(page, NULL, level, mtr);
	}

	block->check_index_page_at_flush = TRUE;

	btr_page_set_index_id(page, page_zip, index->id, mtr);
}

/**************************************************************//**
Allocates a new file page to be used in an ibuf tree. Takes the page from
the free list of the tree, which must contain pages!
@return	new allocated block, x-latched */
static
buf_block_t*
btr_page_alloc_for_ibuf(
/*====================*/
	dict_index_t*	index,	/*!< in: index tree */
	mtr_t*		mtr)	/*!< in: mtr */
{
	fil_addr_t	node_addr;
	page_t*		root;
	page_t*		new_page;
	buf_block_t*	new_block;

	root = btr_root_get(index, mtr);

	node_addr = flst_get_first(root + PAGE_HEADER
				   + PAGE_BTR_IBUF_FREE_LIST, mtr);
	ut_a(node_addr.page != FIL_NULL);

	new_block = buf_page_get(dict_index_get_space(index),
				 dict_table_zip_size(index->table),
				 node_addr.page, RW_X_LATCH, mtr);
	new_page = buf_block_get_frame(new_block);
	buf_block_dbg_add_level(new_block, SYNC_IBUF_TREE_NODE_NEW);

	flst_remove(root + PAGE_HEADER + PAGE_BTR_IBUF_FREE_LIST,
		    new_page + PAGE_HEADER + PAGE_BTR_IBUF_FREE_LIST_NODE,
		    mtr);
	ut_ad(flst_validate(root + PAGE_HEADER + PAGE_BTR_IBUF_FREE_LIST,
			    mtr));

	return(new_block);
}

/**************************************************************//**
Allocates a new file page to be used in an index tree. NOTE: we assume
that the caller has made the reservation for free extents!
@retval NULL if no page could be allocated
@retval block, rw_lock_x_lock_count(&block->lock) == 1 if allocation succeeded
(init_mtr == mtr, or the page was not previously freed in mtr)
@retval block (not allocated or initialized) otherwise */
static __attribute__((nonnull, warn_unused_result))
buf_block_t*
btr_page_alloc_low(
/*===============*/
	dict_index_t*	index,		/*!< in: index */
	ulint		hint_page_no,	/*!< in: hint of a good page */
	byte		file_direction,	/*!< in: direction where a possible
					page split is made */
	ulint		level,		/*!< in: level where the page is placed
					in the tree */
	mtr_t*		mtr,		/*!< in/out: mini-transaction
					for the allocation */
	mtr_t*		init_mtr)	/*!< in/out: mtr or another
					mini-transaction in which the
					page should be initialized.
					If init_mtr!=mtr, but the page
					is already X-latched in mtr, do
					not initialize the page. */
{
	fseg_header_t*	seg_header;
	page_t*		root;

	root = btr_root_get(index, mtr);

	if (level == 0) {
		seg_header = root + PAGE_HEADER + PAGE_BTR_SEG_LEAF;
	} else {
		seg_header = root + PAGE_HEADER + PAGE_BTR_SEG_TOP;
	}

	/* Parameter TRUE below states that the caller has made the
	reservation for free extents, and thus we know that a page can
	be allocated: */

	return(fseg_alloc_free_page_general(
		       seg_header, hint_page_no, file_direction,
		       TRUE, mtr, init_mtr));
}

/**************************************************************//**
Allocates a new file page to be used in an index tree. NOTE: we assume
that the caller has made the reservation for free extents!
@retval NULL if no page could be allocated
@retval block, rw_lock_x_lock_count(&block->lock) == 1 if allocation succeeded
(init_mtr == mtr, or the page was not previously freed in mtr)
@retval block (not allocated or initialized) otherwise */
UNIV_INTERN
buf_block_t*
btr_page_alloc(
/*===========*/
	dict_index_t*	index,		/*!< in: index */
	ulint		hint_page_no,	/*!< in: hint of a good page */
	byte		file_direction,	/*!< in: direction where a possible
					page split is made */
	ulint		level,		/*!< in: level where the page is placed
					in the tree */
	mtr_t*		mtr,		/*!< in/out: mini-transaction
					for the allocation */
	mtr_t*		init_mtr)	/*!< in/out: mini-transaction
					for x-latching and initializing
					the page */
{
	buf_block_t*	new_block;

	if (dict_index_is_ibuf(index)) {

		return(btr_page_alloc_for_ibuf(index, mtr));
	}

	new_block = btr_page_alloc_low(
		index, hint_page_no, file_direction, level, mtr, init_mtr);

	if (new_block) {
		buf_block_dbg_add_level(new_block, SYNC_TREE_NODE_NEW);
	}

	return(new_block);
}

/**************************************************************//**
Gets the number of pages in a B-tree.
@return	number of pages, or ULINT_UNDEFINED if the index is unavailable */
UNIV_INTERN
ulint
btr_get_size(
/*=========*/
	dict_index_t*	index,	/*!< in: index */
	ulint		flag,	/*!< in: BTR_N_LEAF_PAGES or BTR_TOTAL_SIZE */
	mtr_t*		mtr)	/*!< in/out: mini-transaction where index
				is s-latched */
{
	fseg_header_t*	seg_header;
	page_t*		root;
	ulint		n;
	ulint		dummy;

	ut_ad(srv_read_only_mode
	      || mtr_memo_contains(mtr, dict_index_get_lock(index),
				   MTR_MEMO_S_LOCK));

	if (index->page == FIL_NULL || dict_index_is_online_ddl(index)
	    || *index->name == TEMP_INDEX_PREFIX) {
		return(ULINT_UNDEFINED);
	}

	root = btr_root_get(index, mtr);

	if (flag == BTR_N_LEAF_PAGES) {
		seg_header = root + PAGE_HEADER + PAGE_BTR_SEG_LEAF;

		fseg_n_reserved_pages(seg_header, &n, mtr);

	} else if (flag == BTR_TOTAL_SIZE) {
		seg_header = root + PAGE_HEADER + PAGE_BTR_SEG_TOP;

		n = fseg_n_reserved_pages(seg_header, &dummy, mtr);

		seg_header = root + PAGE_HEADER + PAGE_BTR_SEG_LEAF;

		n += fseg_n_reserved_pages(seg_header, &dummy, mtr);
	} else {
		ut_error;
	}

	return(n);
}

/**************************************************************//**
Frees a page used in an ibuf tree. Puts the page to the free list of the
ibuf tree. */
static
void
btr_page_free_for_ibuf(
/*===================*/
	dict_index_t*	index,	/*!< in: index tree */
	buf_block_t*	block,	/*!< in: block to be freed, x-latched */
	mtr_t*		mtr)	/*!< in: mtr */
{
	page_t*		root;

	ut_ad(mtr_memo_contains(mtr, block, MTR_MEMO_PAGE_X_FIX));
	root = btr_root_get(index, mtr);

	flst_add_first(root + PAGE_HEADER + PAGE_BTR_IBUF_FREE_LIST,
		       buf_block_get_frame(block)
		       + PAGE_HEADER + PAGE_BTR_IBUF_FREE_LIST_NODE, mtr);

	ut_ad(flst_validate(root + PAGE_HEADER + PAGE_BTR_IBUF_FREE_LIST,
			    mtr));
}

/**************************************************************//**
Frees a file page used in an index tree. Can be used also to (BLOB)
external storage pages. */
UNIV_INTERN
void
btr_page_free_low(
/*==============*/
	dict_index_t*	index,	/*!< in: index tree */
	buf_block_t*	block,	/*!< in: block to be freed, x-latched */
	ulint		level,	/*!< in: page level (ULINT_UNDEFINED=BLOB) */
	mtr_t*		mtr)	/*!< in: mtr */
{
	fseg_header_t*	seg_header;
	page_t*		root;

	ut_ad(mtr_memo_contains(mtr, block, MTR_MEMO_PAGE_X_FIX));
	/* The page gets invalid for optimistic searches: increment the frame
	modify clock */

	buf_block_modify_clock_inc(block);
	btr_blob_dbg_assert_empty(index, buf_block_get_page_no(block));

	if (dict_index_is_ibuf(index)) {

		btr_page_free_for_ibuf(index, block, mtr);

		return;
	}

	root = btr_root_get(index, mtr);

	if (level == 0 || level == ULINT_UNDEFINED) {
		seg_header = root + PAGE_HEADER + PAGE_BTR_SEG_LEAF;
	} else {
		seg_header = root + PAGE_HEADER + PAGE_BTR_SEG_TOP;
	}

	fseg_free_page(seg_header,
		       buf_block_get_space(block),
		       buf_block_get_page_no(block),
		       level != ULINT_UNDEFINED, mtr);

	/* The page was marked free in the allocation bitmap, but it
	should remain buffer-fixed until mtr_commit(mtr) or until it
	is explicitly freed from the mini-transaction. */
	ut_ad(mtr_memo_contains(mtr, block, MTR_MEMO_PAGE_X_FIX));
	/* TODO: Discard any operations on the page from the redo log
	and remove the block from the flush list and the buffer pool.
	This would free up buffer pool earlier and reduce writes to
	both the tablespace and the redo log. */
}

/**************************************************************//**
Frees a file page used in an index tree. NOTE: cannot free field external
storage pages because the page must contain info on its level. */
UNIV_INTERN
void
btr_page_free(
/*==========*/
	dict_index_t*	index,	/*!< in: index tree */
	buf_block_t*	block,	/*!< in: block to be freed, x-latched */
	mtr_t*		mtr)	/*!< in: mtr */
{
	const page_t*	page	= buf_block_get_frame(block);
	ulint		level	= btr_page_get_level(page, mtr);

	ut_ad(fil_page_get_type(block->frame) == FIL_PAGE_INDEX);
	ut_ad(level != ULINT_UNDEFINED);
	btr_page_free_low(index, block, level, mtr);
}

/**************************************************************//**
Sets the child node file address in a node pointer. */
UNIV_INLINE
void
btr_node_ptr_set_child_page_no(
/*===========================*/
	rec_t*		rec,	/*!< in: node pointer record */
	page_zip_des_t*	page_zip,/*!< in/out: compressed page whose uncompressed
				part will be updated, or NULL */
	const ulint*	offsets,/*!< in: array returned by rec_get_offsets() */
	ulint		page_no,/*!< in: child node address */
	mtr_t*		mtr)	/*!< in: mtr */
{
	byte*	field;
	ulint	len;

	ut_ad(rec_offs_validate(rec, NULL, offsets));
	ut_ad(!page_is_leaf(page_align(rec)));
	ut_ad(!rec_offs_comp(offsets) || rec_get_node_ptr_flag(rec));

	/* The child address is in the last field */
	field = rec_get_nth_field(rec, offsets,
				  rec_offs_n_fields(offsets) - 1, &len);

	ut_ad(len == REC_NODE_PTR_SIZE);

	if (page_zip) {
		page_zip_write_node_ptr(page_zip, rec,
					rec_offs_data_size(offsets),
					page_no, mtr);
	} else {
		mlog_write_ulint(field, page_no, MLOG_4BYTES, mtr);
	}
}

/************************************************************//**
Returns the child page of a node pointer and x-latches it.
@return	child page, x-latched */
static
buf_block_t*
btr_node_ptr_get_child(
/*===================*/
	const rec_t*	node_ptr,/*!< in: node pointer */
	dict_index_t*	index,	/*!< in: index */
	const ulint*	offsets,/*!< in: array returned by rec_get_offsets() */
	mtr_t*		mtr)	/*!< in: mtr */
{
	ulint	page_no;
	ulint	space;

	ut_ad(rec_offs_validate(node_ptr, index, offsets));
	space = page_get_space_id(page_align(node_ptr));
	page_no = btr_node_ptr_get_child_page_no(node_ptr, offsets);

	return(btr_block_get(space, dict_table_zip_size(index->table),
			     page_no, RW_X_LATCH, index, mtr));
}

/************************************************************//**
Returns the upper level node pointer to a page. It is assumed that mtr holds
an x-latch on the tree.
@return	rec_get_offsets() of the node pointer record */
static
ulint*
btr_page_get_father_node_ptr_func(
/*==============================*/
	ulint*		offsets,/*!< in: work area for the return value */
	mem_heap_t*	heap,	/*!< in: memory heap to use */
	btr_cur_t*	cursor,	/*!< in: cursor pointing to user record,
				out: cursor on node pointer record,
				its page x-latched */
	const char*	file,	/*!< in: file name */
	ulint		line,	/*!< in: line where called */
	mtr_t*		mtr)	/*!< in: mtr */
{
	dtuple_t*	tuple;
	rec_t*		user_rec;
	rec_t*		node_ptr;
	ulint		level;
	ulint		page_no;
	dict_index_t*	index;

	page_no = buf_block_get_page_no(btr_cur_get_block(cursor));
	index = btr_cur_get_index(cursor);

	ut_ad(srv_read_only_mode
	      || mtr_memo_contains(mtr, dict_index_get_lock(index),
				   MTR_MEMO_X_LOCK));

	ut_ad(dict_index_get_page(index) != page_no);

	level = btr_page_get_level(btr_cur_get_page(cursor), mtr);

	user_rec = btr_cur_get_rec(cursor);
	ut_a(page_rec_is_user_rec(user_rec));
	tuple = dict_index_build_node_ptr(index, user_rec, 0, heap, level);

	btr_cur_search_to_nth_level(index, level + 1, tuple, PAGE_CUR_LE,
				    BTR_CONT_MODIFY_TREE, cursor, 0,
				    file, line, mtr);

	node_ptr = btr_cur_get_rec(cursor);
	ut_ad(!page_rec_is_comp(node_ptr)
	      || rec_get_status(node_ptr) == REC_STATUS_NODE_PTR);
	offsets = rec_get_offsets(node_ptr, index, offsets,
				  ULINT_UNDEFINED, &heap);

	if (btr_node_ptr_get_child_page_no(node_ptr, offsets) != page_no) {
		rec_t*	print_rec;
		fputs("InnoDB: Dump of the child page:\n", stderr);
		buf_page_print(page_align(user_rec), 0,
			       BUF_PAGE_PRINT_NO_CRASH);
		fputs("InnoDB: Dump of the parent page:\n", stderr);
		buf_page_print(page_align(node_ptr), 0,
			       BUF_PAGE_PRINT_NO_CRASH);

		fputs("InnoDB: Corruption of an index tree: table ", stderr);
		ut_print_name(stderr, NULL, TRUE, index->table_name);
		fputs(", index ", stderr);
		ut_print_name(stderr, NULL, FALSE, index->name);
		fprintf(stderr, ",\n"
			"InnoDB: father ptr page no %lu, child page no %lu\n",
			(ulong)
			btr_node_ptr_get_child_page_no(node_ptr, offsets),
			(ulong) page_no);
		print_rec = page_rec_get_next(
			page_get_infimum_rec(page_align(user_rec)));
		offsets = rec_get_offsets(print_rec, index,
					  offsets, ULINT_UNDEFINED, &heap);
		page_rec_print(print_rec, offsets);
		offsets = rec_get_offsets(node_ptr, index, offsets,
					  ULINT_UNDEFINED, &heap);
		page_rec_print(node_ptr, offsets);

		ib_logf(IB_LOG_LEVEL_FATAL,
			"You should dump + drop + reimport the table to"
			" fix the corruption. If the crash happens at"
			" database startup, see " REFMAN
			"forcing-innodb-recovery.html about forcing"
			" recovery. Then dump + drop + reimport.");
	}

	return(offsets);
}

#define btr_page_get_father_node_ptr(of,heap,cur,mtr)			\
	btr_page_get_father_node_ptr_func(of,heap,cur,__FILE__,__LINE__,mtr)

/************************************************************//**
Returns the upper level node pointer to a page. It is assumed that mtr holds
an x-latch on the tree.
@return	rec_get_offsets() of the node pointer record */
static
ulint*
btr_page_get_father_block(
/*======================*/
	ulint*		offsets,/*!< in: work area for the return value */
	mem_heap_t*	heap,	/*!< in: memory heap to use */
	dict_index_t*	index,	/*!< in: b-tree index */
	buf_block_t*	block,	/*!< in: child page in the index */
	mtr_t*		mtr,	/*!< in: mtr */
	btr_cur_t*	cursor)	/*!< out: cursor on node pointer record,
				its page x-latched */
{
	rec_t*	rec
		= page_rec_get_next(page_get_infimum_rec(buf_block_get_frame(
								 block)));
	btr_cur_position(index, rec, block, cursor);
	return(btr_page_get_father_node_ptr(offsets, heap, cursor, mtr));
}

/************************************************************//**
Seeks to the upper level node pointer to a page.
It is assumed that mtr holds an x-latch on the tree. */
static
void
btr_page_get_father(
/*================*/
	dict_index_t*	index,	/*!< in: b-tree index */
	buf_block_t*	block,	/*!< in: child page in the index */
	mtr_t*		mtr,	/*!< in: mtr */
	btr_cur_t*	cursor)	/*!< out: cursor on node pointer record,
				its page x-latched */
{
	mem_heap_t*	heap;
	rec_t*		rec
		= page_rec_get_next(page_get_infimum_rec(buf_block_get_frame(
								 block)));
	btr_cur_position(index, rec, block, cursor);

	heap = mem_heap_create(100);
	btr_page_get_father_node_ptr(NULL, heap, cursor, mtr);
	mem_heap_free(heap);
}

/************************************************************//**
Creates the root node for a new index tree.
@return	page number of the created root, FIL_NULL if did not succeed */
UNIV_INTERN
ulint
btr_create(
/*=======*/
	ulint			type,		/*!< in: type of the index */
	ulint			space,		/*!< in: space where created */
	ulint			zip_size,	/*!< in: compressed page size
						in bytes or 0 for uncompressed
						pages */
	index_id_t		index_id,	/*!< in: index id */
	dict_index_t*		index,		/*!< in: index, or NULL when
						applying MLOG_FILE_TRUNCATE
						redo record during recovery */
	const btr_create_t*	btr_create_info,/*!< in: used for applying
						MLOG_FILE_TRUNCATE redo record
						during recovery */
	mtr_t*			mtr)		/*!< in: mini-transaction
						handle */
{
	ulint			page_no;
	buf_block_t*		block;
	buf_frame_t*		frame;
	page_t*			page;
	page_zip_des_t*		page_zip;

	/* Create the two new segments (one, in the case of an ibuf tree) for
	the index tree; the segment headers are put on the allocated root page
	(for an ibuf tree, not in the root, but on a separate ibuf header
	page) */

	if (type & DICT_IBUF) {
		/* Allocate first the ibuf header page */
		buf_block_t*	ibuf_hdr_block = fseg_create(
			space, 0,
			IBUF_HEADER + IBUF_TREE_SEG_HEADER, mtr);

		buf_block_dbg_add_level(
			ibuf_hdr_block, SYNC_IBUF_TREE_NODE_NEW);

		ut_ad(buf_block_get_page_no(ibuf_hdr_block)
		      == IBUF_HEADER_PAGE_NO);
		/* Allocate then the next page to the segment: it will be the
		tree root page */

		block = fseg_alloc_free_page(
			buf_block_get_frame(ibuf_hdr_block)
			+ IBUF_HEADER + IBUF_TREE_SEG_HEADER,
			IBUF_TREE_ROOT_PAGE_NO,
			FSP_UP, mtr);
		ut_ad(buf_block_get_page_no(block) == IBUF_TREE_ROOT_PAGE_NO);
	} else {
#ifdef UNIV_BLOB_DEBUG
		/* The BLOB pointers can only exist in user records.
		TRUNCATE gets rid of all user records. So we don't
		need to assign the BLOB pointers when applying
		MLOG_FILE_TRUNCATE log record during recovery. */
		if ((type & DICT_CLUSTERED) && index && !index->blobs) {
			mutex_create(PFS_NOT_INSTRUMENTED,
				     &index->blobs_mutex, SYNC_ANY_LATCH);
			index->blobs = rbt_create(sizeof(btr_blob_dbg_t),
						  btr_blob_dbg_cmp);
		}
#endif /* UNIV_BLOB_DEBUG */
		block = fseg_create(space, 0,
				    PAGE_HEADER + PAGE_BTR_SEG_TOP, mtr);
	}

	if (block == NULL) {

		return(FIL_NULL);
	}

	page_no = buf_block_get_page_no(block);
	frame = buf_block_get_frame(block);

	if (type & DICT_IBUF) {
		/* It is an insert buffer tree: initialize the free list */
		buf_block_dbg_add_level(block, SYNC_IBUF_TREE_NODE_NEW);

		ut_ad(page_no == IBUF_TREE_ROOT_PAGE_NO);

		flst_init(frame + PAGE_HEADER + PAGE_BTR_IBUF_FREE_LIST, mtr);
	} else {
		/* It is a non-ibuf tree: create a file segment for leaf
		pages */
		buf_block_dbg_add_level(block, SYNC_TREE_NODE_NEW);

		if (!fseg_create(space, page_no,
				 PAGE_HEADER + PAGE_BTR_SEG_LEAF, mtr)) {
			/* Not enough space for new segment, free root
			segment before return. */
			btr_free_root(space, zip_size, page_no, mtr);

			return(FIL_NULL);
		}

		/* The fseg create acquires a second latch on the page,
		therefore we must declare it: */
		buf_block_dbg_add_level(block, SYNC_TREE_NODE_NEW);
	}

	/* Create a new index page on the allocated segment page */
	page_zip = buf_block_get_page_zip(block);

	if (page_zip) {
		if (index != NULL) {
			page = page_create_zip(block, index, 0, 0, NULL, mtr);
		} else {
			/* Create a compressed index page when applying
			MLOG_FILE_TRUNCATE log record during recovery */
			ut_ad(recv_recovery_on == TRUE);
			ut_ad(btr_create_info != NULL);
			redo_page_compress_t	page_comp_info;
			page_comp_info.type = type;
			page_comp_info.index_id = index_id;
			page_comp_info.n_fields = btr_create_info->n_fields;
			page_comp_info.field_len = btr_create_info->field_len;
			page_comp_info.fields = btr_create_info->fields;
			page = page_create_zip(block, NULL, 0, 0,
					       &page_comp_info, mtr);
		}
	} else {
		if (index != NULL) {
			page = page_create(block, mtr,
					   dict_table_is_comp(index->table));
		} else {
			ut_ad(btr_create_info != NULL);
			page = page_create(block, mtr,
					   btr_create_info->format_flags);
		}
		/* Set the level of the new index page */
		btr_page_set_level(page, NULL, 0, mtr);
	}

	block->check_index_page_at_flush = TRUE;

	/* Set the index id of the page */
	btr_page_set_index_id(page, page_zip, index_id, mtr);

	/* Set the next node and previous node fields */
	btr_page_set_next(page, page_zip, FIL_NULL, mtr);
	btr_page_set_prev(page, page_zip, FIL_NULL, mtr);

	/* We reset the free bits for the page to allow creation of several
	trees in the same mtr, otherwise the latch on a bitmap page would
	prevent it because of the latching order.

	index will be NULL if we are recreating the table during recovery
	on behalf of TRUNCATE.

	Note: Insert Buffering is disabled for temporary tables given that
	most temporary tables are smaller in size and short-lived. */
	if (!(type & DICT_CLUSTERED)
	    && (index == NULL || !dict_table_is_temporary(index->table))) {

		ibuf_reset_free_bits(block);
	}

	/* In the following assertion we test that two records of maximum
	allowed size fit on the root page: this fact is needed to ensure
	correctness of split algorithms */

	ut_ad(page_get_max_insert_size(page, 2) > 2 * BTR_PAGE_MAX_REC_SIZE);

	return(page_no);
}

/************************************************************//**
Frees a B-tree except the root page, which MUST be freed after this
by calling btr_free_root. */
UNIV_INTERN
void
btr_free_but_not_root(
/*==================*/
	ulint			space,		/*!< in: space where created */
	ulint			zip_size,	/*!< in: compressed page size
						in bytes or 0 for uncompressed
						pages */
	ulint			root_page_no,	/*!< in: root page number */
	bool			is_temp_table)	/*!< in: true if temp-table */
{
	ibool	finished;
	page_t*	root;
	mtr_t	mtr;

leaf_loop:
	mtr_start(&mtr);
	if (is_temp_table) {
		mtr_set_log_mode(&mtr, MTR_LOG_NO_REDO);
	}

	root = btr_page_get(space, zip_size, root_page_no, RW_X_LATCH,
			    NULL, &mtr);
#ifdef UNIV_BTR_DEBUG
	ut_a(btr_root_fseg_validate(FIL_PAGE_DATA + PAGE_BTR_SEG_LEAF
				    + root, space));
	ut_a(btr_root_fseg_validate(FIL_PAGE_DATA + PAGE_BTR_SEG_TOP
				    + root, space));
#endif /* UNIV_BTR_DEBUG */

	/* NOTE: page hash indexes are dropped when a page is freed inside
	fsp0fsp. */

	finished = fseg_free_step(root + PAGE_HEADER + PAGE_BTR_SEG_LEAF,
				  true, &mtr);
	mtr_commit(&mtr);

	if (!finished) {

		goto leaf_loop;
	}
top_loop:
	mtr_start(&mtr);
	if (is_temp_table) {
		mtr_set_log_mode(&mtr, MTR_LOG_NO_REDO);
	}

	root = btr_page_get(space, zip_size, root_page_no, RW_X_LATCH,
			    NULL, &mtr);
#ifdef UNIV_BTR_DEBUG
	ut_a(btr_root_fseg_validate(FIL_PAGE_DATA + PAGE_BTR_SEG_TOP
				    + root, space));
#endif /* UNIV_BTR_DEBUG */

	finished = fseg_free_step_not_header(
		root + PAGE_HEADER + PAGE_BTR_SEG_TOP, true, &mtr);
	mtr_commit(&mtr);

	if (!finished) {

		goto top_loop;
	}
}

/************************************************************//**
Frees the B-tree root page. Other tree MUST already have been freed. */
UNIV_INTERN
void
btr_free_root(
/*==========*/
	ulint	space,		/*!< in: space where created */
	ulint	zip_size,	/*!< in: compressed page size in bytes
				or 0 for uncompressed pages */
	ulint	root_page_no,	/*!< in: root page number */
	mtr_t*	mtr)		/*!< in/out: mini-transaction */
{
	buf_block_t*	block;
	fseg_header_t*	header;

	block = btr_block_get(space, zip_size, root_page_no, RW_X_LATCH,
			      NULL, mtr);

	btr_search_drop_page_hash_index(block);

	header = buf_block_get_frame(block) + PAGE_HEADER + PAGE_BTR_SEG_TOP;
#ifdef UNIV_BTR_DEBUG
	ut_a(btr_root_fseg_validate(header, space));
#endif /* UNIV_BTR_DEBUG */

	while (!fseg_free_step(header, true, mtr)) {
		/* Free the entire segment in small steps. */
	}
}
#endif /* !UNIV_HOTBACKUP */

/*************************************************************//**
Reorganizes an index page.

IMPORTANT: On success, the caller will have to update IBUF_BITMAP_FREE
if this is a compressed leaf page in a secondary index. This has to
be done either within the same mini-transaction, or by invoking
ibuf_reset_free_bits() before mtr_commit(). On uncompressed pages,
IBUF_BITMAP_FREE is unaffected by reorganization.

@retval true if the operation was successful
@retval false if it is a compressed page, and recompression failed */
UNIV_INTERN
bool
btr_page_reorganize_low(
/*====================*/
	bool		recovery,/*!< in: true if called in recovery:
				locks should not be updated, i.e.,
				there cannot exist locks on the
				page, and a hash index should not be
				dropped: it cannot exist */
	ulint		z_level,/*!< in: compression level to be used
				if dealing with compressed page */
	page_cur_t*	cursor,	/*!< in/out: page cursor */
	dict_index_t*	index,	/*!< in: the index tree of the page */
	mtr_t*		mtr)	/*!< in/out: mini-transaction */
{
	buf_block_t*	block		= page_cur_get_block(cursor);
#ifndef UNIV_HOTBACKUP
	buf_pool_t*	buf_pool	= buf_pool_from_bpage(&block->page);
#endif /* !UNIV_HOTBACKUP */
	page_t*		page		= buf_block_get_frame(block);
	page_zip_des_t*	page_zip	= buf_block_get_page_zip(block);
	buf_block_t*	temp_block;
	page_t*		temp_page;
	ulint		log_mode;
	ulint		data_size1;
	ulint		data_size2;
	ulint		max_ins_size1;
	ulint		max_ins_size2;
	bool		success		= false;
	ulint		pos;
	bool		log_compressed;

	ut_ad(mtr_memo_contains(mtr, block, MTR_MEMO_PAGE_X_FIX));
	btr_assert_not_corrupted(block, index);
#ifdef UNIV_ZIP_DEBUG
	ut_a(!page_zip || page_zip_validate(page_zip, page, index));
#endif /* UNIV_ZIP_DEBUG */
	data_size1 = page_get_data_size(page);
	max_ins_size1 = page_get_max_insert_size_after_reorganize(page, 1);

	/* Turn logging off */
	log_mode = mtr_set_log_mode(mtr, MTR_LOG_NONE);

#ifndef UNIV_HOTBACKUP
	temp_block = buf_block_alloc(buf_pool);
#else /* !UNIV_HOTBACKUP */
	ut_ad(block == back_block1);
	temp_block = back_block2;
#endif /* !UNIV_HOTBACKUP */
	temp_page = temp_block->frame;

	/* Copy the old page to temporary space */
	buf_frame_copy(temp_page, page);

#ifndef UNIV_HOTBACKUP
	if (!recovery) {
		btr_search_drop_page_hash_index(block);
	}

	block->check_index_page_at_flush = TRUE;
#endif /* !UNIV_HOTBACKUP */
	btr_blob_dbg_remove(page, index, "btr_page_reorganize");

	/* Save the cursor position. */
	pos = page_rec_get_n_recs_before(page_cur_get_rec(cursor));

	/* Recreate the page: note that global data on page (possible
	segment headers, next page-field, etc.) is preserved intact */

	page_create(block, mtr, dict_table_is_comp(index->table));

	/* Copy the records from the temporary space to the recreated page;
	do not copy the lock bits yet */

	page_copy_rec_list_end_no_locks(block, temp_block,
					page_get_infimum_rec(temp_page),
					index, mtr);

	/* Multiple transactions cannot simultaneously operate on the
	same temp-table in parallel.
	max_trx_id is ignored for temp tables because it not required
	for MVCC. */
	if (dict_index_is_sec_or_ibuf(index)
	    && page_is_leaf(page)
	    && !dict_table_is_temporary(index->table)) {
		/* Copy max trx id to recreated page */
		trx_id_t	max_trx_id = page_get_max_trx_id(temp_page);
		page_set_max_trx_id(block, NULL, max_trx_id, mtr);
		/* In crash recovery, dict_index_is_sec_or_ibuf() always
		holds, even for clustered indexes.  max_trx_id is
		unused in clustered index pages. */
		ut_ad(max_trx_id != 0 || recovery);
	}

	/* If innodb_log_compressed_pages is ON, page reorganize should log the
	compressed page image.*/
	log_compressed = page_zip && page_zip_log_pages;

	if (log_compressed) {
		mtr_set_log_mode(mtr, log_mode);
	}

	if (page_zip
<<<<<<< HEAD
	    && !page_zip_compress(page_zip, page, index, z_level, NULL, NULL)) {
=======
	    && !page_zip_compress(page_zip, page, index, z_level, mtr)) {
>>>>>>> 5802e895

		/* Restore the old page and exit. */
		btr_blob_dbg_restore(page, temp_page, index,
				     "btr_page_reorganize_compress_fail");

#if defined UNIV_DEBUG || defined UNIV_ZIP_DEBUG
		/* Check that the bytes that we skip are identical. */
		ut_a(!memcmp(page, temp_page, PAGE_HEADER));
		ut_a(!memcmp(PAGE_HEADER + PAGE_N_RECS + page,
			     PAGE_HEADER + PAGE_N_RECS + temp_page,
			     PAGE_DATA - (PAGE_HEADER + PAGE_N_RECS)));
		ut_a(!memcmp(UNIV_PAGE_SIZE - FIL_PAGE_DATA_END + page,
			     UNIV_PAGE_SIZE - FIL_PAGE_DATA_END + temp_page,
			     FIL_PAGE_DATA_END));
#endif /* UNIV_DEBUG || UNIV_ZIP_DEBUG */

		memcpy(PAGE_HEADER + page, PAGE_HEADER + temp_page,
		       PAGE_N_RECS - PAGE_N_DIR_SLOTS);
		memcpy(PAGE_DATA + page, PAGE_DATA + temp_page,
		       UNIV_PAGE_SIZE - PAGE_DATA - FIL_PAGE_DATA_END);

#if defined UNIV_DEBUG || defined UNIV_ZIP_DEBUG
		ut_a(!memcmp(page, temp_page, UNIV_PAGE_SIZE));
#endif /* UNIV_DEBUG || UNIV_ZIP_DEBUG */

		goto func_exit;
	}

#ifndef UNIV_HOTBACKUP
	if (!recovery) {
		/* Update the record lock bitmaps */
		lock_move_reorganize_page(block, temp_block);
	}
#endif /* !UNIV_HOTBACKUP */

	data_size2 = page_get_data_size(page);
	max_ins_size2 = page_get_max_insert_size_after_reorganize(page, 1);

	if (data_size1 != data_size2 || max_ins_size1 != max_ins_size2) {
		buf_page_print(page, 0, BUF_PAGE_PRINT_NO_CRASH);
		buf_page_print(temp_page, 0, BUF_PAGE_PRINT_NO_CRASH);

		fprintf(stderr,
			"InnoDB: Error: page old data size %lu"
			" new data size %lu\n"
			"InnoDB: Error: page old max ins size %lu"
			" new max ins size %lu\n"
			"InnoDB: Submit a detailed bug report"
			" to http://bugs.mysql.com\n",
			(unsigned long) data_size1, (unsigned long) data_size2,
			(unsigned long) max_ins_size1,
			(unsigned long) max_ins_size2);
		ut_ad(0);
	} else {
		success = true;
	}

	/* Restore the cursor position. */
	if (pos > 0) {
		cursor->rec = page_rec_get_nth(page, pos);
	} else {
		ut_ad(cursor->rec == page_get_infimum_rec(page));
	}

func_exit:
#ifdef UNIV_ZIP_DEBUG
	ut_a(!page_zip || page_zip_validate(page_zip, page, index));
#endif /* UNIV_ZIP_DEBUG */
#ifndef UNIV_HOTBACKUP
	buf_block_free(temp_block);
#endif /* !UNIV_HOTBACKUP */

	/* Restore logging mode */
	mtr_set_log_mode(mtr, log_mode);

#ifndef UNIV_HOTBACKUP
	if (success) {
		byte	type;
		byte*	log_ptr;

		/* Write the log record */
		if (page_zip) {
			ut_ad(page_is_comp(page));
			type = MLOG_ZIP_PAGE_REORGANIZE;
		} else if (page_is_comp(page)) {
			type = MLOG_COMP_PAGE_REORGANIZE;
		} else {
			type = MLOG_PAGE_REORGANIZE;
		}

		log_ptr = log_compressed
			? NULL
			: mlog_open_and_write_index(
				mtr, page, index, type,
				page_zip ? 1 : 0);

		/* For compressed pages write the compression level. */
		if (log_ptr && page_zip) {
			mach_write_to_1(log_ptr, z_level);
			mlog_close(mtr, log_ptr + 1);
		}
	}
#endif /* !UNIV_HOTBACKUP */

	return(success);
}

/*************************************************************//**
Reorganizes an index page.

IMPORTANT: On success, the caller will have to update IBUF_BITMAP_FREE
if this is a compressed leaf page in a secondary index. This has to
be done either within the same mini-transaction, or by invoking
ibuf_reset_free_bits() before mtr_commit(). On uncompressed pages,
IBUF_BITMAP_FREE is unaffected by reorganization.

@retval true if the operation was successful
@retval false if it is a compressed page, and recompression failed */
static __attribute__((nonnull))
bool
btr_page_reorganize_block(
/*======================*/
	bool		recovery,/*!< in: true if called in recovery:
				locks should not be updated, i.e.,
				there cannot exist locks on the
				page, and a hash index should not be
				dropped: it cannot exist */
	ulint		z_level,/*!< in: compression level to be used
				if dealing with compressed page */
	buf_block_t*	block,	/*!< in/out: B-tree page */
	dict_index_t*	index,	/*!< in: the index tree of the page */
	mtr_t*		mtr)	/*!< in/out: mini-transaction */
{
	page_cur_t	cur;
	page_cur_set_before_first(block, &cur);

	return(btr_page_reorganize_low(recovery, z_level, &cur, index, mtr));
}

#ifndef UNIV_HOTBACKUP
/*************************************************************//**
Reorganizes an index page.

IMPORTANT: On success, the caller will have to update IBUF_BITMAP_FREE
if this is a compressed leaf page in a secondary index. This has to
be done either within the same mini-transaction, or by invoking
ibuf_reset_free_bits() before mtr_commit(). On uncompressed pages,
IBUF_BITMAP_FREE is unaffected by reorganization.

@retval true if the operation was successful
@retval false if it is a compressed page, and recompression failed */
UNIV_INTERN
bool
btr_page_reorganize(
/*================*/
	page_cur_t*	cursor,	/*!< in/out: page cursor */
	dict_index_t*	index,	/*!< in: the index tree of the page */
	mtr_t*		mtr)	/*!< in/out: mini-transaction */
{
	return(btr_page_reorganize_low(false, page_zip_level,
				       cursor, index, mtr));
}
#endif /* !UNIV_HOTBACKUP */

/***********************************************************//**
Parses a redo log record of reorganizing a page.
@return	end of log record or NULL */
UNIV_INTERN
byte*
btr_parse_page_reorganize(
/*======================*/
	byte*		ptr,	/*!< in: buffer */
	byte*		end_ptr,/*!< in: buffer end */
	dict_index_t*	index,	/*!< in: record descriptor */
	bool		compressed,/*!< in: true if compressed page */
	buf_block_t*	block,	/*!< in: page to be reorganized, or NULL */
	mtr_t*		mtr)	/*!< in: mtr or NULL */
{
	ulint	level;

	ut_ad(ptr && end_ptr);

	/* If dealing with a compressed page the record has the
	compression level used during original compression written in
	one byte. Otherwise record is empty. */
	if (compressed) {
		if (ptr == end_ptr) {
			return(NULL);
		}

		level = mach_read_from_1(ptr);

		ut_a(level <= 9);
		++ptr;
	} else {
		level = page_zip_level;
	}

	if (block != NULL) {
		btr_page_reorganize_block(true, level, block, index, mtr);
	}

	return(ptr);
}

#ifndef UNIV_HOTBACKUP
/*************************************************************//**
Empties an index page.  @see btr_page_create(). */
static
void
btr_page_empty(
/*===========*/
	buf_block_t*	block,	/*!< in: page to be emptied */
	page_zip_des_t*	page_zip,/*!< out: compressed page, or NULL */
	dict_index_t*	index,	/*!< in: index of the page */
	ulint		level,	/*!< in: the B-tree level of the page */
	mtr_t*		mtr)	/*!< in: mtr */
{
	page_t*	page = buf_block_get_frame(block);

	ut_ad(mtr_memo_contains(mtr, block, MTR_MEMO_PAGE_X_FIX));
	ut_ad(page_zip == buf_block_get_page_zip(block));
#ifdef UNIV_ZIP_DEBUG
	ut_a(!page_zip || page_zip_validate(page_zip, page, index));
#endif /* UNIV_ZIP_DEBUG */

	btr_search_drop_page_hash_index(block);
	btr_blob_dbg_remove(page, index, "btr_page_empty");

	/* Recreate the page: note that global data on page (possible
	segment headers, next page-field, etc.) is preserved intact */

	if (page_zip) {
		page_create_zip(block, index, level, 0, NULL, mtr);
	} else {
		page_create(block, mtr, dict_table_is_comp(index->table));
		btr_page_set_level(page, NULL, level, mtr);
	}

	block->check_index_page_at_flush = TRUE;
}

/*************************************************************//**
Makes tree one level higher by splitting the root, and inserts
the tuple. It is assumed that mtr contains an x-latch on the tree.
NOTE that the operation of this function must always succeed,
we cannot reverse it: therefore enough free disk space must be
guaranteed to be available before this function is called.
@return	inserted record */
UNIV_INTERN
rec_t*
btr_root_raise_and_insert(
/*======================*/
	ulint		flags,	/*!< in: undo logging and locking flags */
	btr_cur_t*	cursor,	/*!< in: cursor at which to insert: must be
				on the root page; when the function returns,
				the cursor is positioned on the predecessor
				of the inserted record */
	ulint**		offsets,/*!< out: offsets on inserted record */
	mem_heap_t**	heap,	/*!< in/out: pointer to memory heap, or NULL */
	const dtuple_t*	tuple,	/*!< in: tuple to insert */
	ulint		n_ext,	/*!< in: number of externally stored columns */
	mtr_t*		mtr)	/*!< in: mtr */
{
	dict_index_t*	index;
	page_t*		root;
	page_t*		new_page;
	ulint		new_page_no;
	rec_t*		rec;
	dtuple_t*	node_ptr;
	ulint		level;
	rec_t*		node_ptr_rec;
	page_cur_t*	page_cursor;
	page_zip_des_t*	root_page_zip;
	page_zip_des_t*	new_page_zip;
	buf_block_t*	root_block;
	buf_block_t*	new_block;

	root = btr_cur_get_page(cursor);
	root_block = btr_cur_get_block(cursor);
	root_page_zip = buf_block_get_page_zip(root_block);
	ut_ad(!page_is_empty(root));
	index = btr_cur_get_index(cursor);
#ifdef UNIV_ZIP_DEBUG
	ut_a(!root_page_zip || page_zip_validate(root_page_zip, root, index));
#endif /* UNIV_ZIP_DEBUG */
#ifdef UNIV_BTR_DEBUG
	if (!dict_index_is_ibuf(index)) {
		ulint	space = dict_index_get_space(index);

		ut_a(btr_root_fseg_validate(FIL_PAGE_DATA + PAGE_BTR_SEG_LEAF
					    + root, space));
		ut_a(btr_root_fseg_validate(FIL_PAGE_DATA + PAGE_BTR_SEG_TOP
					    + root, space));
	}

	ut_a(dict_index_get_page(index) == page_get_page_no(root));
#endif /* UNIV_BTR_DEBUG */
	ut_ad(mtr_memo_contains(mtr, dict_index_get_lock(index),
				MTR_MEMO_X_LOCK));
	ut_ad(mtr_memo_contains(mtr, root_block, MTR_MEMO_PAGE_X_FIX));

	/* Allocate a new page to the tree. Root splitting is done by first
	moving the root records to the new page, emptying the root, putting
	a node pointer to the new page, and then splitting the new page. */

	level = btr_page_get_level(root, mtr);

	new_block = btr_page_alloc(index, 0, FSP_NO_DIR, level, mtr, mtr);
	new_page = buf_block_get_frame(new_block);
	new_page_zip = buf_block_get_page_zip(new_block);
	ut_a(!new_page_zip == !root_page_zip);
	ut_a(!new_page_zip
	     || page_zip_get_size(new_page_zip)
	     == page_zip_get_size(root_page_zip));

	btr_page_create(new_block, new_page_zip, index, level, mtr);

	/* Set the next node and previous node fields of new page */
	btr_page_set_next(new_page, new_page_zip, FIL_NULL, mtr);
	btr_page_set_prev(new_page, new_page_zip, FIL_NULL, mtr);

	/* Copy the records from root to the new page one by one. */

	if (0
#ifdef UNIV_ZIP_COPY
	    || new_page_zip
#endif /* UNIV_ZIP_COPY */
	    || !page_copy_rec_list_end(new_block, root_block,
				       page_get_infimum_rec(root),
				       index, mtr)) {
		ut_a(new_page_zip);

		/* Copy the page byte for byte. */
		page_zip_copy_recs(new_page_zip, new_page,
				   root_page_zip, root, index, mtr);

		/* Update the lock table and possible hash index. */

		lock_move_rec_list_end(new_block, root_block,
				       page_get_infimum_rec(root));

		btr_search_move_or_delete_hash_entries(new_block, root_block,
						       index);
	}

	/* If this is a pessimistic insert which is actually done to
	perform a pessimistic update then we have stored the lock
	information of the record to be inserted on the infimum of the
	root page: we cannot discard the lock structs on the root page */

	lock_update_root_raise(new_block, root_block);

	/* Create a memory heap where the node pointer is stored */
	if (!*heap) {
		*heap = mem_heap_create(1000);
	}

	rec = page_rec_get_next(page_get_infimum_rec(new_page));
	new_page_no = buf_block_get_page_no(new_block);

	/* Build the node pointer (= node key and page address) for the
	child */

	node_ptr = dict_index_build_node_ptr(
		index, rec, new_page_no, *heap, level);
	/* The node pointer must be marked as the predefined minimum record,
	as there is no lower alphabetical limit to records in the leftmost
	node of a level: */
	dtuple_set_info_bits(node_ptr,
			     dtuple_get_info_bits(node_ptr)
			     | REC_INFO_MIN_REC_FLAG);

	/* Rebuild the root page to get free space */
	btr_page_empty(root_block, root_page_zip, index, level + 1, mtr);

	/* Set the next node and previous node fields, although
	they should already have been set.  The previous node field
	must be FIL_NULL if root_page_zip != NULL, because the
	REC_INFO_MIN_REC_FLAG (of the first user record) will be
	set if and only if btr_page_get_prev() == FIL_NULL. */
	btr_page_set_next(root, root_page_zip, FIL_NULL, mtr);
	btr_page_set_prev(root, root_page_zip, FIL_NULL, mtr);

	page_cursor = btr_cur_get_page_cur(cursor);

	/* Insert node pointer to the root */

	page_cur_set_before_first(root_block, page_cursor);

	node_ptr_rec = page_cur_tuple_insert(page_cursor, node_ptr,
					     index, offsets, heap, 0, mtr);

	/* The root page should only contain the node pointer
	to new_page at this point.  Thus, the data should fit. */
	ut_a(node_ptr_rec);

	/* We play safe and reset the free bits for the new page */

#if 0
	fprintf(stderr, "Root raise new page no %lu\n", new_page_no);
#endif

	if (!dict_index_is_clust(index)
	    && !dict_table_is_temporary(index->table)) {
		ibuf_reset_free_bits(new_block);
	}

	/* Reposition the cursor to the child node */
	page_cur_search(new_block, index, tuple,
			PAGE_CUR_LE, page_cursor);

	/* Split the child and insert tuple */
	return(btr_page_split_and_insert(flags, cursor, offsets, heap,
					 tuple, n_ext, mtr));
}

/*************************************************************//**
Decides if the page should be split at the convergence point of inserts
converging to the left.
@return	TRUE if split recommended */
UNIV_INTERN
ibool
btr_page_get_split_rec_to_left(
/*===========================*/
	btr_cur_t*	cursor,	/*!< in: cursor at which to insert */
	rec_t**		split_rec) /*!< out: if split recommended,
				the first record on upper half page,
				or NULL if tuple to be inserted should
				be first */
{
	page_t*	page;
	rec_t*	insert_point;
	rec_t*	infimum;

	page = btr_cur_get_page(cursor);
	insert_point = btr_cur_get_rec(cursor);

	if (page_header_get_ptr(page, PAGE_LAST_INSERT)
	    == page_rec_get_next(insert_point)) {

		infimum = page_get_infimum_rec(page);

		/* If the convergence is in the middle of a page, include also
		the record immediately before the new insert to the upper
		page. Otherwise, we could repeatedly move from page to page
		lots of records smaller than the convergence point. */

		if (infimum != insert_point
		    && page_rec_get_next(infimum) != insert_point) {

			*split_rec = insert_point;
		} else {
			*split_rec = page_rec_get_next(insert_point);
		}

		return(TRUE);
	}

	return(FALSE);
}

/*************************************************************//**
Decides if the page should be split at the convergence point of inserts
converging to the right.
@return	TRUE if split recommended */
UNIV_INTERN
ibool
btr_page_get_split_rec_to_right(
/*============================*/
	btr_cur_t*	cursor,	/*!< in: cursor at which to insert */
	rec_t**		split_rec) /*!< out: if split recommended,
				the first record on upper half page,
				or NULL if tuple to be inserted should
				be first */
{
	page_t*	page;
	rec_t*	insert_point;

	page = btr_cur_get_page(cursor);
	insert_point = btr_cur_get_rec(cursor);

	/* We use eager heuristics: if the new insert would be right after
	the previous insert on the same page, we assume that there is a
	pattern of sequential inserts here. */

	if (page_header_get_ptr(page, PAGE_LAST_INSERT) == insert_point) {

		rec_t*	next_rec;

		next_rec = page_rec_get_next(insert_point);

		if (page_rec_is_supremum(next_rec)) {
split_at_new:
			/* Split at the new record to insert */
			*split_rec = NULL;
		} else {
			rec_t*	next_next_rec = page_rec_get_next(next_rec);
			if (page_rec_is_supremum(next_next_rec)) {

				goto split_at_new;
			}

			/* If there are >= 2 user records up from the insert
			point, split all but 1 off. We want to keep one because
			then sequential inserts can use the adaptive hash
			index, as they can do the necessary checks of the right
			search position just by looking at the records on this
			page. */

			*split_rec = next_next_rec;
		}

		return(TRUE);
	}

	return(FALSE);
}

/*************************************************************//**
Calculates a split record such that the tuple will certainly fit on
its half-page when the split is performed. We assume in this function
only that the cursor page has at least one user record.
@return split record, or NULL if tuple will be the first record on
the lower or upper half-page (determined by btr_page_tuple_smaller()) */
static
rec_t*
btr_page_get_split_rec(
/*===================*/
	btr_cur_t*	cursor,	/*!< in: cursor at which insert should be made */
	const dtuple_t*	tuple,	/*!< in: tuple to insert */
	ulint		n_ext)	/*!< in: number of externally stored columns */
{
	page_t*		page;
	page_zip_des_t*	page_zip;
	ulint		insert_size;
	ulint		free_space;
	ulint		total_data;
	ulint		total_n_recs;
	ulint		total_space;
	ulint		incl_data;
	rec_t*		ins_rec;
	rec_t*		rec;
	rec_t*		next_rec;
	ulint		n;
	mem_heap_t*	heap;
	ulint*		offsets;

	page = btr_cur_get_page(cursor);

	insert_size = rec_get_converted_size(cursor->index, tuple, n_ext);
	free_space  = page_get_free_space_of_empty(page_is_comp(page));

	page_zip = btr_cur_get_page_zip(cursor);
	if (page_zip) {
		/* Estimate the free space of an empty compressed page. */
		ulint	free_space_zip = page_zip_empty_size(
			cursor->index->n_fields,
			page_zip_get_size(page_zip));

		if (free_space > (ulint) free_space_zip) {
			free_space = (ulint) free_space_zip;
		}
	}

	/* free_space is now the free space of a created new page */

	total_data   = page_get_data_size(page) + insert_size;
	total_n_recs = page_get_n_recs(page) + 1;
	ut_ad(total_n_recs >= 2);
	total_space  = total_data + page_dir_calc_reserved_space(total_n_recs);

	n = 0;
	incl_data = 0;
	ins_rec = btr_cur_get_rec(cursor);
	rec = page_get_infimum_rec(page);

	heap = NULL;
	offsets = NULL;

	/* We start to include records to the left half, and when the
	space reserved by them exceeds half of total_space, then if
	the included records fit on the left page, they will be put there
	if something was left over also for the right page,
	otherwise the last included record will be the first on the right
	half page */

	do {
		/* Decide the next record to include */
		if (rec == ins_rec) {
			rec = NULL;	/* NULL denotes that tuple is
					now included */
		} else if (rec == NULL) {
			rec = page_rec_get_next(ins_rec);
		} else {
			rec = page_rec_get_next(rec);
		}

		if (rec == NULL) {
			/* Include tuple */
			incl_data += insert_size;
		} else {
			offsets = rec_get_offsets(rec, cursor->index,
						  offsets, ULINT_UNDEFINED,
						  &heap);
			incl_data += rec_offs_size(offsets);
		}

		n++;
	} while (incl_data + page_dir_calc_reserved_space(n)
		 < total_space / 2);

	if (incl_data + page_dir_calc_reserved_space(n) <= free_space) {
		/* The next record will be the first on
		the right half page if it is not the
		supremum record of page */

		if (rec == ins_rec) {
			rec = NULL;

			goto func_exit;
		} else if (rec == NULL) {
			next_rec = page_rec_get_next(ins_rec);
		} else {
			next_rec = page_rec_get_next(rec);
		}
		ut_ad(next_rec);
		if (!page_rec_is_supremum(next_rec)) {
			rec = next_rec;
		}
	}

func_exit:
	if (heap) {
		mem_heap_free(heap);
	}
	return(rec);
}

/*************************************************************//**
Returns TRUE if the insert fits on the appropriate half-page with the
chosen split_rec.
@return	true if fits */
static __attribute__((nonnull(1,3,4,6), warn_unused_result))
bool
btr_page_insert_fits(
/*=================*/
	btr_cur_t*	cursor,	/*!< in: cursor at which insert
				should be made */
	const rec_t*	split_rec,/*!< in: suggestion for first record
				on upper half-page, or NULL if
				tuple to be inserted should be first */
	ulint**		offsets,/*!< in: rec_get_offsets(
				split_rec, cursor->index); out: garbage */
	const dtuple_t*	tuple,	/*!< in: tuple to insert */
	ulint		n_ext,	/*!< in: number of externally stored columns */
	mem_heap_t**	heap)	/*!< in: temporary memory heap */
{
	page_t*		page;
	ulint		insert_size;
	ulint		free_space;
	ulint		total_data;
	ulint		total_n_recs;
	const rec_t*	rec;
	const rec_t*	end_rec;

	page = btr_cur_get_page(cursor);

	ut_ad(!split_rec
	      || !page_is_comp(page) == !rec_offs_comp(*offsets));
	ut_ad(!split_rec
	      || rec_offs_validate(split_rec, cursor->index, *offsets));

	insert_size = rec_get_converted_size(cursor->index, tuple, n_ext);
	free_space  = page_get_free_space_of_empty(page_is_comp(page));

	/* free_space is now the free space of a created new page */

	total_data   = page_get_data_size(page) + insert_size;
	total_n_recs = page_get_n_recs(page) + 1;

	/* We determine which records (from rec to end_rec, not including
	end_rec) will end up on the other half page from tuple when it is
	inserted. */

	if (split_rec == NULL) {
		rec = page_rec_get_next(page_get_infimum_rec(page));
		end_rec = page_rec_get_next(btr_cur_get_rec(cursor));

	} else if (cmp_dtuple_rec(tuple, split_rec, *offsets) >= 0) {

		rec = page_rec_get_next(page_get_infimum_rec(page));
		end_rec = split_rec;
	} else {
		rec = split_rec;
		end_rec = page_get_supremum_rec(page);
	}

	if (total_data + page_dir_calc_reserved_space(total_n_recs)
	    <= free_space) {

		/* Ok, there will be enough available space on the
		half page where the tuple is inserted */

		return(true);
	}

	while (rec != end_rec) {
		/* In this loop we calculate the amount of reserved
		space after rec is removed from page. */

		*offsets = rec_get_offsets(rec, cursor->index, *offsets,
					   ULINT_UNDEFINED, heap);

		total_data -= rec_offs_size(*offsets);
		total_n_recs--;

		if (total_data + page_dir_calc_reserved_space(total_n_recs)
		    <= free_space) {

			/* Ok, there will be enough available space on the
			half page where the tuple is inserted */

			return(true);
		}

		rec = page_rec_get_next_const(rec);
	}

	return(false);
}

/*******************************************************//**
Inserts a data tuple to a tree on a non-leaf level. It is assumed
that mtr holds an x-latch on the tree. */
UNIV_INTERN
void
btr_insert_on_non_leaf_level_func(
/*==============================*/
	ulint		flags,	/*!< in: undo logging and locking flags */
	dict_index_t*	index,	/*!< in: index */
	ulint		level,	/*!< in: level, must be > 0 */
	dtuple_t*	tuple,	/*!< in: the record to be inserted */
	const char*	file,	/*!< in: file name */
	ulint		line,	/*!< in: line where called */
	mtr_t*		mtr)	/*!< in: mtr */
{
	big_rec_t*	dummy_big_rec;
	btr_cur_t	cursor;
	dberr_t		err;
	rec_t*		rec;
	ulint*		offsets	= NULL;
	mem_heap_t*	heap = NULL;

	ut_ad(level > 0);

	btr_cur_search_to_nth_level(index, level, tuple, PAGE_CUR_LE,
				    BTR_CONT_MODIFY_TREE,
				    &cursor, 0, file, line, mtr);

	ut_ad(cursor.flag == BTR_CUR_BINARY);

	err = btr_cur_optimistic_insert(
		flags
		| BTR_NO_LOCKING_FLAG
		| BTR_KEEP_SYS_FLAG
		| BTR_NO_UNDO_LOG_FLAG,
		&cursor, &offsets, &heap,
		tuple, &rec, &dummy_big_rec, 0, NULL, mtr);

	if (err == DB_FAIL) {
		err = btr_cur_pessimistic_insert(flags
						 | BTR_NO_LOCKING_FLAG
						 | BTR_KEEP_SYS_FLAG
						 | BTR_NO_UNDO_LOG_FLAG,
						 &cursor, &offsets, &heap,
						 tuple, &rec,
						 &dummy_big_rec, 0, NULL, mtr);
		ut_a(err == DB_SUCCESS);
	}
	mem_heap_free(heap);
}

/**************************************************************//**
Attaches the halves of an index page on the appropriate level in an
index tree. */
static __attribute__((nonnull))
void
btr_attach_half_pages(
/*==================*/
	ulint		flags,		/*!< in: undo logging and
					locking flags */
	dict_index_t*	index,		/*!< in: the index tree */
	buf_block_t*	block,		/*!< in/out: page to be split */
	const rec_t*	split_rec,	/*!< in: first record on upper
					half page */
	buf_block_t*	new_block,	/*!< in/out: the new half page */
	ulint		direction,	/*!< in: FSP_UP or FSP_DOWN */
	mtr_t*		mtr)		/*!< in: mtr */
{
	ulint		space;
	ulint		zip_size;
	ulint		prev_page_no;
	ulint		next_page_no;
	ulint		level;
	page_t*		page		= buf_block_get_frame(block);
	page_t*		lower_page;
	page_t*		upper_page;
	ulint		lower_page_no;
	ulint		upper_page_no;
	page_zip_des_t*	lower_page_zip;
	page_zip_des_t*	upper_page_zip;
	dtuple_t*	node_ptr_upper;
	mem_heap_t*	heap;

	ut_ad(mtr_memo_contains(mtr, block, MTR_MEMO_PAGE_X_FIX));
	ut_ad(mtr_memo_contains(mtr, new_block, MTR_MEMO_PAGE_X_FIX));

	/* Create a memory heap where the data tuple is stored */
	heap = mem_heap_create(1024);

	/* Based on split direction, decide upper and lower pages */
	if (direction == FSP_DOWN) {

		btr_cur_t	cursor;
		ulint*		offsets;

		lower_page = buf_block_get_frame(new_block);
		lower_page_no = buf_block_get_page_no(new_block);
		lower_page_zip = buf_block_get_page_zip(new_block);
		upper_page = buf_block_get_frame(block);
		upper_page_no = buf_block_get_page_no(block);
		upper_page_zip = buf_block_get_page_zip(block);

		/* Look up the index for the node pointer to page */
		offsets = btr_page_get_father_block(NULL, heap, index,
						    block, mtr, &cursor);

		/* Replace the address of the old child node (= page) with the
		address of the new lower half */

		btr_node_ptr_set_child_page_no(
			btr_cur_get_rec(&cursor),
			btr_cur_get_page_zip(&cursor),
			offsets, lower_page_no, mtr);
		mem_heap_empty(heap);
	} else {
		lower_page = buf_block_get_frame(block);
		lower_page_no = buf_block_get_page_no(block);
		lower_page_zip = buf_block_get_page_zip(block);
		upper_page = buf_block_get_frame(new_block);
		upper_page_no = buf_block_get_page_no(new_block);
		upper_page_zip = buf_block_get_page_zip(new_block);
	}

	/* Get the level of the split pages */
	level = btr_page_get_level(buf_block_get_frame(block), mtr);
	ut_ad(level
	      == btr_page_get_level(buf_block_get_frame(new_block), mtr));

	/* Build the node pointer (= node key and page address) for the upper
	half */

	node_ptr_upper = dict_index_build_node_ptr(index, split_rec,
						   upper_page_no, heap, level);

	/* Insert it next to the pointer to the lower half. Note that this
	may generate recursion leading to a split on the higher level. */

	btr_insert_on_non_leaf_level(flags, index, level + 1,
				     node_ptr_upper, mtr);

	/* Free the memory heap */
	mem_heap_free(heap);

	/* Get the previous and next pages of page */

	prev_page_no = btr_page_get_prev(page, mtr);
	next_page_no = btr_page_get_next(page, mtr);
	space = buf_block_get_space(block);
	zip_size = buf_block_get_zip_size(block);

	/* Update page links of the level */

	if (prev_page_no != FIL_NULL) {
		buf_block_t*	prev_block = btr_block_get(
			space, zip_size, prev_page_no, RW_X_LATCH, index, mtr);
#ifdef UNIV_BTR_DEBUG
		ut_a(page_is_comp(prev_block->frame) == page_is_comp(page));
		ut_a(btr_page_get_next(prev_block->frame, mtr)
		     == buf_block_get_page_no(block));
#endif /* UNIV_BTR_DEBUG */

		btr_page_set_next(buf_block_get_frame(prev_block),
				  buf_block_get_page_zip(prev_block),
				  lower_page_no, mtr);
	}

	if (next_page_no != FIL_NULL) {
		buf_block_t*	next_block = btr_block_get(
			space, zip_size, next_page_no, RW_X_LATCH, index, mtr);
#ifdef UNIV_BTR_DEBUG
		ut_a(page_is_comp(next_block->frame) == page_is_comp(page));
		ut_a(btr_page_get_prev(next_block->frame, mtr)
		     == page_get_page_no(page));
#endif /* UNIV_BTR_DEBUG */

		btr_page_set_prev(buf_block_get_frame(next_block),
				  buf_block_get_page_zip(next_block),
				  upper_page_no, mtr);
	}

	btr_page_set_prev(lower_page, lower_page_zip, prev_page_no, mtr);
	btr_page_set_next(lower_page, lower_page_zip, upper_page_no, mtr);

	btr_page_set_prev(upper_page, upper_page_zip, lower_page_no, mtr);
	btr_page_set_next(upper_page, upper_page_zip, next_page_no, mtr);
}

/*************************************************************//**
Determine if a tuple is smaller than any record on the page.
@return TRUE if smaller */
static __attribute__((nonnull, warn_unused_result))
bool
btr_page_tuple_smaller(
/*===================*/
	btr_cur_t*	cursor,	/*!< in: b-tree cursor */
	const dtuple_t*	tuple,	/*!< in: tuple to consider */
	ulint**		offsets,/*!< in/out: temporary storage */
	ulint		n_uniq,	/*!< in: number of unique fields
				in the index page records */
	mem_heap_t**	heap)	/*!< in/out: heap for offsets */
{
	buf_block_t*	block;
	const rec_t*	first_rec;
	page_cur_t	pcur;

	/* Read the first user record in the page. */
	block = btr_cur_get_block(cursor);
	page_cur_set_before_first(block, &pcur);
	page_cur_move_to_next(&pcur);
	first_rec = page_cur_get_rec(&pcur);

	*offsets = rec_get_offsets(
		first_rec, cursor->index, *offsets,
		n_uniq, heap);

	return(cmp_dtuple_rec(tuple, first_rec, *offsets) < 0);
}

/*************************************************************//**
Splits an index page to halves and inserts the tuple. It is assumed
that mtr holds an x-latch to the index tree. NOTE: the tree x-latch is
released within this function! NOTE that the operation of this
function must always succeed, we cannot reverse it: therefore enough
free disk space (2 pages) must be guaranteed to be available before
this function is called.

@return inserted record */
UNIV_INTERN
rec_t*
btr_page_split_and_insert(
/*======================*/
	ulint		flags,	/*!< in: undo logging and locking flags */
	btr_cur_t*	cursor,	/*!< in: cursor at which to insert; when the
				function returns, the cursor is positioned
				on the predecessor of the inserted record */
	ulint**		offsets,/*!< out: offsets on inserted record */
	mem_heap_t**	heap,	/*!< in/out: pointer to memory heap, or NULL */
	const dtuple_t*	tuple,	/*!< in: tuple to insert */
	ulint		n_ext,	/*!< in: number of externally stored columns */
	mtr_t*		mtr)	/*!< in: mtr */
{
	buf_block_t*	block;
	page_t*		page;
	page_zip_des_t*	page_zip;
	ulint		page_no;
	byte		direction;
	ulint		hint_page_no;
	buf_block_t*	new_block;
	page_t*		new_page;
	page_zip_des_t*	new_page_zip;
	rec_t*		split_rec;
	buf_block_t*	left_block;
	buf_block_t*	right_block;
	buf_block_t*	insert_block;
	page_cur_t*	page_cursor;
	rec_t*		first_rec;
	byte*		buf = 0; /* remove warning */
	rec_t*		move_limit;
	ibool		insert_will_fit;
	ibool		insert_left;
	ulint		n_iterations = 0;
	rec_t*		rec;
	ulint		n_uniq;

	if (!*heap) {
		*heap = mem_heap_create(1024);
	}
	n_uniq = dict_index_get_n_unique_in_tree(cursor->index);
func_start:
	mem_heap_empty(*heap);
	*offsets = NULL;

	ut_ad(mtr_memo_contains(mtr, dict_index_get_lock(cursor->index),
				MTR_MEMO_X_LOCK));
	ut_ad(!dict_index_is_online_ddl(cursor->index)
	      || (flags & BTR_CREATE_FLAG)
	      || dict_index_is_clust(cursor->index));
#ifdef UNIV_SYNC_DEBUG
	ut_ad(rw_lock_own(dict_index_get_lock(cursor->index), RW_LOCK_EX));
#endif /* UNIV_SYNC_DEBUG */

	block = btr_cur_get_block(cursor);
	page = buf_block_get_frame(block);
	page_zip = buf_block_get_page_zip(block);

	ut_ad(mtr_memo_contains(mtr, block, MTR_MEMO_PAGE_X_FIX));
	ut_ad(!page_is_empty(page));

	page_no = buf_block_get_page_no(block);

	/* 1. Decide the split record; split_rec == NULL means that the
	tuple to be inserted should be the first record on the upper
	half-page */
	insert_left = FALSE;

	if (n_iterations > 0) {
		direction = FSP_UP;
		hint_page_no = page_no + 1;
		split_rec = btr_page_get_split_rec(cursor, tuple, n_ext);

		if (split_rec == NULL) {
			insert_left = btr_page_tuple_smaller(
				cursor, tuple, offsets, n_uniq, heap);
		}
	} else if (btr_page_get_split_rec_to_right(cursor, &split_rec)) {
		direction = FSP_UP;
		hint_page_no = page_no + 1;

	} else if (btr_page_get_split_rec_to_left(cursor, &split_rec)) {
		direction = FSP_DOWN;
		hint_page_no = page_no - 1;
		ut_ad(split_rec);
	} else {
		direction = FSP_UP;
		hint_page_no = page_no + 1;

		/* If there is only one record in the index page, we
		can't split the node in the middle by default. We need
		to determine whether the new record will be inserted
		to the left or right. */

		if (page_get_n_recs(page) > 1) {
			split_rec = page_get_middle_rec(page);
		} else if (btr_page_tuple_smaller(cursor, tuple,
						  offsets, n_uniq, heap)) {
			split_rec = page_rec_get_next(
				page_get_infimum_rec(page));
		} else {
			split_rec = NULL;
		}
	}

	/* 2. Allocate a new page to the index */
	new_block = btr_page_alloc(cursor->index, hint_page_no, direction,
				   btr_page_get_level(page, mtr), mtr, mtr);
	new_page = buf_block_get_frame(new_block);
	new_page_zip = buf_block_get_page_zip(new_block);
	btr_page_create(new_block, new_page_zip, cursor->index,
			btr_page_get_level(page, mtr), mtr);

	/* 3. Calculate the first record on the upper half-page, and the
	first record (move_limit) on original page which ends up on the
	upper half */

	if (split_rec) {
		first_rec = move_limit = split_rec;

		*offsets = rec_get_offsets(split_rec, cursor->index, *offsets,
					   n_uniq, heap);

		insert_left = cmp_dtuple_rec(tuple, split_rec, *offsets) < 0;

		if (!insert_left && new_page_zip && n_iterations > 0) {
			/* If a compressed page has already been split,
			avoid further splits by inserting the record
			to an empty page. */
			split_rec = NULL;
			goto insert_empty;
		}
	} else if (insert_left) {
		ut_a(n_iterations > 0);
		first_rec = page_rec_get_next(page_get_infimum_rec(page));
		move_limit = page_rec_get_next(btr_cur_get_rec(cursor));
	} else {
insert_empty:
		ut_ad(!split_rec);
		ut_ad(!insert_left);
		buf = (byte*) mem_alloc(rec_get_converted_size(cursor->index,
							       tuple, n_ext));

		first_rec = rec_convert_dtuple_to_rec(buf, cursor->index,
						      tuple, n_ext);
		move_limit = page_rec_get_next(btr_cur_get_rec(cursor));
	}

	/* 4. Do first the modifications in the tree structure */

	btr_attach_half_pages(flags, cursor->index, block,
			      first_rec, new_block, direction, mtr);

	/* If the split is made on the leaf level and the insert will fit
	on the appropriate half-page, we may release the tree x-latch.
	We can then move the records after releasing the tree latch,
	thus reducing the tree latch contention. */

	if (split_rec) {
		insert_will_fit = !new_page_zip
			&& btr_page_insert_fits(cursor, split_rec,
						offsets, tuple, n_ext, heap);
	} else {
		if (!insert_left) {
			mem_free(buf);
			buf = NULL;
		}

		insert_will_fit = !new_page_zip
			&& btr_page_insert_fits(cursor, NULL,
						offsets, tuple, n_ext, heap);
	}

	if (!srv_read_only_mode
	    && insert_will_fit
	    && page_is_leaf(page)
	    && !dict_index_is_online_ddl(cursor->index)) {

		mtr_memo_release(mtr, dict_index_get_lock(cursor->index),
				 MTR_MEMO_X_LOCK);
	}

	/* 5. Move then the records to the new page */
	if (direction == FSP_DOWN) {
		/*		fputs("Split left\n", stderr); */

		if (0
#ifdef UNIV_ZIP_COPY
		    || page_zip
#endif /* UNIV_ZIP_COPY */
		    || !page_move_rec_list_start(new_block, block, move_limit,
						 cursor->index, mtr)) {
			/* For some reason, compressing new_page failed,
			even though it should contain fewer records than
			the original page.  Copy the page byte for byte
			and then delete the records from both pages
			as appropriate.  Deleting will always succeed. */
			ut_a(new_page_zip);

			page_zip_copy_recs(new_page_zip, new_page,
					   page_zip, page, cursor->index, mtr);
			page_delete_rec_list_end(move_limit - page + new_page,
						 new_block, cursor->index,
						 ULINT_UNDEFINED,
						 ULINT_UNDEFINED, mtr);

			/* Update the lock table and possible hash index. */

			lock_move_rec_list_start(
				new_block, block, move_limit,
				new_page + PAGE_NEW_INFIMUM);

			btr_search_move_or_delete_hash_entries(
				new_block, block, cursor->index);

			/* Delete the records from the source page. */

			page_delete_rec_list_start(move_limit, block,
						   cursor->index, mtr);
		}

		left_block = new_block;
		right_block = block;

		lock_update_split_left(right_block, left_block);
	} else {
		/*		fputs("Split right\n", stderr); */

		if (0
#ifdef UNIV_ZIP_COPY
		    || page_zip
#endif /* UNIV_ZIP_COPY */
		    || !page_move_rec_list_end(new_block, block, move_limit,
					       cursor->index, mtr)) {
			/* For some reason, compressing new_page failed,
			even though it should contain fewer records than
			the original page.  Copy the page byte for byte
			and then delete the records from both pages
			as appropriate.  Deleting will always succeed. */
			ut_a(new_page_zip);

			page_zip_copy_recs(new_page_zip, new_page,
					   page_zip, page, cursor->index, mtr);
			page_delete_rec_list_start(move_limit - page
						   + new_page, new_block,
						   cursor->index, mtr);

			/* Update the lock table and possible hash index. */

			lock_move_rec_list_end(new_block, block, move_limit);

			btr_search_move_or_delete_hash_entries(
				new_block, block, cursor->index);

			/* Delete the records from the source page. */

			page_delete_rec_list_end(move_limit, block,
						 cursor->index,
						 ULINT_UNDEFINED,
						 ULINT_UNDEFINED, mtr);
		}

		left_block = block;
		right_block = new_block;

		lock_update_split_right(right_block, left_block);
	}

#ifdef UNIV_ZIP_DEBUG
	if (page_zip) {
		ut_a(page_zip_validate(page_zip, page, cursor->index));
		ut_a(page_zip_validate(new_page_zip, new_page, cursor->index));
	}
#endif /* UNIV_ZIP_DEBUG */

	/* At this point, split_rec, move_limit and first_rec may point
	to garbage on the old page. */

	/* 6. The split and the tree modification is now completed. Decide the
	page where the tuple should be inserted */

	if (insert_left) {
		insert_block = left_block;
	} else {
		insert_block = right_block;
	}

	/* 7. Reposition the cursor for insert and try insertion */
	page_cursor = btr_cur_get_page_cur(cursor);

	page_cur_search(insert_block, cursor->index, tuple,
			PAGE_CUR_LE, page_cursor);

	rec = page_cur_tuple_insert(page_cursor, tuple, cursor->index,
				    offsets, heap, n_ext, mtr);

#ifdef UNIV_ZIP_DEBUG
	{
		page_t*		insert_page
			= buf_block_get_frame(insert_block);

		page_zip_des_t*	insert_page_zip
			= buf_block_get_page_zip(insert_block);

		ut_a(!insert_page_zip
		     || page_zip_validate(insert_page_zip, insert_page,
					  cursor->index));
	}
#endif /* UNIV_ZIP_DEBUG */

	if (rec != NULL) {

		goto func_exit;
	}

	/* 8. If insert did not fit, try page reorganization.
	For compressed pages, page_cur_tuple_insert() will have
	attempted this already. */

	if (page_cur_get_page_zip(page_cursor)
	    || !btr_page_reorganize(page_cursor, cursor->index, mtr)) {

		goto insert_failed;
	}

	rec = page_cur_tuple_insert(page_cursor, tuple, cursor->index,
				    offsets, heap, n_ext, mtr);

	if (rec == NULL) {
		/* The insert did not fit on the page: loop back to the
		start of the function for a new split */
insert_failed:
		/* We play safe and reset the free bits for new_page */
		if (!dict_index_is_clust(cursor->index)
		    && !dict_table_is_temporary(cursor->index->table)) {
			ibuf_reset_free_bits(new_block);
			ibuf_reset_free_bits(block);
		}

		/* fprintf(stderr, "Split second round %lu\n",
		page_get_page_no(page)); */
		n_iterations++;
		ut_ad(n_iterations < 2
		      || buf_block_get_page_zip(insert_block));
		ut_ad(!insert_will_fit);

		goto func_start;
	}

func_exit:
	/* Insert fit on the page: update the free bits for the
	left and right pages in the same mtr */

	if (!dict_index_is_clust(cursor->index)
	    && !dict_table_is_temporary(cursor->index->table)
	    && page_is_leaf(page)) {
		ibuf_update_free_bits_for_two_pages_low(
			buf_block_get_zip_size(left_block),
			left_block, right_block, mtr);
	}

#if 0
	fprintf(stderr, "Split and insert done %lu %lu\n",
		buf_block_get_page_no(left_block),
		buf_block_get_page_no(right_block));
#endif
	MONITOR_INC(MONITOR_INDEX_SPLIT);

	ut_ad(page_validate(buf_block_get_frame(left_block), cursor->index));
	ut_ad(page_validate(buf_block_get_frame(right_block), cursor->index));

	ut_ad(!rec || rec_offs_validate(rec, cursor->index, *offsets));
	return(rec);
}

#ifdef UNIV_SYNC_DEBUG
/*************************************************************//**
Removes a page from the level list of pages.
@param space	in: space where removed
@param zip_size	in: compressed page size in bytes, or 0 for uncompressed
@param page	in/out: page to remove
@param index	in: index tree
@param mtr	in/out: mini-transaction */
# define btr_level_list_remove(space,zip_size,page,index,mtr)		\
	btr_level_list_remove_func(space,zip_size,page,index,mtr)
#else /* UNIV_SYNC_DEBUG */
/*************************************************************//**
Removes a page from the level list of pages.
@param space	in: space where removed
@param zip_size	in: compressed page size in bytes, or 0 for uncompressed
@param page	in/out: page to remove
@param index	in: index tree
@param mtr	in/out: mini-transaction */
# define btr_level_list_remove(space,zip_size,page,index,mtr)		\
	btr_level_list_remove_func(space,zip_size,page,mtr)
#endif /* UNIV_SYNC_DEBUG */

/*************************************************************//**
Removes a page from the level list of pages. */
static __attribute__((nonnull))
void
btr_level_list_remove_func(
/*=======================*/
	ulint			space,	/*!< in: space where removed */
	ulint			zip_size,/*!< in: compressed page size in bytes
					or 0 for uncompressed pages */
	page_t*			page,	/*!< in/out: page to remove */
#ifdef UNIV_SYNC_DEBUG
	const dict_index_t*	index,	/*!< in: index tree */
#endif /* UNIV_SYNC_DEBUG */
	mtr_t*			mtr)	/*!< in/out: mini-transaction */
{
	ulint	prev_page_no;
	ulint	next_page_no;

	ut_ad(page && mtr);
	ut_ad(mtr_memo_contains_page(mtr, page, MTR_MEMO_PAGE_X_FIX));
	ut_ad(space == page_get_space_id(page));
	/* Get the previous and next page numbers of page */

	prev_page_no = btr_page_get_prev(page, mtr);
	next_page_no = btr_page_get_next(page, mtr);

	/* Update page links of the level */

	if (prev_page_no != FIL_NULL) {
		buf_block_t*	prev_block
			= btr_block_get(space, zip_size, prev_page_no,
					RW_X_LATCH, index, mtr);
		page_t*		prev_page
			= buf_block_get_frame(prev_block);
#ifdef UNIV_BTR_DEBUG
		ut_a(page_is_comp(prev_page) == page_is_comp(page));
		ut_a(btr_page_get_next(prev_page, mtr)
		     == page_get_page_no(page));
#endif /* UNIV_BTR_DEBUG */

		btr_page_set_next(prev_page,
				  buf_block_get_page_zip(prev_block),
				  next_page_no, mtr);
	}

	if (next_page_no != FIL_NULL) {
		buf_block_t*	next_block
			= btr_block_get(space, zip_size, next_page_no,
					RW_X_LATCH, index, mtr);
		page_t*		next_page
			= buf_block_get_frame(next_block);
#ifdef UNIV_BTR_DEBUG
		ut_a(page_is_comp(next_page) == page_is_comp(page));
		ut_a(btr_page_get_prev(next_page, mtr)
		     == page_get_page_no(page));
#endif /* UNIV_BTR_DEBUG */

		btr_page_set_prev(next_page,
				  buf_block_get_page_zip(next_block),
				  prev_page_no, mtr);
	}
}

/****************************************************************//**
Writes the redo log record for setting an index record as the predefined
minimum record. */
UNIV_INLINE
void
btr_set_min_rec_mark_log(
/*=====================*/
	rec_t*	rec,	/*!< in: record */
	byte	type,	/*!< in: MLOG_COMP_REC_MIN_MARK or MLOG_REC_MIN_MARK */
	mtr_t*	mtr)	/*!< in: mtr */
{
	mlog_write_initial_log_record(rec, type, mtr);

	/* Write rec offset as a 2-byte ulint */
	mlog_catenate_ulint(mtr, page_offset(rec), MLOG_2BYTES);
}
#else /* !UNIV_HOTBACKUP */
# define btr_set_min_rec_mark_log(rec,comp,mtr) ((void) 0)
#endif /* !UNIV_HOTBACKUP */

/****************************************************************//**
Parses the redo log record for setting an index record as the predefined
minimum record.
@return	end of log record or NULL */
UNIV_INTERN
byte*
btr_parse_set_min_rec_mark(
/*=======================*/
	byte*	ptr,	/*!< in: buffer */
	byte*	end_ptr,/*!< in: buffer end */
	ulint	comp,	/*!< in: nonzero=compact page format */
	page_t*	page,	/*!< in: page or NULL */
	mtr_t*	mtr)	/*!< in: mtr or NULL */
{
	rec_t*	rec;

	if (end_ptr < ptr + 2) {

		return(NULL);
	}

	if (page) {
		ut_a(!page_is_comp(page) == !comp);

		rec = page + mach_read_from_2(ptr);

		btr_set_min_rec_mark(rec, mtr);
	}

	return(ptr + 2);
}

/****************************************************************//**
Sets a record as the predefined minimum record. */
UNIV_INTERN
void
btr_set_min_rec_mark(
/*=================*/
	rec_t*	rec,	/*!< in: record */
	mtr_t*	mtr)	/*!< in: mtr */
{
	ulint	info_bits;

	if (page_rec_is_comp(rec)) {
		info_bits = rec_get_info_bits(rec, TRUE);

		rec_set_info_bits_new(rec, info_bits | REC_INFO_MIN_REC_FLAG);

		btr_set_min_rec_mark_log(rec, MLOG_COMP_REC_MIN_MARK, mtr);
	} else {
		info_bits = rec_get_info_bits(rec, FALSE);

		rec_set_info_bits_old(rec, info_bits | REC_INFO_MIN_REC_FLAG);

		btr_set_min_rec_mark_log(rec, MLOG_REC_MIN_MARK, mtr);
	}
}

#ifndef UNIV_HOTBACKUP
/*************************************************************//**
Deletes on the upper level the node pointer to a page. */
UNIV_INTERN
void
btr_node_ptr_delete(
/*================*/
	dict_index_t*	index,	/*!< in: index tree */
	buf_block_t*	block,	/*!< in: page whose node pointer is deleted */
	mtr_t*		mtr)	/*!< in: mtr */
{
	btr_cur_t	cursor;
	ibool		compressed;
	dberr_t		err;

	ut_ad(mtr_memo_contains(mtr, block, MTR_MEMO_PAGE_X_FIX));

	/* Delete node pointer on father page */
	btr_page_get_father(index, block, mtr, &cursor);

	compressed = btr_cur_pessimistic_delete(&err, TRUE, &cursor,
						BTR_CREATE_FLAG, RB_NONE, mtr);
	ut_a(err == DB_SUCCESS);

	if (!compressed) {
		btr_cur_compress_if_useful(&cursor, FALSE, mtr);
	}
}

/*************************************************************//**
If page is the only on its level, this function moves its records to the
father page, thus reducing the tree height.
@return father block */
static
buf_block_t*
btr_lift_page_up(
/*=============*/
	dict_index_t*	index,	/*!< in: index tree */
	buf_block_t*	block,	/*!< in: page which is the only on its level;
				must not be empty: use
				btr_discard_only_page_on_level if the last
				record from the page should be removed */
	mtr_t*		mtr)	/*!< in: mtr */
{
	buf_block_t*	father_block;
	page_t*		father_page;
	ulint		page_level;
	page_zip_des_t*	father_page_zip;
	page_t*		page		= buf_block_get_frame(block);
	ulint		root_page_no;
	buf_block_t*	blocks[BTR_MAX_LEVELS];
	ulint		n_blocks;	/*!< last used index in blocks[] */
	ulint		i;
	bool		lift_father_up;
	buf_block_t*	block_orig	= block;

	ut_ad(btr_page_get_prev(page, mtr) == FIL_NULL);
	ut_ad(btr_page_get_next(page, mtr) == FIL_NULL);
	ut_ad(mtr_memo_contains(mtr, block, MTR_MEMO_PAGE_X_FIX));

	page_level = btr_page_get_level(page, mtr);
	root_page_no = dict_index_get_page(index);

	{
		btr_cur_t	cursor;
		ulint*		offsets	= NULL;
		mem_heap_t*	heap	= mem_heap_create(
			sizeof(*offsets)
			* (REC_OFFS_HEADER_SIZE + 1 + 1 + index->n_fields));
		buf_block_t*	b;

		offsets = btr_page_get_father_block(offsets, heap, index,
						    block, mtr, &cursor);
		father_block = btr_cur_get_block(&cursor);
		father_page_zip = buf_block_get_page_zip(father_block);
		father_page = buf_block_get_frame(father_block);

		n_blocks = 0;

		/* Store all ancestor pages so we can reset their
		levels later on.  We have to do all the searches on
		the tree now because later on, after we've replaced
		the first level, the tree is in an inconsistent state
		and can not be searched. */
		for (b = father_block;
		     buf_block_get_page_no(b) != root_page_no; ) {
			ut_a(n_blocks < BTR_MAX_LEVELS);

			offsets = btr_page_get_father_block(offsets, heap,
							    index, b,
							    mtr, &cursor);

			blocks[n_blocks++] = b = btr_cur_get_block(&cursor);
		}

		lift_father_up = (n_blocks && page_level == 0);
		if (lift_father_up) {
			/* The father page also should be the only on its level (not
			root). We should lift up the father page at first.
			Because the leaf page should be lifted up only for root page.
			The freeing page is based on page_level (==0 or !=0)
			to choose segment. If the page_level is changed ==0 from !=0,
			later freeing of the page doesn't find the page allocation
			to be freed.*/

			block = father_block;
			page = buf_block_get_frame(block);
			page_level = btr_page_get_level(page, mtr);

			ut_ad(btr_page_get_prev(page, mtr) == FIL_NULL);
			ut_ad(btr_page_get_next(page, mtr) == FIL_NULL);
			ut_ad(mtr_memo_contains(mtr, block, MTR_MEMO_PAGE_X_FIX));

			father_block = blocks[0];
			father_page_zip = buf_block_get_page_zip(father_block);
			father_page = buf_block_get_frame(father_block);
		}

		mem_heap_free(heap);
	}

	btr_search_drop_page_hash_index(block);

	/* Make the father empty */
	btr_page_empty(father_block, father_page_zip, index, page_level, mtr);
	page_level++;

	/* Copy the records to the father page one by one. */
	if (0
#ifdef UNIV_ZIP_COPY
	    || father_page_zip
#endif /* UNIV_ZIP_COPY */
	    || !page_copy_rec_list_end(father_block, block,
				       page_get_infimum_rec(page),
				       index, mtr)) {
		const page_zip_des_t*	page_zip
			= buf_block_get_page_zip(block);
		ut_a(father_page_zip);
		ut_a(page_zip);

		/* Copy the page byte for byte. */
		page_zip_copy_recs(father_page_zip, father_page,
				   page_zip, page, index, mtr);

		/* Update the lock table and possible hash index. */

		lock_move_rec_list_end(father_block, block,
				       page_get_infimum_rec(page));

		btr_search_move_or_delete_hash_entries(father_block, block,
						       index);
	}

	btr_blob_dbg_remove(page, index, "btr_lift_page_up");
	lock_update_copy_and_discard(father_block, block);

	/* Go upward to root page, decrementing levels by one. */
	for (i = lift_father_up ? 1 : 0; i < n_blocks; i++, page_level++) {
		page_t*		page	= buf_block_get_frame(blocks[i]);
		page_zip_des_t*	page_zip= buf_block_get_page_zip(blocks[i]);

		ut_ad(btr_page_get_level(page, mtr) == page_level + 1);

		btr_page_set_level(page, page_zip, page_level, mtr);
#ifdef UNIV_ZIP_DEBUG
		ut_a(!page_zip || page_zip_validate(page_zip, page, index));
#endif /* UNIV_ZIP_DEBUG */
	}

	/* Free the file page */
	btr_page_free(index, block, mtr);

	/* We play it safe and reset the free bits for the father */
	if (!dict_index_is_clust(index)
	    && !dict_table_is_temporary(index->table)) {
		ibuf_reset_free_bits(father_block);
	}
	ut_ad(page_validate(father_page, index));
	ut_ad(btr_check_node_ptr(index, father_block, mtr));

	return(lift_father_up ? block_orig : father_block);
}

/*************************************************************//**
Tries to merge the page first to the left immediate brother if such a
brother exists, and the node pointers to the current page and to the brother
reside on the same page. If the left brother does not satisfy these
conditions, looks at the right brother. If the page is the only one on that
level lifts the records of the page to the father page, thus reducing the
tree height. It is assumed that mtr holds an x-latch on the tree and on the
page. If cursor is on the leaf level, mtr must also hold x-latches to the
brothers, if they exist.
@return	TRUE on success */
UNIV_INTERN
ibool
btr_compress(
/*=========*/
	btr_cur_t*	cursor,	/*!< in/out: cursor on the page to merge
				or lift; the page must not be empty:
				when deleting records, use btr_discard_page()
				if the page would become empty */
	ibool		adjust,	/*!< in: TRUE if should adjust the
				cursor position even if compression occurs */
	mtr_t*		mtr)	/*!< in/out: mini-transaction */
{
	dict_index_t*	index;
	ulint		space;
	ulint		zip_size;
	ulint		left_page_no;
	ulint		right_page_no;
	buf_block_t*	merge_block;
	page_t*		merge_page;
	page_zip_des_t*	merge_page_zip;
	ibool		is_left;
	buf_block_t*	block;
	page_t*		page;
	btr_cur_t	father_cursor;
	mem_heap_t*	heap;
	ulint*		offsets;
	ulint		data_size;
	ulint		n_recs;
	ulint		nth_rec = 0; /* remove bogus warning */
	ulint		max_ins_size;
	ulint		max_ins_size_reorg;

	block = btr_cur_get_block(cursor);
	page = btr_cur_get_page(cursor);
	index = btr_cur_get_index(cursor);

	btr_assert_not_corrupted(block, index);

	ut_ad(mtr_memo_contains(mtr, dict_index_get_lock(index),
				MTR_MEMO_X_LOCK));
	ut_ad(mtr_memo_contains(mtr, block, MTR_MEMO_PAGE_X_FIX));
	space = dict_index_get_space(index);
	zip_size = dict_table_zip_size(index->table);

	left_page_no = btr_page_get_prev(page, mtr);
	right_page_no = btr_page_get_next(page, mtr);

#if 0
	fprintf(stderr, "Merge left page %lu right %lu \n",
		left_page_no, right_page_no);
#endif

	heap = mem_heap_create(100);
	offsets = btr_page_get_father_block(NULL, heap, index, block, mtr,
					    &father_cursor);

	if (adjust) {
		nth_rec = page_rec_get_n_recs_before(btr_cur_get_rec(cursor));
		ut_ad(nth_rec > 0);
	}

	/* Decide the page to which we try to merge and which will inherit
	the locks */

	is_left = left_page_no != FIL_NULL;

	if (is_left) {

		merge_block = btr_block_get(space, zip_size, left_page_no,
					    RW_X_LATCH, index, mtr);
		merge_page = buf_block_get_frame(merge_block);
#ifdef UNIV_BTR_DEBUG
		ut_a(btr_page_get_next(merge_page, mtr)
		     == buf_block_get_page_no(block));
#endif /* UNIV_BTR_DEBUG */
	} else if (right_page_no != FIL_NULL) {

		merge_block = btr_block_get(space, zip_size, right_page_no,
					    RW_X_LATCH, index, mtr);
		merge_page = buf_block_get_frame(merge_block);
#ifdef UNIV_BTR_DEBUG
		ut_a(btr_page_get_prev(merge_page, mtr)
		     == buf_block_get_page_no(block));
#endif /* UNIV_BTR_DEBUG */
	} else {
		/* The page is the only one on the level, lift the records
		to the father */

		merge_block = btr_lift_page_up(index, block, mtr);
		goto func_exit;
	}

	n_recs = page_get_n_recs(page);
	data_size = page_get_data_size(page);
#ifdef UNIV_BTR_DEBUG
	ut_a(page_is_comp(merge_page) == page_is_comp(page));
#endif /* UNIV_BTR_DEBUG */

	max_ins_size_reorg = page_get_max_insert_size_after_reorganize(
		merge_page, n_recs);
	if (data_size > max_ins_size_reorg) {

		/* No space for merge */
err_exit:
		/* We play it safe and reset the free bits. */
		if (zip_size
		    && page_is_leaf(merge_page)
		    && !dict_index_is_clust(index)
		    && !dict_table_is_temporary(index->table)) {
			ibuf_reset_free_bits(merge_block);
		}

		mem_heap_free(heap);
		return(FALSE);
	}

	/* If compression padding tells us that merging will result in
	too packed up page i.e.: which is likely to cause compression
	failure then don't merge the pages. */
	if (zip_size && page_is_leaf(merge_page)
	    && (page_get_data_size(merge_page) + data_size
		>= dict_index_zip_pad_optimal_page_size(index))) {

		goto err_exit;
	}

	ut_ad(page_validate(merge_page, index));

	max_ins_size = page_get_max_insert_size(merge_page, n_recs);

	if (data_size > max_ins_size) {

		/* We have to reorganize merge_page */

		if (!btr_page_reorganize_block(
			    false, page_zip_level, merge_block, index, mtr)) {

			goto err_exit;
		}

		max_ins_size = page_get_max_insert_size(merge_page, n_recs);

		ut_ad(page_validate(merge_page, index));
		ut_ad(max_ins_size == max_ins_size_reorg);

		if (data_size > max_ins_size) {

			/* Add fault tolerance, though this should
			never happen */

			goto err_exit;
		}
	}

	merge_page_zip = buf_block_get_page_zip(merge_block);
#ifdef UNIV_ZIP_DEBUG
	if (merge_page_zip) {
		const page_zip_des_t*	page_zip
			= buf_block_get_page_zip(block);
		ut_a(page_zip);
		ut_a(page_zip_validate(merge_page_zip, merge_page, index));
		ut_a(page_zip_validate(page_zip, page, index));
	}
#endif /* UNIV_ZIP_DEBUG */

	/* Move records to the merge page */
	if (is_left) {
		rec_t*	orig_pred = page_copy_rec_list_start(
			merge_block, block, page_get_supremum_rec(page),
			index, mtr);

		if (!orig_pred) {
			goto err_exit;
		}

		btr_search_drop_page_hash_index(block);

		/* Remove the page from the level list */
		btr_level_list_remove(space, zip_size, page, index, mtr);

		btr_node_ptr_delete(index, block, mtr);
		lock_update_merge_left(merge_block, orig_pred, block);

		if (adjust) {
			nth_rec += page_rec_get_n_recs_before(orig_pred);
		}
	} else {
		rec_t*		orig_succ;
#ifdef UNIV_BTR_DEBUG
		byte		fil_page_prev[4];
#endif /* UNIV_BTR_DEBUG */

		if (merge_page_zip) {
			/* The function page_zip_compress(), which will be
			invoked by page_copy_rec_list_end() below,
			requires that FIL_PAGE_PREV be FIL_NULL.
			Clear the field, but prepare to restore it. */
#ifdef UNIV_BTR_DEBUG
			memcpy(fil_page_prev, merge_page + FIL_PAGE_PREV, 4);
#endif /* UNIV_BTR_DEBUG */
#if FIL_NULL != 0xffffffff
# error "FIL_NULL != 0xffffffff"
#endif
			memset(merge_page + FIL_PAGE_PREV, 0xff, 4);
		}

		orig_succ = page_copy_rec_list_end(merge_block, block,
						   page_get_infimum_rec(page),
						   cursor->index, mtr);

		if (!orig_succ) {
			ut_a(merge_page_zip);
#ifdef UNIV_BTR_DEBUG
			/* FIL_PAGE_PREV was restored from merge_page_zip. */
			ut_a(!memcmp(fil_page_prev,
				     merge_page + FIL_PAGE_PREV, 4));
#endif /* UNIV_BTR_DEBUG */
			goto err_exit;
		}

		btr_search_drop_page_hash_index(block);

#ifdef UNIV_BTR_DEBUG
		if (merge_page_zip) {
			/* Restore FIL_PAGE_PREV in order to avoid an assertion
			failure in btr_level_list_remove(), which will set
			the field again to FIL_NULL.  Even though this makes
			merge_page and merge_page_zip inconsistent for a
			split second, it is harmless, because the pages
			are X-latched. */
			memcpy(merge_page + FIL_PAGE_PREV, fil_page_prev, 4);
		}
#endif /* UNIV_BTR_DEBUG */

		/* Remove the page from the level list */
		btr_level_list_remove(space, zip_size, page, index, mtr);

		/* Replace the address of the old child node (= page) with the
		address of the merge page to the right */

		btr_node_ptr_set_child_page_no(
			btr_cur_get_rec(&father_cursor),
			btr_cur_get_page_zip(&father_cursor),
			offsets, right_page_no, mtr);
		btr_node_ptr_delete(index, merge_block, mtr);

		lock_update_merge_right(merge_block, orig_succ, block);
	}

	btr_blob_dbg_remove(page, index, "btr_compress");

	if (!dict_index_is_clust(index)
	    && !dict_table_is_temporary(index->table)
	    && page_is_leaf(merge_page)) {
		/* Update the free bits of the B-tree page in the
		insert buffer bitmap.  This has to be done in a
		separate mini-transaction that is committed before the
		main mini-transaction.  We cannot update the insert
		buffer bitmap in this mini-transaction, because
		btr_compress() can be invoked recursively without
		committing the mini-transaction in between.  Since
		insert buffer bitmap pages have a lower rank than
		B-tree pages, we must not access other pages in the
		same mini-transaction after accessing an insert buffer
		bitmap page. */

		/* The free bits in the insert buffer bitmap must
		never exceed the free space on a page.  It is safe to
		decrement or reset the bits in the bitmap in a
		mini-transaction that is committed before the
		mini-transaction that affects the free space. */

		/* It is unsafe to increment the bits in a separately
		committed mini-transaction, because in crash recovery,
		the free bits could momentarily be set too high. */

		if (zip_size) {
			/* Because the free bits may be incremented
			and we cannot update the insert buffer bitmap
			in the same mini-transaction, the only safe
			thing we can do here is the pessimistic
			approach: reset the free bits. */
			ibuf_reset_free_bits(merge_block);
		} else {
			/* On uncompressed pages, the free bits will
			never increase here.  Thus, it is safe to
			write the bits accurately in a separate
			mini-transaction. */
			ibuf_update_free_bits_if_full(merge_block,
						      UNIV_PAGE_SIZE,
						      ULINT_UNDEFINED);
		}
	}

	ut_ad(page_validate(merge_page, index));
#ifdef UNIV_ZIP_DEBUG
	ut_a(!merge_page_zip || page_zip_validate(merge_page_zip, merge_page,
						  index));
#endif /* UNIV_ZIP_DEBUG */

	/* Free the file page */
	btr_page_free(index, block, mtr);

	ut_ad(btr_check_node_ptr(index, merge_block, mtr));
func_exit:
	mem_heap_free(heap);

	if (adjust) {
		ut_ad(nth_rec > 0);
		btr_cur_position(
			index,
			page_rec_get_nth(merge_block->frame, nth_rec),
			merge_block, cursor);
	}

	return(TRUE);
}

/*************************************************************//**
Discards a page that is the only page on its level.  This will empty
the whole B-tree, leaving just an empty root page.  This function
should never be reached, because btr_compress(), which is invoked in
delete operations, calls btr_lift_page_up() to flatten the B-tree. */
static
void
btr_discard_only_page_on_level(
/*===========================*/
	dict_index_t*	index,	/*!< in: index tree */
	buf_block_t*	block,	/*!< in: page which is the only on its level */
	mtr_t*		mtr)	/*!< in: mtr */
{
	ulint		page_level = 0;
	trx_id_t	max_trx_id;

	/* Save the PAGE_MAX_TRX_ID from the leaf page. */
	max_trx_id = page_get_max_trx_id(buf_block_get_frame(block));

	while (buf_block_get_page_no(block) != dict_index_get_page(index)) {
		btr_cur_t	cursor;
		buf_block_t*	father;
		const page_t*	page	= buf_block_get_frame(block);

		ut_a(page_get_n_recs(page) == 1);
		ut_a(page_level == btr_page_get_level(page, mtr));
		ut_a(btr_page_get_prev(page, mtr) == FIL_NULL);
		ut_a(btr_page_get_next(page, mtr) == FIL_NULL);

		ut_ad(mtr_memo_contains(mtr, block, MTR_MEMO_PAGE_X_FIX));
		btr_search_drop_page_hash_index(block);

		btr_page_get_father(index, block, mtr, &cursor);
		father = btr_cur_get_block(&cursor);

		lock_update_discard(father, PAGE_HEAP_NO_SUPREMUM, block);

		/* Free the file page */
		btr_page_free(index, block, mtr);

		block = father;
		page_level++;
	}

	/* block is the root page, which must be empty, except
	for the node pointer to the (now discarded) block(s). */

#ifdef UNIV_BTR_DEBUG
	if (!dict_index_is_ibuf(index)) {
		const page_t*	root	= buf_block_get_frame(block);
		const ulint	space	= dict_index_get_space(index);
		ut_a(btr_root_fseg_validate(FIL_PAGE_DATA + PAGE_BTR_SEG_LEAF
					    + root, space));
		ut_a(btr_root_fseg_validate(FIL_PAGE_DATA + PAGE_BTR_SEG_TOP
					    + root, space));
	}
#endif /* UNIV_BTR_DEBUG */

	btr_page_empty(block, buf_block_get_page_zip(block), index, 0, mtr);
	ut_ad(page_is_leaf(buf_block_get_frame(block)));

	if (!dict_index_is_clust(index)
	    && !dict_table_is_temporary(index->table)) {
		/* We play it safe and reset the free bits for the root */
		ibuf_reset_free_bits(block);

		ut_a(max_trx_id);
		page_set_max_trx_id(block,
				    buf_block_get_page_zip(block),
				    max_trx_id, mtr);
	}
}

/*************************************************************//**
Discards a page from a B-tree. This is used to remove the last record from
a B-tree page: the whole page must be removed at the same time. This cannot
be used for the root page, which is allowed to be empty. */
UNIV_INTERN
void
btr_discard_page(
/*=============*/
	btr_cur_t*	cursor,	/*!< in: cursor on the page to discard: not on
				the root page */
	mtr_t*		mtr)	/*!< in: mtr */
{
	dict_index_t*	index;
	ulint		space;
	ulint		zip_size;
	ulint		left_page_no;
	ulint		right_page_no;
	buf_block_t*	merge_block;
	page_t*		merge_page;
	buf_block_t*	block;
	page_t*		page;
	rec_t*		node_ptr;

	block = btr_cur_get_block(cursor);
	index = btr_cur_get_index(cursor);

	ut_ad(dict_index_get_page(index) != buf_block_get_page_no(block));
	ut_ad(mtr_memo_contains(mtr, dict_index_get_lock(index),
				MTR_MEMO_X_LOCK));
	ut_ad(mtr_memo_contains(mtr, block, MTR_MEMO_PAGE_X_FIX));
	space = dict_index_get_space(index);
	zip_size = dict_table_zip_size(index->table);

	/* Decide the page which will inherit the locks */

	left_page_no = btr_page_get_prev(buf_block_get_frame(block), mtr);
	right_page_no = btr_page_get_next(buf_block_get_frame(block), mtr);

	if (left_page_no != FIL_NULL) {
		merge_block = btr_block_get(space, zip_size, left_page_no,
					    RW_X_LATCH, index, mtr);
		merge_page = buf_block_get_frame(merge_block);
#ifdef UNIV_BTR_DEBUG
		ut_a(btr_page_get_next(merge_page, mtr)
		     == buf_block_get_page_no(block));
#endif /* UNIV_BTR_DEBUG */
	} else if (right_page_no != FIL_NULL) {
		merge_block = btr_block_get(space, zip_size, right_page_no,
					    RW_X_LATCH, index, mtr);
		merge_page = buf_block_get_frame(merge_block);
#ifdef UNIV_BTR_DEBUG
		ut_a(btr_page_get_prev(merge_page, mtr)
		     == buf_block_get_page_no(block));
#endif /* UNIV_BTR_DEBUG */
	} else {
		btr_discard_only_page_on_level(index, block, mtr);

		return;
	}

	page = buf_block_get_frame(block);
	ut_a(page_is_comp(merge_page) == page_is_comp(page));
	btr_search_drop_page_hash_index(block);

	if (left_page_no == FIL_NULL && !page_is_leaf(page)) {

		/* We have to mark the leftmost node pointer on the right
		side page as the predefined minimum record */
		node_ptr = page_rec_get_next(page_get_infimum_rec(merge_page));

		ut_ad(page_rec_is_user_rec(node_ptr));

		/* This will make page_zip_validate() fail on merge_page
		until btr_level_list_remove() completes.  This is harmless,
		because everything will take place within a single
		mini-transaction and because writing to the redo log
		is an atomic operation (performed by mtr_commit()). */
		btr_set_min_rec_mark(node_ptr, mtr);
	}

	btr_node_ptr_delete(index, block, mtr);

	/* Remove the page from the level list */
	btr_level_list_remove(space, zip_size, page, index, mtr);
#ifdef UNIV_ZIP_DEBUG
	{
		page_zip_des_t*	merge_page_zip
			= buf_block_get_page_zip(merge_block);
		ut_a(!merge_page_zip
		     || page_zip_validate(merge_page_zip, merge_page, index));
	}
#endif /* UNIV_ZIP_DEBUG */

	if (left_page_no != FIL_NULL) {
		lock_update_discard(merge_block, PAGE_HEAP_NO_SUPREMUM,
				    block);
	} else {
		lock_update_discard(merge_block,
				    lock_get_min_heap_no(merge_block),
				    block);
	}

	btr_blob_dbg_remove(page, index, "btr_discard_page");

	/* Free the file page */
	btr_page_free(index, block, mtr);

	ut_ad(btr_check_node_ptr(index, merge_block, mtr));
}

#ifdef UNIV_BTR_PRINT
/*************************************************************//**
Prints size info of a B-tree. */
UNIV_INTERN
void
btr_print_size(
/*===========*/
	dict_index_t*	index)	/*!< in: index tree */
{
	page_t*		root;
	fseg_header_t*	seg;
	mtr_t		mtr;

	if (dict_index_is_ibuf(index)) {
		fputs("Sorry, cannot print info of an ibuf tree:"
		      " use ibuf functions\n", stderr);

		return;
	}

	mtr_start(&mtr);

	root = btr_root_get(index, &mtr);

	seg = root + PAGE_HEADER + PAGE_BTR_SEG_TOP;

	fputs("INFO OF THE NON-LEAF PAGE SEGMENT\n", stderr);
	fseg_print(seg, &mtr);

	if (!dict_index_is_univ(index)) {

		seg = root + PAGE_HEADER + PAGE_BTR_SEG_LEAF;

		fputs("INFO OF THE LEAF PAGE SEGMENT\n", stderr);
		fseg_print(seg, &mtr);
	}

	mtr_commit(&mtr);
}

/************************************************************//**
Prints recursively index tree pages. */
static
void
btr_print_recursive(
/*================*/
	dict_index_t*	index,	/*!< in: index tree */
	buf_block_t*	block,	/*!< in: index page */
	ulint		width,	/*!< in: print this many entries from start
				and end */
	mem_heap_t**	heap,	/*!< in/out: heap for rec_get_offsets() */
	ulint**		offsets,/*!< in/out: buffer for rec_get_offsets() */
	mtr_t*		mtr)	/*!< in: mtr */
{
	const page_t*	page	= buf_block_get_frame(block);
	page_cur_t	cursor;
	ulint		n_recs;
	ulint		i	= 0;
	mtr_t		mtr2;

	ut_ad(mtr_memo_contains(mtr, block, MTR_MEMO_PAGE_X_FIX));
	fprintf(stderr, "NODE ON LEVEL %lu page number %lu\n",
		(ulong) btr_page_get_level(page, mtr),
		(ulong) buf_block_get_page_no(block));

	page_print(block, index, width, width);

	n_recs = page_get_n_recs(page);

	page_cur_set_before_first(block, &cursor);
	page_cur_move_to_next(&cursor);

	while (!page_cur_is_after_last(&cursor)) {

		if (page_is_leaf(page)) {

			/* If this is the leaf level, do nothing */

		} else if ((i <= width) || (i >= n_recs - width)) {

			const rec_t*	node_ptr;

			mtr_start(&mtr2);

			node_ptr = page_cur_get_rec(&cursor);

			*offsets = rec_get_offsets(node_ptr, index, *offsets,
						   ULINT_UNDEFINED, heap);
			btr_print_recursive(index,
					    btr_node_ptr_get_child(node_ptr,
								   index,
								   *offsets,
								   &mtr2),
					    width, heap, offsets, &mtr2);
			mtr_commit(&mtr2);
		}

		page_cur_move_to_next(&cursor);
		i++;
	}
}

/**************************************************************//**
Prints directories and other info of all nodes in the tree. */
UNIV_INTERN
void
btr_print_index(
/*============*/
	dict_index_t*	index,	/*!< in: index */
	ulint		width)	/*!< in: print this many entries from start
				and end */
{
	mtr_t		mtr;
	buf_block_t*	root;
	mem_heap_t*	heap	= NULL;
	ulint		offsets_[REC_OFFS_NORMAL_SIZE];
	ulint*		offsets	= offsets_;
	rec_offs_init(offsets_);

	fputs("--------------------------\n"
	      "INDEX TREE PRINT\n", stderr);

	mtr_start(&mtr);

	root = btr_root_block_get(index, RW_X_LATCH, &mtr);

	btr_print_recursive(index, root, width, &heap, &offsets, &mtr);
	if (heap) {
		mem_heap_free(heap);
	}

	mtr_commit(&mtr);

	btr_validate_index(index, 0);
}
#endif /* UNIV_BTR_PRINT */

#ifdef UNIV_DEBUG
/************************************************************//**
Checks that the node pointer to a page is appropriate.
@return	TRUE */
UNIV_INTERN
ibool
btr_check_node_ptr(
/*===============*/
	dict_index_t*	index,	/*!< in: index tree */
	buf_block_t*	block,	/*!< in: index page */
	mtr_t*		mtr)	/*!< in: mtr */
{
	mem_heap_t*	heap;
	dtuple_t*	tuple;
	ulint*		offsets;
	btr_cur_t	cursor;
	page_t*		page = buf_block_get_frame(block);

	ut_ad(mtr_memo_contains(mtr, block, MTR_MEMO_PAGE_X_FIX));
	if (dict_index_get_page(index) == buf_block_get_page_no(block)) {

		return(TRUE);
	}

	heap = mem_heap_create(256);
	offsets = btr_page_get_father_block(NULL, heap, index, block, mtr,
					    &cursor);

	if (page_is_leaf(page)) {

		goto func_exit;
	}

	tuple = dict_index_build_node_ptr(
		index, page_rec_get_next(page_get_infimum_rec(page)), 0, heap,
		btr_page_get_level(page, mtr));

	ut_a(!cmp_dtuple_rec(tuple, btr_cur_get_rec(&cursor), offsets));
func_exit:
	mem_heap_free(heap);

	return(TRUE);
}
#endif /* UNIV_DEBUG */

/************************************************************//**
Display identification information for a record. */
static
void
btr_index_rec_validate_report(
/*==========================*/
	const page_t*		page,	/*!< in: index page */
	const rec_t*		rec,	/*!< in: index record */
	const dict_index_t*	index)	/*!< in: index */
{
	fputs("InnoDB: Record in ", stderr);
	dict_index_name_print(stderr, NULL, index);
	fprintf(stderr, ", page %lu, at offset %lu\n",
		page_get_page_no(page), (ulint) page_offset(rec));
}

/************************************************************//**
Checks the size and number of fields in a record based on the definition of
the index.
@return	TRUE if ok */
UNIV_INTERN
ibool
btr_index_rec_validate(
/*===================*/
	const rec_t*		rec,		/*!< in: index record */
	const dict_index_t*	index,		/*!< in: index */
	ibool			dump_on_error)	/*!< in: TRUE if the function
						should print hex dump of record
						and page on error */
{
	ulint		len;
	ulint		n;
	ulint		i;
	const page_t*	page;
	mem_heap_t*	heap	= NULL;
	ulint		offsets_[REC_OFFS_NORMAL_SIZE];
	ulint*		offsets	= offsets_;
	rec_offs_init(offsets_);

	page = page_align(rec);

	if (dict_index_is_univ(index)) {
		/* The insert buffer index tree can contain records from any
		other index: we cannot check the number of fields or
		their length */

		return(TRUE);
	}

	if ((ibool)!!page_is_comp(page) != dict_table_is_comp(index->table)) {
		btr_index_rec_validate_report(page, rec, index);
		fprintf(stderr, "InnoDB: compact flag=%lu, should be %lu\n",
			(ulong) !!page_is_comp(page),
			(ulong) dict_table_is_comp(index->table));

		return(FALSE);
	}

	n = dict_index_get_n_fields(index);

	if (!page_is_comp(page) && rec_get_n_fields_old(rec) != n) {
		btr_index_rec_validate_report(page, rec, index);
		fprintf(stderr, "InnoDB: has %lu fields, should have %lu\n",
			(ulong) rec_get_n_fields_old(rec), (ulong) n);

		if (dump_on_error) {
			buf_page_print(page, 0, BUF_PAGE_PRINT_NO_CRASH);

			fputs("InnoDB: corrupt record ", stderr);
			rec_print_old(stderr, rec);
			putc('\n', stderr);
		}
		return(FALSE);
	}

	offsets = rec_get_offsets(rec, index, offsets, ULINT_UNDEFINED, &heap);

	for (i = 0; i < n; i++) {
		ulint	fixed_size = dict_col_get_fixed_size(
			dict_index_get_nth_col(index, i), page_is_comp(page));

		rec_get_nth_field_offs(offsets, i, &len);

		/* Note that if fixed_size != 0, it equals the
		length of a fixed-size column in the clustered index.
		A prefix index of the column is of fixed, but different
		length.  When fixed_size == 0, prefix_len is the maximum
		length of the prefix index column. */

		if ((dict_index_get_nth_field(index, i)->prefix_len == 0
		     && len != UNIV_SQL_NULL && fixed_size
		     && len != fixed_size)
		    || (dict_index_get_nth_field(index, i)->prefix_len > 0
			&& len != UNIV_SQL_NULL
			&& len
			> dict_index_get_nth_field(index, i)->prefix_len)) {

			btr_index_rec_validate_report(page, rec, index);
			fprintf(stderr,
				"InnoDB: field %lu len is %lu,"
				" should be %lu\n",
				(ulong) i, (ulong) len, (ulong) fixed_size);

			if (dump_on_error) {
				buf_page_print(page, 0,
					       BUF_PAGE_PRINT_NO_CRASH);

				fputs("InnoDB: corrupt record ", stderr);
				rec_print_new(stderr, rec, offsets);
				putc('\n', stderr);
			}
			if (heap) {
				mem_heap_free(heap);
			}
			return(FALSE);
		}
	}

	if (heap) {
		mem_heap_free(heap);
	}
	return(TRUE);
}

/************************************************************//**
Checks the size and number of fields in records based on the definition of
the index.
@return	TRUE if ok */
static
ibool
btr_index_page_validate(
/*====================*/
	buf_block_t*	block,	/*!< in: index page */
	dict_index_t*	index)	/*!< in: index */
{
	page_cur_t	cur;
	ibool		ret	= TRUE;
#ifndef DBUG_OFF
	ulint		nth	= 1;
#endif /* !DBUG_OFF */

	page_cur_set_before_first(block, &cur);

	/* Directory slot 0 should only contain the infimum record. */
	DBUG_EXECUTE_IF("check_table_rec_next",
			ut_a(page_rec_get_nth_const(
				     page_cur_get_page(&cur), 0)
			     == cur.rec);
			ut_a(page_dir_slot_get_n_owned(
				     page_dir_get_nth_slot(
					     page_cur_get_page(&cur), 0))
			     == 1););

	page_cur_move_to_next(&cur);

	for (;;) {
		if (page_cur_is_after_last(&cur)) {

			break;
		}

		if (!btr_index_rec_validate(cur.rec, index, TRUE)) {

			return(FALSE);
		}

		/* Verify that page_rec_get_nth_const() is correctly
		retrieving each record. */
		DBUG_EXECUTE_IF("check_table_rec_next",
				ut_a(cur.rec == page_rec_get_nth_const(
					     page_cur_get_page(&cur),
					     page_rec_get_n_recs_before(
						     cur.rec)));
				ut_a(nth++ == page_rec_get_n_recs_before(
					     cur.rec)););

		page_cur_move_to_next(&cur);
	}

	return(ret);
}

/************************************************************//**
Report an error on one page of an index tree. */
static
void
btr_validate_report1(
/*=================*/
	dict_index_t*		index,	/*!< in: index */
	ulint			level,	/*!< in: B-tree level */
	const buf_block_t*	block)	/*!< in: index page */
{
	fprintf(stderr, "InnoDB: Error in page %lu of ",
		buf_block_get_page_no(block));
	dict_index_name_print(stderr, NULL, index);
	if (level) {
		fprintf(stderr, ", index tree level %lu", level);
	}
	putc('\n', stderr);
}

/************************************************************//**
Report an error on two pages of an index tree. */
static
void
btr_validate_report2(
/*=================*/
	const dict_index_t*	index,	/*!< in: index */
	ulint			level,	/*!< in: B-tree level */
	const buf_block_t*	block1,	/*!< in: first index page */
	const buf_block_t*	block2)	/*!< in: second index page */
{
	fprintf(stderr, "InnoDB: Error in pages %lu and %lu of ",
		buf_block_get_page_no(block1),
		buf_block_get_page_no(block2));
	dict_index_name_print(stderr, NULL, index);
	if (level) {
		fprintf(stderr, ", index tree level %lu", level);
	}
	putc('\n', stderr);
}

/************************************************************//**
Validates index tree level.
@return	TRUE if ok */
static
bool
btr_validate_level(
/*===============*/
	dict_index_t*	index,	/*!< in: index tree */
	const trx_t*	trx,	/*!< in: transaction or NULL */
	ulint		level)	/*!< in: level number */
{
	ulint		space;
	ulint		space_flags;
	ulint		zip_size;
	buf_block_t*	block;
	page_t*		page;
	buf_block_t*	right_block = 0; /* remove warning */
	page_t*		right_page = 0; /* remove warning */
	page_t*		father_page;
	btr_cur_t	node_cur;
	btr_cur_t	right_node_cur;
	rec_t*		rec;
	ulint		right_page_no;
	ulint		left_page_no;
	page_cur_t	cursor;
	dtuple_t*	node_ptr_tuple;
	bool		ret	= true;
	mtr_t		mtr;
	mem_heap_t*	heap	= mem_heap_create(256);
	fseg_header_t*	seg;
	ulint*		offsets	= NULL;
	ulint*		offsets2= NULL;
#ifdef UNIV_ZIP_DEBUG
	page_zip_des_t*	page_zip;
#endif /* UNIV_ZIP_DEBUG */

	mtr_start(&mtr);

	if (!srv_read_only_mode) {
		mtr_x_lock(dict_index_get_lock(index), &mtr);
	}

	block = btr_root_block_get(index, RW_X_LATCH, &mtr);
	page = buf_block_get_frame(block);
	seg = page + PAGE_HEADER + PAGE_BTR_SEG_TOP;

	space = dict_index_get_space(index);
	zip_size = dict_table_zip_size(index->table);

	fil_space_get_latch(space, &space_flags);

	if (zip_size != dict_tf_get_zip_size(space_flags)) {

		ib_logf(IB_LOG_LEVEL_WARN,
			"Flags mismatch: table=%lu, tablespace=%lu",
			(ulint) index->table->flags, (ulint) space_flags);

		mtr_commit(&mtr);

		return(false);
	}

	while (level != btr_page_get_level(page, &mtr)) {
		const rec_t*	node_ptr;

		if (fseg_page_is_free(seg,
				      block->page.space, block->page.offset)) {

			btr_validate_report1(index, level, block);

			ib_logf(IB_LOG_LEVEL_WARN, "page is free");

			ret = false;
		}

		ut_a(space == buf_block_get_space(block));
		ut_a(space == page_get_space_id(page));
#ifdef UNIV_ZIP_DEBUG
		page_zip = buf_block_get_page_zip(block);
		ut_a(!page_zip || page_zip_validate(page_zip, page, index));
#endif /* UNIV_ZIP_DEBUG */
		ut_a(!page_is_leaf(page));

		page_cur_set_before_first(block, &cursor);
		page_cur_move_to_next(&cursor);

		node_ptr = page_cur_get_rec(&cursor);
		offsets = rec_get_offsets(node_ptr, index, offsets,
					  ULINT_UNDEFINED, &heap);
		block = btr_node_ptr_get_child(node_ptr, index, offsets, &mtr);
		page = buf_block_get_frame(block);
	}

	/* Now we are on the desired level. Loop through the pages on that
	level. */

	if (level == 0) {
		/* Leaf pages are managed in their own file segment. */
		seg -= PAGE_BTR_SEG_TOP - PAGE_BTR_SEG_LEAF;
	}

loop:
	mem_heap_empty(heap);
	offsets = offsets2 = NULL;
	if (!srv_read_only_mode) {
		mtr_x_lock(dict_index_get_lock(index), &mtr);
	}

#ifdef UNIV_ZIP_DEBUG
	page_zip = buf_block_get_page_zip(block);
	ut_a(!page_zip || page_zip_validate(page_zip, page, index));
#endif /* UNIV_ZIP_DEBUG */

	ut_a(block->page.space == space);

	if (fseg_page_is_free(seg, block->page.space, block->page.offset)) {

		btr_validate_report1(index, level, block);

		ib_logf(IB_LOG_LEVEL_WARN, "Page is marked as free");
		ret = false;

	} else if (btr_page_get_index_id(page) != index->id) {

		ib_logf(IB_LOG_LEVEL_ERROR,
			"Page index id " IB_ID_FMT " != data dictionary "
			"index id " IB_ID_FMT,
			btr_page_get_index_id(page), index->id);

		ret = false;

	} else if (!page_validate(page, index)) {

		btr_validate_report1(index, level, block);
		ret = false;

	} else if (level == 0 && !btr_index_page_validate(block, index)) {

		/* We are on level 0. Check that the records have the right
		number of fields, and field lengths are right. */

		ret = false;
	}

	ut_a(btr_page_get_level(page, &mtr) == level);

	right_page_no = btr_page_get_next(page, &mtr);
	left_page_no = btr_page_get_prev(page, &mtr);

	ut_a(!page_is_empty(page)
	     || (level == 0
		 && page_get_page_no(page) == dict_index_get_page(index)));

	if (right_page_no != FIL_NULL) {
		const rec_t*	right_rec;
		right_block = btr_block_get(space, zip_size, right_page_no,
					    RW_X_LATCH, index, &mtr);
		right_page = buf_block_get_frame(right_block);
		if (btr_page_get_prev(right_page, &mtr)
		    != page_get_page_no(page)) {

			btr_validate_report2(index, level, block, right_block);
			fputs("InnoDB: broken FIL_PAGE_NEXT"
			      " or FIL_PAGE_PREV links\n", stderr);
			buf_page_print(page, 0, BUF_PAGE_PRINT_NO_CRASH);
			buf_page_print(right_page, 0, BUF_PAGE_PRINT_NO_CRASH);

			ret = false;
		}

		if (page_is_comp(right_page) != page_is_comp(page)) {
			btr_validate_report2(index, level, block, right_block);
			fputs("InnoDB: 'compact' flag mismatch\n", stderr);
			buf_page_print(page, 0, BUF_PAGE_PRINT_NO_CRASH);
			buf_page_print(right_page, 0, BUF_PAGE_PRINT_NO_CRASH);

			ret = false;

			goto node_ptr_fails;
		}

		rec = page_rec_get_prev(page_get_supremum_rec(page));
		right_rec = page_rec_get_next(page_get_infimum_rec(
						      right_page));
		offsets = rec_get_offsets(rec, index,
					  offsets, ULINT_UNDEFINED, &heap);
		offsets2 = rec_get_offsets(right_rec, index,
					   offsets2, ULINT_UNDEFINED, &heap);
		if (cmp_rec_rec(rec, right_rec, offsets, offsets2,
			        index) >= 0) {

			btr_validate_report2(index, level, block, right_block);

			fputs("InnoDB: records in wrong order"
			      " on adjacent pages\n", stderr);

			buf_page_print(page, 0, BUF_PAGE_PRINT_NO_CRASH);
			buf_page_print(right_page, 0, BUF_PAGE_PRINT_NO_CRASH);

			fputs("InnoDB: record ", stderr);
			rec = page_rec_get_prev(page_get_supremum_rec(page));
			rec_print(stderr, rec, index);
			putc('\n', stderr);
			fputs("InnoDB: record ", stderr);
			rec = page_rec_get_next(
				page_get_infimum_rec(right_page));
			rec_print(stderr, rec, index);
			putc('\n', stderr);

			ret = false;
		}
	}

	if (level > 0 && left_page_no == FIL_NULL) {
		ut_a(REC_INFO_MIN_REC_FLAG & rec_get_info_bits(
			     page_rec_get_next(page_get_infimum_rec(page)),
			     page_is_comp(page)));
	}

	if (buf_block_get_page_no(block) != dict_index_get_page(index)) {

		/* Check father node pointers */

		rec_t*	node_ptr;

		offsets = btr_page_get_father_block(offsets, heap, index,
						    block, &mtr, &node_cur);
		father_page = btr_cur_get_page(&node_cur);
		node_ptr = btr_cur_get_rec(&node_cur);

		btr_cur_position(
			index, page_rec_get_prev(page_get_supremum_rec(page)),
			block, &node_cur);
		offsets = btr_page_get_father_node_ptr(offsets, heap,
						       &node_cur, &mtr);

		if (node_ptr != btr_cur_get_rec(&node_cur)
		    || btr_node_ptr_get_child_page_no(node_ptr, offsets)
				     != buf_block_get_page_no(block)) {

			btr_validate_report1(index, level, block);

			fputs("InnoDB: node pointer to the page is wrong\n",
			      stderr);

			buf_page_print(father_page, 0, BUF_PAGE_PRINT_NO_CRASH);
			buf_page_print(page, 0, BUF_PAGE_PRINT_NO_CRASH);

			fputs("InnoDB: node ptr ", stderr);
			rec_print(stderr, node_ptr, index);

			rec = btr_cur_get_rec(&node_cur);
			fprintf(stderr, "\n"
				"InnoDB: node ptr child page n:o %lu\n",
				(ulong) btr_node_ptr_get_child_page_no(
					rec, offsets));

			fputs("InnoDB: record on page ", stderr);
			rec_print_new(stderr, rec, offsets);
			putc('\n', stderr);
			ret = false;

			goto node_ptr_fails;
		}

		if (!page_is_leaf(page)) {
			node_ptr_tuple = dict_index_build_node_ptr(
				index,
				page_rec_get_next(page_get_infimum_rec(page)),
				0, heap, btr_page_get_level(page, &mtr));

			if (cmp_dtuple_rec(node_ptr_tuple, node_ptr,
					   offsets)) {
				const rec_t* first_rec = page_rec_get_next(
					page_get_infimum_rec(page));

				btr_validate_report1(index, level, block);

				buf_page_print(father_page, 0,
					       BUF_PAGE_PRINT_NO_CRASH);
				buf_page_print(page, 0,
					       BUF_PAGE_PRINT_NO_CRASH);

				fputs("InnoDB: Error: node ptrs differ"
				      " on levels > 0\n"
				      "InnoDB: node ptr ", stderr);
				rec_print_new(stderr, node_ptr, offsets);
				fputs("InnoDB: first rec ", stderr);
				rec_print(stderr, first_rec, index);
				putc('\n', stderr);
				ret = false;

				goto node_ptr_fails;
			}
		}

		if (left_page_no == FIL_NULL) {
			ut_a(node_ptr == page_rec_get_next(
				     page_get_infimum_rec(father_page)));
			ut_a(btr_page_get_prev(father_page, &mtr) == FIL_NULL);
		}

		if (right_page_no == FIL_NULL) {
			ut_a(node_ptr == page_rec_get_prev(
				     page_get_supremum_rec(father_page)));
			ut_a(btr_page_get_next(father_page, &mtr) == FIL_NULL);
		} else {
			const rec_t*	right_node_ptr
				= page_rec_get_next(node_ptr);

			offsets = btr_page_get_father_block(
				offsets, heap, index, right_block,
				&mtr, &right_node_cur);
			if (right_node_ptr
			    != page_get_supremum_rec(father_page)) {

				if (btr_cur_get_rec(&right_node_cur)
				    != right_node_ptr) {
					ret = false;
					fputs("InnoDB: node pointer to"
					      " the right page is wrong\n",
					      stderr);

					btr_validate_report1(index, level,
							     block);

					buf_page_print(
						father_page, 0,
						BUF_PAGE_PRINT_NO_CRASH);
					buf_page_print(
						page, 0,
						BUF_PAGE_PRINT_NO_CRASH);
					buf_page_print(
						right_page, 0,
						BUF_PAGE_PRINT_NO_CRASH);
				}
			} else {
				page_t*	right_father_page
					= btr_cur_get_page(&right_node_cur);

				if (btr_cur_get_rec(&right_node_cur)
				    != page_rec_get_next(
					    page_get_infimum_rec(
						    right_father_page))) {
					ret = false;
					fputs("InnoDB: node pointer 2 to"
					      " the right page is wrong\n",
					      stderr);

					btr_validate_report1(index, level,
							     block);

					buf_page_print(
						father_page, 0,
						BUF_PAGE_PRINT_NO_CRASH);
					buf_page_print(
						right_father_page, 0,
						BUF_PAGE_PRINT_NO_CRASH);
					buf_page_print(
						page, 0,
						BUF_PAGE_PRINT_NO_CRASH);
					buf_page_print(
						right_page, 0,
						BUF_PAGE_PRINT_NO_CRASH);
				}

				if (page_get_page_no(right_father_page)
				    != btr_page_get_next(father_page, &mtr)) {

					ret = false;
					fputs("InnoDB: node pointer 3 to"
					      " the right page is wrong\n",
					      stderr);

					btr_validate_report1(index, level,
							     block);

					buf_page_print(
						father_page, 0,
						BUF_PAGE_PRINT_NO_CRASH);
					buf_page_print(
						right_father_page, 0,
						BUF_PAGE_PRINT_NO_CRASH);
					buf_page_print(
						page, 0,
						BUF_PAGE_PRINT_NO_CRASH);
					buf_page_print(
						right_page, 0,
						BUF_PAGE_PRINT_NO_CRASH);
				}
			}
		}
	}

node_ptr_fails:
	/* Commit the mini-transaction to release the latch on 'page'.
	Re-acquire the latch on right_page, which will become 'page'
	on the next loop.  The page has already been checked. */
	mtr_commit(&mtr);

	if (trx_is_interrupted(trx)) {
		/* On interrupt, return the current status. */
	} else if (right_page_no != FIL_NULL) {

		mtr_start(&mtr);

		block = btr_block_get(
			space, zip_size, right_page_no,
			RW_X_LATCH, index, &mtr);

		page = buf_block_get_frame(block);

		goto loop;
	}

	mem_heap_free(heap);

	return(ret);
}

/**************************************************************//**
Checks the consistency of an index tree.
@return	TRUE if ok */
UNIV_INTERN
bool
btr_validate_index(
/*===============*/
	dict_index_t*	index,	/*!< in: index */
	const trx_t*	trx)	/*!< in: transaction or NULL */
{
	/* Full Text index are implemented by auxiliary tables,
	not the B-tree */
	if (dict_index_is_online_ddl(index) || (index->type & DICT_FTS)) {
		return(true);
	}

	mtr_t		mtr;

	mtr_start(&mtr);

	if (!srv_read_only_mode) {
		mtr_x_lock(dict_index_get_lock(index), &mtr);
	}

	bool	ok = true;
	page_t*	root = btr_root_get(index, &mtr);
	ulint	n = btr_page_get_level(root, &mtr);

	for (ulint i = 0; i <= n; ++i) {

		if (!btr_validate_level(index, trx, n - i)) {
			ok = false;
			break;
		}
	}

	mtr_commit(&mtr);

	return(ok);
}

#endif /* !UNIV_HOTBACKUP */<|MERGE_RESOLUTION|>--- conflicted
+++ resolved
@@ -1888,11 +1888,7 @@
 	}
 
 	if (page_zip
-<<<<<<< HEAD
-	    && !page_zip_compress(page_zip, page, index, z_level, NULL, NULL)) {
-=======
-	    && !page_zip_compress(page_zip, page, index, z_level, mtr)) {
->>>>>>> 5802e895
+	    && !page_zip_compress(page_zip, page, index, z_level, NULL, mtr)) {
 
 		/* Restore the old page and exit. */
 		btr_blob_dbg_restore(page, temp_page, index,
