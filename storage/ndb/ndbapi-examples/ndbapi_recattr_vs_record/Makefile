TARGET = ndbapi_recattr_vs_record
SRCS = main.cpp
OBJS = main.o
CXX = g++
CFLAGS = -c -Wall -fno-rtti -fno-exceptions
CXXFLAGS = 
DEBUG = 
LFLAGS = -Wall
TOP_SRCDIR = ../../../..
INCLUDE_DIR = $(TOP_SRCDIR)
LIB_DIR = -L$(TOP_SRCDIR)/storage/ndb/src/.libs \
          -L$(TOP_SRCDIR)/libmysql_r/.libs
SYS_LIB = 

$(TARGET): $(OBJS)
<<<<<<< HEAD
	$(CXX) $(CXXFLAGS) $(LFLAGS) $(LIB_DIR) $(OBJS) -lndbclient -lmysqlclient_r -lz $(SYS_LIB) -o $(TARGET)
=======
	$(CXX) $(CXXFLAGS) $(LFLAGS) $(LIB_DIR) $(OBJS) -lndbclient -lmysqlclient_r $(SYS_LIB) -o $(TARGET)
>>>>>>> d4075740

$(OBJS): $(SRCS)
	$(CXX) $(CFLAGS) -I$(INCLUDE_DIR)/include -I$(INCLUDE_DIR)/storage/ndb/include -I$(INCLUDE_DIR)/storage/ndb/include/ndbapi $(SRCS)

clean:
	rm -f *.o $(TARGET)<|MERGE_RESOLUTION|>--- conflicted
+++ resolved
@@ -13,11 +13,7 @@
 SYS_LIB = 
 
 $(TARGET): $(OBJS)
-<<<<<<< HEAD
-	$(CXX) $(CXXFLAGS) $(LFLAGS) $(LIB_DIR) $(OBJS) -lndbclient -lmysqlclient_r -lz $(SYS_LIB) -o $(TARGET)
-=======
 	$(CXX) $(CXXFLAGS) $(LFLAGS) $(LIB_DIR) $(OBJS) -lndbclient -lmysqlclient_r $(SYS_LIB) -o $(TARGET)
->>>>>>> d4075740
 
 $(OBJS): $(SRCS)
 	$(CXX) $(CFLAGS) -I$(INCLUDE_DIR)/include -I$(INCLUDE_DIR)/storage/ndb/include -I$(INCLUDE_DIR)/storage/ndb/include/ndbapi $(SRCS)
