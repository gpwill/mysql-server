/*
   Copyright (C) 2003 MySQL AB
    All rights reserved. Use is subject to license terms.

   This program is free software; you can redistribute it and/or modify
   it under the terms of the GNU General Public License as published by
   the Free Software Foundation; version 2 of the License.

   This program is distributed in the hope that it will be useful,
   but WITHOUT ANY WARRANTY; without even the implied warranty of
   MERCHANTABILITY or FITNESS FOR A PARTICULAR PURPOSE.  See the
   GNU General Public License for more details.

   You should have received a copy of the GNU General Public License
   along with this program; if not, write to the Free Software
   Foundation, Inc., 51 Franklin St, Fifth Floor, Boston, MA 02110-1301  USA
*/

#ifndef DBTUP_H
#define DBTUP_H

#include <pc.hpp>
#include <SimulatedBlock.hpp>
#include <ndb_limits.h>
#include <trigger_definitions.h>
#include <AttributeHeader.hpp>
#include <Bitmask.hpp>
#include <signaldata/TupKey.hpp>
#include <signaldata/CreateTrig.hpp>
#include <signaldata/CreateTrigImpl.hpp>
#include <signaldata/DropTrig.hpp>
#include <signaldata/DropTrigImpl.hpp>
#include <signaldata/TrigAttrInfo.hpp>
#include <signaldata/BuildIndxImpl.hpp>
#include <signaldata/AlterTab.hpp>
#include <AttributeDescriptor.hpp>
#include "AttributeOffset.hpp"
#include "Undo_buffer.hpp"
#include "tuppage.hpp"
#include <DynArr256.hpp>
#include "../pgman.hpp"
#include "../tsman.hpp"

// jams
#undef jam
#undef jamEntry
#ifdef DBTUP_BUFFER_CPP
#define jam()	 	jamLine(10000 + __LINE__)
#define jamEntry() 	jamEntryLine(10000 + __LINE__)
#endif
#ifdef DBTUP_ROUTINES_CPP
#define jam()           jamLine(15000 + __LINE__)
#define jamEntry()      jamEntryLine(15000 + __LINE__)
#endif
#ifdef DBTUP_COMMIT_CPP
#define jam()           jamLine(20000 + __LINE__)
#define jamEntry()      jamEntryLine(20000 + __LINE__)
#endif
#ifdef DBTUP_FIXALLOC_CPP
#define jam()           jamLine(25000 + __LINE__)
#define jamEntry()      jamEntryLine(25000 + __LINE__)
#endif
#ifdef DBTUP_TRIGGER_CPP
#define jam()           jamLine(30000 + __LINE__)
#define jamEntry()      jamEntryLine(30000 + __LINE__)
#endif
#ifdef DBTUP_ABORT_CPP
#define jam()           jamLine(35000 + __LINE__)
#define jamEntry()      jamEntryLine(35000 + __LINE__)
#endif
#ifdef DBTUP_PAGE_MAP_CPP
#define jam()           jamLine(40000 + __LINE__)
#define jamEntry()      jamEntryLine(40000 + __LINE__)
#endif
#ifdef DBTUP_PAG_MAN_CPP
#define jam()           jamLine(45000 + __LINE__)
#define jamEntry()      jamEntryLine(45000 + __LINE__)
#endif
#ifdef DBTUP_STORE_PROC_DEF_CPP
#define jam()           jamLine(50000 + __LINE__)
#define jamEntry()      jamEntryLine(50000 + __LINE__)
#endif
#ifdef DBTUP_META_CPP
#define jam()           jamLine(55000 + __LINE__)
#define jamEntry()      jamEntryLine(55000 + __LINE__)
#endif
#ifdef DBTUP_TAB_DES_MAN_CPP
#define jam()           jamLine(60000 + __LINE__)
#define jamEntry()      jamEntryLine(60000 + __LINE__)
#endif
#ifdef DBTUP_GEN_CPP
#define jam()           jamLine(65000 + __LINE__)
#define jamEntry()      jamEntryLine(65000 + __LINE__)
#endif
#ifdef DBTUP_INDEX_CPP
#define jam()           jamLine(70000 + __LINE__)
#define jamEntry()      jamEntryLine(70000 + __LINE__)
#endif
#ifdef DBTUP_DEBUG_CPP
#define jam()           jamLine(75000 + __LINE__)
#define jamEntry()      jamEntryLine(75000 + __LINE__)
#endif
#ifdef DBTUP_VAR_ALLOC_CPP
#define jam()           jamLine(80000 + __LINE__)
#define jamEntry()      jamEntryLine(80000 + __LINE__)
#endif
#ifdef DBTUP_SCAN_CPP
#define jam()           jamLine(85000 + __LINE__)
#define jamEntry()      jamEntryLine(85000 + __LINE__)
#endif
#ifdef DBTUP_DISK_ALLOC_CPP
#define jam()           jamLine(90000 + __LINE__)
#define jamEntry()      jamEntryLine(90000 + __LINE__)
#endif
#ifndef jam
#define jam()           jamLine(__LINE__)
#define jamEntry()      jamEntryLine(__LINE__)
#endif

#ifdef VM_TRACE
inline const char* dbgmask(const Bitmask<MAXNROFATTRIBUTESINWORDS>& bm) {
  static int i=0; static char buf[5][200];
  bm.getText(buf[i%5]); return buf[i++%5]; }
inline const char* dbgmask(const Uint32 bm[2]) {
  static int i=0; static char buf[5][200];
  sprintf(buf[i%5],"%08x%08x",bm[1],bm[0]); return buf[i++%5]; }
#endif

#define ZWORDS_ON_PAGE 8192          /* NUMBER OF WORDS ON A PAGE.      */
#define ZMIN_PAGE_LIMIT_TUPKEYREQ 5
#define ZTUP_VERSION_BITS 15
#define ZTUP_VERSION_MASK ((1 << ZTUP_VERSION_BITS) - 1)
#define MAX_FREE_LIST 4

inline Uint32* ALIGN_WORD(void * ptr)
{
  return (Uint32*)(((UintPtr(ptr) + 3) >> 2) << 2);
}

inline const Uint32* ALIGN_WORD(const void* ptr)
{
  return (Uint32*)(((UintPtr(ptr) + 3) >> 2) << 2);
}

#ifdef DBTUP_C
//------------------------------------------------------------------
// Jam Handling:
//
// When DBTUP reports lines through jam in the trace files it has to
// be interpreted. 4024 means as an example line 24 in DbtupCommit.cpp
// Thus 4000 is added to the line number beacuse it is located in the
// file DbtupCommit.cpp. The following is the exhaustive list of the
// added value in the various files. ndbrequire, ptrCheckGuard still
// only reports the line number in the file it currently is located in.
// 
// DbtupExecQuery.cpp         0
// DbtupBuffer.cpp         10000
// DbtupRoutines.cpp       15000
// DbtupCommit.cpp         20000
// DbtupFixAlloc.cpp       25000
// DbtupTrigger.cpp        30000
// DbtupAbort.cpp          35000
// DbtupPageMap.cpp        40000
// DbtupPagMan.cpp         45000
// DbtupStoredProcDef.cpp  50000
// DbtupMeta.cpp           55000
// DbtupTabDesMan.cpp      60000
// DbtupGen.cpp            65000
// DbtupIndex.cpp          70000
// DbtupDebug.cpp          75000
// DbtupVarAlloc.cpp       80000
// DbtupScan.cpp           85000
// DbtupDiskAlloc.cpp      90000
//------------------------------------------------------------------

/*
2.2 LOCAL SYMBOLS
-----------------
*/
/* ---------------------------------------------------------------- */
/*       S I Z E              O F               R E C O R D S       */
/* ---------------------------------------------------------------- */
#define ZNO_OF_CONCURRENT_OPEN_OP 40        /* NUMBER OF CONCURRENT OPENS      */
#define ZNO_OF_CONCURRENT_WRITE_OP 80       /* NUMBER OF CONCURRENT DISK WRITES*/
#define ZNO_OF_FRAGOPREC 20                 /* NUMBER OF CONCURRENT ADD FRAG.  */
#define TOT_PAGE_RECORD_SPACE 262144        /* SIZE OF PAGE RECORD FILE.       */
#define ZNO_OF_PAGE TOT_PAGE_RECORD_SPACE/ZWORDS_ON_PAGE   
#define ZNO_OF_PAGE_RANGE_REC 128           /* SIZE OF PAGE RANGE FILE         */
// Trigger constants
#define ZDEFAULT_MAX_NO_TRIGGERS_PER_TABLE 16

/* ---------------------------------------------------------------- */
/* A ATTRIBUTE MAY BE NULL, DYNAMIC OR NORMAL. A NORMAL ATTRIBUTE   */
/* IS A ATTRIBUTE THAT IS NOT NULL OR DYNAMIC. A NULL ATTRIBUTE     */
/* MAY HAVE NO VALUE. A DYNAMIC ATTRIBUTE IS A NULL ATTRIBUTE THAT  */
/* DOES NOT HAVE TO BE A MEMBER OF EVERY TUPLE I A CERTAIN TABLE.   */
/* ---------------------------------------------------------------- */
/**
 * #defines moved into include/kernel/Interpreter.hpp
 */
#define ZINSERT_DELETE 0
#define ZUPDATE_ALL 8
/* ---------------------------------------------------------------- */
/* THE MINIMUM SIZE OF AN 'EMPTY' TUPLE HEADER IN R-WORDS           */
/* ---------------------------------------------------------------- */
          /* THE TUPLE HEADER FIELD 'SIZE OF NULL ATTR. FIELD' SPECIFYES    */
          /* THE SIZE OF THE TUPLE HEADER FIELD 'NULL ATTR. FIELD'.         */
          /* THE TUPLE HEADER FIELD 'TYPE' SPECIFYES THE TYPE OF THE TUPLE  */
          /* HEADER.                                                        */
                               /* TUPLE ATTRIBUTE INDEX CLUSTERS, ATTRIBUTE */
                               /* CLUSTERS AND A DYNAMIC ATTRIBUTE HEADER.  */
                               /* IT MAY ALSO CONTAIN SHORT ATTRIBUTES AND  */
                               /* POINTERS TO LONG ATTRIBUTE HEADERS.       */
                               /* TUPLE ATTRIBUTE INDEX CLUSTERS, ATTRIBUTE */
                               /* CLUSTERS AND A DYNAMIC ATTRIBUTE HEADER.  */

          /* DATA STRUCTURE TYPES */
          /* WHEN ATTRIBUTE INFO IS SENT WITH A ATTRINFO-SIGNAL THE         */
          /* VARIABLE TYPE IS SPECIFYED. THIS MUST BE DONE TO BE ABLE TO    */
          /* NOW HOW MUCH DATA OF A ATTRIBUTE TO READ FROM ATTRINFO.        */

          /* WHEN A REQUEST CAN NOT BE EXECUTED BECAUSE OF A ERROR THE      */
          /* ERROR MUST BE IDENTIFYED BY MEANS OF A ERROR CODE AND SENT TO  */
          /* THE REQUESTER.                                                 */
#define ZGET_OPREC_ERROR 804            // TUP_SEIZEREF

#define ZEXIST_FRAG_ERROR 816           // Add fragment
#define ZFULL_FRAGRECORD_ERROR 817      // Add fragment
#define ZNO_FREE_PAGE_RANGE_ERROR 818   // Add fragment
#define ZNOFREE_FRAGOP_ERROR 830        // Add fragment
#define ZTOO_LARGE_TUPLE_ERROR 851      // Add fragment
#define ZNO_FREE_TAB_ENTRY_ERROR 852    // Add fragment
#define ZNO_PAGES_ALLOCATED_ERROR 881   // Add fragment

#define ZGET_REALPID_ERROR 809
#define ZNOT_IMPLEMENTED_ERROR 812
#define ZSEIZE_ATTRINBUFREC_ERROR 805
#define ZTOO_MUCH_ATTRINFO_ERROR 823
#define ZMEM_NOTABDESCR_ERROR 826
#define ZMEM_NOMEM_ERROR 827
#define ZAI_INCONSISTENCY_ERROR 829
#define ZNO_ILLEGAL_NULL_ATTR 839
#define ZNOT_NULL_ATTR 840
#define ZBAD_DEFAULT_VALUE_LEN 850
#define ZNO_INSTRUCTION_ERROR 871
#define ZOUTSIDE_OF_PROGRAM_ERROR 876
#define ZSTORED_PROC_ID_ERROR 877
#define ZREGISTER_INIT_ERROR 878
#define ZATTRIBUTE_ID_ERROR 879
#define ZTRY_TO_READ_TOO_MUCH_ERROR 880
#define ZTOTAL_LEN_ERROR 882
#define ZATTR_INTERPRETER_ERROR 883
#define ZSTACK_OVERFLOW_ERROR 884
#define ZSTACK_UNDERFLOW_ERROR 885
#define ZTOO_MANY_INSTRUCTIONS_ERROR 886
#define ZTRY_TO_UPDATE_ERROR 888
#define ZCALL_ERROR 890
#define ZTEMPORARY_RESOURCE_FAILURE 891
#define ZUNSUPPORTED_BRANCH 892

#define ZSTORED_SEIZE_ATTRINBUFREC_ERROR 873 // Part of Scan
#define ZSTORED_TOO_MUCH_ATTRINFO_ERROR 874

#define ZREAD_ONLY_CONSTRAINT_VIOLATION 893
#define ZVAR_SIZED_NOT_SUPPORTED 894
#define ZINCONSISTENT_NULL_ATTRIBUTE_COUNT 895
#define ZTUPLE_CORRUPTED_ERROR 896
#define ZTRY_UPDATE_PRIMARY_KEY 897
#define ZMUST_BE_ABORTED_ERROR 898
#define ZTUPLE_DELETED_ERROR 626
#define ZINSERT_ERROR 630

#define ZINVALID_CHAR_FORMAT 744
#define ZROWID_ALLOCATED 899
#define ZINVALID_ALTER_TAB 741

#define ZTOO_MANY_BITS_ERROR 791

          /* SOME WORD POSITIONS OF FIELDS IN SOME HEADERS */

#define ZTH_MM_FREE 3                     /* PAGE STATE, TUPLE HEADER PAGE WITH FREE AREA      */
#define ZTH_MM_FULL 4                     /* PAGE STATE, TUPLE HEADER PAGE WHICH IS FULL       */

#define ZTD_HEADER 0                      /* HEADER POSITION                   */
#define ZTD_DATASIZE 1                    /* SIZE OF THE DATA IN THIS CHUNK    */
#define ZTD_SIZE 2                        /* TOTAL SIZE OF TABLE DESCRIPTOR    */

          /* TRAILER POSITIONS FROM END OF TABLE DESCRIPTOR RECORD               */
#define ZTD_TR_SIZE 1                     /* SIZE DESCRIPTOR POS FROM END+1    */
#define ZTD_TR_TYPE 2
#define ZTD_TRAILER_SIZE 2                /* TOTAL SIZE OF TABLE TRAILER       */
#define ZAD_SIZE 2                        /* TOTAL SIZE OF ATTR DESCRIPTOR     */
#define ZAD_LOG_SIZE 1                    /* TWO LOG OF TOTAL SIZE OF ATTR DESCRIPTOR     */

          /* CONSTANTS USED TO HANDLE TABLE DESCRIPTOR AS A FREELIST             */
#define ZTD_FL_HEADER 0                   /* HEADER POSITION                   */
#define ZTD_FL_SIZE 1                     /* TOTAL SIZE OF THIS FREELIST ENTRY */
#define ZTD_FL_PREV 2                     /* PREVIOUS RECORD IN FREELIST       */
#define ZTD_FL_NEXT 3                     /* NEXT RECORD IN FREELIST           */
#define ZTD_FREE_SIZE 16                  /* SIZE NEEDED TO HOLD ONE FL ENTRY  */

          /* CONSTANTS USED IN LSB OF TABLE DESCRIPTOR HEADER DESCRIBING USAGE   */
#define ZTD_TYPE_FREE 0                   /* RECORD LINKED INTO FREELIST       */
#define ZTD_TYPE_NORMAL 1                 /* RECORD USED AS TABLE DESCRIPTOR   */
          /* ATTRIBUTE OPERATION CONSTANTS */
#define ZLEAF 1
#define ZNON_LEAF 2

          /* RETURN POINTS. */
          /* RESTART PHASES */
#define ZSTARTPHASE1 1
#define ZSTARTPHASE2 2
#define ZSTARTPHASE3 3
#define ZSTARTPHASE4 4
#define ZSTARTPHASE6 6

#define ZADDFRAG 0

//------------------------------------------------------------
// TUP_CONTINUEB codes
//------------------------------------------------------------
#define ZINITIALISE_RECORDS 6
#define ZREL_FRAG 7
#define ZREPORT_MEMORY_USAGE 8
#define ZBUILD_INDEX 9
#define ZTUP_SCAN 10
#define ZFREE_EXTENT 11
#define ZUNMAP_PAGES 12
#define ZFREE_VAR_PAGES 13
#define ZFREE_PAGES 14
#define ZREBUILD_FREE_PAGE_LIST 15
#define ZDISK_RESTART_UNDO 16

#define ZSCAN_PROCEDURE 0
#define ZCOPY_PROCEDURE 2
#define ZSTORED_PROCEDURE_DELETE 3
#define ZSTORED_PROCEDURE_FREE 0xffff
#define ZMIN_PAGE_LIMIT_TUP_COMMITREQ 2

#define ZSKIP_TUX_TRIGGERS 0x1 // flag for TUP_ABORTREQ

#endif

class Dbtup: public SimulatedBlock {
friend class DbtupProxy;
friend class Suma;
public:
struct KeyReqStruct;
friend struct KeyReqStruct; // CC
typedef bool (Dbtup::* ReadFunction)(Uint8*,
                                     KeyReqStruct*,
                                     AttributeHeader*,
                                     Uint32);
typedef bool (Dbtup::* UpdateFunction)(Uint32*,
                                       KeyReqStruct*,
                                       Uint32);
private:
  
  typedef Tup_fixsize_page Fix_page;
  typedef Tup_varsize_page Var_page;

public:
  class Dblqh *c_lqh;
  Tsman* c_tsman;
  Lgman* c_lgman;
  Pgman* c_pgman;
  // copy of pgman.m_ptr set after each get_page
  Ptr<GlobalPage> m_pgman_ptr;

  enum CallbackIndex {
    // lgman
    UNDO_CREATETABLE_LOGSYNC_CALLBACK = 1,
    DROP_TABLE_LOGSYNC_CALLBACK = 2,
    UNDO_CREATETABLE_CALLBACK = 3,
    DROP_TABLE_LOG_BUFFER_CALLBACK = 4,
    DROP_FRAGMENT_FREE_EXTENT_LOG_BUFFER_CALLBACK = 5,
    NR_DELETE_LOG_BUFFER_CALLBACK = 6,
    DISK_PAGE_LOG_BUFFER_CALLBACK = 7,
    COUNT_CALLBACKS = 8
  };
  CallbackEntry m_callbackEntry[COUNT_CALLBACKS];
  CallbackTable m_callbackTable;

enum TransState {
  TRANS_IDLE = 0,
  TRANS_STARTED = 1,
  TRANS_NOT_USED_STATE = 2, // No longer used.
  TRANS_ERROR_WAIT_STORED_PROCREQ = 3,
  TRANS_ERROR_WAIT_TUPKEYREQ = 4,
  TRANS_TOO_MUCH_AI = 5,
  TRANS_DISCONNECTED = 6
};

enum TupleState {
  TUPLE_PREPARED = 1,
  TUPLE_ALREADY_ABORTED = 2,
  TUPLE_TO_BE_COMMITTED = 3
};
  
enum State {
  NOT_INITIALIZED = 0,
  IDLE = 17,
  ACTIVE = 18,
  SYSTEM_RESTART = 19,
  DEFINED = 34,
  NOT_DEFINED = 37,
  NORMAL_PAGE = 40,
  DEFINING = 65,
  DROPPING = 68
};


struct Fragoperrec {
  Uint64 minRows;
  Uint64 maxRows;
  Uint32 nextFragoprec;
  Uint32 lqhPtrFrag;
  Uint32 fragidFrag;
  Uint32 tableidFrag;
  Uint32 fragPointer;
  Uint32 attributeCount;
  Uint32 charsetIndex;
  Uint32 m_null_bits[2];
  union {
    BlockReference lqhBlockrefFrag;
    Uint32 m_senderRef;
  };
  Uint32 m_senderData;
  bool inUse;
  bool definingFragment;
};
typedef Ptr<Fragoperrec> FragoperrecPtr;

  /* Operation record used during alter table. */
  struct AlterTabOperation {
    AlterTabOperation() { memset(this, 0, sizeof(AlterTabOperation)); };
    Uint32 nextAlterTabOp;
    Uint32 newNoOfAttrs;
    Uint32 newNoOfCharsets;
    Uint32 newNoOfKeyAttrs;
    Uint32 noOfDynNullBits;
    Uint32 noOfDynVar;
    Uint32 noOfDynFix;
    Uint32 noOfDynamic;
    Uint32 tabDesOffset[7];
    Uint32 tableDescriptor;
    Uint32 dynTabDesOffset[3];
    Uint32 dynTableDescriptor;
  };
  typedef Ptr<AlterTabOperation> AlterTabOperationPtr;

  typedef Tup_page Page;
  typedef Ptr<Page> PagePtr;

  // Scan position
  struct ScanPos {
    enum Get {
      Get_undef = 0,
      Get_next_page,
      Get_page,
      Get_next_page_mm,
      Get_page_mm,
      Get_next_page_dd,
      Get_page_dd,
      Get_next_tuple,
      Get_tuple
    };
    Get m_get;                  // entry point in scanNext
    Local_key m_key;            // scan position pointer MM or DD
    Page* m_page;               // scanned MM or DD (cache) page
    Local_key m_key_mm;         // MM local key returned
    Uint32 m_realpid_mm;        // MM real page id
    Uint32 m_extent_info_ptr_i;
    ScanPos() {
      /*
       * Position is Null until scanFirst().  In particular in LCP scan
       * it is Null between LCP_FRAG_ORD and ACC_SCANREQ.
       */
      m_key.setNull();
    }
  };

  // Scan Lock
  struct ScanLock {
    ScanLock() {}
    Uint32 m_accLockOp;
    union {
      Uint32 nextPool;
      Uint32 nextList;
    };
    Uint32 prevList;
  };
  typedef Ptr<ScanLock> ScanLockPtr;
  ArrayPool<ScanLock> c_scanLockPool;

  // Tup scan, similar to Tux scan.  Later some of this could
  // be moved to common superclass.
  struct ScanOp {
    ScanOp() :
      m_state(Undef),
      m_bits(0),
      m_userPtr(RNIL),
      m_userRef(RNIL),
      m_tableId(RNIL),
      m_fragId(~(Uint32)0),
      m_fragPtrI(RNIL),
      m_transId1(0),
      m_transId2(0),
      m_savePointId(0),
      m_accLockOp(RNIL)
    {}

    enum State {
      Undef = 0,
      First = 1,                // before first entry
      Current = 2,              // at current before locking
      Blocked = 3,              // at current waiting for ACC lock
      Locked = 4,               // at current and locked or no lock needed
      Next = 5,                 // looking for next extry
      Last = 6,                 // after last entry
      Aborting = 7,             // lock wait at scan close
      Invalid = 9               // cannot return REF to LQH currently
    };
    Uint16 m_state;

    enum Bits {
      SCAN_DD        = 0x01,        // scan disk pages
      SCAN_VS        = 0x02,        // page format is var size
      SCAN_LCP       = 0x04,        // LCP mem page scan
      SCAN_LOCK_SH   = 0x10,        // lock mode shared
      SCAN_LOCK_EX   = 0x20,        // lock mode exclusive
      SCAN_LOCK_WAIT = 0x40,        // lock wait
      // any lock mode
      SCAN_LOCK      = SCAN_LOCK_SH | SCAN_LOCK_EX,
      SCAN_NR        = 0x80        // Node recovery scan
    };
    Uint16 m_bits;
    
    Uint32 m_userPtr;           // scanptr.i in LQH
    Uint32 m_userRef;
    Uint32 m_tableId;
    Uint32 m_fragId;
    Uint32 m_fragPtrI;
    Uint32 m_transId1;
    Uint32 m_transId2;
    union {
      Uint32 m_savePointId;
      Uint32 m_scanGCI;
    };
    Uint32 m_endPage;
    // lock waited for or obtained and not yet passed to LQH
    Uint32 m_accLockOp;

    ScanPos m_scanPos;

    DLFifoList<ScanLock>::Head m_accLockOps;

    union {
    Uint32 nextPool;
    Uint32 nextList;
    };
    Uint32 prevList;
  };
  typedef Ptr<ScanOp> ScanOpPtr;
  ArrayPool<ScanOp> c_scanOpPool;

  void scanReply(Signal*, ScanOpPtr scanPtr);
  void scanFirst(Signal*, ScanOpPtr scanPtr);
  bool scanNext(Signal*, ScanOpPtr scanPtr);
  void scanCont(Signal*, ScanOpPtr scanPtr);
  void disk_page_tup_scan_callback(Signal*, Uint32 scanPtrI, Uint32 page_i);
  void scanClose(Signal*, ScanOpPtr scanPtr);
  void addAccLockOp(ScanOp& scan, Uint32 accLockOp);
  void removeAccLockOp(ScanOp& scan, Uint32 accLockOp);
  void releaseScanOp(ScanOpPtr& scanPtr);

  // for md5 of key (could maybe reuse existing temp buffer)
  Uint64 c_dataBuffer[ZWORDS_ON_PAGE/2 + 1];

  struct Page_request 
  {
    Page_request() {}
    Local_key m_key;
    Uint32 m_frag_ptr_i;
    Uint32 m_extent_info_ptr;
    Uint16 m_original_estimated_free_space; // in bytes/records
    Uint16 m_list_index;                  // in Disk_alloc_info.m_page_requests
    Uint16 m_ref_count;                   // Waiters for page
    Uint16 m_uncommitted_used_space;
    Uint32 nextList;
    Uint32 prevList;
    Uint32 m_magic;
  }; // 32 bytes
  
  typedef RecordPool<Page_request, WOPool> Page_request_pool;
  typedef DLFifoListImpl<Page_request_pool, Page_request> Page_request_list;
  typedef LocalDLFifoListImpl<Page_request_pool, Page_request> Local_page_request_list;

  STATIC_CONST( EXTENT_SEARCH_MATRIX_COLS = 4 ); // Guarantee size
  STATIC_CONST( EXTENT_SEARCH_MATRIX_ROWS = 5 ); // Total size
  STATIC_CONST( EXTENT_SEARCH_MATRIX_SIZE = 20 );
  
  struct Extent_list_t
  {
    Uint32 nextList;
  };

  struct Extent_info : public Extent_list_t
  {
    Uint32 m_magic;
    Uint32 m_first_page_no;
    Uint32 m_empty_page_no;
    Local_key m_key;
    Uint32 m_free_space;
    Uint32 m_free_matrix_pos;
    Uint16 m_free_page_count[EXTENT_SEARCH_MATRIX_COLS];
    union {
      Uint32 nextList;
      Uint32 nextPool;
    };
    Uint32 prevList;
    Uint32 nextHash, prevHash;

    Uint32 hashValue() const {
      return (m_key.m_file_no << 16) ^ m_key.m_page_idx;
    }

    Extent_info() {}
    bool equal(const Extent_info & rec) const {
      return m_key.m_file_no == rec.m_key.m_file_no &&
	m_key.m_page_idx == rec.m_key.m_page_idx;
    }
  }; // 40 bytes

  typedef RecordPool<Extent_info, RWPool> Extent_info_pool;
  typedef DLListImpl<Extent_info_pool, Extent_info> Extent_info_list;
  typedef LocalDLListImpl<Extent_info_pool, Extent_info> Local_extent_info_list;
  typedef DLHashTableImpl<Extent_info_pool, Extent_info> Extent_info_hash;
  typedef SLListImpl<Extent_info_pool, Extent_info, Extent_list_t> Fragment_extent_list;
  typedef LocalSLListImpl<Extent_info_pool, Extent_info, Extent_list_t> Local_fragment_extent_list;
  struct Tablerec;
  struct Disk_alloc_info 
  {
    Disk_alloc_info() {}
    Disk_alloc_info(const Tablerec* tabPtrP, 
		    Uint32 extent_size_in_pages);
    Uint32 m_extent_size;
    
    /**
     * Disk allocation
     *
     * 1) Allocate space on pages that already are dirty
     *    (4 free lists for different requests)
     * 2) Allocate space on pages waiting to maped that will be dirty
     *    (4 free lists for different requests)
     * 3) Check if "current" extent can accommodate request
     *    If so, allocate page from there
     *    Else put "current" into free matrix
     * 4) Search free matrix for extent with greatest amount of free space
     *    while still accommodating current request
     *    (20 free lists for different requests)
     */
    
    /**
     * Free list of pages in different size
     *   that are dirty
     */
    DLList<Page>::Head m_dirty_pages[MAX_FREE_LIST];   // In real page id's

    /**
     * Requests (for update) that have sufficient space left after request
     *   these are currently being "mapped"
     */
    Page_request_list::Head m_page_requests[MAX_FREE_LIST];

    DLList<Page>::Head m_unmap_pages;

    /**
     * Current extent
     */
    Uint32 m_curr_extent_info_ptr_i;
    
    /**
     * 
     */
    STATIC_CONST( SZ = EXTENT_SEARCH_MATRIX_SIZE );
    Extent_info_list::Head m_free_extents[SZ];
    Uint32 m_total_extent_free_space_thresholds[EXTENT_SEARCH_MATRIX_ROWS];
    Uint32 m_page_free_bits_map[EXTENT_SEARCH_MATRIX_COLS];

    Uint32 find_extent(Uint32 sz) const;
    Uint32 calc_extent_pos(const Extent_info*) const;

    /**
     * Compute minimum free space on page given bits
     */
    Uint32 calc_page_free_space(Uint32 bits) const {
      return m_page_free_bits_map[bits];
    }
  
    /**
     * Compute page free bits, given free space
     */
    Uint32 calc_page_free_bits(Uint32 free) const {
      for(Uint32 i = 0; i<EXTENT_SEARCH_MATRIX_COLS-1; i++)
	if(free >= m_page_free_bits_map[i])
	  return i;
      return EXTENT_SEARCH_MATRIX_COLS - 1;
    }

    Fragment_extent_list::Head m_extent_list;
  };
  
  void dump_disk_alloc(Disk_alloc_info&);

  STATIC_CONST( FREE_PAGE_BIT = 0x80000000 );
  STATIC_CONST( FREE_PAGE_RNIL = RNIL + 1 );

struct Fragrecord {
  Uint32 noOfPages;
  Uint32 noOfVarPages;

  Uint32 m_max_page_no;
  Uint32 m_free_page_id_list;
  DynArr256::Head m_page_map;
  DLFifoList<Page>::Head thFreeFirst;   // pages with atleast 1 free record
  
  Uint32 m_lcp_scan_op;
  Uint32 m_lcp_keep_list;

  enum FragState
  { FS_FREE
    ,FS_ONLINE           // Ordinary fragment
    ,FS_REORG_NEW        // A new (not yet "online" fragment)
    ,FS_REORG_COMMIT     // An ordinary fragment which has been split
    ,FS_REORG_COMMIT_NEW // An new fragment which is online
    ,FS_REORG_COMPLETE     // An ordinary fragment which has been split
    ,FS_REORG_COMPLETE_NEW // An new fragment which is online
  } fragStatus;
  Uint32 fragTableId;
  Uint32 fragmentId;
  Uint32 nextfreefrag;
  // +1 is as "full" pages are stored last
  DLList<Page>::Head free_var_page_array[MAX_FREE_LIST+1]; 
  
  DLList<ScanOp>::Head m_scanList;

  enum { UC_LCP = 1, UC_CREATE = 2, UC_SET_LCP = 3 };
  Uint32 m_restore_lcp_id;
  Uint32 m_undo_complete;
  Uint32 m_tablespace_id;
  Uint32 m_logfile_group_id;
  Disk_alloc_info m_disk_alloc_info;
};
typedef Ptr<Fragrecord> FragrecordPtr;


struct Operationrec {
  /*
   * Doubly linked list with anchor on tuple.
   * This is to handle multiple updates on the same tuple
   * by the same transaction.
   */
  Uint32 prevActiveOp;
  Uint32 nextActiveOp;

  Operationrec() {}
  bool is_first_operation() const { return prevActiveOp == RNIL;}
  bool is_last_operation() const { return nextActiveOp == RNIL;}

  Uint32 m_undo_buffer_space; // In words

  Uint32 m_any_value;
  Uint32 nextPool;
  
  /*
   * From fragment i-value we can find fragment and table record
   */
  Uint32 fragmentPtr;

  /*
   * We need references to both the original tuple and the copy tuple.
   * We keep the page's real i-value and its index and from there we
   * can find out about the fragment page id and the page offset.
   */
  Local_key m_tuple_location;
  Local_key m_copy_tuple_location;

  /*
   * We keep the record linked to the operation record in LQH.
   * This is needed due to writing of REDO log must be performed
   * in correct order, which is the same order as the writes
   * occurred. LQH can receive the records in different order.
   */
  Uint32 userpointer;

  /*
   * When responding to queries in the same transaction they will see
   * a result from the save point id the query was started. Again
   * functionality for multi-updates of the same record in one
   * transaction.
   */
  union {
    Uint32 savepointId;
    Uint32 m_commit_disk_callback_page;
  };

  /*
   * State variables on connection.
   * State variable on tuple after multi-updates
   * Is operation undo logged or not
   * Is operation in fragment list
   * Is operation in multi-update list
   * Operation type (READ, UPDATE, etc)
   * Is record primary replica
   * Is delete or insert performed
   */
  struct OpBitFields {
    unsigned int trans_state : 3;
    unsigned int tuple_state : 2;
    unsigned int in_active_list : 1;

    unsigned int op_type : 3;
    unsigned int delete_insert_flag : 1;
    unsigned int primary_replica : 1;
    unsigned int m_reorg : 2;
    unsigned int m_disk_preallocated : 1;
    unsigned int m_load_diskpage_on_commit : 1;
    unsigned int m_wait_log_buffer : 1;
  };
  union {
    OpBitFields op_struct;
    Uint16 op_bit_fields;
  };

  /*
   * TUX needs to know the tuple version of the tuple since it
   * keeps an entry for both the committed and all versions in
   * a transaction currently. So each update will create a new
   * version even if in the same transaction.
   */
  Uint16 tupVersion;
};
typedef Ptr<Operationrec> OperationrecPtr;

  /* ************* TRIGGER DATA ************* */
  /* THIS RECORD FORMS LISTS OF ACTIVE       */
  /* TRIGGERS FOR EACH TABLE.                 */
  /* THE RECORDS ARE MANAGED BY A TRIGGER     */
  /* POOL wHERE A TRIGGER RECORD IS SEIZED    */
  /* WHEN A TRIGGER IS ACTIVATED AND RELEASED */
  /* WHEN THE TRIGGER IS DEACTIVATED.         */
  /* **************************************** */
struct TupTriggerData {
  TupTriggerData() {}
  
  /**
   * Trigger id, used by DICT/TRIX to identify the trigger
   *
   * trigger Ids are unique per block for SUBSCRIPTION triggers.
   * This is so that BACKUP can use TUP triggers directly and delete them
   * properly.
   */
  Uint32 triggerId;

  /**
   * In 6.3 there is one trigger per operation
   */
  Uint32 oldTriggerIds[3]; // INS/UPD/DEL

  /**
   * Index id is needed for ordered index.
   */
  Uint32 indexId;

  /**
   * Trigger type etc, defines what the trigger is used for
   */
  TriggerType::Value triggerType;
  TriggerActionTime::Value triggerActionTime;
  TriggerEvent::Value triggerEvent;
  /**
   * Receiver block reference
   */
  Uint32 m_receiverRef;
  
  /**
   * Monitor all replicas, i.e. trigger will fire on all nodes where tuples
   * are stored
   */
  bool monitorReplicas;

  /**
   * Monitor all attributes, the trigger monitors all changes to attributes 
   * in the table
   */
  bool monitorAllAttributes;

  /**
   * Send only changed attributes at trigger firing time.
   */
  bool sendOnlyChangedAttributes;

  /**
   * Send also before values at trigger firing time.
   */
  bool sendBeforeValues;

  /**
   * Attribute mask, defines what attributes are to be monitored
   * Can be seen as a compact representation of SQL column name list
   */
  Bitmask<MAXNROFATTRIBUTESINWORDS> attributeMask;
  
  /**
   * Next ptr (used in pool/list)
   */
  union {
    Uint32 nextPool;
    Uint32 nextList;
  };
  
  /**
   * Prev pointer (used in list)
   */
  Uint32 prevList;

  inline void print(NdbOut & s) const { s << "[TriggerData = " << triggerId << "]"; };
};

typedef Ptr<TupTriggerData> TriggerPtr;
  
/**
 * Pool of trigger data record
 */
ArrayPool<TupTriggerData> c_triggerPool;

  /* ************ TABLE RECORD ************ */
  /* THIS RECORD FORMS A LIST OF TABLE      */
  /* REFERENCE INFORMATION. ONE RECORD      */
  /* PER TABLE REFERENCE.                   */
  /* ************************************** */
  STATIC_CONST( MM = 0 );
  STATIC_CONST( DD = 1 );
  STATIC_CONST( DYN_BM_LEN_BITS = 8 );
  STATIC_CONST( DYN_BM_LEN_MASK = ((1 << DYN_BM_LEN_BITS) - 1));
  
  struct Tablerec {
    Tablerec(ArrayPool<TupTriggerData> & triggerPool) : 
      afterInsertTriggers(triggerPool),
      afterDeleteTriggers(triggerPool),
      afterUpdateTriggers(triggerPool),
      subscriptionInsertTriggers(triggerPool),
      subscriptionDeleteTriggers(triggerPool),
      subscriptionUpdateTriggers(triggerPool),
      constraintUpdateTriggers(triggerPool),
      tuxCustomTriggers(triggerPool)
      {}
    
    Bitmask<MAXNROFATTRIBUTESINWORDS> notNullAttributeMask;
    Bitmask<MAXNROFATTRIBUTESINWORDS> blobAttributeMask;
    
    /*
      Extra table descriptor for dynamic attributes, or RNIL if none.
      The size of this depends on actual column definitions, so it is allocated
      _after_ seeing all columns, hence must be separate from the readKeyArray
      et al descriptor, which is allocated before seeing columns.
    */
    Uint32 dynTabDescriptor;

    /* Mask of variable-sized dynamic attributes. */
    Uint32* dynVarSizeMask[2];
    /*
      Mask of fixed-sized dynamic attributes. There is one bit set for each
      32-bit word occupied by fixed-size attributes, so fixed-size dynamic
      attributes >32bit have multiple bits here.
    */
    Uint32* dynFixSizeMask[2];

    ReadFunction* readFunctionArray;
    UpdateFunction* updateFunctionArray;
    CHARSET_INFO** charsetArray;
    
    Uint32 readKeyArray;
    /*
      Offset into Dbtup::tableDescriptor of the start of the descriptor
      words for each attribute.
      For attribute i, the AttributeDescriptor word is stored at index
      Tablerec::tabDescriptor+i*ZAD_SIZE, and the AttributeOffset word at
      index Tablerec::tabDescriptor+i*ZAD_SIZE+1.
    */
    Uint32 tabDescriptor;
    /*
      Offset into Dbtup::tableDescriptor of memory used as an array of Uint16.

      The values stored are offsets from Tablerec::tabDescriptor first for all
      fixed-sized static attributes, then static varsized attributes, then
      dynamic fixed-size, then dynamic varsized, and finally disk-stored fixed
      size:
              [mm_fix mm_var mm_dynfix mm_dynvar dd_fix]
      This is used to find the AttributeDescriptor and AttributeOffset words
      for an attribute. For example, the offset for the second dynamic
      fixed-size attribute is at index <num fixed> + <num varsize> + 1.
    */
    Uint32 m_real_order_descriptor;
    
    enum Bits
    {
      TR_Checksum = 0x1, // Need to be 1
      TR_RowGCI   = 0x2,
      TR_ForceVarPart = 0x4,
      TR_DiskPart  = 0x8
    };
    Uint16 m_bits;
    Uint16 total_rec_size; // Max total size for entire tuple in words
    
    /**
     * Aggregates
     */
    Uint16 m_no_of_attributes;
    Uint16 m_no_of_disk_attributes;
    Uint16 noOfKeyAttr;
    Uint16 noOfCharsets;
    Uint16 m_dyn_null_bits;

    bool need_expand() const { 
      return m_no_of_attributes > m_attributes[MM].m_no_of_fixsize;
    }

    bool need_expand(bool disk) const { 
      return m_attributes[MM].m_no_of_varsize > 0 ||
        m_attributes[MM].m_no_of_dynamic > 0 ||
	(disk && m_no_of_disk_attributes > 0);
    }
    
    bool need_shrink() const {
      return 
	m_attributes[MM].m_no_of_varsize > 0 ||
        m_attributes[MM].m_no_of_dynamic > 0 ||
	m_attributes[DD].m_no_of_varsize > 0;
    }
    
    bool need_shrink(bool disk) const {
      return 
	m_attributes[MM].m_no_of_varsize > 0 ||
	m_attributes[MM].m_no_of_dynamic > 0 ||
        (disk && m_attributes[DD].m_no_of_varsize > 0);
    }

    /**
     * Descriptors for MM and DD part
     */
    struct Tuple_offsets {
      Uint8 m_null_words;
      Uint8 m_null_offset;
      Uint16 m_disk_ref_offset; // In words relative m_data
      Uint16 m_fix_header_size; // For fix size tuples= total rec size(part)
      Uint16 m_max_var_offset;  // In bytes relative m_var_data.m_data_ptr
      Uint16 m_max_dyn_offset;  // In bytes relative m_var_data.m_dyn_data_ptr
      Uint16 m_dyn_null_words;  // 32-bit words in dynattr bitmap
    } m_offsets[2];
    
    Uint32 get_check_offset(Uint32 mm) const {
      return m_offsets[mm].m_fix_header_size;
    }

    struct {
      Uint16 m_no_of_fixsize;
      Uint16 m_no_of_varsize;
      Uint16 m_no_of_dynamic;                   // Total no. of dynamic attrs
      Uint16 m_no_of_dyn_fix;                   // No. of fixsize dynamic
      Uint16 m_no_of_dyn_var;                   // No. of varsize dynamic
      /*
        Note that due to bit types, we may have
            m_no_of_dynamic > m_no_of_dyn_fix + m_no_of_dyn_var
      */
    } m_attributes[2];
    
    // Lists of trigger data for active triggers
    DLList<TupTriggerData> afterInsertTriggers;
    DLList<TupTriggerData> afterDeleteTriggers;
    DLList<TupTriggerData> afterUpdateTriggers;
    DLList<TupTriggerData> subscriptionInsertTriggers;
    DLList<TupTriggerData> subscriptionDeleteTriggers;
    DLList<TupTriggerData> subscriptionUpdateTriggers;
    DLList<TupTriggerData> constraintUpdateTriggers;
    
    // List of ordered indexes
    DLList<TupTriggerData> tuxCustomTriggers;
    
    Uint32 fragid[MAX_FRAG_PER_NODE];
    Uint32 fragrec[MAX_FRAG_PER_NODE];

    union {
      struct {
        Uint32 tabUserPtr;
        Uint32 tabUserRef;
        Uint32 m_lcpno;
        Uint32 m_fragPtrI;
      } m_dropTable;
      struct {
        Uint32 m_fragOpPtrI;
        Uint32 defValSectionI;
        Local_key defValLocation; 
      } m_createTable;
      struct {
        Uint32 m_gci_hi;
      } m_reorg_suma_filter;
    };

    State tableStatus;
    Local_key m_default_value_location;
  };  

  /*
    It is more space efficient to store dynamic fixed-size attributes
    of more than about 16 words as variable-sized internally.
   */
  STATIC_CONST(InternalMaxDynFix= 16);

  struct Disk_undo 
  {
    enum 
    {
      UNDO_ALLOC = File_formats::Undofile::UNDO_TUP_ALLOC
      ,UNDO_UPDATE = File_formats::Undofile::UNDO_TUP_UPDATE
      ,UNDO_FREE = File_formats::Undofile::UNDO_TUP_FREE
      ,UNDO_CREATE = File_formats::Undofile::UNDO_TUP_CREATE
      ,UNDO_DROP = File_formats::Undofile::UNDO_TUP_DROP
      ,UNDO_ALLOC_EXTENT = File_formats::Undofile::UNDO_TUP_ALLOC_EXTENT
      ,UNDO_FREE_EXTENT = File_formats::Undofile::UNDO_TUP_FREE_EXTENT
    };
    
    struct Alloc 
    {
      Uint32 m_file_no_page_idx; // 16 bit file_no, 16 bit page_idx
      Uint32 m_page_no;
      Uint32 m_type_length; // 16 bit type, 16 bit length
    };
    
    struct Update
    {
      Uint32 m_file_no_page_idx; // 16 bit file_no, 16 bit page_idx
      Uint32 m_page_no;
      Uint32 m_gci;
      Uint32 m_data[1];
      Uint32 m_type_length; // 16 bit type, 16 bit length
    };
    
    struct Free
    {
      Uint32 m_file_no_page_idx; // 16 bit file_no, 16 bit page_idx
      Uint32 m_page_no;
      Uint32 m_gci;
      Uint32 m_data[1];
      Uint32 m_type_length; // 16 bit type, 16 bit length
    };
    
    struct Create
    {
      Uint32 m_table;
      Uint32 m_type_length; // 16 bit type, 16 bit length
    };

    struct Drop
    {
      Uint32 m_table;
      Uint32 m_type_length; // 16 bit type, 16 bit length
    };

    struct AllocExtent
    {
      Uint32 m_table;
      Uint32 m_fragment;
      Uint32 m_page_no;
      Uint32 m_file_no;
      Uint32 m_type_length;
    };

    struct FreeExtent
    {
      Uint32 m_table;
      Uint32 m_fragment;
      Uint32 m_page_no;
      Uint32 m_file_no;
      Uint32 m_type_length;
    };
  };
  
  Extent_info_pool c_extent_pool;
  Extent_info_hash c_extent_hash;
  Page_request_pool c_page_request_pool;

  typedef Ptr<Tablerec> TablerecPtr;

  struct storedProc {
    Uint32 storedProcIVal;
    Uint32 nextPool;
    Uint16 storedCode;
  };

typedef Ptr<storedProc> StoredProcPtr;

ArrayPool<storedProc> c_storedProcPool;

/* **************************** TABLE_DESCRIPTOR RECORD ******************************** */
/* THIS VARIABLE IS USED TO STORE TABLE DESCRIPTIONS. A TABLE DESCRIPTION IS STORED AS A */
/* CONTIGUOS ARRAY IN THIS VARIABLE. WHEN A NEW TABLE IS ADDED A CHUNK IS ALLOCATED IN   */
/* THIS RECORD. WHEN ATTRIBUTES ARE ADDED TO THE TABLE, A NEW CHUNK OF PROPER SIZE IS    */
/* ALLOCATED AND ALL DATA IS COPIED TO THIS NEW CHUNK AND THEN THE OLD CHUNK IS PUT IN   */
/* THE FREE LIST. EACH TABLE IS DESCRIBED BY A NUMBER OF TABLE DESCRIPTIVE ATTRIBUTES    */
/* AND A NUMBER OF ATTRIBUTE DESCRIPTORS AS SHOWN IN FIGURE BELOW                        */
/*                                                                                       */
/* WHEN ALLOCATING A TABLE DESCRIPTOR THE SIZE IS ALWAYS A MULTIPLE OF 16 WORDS.         */
/*                                                                                       */
/*               ----------------------------------------------                          */
/*               |    TRAILER USED FOR ALLOC/DEALLOC          |                          */
/*               ----------------------------------------------                          */
/*               |    TABLE DESCRIPTIVE ATTRIBUTES            |                          */
/*               ----------------------------------------------                          */
/*               |    ATTRIBUTE DESCRIPTION 1                 |                          */
/*               ----------------------------------------------                          */
/*               |    ATTRIBUTE DESCRIPTION 2                 |                          */
/*               ----------------------------------------------                          */
/*               |                                            |                          */
/*               |                                            |                          */
/*               |                                            |                          */
/*               ----------------------------------------------                          */
/*               |    ATTRIBUTE DESCRIPTION N                 |                          */
/*               ----------------------------------------------                          */
/*                                                                                       */
/* THE TABLE DESCRIPTIVE ATTRIBUTES CONTAINS THE FOLLOWING ATTRIBUTES:                   */
/*                                                                                       */
/*               ----------------------------------------------                          */
/*               |    HEADER (TYPE OF INFO)                   |                          */
/*               ----------------------------------------------                          */
/*               |    SIZE OF WHOLE CHUNK (INCL. TRAILER)     |                          */
/*               ----------------------------------------------                          */
/*               |    TABLE IDENTITY                          |                          */
/*               ----------------------------------------------                          */
/*               |    FRAGMENT IDENTITY                       |                          */
/*               ----------------------------------------------                          */
/*               |    NUMBER OF ATTRIBUTES                    |                          */
/*               ----------------------------------------------                          */
/*               |    SIZE OF FIXED ATTRIBUTES                |                          */
/*               ----------------------------------------------                          */
/*               |    NUMBER OF NULL FIELDS                   |                          */
/*               ----------------------------------------------                          */
/*               |    NOT USED                                |                          */
/*               ----------------------------------------------                          */
/*                                                                                       */
/* THESE ATTRIBUTES ARE ALL ONE R-VARIABLE IN THE RECORD.                                */
/* NORMALLY ONLY ONE TABLE DESCRIPTOR IS USED. DURING SCHEMA CHANGES THERE COULD         */
/* HOWEVER EXIST MORE THAN ONE TABLE DESCRIPTION SINCE THE SCHEMA CHANGE OF VARIOUS      */
/* FRAGMENTS ARE NOT SYNCHRONISED. THIS MEANS THAT ALTHOUGH THE SCHEMA HAS CHANGED       */
/* IN ALL FRAGMENTS, BUT THE FRAGMENTS HAVE NOT REMOVED THE ATTRIBUTES IN THE SAME       */
/* TIME-FRAME. THEREBY SOME ATTRIBUTE INFORMATION MIGHT DIFFER BETWEEN FRAGMENTS.        */
/* EXAMPLES OF ATTRIBUTES THAT MIGHT DIFFER ARE SIZE OF FIXED ATTRIBUTES, NUMBER OF      */
/* ATTRIBUTES, FIELD START WORD, START BIT.                                              */
/*                                                                                       */
/* AN ATTRIBUTE DESCRIPTION CONTAINS THE FOLLOWING ATTRIBUTES:                           */
/*                                                                                       */
/*               ----------------------------------------------                          */
/*               |    Field Type, 4 bits (LSB Bits)           |                          */
/*               ----------------------------------------------                          */
/*               |    Attribute Size, 4 bits                  |                          */
/*               ----------------------------------------------                          */
/*               |    NULL indicator 1 bit                    |                          */
/*               ----------------------------------------------                          */
/*               |    Indicator if TUP stores attr. 1 bit     |                          */
/*               ----------------------------------------------                          */
/*               |    Not used 6 bits                         |                          */
/*               ----------------------------------------------                          */
/*               |    No. of elements in fixed array 16 bits  |                          */
/*               ----------------------------------------------                          */
/*               ----------------------------------------------                          */
/*               |    Field Start Word, 21 bits (LSB Bits)    |                          */
/*               ----------------------------------------------                          */
/*               |    NULL Bit, 11 bits                       |                          */
/*               ----------------------------------------------                          */
/*                                                                                       */
/* THE ATTRIBUTE SIZE CAN BE 1,2,4,8,16,32,64 AND 128 BITS.                              */
/*                                                                                       */
/* THE UNUSED PARTS OF THE RECORDS ARE PUT IN A LINKED LIST OF FREE PARTS. EACH OF       */
/* THOSE FREE PARTS HAVE THREE RECORDS ASSIGNED AS SHOWN IN THIS STRUCTURE               */
/* ALL FREE PARTS ARE SET INTO A CHUNK LIST WHERE EACH CHUNK IS AT LEAST 16 WORDS        */
/*                                                                                       */
/*               ----------------------------------------------                          */
/*               |    HEADER = RNIL                           |                          */
/*               ----------------------------------------------                          */
/*               |    SIZE OF FREE AREA                       |                          */
/*               ----------------------------------------------                          */
/*               |    POINTER TO PREVIOUS FREE AREA           |                          */
/*               ----------------------------------------------                          */
/*               |    POINTER TO NEXT FREE AREA               |                          */
/*               ----------------------------------------------                          */
/*                                                                                       */
/* IF THE POINTER TO THE NEXT AREA IS RNIL THEN THIS IS THE LAST FREE AREA.              */
/*                                                                                       */
/*****************************************************************************************/
struct TableDescriptor {
  Uint32 tabDescr;
};
typedef Ptr<TableDescriptor> TableDescriptorPtr;

struct HostBuffer {
  bool  inPackedList;
  Uint32 packetLenTA;
  Uint32 noOfPacketsTA;
  Uint32 packetBufferTA[30];
};
typedef Ptr<HostBuffer> HostBufferPtr;

  /*
   * Build index operation record.
   */
  struct BuildIndexRec {
    BuildIndexRec() {}

    BuildIndxImplReq m_request;
    Uint8  m_build_vs;          // varsize pages
    Uint32 m_indexId;           // the index
    Uint32 m_fragNo;            // fragment number under Tablerec
    Uint32 m_pageId;            // logical fragment page id
    Uint32 m_tupleNo;           // tuple number on page
    Uint32 m_buildRef;          // Where to send tuples
    Uint32 m_outstanding;       // If mt-build...
    BuildIndxImplRef::ErrorCode m_errorCode;
    union {
      Uint32 nextPool;
      Uint32 nextList;
    };
    Uint32 prevList;
  };
  typedef Ptr<BuildIndexRec> BuildIndexPtr;
  ArrayPool<BuildIndexRec> c_buildIndexPool;
  DLList<BuildIndexRec> c_buildIndexList;
  Uint32 c_noOfBuildIndexRec;

  int mt_scan_init(Uint32 tableId, Uint32 fragId, Local_key * pos, Uint32 * fragPtrI);
  int mt_scan_next(Uint32 tableId, Uint32 fragPtrI, Local_key* pos, bool moveNext);

  /**
   * Reference to variable part when a tuple is chained
   */
  struct Var_part_ref 
  {
#ifdef NDB_32BIT_VAR_REF
    /*
      In versions prior to ndb 6.1.6, 6.2.1 and mysql 5.1.17
      Running this code limits DataMemory to 16G, also online
      upgrade not possible between versions
     */
    Uint32 m_ref;
    STATIC_CONST( SZ32 = 1 );

    void copyout(Local_key* dst) const {
      dst->m_page_no = m_ref >> MAX_TUPLES_BITS;
      dst->m_page_idx = m_ref & MAX_TUPLES_PER_PAGE;
    }

    void assign(const Local_key* src) {
      m_ref = (src->m_page_no << MAX_TUPLES_BITS) | src->m_page_idx;
    }
#else
    Uint32 m_page_no;
    Uint32 m_page_idx;
    STATIC_CONST( SZ32 = 2 );

    void copyout(Local_key* dst) const {
      dst->m_page_no = m_page_no;
      dst->m_page_idx = m_page_idx;
    }

    void assign(const Local_key* src) {
      m_page_no = src->m_page_no;
      m_page_idx = src->m_page_idx;
    }
#endif    
  };
  
  struct Disk_part_ref
  {
    STATIC_CONST( SZ32 = 2 );
  };

  struct Tuple_header
  {
    union {
      /**
       * List of prepared operations for this tuple.
       * Points to most recent/last operation, ie. to walk the list must follow
       * regOperPtr->prevActiveOp links.
       */
      Uint32 m_operation_ptr_i;  // OperationPtrI
      Uint32 m_base_record_ref;  // For disk tuple, ref to MM tuple
    };
    Uint32 m_header_bits;      // Header word
    union {
      Uint32 m_checksum;
      Uint32 m_data[1];
      Uint32 m_null_bits[1];
    };

    STATIC_CONST( HeaderSize = 2 );
    
    /*
     Header bits.

     MM_GROWN: When a tuple is updated to a bigger size, the original varpart
     of the tuple is immediately re-allocated to a location with sufficient
     size for the new data (but containing only the original smaller-sized
     data). This is so that commit can be sure to find room for the extra
     data. In the case of abort, the varpart must then be shrunk. For a
     MM_GROWN tuple, the original size is stored in the last word of the
     varpart until commit.
    */
    STATIC_CONST( TUP_VERSION_MASK = 0xFFFF );
    STATIC_CONST( COPY_TUPLE  = 0x00010000 ); // Is this a copy tuple
    STATIC_CONST( DISK_PART   = 0x00020000 ); // Is there a disk part
    STATIC_CONST( DISK_ALLOC  = 0x00040000 ); // Is disk part allocated
    STATIC_CONST( DISK_INLINE = 0x00080000 ); // Is disk inline
    STATIC_CONST( ALLOC       = 0x00100000 ); // Is record allocated now
    STATIC_CONST( MM_SHRINK   = 0x00200000 ); // Has MM part shrunk
    STATIC_CONST( MM_GROWN    = 0x00400000 ); // Has MM part grown
    STATIC_CONST( FREED       = 0x00800000 ); // Is freed
    STATIC_CONST( LCP_SKIP    = 0x01000000 ); // Should not be returned in LCP
    STATIC_CONST( LCP_KEEP    = 0x02000000 ); // Should be returned in LCP
    STATIC_CONST( FREE        = 0x02800000 ); // Is free
    STATIC_CONST( VAR_PART    = 0x04000000 ); // Is there a varpart
    STATIC_CONST( REORG_MOVE  = 0x08000000 );

    Tuple_header() {}
    Uint32 get_tuple_version() const { 
      return m_header_bits & TUP_VERSION_MASK;
    }
    void set_tuple_version(Uint32 version) { 
      m_header_bits= 
	(m_header_bits & ~(Uint32)TUP_VERSION_MASK) | 
	(version & TUP_VERSION_MASK);
    }

    Uint32* get_null_bits(const Tablerec* tabPtrP) {
      return m_null_bits+tabPtrP->m_offsets[MM].m_null_offset;
    }

    Uint32* get_null_bits(const Tablerec* tabPtrP, Uint32 mm) {
      return m_null_bits+tabPtrP->m_offsets[mm].m_null_offset;
    }
    
    Var_part_ref* get_var_part_ref_ptr(const Tablerec* tabPtrP) {
      return (Var_part_ref*)(get_disk_ref_ptr(tabPtrP) + Disk_part_ref::SZ32);
    }

    const Var_part_ref* get_var_part_ref_ptr(const Tablerec* tabPtrP) const {
      return (Var_part_ref*)(get_disk_ref_ptr(tabPtrP) + Disk_part_ref::SZ32);
    }
    
    Uint32* get_end_of_fix_part_ptr(const Tablerec* tabPtrP) {
      return m_data + tabPtrP->m_offsets[MM].m_fix_header_size - 
        Tuple_header::HeaderSize;
    }
    
    const Uint32* get_end_of_fix_part_ptr(const Tablerec* tabPtrP) const {
      return m_data + tabPtrP->m_offsets[MM].m_fix_header_size - 
        Tuple_header::HeaderSize;
    }
    
    Uint32* get_disk_ref_ptr(const Tablerec* tabPtrP) {
      return m_data + tabPtrP->m_offsets[MM].m_disk_ref_offset;
    }

    const Uint32* get_disk_ref_ptr(const Tablerec* tabPtrP) const {
      return m_data + tabPtrP->m_offsets[MM].m_disk_ref_offset;
    }

    Uint32 *get_mm_gci(const Tablerec* tabPtrP){
      assert(tabPtrP->m_bits & Tablerec::TR_RowGCI);
      return m_data + (tabPtrP->m_bits & Tablerec::TR_Checksum);
    }

    Uint32 *get_dd_gci(const Tablerec* tabPtrP, Uint32 mm){
      assert(tabPtrP->m_bits & Tablerec::TR_RowGCI);
      return m_data;
    }
  };

  /**
   * Format of varpart after insert/update
   */
  struct Varpart_copy
  {
    Uint32 m_len;
    Uint32 m_data[1]; // Only used for easy offset handling

    STATIC_CONST( SZ32 = 1 );
  };

struct KeyReqStruct {

  KeyReqStruct(EmulatedJamBuffer * _jamBuffer) {
#if defined VM_TRACE || defined ERROR_INSERT
    memset(this, 0xf3, sizeof(* this));
#endif
    jamBuffer = _jamBuffer;
  }
  KeyReqStruct(Dbtup* tup) {
#if defined VM_TRACE || defined ERROR_INSERT
    memset(this, 0xf3, sizeof(* this));
#endif
    jamBuffer = tup->jamBuffer();
  }
  
/**
 * These variables are used as temporary storage during execution of the
 * TUPKEYREQ signal.
 * The first set of variables defines a number of variables needed for
 * the fix part of the tuple.
 *
 * The second part defines a number of commonly used meta data variables.
 *
 * The third set of variables defines a set of variables needed for the
 * variable part.
 *
 * The fourth part is variables needed only for updates and inserts.
 *
 * The fifth part is a long array of real lengths which is is put last
 * for cache memory reasons. This is part of the variable part and
 * contains the real allocated lengths whereas the tuple contains
 * the length of attribute stored.
 */
  Tablerec* tablePtrP;
  Fragrecord* fragPtrP;
  Operationrec * operPtrP;
  EmulatedJamBuffer * jamBuffer;
  Tuple_header *m_tuple_ptr;

  Uint32 check_offset[2];

  TableDescriptor *attr_descr;
  Uint32          max_read;
  Uint32          out_buf_index;
  Uint32          out_buf_bits;
  Uint32          in_buf_index;
  union {
    Uint32 in_buf_len;
    Uint32 m_lcp_varpart_len;
  };
  union {
    Uint32          attr_descriptor;
    Uint32 errorCode; // Used in DbtupRoutines read/update functions
  };
  bool            xfrm_flag;

  /* Flag: is tuple in expanded or in shrunken/stored format? */
  bool is_expanded;
  bool m_is_lcp;

  struct Var_data {
    /*
      These are the pointers and offsets to the variable-sized part of the row
      (static part, alwways stored even if NULL). They are used both for
      expanded and shrunken form, with different values to allow using the
      same read/update code for both forms.
    */
    char *m_data_ptr;
    Uint16 *m_offset_array_ptr;
    Uint16 m_var_len_offset;
    Uint16 m_max_var_offset;
    Uint16 m_max_dyn_offset;

    /* These are the pointers and offsets to the dynamic part of the row. */

    /* Pointer to the start of the bitmap for the dynamic part of the row. */
    char *m_dyn_data_ptr;
    /* Number of 32-bit words in dynamic part (stored/shrunken format). */
    Uint32 m_dyn_part_len;
    /*
      Pointer to array with one element for each dynamic attribute (both
      variable and fixed size). Each value is the offset from the end of the
      bitmap to the start of the data for that attribute.
    */
    Uint16 *m_dyn_offset_arr_ptr;
    /*
      Offset from m_dyn_offset_array_ptr of array with one element for each
      dynamic attribute. Each value is the offset to the end of data for that
      attribute, so the difference to m_dyn_offset_array_ptr elements provides
      the data lengths.
    */
    Uint16 m_dyn_len_offset;
  } m_var_data[2];

  Tuple_header *m_disk_ptr;
  PagePtr m_page_ptr;
  PagePtr m_varpart_page_ptr;    // could be same as m_page_ptr_p
  PagePtr m_disk_page_ptr;       //
  Local_key m_row_id;
  Uint32 optimize_options;
  
  bool            dirty_op;
  bool            interpreted_exec;
  bool            last_row;
  bool            m_use_rowid;
  Uint8           m_reorg;

  Signal*         signal;
  Uint32 no_fired_triggers;
  Uint32 frag_page_id;
  Uint32 hash_value;
  Uint32 gci_hi;
  Uint32 gci_lo;
  Uint32 log_size;
  Uint32 read_length;
  Uint32 attrinfo_len;
  Uint32 tc_operation_ptr;
  Uint32 trans_id1;
  Uint32 trans_id2;
  Uint32 TC_index;
  // next 2 apply only to attrids >= 64 (zero otherwise)
  BlockReference TC_ref;
  BlockReference rec_blockref;

  /*
   * A bit mask where a bit set means that the update or insert
   * was updating this record.
   */
  Bitmask<MAXNROFATTRIBUTESINWORDS> changeMask;
  Uint16 var_pos_array[2*MAX_ATTRIBUTES_IN_TABLE + 1];
  OperationrecPtr prevOpPtr;
};

  friend struct Undo_buffer;
  Undo_buffer c_undo_buffer;
  
/*
 No longer used:
 Implemented by shift instructions in subroutines instead
 
struct TupHeadInfo {
  struct BitPart {
    unsigned int disk_indicator : 1;
    unsigned int var_part_loc_ind : 1;
    unsigned int initialised : 1;
    unsigned int not_used_yet : 5;
    unsigned int no_var_sized : 8;
    unsigned int tuple_version : 16;
  };
  union {
    Uint32 all;
    BitPart bit_part;
  };
};
*/

// updateAttributes module
  Uint32          terrorCode;

public:
  Dbtup(Block_context&, Uint32 instanceNumber = 0);
  virtual ~Dbtup();

  /*
   * TUX uses logical tuple address when talking to ACC and LQH.
   */
  void tuxGetTupAddr(Uint32 fragPtrI, Uint32 pageId, Uint32 pageOffset, Uint32& tupAddr);

  /*
   * TUX index in TUP has single Uint32 array attribute which stores an
   * index node.  TUX reads and writes the node directly via pointer.
   */
<<<<<<< HEAD
  int tuxAllocNode(EmulatedJamBuffer*, Uint32 fragPtrI, Uint32& pageId, Uint32& pageOffset, Uint32*& node);
  void tuxFreeNode(Signal* signal, Uint32 fragPtrI, Uint32 pageId, Uint32 pageOffset, Uint32* node);
=======
  int tuxAllocNode(Uint8* jambase, Uint32* jamidx, Uint32 fragPtrI, Uint32& pageId, Uint32& pageOffset, Uint32*& node);
  void tuxFreeNode(Uint32 fragPtrI, Uint32 pageId, Uint32 pageOffset, Uint32* node);
>>>>>>> 9fc1bceb
  void tuxGetNode(Uint32 fragPtrI, Uint32 pageId, Uint32 pageOffset, Uint32*& node);

  /*
   * TUX reads primary table attributes for index keys.  Tuple is
   * specified by location of original tuple and version number.  Input
   * is attribute ids in AttributeHeader format.  Output is attribute
   * data with headers.  Uses readAttributes with xfrm option set.
   * Returns number of words or negative (-terrorCode) on error.
   */
  int tuxReadAttrs(EmulatedJamBuffer*,
                   Uint32 fragPtrI, Uint32 pageId, Uint32 pageOffset, Uint32 tupVersion,
                   const Uint32* attrIds, Uint32 numAttrs, Uint32* dataOut);

  /*
   * TUX reads primary key without headers into an array of words.  Used
   * for md5 summing and when returning keyinfo.  Returns number of
   * words or negative (-terrorCode) on error.
   */
  int tuxReadPk(Uint32 fragPtrI, Uint32 pageId, Uint32 pageOffset, Uint32* dataOut, bool xfrmFlag);

  /*
   * ACC reads primary key without headers into an array of words.  At
   * this point in ACC deconstruction, ACC still uses logical references
   * to fragment and tuple.
   */
  int accReadPk(Uint32 tableId, Uint32 fragId, Uint32 fragPageId, Uint32 pageIndex, Uint32* dataOut, bool xfrmFlag);

  /*
   * TUX checks if tuple is visible to scan.
   */
  bool tuxQueryTh(Uint32 fragPtrI, Uint32 pageId, Uint32 pageIndex, Uint32 tupVersion, Uint32 transId1, Uint32 transId2, bool dirty, Uint32 savepointId);

  int load_diskpage(Signal*, Uint32 opRec, Uint32 fragPtrI, 
		    Uint32 local_key, Uint32 flags);

  int load_diskpage_scan(Signal*, Uint32 opRec, Uint32 fragPtrI, 
			 Uint32 local_key, Uint32 flags);

  void start_restore_lcp(Uint32 tableId, Uint32 fragmentId);
  void complete_restore_lcp(Signal*, Uint32 ref, Uint32 data,
                            Uint32 tableId, Uint32 fragmentId);
  Uint32 get_max_lcp_record_size(Uint32 tableId);
  
  int nr_read_pk(Uint32 fragPtr, const Local_key*, Uint32* dataOut, bool&copy);
  int nr_update_gci(Uint32 fragPtr, const Local_key*, Uint32 gci);
  int nr_delete(Signal*, Uint32, Uint32 fragPtr, const Local_key*, Uint32 gci);

  void nr_delete_page_callback(Signal*, Uint32 op, Uint32 page);
  void nr_delete_log_buffer_callback(Signal*, Uint32 op, Uint32 page);

  bool get_frag_info(Uint32 tableId, Uint32 fragId, Uint32* maxPage);
private:
  BLOCK_DEFINES(Dbtup);

  // Transit signals
  void execDEBUG_SIG(Signal* signal);
  void execCONTINUEB(Signal* signal);

  // Received signals
  void execLCP_FRAG_ORD(Signal*signal);
  void execDUMP_STATE_ORD(Signal* signal);
  void execSEND_PACKED(Signal* signal);
  void execSTTOR(Signal* signal);
  void execTUP_LCPREQ(Signal* signal);
  void execEND_LCPREQ(Signal* signal);
  void execSTART_RECREQ(Signal* signal);
  void execMEMCHECKREQ(Signal* signal);
  void execTUPSEIZEREQ(Signal* signal);
  void execTUPRELEASEREQ(Signal* signal);
  void execSTORED_PROCREQ(Signal* signal);

  void execCREATE_TAB_REQ(Signal*);
  void execTUP_ADD_ATTRREQ(Signal* signal);
  void execTUPFRAGREQ(Signal* signal);
  void execTUP_COMMITREQ(Signal* signal);
  void execTUP_ABORTREQ(Signal* signal);
  void execNDB_STTOR(Signal* signal);
  void execREAD_CONFIG_REQ(Signal* signal);
  void execDROP_TAB_REQ(Signal* signal);
  void execALTER_TAB_REQ(Signal* signal);
  void execTUP_DEALLOCREQ(Signal* signal);
  void execTUP_WRITELOG_REQ(Signal* signal);
  void execNODE_FAILREP(Signal* signal);

  void execDROP_FRAG_REQ(Signal*);

  // Ordered index related
  void execBUILD_INDX_IMPL_REQ(Signal* signal);
  void execBUILD_INDX_IMPL_REF(Signal* signal);
  void execBUILD_INDX_IMPL_CONF(Signal* signal);
  void buildIndex(Signal* signal, Uint32 buildPtrI);
  void buildIndexReply(Signal* signal, const BuildIndexRec* buildRec);
  void buildIndexOffline(Signal* signal, Uint32 buildPtrI);
  void buildIndexOffline_table_readonly(Signal* signal, Uint32 buildPtrI);
  void execALTER_TAB_CONF(Signal*);

  // Tup scan
  void execACC_SCANREQ(Signal* signal);
  void execNEXT_SCANREQ(Signal* signal);
  void execACC_CHECK_SCAN(Signal* signal);
  void execACCKEYCONF(Signal* signal);
  void execACCKEYREF(Signal* signal);
  void execACC_ABORTCONF(Signal* signal);


  // Drop table
  void execFSREMOVEREF(Signal*);
  void execFSREMOVECONF(Signal*);

  void execDBINFO_SCANREQ(Signal*);
  void execSUB_GCP_COMPLETE_REP(Signal*);

//------------------------------------------------------------------
//------------------------------------------------------------------
// Methods to handle execution of TUPKEYREQ + ATTRINFO.
//
// Module Execution Manager
//
// The TUPKEYREQ signal is central to this block. This signal is used
// by everybody that needs to read data residing in DBTUP. The data is
// read using an interpreter approach.
//
// Operations only needing to read execute a simplified version of the
// interpreter where the only instruction is read Attribute to send.
// Operations only needing to update the record (insert or update)
// execute a simplified version of the interpreter where the only
// instruction is write Attribute.
//
// Currently TUPKEYREQ is used in the following situations.
// 1) Normal transaction execution. Can be any of the types described
//    below.
// 2) Execution of fragment redo log during system restart.
//    In this situation there will only be normal updates, inserts
//    and deletes performed.
// 3) A special type of normal transaction execution is to write the
//    records arriving from the primary replica in the node restart
//    processing. This will always be normal write operations which
//    are translated to inserts or updates before arriving to TUP.
// 4) Scan processing. The scan processing will use normal reads or
//    interpreted reads in their execution. There will be one TUPKEYREQ
//    signal for each record processed.
// 5) Copy fragment processing. This is a special type of scan used in the
//    primary replica at system restart. It reads the entire reads and
//    converts those to writes to the starting node. In this special case
//    LQH acts as an API node and receives also the ATTRINFO sent in the
//    TRANSID_AI signals.
//
// Signal Diagram:
//
// In Signals:
// -----------
//
// ---> TUPKEYREQ
// A single TUPKEYREQ is received.  The TUPKEYREQ can contain an I-value
// for a long section containing AttrInfo words.  Delete requests usually
// contain no AttrInfo, and requests referencing a stored procedure (e.g.
// scan originated requests) do not contain AttrInfo.
// 
// The total size of the ATTRINFO is not allowed to be more than 16384 words.
// There is always one and only one TUPKEYREQ.
//
// Response Signals (successful case):
//
// Simple/Dirty Read Operation
// ---------------------------
//
// <---- TRANSID_AI (to API)
// ...
// <---- TRANSID_AI (to API)
// <---- READCONF   (to API)
// <---- TUPKEYCONF (to LQH)
// There is always exactly one READCONF25 sent last. The number of
// TRANSID_AI is dependent on how much that was read. The maximum size
// of the ATTRINFO sent back is 16384 words. The signals are sent
// directly to the application with an address provided by the
// TUPKEYREQ signal.
// A positive response signal is also sent to LQH.
//
// Normal Read Operation
// ---------------------
//
// <---- TRANSID_AI (to API)
// ...
// <---- TRANSID_AI (to API)
// <---- TUPKEYCONF (to LQH)
// The number of TRANSID_AI is dependent on how much that was read.
// The maximum size of the ATTRINFO sent back is 16384 words. The
// signals are sent directly to the application with an address
// provided by the TUPKEYREQ signal.
// A positive response signal is also sent to LQH.
//
// Normal update/insert/delete operation
// -------------------------------------
//
// <---- TUPKEYCONF
// After successful updating of the tuple LQH is informed of this.
//
// Delete with read
// ----------------
//
// Will behave as a normal read although it also prepares the
// deletion of the tuple.
//
// Interpreted Update
// ------------------
//
// <---- TRANSID_AI (to API)
// ...
// <---- TRANSID_AI (to API)
// <---- TUP_ATTRINFO (to LQH)
// ...
// <---- TUP_ATTRINFO (to LQH)
// <---- TUPKEYCONF (to LQH)
//
// The interpreted Update contains five sections:
// The first section performs read Attribute operations
// that send results back to the API.
//
// The second section executes the interpreted program
// where data from attributes can be updated and it
// can also read attribute values into the registers.
//
// The third section performs unconditional updates of
// attributes.
//
// The fourth section can read the attributes to be sent to the
// API after updating the record.
//
// The fifth section contains subroutines used by the interpreter
// in the second section.
//
// All types of interpreted programs contains the same five sections.
// The only difference is that only interpreted updates can update
// attributes. Interpreted inserts are not allowed.
//
// Interpreted Updates have to send back the information about the
// attributes they have updated. This information will be shipped to
// the log and also to any other replicas. Thus interpreted updates
// are only performed in the primary replica. The fragment redo log
// in LQH will contain information so that normal update/inserts/deletes
// can be performed using TUPKEYREQ.
//
// Interpreted Read
// ----------------
//
// From a signalling point of view the Interpreted Read behaves as
// as a Normal Read. The interpreted Read is often used by Scan's.
//
// Interpreted Delete
// ------------------
//
// <---- TUPKEYCONF
// After successful prepartion to delete the tuple LQH is informed
// of this.
//
// Interpreted Delete with Read
// ----------------------------
//
// From a signalling point of view an interpreted delete with read
// behaves as a normal read.
//
// Continuation after successful case:
//
// After a read of any kind the operation record is ready to be used
// again by a new operation.
//
// Any updates, inserts or deletes waits for either of two messages.
// A commit specifying that the operation is to be performed for real
// or an abort specifying that the operation is to be rolled back and
// the record to be restored in its original format.
// 
// This is handled by the module Transaction Manager.
//
// Response Signals (unsuccessful case):
//
// <---- TUPKEYREF (to LQH)
// A signal is sent back to LQH informing about the unsuccessful
// operation. In this case TUP waits for an abort signal to arrive
// before the operation record is ready for the next operation.
// This is handled by the Transaction Manager.
//------------------------------------------------------------------
//------------------------------------------------------------------

// *****************************************************************
// Signal Reception methods.
// *****************************************************************
//------------------------------------------------------------------
//------------------------------------------------------------------
  void execTUPKEYREQ(Signal* signal);
  void disk_page_load_callback(Signal*, Uint32 op, Uint32 page);
  void disk_page_load_scan_callback(Signal*, Uint32 op, Uint32 page);

private:

// Trigger signals
//------------------------------------------------------------------
//------------------------------------------------------------------
  void execCREATE_TRIG_IMPL_REQ(Signal* signal);

//------------------------------------------------------------------
//------------------------------------------------------------------
  void execDROP_TRIG_IMPL_REQ(Signal* signal);

// *****************************************************************
// Setting up the environment for reads, inserts, updates and deletes.
// *****************************************************************
//------------------------------------------------------------------
//------------------------------------------------------------------
  int handleReadReq(Signal* signal,
                    Operationrec* regOperPtr,
                    Tablerec* regTabPtr,
                    KeyReqStruct* req_struct);

//------------------------------------------------------------------
//------------------------------------------------------------------
  int handleUpdateReq(Signal* signal,
                      Operationrec* regOperPtr,
                      Fragrecord* regFragPtr,
                      Tablerec* regTabPtr,
                      KeyReqStruct* req_struct,
		      bool disk);

//------------------------------------------------------------------
//------------------------------------------------------------------
  int handleInsertReq(Signal* signal,
                      Ptr<Operationrec> regOperPtr,
                      Ptr<Fragrecord>,
                      Tablerec* regTabPtr,
                      KeyReqStruct* req_struct,
                      Local_key ** accminupdateptr);

//------------------------------------------------------------------
//------------------------------------------------------------------
  int handleDeleteReq(Signal* signal,
                      Operationrec* regOperPtr,
                      Fragrecord* regFragPtr,
                      Tablerec* regTabPtr,
                      KeyReqStruct* req_struct,
		      bool disk);

//------------------------------------------------------------------
//------------------------------------------------------------------
  int  updateStartLab(Signal* signal,
                      Operationrec* regOperPtr,
                      Fragrecord* regFragPtr,
                      Tablerec* regTabPtr,
                      KeyReqStruct* req_struct);

// *****************************************************************
// Interpreter Handling methods.
// *****************************************************************

//------------------------------------------------------------------
//------------------------------------------------------------------
  int interpreterStartLab(Signal* signal,
                          KeyReqStruct *req_struct);

//------------------------------------------------------------------
//------------------------------------------------------------------
  Uint32 brancher(Uint32, Uint32);
  int interpreterNextLab(Signal* signal,
                         KeyReqStruct *req_struct,
                         Uint32* logMemory,
                         Uint32* mainProgram,
                         Uint32 TmainProgLen,
                         Uint32* subroutineProg,
                         Uint32 TsubroutineLen,
			 Uint32 * tmpArea,
			 Uint32 tmpAreaSz);

// *****************************************************************
// Signal Sending methods.
// *****************************************************************
//------------------------------------------------------------------
//------------------------------------------------------------------
  void sendReadAttrinfo(Signal* signal,
                        KeyReqStruct *req_struct,
                        Uint32 TnoOfData,
                        const Operationrec * regOperPtr);

//------------------------------------------------------------------
//------------------------------------------------------------------
  int sendLogAttrinfo(Signal* signal,
                      KeyReqStruct *req_struct,
                      Uint32 TlogSize,
                      Operationrec * regOperPtr);

//------------------------------------------------------------------
//------------------------------------------------------------------
  void sendTUPKEYCONF(Signal* signal,
                      KeyReqStruct *req_struct,
                      Operationrec * regOperPtr); 

//------------------------------------------------------------------
//------------------------------------------------------------------
// *****************************************************************
// The methods that perform the actual read and update of attributes
// in the tuple.
// *****************************************************************
//------------------------------------------------------------------
//------------------------------------------------------------------
  int readAttributes(KeyReqStruct* req_struct,
                     const Uint32*  inBuffer,
                     Uint32   inBufLen,
                     Uint32*  outBuffer,
                     Uint32   TmaxRead,
                     bool     xfrmFlag);

//------------------------------------------------------------------
//------------------------------------------------------------------
  int updateAttributes(KeyReqStruct *req_struct,
                       Uint32*     inBuffer,
                       Uint32      inBufLen);

//------------------------------------------------------------------
//------------------------------------------------------------------
  bool readFixedSizeTHOneWordNotNULL(Uint8* outBuffer,
                                     KeyReqStruct *req_struct,
                                     AttributeHeader* ahOut,
                                     Uint32  attrDes2);

//------------------------------------------------------------------
//------------------------------------------------------------------
  bool updateFixedSizeTHOneWordNotNULL(Uint32* inBuffer,
                                       KeyReqStruct *req_struct,
                                       Uint32  attrDes2);

//------------------------------------------------------------------
//------------------------------------------------------------------
  bool readFixedSizeTHTwoWordNotNULL(Uint8* outBuffer,
                                     KeyReqStruct *req_struct,
                                     AttributeHeader* ahOut,
                                     Uint32  attrDes2);

//------------------------------------------------------------------
//------------------------------------------------------------------
  bool updateFixedSizeTHTwoWordNotNULL(Uint32* inBuffer,
                                       KeyReqStruct *req_struct,
                                       Uint32  attrDes2);

//------------------------------------------------------------------
//------------------------------------------------------------------
  bool readFixedSizeTHManyWordNotNULL(Uint8* outBuffer,
                                      KeyReqStruct *req_struct,
                                      AttributeHeader* ahOut,
                                      Uint32  attrDes2);

//------------------------------------------------------------------
//------------------------------------------------------------------
  bool fixsize_updater(Uint32* inBuffer,
                       KeyReqStruct *req_struct,
                       Uint32  attrDes2,
                       Uint32 *dst_ptr,
                       Uint32 updateOffset,
                       Uint32 checkOffset);
  bool updateFixedSizeTHManyWordNotNULL(Uint32* inBuffer,
                                        KeyReqStruct *req_struct,
                                        Uint32  attrDes2);

//------------------------------------------------------------------
//------------------------------------------------------------------
  bool readFixedSizeTHOneWordNULLable(Uint8* outBuffer,
                                      KeyReqStruct *req_struct,
                                      AttributeHeader* ahOut,
                                      Uint32  attrDes2);

//------------------------------------------------------------------
//------------------------------------------------------------------
  bool updateFixedSizeTHOneWordNULLable(Uint32* inBuffer,
                                        KeyReqStruct *req_struct,
                                        Uint32  attrDes2);

//------------------------------------------------------------------
//------------------------------------------------------------------
  bool readFixedSizeTHTwoWordNULLable(Uint8* outBuffer,
                                      KeyReqStruct *req_struct,
                                      AttributeHeader* ahOut,
                                      Uint32  attrDes2);

//------------------------------------------------------------------
//------------------------------------------------------------------
  bool updateFixedSizeTHTwoWordNULLable(Uint32* inBuffer,
                                        KeyReqStruct *req_struct,
                                        Uint32  attrDes2);

//------------------------------------------------------------------
//------------------------------------------------------------------
  bool readFixedSizeTHManyWordNULLable(Uint8* outBuffer,
                                       KeyReqStruct *req_struct,
                                       AttributeHeader* ahOut,
                                       Uint32  attrDes2);

//------------------------------------------------------------------
//------------------------------------------------------------------
  bool readFixedSizeTHZeroWordNULLable(Uint8* outBuffer,
                                       KeyReqStruct *req_struct,
                                       AttributeHeader* ahOut,
                                       Uint32  attrDes2);
//------------------------------------------------------------------
//------------------------------------------------------------------
  bool updateFixedSizeTHManyWordNULLable(Uint32* inBuffer,
                                         KeyReqStruct *req_struct,
                                         Uint32  attrDes2);

//------------------------------------------------------------------
//------------------------------------------------------------------
  bool varsize_reader(Uint8* out_buffer,
                      KeyReqStruct *req_struct,
                      AttributeHeader* ah_out,
                      Uint32  attr_des2,
                      const void* src_ptr,
                      Uint32 vsize_in_bytes);
  
  bool xfrm_reader(Uint8* out_buffer,
                   KeyReqStruct *req_struct,
                   AttributeHeader* ah_out,
                   Uint32  attr_des2,
                   const void* src_ptr,
                   Uint32 srcBytes);

  bool bits_reader(Uint8* out_buffer,
                   KeyReqStruct *req_struct,
                   AttributeHeader* ah_out,
                   const Uint32* bm_ptr, Uint32 bm_len,
                   Uint32 bitPos, Uint32 bitCnt);
  
  bool varsize_updater(Uint32* in_buffer,
                       KeyReqStruct *req_struct,
                       char *var_data_start,
                       Uint32 var_attr_pos,
                       Uint16 *len_offset_ptr,
                       Uint32 check_offset);
//------------------------------------------------------------------
//------------------------------------------------------------------
  bool readVarSizeNotNULL(Uint8* outBuffer,
                          KeyReqStruct *req_struct,
                          AttributeHeader* ahOut,
                          Uint32  attrDes2);

//------------------------------------------------------------------
//------------------------------------------------------------------
  bool updateVarSizeNotNULL(Uint32* inBuffer,
                            KeyReqStruct *req_struct,
                            Uint32  attrDes2);

//------------------------------------------------------------------
//------------------------------------------------------------------
  bool readVarSizeNULLable(Uint8* outBuffer,
                           KeyReqStruct *req_struct,
                           AttributeHeader* ahOut,
                           Uint32  attrDes2);

//------------------------------------------------------------------
//------------------------------------------------------------------
  bool updateVarSizeNULLable(Uint32* inBuffer,
                             KeyReqStruct *req_struct,
                             Uint32  attrDes2);

//------------------------------------------------------------------
//------------------------------------------------------------------
  bool readDynFixedSizeNotNULL(Uint8* outBuffer,
                               KeyReqStruct *req_struct,
                               AttributeHeader* ahOut,
                               Uint32  attrDes2);
  bool readDynFixedSizeNULLable(Uint8* outBuffer,
                                KeyReqStruct *req_struct,
                                AttributeHeader* ahOut,
                                Uint32  attrDes2);
  bool readDynFixedSizeExpandedNotNULL(Uint8* outBuffer,
                                       KeyReqStruct *req_struct,
                                       AttributeHeader* ahOut,
                                       Uint32  attrDes2);
  bool readDynFixedSizeShrunkenNotNULL(Uint8* outBuffer,
                                       KeyReqStruct *req_struct,
                                       AttributeHeader* ahOut,
                                       Uint32  attrDes2);
  bool readDynFixedSizeExpandedNULLable(Uint8* outBuffer,
                                        KeyReqStruct *req_struct,
                                        AttributeHeader* ahOut,
                                        Uint32  attrDes2);
  bool readDynFixedSizeShrunkenNULLable(Uint8* outBuffer,
                                        KeyReqStruct *req_struct,
                                        AttributeHeader* ahOut,
                                        Uint32  attrDes2);

//------------------------------------------------------------------
//------------------------------------------------------------------
  bool updateDynFixedSizeNotNULL(Uint32* inBuffer,
                                 KeyReqStruct *req_struct,
                                 Uint32  attrDes2);
  bool updateDynFixedSizeNULLable(Uint32* inBuffer,
                                  KeyReqStruct *req_struct,
                                  Uint32  attrDes2);

//------------------------------------------------------------------
//------------------------------------------------------------------
  bool readDynBigFixedSizeNotNULL(Uint8* outBuffer,
                                  KeyReqStruct *req_struct,
                                  AttributeHeader* ahOut,
                                  Uint32  attrDes2);
  bool readDynBigFixedSizeNULLable(Uint8* outBuffer,
                                   KeyReqStruct *req_struct,
                                   AttributeHeader* ahOut,
                                   Uint32  attrDes2);
  bool readDynBigFixedSizeExpandedNotNULL(Uint8* outBuffer,
                                          KeyReqStruct *req_struct,
                                          AttributeHeader* ahOut,
                                          Uint32  attrDes2);
  bool readDynBigFixedSizeShrunkenNotNULL(Uint8* outBuffer,
                                          KeyReqStruct *req_struct,
                                          AttributeHeader* ahOut,
                                          Uint32  attrDes2);
  bool readDynBigFixedSizeExpandedNULLable(Uint8* outBuffer,
                                           KeyReqStruct *req_struct,
                                           AttributeHeader* ahOut,
                                           Uint32  attrDes2);
  bool readDynBigFixedSizeShrunkenNULLable(Uint8* outBuffer,
                                           KeyReqStruct *req_struct,
                                           AttributeHeader* ahOut,
                                           Uint32  attrDes2);

//------------------------------------------------------------------
//------------------------------------------------------------------
  bool updateDynBigFixedSizeNotNULL(Uint32* inBuffer,
                                    KeyReqStruct *req_struct,
                                    Uint32  attrDes2);
  bool updateDynBigFixedSizeNULLable(Uint32* inBuffer,
                                     KeyReqStruct *req_struct,
                                     Uint32  attrDes2);

//------------------------------------------------------------------
//------------------------------------------------------------------
  bool readDynBitsNotNULL(Uint8* outBuffer,
                          KeyReqStruct *req_struct,
                          AttributeHeader* ahOut,
                          Uint32  attrDes2);
  bool readDynBitsNULLable(Uint8* outBuffer,
                           KeyReqStruct *req_struct,
                           AttributeHeader* ahOut,
                           Uint32  attrDes2);
  bool readDynBitsExpandedNotNULL(Uint8* outBuffer,
                                  KeyReqStruct *req_struct,
                                  AttributeHeader* ahOut,
                                  Uint32  attrDes2);
  bool readDynBitsShrunkenNotNULL(Uint8* outBuffer,
                                  KeyReqStruct *req_struct,
                                  AttributeHeader* ahOut,
                                  Uint32  attrDes2);
  bool readDynBitsExpandedNULLable(Uint8* outBuffer,
                                   KeyReqStruct *req_struct,
                                   AttributeHeader* ahOut,
                                   Uint32  attrDes2);
  bool readDynBitsShrunkenNULLable(Uint8* outBuffer,
                                   KeyReqStruct *req_struct,
                                   AttributeHeader* ahOut,
                                   Uint32  attrDes2);

//------------------------------------------------------------------
//------------------------------------------------------------------
  bool updateDynBitsNotNULL(Uint32* inBuffer,
                            KeyReqStruct *req_struct,
                            Uint32  attrDes2);
  bool updateDynBitsNULLable(Uint32* inBuffer,
                             KeyReqStruct *req_struct,
                             Uint32  attrDes2);

//------------------------------------------------------------------
//------------------------------------------------------------------
  bool readDynVarSizeNotNULL(Uint8* outBuffer,
                             KeyReqStruct *req_struct,
                             AttributeHeader* ahOut,
                             Uint32  attrDes2);
  bool readDynVarSizeNULLable(Uint8* outBuffer,
                              KeyReqStruct *req_struct,
                              AttributeHeader* ahOut,
                              Uint32  attrDes2);
  bool readDynVarSizeExpandedNotNULL(Uint8* outBuffer,
                                     KeyReqStruct *req_struct,
                                     AttributeHeader* ahOut,
                                     Uint32  attrDes2);
  bool readDynVarSizeShrunkenNotNULL(Uint8* outBuffer,
                                     KeyReqStruct *req_struct,
                                     AttributeHeader* ahOut,
                                     Uint32  attrDes2);
  bool readDynVarSizeExpandedNULLable(Uint8* outBuffer,
                                      KeyReqStruct *req_struct,
                                      AttributeHeader* ahOut,
                                      Uint32  attrDes2);
  bool readDynVarSizeShrunkenNULLable(Uint8* outBuffer,
                                      KeyReqStruct *req_struct,
                                      AttributeHeader* ahOut,
                                      Uint32  attrDes2);

//------------------------------------------------------------------
//------------------------------------------------------------------
  bool updateDynVarSizeNotNULL(Uint32* inBuffer,
                               KeyReqStruct *req_struct,
                               Uint32  attrDes2);
  bool updateDynVarSizeNULLable(Uint32* inBuffer,
                                KeyReqStruct *req_struct,
                                Uint32  attrDes2);

  bool readCharNotNULL(Uint8* outBuffer,
                       KeyReqStruct *req_struct,
                       AttributeHeader* ahOut,
                       Uint32  attrDes2);

  bool readCharNULLable(Uint8* outBuffer,
                        KeyReqStruct *req_struct,
                        AttributeHeader* ahOut,
                        Uint32  attrDes2);

  bool readBitsNULLable(Uint8* outBuffer, KeyReqStruct *req_struct, AttributeHeader*, Uint32);
  bool updateBitsNULLable(Uint32* inBuffer, KeyReqStruct *req_struct, Uint32);
  bool readBitsNotNULL(Uint8* outBuffer, KeyReqStruct *req_struct, AttributeHeader*, Uint32);
  bool updateBitsNotNULL(Uint32* inBuffer, KeyReqStruct *req_struct, Uint32);

  bool updateFixedNULLable(Uint32* inBuffer, KeyReqStruct *req_struct, Uint32);
  bool updateFixedNotNull(Uint32* inBuffer, KeyReqStruct *req_struct, Uint32);

  bool updateVarNULLable(Uint32* inBuffer, KeyReqStruct *req_struct, Uint32);
  bool updateVarNotNull(Uint32* inBuffer, KeyReqStruct *req_struct, Uint32);


  bool readDiskFixedSizeNotNULL(Uint8* outBuffer,
				KeyReqStruct *req_struct,
				AttributeHeader* ahOut,
				Uint32  attrDes2);
  
  bool readDiskFixedSizeNULLable(Uint8* outBuffer,
				 KeyReqStruct *req_struct,
				 AttributeHeader* ahOut,
				 Uint32  attrDes2);

  bool readDiskVarAsFixedSizeNotNULL(Uint8* outBuffer,
				KeyReqStruct *req_struct,
				AttributeHeader* ahOut,
				Uint32  attrDes2);
  
  bool readDiskVarAsFixedSizeNULLable(Uint8* outBuffer,
				 KeyReqStruct *req_struct,
				 AttributeHeader* ahOut,
				 Uint32  attrDes2);
  bool readDiskVarSizeNULLable(Uint8*, KeyReqStruct*, AttributeHeader*,Uint32);
  bool readDiskVarSizeNotNULL(Uint8*, KeyReqStruct*, AttributeHeader*, Uint32);

  bool updateDiskFixedSizeNULLable(Uint32*, KeyReqStruct*, Uint32);
  bool updateDiskFixedSizeNotNULL(Uint32*, KeyReqStruct*, Uint32);

  bool updateDiskVarAsFixedSizeNULLable(Uint32*, KeyReqStruct*, Uint32);
  bool updateDiskVarAsFixedSizeNotNULL(Uint32*, KeyReqStruct*, Uint32);

  bool updateDiskVarSizeNULLable(Uint32*, KeyReqStruct *, Uint32);
  bool updateDiskVarSizeNotNULL(Uint32*, KeyReqStruct *, Uint32);
  
  bool readDiskBitsNULLable(Uint8*, KeyReqStruct*, AttributeHeader*, Uint32);
  bool readDiskBitsNotNULL(Uint8*, KeyReqStruct*, AttributeHeader*, Uint32);
  bool updateDiskBitsNULLable(Uint32*, KeyReqStruct*, Uint32);
  bool updateDiskBitsNotNULL(Uint32*, KeyReqStruct*, Uint32);


  /* Alter table methods. */
  void handleAlterTablePrepare(Signal *, const AlterTabReq *, const Tablerec *);
  void handleAlterTableCommit(Signal *, const AlterTabReq *, Tablerec *);
  void handleAlterTableComplete(Signal *, const AlterTabReq *, Tablerec *);
  void handleAlterTableAbort(Signal *, const AlterTabReq *, const Tablerec *);
  void sendAlterTabRef(Signal *signal, Uint32 errorCode);
  void sendAlterTabConf(Signal *, Uint32 clientData=RNIL);

  void handleCharsetPos(Uint32 csNumber, CHARSET_INFO** charsetArray,
                        Uint32 noOfCharsets,
                        Uint32 & charsetIndex, Uint32 & attrDes2);
  void computeTableMetaData(Tablerec *regTabPtr);

//------------------------------------------------------------------
//------------------------------------------------------------------
  bool nullFlagCheck(KeyReqStruct *req_struct, Uint32  attrDes2);
  bool disk_nullFlagCheck(KeyReqStruct *req_struct, Uint32 attrDes2);
  int read_pseudo(const Uint32 *, Uint32, KeyReqStruct*, Uint32*);
  Uint32 read_packed(const Uint32 *, Uint32, KeyReqStruct*, Uint32*);
  Uint32 update_packed(KeyReqStruct*, const Uint32* src);

  Uint32 read_lcp(const Uint32 *, Uint32, KeyReqStruct*, Uint32*);
  void update_lcp(KeyReqStruct *req_struct, const Uint32* src, Uint32 len);
public:
  /**
   * Used by Restore...
   */
  Uint32 read_lcp_keys(Uint32, const Uint32 * src, Uint32 len, Uint32 *dst);
private:

//------------------------------------------------------------------
//------------------------------------------------------------------
  void setUpQueryRoutines(Tablerec* regTabPtr);

// *****************************************************************
// Service methods.
// *****************************************************************
  TransState get_trans_state(Operationrec * const);
  void set_trans_state(Operationrec * const, TransState);
  TupleState get_tuple_state(Operationrec * const);
  void set_tuple_state(Operationrec * const, TupleState);
  Uint32 get_frag_page_id(Uint32 real_page_id);
  Uint32 get_fix_page_offset(Uint32 page_index, Uint32 tuple_size);

  Uint32 decr_tup_version(Uint32 tuple_version);
  void update_change_mask_info(const Tablerec*, Uint32* dst, const Uint32*src);
  void set_change_mask_info(const Tablerec*, Uint32* dst);
  void clear_change_mask_info(const Tablerec*, Uint32* dst);
  void copy_change_mask_info(const Tablerec*, Uint32* dst, const Uint32* src);
  void set_commit_change_mask_info(const Tablerec*,
                                   KeyReqStruct*,
                                   const Operationrec*);

//------------------------------------------------------------------
//------------------------------------------------------------------
  void copyAttrinfo(Operationrec * regOperPtr, Uint32*  inBuffer, 
                    Uint32 expectedLen, Uint32 attrInfoIVal);

//------------------------------------------------------------------
//------------------------------------------------------------------
  void initOpConnection(Operationrec* regOperPtr);

//------------------------------------------------------------------
//------------------------------------------------------------------
  void initOperationrec(Signal* signal);

//------------------------------------------------------------------
//------------------------------------------------------------------
  int getStoredProcAttrInfo(Uint32 storedId,
                            KeyReqStruct* req_struct,
                            Uint32& attrInfoIVal);

//------------------------------------------------------------------
//------------------------------------------------------------------
  bool insertActiveOpList(OperationrecPtr, KeyReqStruct* req_struct);

//------------------------------------------------------------------
//------------------------------------------------------------------

  int  store_default_record(const TablerecPtr& regTabPtr);
  bool  receive_defvalue(Signal* signal, const TablerecPtr& regTabPtr);
//------------------------------------------------------------------
//------------------------------------------------------------------
  void bufferTRANSID_AI(Signal* signal, BlockReference aRef, Uint32 Tlen);

//------------------------------------------------------------------
// Trigger handling routines
//------------------------------------------------------------------
  DLList<TupTriggerData>*
  findTriggerList(Tablerec* table,
                  TriggerType::Value ttype,
                  TriggerActionTime::Value ttime,
                  TriggerEvent::Value tevent);

  bool createTrigger(Tablerec*, const CreateTrigImplReq*, const AttributeMask&);

  Uint32 dropTrigger(Tablerec* table,
		     const DropTrigImplReq* req,
		     BlockNumber sender);

  Uint32 getOldTriggerId(const TupTriggerData*, Uint32 op);

  void
  checkImmediateTriggersAfterInsert(KeyReqStruct *req_struct,
                                    Operationrec* regOperPtr, 
                                    Tablerec* tablePtr,
                                    bool disk);

  void
  checkImmediateTriggersAfterUpdate(KeyReqStruct *req_struct,
                                    Operationrec* regOperPtr, 
                                    Tablerec* tablePtr,
                                    bool disk);

  void
  checkImmediateTriggersAfterDelete(KeyReqStruct *req_struct,
                                    Operationrec* regOperPtr, 
                                    Tablerec* tablePtr,
                                    bool disk);

#if 0
  void checkDeferredTriggers(Signal* signal, 
                             Operationrec* regOperPtr,
                             Tablerec* regTablePtr);
#endif
  void checkDetachedTriggers(KeyReqStruct *req_struct,
                             Operationrec* regOperPtr,
                             Tablerec* regTablePtr,
                             bool disk);

  void fireImmediateTriggers(KeyReqStruct *req_struct,
                             DLList<TupTriggerData>& triggerList, 
                             Operationrec* regOperPtr,
                             bool disk);

  void fireDeferredTriggers(KeyReqStruct *req_struct,
                            DLList<TupTriggerData>& triggerList,
                            Operationrec* regOperPtr);

  void fireDetachedTriggers(KeyReqStruct *req_struct,
                            DLList<TupTriggerData>& triggerList,
                            Operationrec* regOperPtr,
                            bool disk);

  void executeTriggers(KeyReqStruct *req_struct,
                       DLList<TupTriggerData>& triggerList,
                       Operationrec* regOperPtr,
                       bool disk);

  void executeTrigger(KeyReqStruct *req_struct,
                      TupTriggerData* trigPtr, 
                      Operationrec* regOperPtr,
                      bool disk);

  bool check_fire_trigger(const Fragrecord*,
                          const TupTriggerData*,
                          const KeyReqStruct*,
                          const Operationrec*) const;

  bool check_fire_reorg(const KeyReqStruct *, Fragrecord::FragState) const;
  bool check_fire_suma(const KeyReqStruct *,
                       const Operationrec*,
                       const Fragrecord*) const;

  bool readTriggerInfo(TupTriggerData* trigPtr,
                       Operationrec* regOperPtr,
                       KeyReqStruct * req_struct,
                       Fragrecord* regFragPtr,
                       Uint32* keyBuffer,
                       Uint32& noPrimKey,
                       Uint32* afterBuffer,
                       Uint32& noAfterWords,
                       Uint32* beforeBuffer,
                       Uint32& noBeforeWords,
                       bool disk);
  
  void sendTrigAttrInfo(Signal*        signal, 
                        Uint32*        data, 
                        Uint32         dataLen,
                        bool           executeDirect,
                        BlockReference receiverReference);

  Uint32 setAttrIds(Bitmask<MAXNROFATTRIBUTESINWORDS>& attributeMask, 
                    Uint32 noOfAttributes, 
                    Uint32* inBuffer);

  bool primaryKey(Tablerec* const, Uint32);

  // these set terrorCode and return non-zero on error

  int executeTuxInsertTriggers(Signal* signal, 
                               Operationrec* regOperPtr,
                               Fragrecord* regFragPtr,
                               Tablerec* regTabPtr);

  int executeTuxUpdateTriggers(Signal* signal, 
                               Operationrec* regOperPtr,
                               Fragrecord* regFragPtr,
                               Tablerec* regTabPtr);

  int executeTuxDeleteTriggers(Signal* signal, 
                               Operationrec* regOperPtr,
                               Fragrecord* regFragPtr,
                               Tablerec* regTabPtr);

  int addTuxEntries(Signal* signal,
                    Operationrec* regOperPtr,
                    Tablerec* regTabPtr);

  // these crash the node on error

  void executeTuxCommitTriggers(Signal* signal, 
                                Operationrec* regOperPtr,
                                Fragrecord* regFragPtr,
                                Tablerec* regTabPtr);

  void executeTuxAbortTriggers(Signal* signal, 
                               Operationrec* regOperPtr,
                               Fragrecord* regFragPtr,
                               Tablerec* regTabPtr);

  void removeTuxEntries(Signal* signal,
                        Tablerec* regTabPtr);

  void ndbmtd_buffer_suma_trigger(Signal* signal, Uint32 len,
                                  LinearSectionPtr ptr[]);
  void flush_ndbmtd_suma_buffer(Signal*);

  struct SumaTriggerBuffer
  {
    SumaTriggerBuffer() { m_out_of_memory = 0;m_pageId = RNIL; m_freeWords = 0;}
    Uint32 m_out_of_memory;
    Uint32 m_pageId;
    Uint32 m_freeWords;
  } m_suma_trigger_buffer;

// *****************************************************************
// Error Handling routines.
// *****************************************************************
//------------------------------------------------------------------
//------------------------------------------------------------------
  int TUPKEY_abort(KeyReqStruct*, int error_type);

//------------------------------------------------------------------
//------------------------------------------------------------------
  void tupkeyErrorLab(KeyReqStruct*);
  void do_tup_abortreq(Signal*, Uint32 flags);
  bool do_tup_abort_operation(Signal*, Tuple_header *,
                              Operationrec*,
                              Fragrecord*,
                              Tablerec*);

//------------------------------------------------------------------
//------------------------------------------------------------------
// Methods to handle execution of TUP_COMMITREQ + TUP_ABORTREQ.
//
// Module Transaction Manager
//
// The Transaction Manager module is responsible for the commit
// and abort of operations started by the Execution Manager.
//
// Commit Operation:
// ----------------
//
// Failures in commit processing is not allowed since that would
// leave the database in an unreliable state. Thus the only way
// to handle failures in commit processing is to crash the node.
//
// TUP_COMMITREQ can only be received in the wait state after a
// successful TUPKEYREQ which was not a read operation.
// 
// Commit of Delete:
// -----------------
//
// This will actually perform the deletion of the record unless
// other operations also are connected to the record. In this case
// we will set the delete state on the record that becomes the ownerd
// of the record.
//
// Commit of Update:
// ----------------
//
// We will release the copy record where the original record was kept.
// Also here we will take special care if more operations are updating
// the record simultaneously.
//
// Commit of Insert:
// -----------------
//
// Will simply reset the state of the operation record.
//
// Signal Diagram:
// --->  TUP_COMMITREQ (from LQH)
// <---- TUP_COMMITCONF (to LQH)
//
//
// Abort Operation:
// ----------------
//
// Signal Diagram:
// --->  TUP_ABORTREQ (from LQH)
// <---- TUP_ABORTCONF (to LQH)
//
// Failures in abort processing is not allowed since that would
// leave the database in an unreliable state. Thus the only way
// to handle failures in abort processing is to crash the node.
//
// Abort messages can arrive at any time. It can arrive even before
// anything at all have arrived of the operation. It can arrive after
// receiving a number of ATTRINFO but before TUPKEYREQ has been received.
// It must arrive after that we sent TUPKEYREF in response to TUPKEYREQ
// and finally it can arrive after successfully performing the TUPKEYREQ
// in all cases including the read case.
//------------------------------------------------------------------
//------------------------------------------------------------------

#if 0 
  void checkPages(Fragrecord* regFragPtr);
#endif
  Uint32 convert_byte_to_word_size(Uint32 byte_size)
  {
    return ((byte_size + 3) >> 2);
  }
  Uint32 convert_bit_to_word_size(Uint32 bit_size)
  {
    return ((bit_size + 31) >> 5);
  }

  void prepare_initial_insert(KeyReqStruct*, Operationrec*, Tablerec*);
  void fix_disk_insert_no_mem_insert(KeyReqStruct*, Operationrec*, Tablerec*);
  void setup_fixed_part(KeyReqStruct* req_struct,
			Operationrec* regOperPtr,
			Tablerec* regTabPtr);
  
  void send_TUPKEYREF(Signal* signal,
                      Operationrec* regOperPtr);
  void early_tupkey_error(KeyReqStruct*);

  void printoutTuplePage(Uint32 fragid, Uint32 pageid, Uint32 printLimit);

  bool checkUpdateOfPrimaryKey(KeyReqStruct *req_struct,
                               Uint32* updateBuffer,
                               Tablerec* regTabPtr);

  void setNullBits(Uint32*, Tablerec* regTabPtr);
  bool checkNullAttributes(KeyReqStruct * const, Tablerec* const);
  bool find_savepoint(OperationrecPtr& loopOpPtr, Uint32 savepointId);
  bool setup_read(KeyReqStruct* req_struct,
		  Operationrec* regOperPtr,
		  Fragrecord* regFragPtr,
		  Tablerec* regTabPtr,
		  bool disk);
  
  Uint32 calculateChecksum(Tuple_header*, Tablerec* regTabPtr);
  void setChecksum(Tuple_header*, Tablerec* regTabPtr);

  void complexTrigger(Signal* signal,
                      KeyReqStruct *req_struct,
                      Operationrec* regOperPtr,
                      Fragrecord* regFragPtr,
                      Tablerec* regTabPtr);

  void setTupleStatesSetOpType(Operationrec* regOperPtr,
                               KeyReqStruct *req_struct,
                               Page* pagePtr,
                               Uint32& opType,
                               OperationrecPtr& firstOpPtr);

  void findBeforeValueOperation(OperationrecPtr& befOpPtr,
                                OperationrecPtr firstOpPtr);

  void updateGcpId(KeyReqStruct *req_struct,
                   Operationrec* regOperPtr,
                   Fragrecord* regFragPtr,
                   Tablerec* regTabPtr);

  void setTupleStateOnPreviousOps(Uint32 prevOpIndex);
  void copyMem(Signal* signal, Uint32 sourceIndex, Uint32 destIndex);

  void removeActiveOpList(Operationrec*  const regOperPtr, Tuple_header*);

  void updatePackedList(Signal* signal, Uint16 ahostIndex);

  void setUpDescriptorReferences(Uint32 descriptorReference,
                                 Tablerec* regTabPtr,
                                 const Uint32* offset);
  void setupDynDescriptorReferences(Uint32 dynDescr,
                                    Tablerec* const regTabPtr,
                                    const Uint32* offset);
  void setUpKeyArray(Tablerec* regTabPtr);
  bool addfragtotab(Tablerec* regTabPtr, Uint32 fragId, Uint32 fragIndex);
  void deleteFragTab(Tablerec* regTabPtr, Uint32 fragId);
  void abortAddFragOp(Signal* signal);
  void releaseTabDescr(Tablerec* regTabPtr);
  void getFragmentrec(FragrecordPtr& regFragPtr, Uint32 fragId, Tablerec* regTabPtr);

  void initialiseRecordsLab(Signal* signal, Uint32 switchData, Uint32, Uint32);
  void initializeCheckpointInfoRec();
  void initializeDiskBufferSegmentRecord();
  void initializeFragoperrec();
  void initializeFragrecord();
  void initializeAlterTabOperation();
  void initializeHostBuffer();
  void initializeLocalLogInfo();
  void initializeOperationrec();
  void initializePendingFileOpenInfoRecord();
  void initializeRestartInfoRec();
  void initializeTablerec();
  void initializeTabDescr();
  void initializeUndoPage();
  void initializeDefaultValuesFrag();

  void initTab(Tablerec* regTabPtr);

  void startphase3Lab(Signal* signal, Uint32 config1, Uint32 config2);

  void fragrefuseLab(Signal* signal, FragoperrecPtr fragOperPtr);
  void fragrefuse1Lab(Signal* signal, FragoperrecPtr fragOperPtr);
  void fragrefuse2Lab(Signal* signal, FragoperrecPtr fragOperPtr, FragrecordPtr regFragPtr);
  void fragrefuse3Lab(Signal* signal,
                      FragoperrecPtr fragOperPtr,
                      FragrecordPtr regFragPtr,
                      Tablerec* regTabPtr,
                      Uint32 fragId);
  void fragrefuse4Lab(Signal* signal,
                      FragoperrecPtr fragOperPtr,
                      FragrecordPtr regFragPtr,
                      Tablerec* regTabPtr,
                      Uint32 fragId);
  void addattrrefuseLab(Signal* signal,
                        FragrecordPtr regFragPtr,
                        FragoperrecPtr fragOperPtr,
                        Tablerec* regTabPtr,
                        Uint32 fragId);

  void releaseFragment(Signal*, Uint32, Uint32);
  void drop_fragment_free_var_pages(Signal*);
  void drop_fragment_free_pages(Signal*);
  void drop_fragment_free_extent(Signal*, TablerecPtr, FragrecordPtr, Uint32);
  void drop_fragment_free_extent_log_buffer_callback(Signal*, Uint32, Uint32);
  void drop_fragment_unmap_pages(Signal*, TablerecPtr, FragrecordPtr, Uint32);
  void drop_fragment_unmap_page_callback(Signal* signal, Uint32, Uint32);
  void drop_fragment_fsremove(Signal*, TablerecPtr, FragrecordPtr);
  void drop_fragment_fsremove_done(Signal*, TablerecPtr, FragrecordPtr);

  // Initialisation
  void initData();
  void initRecords();

  void deleteScanProcedure(Signal* signal, Operationrec* regOperPtr);
  void allocCopyProcedure();
  void freeCopyProcedure();
  void prepareCopyProcedure(Uint32 numAttrs);
  void releaseCopyProcedure();
  void copyProcedure(Signal* signal,
                     TablerecPtr regTabPtr,
                     Operationrec* regOperPtr);
  void scanProcedure(Signal* signal,
                     Operationrec* regOperPtr,
                     SectionHandle* handle,
                     bool isCopy);
  void storedProcBufferSeizeErrorLab(Signal* signal,
                                     Operationrec* regOperPtr,
                                     Uint32 storedProcPtr,
                                     Uint32 errorCode);

//-----------------------------------------------------------------------------
// Table Descriptor Memory Manager
//-----------------------------------------------------------------------------

// Public methods
  Uint32 getTabDescrOffsets(Uint32, Uint32, Uint32, Uint32*);
  Uint32 getDynTabDescrOffsets(Uint32 MaskSize, Uint32* offset);
  Uint32 allocTabDescr(Uint32 allocSize);
  void releaseTabDescr(Uint32 desc);

  void freeTabDescr(Uint32 retRef, Uint32 retNo, bool normal = true);
  Uint32 getTabDescrWord(Uint32 index);
  void setTabDescrWord(Uint32 index, Uint32 word);

// Private methods
  Uint32 sizeOfReadFunction();
  void   removeTdArea(Uint32 tabDesRef, Uint32 list);
  void   insertTdArea(Uint32 tabDesRef, Uint32 list);
  void   itdaMergeTabDescr(Uint32& retRef, Uint32& retNo, bool normal);
#ifdef VM_TRACE
  void verifytabdes();
#endif

  void seizeOpRec(OperationrecPtr& regOperPtr);
  void seizeFragrecord(FragrecordPtr& regFragPtr);
  void seizeFragoperrec(FragoperrecPtr& fragOperPtr);
  void seizeAlterTabOperation(AlterTabOperationPtr& alterTabOpPtr);
  void releaseFragoperrec(FragoperrecPtr fragOperPtr);
  void releaseFragrec(FragrecordPtr);
  void releaseAlterTabOpRec(AlterTabOperationPtr regAlterTabOpPtr);

//----------------------------------------------------------------------------
// Page Memory Manager
//----------------------------------------------------------------------------
  
// Public methods
  void allocConsPages(Uint32 noOfPagesToAllocate,
                      Uint32& noOfPagesAllocated,
                      Uint32& allocPageRef);
  void returnCommonArea(Uint32 retPageRef, Uint32 retNo);
  void initializePage();

  Uint32 nextHigherTwoLog(Uint32 input);

  Uint32 m_pages_allocated;
  Uint32 m_pages_allocated_max;

//------------------------------------------------------------------------------------------------------
// Page Mapper, convert logical page id's to physical page id's
// The page mapper also handles the pages allocated to the fragment.
//------------------------------------------------------------------------------------------------------
//
// Public methods
  Uint32 getRealpid(Fragrecord* regFragPtr, Uint32 logicalPageId);
  Uint32 getRealpidCheck(Fragrecord* regFragPtr, Uint32 logicalPageId);
  Uint32 getNoOfPages(Fragrecord* regFragPtr);
  Uint32 getEmptyPage(Fragrecord* regFragPtr);
  Uint32 allocFragPage(Uint32 * err, Fragrecord* regFragPtr);
  Uint32 allocFragPage(Uint32 * err, Tablerec*, Fragrecord*, Uint32 page_no);
  void releaseFragPage(Fragrecord* regFragPtr, Uint32 logicalPageId, PagePtr);
  void rebuild_page_free_list(Signal*);
  Uint32 get_empty_var_page(Fragrecord* frag_ptr);
  void init_page(Fragrecord*, PagePtr, Uint32 page_no);
  
// Private methods
  void errorHandler(Uint32 errorCode);

//---------------------------------------------------------------
// Variable Allocator
// Allocates and deallocates tuples of fixed size on a fragment.
//---------------------------------------------------------------
//
// Public methods

  void init_list_sizes(void);

// Private methods

  Uint32 get_alloc_page(Fragrecord* const, Uint32);
  void update_free_page_list(Fragrecord* const, Ptr<Page>);

#if 0  
  Uint32 calc_free_list(const Tablerec* regTabPtr, Uint32 sz) const {
    return regTabPtr->m_disk_alloc_info.calc_page_free_bits(sz);
  }
#endif

  Uint32 calculate_free_list_impl(Uint32) const ;
  Uint64 calculate_used_var_words(Fragrecord* fragPtr);
  void remove_free_page(Fragrecord*, Var_page*, Uint32);
  void insert_free_page(Fragrecord*, Var_page*, Uint32);

//---------------------------------------------------------------
// Fixed Allocator
// Allocates and deallocates tuples of fixed size on a fragment.
//---------------------------------------------------------------
//
// Public methods
  Uint32* alloc_var_rec(Uint32 * err,
                        Fragrecord*, Tablerec*, Uint32, Local_key*, Uint32*);
  void free_var_rec(Fragrecord*, Tablerec*, Local_key*, Ptr<Page>);
  void free_var_part(Fragrecord*, Tablerec*, Local_key*);
  Uint32* alloc_var_part(Uint32*err,Fragrecord*, Tablerec*, Uint32, Local_key*);
  Uint32 *realloc_var_part(Uint32 * err, Fragrecord*, Tablerec*,
                           PagePtr, Var_part_ref*, Uint32, Uint32);
  
  void move_var_part(Fragrecord* fragPtr, Tablerec* tabPtr, PagePtr pagePtr,
                     Var_part_ref* refptr, Uint32 size);
 
  void free_var_part(Fragrecord* fragPtr, PagePtr pagePtr, Uint32 page_idx);

  void validate_page(Tablerec*, Var_page* page);
  
  Uint32* alloc_fix_rec(Uint32 * err,
                        Fragrecord*const, Tablerec*const, Local_key*,
                        Uint32*);
  void free_fix_rec(Fragrecord*, Tablerec*, Local_key*, Fix_page*);
  
  Uint32* alloc_fix_rowid(Uint32 * err,
                          Fragrecord*, Tablerec*, Local_key*, Uint32 *);
  Uint32* alloc_var_rowid(Uint32 * err,
                          Fragrecord*, Tablerec*, Uint32, Local_key*, Uint32*);
// Private methods
  void convertThPage(Fix_page* regPagePtr,
		     Tablerec*,
		     Uint32 mm);

  /**
   * Return offset
   */
  Uint32 alloc_tuple_from_page(Fragrecord* regFragPtr,
			       Fix_page* regPagePtr);
  
//---------------------------------------------------------------
// Temporary variables used for storing commonly used variables
// in certain modules
//---------------------------------------------------------------

  Uint32 c_lcp_scan_op;

// readAttributes and updateAttributes module
//------------------------------------------------------------------------------------------------------
// Common stored variables. Variables that have a valid value always.
//------------------------------------------------------------------------------------------------------
  Fragoperrec *fragoperrec;
  Uint32 cfirstfreeFragopr;
  Uint32 cnoOfFragoprec;
  RSS_OP_COUNTER(cnoOfFreeFragoprec);
  RSS_OP_SNAPSHOT(cnoOfFreeFragoprec);

  Fragrecord *fragrecord;
  Uint32 cfirstfreefrag;
  Uint32 cnoOfFragrec;
  RSS_OP_COUNTER(cnoOfFreeFragrec);
  RSS_OP_SNAPSHOT(cnoOfFreeFragrec);
  /*
   * DefaultValuesFragment is a normal struct Fragrecord.
   * It is TUP block-variable.
   * There is only ONE DefaultValuesFragment shared
   * among all table fragments stored by this TUP block.
  */
  FragrecordPtr DefaultValuesFragment;
  RSS_OP_SNAPSHOT(defaultValueWordsHi);
  RSS_OP_SNAPSHOT(defaultValueWordsLo);

  AlterTabOperation *alterTabOperRec;
  Uint32 cfirstfreeAlterTabOp;
  Uint32 cnoOfAlterTabOps;

  HostBuffer *hostBuffer;

  NdbMutex c_page_map_pool_mutex;
  DynArr256Pool c_page_map_pool;
  ArrayPool<Operationrec> c_operation_pool;

  ArrayPool<Page> c_page_pool;

  /* read ahead in pages during disk order scan */
  Uint32 m_max_page_read_ahead;
  
  Tablerec *tablerec;
  Uint32 cnoOfTablerec;

  TableDescriptor *tableDescriptor;
  Uint32 cnoOfTabDescrRec;
  RSS_OP_COUNTER(cnoOfFreeTabDescrRec);
  RSS_OP_SNAPSHOT(cnoOfFreeTabDescrRec);
  
  Uint32 cdata[32];
  Uint32 cdataPages[16];
  Uint32 cpackedListIndex;
  Uint32 cpackedList[MAX_NODES];
  Uint32 cfreeTdList[16];
  Uint32 clastBitMask;
  Uint32 clblPageCounter;
  Uint32 clblPagesPerTick;
  Uint32 clblPagesPerTickAfterSr;
  BlockReference clqhBlockref;
  Uint32 clqhUserpointer;
  Uint32 cminusOne;
  BlockReference cndbcntrRef;
  BlockReference cownref;
  Uint32 cownNodeId;
  Uint32 czero;
  Uint32 cCopyProcedure;
  Uint32 cCopyLastSeg;

 // A little bit bigger to cover overwrites in copy algorithms (16384 real size).
#define ZATTR_BUFFER_SIZE 16384
  Uint32 clogMemBuffer[ZATTR_BUFFER_SIZE + 16];
  Uint32 coutBuffer[ZATTR_BUFFER_SIZE + 16];
  Uint32 cinBuffer[ZATTR_BUFFER_SIZE + 16];
  Uint32 ctemp_page[ZWORDS_ON_PAGE];
  Uint32 ctemp_var_record[ZWORDS_ON_PAGE];

  // Trigger variables
  Uint32 c_maxTriggersPerTable;

  Uint32 m_max_parallel_index_build;

  Uint32 c_errorInsert4000TableId;
  Uint32 c_min_list_size[MAX_FREE_LIST + 1];
  Uint32 c_max_list_size[MAX_FREE_LIST + 1];

  void initGlobalTemporaryVars();
  void reportMemoryUsage(Signal* signal, int incDec);

  
#ifdef VM_TRACE
  struct Th {
    Uint32 data[1];
  };
  friend class NdbOut& operator<<(NdbOut&, const Operationrec&);
  friend class NdbOut& operator<<(NdbOut&, const Th&);
#endif

  void expand_tuple(KeyReqStruct*, Uint32 sizes[4], Tuple_header*org, 
		    const Tablerec*, bool disk);
  void shrink_tuple(KeyReqStruct*, Uint32 sizes[2], const Tablerec*,
		    bool disk);
  
  Uint32* get_ptr(Var_part_ref);
  Uint32* get_ptr(PagePtr*, Var_part_ref);
  Uint32* get_ptr(PagePtr*, const Local_key*, const Tablerec*);
  Uint32* get_dd_ptr(PagePtr*, const Local_key*, const Tablerec*);
  Uint32* get_default_ptr(const Tablerec*, Uint32&);
  Uint32 get_len(Ptr<Page>* pagePtr, Var_part_ref ref);

  Tuple_header* alloc_copy_tuple(const Tablerec* tabPtrP, Local_key* ptr){
    Uint32 * dst = c_undo_buffer.alloc_copy_tuple(ptr,
                                                  tabPtrP->total_rec_size);
    if (unlikely(dst == 0))
      return 0;
#ifdef HAVE_purify
    bzero(dst, tabPtrP->total_rec_size);
#endif
    Uint32 count = tabPtrP->m_no_of_attributes;
    * dst = count;
    dst += 1 + ((count + 31) >> 5);
    return (Tuple_header*)dst;
  }

  Uint32 * get_copy_tuple_raw(const Local_key* ptr) {
    return c_undo_buffer.get_ptr(ptr);
  }

  Tuple_header * get_copy_tuple(Uint32 * rawptr) {
    Uint32 masksz = ((* rawptr) + 31) >> 5;
    return (Tuple_header*)(rawptr + 1 + masksz);
  }

  Tuple_header* get_copy_tuple(const Local_key* ptr){
    return get_copy_tuple(get_copy_tuple_raw(ptr));
  }

  Uint32* get_change_mask_ptr(const Tablerec* tabP, Tuple_header* copy_tuple){
    Uint32 * tmp = (Uint32*)copy_tuple;
    tmp -= 1 + ((tabP->m_no_of_attributes + 31) >> 5);
    assert(get_copy_tuple(tmp) == copy_tuple);
    return tmp + 1;
  }

  /**
   * prealloc space from disk
   *   key.m_file_no  contains file no
   *   key.m_page_no  contains disk page
   *   key.m_page_idx contains byte preallocated
   */
  int disk_page_prealloc(Signal*, Ptr<Fragrecord>, Local_key*, Uint32);
  void disk_page_prealloc_dirty_page(Disk_alloc_info&, 
				     Ptr<Page>, Uint32, Uint32);
  void disk_page_prealloc_transit_page(Disk_alloc_info&,
				       Ptr<Page_request>, Uint32, Uint32);
  
  void disk_page_abort_prealloc(Signal*, Fragrecord*,Local_key*, Uint32);
  void disk_page_abort_prealloc_callback(Signal*, Uint32, Uint32);
  void disk_page_abort_prealloc_callback_1(Signal*, Fragrecord*,
					   PagePtr, Uint32);
  
  void disk_page_prealloc_callback(Signal*, Uint32, Uint32);
  void disk_page_prealloc_initial_callback(Signal*, Uint32, Uint32);
  void disk_page_prealloc_callback_common(Signal*, 
					  Ptr<Page_request>, 
					  Ptr<Fragrecord>,
					  Ptr<Page>);
  
  void disk_page_alloc(Signal*, 
		       Tablerec*, Fragrecord*, Local_key*, PagePtr, Uint32);
  void disk_page_free(Signal*, 
		      Tablerec*, Fragrecord*, Local_key*, PagePtr, Uint32);
  
  void disk_page_commit_callback(Signal*, Uint32 opPtrI, Uint32 page_id);  
  
  void disk_page_log_buffer_callback(Signal*, Uint32 opPtrI, Uint32); 

  void disk_page_alloc_extent_log_buffer_callback(Signal*, Uint32, Uint32);
  void disk_page_free_extent_log_buffer_callback(Signal*, Uint32, Uint32);
  
  Uint64 disk_page_undo_alloc(Page*, const Local_key*,
			      Uint32 sz, Uint32 gci, Uint32 logfile_group_id);

  Uint64 disk_page_undo_update(Page*, const Local_key*,
			       const Uint32*, Uint32,
			       Uint32 gci, Uint32 logfile_group_id);
  
  Uint64 disk_page_undo_free(Page*, const Local_key*,
			     const Uint32*, Uint32 sz,
			     Uint32 gci, Uint32 logfile_group_id);

  void undo_createtable_callback(Signal* signal, Uint32 opPtrI, Uint32 unused);
  void undo_createtable_logsync_callback(Signal* signal, Uint32, Uint32);

  void drop_table_log_buffer_callback(Signal*, Uint32, Uint32);
  void drop_table_logsync_callback(Signal*, Uint32, Uint32);

  void disk_page_set_dirty(Ptr<Page>);
  void restart_setup_page(Disk_alloc_info&, Ptr<Page>, Int32 estimate);
  void update_extent_pos(Disk_alloc_info&, Ptr<Extent_info>, Int32 delta);

  void disk_page_move_page_request(Disk_alloc_info& alloc,
                                   Ptr<Extent_info>,
                                   Ptr<Page_request> req,
                                   Uint32 old_idx, Uint32 new_idx);

  void disk_page_move_dirty_page(Disk_alloc_info& alloc,
                                 Ptr<Extent_info> extentPtr,
                                 Ptr<Page> pagePtr,
                                 Uint32 old_idx, Uint32 new_idx);

  void disk_page_get_allocated(const Tablerec*, const Fragrecord*,
                               Uint64 res[2]);
  /**
   * Disk restart code
   */
public:
  int disk_page_load_hook(Uint32 page_id);
  
  void disk_page_unmap_callback(Uint32 when, Uint32 page, Uint32 dirty_count);
  
  int disk_restart_alloc_extent(Uint32 tableId, Uint32 fragId, 
				const Local_key* key, Uint32 pages);
  void disk_restart_page_bits(Uint32 tableId, Uint32 fragId,
			      const Local_key*, Uint32 bits);
  void disk_restart_undo(Signal* signal, Uint64 lsn,
			 Uint32 type, const Uint32 * ptr, Uint32 len);

  struct Apply_undo 
  {
    Uint32 m_type, m_len;
    const Uint32* m_ptr;
    Uint64 m_lsn;
    Ptr<Tablerec> m_table_ptr;
    Ptr<Fragrecord> m_fragment_ptr;
    Ptr<Page> m_page_ptr;
    Ptr<Extent_info> m_extent_ptr;
    Local_key m_key;
    Apply_undo();
  };

  void disk_restart_lcp_id(Uint32 table, Uint32 frag, Uint32 lcpId);
  
private:
  // these 2 were file-static before mt-lqh
  bool f_undo_done;
  Dbtup::Apply_undo f_undo;
  Uint32 c_proxy_undo_data[20 + MAX_TUPLE_SIZE_IN_WORDS];

  void disk_restart_undo_next(Signal*);
  void disk_restart_undo_lcp(Uint32, Uint32, Uint32 flag, Uint32 lcpId);
  void disk_restart_undo_callback(Signal* signal, Uint32, Uint32);
  void disk_restart_undo_alloc(Apply_undo*);
  void disk_restart_undo_update(Apply_undo*);
  void disk_restart_undo_free(Apply_undo*);
  void disk_restart_undo_page_bits(Signal*, Apply_undo*);

#ifdef VM_TRACE
  void verify_page_lists(Disk_alloc_info&);
#else
  void verify_page_lists(Disk_alloc_info&) {}
#endif
  
  void findFirstOp(OperationrecPtr&);
  bool is_rowid_lcp_scanned(const Local_key& key1,
                           const Dbtup::ScanOp& op);
  void commit_operation(Signal*, Uint32, Tuple_header*, PagePtr,
			Operationrec*, Fragrecord*, Tablerec*);
  
  void dealloc_tuple(Signal* signal, Uint32, Page*, Tuple_header*, 
		     Operationrec*, Fragrecord*, Tablerec*);
  
  int handle_size_change_after_update(KeyReqStruct* req_struct,
				      Tuple_header* org,
				      Operationrec*,
				      Fragrecord* regFragPtr,
				      Tablerec* regTabPtr,
				      Uint32 sizes[4]);
  int optimize_var_part(KeyReqStruct* req_struct,
                        Tuple_header* org,
                        Operationrec* regOperPtr,
                        Fragrecord* regFragPtr,
                        Tablerec* regTabPtr);

  /**
   * Setup all pointer on keyreqstruct to prepare for read
   *   req_struct->m_tuple_ptr is set to tuple to read
   */
  void prepare_read(KeyReqStruct*, Tablerec* const, bool disk);

  /* For debugging, dump the contents of a tuple. */
  void dump_tuple(const KeyReqStruct* req_struct, const Tablerec* tabPtrP);

#ifdef VM_TRACE
  void check_page_map(Fragrecord*);
  bool find_page_id_in_list(Fragrecord*, Uint32 pid);
#endif
  void handle_lcp_keep(Signal*, Fragrecord*, ScanOp*, Uint32 rowid);
};

#if 0
inline
Uint32
Dbtup::get_frag_page_id(Uint32 real_page_id)
{
  PagePtr real_page_ptr;
  real_page_ptr.i= real_page_id;
  ptrCheckGuard(real_page_ptr, cnoOfPage, cpage);
  return real_page_ptr.p->frag_page_id;
}
#endif

inline
Dbtup::TransState
Dbtup::get_trans_state(Operationrec * regOperPtr)
{
  return (Dbtup::TransState)regOperPtr->op_struct.trans_state;
}

inline
void
Dbtup::set_trans_state(Operationrec* regOperPtr,
                       Dbtup::TransState trans_state)
{
  regOperPtr->op_struct.trans_state= (Uint32)trans_state;
}

inline
Dbtup::TupleState
Dbtup::get_tuple_state(Operationrec * regOperPtr)
{
  return (Dbtup::TupleState)regOperPtr->op_struct.tuple_state;
}

inline
void
Dbtup::set_tuple_state(Operationrec* regOperPtr,
                       Dbtup::TupleState tuple_state)
{
  regOperPtr->op_struct.tuple_state= (Uint32)tuple_state;
}


inline
Uint32
Dbtup::decr_tup_version(Uint32 tup_version)
{
  return (tup_version - 1) & ZTUP_VERSION_MASK;
}

inline
Uint32*
Dbtup::get_ptr(Var_part_ref ref)
{
  Ptr<Page> tmp;
  return get_ptr(&tmp, ref);
}

inline
Uint32*
Dbtup::get_ptr(Ptr<Page>* pagePtr, Var_part_ref ref)
{
  PagePtr tmp;
  Local_key key;
  ref.copyout(&key);
  tmp.i = key.m_page_no;
  
  c_page_pool.getPtr(tmp);
  memcpy(pagePtr, &tmp, sizeof(tmp));
  return ((Var_page*)tmp.p)->get_ptr(key.m_page_idx);
}

inline
Uint32*
Dbtup::get_ptr(PagePtr* pagePtr, 
	       const Local_key* key, const Tablerec* regTabPtr)
{
  PagePtr tmp;
  tmp.i= key->m_page_no;
  c_page_pool.getPtr(tmp);
  memcpy(pagePtr, &tmp, sizeof(tmp));

  return ((Fix_page*)tmp.p)->
    get_ptr(key->m_page_idx, regTabPtr->m_offsets[MM].m_fix_header_size);
}

inline
Uint32*
Dbtup::get_default_ptr(const Tablerec* regTabPtr, Uint32& default_len)
{
  Var_part_ref ref;
  ref.assign(&regTabPtr->m_default_value_location);
  Ptr<Page> page;

  Uint32* default_data = get_ptr(&page, ref);
  default_len = get_len(&page, ref);

  return default_data;
}

inline
Uint32*
Dbtup::get_dd_ptr(PagePtr* pagePtr, 
		  const Local_key* key, const Tablerec* regTabPtr)
{
  PagePtr tmp;
  tmp.i= key->m_page_no;
  tmp.p= (Page*)m_global_page_pool.getPtr(tmp.i);
  memcpy(pagePtr, &tmp, sizeof(tmp));
  
  if(regTabPtr->m_attributes[DD].m_no_of_varsize ||
     regTabPtr->m_attributes[DD].m_no_of_dynamic)
    return ((Var_page*)tmp.p)->get_ptr(key->m_page_idx);
  else
    return ((Fix_page*)tmp.p)->
      get_ptr(key->m_page_idx, regTabPtr->m_offsets[DD].m_fix_header_size);
}

/*
  This function assumes that get_ptr() has been called first to
  initialise the pagePtr argument.
*/
inline
Uint32
Dbtup::get_len(Ptr<Page>* pagePtr, Var_part_ref ref)
{
  Uint32 page_idx= ref.m_page_idx;
  return ((Var_page*)pagePtr->p)->get_entry_len(page_idx);
}

NdbOut&
operator<<(NdbOut&, const Dbtup::Tablerec&);

inline
bool Dbtup::find_savepoint(OperationrecPtr& loopOpPtr, Uint32 savepointId)
{
  while (true) {
    if (savepointId > loopOpPtr.p->savepointId) {
      jam();
      return true;
    }
    loopOpPtr.i = loopOpPtr.p->prevActiveOp;
    if (loopOpPtr.i == RNIL) {
      break;
    }
    c_operation_pool.getPtr(loopOpPtr);
  }
  return false;
}

inline
void
Dbtup::update_change_mask_info(const Tablerec* tablePtrP,
                               Uint32* dst,
                               const Uint32 * src)
{
  Uint32 len = (tablePtrP->m_no_of_attributes + 31) >> 5;
  for (Uint32 i = 0; i<len; i++)
  {
    * dst |= *src;
    dst++;
    src++;
  }
}

inline
void
Dbtup::set_change_mask_info(const Tablerec* tablePtrP, Uint32* dst)
{
  Uint32 len = (tablePtrP->m_no_of_attributes + 31) >> 5;
  BitmaskImpl::set(len, dst);
}

inline
void
Dbtup::clear_change_mask_info(const Tablerec* tablePtrP, Uint32* dst)
{
  Uint32 len = (tablePtrP->m_no_of_attributes + 31) >> 5;
  BitmaskImpl::clear(len, dst);
}

inline
void
Dbtup::copy_change_mask_info(const Tablerec* tablePtrP,
                             Uint32* dst, const Uint32* src)
{
  Uint32 dst_cols = tablePtrP->m_no_of_attributes;
  Uint32 src_cols = * src;
  const Uint32 * src_ptr = src + 1;

  if (dst_cols == src_cols)
  {
    memcpy(dst, src_ptr, 4 * ((dst_cols + 31) >> 5));
  }
  else
  {
    ndbassert(dst_cols > src_cols); // drop column not supported
    memcpy(dst, src_ptr, 4 * ((src_cols + 31) >> 5));
    BitmaskImpl::setRange((dst_cols + 31) >> 5, dst,
                          src_cols,  (dst_cols - src_cols));
  }
}

// Dbtup_client provides proxying similar to Page_cache_client

class Dbtup_client
{
  friend class DbtupProxy;
  Uint32 m_block;
  class DbtupProxy* m_dbtup_proxy; // set if we go via proxy
  Dbtup* m_dbtup;
  DEBUG_OUT_DEFINES(DBTUP);

public:
  Dbtup_client(SimulatedBlock* block, SimulatedBlock* dbtup);

  // LGMAN

  void disk_restart_undo(Signal* signal, Uint64 lsn,
                         Uint32 type, const Uint32 * ptr, Uint32 len);

  // TSMAN

  int disk_restart_alloc_extent(Uint32 tableId, Uint32 fragId, 
				const Local_key* key, Uint32 pages);

  void disk_restart_page_bits(Uint32 tableId, Uint32 fragId,
			      const Local_key* key, Uint32 bits);
};

#endif<|MERGE_RESOLUTION|>--- conflicted
+++ resolved
@@ -1668,13 +1668,8 @@
    * TUX index in TUP has single Uint32 array attribute which stores an
    * index node.  TUX reads and writes the node directly via pointer.
    */
-<<<<<<< HEAD
   int tuxAllocNode(EmulatedJamBuffer*, Uint32 fragPtrI, Uint32& pageId, Uint32& pageOffset, Uint32*& node);
-  void tuxFreeNode(Signal* signal, Uint32 fragPtrI, Uint32 pageId, Uint32 pageOffset, Uint32* node);
-=======
-  int tuxAllocNode(Uint8* jambase, Uint32* jamidx, Uint32 fragPtrI, Uint32& pageId, Uint32& pageOffset, Uint32*& node);
   void tuxFreeNode(Uint32 fragPtrI, Uint32 pageId, Uint32 pageOffset, Uint32* node);
->>>>>>> 9fc1bceb
   void tuxGetNode(Uint32 fragPtrI, Uint32 pageId, Uint32 pageOffset, Uint32*& node);
 
   /*
