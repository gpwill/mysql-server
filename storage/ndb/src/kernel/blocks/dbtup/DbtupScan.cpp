--- conflicted
+++ resolved
@@ -69,62 +69,29 @@
 	jam();
 	break;
       }
-<<<<<<< HEAD
-
-      if (!AccScanReq::getNoDiskScanFlag(req->requestInfo)
-	  && tablePtr.p->m_no_of_disk_attributes)
-      {
-	bits |= ScanOp::SCAN_DD;
-      }
-      
-      bool mm = (bits & ScanOp::SCAN_DD);
-      if ((tablePtr.p->m_attributes[mm].m_no_of_varsize +
-           tablePtr.p->m_attributes[mm].m_no_of_dynamic) > 0) {
-	bits |= ScanOp::SCAN_VS;
-	
-	// disk pages have fixed page format
-	ndbrequire(! (bits & ScanOp::SCAN_DD));
-      }
-      if (! AccScanReq::getReadCommittedFlag(req->requestInfo)) {
-	if (AccScanReq::getLockMode(req->requestInfo) == 0)
-	  bits |= ScanOp::SCAN_LOCK_SH;
-	else
-	  bits |= ScanOp::SCAN_LOCK_EX;
-      }
-    } else {
-      jam();
-      // LCP scan and disk
-      
-      ndbrequire(frag.m_lcp_scan_op == c_lcp_scan_op);
-      c_scanOpPool.getPtr(scanPtr, frag.m_lcp_scan_op);
-      ndbrequire(scanPtr.p->m_fragPtrI == fragPtr.i);
-      bits |= ScanOp::SCAN_LCP;
-      if ((tablePtr.p->m_attributes[MM].m_no_of_varsize +
-           tablePtr.p->m_attributes[MM].m_no_of_dynamic) > 0) {
-        bits |= ScanOp::SCAN_VS;
-      }
-=======
-    }
-     
+    }
+
     if (!AccScanReq::getNoDiskScanFlag(req->requestInfo)
         && tablePtr.p->m_no_of_disk_attributes)
     {
       bits |= ScanOp::SCAN_DD;
     }
-    
+      
     bool mm = (bits & ScanOp::SCAN_DD);
-    if (tablePtr.p->m_attributes[mm].m_no_of_varsize > 0) {
+    if ((tablePtr.p->m_attributes[mm].m_no_of_varsize +
+         tablePtr.p->m_attributes[mm].m_no_of_dynamic) > 0) 
+    {
       bits |= ScanOp::SCAN_VS;
-      
+	
       // disk pages have fixed page format
       ndbrequire(! (bits & ScanOp::SCAN_DD));
     }
-    if (! AccScanReq::getReadCommittedFlag(req->requestInfo)) {
+    if (! AccScanReq::getReadCommittedFlag(req->requestInfo)) 
+    {
       if (AccScanReq::getLockMode(req->requestInfo) == 0)
         bits |= ScanOp::SCAN_LOCK_SH;
       else
         bits |= ScanOp::SCAN_LOCK_EX;
->>>>>>> ae9d3cca
     }
 
     if (AccScanReq::getNRScanFlag(req->requestInfo))
