/*
   Copyright (C) 2003 MySQL AB
    All rights reserved. Use is subject to license terms.

   This program is free software; you can redistribute it and/or modify
   it under the terms of the GNU General Public License as published by
   the Free Software Foundation; version 2 of the License.

   This program is distributed in the hope that it will be useful,
   but WITHOUT ANY WARRANTY; without even the implied warranty of
   MERCHANTABILITY or FITNESS FOR A PARTICULAR PURPOSE.  See the
   GNU General Public License for more details.

   You should have received a copy of the GNU General Public License
   along with this program; if not, write to the Free Software
   Foundation, Inc., 51 Franklin St, Fifth Floor, Boston, MA 02110-1301  USA
*/

#include <my_global.h>
#include "Suma.hpp"

#include <ndb_version.h>

#include <NdbTCP.h>
#include <Bitmask.hpp>
#include <SimpleProperties.hpp>

#include <signaldata/NodeFailRep.hpp>
#include <signaldata/ReadNodesConf.hpp>

#include <signaldata/ListTables.hpp>
#include <signaldata/GetTabInfo.hpp>
#include <signaldata/GetTableId.hpp>
#include <signaldata/DictTabInfo.hpp>
#include <signaldata/SumaImpl.hpp>
#include <signaldata/ScanFrag.hpp>
#include <signaldata/TransIdAI.hpp>
#include <signaldata/CreateTrigImpl.hpp>
#include <signaldata/DropTrigImpl.hpp>
#include <signaldata/FireTrigOrd.hpp>
#include <signaldata/TrigAttrInfo.hpp>
#include <signaldata/CheckNodeGroups.hpp>
#include <signaldata/CreateTab.hpp>
#include <signaldata/DropTab.hpp>
#include <signaldata/AlterTable.hpp>
#include <signaldata/AlterTab.hpp>
#include <signaldata/DihScanTab.hpp>
#include <signaldata/SystemError.hpp>
#include <signaldata/GCP.hpp>

#include <signaldata/DictLock.hpp>
#include <ndbapi/NdbDictionary.hpp>

#include <DebuggerNames.hpp>
#include "../dbtup/Dbtup.hpp"
#include "../dbdih/Dbdih.hpp"

#include <signaldata/CreateNodegroup.hpp>
#include <signaldata/CreateNodegroupImpl.hpp>

#include <signaldata/DropNodegroup.hpp>
#include <signaldata/DropNodegroupImpl.hpp>

#include <signaldata/DbinfoScan.hpp>
#include <signaldata/TransIdAI.hpp>

#include <EventLogger.hpp>
extern EventLogger * g_eventLogger;

//#define HANDOVER_DEBUG
//#define NODEFAIL_DEBUG
//#define NODEFAIL_DEBUG2
//#define DEBUG_SUMA_SEQUENCE
//#define EVENT_DEBUG
//#define EVENT_PH3_DEBUG
//#define EVENT_DEBUG2
#if 1
#undef DBUG_ENTER
#undef DBUG_PRINT
#undef DBUG_RETURN
#undef DBUG_VOID_RETURN

#if 0
#define DBUG_ENTER(a) {ndbout_c("%s:%d >%s", __FILE__, __LINE__, a);}
#define DBUG_PRINT(a,b) {ndbout << __FILE__ << ":" << __LINE__ << " " << a << ": "; ndbout_c b ;}
#define DBUG_RETURN(a) { ndbout_c("%s:%d <", __FILE__, __LINE__); return(a); }
#define DBUG_VOID_RETURN { ndbout_c("%s:%d <", __FILE__, __LINE__); return; }
#else
#define DBUG_ENTER(a)
#define DBUG_PRINT(a,b)
#define DBUG_RETURN(a) return a
#define DBUG_VOID_RETURN return
#endif

#endif

#define DBG_3R 0

/**
 * @todo:
 * SUMA crashes if an index is created at the same time as
 * global replication. Very easy to reproduce using testIndex.
 * Note: This only happens occasionally, but is quite easy to reprod.
 */

Uint32 g_subPtrI = RNIL;
static const Uint32 SUMA_SEQUENCE = 0xBABEBABE;

static const Uint32 MAX_CONCURRENT_GCP = 2;

/**************************************************************
 *
 * Start of suma
 *
 */

#define PRINT_ONLY 0

void 
Suma::execREAD_CONFIG_REQ(Signal* signal)
{
  jamEntry();

  const ReadConfigReq * req = (ReadConfigReq*)signal->getDataPtr();

  Uint32 ref = req->senderRef;
  Uint32 senderData = req->senderData;

  const ndb_mgm_configuration_iterator * p = 
    m_ctx.m_config.getOwnConfigIterator();
  ndbrequire(p != 0);

  // SumaParticipant
  Uint32 noTables, noAttrs, maxBufferedEpochs;
  ndb_mgm_get_int_parameter(p, CFG_DB_NO_TABLES,  
			    &noTables);
  ndb_mgm_get_int_parameter(p, CFG_DB_NO_ATTRIBUTES,  
			    &noAttrs);
  ndb_mgm_get_int_parameter(p, CFG_DB_MAX_BUFFERED_EPOCHS,
                            &maxBufferedEpochs);

  c_tablePool.setSize(noTables);
  c_tables.setSize(noTables);
  
  c_subscriptions.setSize(noTables);

  Uint32 cnt = 0;
  cnt = 0;
  ndb_mgm_get_int_parameter(p, CFG_DB_SUBSCRIPTIONS, &cnt);
  if (cnt == 0)
  {
    jam();
    cnt = noTables;
  }
  c_subscriptionPool.setSize(cnt);

  cnt *= 2;
  {
    Uint32 val = 0;
    ndb_mgm_get_int_parameter(p, CFG_DB_SUBSCRIBERS, &val);
    if (val)
    {
      jam();
      cnt =  val;
    }
  }
  c_subscriberPool.setSize(cnt);

  cnt = 0;
  ndb_mgm_get_int_parameter(p, CFG_DB_SUB_OPERATIONS, &cnt);
  if (cnt)
    c_subOpPool.setSize(cnt);
  else
    c_subOpPool.setSize(256);
  
  c_syncPool.setSize(2);
  c_dataBufferPool.setSize(noAttrs);

  c_maxBufferedEpochs = maxBufferedEpochs;

  // Calculate needed gcp pool as 10 records + the ones needed
  // during a possible api timeout
  Uint32 dbApiHbInterval, gcpInterval, microGcpInterval = 0;
  ndb_mgm_get_int_parameter(p, CFG_DB_API_HEARTBEAT_INTERVAL,
			    &dbApiHbInterval);
  ndb_mgm_get_int_parameter(p, CFG_DB_GCP_INTERVAL,
                            &gcpInterval);
  ndb_mgm_get_int_parameter(p, CFG_DB_MICRO_GCP_INTERVAL,
                            &microGcpInterval);

  if (microGcpInterval)
  {
    gcpInterval = microGcpInterval;
  }
  c_gcp_pool.setSize(10 + (4*dbApiHbInterval+gcpInterval-1)/gcpInterval);
  
  c_page_chunk_pool.setSize(50);

  {
    SLList<SyncRecord> tmp(c_syncPool);
    Ptr<SyncRecord> ptr;
    while(tmp.seize(ptr))
      new (ptr.p) SyncRecord(* this, c_dataBufferPool);
    tmp.release();
  }

  // Suma
  c_masterNodeId = getOwnNodeId();

  c_nodeGroup = c_noNodesInGroup = 0;
  for (int i = 0; i < MAX_REPLICAS; i++) {
    c_nodesInGroup[i]   = 0;
  }

  m_first_free_page= RNIL;
  
  c_no_of_buckets = 0;
  memset(c_buckets, 0, sizeof(c_buckets));
  for(Uint32 i = 0; i<NO_OF_BUCKETS; i++)
  {
    Bucket* bucket= c_buckets+i;
    bucket->m_buffer_tail = RNIL;
    bucket->m_buffer_head.m_page_id = RNIL;
    bucket->m_buffer_head.m_page_pos = Buffer_page::DATA_WORDS;
  }
  
  m_max_seen_gci = 0;      // FIRE_TRIG_ORD
  m_max_sent_gci = 0;      // FIRE_TRIG_ORD -> send
  m_last_complete_gci = 0; // SUB_GCP_COMPLETE_REP
  m_gcp_complete_rep_count = 0;
  m_out_of_buffer_gci = 0;
  m_missing_data = false;

  c_startup.m_wait_handover= false; 
  c_failedApiNodes.clear();

  ReadConfigConf * conf = (ReadConfigConf*)signal->getDataPtrSend();
  conf->senderRef = reference();
  conf->senderData = senderData;
  sendSignal(ref, GSN_READ_CONFIG_CONF, signal, 
	     ReadConfigConf::SignalLength, JBB);
}

void
Suma::execSTTOR(Signal* signal) {
  jamEntry();                            

  DBUG_ENTER("Suma::execSTTOR");
  m_startphase  = signal->theData[1];
  m_typeOfStart = signal->theData[7];

  DBUG_PRINT("info",("startphase = %u, typeOfStart = %u",
		     m_startphase, m_typeOfStart));

  if(m_startphase == 3)
  {
    jam();
    void* ptr = m_ctx.m_mm.get_memroot();
    c_page_pool.set((Buffer_page*)ptr, (Uint32)~0);
  }

  if(m_startphase == 5)
  {
    jam();

    if (ERROR_INSERTED(13029)) /* Hold startphase 5 */
    {
      sendSignalWithDelay(SUMA_REF, GSN_STTOR, signal,
                          30, signal->getLength());
      DBUG_VOID_RETURN;
    }
    
    signal->theData[0] = reference();
    sendSignal(NDBCNTR_REF, GSN_READ_NODESREQ, signal, 1, JBB);
    DBUG_VOID_RETURN;
  }
  
  if(m_startphase == 7)
  {
    if (m_typeOfStart != NodeState::ST_NODE_RESTART &&
	m_typeOfStart != NodeState::ST_INITIAL_NODE_RESTART)
    {
      for( Uint32 i = 0; i < c_no_of_buckets; i++)
      {
	if (get_responsible_node(i) == getOwnNodeId())
	{
	  // I'm running this bucket
	  DBUG_PRINT("info",("bucket %u set to true", i));
	  m_active_buckets.set(i);
	  ndbout_c("m_active_buckets.set(%d)", i);
	}
      }
    }
    
    if(!m_active_buckets.isclear())
    {
      NdbNodeBitmask tmp;
      Uint32 bucket = 0;
      while ((bucket = m_active_buckets.find(bucket)) != Bucket_mask::NotFound)
      {
	tmp.set(get_responsible_node(bucket, c_nodes_in_nodegroup_mask));
	bucket++;
      }
      
      ndbassert(tmp.get(getOwnNodeId()));
      m_gcp_complete_rep_count = m_active_buckets.count();
    }
    else
      m_gcp_complete_rep_count = 0; // I contribute 1 gcp complete rep
    
    if(m_typeOfStart == NodeState::ST_INITIAL_START &&
       c_masterNodeId == getOwnNodeId())
    {
      jam();
      createSequence(signal);
      DBUG_VOID_RETURN;
    }//if
    
    if (ERROR_INSERTED(13030))
    {
      ndbout_c("Dont start handover");
      DBUG_VOID_RETURN;
    }
  }//if
  
  if(m_startphase == 100)
  {
    /**
     * Allow API's to connect
     */
    sendSTTORRY(signal);
    DBUG_VOID_RETURN;
  }

  if(m_startphase == 101)
  {
    if (m_typeOfStart == NodeState::ST_NODE_RESTART ||
	m_typeOfStart == NodeState::ST_INITIAL_NODE_RESTART)
    {
      /**
       * Handover code here
       */
      c_startup.m_wait_handover= true;
      check_start_handover(signal);
      DBUG_VOID_RETURN;
    }
  }
  sendSTTORRY(signal);
  
  DBUG_VOID_RETURN;
}

#include <ndb_version.h>

void
Suma::send_dict_lock_req(Signal* signal, Uint32 state)
{
  if (state == DictLockReq::SumaStartMe &&
      !ndbd_suma_dictlock_startme(getNodeInfo(c_masterNodeId).m_version))
  {
    jam();
    goto notsupported;
  }
  else if (state == DictLockReq::SumaHandOver &&
           !ndbd_suma_dictlock_handover(getNodeInfo(c_masterNodeId).m_version))
  {
    jam();
    goto notsupported;
  }

  {
    jam();
    DictLockReq* req = (DictLockReq*)signal->getDataPtrSend();
    req->lockType = state;
    req->userPtr = state;
    req->userRef = reference();
    sendSignal(calcDictBlockRef(c_masterNodeId),
               GSN_DICT_LOCK_REQ, signal, DictLockReq::SignalLength, JBB);
  }
  return;

notsupported:
  DictLockConf* conf = (DictLockConf*)signal->getDataPtrSend();
  conf->userPtr = state;
  execDICT_LOCK_CONF(signal);
}

void
Suma::execDICT_LOCK_CONF(Signal* signal)
{
  jamEntry();

  DictLockConf* conf = (DictLockConf*)signal->getDataPtr();
  Uint32 state = conf->userPtr;

  switch(state){
  case DictLockReq::SumaStartMe:
    jam();
    c_startup.m_restart_server_node_id = 0;
    CRASH_INSERTION(13039);
    send_start_me_req(signal);
    return;
  case DictLockReq::SumaHandOver:
    jam();
    send_handover_req(signal);
    return;
  default:
    jam();
    jamLine(state);
    ndbrequire(false);
  }
}

void
Suma::execDICT_LOCK_REF(Signal* signal)
{
  jamEntry();

  DictLockRef* ref = (DictLockRef*)signal->getDataPtr();
  Uint32 state = ref->userPtr;

  ndbrequire(ref->errorCode == DictLockRef::TooManyRequests);
  signal->theData[0] = SumaContinueB::RETRY_DICT_LOCK;
  signal->theData[1] = state;
  sendSignalWithDelay(reference(), GSN_CONTINUEB, signal, 300, 2);
}

void
Suma::send_dict_unlock_ord(Signal* signal, Uint32 state)
{
  if (state == DictLockReq::SumaStartMe &&
      !ndbd_suma_dictlock_startme(getNodeInfo(c_masterNodeId).m_version))
  {
    jam();
    return;
  }
  else if (state == DictLockReq::SumaHandOver &&
           !ndbd_suma_dictlock_handover(getNodeInfo(c_masterNodeId).m_version))
  {
    jam();
    return;
  }

  jam();
  DictUnlockOrd* ord = (DictUnlockOrd*)signal->getDataPtrSend();
  ord->lockPtr = 0;
  ord->lockType = state;
  ord->senderData = state;
  ord->senderRef = reference();
  sendSignal(calcDictBlockRef(c_masterNodeId),
             GSN_DICT_UNLOCK_ORD, signal, DictUnlockOrd::SignalLength, JBB);
}

void
Suma::send_start_me_req(Signal* signal)
{
  Uint32 nodeId= c_startup.m_restart_server_node_id;
  do {
    nodeId = c_alive_nodes.find(nodeId + 1);
    
    if(nodeId == getOwnNodeId())
      continue;
    if(nodeId == NdbNodeBitmask::NotFound)
    {
      nodeId = 0;
      continue;
    }
    break;
  } while(true);
  

  infoEvent("Suma: asking node %d to recreate subscriptions on me", nodeId);
  c_startup.m_restart_server_node_id= nodeId;
  sendSignal(calcSumaBlockRef(nodeId), 
	     GSN_SUMA_START_ME_REQ, signal, 1, JBB);
}

void
Suma::execSUMA_START_ME_REF(Signal* signal)
{
  const SumaStartMeRef* ref= (SumaStartMeRef*)signal->getDataPtr();

  Uint32 error = ref->errorCode;
  if (error != SumaStartMeRef::Busy && error != SumaStartMeRef::NotStarted)
  {
    jam();
    // for some reason we did not manage to create a subscription
    // on the starting node
    SystemError * const sysErr = (SystemError*)&signal->theData[0];
    sysErr->errorCode = SystemError::CopySubscriptionRef;
    sysErr->errorRef = reference();
    sysErr->data[0] = error;
    sysErr->data[1] = 0;
    sendSignal(NDBCNTR_REF, GSN_SYSTEM_ERROR, signal,
               SystemError::SignalLength, JBB);
    return;
  }

  infoEvent("Suma: node %d refused %d", 
	    c_startup.m_restart_server_node_id, ref->errorCode);

  send_start_me_req(signal);
}

void
Suma::execSUMA_START_ME_CONF(Signal* signal)
{
  infoEvent("Suma: node %d has completed restoring me", 
	    c_startup.m_restart_server_node_id);
  sendSTTORRY(signal);  
  send_dict_unlock_ord(signal, DictLockReq::SumaStartMe);
  c_startup.m_restart_server_node_id= 0;
}

void
Suma::createSequence(Signal* signal)
{
  jam();
  DBUG_ENTER("Suma::createSequence");

  UtilSequenceReq * req = (UtilSequenceReq*)signal->getDataPtrSend();
  
  req->senderData  = RNIL;
  req->sequenceId  = SUMA_SEQUENCE;
  req->requestType = UtilSequenceReq::Create;
  sendSignal(DBUTIL_REF, GSN_UTIL_SEQUENCE_REQ, 
	     signal, UtilSequenceReq::SignalLength, JBB);
  // execUTIL_SEQUENCE_CONF will call createSequenceReply()
  DBUG_VOID_RETURN;
}

void
Suma::createSequenceReply(Signal* signal,
			  UtilSequenceConf * conf,
			  UtilSequenceRef * ref)
{
  jam();

  if (ref != NULL)
  {
    switch ((UtilSequenceRef::ErrorCode)ref->errorCode)
    {
      case UtilSequenceRef::NoSuchSequence:
        ndbrequire(false);
      case UtilSequenceRef::TCError:
      {
        char buf[128];
        BaseString::snprintf(buf, sizeof(buf),
                 "Startup failed during sequence creation. TC error %d",
                 ref->TCErrorCode);
        progError(__LINE__, NDBD_EXIT_RESOURCE_ALLOC_ERROR, buf);
      }
    }
    ndbrequire(false);
  }

  sendSTTORRY(signal);
}

void
Suma::execREAD_NODESCONF(Signal* signal){
  jamEntry();
  ReadNodesConf * const conf = (ReadNodesConf *)signal->getDataPtr();
 
  if(getNodeState().getNodeRestartInProgress())
  {
    c_alive_nodes.assign(NdbNodeBitmask::Size, conf->startedNodes);
    c_alive_nodes.set(getOwnNodeId()); 
  }
  else
  {
    c_alive_nodes.assign(NdbNodeBitmask::Size, conf->startingNodes);
    NdbNodeBitmask tmp;
    tmp.assign(NdbNodeBitmask::Size, conf->startedNodes);
    ndbrequire(tmp.isclear()); // No nodes can be started during SR
  }

  if (DBG_3R)
  {
    for (Uint32 i = 0; i<MAX_NDB_NODES; i++)
    {
      if (c_alive_nodes.get(i))
        ndbout_c("%u c_alive_nodes.set(%u)", __LINE__, i);
    }
  }
  
  c_masterNodeId = conf->masterNodeId;
  
  getNodeGroupMembers(signal);
}

void
Suma::getNodeGroupMembers(Signal* signal)
{
  jam();
  DBUG_ENTER("Suma::getNodeGroupMembers");
  /**
   * Ask DIH for nodeGroupMembers
   */
  CheckNodeGroups * sd = (CheckNodeGroups*)signal->getDataPtrSend();
  sd->blockRef = reference();
  sd->requestType = CheckNodeGroups::GetNodeGroupMembers;
  sd->nodeId = getOwnNodeId();
  sd->senderData = RNIL;
  sendSignal(DBDIH_REF, GSN_CHECKNODEGROUPSREQ, signal,
             CheckNodeGroups::SignalLength, JBB);
  DBUG_VOID_RETURN;
}

static
bool
valid_seq(Uint32 n, Uint32 r, Uint16 dst[])
{
  Uint16 tmp[MAX_REPLICAS];
  for (Uint32 i = 0; i<r; i++)
  {
    tmp[i] = n % r;
    for (Uint32 j = 0; j<i; j++)
      if (tmp[j] == tmp[i])
        return false;
    n /= r;
  }

  /**
   * reverse order for backward compatibility (with 2 replica)
   */
  for (Uint32 i = 0; i<r; i++)
    dst[i] = tmp[r-i-1];

  return true;
}

void
Suma::fix_nodegroup()
{
  Uint32 i, pos= 0;
  
  for (i = 0; i < MAX_NDB_NODES; i++)
  {
    if (c_nodes_in_nodegroup_mask.get(i))
    {
      c_nodesInGroup[pos++] = i;
    }
  }
  
  const Uint32 replicas= c_noNodesInGroup = pos;

  if (replicas)
  {
    Uint32 buckets= 1;
    for(i = 1; i <= replicas; i++)
      buckets *= i;

    Uint32 tot = 0;
    switch(replicas){
    case 1:
      tot = 1;
      break;
    case 2:
      tot = 4; // 2^2
      break;
    case 3:
      tot = 27; // 3^3
      break;
    case 4:
      tot = 256; // 4^4
      break;
      ndbrequire(false);
    }
    Uint32 cnt = 0;
    for (i = 0; i<tot; i++)
    {
      Bucket* ptr= c_buckets + cnt;
      if (valid_seq(i, replicas, ptr->m_nodes))
      {
        jam();
        if (DBG_3R) printf("bucket %u : ", cnt);
        for (Uint32 j = 0; j<replicas; j++)
        {
          ptr->m_nodes[j] = c_nodesInGroup[ptr->m_nodes[j]];
          if (DBG_3R) printf("%u ", ptr->m_nodes[j]);
        }
        if (DBG_3R) printf("\n");
        cnt++;
      }
    }
    ndbrequire(cnt == buckets);
    c_no_of_buckets= buckets;
  }
  else
  {
    jam();
    c_no_of_buckets = 0;
  }
}


void
Suma::execCHECKNODEGROUPSCONF(Signal *signal)
{
  const CheckNodeGroups *sd = (const CheckNodeGroups *)signal->getDataPtrSend();
  DBUG_ENTER("Suma::execCHECKNODEGROUPSCONF");
  jamEntry();

  c_nodeGroup = sd->output;
  c_nodes_in_nodegroup_mask.assign(sd->mask);
  c_noNodesInGroup = c_nodes_in_nodegroup_mask.count();

  fix_nodegroup();

#ifndef DBUG_OFF
  for (Uint32 i = 0; i < c_noNodesInGroup; i++) {
    DBUG_PRINT("exit",("Suma: NodeGroup %u, me %u, "
		       "member[%u] %u",
		       c_nodeGroup, getOwnNodeId(), 
		       i, c_nodesInGroup[i]));
  }
#endif

  c_startup.m_restart_server_node_id = 0;    
  if (m_typeOfStart == NodeState::ST_NODE_RESTART ||
      m_typeOfStart == NodeState::ST_INITIAL_NODE_RESTART)
  {
    jam();
    
    send_dict_lock_req(signal, DictLockReq::SumaStartMe);

    return;
  }

  c_startup.m_restart_server_node_id = 0;    
  sendSTTORRY(signal);

  DBUG_VOID_RETURN;
}

void
Suma::execAPI_START_REP(Signal* signal)
{
  Uint32 nodeId = signal->theData[0];
  c_connected_nodes.set(nodeId);
  
  check_start_handover(signal);
}

void
Suma::check_start_handover(Signal* signal)
{
  if(c_startup.m_wait_handover)
  {
    NodeBitmask tmp;
    tmp.assign(c_connected_nodes);
    tmp.bitAND(c_subscriber_nodes);
    if(!c_subscriber_nodes.equal(tmp))
    {
      return;
    }
    
    c_startup.m_wait_handover= false;

    if (c_no_of_buckets)
    {
      jam();
      send_dict_lock_req(signal, DictLockReq::SumaHandOver);
    }
    else
    {
      jam();
      sendSTTORRY(signal);
    }
  }
}

void
Suma::send_handover_req(Signal* signal)
{
  jam();
  c_startup.m_handover_nodes.assign(c_alive_nodes);
  c_startup.m_handover_nodes.bitAND(c_nodes_in_nodegroup_mask);
  c_startup.m_handover_nodes.clear(getOwnNodeId());
  Uint32 gci= Uint32(m_last_complete_gci >> 32) + 3;
  
  SumaHandoverReq* req= (SumaHandoverReq*)signal->getDataPtrSend();
  char buf[255];
  c_startup.m_handover_nodes.getText(buf);
  infoEvent("Suma: initiate handover with nodes %s GCI: %d",
            buf, gci);

  req->gci = gci;
  req->nodeId = getOwnNodeId();
  
  NodeReceiverGroup rg(SUMA, c_startup.m_handover_nodes);
  sendSignal(rg, GSN_SUMA_HANDOVER_REQ, signal, 
             SumaHandoverReq::SignalLength, JBB);
}

void
Suma::sendSTTORRY(Signal* signal){
  signal->theData[0] = 0;
  signal->theData[3] = 1;
  signal->theData[4] = 3;
  signal->theData[5] = 5;
  signal->theData[6] = 7;
  signal->theData[7] = 100;
  signal->theData[8] = 101;
  signal->theData[9] = 255; // No more start phases from missra
  sendSignal(NDBCNTR_REF, GSN_STTORRY, signal, 10, JBB);
}

void
Suma::execNDB_STTOR(Signal* signal) 
{
  jamEntry();                            
}

void
Suma::execCONTINUEB(Signal* signal){
  jamEntry();
  Uint32 type= signal->theData[0];
  switch(type){
  case SumaContinueB::RELEASE_GCI:
  {
    Uint32 gci_hi = signal->theData[2];
    Uint32 gci_lo = signal->theData[3];
    Uint64 gci = gci_lo | (Uint64(gci_hi) << 32);
    release_gci(signal, signal->theData[1], gci);
    return;
  }
  case SumaContinueB::RESEND_BUCKET:
  {
    Uint32 min_gci_hi = signal->theData[2];
    Uint32 min_gci_lo = signal->theData[5];
    Uint32 last_gci_hi = signal->theData[4];
    Uint32 last_gci_lo = signal->theData[6];
    Uint64 min_gci = min_gci_lo | (Uint64(min_gci_hi) << 32);
    Uint64 last_gci = last_gci_lo | (Uint64(last_gci_hi) << 32);
    resend_bucket(signal, 
		  signal->theData[1], 
		  min_gci,
		  signal->theData[3],
		  last_gci);
    return;
  }
  case SumaContinueB::OUT_OF_BUFFER_RELEASE:
    out_of_buffer_release(signal, signal->theData[1]);
    return;
  case SumaContinueB::API_FAIL_GCI_LIST:
    api_fail_gci_list(signal, signal->theData[1]);
    return;
  case SumaContinueB::API_FAIL_SUBSCRIBER_LIST:
    api_fail_subscriber_list(signal,
                             signal->theData[1]);
    return;
  case SumaContinueB::API_FAIL_SUBSCRIPTION:
    api_fail_subscription(signal);
    return;
  case SumaContinueB::SUB_STOP_REQ:
    sub_stop_req(signal);
    return;
  case SumaContinueB::RETRY_DICT_LOCK:
    jam();
    send_dict_lock_req(signal, signal->theData[1]);
    return;
  }
}

/*****************************************************************************
 * 
 * Node state handling
 *
 *****************************************************************************/

void Suma::execAPI_FAILREQ(Signal* signal) 
{
  jamEntry();
  DBUG_ENTER("Suma::execAPI_FAILREQ");
  Uint32 failedApiNode = signal->theData[0];
  ndbrequire(signal->theData[1] == QMGR_REF); // As callback hard-codes QMGR

  c_connected_nodes.clear(failedApiNode);

  if (c_failedApiNodes.get(failedApiNode))
  {
    jam();
    /* Being handled already, just conf */
    goto CONF;
  }

  if (!c_subscriber_nodes.get(failedApiNode))
  {
    jam();
    /* No Subscribers on that node, no SUMA 
     * specific work to do
     */
    goto BLOCK_CLEANUP;
  }

  c_failedApiNodes.set(failedApiNode);
  c_subscriber_nodes.clear(failedApiNode);
  c_subscriber_per_node[failedApiNode] = 0;
  
  check_start_handover(signal);

  signal->theData[0] = SumaContinueB::API_FAIL_GCI_LIST;
  signal->theData[1] = failedApiNode;
  sendSignal(SUMA_REF, GSN_CONTINUEB, signal, 2, JBB);
  return;

BLOCK_CLEANUP:
  jam();
  api_fail_block_cleanup(signal, failedApiNode);
  DBUG_VOID_RETURN;

CONF:
  jam();
  signal->theData[0] = failedApiNode;
  signal->theData[1] = reference();
  sendSignal(QMGR_REF, GSN_API_FAILCONF, signal, 2, JBB);

  DBUG_VOID_RETURN;
}//execAPI_FAILREQ()

void
Suma::api_fail_block_cleanup_callback(Signal* signal,
                                      Uint32 failedNodeId,
                                      Uint32 elementsCleaned)
{
  jamEntry();

  /* Suma should not have any block level elements
   * to be cleaned (Fragmented send/receive structures etc.)
   * As it only uses Fragmented send/receive locally
   */
  ndbassert(elementsCleaned == 0);

  /* Node failure handling is complete */
  signal->theData[0] = failedNodeId;
  signal->theData[1] = reference();
  sendSignal(QMGR_REF, GSN_API_FAILCONF, signal, 2, JBB);
  c_failedApiNodes.clear(failedNodeId);
}

void
Suma::api_fail_block_cleanup(Signal* signal, Uint32 failedNode)
{
  jam();

  Callback cb = {safe_cast(&Suma::api_fail_block_cleanup_callback),
                 failedNode};
  
  simBlockNodeFailure(signal, failedNode, cb);
}

void
Suma::api_fail_gci_list(Signal* signal, Uint32 nodeId)
{
  jam();

  Ptr<Gcp_record> gcp;
  if (c_gcp_list.first(gcp))
  {
    jam();
    gcp.p->m_subscribers.bitAND(c_subscriber_nodes);

    if (gcp.p->m_subscribers.isclear())
    {
      jam();

      SubGcpCompleteAck* ack = (SubGcpCompleteAck*)signal->getDataPtrSend();
      ack->rep.gci_hi = Uint32(gcp.p->m_gci >> 32);
      ack->rep.gci_lo = Uint32(gcp.p->m_gci);
      ack->rep.senderRef = reference();
      NodeReceiverGroup rg(SUMA, c_nodes_in_nodegroup_mask);
      sendSignal(rg, GSN_SUB_GCP_COMPLETE_ACK, signal,
                 SubGcpCompleteAck::SignalLength, JBB);

      c_gcp_list.release(gcp);

      signal->theData[0] = SumaContinueB::API_FAIL_GCI_LIST;
      signal->theData[1] = nodeId;
      sendSignal(SUMA_REF, GSN_CONTINUEB, signal, 2, JBB);
      return;
    }
  }

  if (ERROR_INSERTED(13023))
  {
    CLEAR_ERROR_INSERT_VALUE;
  }

  signal->theData[0] = SumaContinueB::API_FAIL_SUBSCRIBER_LIST;
  signal->theData[1] = nodeId;
  signal->theData[2] = RNIL; // SubOpPtr
  signal->theData[3] = RNIL; // c_subscribers bucket
  signal->theData[4] = RNIL; // subscriptionId
  signal->theData[5] = RNIL; // SubscriptionKey

  Ptr<SubOpRecord> subOpPtr;
  if (c_subOpPool.seize(subOpPtr))
  {
    signal->theData[2] = subOpPtr.i;
    sendSignal(SUMA_REF, GSN_CONTINUEB, signal, 6, JBB);
  }
  else
  {
    sendSignal(SUMA_REF, GSN_CONTINUEB, signal, 3, JBB);
  }

  return;
}

void
Suma::api_fail_subscriber_list(Signal* signal, Uint32 nodeId)
{
  jam();
  Ptr<SubOpRecord> subOpPtr;
  subOpPtr.i = signal->theData[2];
  if (subOpPtr.i == RNIL)
  {
    if (c_subOpPool.seize(subOpPtr))
    {
      signal->theData[3] = RNIL;
    }
    else
    {
      jam();
      sendSignal(SUMA_REF, GSN_CONTINUEB, signal, 3, JBB);
      return;
    }
  }
  else
  {
    jam();
    c_subOpPool.getPtr(subOpPtr);
  }

  Uint32 bucket = signal->theData[3];
  Uint32 subscriptionId = signal->theData[4];
  Uint32 subscriptionKey = signal->theData[5];

  DLHashTable<Subscription>::Iterator iter;
  if (bucket == RNIL)
  {
    jam();
    c_subscriptions.first(iter);
  }
  else
  {
    jam();

    Subscription key;
    key.m_subscriptionId = subscriptionId;
    key.m_subscriptionKey = subscriptionKey;
    if (c_subscriptions.find(iter.curr, key) == false)
    {
      jam();
      /**
       * We restart from this bucket :-(
       */
      c_subscriptions.next(bucket, iter);
    }
    else
    {
      iter.bucket = bucket;
    }
  }

  if (iter.curr.isNull())
  {
    jam();
    api_fail_block_cleanup(signal, nodeId);
    return;
  }

  subOpPtr.p->m_opType = SubOpRecord::R_API_FAIL_REQ;
  subOpPtr.p->m_subPtrI = iter.curr.i;
  subOpPtr.p->m_senderRef = nodeId;
  subOpPtr.p->m_senderData = iter.bucket;

  LocalDLFifoList<SubOpRecord> list(c_subOpPool, iter.curr.p->m_stop_req);
  bool empty = list.isEmpty();
  list.add(subOpPtr);

  if (empty)
  {
    signal->theData[0] = SumaContinueB::API_FAIL_SUBSCRIPTION;
    signal->theData[1] = subOpPtr.i;
    signal->theData[2] = RNIL;
    sendSignal(SUMA_REF, GSN_CONTINUEB, signal, 3, JBB);
  }
}

void
Suma::api_fail_subscription(Signal* signal)
{
  jam();
  Ptr<SubOpRecord> subOpPtr;
  c_subOpPool.getPtr(subOpPtr, signal->theData[1]);

  Uint32 nodeId = subOpPtr.p->m_senderRef;

  Ptr<Subscription> subPtr;
  c_subscriptionPool.getPtr(subPtr, subOpPtr.p->m_subPtrI);

  Ptr<Subscriber> ptr;
  {
    LocalDLList<Subscriber> list(c_subscriberPool, subPtr.p->m_subscribers);
    if (signal->theData[2] == RNIL)
    {
      jam();
      list.first(ptr);
    }
    else
    {
      jam();
      list.getPtr(ptr, signal->theData[2]);
    }

    for (Uint32 i = 0; i<32 && !ptr.isNull(); i++)
    {
      jam();
      if (refToNode(ptr.p->m_senderRef) == nodeId)
      {
        jam();

        Ptr<Subscriber> tmp = ptr;
        list.next(ptr);
        list.remove(tmp);
        
        /**
         * NOTE: remove before...so we done send UNSUBSCRIBE to self (yuck)
         */
        bool report = subPtr.p->m_options & Subscription::REPORT_SUBSCRIBE;

        send_sub_start_stop_event(signal, tmp, NdbDictionary::Event::_TE_STOP,
                                  report, list);
        
        c_subscriberPool.release(tmp);
      }
      else
      {
        jam();
        list.next(ptr);
      }
    }
  }

  if (!ptr.isNull())
  {
    jam();
    signal->theData[0] = SumaContinueB::API_FAIL_SUBSCRIPTION;
    signal->theData[1] = subOpPtr.i;
    signal->theData[2] = ptr.i;
    sendSignal(SUMA_REF, GSN_CONTINUEB, signal, 3, JBB);
    return;
  }

  // Start potential waiter(s)
  check_remove_queue(signal, subPtr, subOpPtr, true, false);
  check_release_subscription(signal, subPtr);

  // Continue iterating through subscriptions
  DLHashTable<Subscription>::Iterator iter;
  iter.bucket = subOpPtr.p->m_senderData;
  iter.curr = subPtr;

  if (c_subscriptions.next(iter))
  {
    signal->theData[0] = SumaContinueB::API_FAIL_SUBSCRIBER_LIST;
    signal->theData[1] = nodeId;
    signal->theData[2] = subOpPtr.i;
    signal->theData[3] = iter.bucket;
    signal->theData[4] = iter.curr.p->m_subscriptionId; // subscriptionId
    signal->theData[5] = iter.curr.p->m_subscriptionKey; // SubscriptionKey
    sendSignal(SUMA_REF, GSN_CONTINUEB, signal, 6, JBB);
    return;
  }

  c_subOpPool.release(subOpPtr);

  /* Now do block level cleanup */
  api_fail_block_cleanup(signal, nodeId);
}

void
Suma::execNODE_FAILREP(Signal* signal){
  jamEntry();
  DBUG_ENTER("Suma::execNODE_FAILREP");
  ndbassert(signal->getNoOfSections() == 0);

  const NodeFailRep * rep = (NodeFailRep*)signal->getDataPtr();
  NdbNodeBitmask failed; failed.assign(NdbNodeBitmask::Size, rep->theNodes);
  
  if(c_restart.m_ref && failed.get(refToNode(c_restart.m_ref)))
  {
    jam();

    if (c_restart.m_waiting_on_self)
    {
      jam();
      c_restart.m_abort = 1;
    }
    else
    {
      jam();
      Ptr<Subscription> subPtr;
      c_subscriptionPool.getPtr(subPtr, c_restart.m_subPtrI);
      abort_start_me(signal, subPtr, false);
    }
  }

  if (ERROR_INSERTED(13032))
  {
    Uint32 node = c_subscriber_nodes.find(0);
    if (node != NodeBitmask::NotFound)
    {
      ndbout_c("Inserting API_FAILREQ node: %u", node);
      signal->theData[0] = node;
      sendSignal(QMGR_REF, GSN_API_FAILREQ, signal, 1, JBA);
    }
  }
  
  NdbNodeBitmask tmp;
  tmp.assign(c_alive_nodes);
  tmp.bitANDC(failed);

  NdbNodeBitmask takeover_nodes;

  if(c_nodes_in_nodegroup_mask.overlaps(failed))
  {
    for( Uint32 i = 0; i < c_no_of_buckets; i++) 
    {
      if(m_active_buckets.get(i))
	continue;
      else if(m_switchover_buckets.get(i))
      {
	Uint32 state= c_buckets[i].m_state;
	if((state & Bucket::BUCKET_HANDOVER) && 
	   failed.get(get_responsible_node(i)))
	{
	  m_active_buckets.set(i);
	  m_switchover_buckets.clear(i);
	  ndbout_c("aborting handover");
	} 
	else if(state & Bucket::BUCKET_STARTING)
	{
	  progError(__LINE__, NDBD_EXIT_SYSTEM_ERROR, 
		    "Nodefailure during SUMA takeover");
	}
      }
      else if(get_responsible_node(i, tmp) == getOwnNodeId())
      {
	start_resend(signal, i);
      }
    }
  }

  /* Block level cleanup */
  for(unsigned i = 1; i < MAX_NDB_NODES; i++) {
    jam();
    if(failed.get(i)) {
      jam();
      Uint32 elementsCleaned = simBlockNodeFailure(signal, i); // No callback
      ndbassert(elementsCleaned == 0); // As Suma has no remote fragmented signals
      (void) elementsCleaned; // Avoid compiler error
    }//if
  }//for
  
  c_alive_nodes.assign(tmp);
  
  DBUG_VOID_RETURN;
}

void
Suma::execINCL_NODEREQ(Signal* signal){
  jamEntry();
  
  const Uint32 senderRef = signal->theData[0];
  const Uint32 nodeId  = signal->theData[1];

  ndbrequire(!c_alive_nodes.get(nodeId));
  if (c_nodes_in_nodegroup_mask.get(nodeId))
  {
    /**
     *
     * XXX TODO: This should be removed
     *           But, other nodes are (incorrectly) reported as started
     *                even if they're not "started", but only INCL_NODEREQ'ed
     */
    c_alive_nodes.set(nodeId);

    /**
     *
     * Nodes in nodegroup will be "alive" when
     *   sending SUMA_HANDOVER_REQ
     */
  }
  else
  {
    jam();
    c_alive_nodes.set(nodeId);
  }
  
  signal->theData[0] = nodeId;
  signal->theData[1] = reference();
  sendSignal(senderRef, GSN_INCL_NODECONF, signal, 2, JBB);
}

void
Suma::execSIGNAL_DROPPED_REP(Signal* signal){
  jamEntry();
  ndbrequire(false);
}

/********************************************************************
 *
 * Dump state
 *
 */

void
Suma::execDUMP_STATE_ORD(Signal* signal){
  jamEntry();

  Uint32 tCase = signal->theData[0];
#if 0
  if(tCase >= 8000 && tCase <= 8003){
    SubscriptionPtr subPtr;
    c_subscriptions.getPtr(subPtr, g_subPtrI);
    
    Ptr<SyncRecord> syncPtr;
    c_syncPool.getPtr(syncPtr, subPtr.p->m_syncPtrI);

    if(tCase == 8000){
      syncPtr.p->startMeta(signal);
    }
    
    if(tCase == 8001){
      syncPtr.p->startScan(signal);
    }

    if(tCase == 8002){
      syncPtr.p->startTrigger(signal);
    }
    
    if(tCase == 8003){
      subPtr.p->m_subscriptionType = SubCreateReq::SingleTableScan;
      LocalDataBuffer<15> attrs(c_dataBufferPool, syncPtr.p->m_attributeList);
      Uint32 tab = 0;
      Uint32 att[] = { 0, 1, 1 };
      syncPtr.p->m_tableList.append(&tab, 1);
      attrs.append(att, 3);
    }
  }
#endif
  if(tCase == 8004){
    infoEvent("Suma: c_subscriberPool  size: %d free: %d",
	      c_subscriberPool.getSize(),
	      c_subscriberPool.getNoOfFree());

    infoEvent("Suma: c_tablePool  size: %d free: %d",
	      c_tablePool.getSize(),
	      c_tablePool.getNoOfFree());

    infoEvent("Suma: c_subscriptionPool  size: %d free: %d",
	      c_subscriptionPool.getSize(),
	      c_subscriptionPool.getNoOfFree());

    infoEvent("Suma: c_syncPool  size: %d free: %d",
	      c_syncPool.getSize(),
	      c_syncPool.getNoOfFree());

    infoEvent("Suma: c_dataBufferPool  size: %d free: %d",
	      c_dataBufferPool.getSize(),
	      c_dataBufferPool.getNoOfFree());

    infoEvent("Suma: c_subOpPool  size: %d free: %d",
	      c_subOpPool.getSize(),
	      c_subOpPool.getNoOfFree());

#if 0
    infoEvent("Suma: c_dataSubscribers count: %d",
	      count_subscribers(c_dataSubscribers));
    infoEvent("Suma: c_prepDataSubscribers count: %d",
	      count_subscribers(c_prepDataSubscribers));
#endif
  }

  if(tCase == 8005)
  {
    for(Uint32 i = 0; i<c_no_of_buckets; i++)
    {
      Bucket* ptr= c_buckets + i;
      infoEvent("Bucket %d %d%d-%x switch gci: %llu max_acked_gci: %llu max_gci: %llu tail: %d head: %d",
		i, 
		m_active_buckets.get(i),
		m_switchover_buckets.get(i),
		ptr->m_state,
		ptr->m_switchover_gci,
		ptr->m_max_acked_gci,
		ptr->m_buffer_head.m_max_gci,
		ptr->m_buffer_tail,
		ptr->m_buffer_head.m_page_id);
    }
  }  

  if (tCase == 8006)
  {
    SET_ERROR_INSERT_VALUE(13029);
  }

  if (tCase == 8007)
  {
    c_startup.m_restart_server_node_id = MAX_NDB_NODES + 1;
    SET_ERROR_INSERT_VALUE(13029);
  }

  if (tCase == 8008)
  {
    CLEAR_ERROR_INSERT_VALUE;
  }

  if (tCase == 8010)
  {
    char buf1[255], buf2[255];
    c_subscriber_nodes.getText(buf1);
    c_connected_nodes.getText(buf2);
    infoEvent("c_subscriber_nodes: %s", buf1);
    infoEvent("c_connected_nodes: %s", buf2);
  }

  if (tCase == 8009)
  {
    if (ERROR_INSERTED(13030))
    {
      CLEAR_ERROR_INSERT_VALUE;
      sendSTTORRY(signal);
    }
    else
    {
      SET_ERROR_INSERT_VALUE(13030);
    }
    return;
  }

  if (tCase == 8011)
  {
    jam();
    Uint32 bucket = signal->theData[1];
    KeyTable<Table>::Iterator it;
    if (signal->getLength() == 1)
    {
      jam();
      bucket = 0;
      infoEvent("-- Starting dump of subscribers --");
    }

    c_tables.next(bucket, it);
    const Uint32 RT_BREAK = 16;
    for(Uint32 i = 0; i<RT_BREAK || it.bucket == bucket; i++)
    {
      jam();
      if(it.curr.i == RNIL)
      {
        jam();
        infoEvent("-- Ending dump of subscribers --");        
        return;
      }

      infoEvent("Table %u ver %u",
                it.curr.p->m_tableId,
                it.curr.p->m_schemaVersion);

      Uint32 cnt = 0;
      Ptr<Subscription> subPtr;
      LocalDLList<Subscription> subList(c_subscriptionPool,
                                        it.curr.p->m_subscriptions);
      for(subList.first(subPtr); !subPtr.isNull(); subList.next(subPtr))
      {
        infoEvent(" Subcription %u", subPtr.i);
        {
          Ptr<Subscriber> ptr;
          LocalDLList<Subscriber> list(c_subscriberPool,
                                       subPtr.p->m_subscribers);
          for (list.first(ptr); !ptr.isNull(); list.next(ptr), i++)
          {
            jam();
            cnt++;
            infoEvent("  Subscriber [ %x %u %u ]",
                      ptr.p->m_senderRef,
                      ptr.p->m_senderData,
                      subPtr.i);
          }
        }

        {
          Ptr<SubOpRecord> ptr;
          LocalDLFifoList<SubOpRecord> list(c_subOpPool,
                                       subPtr.p->m_create_req);

          for (list.first(ptr); !ptr.isNull(); list.next(ptr), i++)
          {
            jam();
            infoEvent("  create [ %x %u ]",
                      ptr.p->m_senderRef,
                      ptr.p->m_senderData);
          }
        }

        {
          Ptr<SubOpRecord> ptr;
          LocalDLFifoList<SubOpRecord> list(c_subOpPool,
                                       subPtr.p->m_start_req);

          for (list.first(ptr); !ptr.isNull(); list.next(ptr), i++)
          {
            jam();
            infoEvent("  start [ %x %u ]",
                      ptr.p->m_senderRef,
                      ptr.p->m_senderData);
          }
        }

        {
          Ptr<SubOpRecord> ptr;
          LocalDLFifoList<SubOpRecord> list(c_subOpPool,
                                        subPtr.p->m_stop_req);

          for (list.first(ptr); !ptr.isNull(); list.next(ptr), i++)
          {
            jam();
            infoEvent("  stop [ %u %x %u ]",
                      ptr.p->m_opType,
                      ptr.p->m_senderRef,
                      ptr.p->m_senderData);
          }
        }
      }
      infoEvent("Table %u #subscribers %u", it.curr.p->m_tableId, cnt);
      c_tables.next(it);
    }

    signal->theData[0] = tCase;
    signal->theData[1] = it.bucket;
    sendSignalWithDelay(reference(), GSN_DUMP_STATE_ORD, signal, 100, 2);
    return;
  }
}

void Suma::execDBINFO_SCANREQ(Signal *signal)
{
  DbinfoScanReq req= *(DbinfoScanReq*)signal->theData;
  const Ndbinfo::ScanCursor* cursor =
    (Ndbinfo::ScanCursor*)DbinfoScan::getCursorPtr(&req);
  Ndbinfo::Ratelimit rl;

  jamEntry();

  switch(req.tableId){
  case Ndbinfo::POOLS_TABLEID:
  {
    Ndbinfo::pool_entry pools[] =
    {
      { "Subscriber",
        c_subscriberPool.getUsed(),
        c_subscriberPool.getSize(),
        c_subscriberPool.getEntrySize(),
        c_subscriberPool.getUsedHi(),
        { CFG_DB_SUBSCRIBERS,
          CFG_DB_SUBSCRIPTIONS,
          CFG_DB_NO_TABLES,0 }},
      { "Table",
        c_tablePool.getUsed(),
        c_tablePool.getSize(),
        c_tablePool.getEntrySize(),
        c_tablePool.getUsedHi(),
        { CFG_DB_NO_TABLES,0,0,0 }},
      { "Subscription",
        c_subscriptionPool.getUsed(),
        c_subscriptionPool.getSize(),
        c_subscriptionPool.getEntrySize(),
        c_subscriptionPool.getUsedHi(),
        { CFG_DB_SUBSCRIPTIONS,
          CFG_DB_NO_TABLES,0,0 }},
      { "Sync",
        c_syncPool.getUsed(),
        c_syncPool.getSize(),
        c_syncPool.getEntrySize(),
        c_syncPool.getUsedHi(),
        { 0,0,0,0 }},
      { "Data Buffer",
        c_dataBufferPool.getUsed(),
        c_dataBufferPool.getSize(),
        c_dataBufferPool.getEntrySize(),
        c_dataBufferPool.getUsedHi(),
        { CFG_DB_NO_ATTRIBUTES,0,0,0 }},
      { "SubOp",
        c_subOpPool.getUsed(),
        c_subOpPool.getSize(),
        c_subOpPool.getEntrySize(),
        c_subOpPool.getUsedHi(),
        { CFG_DB_SUB_OPERATIONS,0,0,0 }},
      { "Page Chunk",
        c_page_chunk_pool.getUsed(),
        c_page_chunk_pool.getSize(),
        c_page_chunk_pool.getEntrySize(),
        c_page_chunk_pool.getUsedHi(),
        { 0,0,0,0 }},
      { "GCP",
        c_gcp_pool.getUsed(),
        c_gcp_pool.getSize(),
        c_gcp_pool.getEntrySize(),
        c_gcp_pool.getUsedHi(),
        { CFG_DB_API_HEARTBEAT_INTERVAL,
          CFG_DB_GCP_INTERVAL,0,0 }},
      { NULL, 0,0,0,0, { 0,0,0,0 }}
    };

    const size_t num_config_params =
      sizeof(pools[0].config_params) / sizeof(pools[0].config_params[0]);
    Uint32 pool = cursor->data[0];
    BlockNumber bn = blockToMain(number());
    while(pools[pool].poolname)
    {
      jam();
      Ndbinfo::Row row(signal, req);
      row.write_uint32(getOwnNodeId());
      row.write_uint32(bn);           // block number
      row.write_uint32(instance());   // block instance
      row.write_string(pools[pool].poolname);
      row.write_uint64(pools[pool].used);
      row.write_uint64(pools[pool].total);
      row.write_uint64(pools[pool].used_hi);
      row.write_uint64(pools[pool].entry_size);
      for (size_t i = 0; i < num_config_params; i++)
        row.write_uint32(pools[pool].config_params[i]);
      ndbinfo_send_row(signal, req, row, rl);
      pool++;
      if (rl.need_break(req))
      {
        jam();
        ndbinfo_send_scan_break(signal, req, rl, pool);
        return;
      }
    }
    break;
  }
  default:
    break;
  }

  ndbinfo_send_scan_conf(signal, req, rl);
}

/*************************************************************
 *
 * Creation of subscription id's
 *
 ************************************************************/

void 
Suma::execCREATE_SUBID_REQ(Signal* signal) 
{
  jamEntry();
  DBUG_ENTER("Suma::execCREATE_SUBID_REQ");
  ndbassert(signal->getNoOfSections() == 0);
  CRASH_INSERTION(13001);

  CreateSubscriptionIdReq const * req =
    (CreateSubscriptionIdReq*)signal->getDataPtr();
  SubscriberPtr subbPtr;
  if(!c_subscriberPool.seize(subbPtr)){
    jam();
    sendSubIdRef(signal, req->senderRef, req->senderData, 1412);
    DBUG_VOID_RETURN;
  }
  DBUG_PRINT("info",("c_subscriberPool  size: %d free: %d",
		     c_subscriberPool.getSize(),
		     c_subscriberPool.getNoOfFree()));

  subbPtr.p->m_senderRef  = req->senderRef; 
  subbPtr.p->m_senderData = req->senderData;

  UtilSequenceReq * utilReq = (UtilSequenceReq*)signal->getDataPtrSend();
  utilReq->senderData  = subbPtr.i;
  utilReq->sequenceId  = SUMA_SEQUENCE;
  utilReq->requestType = UtilSequenceReq::NextVal;
  sendSignal(DBUTIL_REF, GSN_UTIL_SEQUENCE_REQ, 
	     signal, UtilSequenceReq::SignalLength, JBB);

  DBUG_VOID_RETURN;
}

void
Suma::execUTIL_SEQUENCE_CONF(Signal* signal)
{
  jamEntry();
  DBUG_ENTER("Suma::execUTIL_SEQUENCE_CONF");
  ndbassert(signal->getNoOfSections() == 0);
  CRASH_INSERTION(13002);

  UtilSequenceConf * conf = (UtilSequenceConf*)signal->getDataPtr();
  if(conf->requestType == UtilSequenceReq::Create) {
    jam();
    createSequenceReply(signal, conf, NULL);
    DBUG_VOID_RETURN;
  }

  Uint64 subId;
  memcpy(&subId,conf->sequenceValue,8);
  SubscriberPtr subbPtr;
  c_subscriberPool.getPtr(subbPtr,conf->senderData);

  CreateSubscriptionIdConf * subconf = (CreateSubscriptionIdConf*)conf;
  subconf->senderRef      = reference();
  subconf->senderData     = subbPtr.p->m_senderData;
  subconf->subscriptionId = (Uint32)subId;
  subconf->subscriptionKey =(getOwnNodeId() << 16) | (Uint32)(subId & 0xFFFF);
  
  sendSignal(subbPtr.p->m_senderRef, GSN_CREATE_SUBID_CONF, signal,
	     CreateSubscriptionIdConf::SignalLength, JBB);

  c_subscriberPool.release(subbPtr);
  DBUG_PRINT("info",("c_subscriberPool  size: %d free: %d",
		     c_subscriberPool.getSize(),
		     c_subscriberPool.getNoOfFree()));
  DBUG_VOID_RETURN;
}

void
Suma::execUTIL_SEQUENCE_REF(Signal* signal)
{
  jamEntry();
  DBUG_ENTER("Suma::execUTIL_SEQUENCE_REF");
  ndbassert(signal->getNoOfSections() == 0);
  UtilSequenceRef * ref = (UtilSequenceRef*)signal->getDataPtr();
  Uint32 err= ref->errorCode;

  if(ref->requestType == UtilSequenceReq::Create) {
    jam();
    createSequenceReply(signal, NULL, ref);
    DBUG_VOID_RETURN;
  }

  Uint32 subData = ref->senderData;

  SubscriberPtr subbPtr;
  c_subscriberPool.getPtr(subbPtr,subData);
  if (err == UtilSequenceRef::TCError)
  {
    jam();
    err = ref->TCErrorCode;
  }
  sendSubIdRef(signal, subbPtr.p->m_senderRef, subbPtr.p->m_senderData, err);
  c_subscriberPool.release(subbPtr);
  DBUG_PRINT("info",("c_subscriberPool  size: %d free: %d",
		     c_subscriberPool.getSize(),
		     c_subscriberPool.getNoOfFree()));
  DBUG_VOID_RETURN;
}//execUTIL_SEQUENCE_REF()


void
Suma::sendSubIdRef(Signal* signal,
			      Uint32 senderRef, Uint32 senderData, Uint32 errCode)
{
  jam();
  DBUG_ENTER("Suma::sendSubIdRef");
  CreateSubscriptionIdRef  * ref = 
    (CreateSubscriptionIdRef *)signal->getDataPtrSend();

  ref->senderRef  = reference();
  ref->senderData = senderData;
  ref->errorCode  = errCode;
  sendSignal(senderRef, 
	     GSN_CREATE_SUBID_REF,
	     signal, 
	     CreateSubscriptionIdRef::SignalLength,
	     JBB);
  
  DBUG_VOID_RETURN;
}

/**********************************************************
 * Suma participant interface
 *
 * Creation of subscriptions
 */
void
Suma::execSUB_CREATE_REQ(Signal* signal)
{
  jamEntry();                            
  DBUG_ENTER("Suma::execSUB_CREATE_REQ");
  ndbassert(signal->getNoOfSections() == 0);
  CRASH_INSERTION(13003);

  const SubCreateReq req = *(SubCreateReq*)signal->getDataPtr();    
  
  const Uint32 senderRef  = req.senderRef;
  const Uint32 senderData = req.senderData;
  const Uint32 subId   = req.subscriptionId;
  const Uint32 subKey  = req.subscriptionKey;
  const Uint32 type    = req.subscriptionType & SubCreateReq::RemoveFlags;
  const Uint32 flags   = req.subscriptionType & SubCreateReq::GetFlags;
  const Uint32 reportAll = (flags & SubCreateReq::ReportAll) ?
    Subscription::REPORT_ALL : 0;
  const Uint32 reportSubscribe = (flags & SubCreateReq::ReportSubscribe) ?
    Subscription::REPORT_SUBSCRIBE : 0;
  const Uint32 noReportDDL = (flags & SubCreateReq::NoReportDDL) ?
    Subscription::NO_REPORT_DDL : 0;
  const Uint32 tableId = req.tableId;
  const Uint32 schemaTransId = req.schemaTransId;

  bool subDropped = req.subscriptionType & SubCreateReq::NR_Sub_Dropped;

  /**
   * This 2 options are only allowed during NR
   */
  if (subDropped)
  {
    ndbrequire(refToNode(senderRef) == c_startup.m_restart_server_node_id);
  }

  Subscription key;
  key.m_subscriptionId  = subId;
  key.m_subscriptionKey = subKey;

  DBUG_PRINT("enter",("key.m_subscriptionId: %u, key.m_subscriptionKey: %u",
		      key.m_subscriptionId, key.m_subscriptionKey));

  SubscriptionPtr subPtr;

  bool found = c_subscriptions.find(subPtr, key);

  if (c_startup.m_restart_server_node_id == RNIL)
  {
    jam();

    /**
     * We havent started syncing yet
     */
    sendSubCreateRef(signal, senderRef, senderData,
                     SubCreateRef::NotStarted);
    return;
  }

  CRASH_INSERTION2(13040, c_startup.m_restart_server_node_id != RNIL);
  CRASH_INSERTION(13041);
  
  bool allowDup = true; //c_startup.m_restart_server_node_id;

  if (found && !allowDup)
  {
    jam();
    sendSubCreateRef(signal, senderRef, senderData,
                     SubCreateRef::SubscriptionAlreadyExist);
    return;
  }

  if (found == false)
  {
    jam();
    if(!c_subscriptions.seize(subPtr))
    {
      jam();
      sendSubCreateRef(signal, senderRef, senderData,
                       SubCreateRef::OutOfSubscriptionRecords);
      return;
    }

    new (subPtr.p) Subscription();
    subPtr.p->m_seq_no           = c_current_seq;
    subPtr.p->m_subscriptionId   = subId;
    subPtr.p->m_subscriptionKey  = subKey;
    subPtr.p->m_subscriptionType = type;
    subPtr.p->m_tableId          = tableId;
    subPtr.p->m_table_ptrI       = RNIL;
    subPtr.p->m_state            = Subscription::UNDEFINED;
    subPtr.p->m_trigger_state    =  Subscription::T_UNDEFINED;
    subPtr.p->m_triggers[0]      = ILLEGAL_TRIGGER_ID;
    subPtr.p->m_triggers[1]      = ILLEGAL_TRIGGER_ID;
    subPtr.p->m_triggers[2]      = ILLEGAL_TRIGGER_ID;
    subPtr.p->m_errorCode        = 0;
    subPtr.p->m_options          = reportSubscribe | reportAll | noReportDDL;
    subPtr.p->m_schemaTransId    = schemaTransId;
  }

  Ptr<SubOpRecord> subOpPtr;
  LocalDLFifoList<SubOpRecord> subOpList(c_subOpPool, subPtr.p->m_create_req);
  if ((ERROR_INSERTED(13044) && found == false) ||
      subOpList.seize(subOpPtr) == false)
  {
    jam();
    if (found == false)
    {
      jam();
      if (ERROR_INSERTED(13044))
      {
        CLEAR_ERROR_INSERT_VALUE;
      }
      c_subscriptionPool.release(subPtr); // not yet in hash
    }
    sendSubCreateRef(signal, senderRef, senderData,
                     SubCreateRef::OutOfTableRecords);
    return;
  }

  subOpPtr.p->m_senderRef = senderRef;
  subOpPtr.p->m_senderData = senderData;

  if (subDropped)
  {
    jam();
    subPtr.p->m_options |= Subscription::MARKED_DROPPED;
  }

  TablePtr tabPtr;
  if (found)
  {
    jam();
    c_tablePool.getPtr(tabPtr, subPtr.p->m_table_ptrI);
  }
  else if (c_tables.find(tabPtr, tableId))
  {
    jam();
  }
  else
  {
    jam();
    if (ERROR_INSERTED(13045) || c_tablePool.seize(tabPtr) == false)
    {
      jam();
      if (ERROR_INSERTED(13045))
      {
        CLEAR_ERROR_INSERT_VALUE;
      }

      subOpList.release(subOpPtr);
      c_subscriptionPool.release(subPtr); // not yet in hash
      sendSubCreateRef(signal, senderRef, senderData,
                       SubCreateRef::OutOfTableRecords);
      return;
    }

    new (tabPtr.p) Table;
    tabPtr.p->m_tableId= tableId;
    tabPtr.p->m_ptrI= tabPtr.i;
    tabPtr.p->m_error = 0;
    tabPtr.p->m_schemaVersion = RNIL;
    tabPtr.p->m_state = Table::UNDEFINED;
    tabPtr.p->m_schemaTransId = schemaTransId;
    c_tables.add(tabPtr);
  }

  if (found == false)
  {
    jam();
    c_subscriptions.add(subPtr);
    LocalDLList<Subscription> list(c_subscriptionPool,
                                   tabPtr.p->m_subscriptions);
    list.add(subPtr);
    subPtr.p->m_table_ptrI = tabPtr.i;
  }

  switch(tabPtr.p->m_state){
  case Table::DEFINED:{
    jam();
    // Send conf
    subOpList.release(subOpPtr);
    subPtr.p->m_state = Subscription::DEFINED;
    SubCreateConf * const conf = (SubCreateConf*)signal->getDataPtrSend();
    conf->senderRef  = reference();
    conf->senderData = senderData;
    sendSignal(senderRef, GSN_SUB_CREATE_CONF, signal,
               SubCreateConf::SignalLength, JBB);
    return;
  }
  case Table::UNDEFINED:{
    jam();
    tabPtr.p->m_state = Table::DEFINING;
    subPtr.p->m_state = Subscription::DEFINING;

    if (ERROR_INSERTED(13031))
    {
      jam();
      CLEAR_ERROR_INSERT_VALUE;
      GetTabInfoRef* ref = (GetTabInfoRef*)signal->getDataPtrSend();
      ref->tableId = tableId;
      ref->senderData = tabPtr.i;
      ref->errorCode = GetTabInfoRef::TableNotDefined;
      sendSignal(reference(), GSN_GET_TABINFOREF, signal,
                 GetTabInfoRef::SignalLength, JBB);
      return;
    }

    GetTabInfoReq * req = (GetTabInfoReq *)signal->getDataPtrSend();
    req->senderRef = reference();
    req->senderData = tabPtr.i;
    req->requestType =
      GetTabInfoReq::RequestById | GetTabInfoReq::LongSignalConf;
    req->tableId = tableId;
    req->schemaTransId = schemaTransId;

    sendSignal(DBDICT_REF, GSN_GET_TABINFOREQ, signal,
               GetTabInfoReq::SignalLength, JBB);
    return;
  }
  case Table::DEFINING:
  {
    jam();
    /**
     * just wait for completion
     */
    subPtr.p->m_state = Subscription::DEFINING;
    return;
  }
  case Table::DROPPED:
  {
    subOpList.release(subOpPtr);

    {
      LocalDLList<Subscription> list(c_subscriptionPool,
                                     tabPtr.p->m_subscriptions);
      list.remove(subPtr);
    }
    c_subscriptions.release(subPtr);

    sendSubCreateRef(signal, senderRef, senderData,
                     SubCreateRef::TableDropped);
    return;
  }
  }

  ndbrequire(false);
}

void
Suma::sendSubCreateRef(Signal* signal, Uint32 retRef, Uint32 data,
                       Uint32 errCode)
{
  jam();
  SubCreateRef * ref = (SubCreateRef *)signal->getDataPtrSend();
  ref->errorCode  = errCode;
  ref->senderData = data;
  sendSignal(retRef, GSN_SUB_CREATE_REF, signal,
  	     SubCreateRef::SignalLength, JBB);
  return;
}

/**********************************************************
 *
 * Setting upp trigger for subscription
 *
 */

void 
Suma::execSUB_SYNC_REQ(Signal* signal)
{
  jamEntry();

  CRASH_INSERTION(13004);

  SubSyncReq * const req = (SubSyncReq*)signal->getDataPtr();

  SubscriptionPtr subPtr;
  Subscription key; 
  key.m_subscriptionId = req->subscriptionId;
  key.m_subscriptionKey = req->subscriptionKey;

  SectionHandle handle(this, signal);
  if(!c_subscriptions.find(subPtr, key))
  {
    jam();
    releaseSections(handle);
    sendSubSyncRef(signal, 1407);
    return;
  }

<<<<<<< HEAD
=======
  SubscriptionData::Part part = (SubscriptionData::Part)req->part;
  (void)part; // TODO check for valid part

>>>>>>> 0a2d23dc
  Ptr<SyncRecord> syncPtr;
  LocalDLList<SyncRecord> list(c_syncPool, subPtr.p->m_syncRecords);
  if(!list.seize(syncPtr))
  {
    jam();
    releaseSections(handle);
    sendSubSyncRef(signal, 1416);
    return;
  }
  
  new (syncPtr.p) Ptr<SyncRecord>;
  syncPtr.p->m_senderRef        = req->senderRef;
  syncPtr.p->m_senderData       = req->senderData;
  syncPtr.p->m_subscriptionPtrI = subPtr.i;
  syncPtr.p->ptrI               = syncPtr.i;
  syncPtr.p->m_error            = 0;
  syncPtr.p->m_requestInfo      = req->requestInfo;
  syncPtr.p->m_frag_cnt         = req->fragCount;
  syncPtr.p->m_tableId          = subPtr.p->m_tableId;

  {
    jam();
    if(handle.m_cnt > 0)
    {
      SegmentedSectionPtr ptr;
      handle.getSection(ptr, SubSyncReq::ATTRIBUTE_LIST);
      LocalDataBuffer<15> attrBuf(c_dataBufferPool, syncPtr.p->m_attributeList);
      append(attrBuf, ptr, getSectionSegmentPool());
      releaseSections(handle);
    }
  }

  /**
   * We need to gather fragment info
   */
  {
    jam();
    DihScanTabReq* req = (DihScanTabReq*)signal->getDataPtrSend();
    req->senderRef = reference();
    req->senderData = syncPtr.i;
    req->tableId = subPtr.p->m_tableId;
    req->schemaTransId = subPtr.p->m_schemaTransId;
    sendSignal(DBDIH_REF, GSN_DIH_SCAN_TAB_REQ, signal,
               DihScanTabReq::SignalLength, JBB);
  }
}

void
Suma::sendSubSyncRef(Signal* signal, Uint32 errCode){
  jam();
  SubSyncRef * ref= (SubSyncRef *)signal->getDataPtrSend();
  ref->errorCode = errCode;
  sendSignal(signal->getSendersBlockRef(), 
	     GSN_SUB_SYNC_REF, 
	     signal, 
	     SubSyncRef::SignalLength,
	     JBB);
  return;
}

void
Suma::execDIH_SCAN_TAB_REF(Signal* signal)
{
  jamEntry();
  DBUG_ENTER("Suma::execDI_FCOUNTREF");
  DihScanTabRef * ref = (DihScanTabRef*)signal->getDataPtr();
  switch ((DihScanTabRef::ErrorCode) ref->error)
  {
  case DihScanTabRef::ErroneousTableState:
    jam();
    if (ref->tableStatus == Dbdih::TabRecord::TS_CREATING)
    {
      const Uint32 tableId = ref->tableId;
      const Uint32 synPtrI = ref->senderData;
      const Uint32 schemaTransId = ref->schemaTransId;
      DihScanTabReq * req = (DihScanTabReq*)signal->getDataPtrSend();

      req->senderData = synPtrI;
      req->senderRef = reference();
      req->tableId = tableId;
      req->schemaTransId = schemaTransId;
      sendSignalWithDelay(DBDIH_REF, GSN_DIH_SCAN_TAB_REQ, signal,
                          DihScanTabReq::SignalLength,
                          DihScanTabReq::RetryInterval);
      DBUG_VOID_RETURN;
    }
    ndbrequire(false);
  default:
    ndbrequire(false);
  }

  DBUG_VOID_RETURN;
}

void
Suma::execDIH_SCAN_TAB_CONF(Signal* signal)
{
  jamEntry();
  DBUG_ENTER("Suma::execDI_FCOUNTCONF");
  ndbassert(signal->getNoOfSections() == 0);
  DihScanTabConf * conf = (DihScanTabConf*)signal->getDataPtr();
  const Uint32 tableId = conf->tableId;
  const Uint32 fragCount = conf->fragmentCount;
  const Uint32 scanCookie = conf->scanCookie;

  Ptr<SyncRecord> ptr;
  c_syncPool.getPtr(ptr, conf->senderData);

  LocalDataBuffer<15> fragBuf(c_dataBufferPool, ptr.p->m_fragments);
  ndbrequire(fragBuf.getSize() == 0);

  ndbassert(fragCount >= ptr.p->m_frag_cnt);
  if (ptr.p->m_frag_cnt == 0)
  {
    jam();
    ptr.p->m_frag_cnt = fragCount;
  }
  ptr.p->m_scan_cookie = scanCookie;

  DihScanGetNodesReq* req = (DihScanGetNodesReq*)signal->getDataPtrSend();
  req->senderRef = reference();
  req->senderData = ptr.i;
  req->tableId = tableId;
  req->fragId = 0;
  req->scanCookie = scanCookie;
  sendSignal(DBDIH_REF, GSN_DIH_SCAN_GET_NODES_REQ, signal,
             DihScanGetNodesReq::SignalLength, JBB);

  DBUG_VOID_RETURN;
}

void
Suma::execDIH_SCAN_GET_NODES_CONF(Signal* signal)
{
  jamEntry();
  DBUG_ENTER("Suma::execDIGETPRIMCONF");
  ndbassert(signal->getNoOfSections() == 0);

  DihScanGetNodesConf* conf = (DihScanGetNodesConf*)signal->getDataPtr();
  const Uint32 nodeCount = conf->count;
  const Uint32 tableId = conf->tableId;
  const Uint32 fragNo = conf->fragId;

  ndbrequire(nodeCount > 0 && nodeCount <= MAX_REPLICAS);

  Ptr<SyncRecord> ptr;
  c_syncPool.getPtr(ptr, conf->senderData);

  {
    LocalDataBuffer<15> fragBuf(c_dataBufferPool, ptr.p->m_fragments);

    /**
     * Add primary node for fragment to list
     */
    FragmentDescriptor fd;
    fd.m_fragDesc.m_nodeId = conf->nodes[0];
    fd.m_fragDesc.m_fragmentNo = fragNo;
    fd.m_fragDesc.m_lqhInstanceKey = conf->instanceKey;
    signal->theData[2] = fd.m_dummy;
    fragBuf.append(&signal->theData[2], 1);
  }

  const Uint32 nextFrag = fragNo + 1;
  if(nextFrag == ptr.p->m_frag_cnt)
  {
    jam();

    ptr.p->startScan(signal);
    return;
  }

  DihScanGetNodesReq* req = (DihScanGetNodesReq*)signal->getDataPtrSend();
  req->senderRef = reference();
  req->senderData = ptr.i;
  req->tableId = tableId;
  req->fragId = nextFrag;
  req->scanCookie = ptr.p->m_scan_cookie;
  sendSignal(DBDIH_REF, GSN_DIH_SCAN_GET_NODES_REQ, signal,
             DihScanGetNodesReq::SignalLength, JBB);

  DBUG_VOID_RETURN;
}

/**********************************************************
 * Dict interface
 */

/*************************************************************************
 *
 *
 */
void
Suma::execGET_TABINFOREF(Signal* signal){
  jamEntry();
  GetTabInfoRef* ref = (GetTabInfoRef*)signal->getDataPtr();
  Uint32 tableId = ref->tableId;
  Uint32 senderData = ref->senderData;
  Uint32 schemaTransId = ref->schemaTransId;
  GetTabInfoRef::ErrorCode errorCode =
    (GetTabInfoRef::ErrorCode) ref->errorCode;
  int do_resend_request = 0;
  TablePtr tabPtr;
  c_tablePool.getPtr(tabPtr, senderData);
  switch (errorCode)
  {
  case GetTabInfoRef::TableNotDefined:
    // wrong state
    break;
  case GetTabInfoRef::InvalidTableId:
    // no such table
    break;
  case GetTabInfoRef::Busy:
    do_resend_request = 1;
    break;
  case GetTabInfoRef::NoFetchByName:
    jam();
  case GetTabInfoRef::TableNameTooLong:
    jam();
    ndbrequire(false);
  }
  if (do_resend_request)
  {
    GetTabInfoReq * req = (GetTabInfoReq *)signal->getDataPtrSend();
    req->senderRef = reference();
    req->senderData = senderData;
    req->requestType =
      GetTabInfoReq::RequestById | GetTabInfoReq::LongSignalConf;
    req->tableId = tableId;
    req->schemaTransId = schemaTransId;
    sendSignalWithDelay(DBDICT_REF, GSN_GET_TABINFOREQ, signal,
                        30, GetTabInfoReq::SignalLength);
    return;
  }

  LocalDLList<Subscription> subList(c_subscriptionPool,
                                    tabPtr.p->m_subscriptions);
  Ptr<Subscription> subPtr;
  bool empty = subList.isEmpty();
  for(subList.first(subPtr); !subPtr.isNull();)
  {
    jam();
    Ptr<SubOpRecord> ptr;
    LocalDLFifoList<SubOpRecord> list(c_subOpPool, subPtr.p->m_create_req);
    for (list.first(ptr); !ptr.isNull(); )
    {
      jam();
      sendSubCreateRef(signal,
                       ptr.p->m_senderRef,
                       ptr.p->m_senderData,
                       SubCreateRef::TableDropped);

      Ptr<SubOpRecord> tmp0 = ptr;
      list.next(ptr);
      list.release(tmp0);
    }
    Ptr<Subscription> tmp1 = subPtr;
    subList.next(subPtr);
    c_subscriptions.remove(tmp1);
    subList.release(tmp1);
  }

  c_tables.release(tabPtr);
  ndbassert(!empty);
}

void
Suma::execGET_TABINFO_CONF(Signal* signal){
  jamEntry();

  CRASH_INSERTION(13006);

  if(!assembleFragments(signal)){
    return;
  }
  
  SectionHandle handle(this, signal);
  GetTabInfoConf* conf = (GetTabInfoConf*)signal->getDataPtr();
  TablePtr tabPtr;
  c_tablePool.getPtr(tabPtr, conf->senderData);
  SegmentedSectionPtr ptr;
  handle.getSection(ptr, GetTabInfoConf::DICT_TAB_INFO);
  ndbrequire(tabPtr.p->parseTable(ptr, *this));
  releaseSections(handle);

  tabPtr.p->m_state = Table::DEFINED;

  LocalDLList<Subscription> subList(c_subscriptionPool,
                                    tabPtr.p->m_subscriptions);
  Ptr<Subscription> subPtr;
  bool empty = subList.isEmpty();
  for(subList.first(subPtr); !subPtr.isNull(); subList.next(subPtr))
  {
    jam();
    subPtr.p->m_state = Subscription::DEFINED;

    Ptr<SubOpRecord> ptr;
    LocalDLFifoList<SubOpRecord> list(c_subOpPool, subPtr.p->m_create_req);
    for (list.first(ptr); !ptr.isNull();)
    {
      jam();
      SubCreateConf * const conf = (SubCreateConf*)signal->getDataPtrSend();
      conf->senderRef  = reference();
      conf->senderData = ptr.p->m_senderData;
      sendSignal(ptr.p->m_senderRef, GSN_SUB_CREATE_CONF, signal,
                 SubCreateConf::SignalLength, JBB);

      Ptr<SubOpRecord> tmp = ptr;
      list.next(ptr);
      list.release(tmp);
    }
  }

  ndbassert(!empty);
}

bool
Suma::Table::parseTable(SegmentedSectionPtr ptr,
			Suma &suma)
{
  DBUG_ENTER("Suma::Table::parseTable");
  
  SimplePropertiesSectionReader it(ptr, suma.getSectionSegmentPool());
  
  SimpleProperties::UnpackStatus s;
  DictTabInfo::Table tableDesc; tableDesc.init();
  s = SimpleProperties::unpack(it, &tableDesc, 
			       DictTabInfo::TableMapping, 
			       DictTabInfo::TableMappingSize, 
			       true, true);

  jamBlock(&suma);
  suma.suma_ndbrequire(s == SimpleProperties::Break);

  /**
   * Initialize table object
   */
  m_noOfAttributes = tableDesc.NoOfAttributes;
  m_schemaVersion = tableDesc.TableVersion;
  
  DBUG_RETURN(true);
}

/**********************************************************
 *
 * Scan interface
 *
 */

void
Suma::SyncRecord::startScan(Signal* signal)
{
  jam();
  DBUG_ENTER("Suma::SyncRecord::startScan");
  
  /**
   * Get fraginfo
   */
  m_currentFragment = 0;
  nextScan(signal);
  DBUG_VOID_RETURN;
}

bool
Suma::SyncRecord::getNextFragment(TablePtr * tab, 
                                  FragmentDescriptor * fd)
{
  jam();
  SubscriptionPtr subPtr;
  suma.c_subscriptions.getPtr(subPtr, m_subscriptionPtrI);
  DataBuffer<15>::DataBufferIterator fragIt;
  
  TablePtr tabPtr;
  suma.c_tablePool.getPtr(tabPtr, subPtr.p->m_table_ptrI);
  LocalDataBuffer<15> fragBuf(suma.c_dataBufferPool,  m_fragments);
    
  fragBuf.position(fragIt, m_currentFragment);
  for(; !fragIt.curr.isNull(); fragBuf.next(fragIt), m_currentFragment++)
  {
    FragmentDescriptor tmp;
    tmp.m_dummy = * fragIt.data;
    if(tmp.m_fragDesc.m_nodeId == suma.getOwnNodeId()){
      * fd = tmp;
      * tab = tabPtr;
      return true;
    }
  }
  m_currentFragment = 0;
  return false;
}

void
Suma::SyncRecord::nextScan(Signal* signal)
{
  jam();
  DBUG_ENTER("Suma::SyncRecord::nextScan");
  TablePtr tabPtr;
  FragmentDescriptor fd;
  SubscriptionPtr subPtr;
  if(!getNextFragment(&tabPtr, &fd)){
    jam();
    completeScan(signal);
    DBUG_VOID_RETURN;
  }

  suma.c_subscriptions.getPtr(subPtr, m_subscriptionPtrI);
 
  DataBuffer<15>::Head head = m_attributeList;
  LocalDataBuffer<15> attrBuf(suma.c_dataBufferPool, head);

  Uint32 instanceKey = fd.m_fragDesc.m_lqhInstanceKey;
  BlockReference lqhRef = numberToRef(DBLQH, instanceKey, suma.getOwnNodeId());
  
  ScanFragReq * req = (ScanFragReq *)signal->getDataPtrSend();
  const Uint32 parallelism = 16;
  const Uint32 attrLen = 5 + attrBuf.getSize();

  req->senderData = ptrI;
  req->resultRef = suma.reference();
  req->tableId = tabPtr.p->m_tableId;
  req->requestInfo = 0;
  req->savePointId = 0;
  ScanFragReq::setLockMode(req->requestInfo, 0);
  ScanFragReq::setHoldLockFlag(req->requestInfo, 1);
  ScanFragReq::setKeyinfoFlag(req->requestInfo, 0);
  ScanFragReq::setAttrLen(req->requestInfo, attrLen);
  if (m_requestInfo & SubSyncReq::LM_Exclusive)
  {
    ScanFragReq::setLockMode(req->requestInfo, 1);
    ScanFragReq::setHoldLockFlag(req->requestInfo, 1);
    ScanFragReq::setKeyinfoFlag(req->requestInfo, 1);
  }

  if (m_requestInfo & SubSyncReq::Reorg)
  {
    ScanFragReq::setReorgFlag(req->requestInfo, ScanFragReq::REORG_MOVED);
  }

  req->fragmentNoKeyLen = fd.m_fragDesc.m_fragmentNo;
  req->schemaVersion = tabPtr.p->m_schemaVersion;
  req->transId1 = 0;
  req->transId2 = (SUMA << 20) + (suma.getOwnNodeId() << 8);
  req->clientOpPtr = (ptrI << 16);
  req->batch_size_rows= parallelism;

  req->batch_size_bytes= 0;
  suma.sendSignal(lqhRef, GSN_SCAN_FRAGREQ, signal, 
		  ScanFragReq::SignalLength, JBB);
  
  signal->theData[0] = ptrI;
  signal->theData[1] = 0;
  signal->theData[2] = (SUMA << 20) + (suma.getOwnNodeId() << 8);
  
  // Return all
  signal->theData[3] = attrBuf.getSize();
  signal->theData[4] = 0;
  signal->theData[5] = 0;
  signal->theData[6] = 0;
  signal->theData[7] = 0;
  
  Uint32 dataPos = 8;
  DataBuffer<15>::DataBufferIterator it;
  for(attrBuf.first(it); !it.curr.isNull(); attrBuf.next(it)){
    AttributeHeader::init(&signal->theData[dataPos++], * it.data, 0);
    if(dataPos == 25){
      suma.sendSignal(lqhRef, GSN_ATTRINFO, signal, 25, JBB);
      dataPos = 3;
    }
  }
  if(dataPos != 3){
    suma.sendSignal(lqhRef, GSN_ATTRINFO, signal, dataPos, JBB);
  }
  
  m_currentNoOfAttributes = attrBuf.getSize();        

  DBUG_VOID_RETURN;
}


void
Suma::execSCAN_FRAGREF(Signal* signal){
  jamEntry();

//  ScanFragRef * const ref = (ScanFragRef*)signal->getDataPtr();
  ndbrequire(false);
}

void
Suma::execSCAN_FRAGCONF(Signal* signal){
  jamEntry();
  DBUG_ENTER("Suma::execSCAN_FRAGCONF");
  ndbassert(signal->getNoOfSections() == 0);
  CRASH_INSERTION(13011);

  ScanFragConf * const conf = (ScanFragConf*)signal->getDataPtr();
  
  const Uint32 completed = conf->fragmentCompleted;
  const Uint32 senderData = conf->senderData;
  const Uint32 completedOps = conf->completedOps;

  Ptr<SyncRecord> syncPtr;
  c_syncPool.getPtr(syncPtr, senderData);
  
  if(completed != 2){ // 2==ZSCAN_FRAG_CLOSED
    jam();
    
#if PRINT_ONLY
    SubSyncContinueConf * const conf = 
      (SubSyncContinueConf*)signal->getDataPtrSend();  
    conf->subscriptionId = subPtr.p->m_subscriptionId;
    conf->subscriptionKey = subPtr.p->m_subscriptionKey;
    execSUB_SYNC_CONTINUE_CONF(signal);
#else
    SubSyncContinueReq * const req = (SubSyncContinueReq*)signal->getDataPtrSend();
    req->subscriberData = syncPtr.p->m_senderData;
    req->noOfRowsSent = completedOps;
    req->senderData = senderData;
    sendSignal(syncPtr.p->m_senderRef, GSN_SUB_SYNC_CONTINUE_REQ, signal,
	       SubSyncContinueReq::SignalLength, JBB);
#endif
    DBUG_VOID_RETURN;
  }

  ndbrequire(completedOps == 0);
  
  syncPtr.p->m_currentFragment++;
  syncPtr.p->nextScan(signal);
  DBUG_VOID_RETURN;
}

void
Suma::execSUB_SYNC_CONTINUE_CONF(Signal* signal){
  jamEntry();
  ndbassert(signal->getNoOfSections() == 0);
  
  CRASH_INSERTION(13012);

  SubSyncContinueConf * const conf = 
    (SubSyncContinueConf*)signal->getDataPtr();  
  
  SubscriptionPtr subPtr;
  Subscription key; 
  key.m_subscriptionId = conf->subscriptionId;
  key.m_subscriptionKey = conf->subscriptionKey;
  Uint32 syncPtrI = conf->senderData;

  ndbrequire(c_subscriptions.find(subPtr, key));

  Uint32 instanceKey;
  {
    Ptr<SyncRecord> syncPtr;
    c_syncPool.getPtr(syncPtr, syncPtrI);
    LocalDataBuffer<15> fragBuf(c_dataBufferPool, syncPtr.p->m_fragments);
    DataBuffer<15>::DataBufferIterator fragIt;
    bool ok = fragBuf.position(fragIt, syncPtr.p->m_currentFragment);
    ndbrequire(ok);
    FragmentDescriptor tmp;
    tmp.m_dummy = * fragIt.data;
    instanceKey = tmp.m_fragDesc.m_lqhInstanceKey;
  }
  BlockReference lqhRef = numberToRef(DBLQH, instanceKey, getOwnNodeId());

  ScanFragNextReq * req = (ScanFragNextReq *)signal->getDataPtrSend();
  req->senderData = syncPtrI;
  req->closeFlag = 0;
  req->transId1 = 0;
  req->transId2 = (SUMA << 20) + (getOwnNodeId() << 8);
  req->batch_size_rows = 16;
  req->batch_size_bytes = 0;
  sendSignal(lqhRef, GSN_SCAN_NEXTREQ, signal, 
	     ScanFragNextReq::SignalLength, JBB);
}

void
Suma::SyncRecord::completeScan(Signal* signal, int error)
{
  jam();
  DBUG_ENTER("Suma::SyncRecord::completeScan");

  SubscriptionPtr subPtr;
  suma.c_subscriptionPool.getPtr(subPtr, m_subscriptionPtrI);

  DihScanTabCompleteRep* rep = (DihScanTabCompleteRep*)signal->getDataPtr();
  rep->tableId = subPtr.p->m_tableId;
  rep->scanCookie = m_scan_cookie;
  suma.sendSignal(DBDIH_REF, GSN_DIH_SCAN_TAB_COMPLETE_REP, signal,
                  DihScanTabCompleteRep::SignalLength, JBB);

#if PRINT_ONLY
  ndbout_c("GSN_SUB_SYNC_CONF (data)");
#else
  if (error == 0)
  {
    SubSyncConf * const conf = (SubSyncConf*)signal->getDataPtrSend();
    conf->senderRef = suma.reference();
    conf->senderData = m_senderData;
    suma.sendSignal(m_senderRef, GSN_SUB_SYNC_CONF, signal,
		    SubSyncConf::SignalLength, JBB);
  }
  else
  {
    SubSyncRef * const ref = (SubSyncRef*)signal->getDataPtrSend();
    ref->senderRef = suma.reference();
    ref->senderData = m_senderData;
    suma.sendSignal(m_senderRef, GSN_SUB_SYNC_REF, signal,
		    SubSyncRef::SignalLength, JBB);
  }
#endif

  release();
  LocalDLList<SyncRecord> list(suma.c_syncPool, subPtr.p->m_syncRecords);
  Ptr<SyncRecord> tmp;
  tmp.i = ptrI;
  tmp.p = this;
  list.release(tmp);
  
  DBUG_VOID_RETURN;
}

void
Suma::execSCAN_HBREP(Signal* signal){
  jamEntry();
#if 0
  ndbout << "execSCAN_HBREP" << endl << hex;
  for(int i = 0; i<signal->length(); i++){
    ndbout << signal->theData[i] << " ";
    if(((i + 1) % 8) == 0)
      ndbout << endl << hex;
  }
  ndbout << endl;
#endif
}

/**********************************************************
 *
 * Suma participant interface
 *
 * Creation of subscriber
 *
 */

void
Suma::execSUB_START_REQ(Signal* signal){
  jamEntry();
  ndbassert(signal->getNoOfSections() == 0);
  DBUG_ENTER("Suma::execSUB_START_REQ");
  SubStartReq * const req = (SubStartReq*)signal->getDataPtr();

  CRASH_INSERTION(13013);
  Uint32 senderRef            = req->senderRef;
  Uint32 senderData           = req->senderData;
  Uint32 subscriberData       = req->subscriberData;
  Uint32 subscriberRef        = req->subscriberRef;
<<<<<<< HEAD
  //SubscriptionData::Part part = (SubscriptionData::Part)req->part;
=======
  SubscriptionData::Part part = (SubscriptionData::Part)req->part;
  (void)part; // TODO validate part
>>>>>>> 0a2d23dc

  Subscription key; 
  key.m_subscriptionId        = req->subscriptionId;
  key.m_subscriptionKey       = req->subscriptionKey;

  SubscriptionPtr subPtr;

  CRASH_INSERTION2(13042, getNodeState().startLevel == NodeState::SL_STARTING);
  
  if (c_startup.m_restart_server_node_id == RNIL)
  {
    jam();

    /**
     * We havent started syncing yet
     */
    sendSubStartRef(signal,
                    senderRef, senderData, SubStartRef::NotStarted);
    return;
  }

  bool found = c_subscriptions.find(subPtr, key);
  if (!found)
  {
    jam();
    sendSubStartRef(signal,
                    senderRef, senderData, SubStartRef::NoSuchSubscription);
    return;
  }
  
  switch(subPtr.p->m_state){
  case Subscription::UNDEFINED:
    jam();
    ndbrequire(false);
  case Subscription::DEFINING:
    jam();
    sendSubStartRef(signal,
                    senderRef, senderData, SubStartRef::Defining);
    return;
  case Subscription::DEFINED:
    break;
  }

  if (subPtr.p->m_options & Subscription::MARKED_DROPPED)
  {
    jam();
    if (c_startup.m_restart_server_node_id == 0)
    {
      sendSubStartRef(signal,
                      senderRef, senderData, SubStartRef::Dropped);
      return;
    }
    else
    {
      /**
       * Allow SUB_START_REQ from peer node
       */
    }
  }

  if (subPtr.p->m_trigger_state == Subscription::T_ERROR)
  {
    jam();
    sendSubStartRef(signal,
                    senderRef, senderData, subPtr.p->m_errorCode);
    return;
  }
  
  SubscriberPtr subbPtr;
  if(!c_subscriberPool.seize(subbPtr))
  {
    jam();
    sendSubStartRef(signal,
                    senderRef, senderData, SubStartRef::OutOfSubscriberRecords);
    return;
  }

  Ptr<SubOpRecord> subOpPtr;
  if (!c_subOpPool.seize(subOpPtr))
  {
    jam();
    c_subscriberPool.release(subbPtr);
    sendSubStartRef(signal,
                    senderRef, senderData, SubStartRef::OutOfSubOpRecords);
    return;
  }

  if (! check_sub_start(subscriberRef))
  {
    jam();
    c_subscriberPool.release(subbPtr);
    c_subOpPool.release(subOpPtr);
    sendSubStartRef(signal,
                    senderRef, senderData, SubStartRef::NodeDied);
    return;
  }
  
  // setup subscriber record
  subbPtr.p->m_senderRef  = subscriberRef;
  subbPtr.p->m_senderData = subscriberData;

  subOpPtr.p->m_opType = SubOpRecord::R_SUB_START_REQ;
  subOpPtr.p->m_subPtrI = subPtr.i;
  subOpPtr.p->m_senderRef = senderRef;
  subOpPtr.p->m_senderData = senderData;
  subOpPtr.p->m_subscriberRef = subbPtr.i;

  {
    LocalDLFifoList<SubOpRecord> subOpList(c_subOpPool, subPtr.p->m_start_req);
    subOpList.add(subOpPtr);
  }

  /**
   * Check triggers
   */
  switch(subPtr.p->m_trigger_state){
  case Subscription::T_UNDEFINED:
    jam();
    /**
     * create triggers
     */
    create_triggers(signal, subPtr);
    break;
  case Subscription::T_CREATING:
    jam();
    /**
     * Triggers are already being created...wait for completion
     */
    return;
  case Subscription::T_DROPPING:
    jam();
    /**
     * Trigger(s) are being dropped...wait for completion
     *   (and recreate them when done)
     */
    break;
  case Subscription::T_DEFINED:{
    jam();
    report_sub_start_conf(signal, subPtr);
    return;
  }
  case Subscription::T_ERROR:
    jam();
    ndbrequire(false); // Checked above
    break;
  }
}

void
Suma::sendSubStartRef(Signal* signal, Uint32 dstref, Uint32 data, Uint32 err)
{
  jam();
  SubStartRef * ref = (SubStartRef *)signal->getDataPtrSend();
  ref->senderRef = reference();
  ref->senderData = data;
  ref->errorCode = err;
  sendSignal(dstref, GSN_SUB_START_REF, signal,
	     SubStartRef::SignalLength, JBB);
}

void
Suma::create_triggers(Signal* signal, SubscriptionPtr subPtr)
{
  jam();

  ndbrequire(subPtr.p->m_trigger_state == Subscription::T_UNDEFINED);
  subPtr.p->m_trigger_state = Subscription::T_CREATING;

  TablePtr tabPtr;
  c_tablePool.getPtr(tabPtr, subPtr.p->m_table_ptrI);

  AttributeMask attrMask;
  tabPtr.p->createAttributeMask(attrMask, *this);

  subPtr.p->m_outstanding_trigger = 3;
  for(Uint32 j = 0; j<3; j++)
  {
    Uint32 triggerId = (tabPtr.p->m_schemaVersion << 18) | (j << 16) | subPtr.i;
    ndbrequire(subPtr.p->m_triggers[j] == ILLEGAL_TRIGGER_ID);

    CreateTrigImplReq * const req =
      (CreateTrigImplReq*)signal->getDataPtrSend();
    req->senderRef = SUMA_REF;
    req->senderData = subPtr.i;
    req->requestType = 0;
    
    Uint32 ti = 0;
    TriggerInfo::setTriggerType(ti, TriggerType::SUBSCRIPTION_BEFORE);
    TriggerInfo::setTriggerActionTime(ti, TriggerActionTime::TA_DETACHED);
    TriggerInfo::setTriggerEvent(ti, (TriggerEvent::Value)j);
    TriggerInfo::setMonitorReplicas(ti, true);
    //TriggerInfo::setMonitorAllAttributes(ti, j == TriggerEvent::TE_DELETE);
    TriggerInfo::setMonitorAllAttributes(ti, true);
    TriggerInfo::setReportAllMonitoredAttributes(ti, 
       subPtr.p->m_options & Subscription::REPORT_ALL);
    req->triggerInfo = ti;
    
    req->receiverRef = SUMA_REF;
    req->triggerId = triggerId;
    req->tableId = subPtr.p->m_tableId;
    req->tableVersion = 0; // not used
    req->indexId = ~(Uint32)0;
    req->indexVersion = 0;

    LinearSectionPtr ptr[3];
    ptr[0].p = attrMask.rep.data;
    ptr[0].sz = attrMask.getSizeInWords();
    sendSignal(DBTUP_REF, GSN_CREATE_TRIG_IMPL_REQ, 
               signal, CreateTrigImplReq::SignalLength, JBB, ptr, 1);
  }
}

void
Suma::execCREATE_TRIG_IMPL_CONF(Signal* signal)
{
  jamEntry();

  CreateTrigImplConf * conf = (CreateTrigImplConf*)signal->getDataPtr();
  const Uint32 triggerId = conf->triggerId;
  Uint32 type = (triggerId >> 16) & 0x3;
<<<<<<< HEAD
  Uint32 tableId = conf->tableId;
=======
  //Uint32 tableId = conf->getTableId();
>>>>>>> 0a2d23dc

  TablePtr tabPtr;
  SubscriptionPtr subPtr;
  c_subscriptions.getPtr(subPtr, conf->senderData);
  c_tables.getPtr(tabPtr, subPtr.p->m_table_ptrI);

  ndbrequire(tabPtr.p->m_tableId == tableId);
  ndbrequire(subPtr.p->m_trigger_state == Subscription::T_CREATING);

  ndbrequire(type < 3);
  ndbrequire(subPtr.p->m_triggers[type] == ILLEGAL_TRIGGER_ID);
  subPtr.p->m_triggers[type] = triggerId;

  ndbrequire(subPtr.p->m_outstanding_trigger);
  subPtr.p->m_outstanding_trigger--;

  if (subPtr.p->m_outstanding_trigger)
  {
    jam();
    /**
     * Wait for more
     */
    return;
  }

  if (subPtr.p->m_errorCode == 0)
  {
    jam();
    subPtr.p->m_trigger_state = Subscription::T_DEFINED;
    report_sub_start_conf(signal, subPtr);
  }
  else
  {
    jam();
    subPtr.p->m_trigger_state = Subscription::T_ERROR;
    drop_triggers(signal, subPtr);
  }
}

void
Suma::execCREATE_TRIG_IMPL_REF(Signal* signal)
{
  jamEntry();

  CreateTrigImplRef * const ref = (CreateTrigImplRef*)signal->getDataPtr();
  const Uint32 triggerId = ref->triggerId;
  Uint32 type = (triggerId >> 16) & 0x3;
<<<<<<< HEAD
  Uint32 tableId = ref->tableId;
=======
  //Uint32 tableId = ref->getTableId();
>>>>>>> 0a2d23dc

  TablePtr tabPtr;
  SubscriptionPtr subPtr;
  c_subscriptions.getPtr(subPtr, ref->senderData);
  c_tables.getPtr(tabPtr, subPtr.p->m_table_ptrI);

  ndbrequire(tabPtr.p->m_tableId == tableId);
  ndbrequire(subPtr.p->m_trigger_state == Subscription::T_CREATING);

  ndbrequire(type < 3);
  ndbrequire(subPtr.p->m_triggers[type] == ILLEGAL_TRIGGER_ID);

  subPtr.p->m_errorCode = ref->errorCode;

  ndbrequire(subPtr.p->m_outstanding_trigger);
  subPtr.p->m_outstanding_trigger--;

  if (subPtr.p->m_outstanding_trigger)
  {
    jam();
    /**
     * Wait for more
     */
    return;
  }

  for (Uint32 i = 0; i<3; i++)
  {
    jam();
    if (subPtr.p->m_triggers[i] == ILLEGAL_TRIGGER_ID)
    {
      jam();
      /**
       * Wait for more
       */
      return;
    }
  }

  subPtr.p->m_trigger_state = Subscription::T_ERROR;
  drop_triggers(signal, subPtr);
}

bool
Suma::check_sub_start(Uint32 subscriberRef)
{
  Uint32 nodeId = refToNode(subscriberRef);
  bool startme = c_startup.m_restart_server_node_id;
  bool handover = c_startup.m_wait_handover;
  bool connected = 
    c_failedApiNodes.get(nodeId) == false && 
    c_connected_nodes.get(nodeId);
  
  return (startme || handover || connected);
}

void
Suma::report_sub_start_conf(Signal* signal, Ptr<Subscription> subPtr)
{
  const Uint64 gci = get_current_gci(signal);
  {
    LocalDLList<Subscriber> list(c_subscriberPool,
                                 subPtr.p->m_subscribers);
    LocalDLFifoList<SubOpRecord> subOpList(c_subOpPool, subPtr.p->m_start_req);

    Ptr<Subscriber> ptr;
    Ptr<SubOpRecord> subOpPtr;
    for (subOpList.first(subOpPtr); !subOpPtr.isNull(); )
    {
      jam();

      Uint32 senderRef = subOpPtr.p->m_senderRef;
      Uint32 senderData = subOpPtr.p->m_senderData;
      c_subscriberPool.getPtr(ptr, subOpPtr.p->m_subscriberRef);

      if (check_sub_start(ptr.p->m_senderRef))
      {
        SubStartConf* conf = (SubStartConf*)signal->getDataPtrSend();
        conf->senderRef       = reference();
        conf->senderData      = senderData;
        conf->subscriptionId  = subPtr.p->m_subscriptionId;
        conf->subscriptionKey = subPtr.p->m_subscriptionKey;
        conf->firstGCI        = Uint32(gci >> 32);
        conf->part            = SubscriptionData::TableData;
        conf->bucketCount     = c_no_of_buckets;
        conf->nodegroup       = c_nodeGroup;
        sendSignal(senderRef, GSN_SUB_START_CONF, signal,
                   SubStartConf::SignalLength, JBB);

        /**
         * Call before adding to list...
         *   cause method will (maybe) iterate thought list
         */
        bool report = subPtr.p->m_options & Subscription::REPORT_SUBSCRIBE;
        send_sub_start_stop_event(signal, ptr,NdbDictionary::Event::_TE_ACTIVE,
                                  report, list);
        
        list.add(ptr);
        c_subscriber_nodes.set(refToNode(ptr.p->m_senderRef));
        c_subscriber_per_node[refToNode(ptr.p->m_senderRef)]++;
      }
      else
      {
        jam();
        
        sendSubStartRef(signal,
                        senderRef, senderData, SubStartRef::NodeDied);

        c_subscriberPool.release(ptr);
      }
      
      Ptr<SubOpRecord> tmp = subOpPtr;
      subOpList.next(subOpPtr);
      subOpList.release(tmp);
    }
  }
  
  check_release_subscription(signal, subPtr);
}

void
Suma::report_sub_start_ref(Signal* signal,
                           Ptr<Subscription> subPtr,
                           Uint32 errCode)
{
  LocalDLList<Subscriber> list(c_subscriberPool,
                               subPtr.p->m_subscribers);
  LocalDLFifoList<SubOpRecord> subOpList(c_subOpPool, subPtr.p->m_start_req);

  Ptr<Subscriber> ptr;
  Ptr<SubOpRecord> subOpPtr;
  for (subOpList.first(subOpPtr); !subOpPtr.isNull(); )
  {
    jam();

    Uint32 senderRef = subOpPtr.p->m_senderRef;
    Uint32 senderData = subOpPtr.p->m_senderData;
    c_subscriberPool.getPtr(ptr, subOpPtr.p->m_subscriberRef);

    SubStartRef* ref = (SubStartRef*)signal->getDataPtrSend();
    ref->senderRef  = reference();
    ref->senderData = senderData;
    ref->errorCode  = errCode;

    sendSignal(senderRef, GSN_SUB_START_REF, signal,
               SubStartConf::SignalLength, JBB);


    Ptr<SubOpRecord> tmp = subOpPtr;
    subOpList.next(subOpPtr);
    subOpList.release(tmp);
    c_subscriberPool.release(ptr);
  }
}

void
Suma::drop_triggers(Signal* signal, SubscriptionPtr subPtr)
{
  jam();

  subPtr.p->m_outstanding_trigger = 0;

  Ptr<Table> tabPtr;
  c_tablePool.getPtr(tabPtr, subPtr.p->m_table_ptrI);
  if (tabPtr.p->m_state == Table::DROPPED)
  {
    jam();
    subPtr.p->m_triggers[0] = ILLEGAL_TRIGGER_ID;
    subPtr.p->m_triggers[1] = ILLEGAL_TRIGGER_ID;
    subPtr.p->m_triggers[2] = ILLEGAL_TRIGGER_ID;
  }
  else 
  {
    for(Uint32 j = 0; j<3; j++)
    {
      jam();
      Uint32 triggerId = subPtr.p->m_triggers[j];
      if (triggerId != ILLEGAL_TRIGGER_ID)
      {
        subPtr.p->m_outstanding_trigger++;
        
        DropTrigImplReq * const req =
          (DropTrigImplReq*)signal->getDataPtrSend();
        req->senderRef = SUMA_REF; // Sending to myself
        req->senderData = subPtr.i;
        req->requestType = 0;
        
        // TUP needs some triggerInfo to find right list
        Uint32 ti = 0;
        TriggerInfo::setTriggerType(ti, TriggerType::SUBSCRIPTION_BEFORE);
        TriggerInfo::setTriggerActionTime(ti, TriggerActionTime::TA_DETACHED);
        TriggerInfo::setTriggerEvent(ti, (TriggerEvent::Value)j);
        TriggerInfo::setMonitorReplicas(ti, true);
        //TriggerInfo::setMonitorAllAttributes(ti, j ==TriggerEvent::TE_DELETE);
        TriggerInfo::setMonitorAllAttributes(ti, true);
        TriggerInfo::setReportAllMonitoredAttributes(ti, 
                  subPtr.p->m_options & Subscription::REPORT_ALL);
        req->triggerInfo = ti;
        
        req->tableId = subPtr.p->m_tableId;
        req->tableVersion = 0; // not used
        req->indexId = RNIL;
        req->indexVersion = 0;
        req->triggerId = triggerId;
        req->receiverRef = SUMA_REF;

        sendSignal(DBTUP_REF, GSN_DROP_TRIG_IMPL_REQ,
                   signal, DropTrigImplReq::SignalLength, JBB);
      }
    }
  }
  
  if (subPtr.p->m_outstanding_trigger == 0)
  {
    jam();
    drop_triggers_complete(signal, subPtr);
  }
}

void
Suma::execDROP_TRIG_IMPL_REF(Signal* signal)
{
  jamEntry();
  DropTrigImplRef * const ref = (DropTrigImplRef*)signal->getDataPtr();
  Ptr<Table> tabPtr;
  Ptr<Subscription> subPtr;
  const Uint32 triggerId = ref->triggerId;
  const Uint32 type = (triggerId >> 16) & 0x3;

  c_subscriptionPool.getPtr(subPtr, ref->senderData);
  c_tables.getPtr(tabPtr, subPtr.p->m_table_ptrI);
  ndbrequire(tabPtr.p->m_tableId == ref->tableId);

  ndbrequire(type < 3);
  ndbrequire(subPtr.p->m_triggers[type] != ILLEGAL_TRIGGER_ID);
  subPtr.p->m_triggers[type] = ILLEGAL_TRIGGER_ID;

  ndbrequire(subPtr.p->m_outstanding_trigger);
  subPtr.p->m_outstanding_trigger--;

  if (subPtr.p->m_outstanding_trigger)
  {
    jam();
    /**
     * Wait for more
     */
    return;
  }

  drop_triggers_complete(signal, subPtr);
}

void
Suma::execDROP_TRIG_IMPL_CONF(Signal* signal)
{
  jamEntry();

  DropTrigImplConf * const conf = (DropTrigImplConf*)signal->getDataPtr();

  Ptr<Table> tabPtr;
  Ptr<Subscription> subPtr;
  const Uint32 triggerId = conf->triggerId;
  const Uint32 type = (triggerId >> 16) & 0x3;

  c_subscriptionPool.getPtr(subPtr, conf->senderData);
  c_tables.getPtr(tabPtr, subPtr.p->m_table_ptrI);
  ndbrequire(tabPtr.p->m_tableId == conf->tableId);

  ndbrequire(type < 3);
  ndbrequire(subPtr.p->m_triggers[type] != ILLEGAL_TRIGGER_ID);
  subPtr.p->m_triggers[type] = ILLEGAL_TRIGGER_ID;

  ndbrequire(subPtr.p->m_outstanding_trigger);
  subPtr.p->m_outstanding_trigger--;

  if (subPtr.p->m_outstanding_trigger)
  {
    jam();
    /**
     * Wait for more
     */
    return;
  }

  drop_triggers_complete(signal, subPtr);
}

void
Suma::drop_triggers_complete(Signal* signal, Ptr<Subscription> subPtr)
{
  switch(subPtr.p->m_trigger_state){
  case Subscription::T_UNDEFINED:
  case Subscription::T_CREATING:
  case Subscription::T_DEFINED:
    jam();
    ndbrequire(false);
    break;
  case Subscription::T_DROPPING:
    jam();
    /**
     */
    subPtr.p->m_trigger_state = Subscription::T_UNDEFINED;
    if (!subPtr.p->m_start_req.isEmpty())
    {
      jam();
      create_triggers(signal, subPtr);
      return;
    }
    break;
  case Subscription::T_ERROR:
    jam();
    Uint32 err = subPtr.p->m_errorCode;
    subPtr.p->m_trigger_state = Subscription::T_UNDEFINED;
    subPtr.p->m_errorCode = 0;
    report_sub_start_ref(signal, subPtr, err);
    break;
  }

  check_release_subscription(signal, subPtr);
}

/**********************************************************
 * Suma participant interface
 *
 * Stopping and removing of subscriber
 *
 */

void
Suma::execSUB_STOP_REQ(Signal* signal){
  jamEntry();
  ndbassert(signal->getNoOfSections() == 0);
  DBUG_ENTER("Suma::execSUB_STOP_REQ");
  
  CRASH_INSERTION(13019);

  SubStopReq * const req = (SubStopReq*)signal->getDataPtr();
  Uint32 senderRef      = req->senderRef;
  Uint32 senderData     = req->senderData;
  Uint32 subscriberRef  = req->subscriberRef;
  Uint32 subscriberData = req->subscriberData;
  SubscriptionPtr subPtr;
  Subscription key; 
  key.m_subscriptionId  = req->subscriptionId;
  key.m_subscriptionKey = req->subscriptionKey;
  bool abortStart = (req->requestInfo & SubStopReq::RI_ABORT_START);

  if (c_startup.m_restart_server_node_id == RNIL)
  {
    jam();

    /**
     * We havent started syncing yet
     */
    sendSubStopRef(signal,
                   senderRef, senderData, SubStopRef::NotStarted);
    return;
  }

  bool found = c_subscriptions.find(subPtr, key);
  if (!found)
  {
    jam();
    sendSubStopRef(signal,
                   senderRef, senderData, SubStopRef::NoSuchSubscription);
    return;
  }
  
  switch(subPtr.p->m_state){
  case Subscription::UNDEFINED:
    jam();
    ndbrequire(false);
  case Subscription::DEFINING:
    jam();
    sendSubStopRef(signal,
                   senderRef, senderData, SubStopRef::Defining);
    return;
  case Subscription::DEFINED:
    jam();
    break;
  }

  Ptr<SubOpRecord> subOpPtr;
  LocalDLFifoList<SubOpRecord> list(c_subOpPool, subPtr.p->m_stop_req);
  bool empty = list.isEmpty();
  if (list.seize(subOpPtr) == false)
  {
    jam();
    sendSubStopRef(signal,
                   senderRef, senderData, SubStopRef::OutOfSubOpRecords);
    return;
  }

  if (abortStart)
  {
    jam();
    subOpPtr.p->m_opType = SubOpRecord::R_SUB_ABORT_START_REQ;
  }
  else
  {
    jam();
    subOpPtr.p->m_opType = SubOpRecord::R_SUB_STOP_REQ;
  }
  subOpPtr.p->m_subPtrI = subPtr.i;
  subOpPtr.p->m_senderRef = senderRef;
  subOpPtr.p->m_senderData = senderData;
  subOpPtr.p->m_subscriberRef = subscriberRef;
  subOpPtr.p->m_subscriberData = subscriberData;


  if (empty)
  {
    jam();
    signal->theData[0] = SumaContinueB::SUB_STOP_REQ;
    signal->theData[1] = subOpPtr.i;
    signal->theData[2] = RNIL;
    sendSignal(SUMA_REF, GSN_CONTINUEB, signal, 3, JBB);
  }
}

void
Suma::sub_stop_req(Signal* signal)
{
  jam();

  Ptr<SubOpRecord> subOpPtr;
  c_subOpPool.getPtr(subOpPtr, signal->theData[1]);

  Ptr<Subscription> subPtr;
  c_subscriptionPool.getPtr(subPtr, subOpPtr.p->m_subPtrI);

  Ptr<Subscriber> ptr;
  {
    LocalDLList<Subscriber> list(c_subscriberPool, subPtr.p->m_subscribers);
    if (signal->theData[2] == RNIL)
    {
      jam();
      list.first(ptr);
    }
    else
    {
      jam();
      list.getPtr(ptr, signal->theData[2]);
    }

    for (Uint32 i = 0; i<32 && !ptr.isNull(); i++, list.next(ptr))
    {
      if (ptr.p->m_senderRef == subOpPtr.p->m_subscriberRef &&
          ptr.p->m_senderData == subOpPtr.p->m_subscriberData)
      {
        jam();
        goto found;
      }
    }
  }

  if (ptr.isNull())
  {
    jam();
    sendSubStopRef(signal,
                   subOpPtr.p->m_senderRef,
                   subOpPtr.p->m_senderData,
                   SubStopRef::NoSuchSubscriber);
    check_remove_queue(signal, subPtr, subOpPtr, true, true);
    return;
  }

  signal->theData[0] = SumaContinueB::SUB_STOP_REQ;
  signal->theData[1] = subOpPtr.i;
  signal->theData[2] = ptr.i;
  sendSignal(SUMA_REF, GSN_CONTINUEB, signal, 3, JBB);
  return;

found:
  {
    LocalDLList<Subscriber> list(c_subscriberPool, subPtr.p->m_subscribers);
    list.remove(ptr);
    /**
     * NOTE: remove before...so we done send UNSUBSCRIBE to self (yuck)
     */
    bool report = subPtr.p->m_options & Subscription::REPORT_SUBSCRIBE;
    report_sub_stop_conf(signal, subOpPtr, ptr, report, list);
    c_subscriberPool.release(ptr);
  }
  check_remove_queue(signal, subPtr, subOpPtr, true, true);
  check_release_subscription(signal, subPtr);
}

void
Suma::check_remove_queue(Signal* signal,
                         Ptr<Subscription> subPtr,
                         Ptr<SubOpRecord> subOpPtr,
                         bool ishead,
                         bool dorelease)
{
  LocalDLFifoList<SubOpRecord> list(c_subOpPool, subPtr.p->m_stop_req);

  {
    Ptr<SubOpRecord> tmp;
    list.first(tmp);
    if (ishead)
    {
      jam();
      ndbrequire(tmp.i == subOpPtr.i);
    }
    else
    {
      jam();
      ishead = (tmp.i == subOpPtr.i);
    }
  }

  if (dorelease)
  {
    jam();
    list.release(subOpPtr);
  }
  else
  {
    jam();
    list.remove(subOpPtr);
  }

  if (ishead)
  {
    jam();
    if (list.first(subOpPtr) == false)
    {
      jam();
      c_restart.m_waiting_on_self = 1;
      return;
    }
    // Fall through
  }
  else
  {
    jam();
    return;
  }

  switch(subOpPtr.p->m_opType){
  case SubOpRecord::R_SUB_ABORT_START_REQ:
  case SubOpRecord::R_SUB_STOP_REQ:
    jam();
    signal->theData[0] = SumaContinueB::SUB_STOP_REQ;
    signal->theData[1] = subOpPtr.i;
    signal->theData[2] = RNIL;
    sendSignal(SUMA_REF, GSN_CONTINUEB, signal, 3, JBB);
    return;
  case SubOpRecord::R_API_FAIL_REQ:
    jam();
    signal->theData[0] = SumaContinueB::API_FAIL_SUBSCRIPTION;
    signal->theData[1] = subOpPtr.i;
    signal->theData[2] = RNIL;
    sendSignal(SUMA_REF, GSN_CONTINUEB, signal, 3, JBB);
    return;
  case SubOpRecord::R_START_ME_REQ:
    jam();
    sendSubCreateReq(signal, subPtr);
    return;
  }
}

void
Suma::report_sub_stop_conf(Signal* signal,
                           Ptr<SubOpRecord> subOpPtr,
                           Ptr<Subscriber> ptr,
                           bool report,
                           LocalDLList<Subscriber>& list)
{
  jam();
  CRASH_INSERTION(13020);
  
  Uint32 senderRef = subOpPtr.p->m_senderRef;
  Uint32 senderData = subOpPtr.p->m_senderData;
  bool abortStart = subOpPtr.p->m_opType == SubOpRecord::R_SUB_ABORT_START_REQ;
  
  // let subscriber know that subscrber is stopped
  if (!abortStart)
  {
    jam();
    send_sub_start_stop_event(signal, ptr, NdbDictionary::Event::_TE_STOP,
                              report, list);
  }
  
  SubStopConf * const conf = (SubStopConf*)signal->getDataPtrSend();
  const Uint64 gci = m_max_seen_gci;
  conf->senderRef= reference();
  conf->senderData= senderData;
  conf->gci_hi= Uint32(gci>>32);
  conf->gci_lo= Uint32(gci);
  sendSignal(senderRef, GSN_SUB_STOP_CONF, signal,
	     SubStopConf::SignalLength, JBB);

  Uint32 nodeId = refToNode(ptr.p->m_senderRef);
  if (c_subscriber_per_node[nodeId])
  {
    c_subscriber_per_node[nodeId]--;
    if (c_subscriber_per_node[nodeId] == 0)
    {
      jam();
      c_subscriber_nodes.clear(nodeId);
    }
  }
}

void
Suma::sendSubStopRef(Signal* signal,
                     Uint32 retref,
                     Uint32 data,
                     Uint32 errCode)
{
  jam();
  SubStopRef  * ref = (SubStopRef *)signal->getDataPtrSend();
  ref->senderRef = reference();
  ref->errorCode = errCode;
  ref->senderData = data;
  sendSignal(retref, GSN_SUB_STOP_REF, signal,  SubStopRef::SignalLength, JBB);
}

// report new started subscriber to all other subscribers
void
Suma::send_sub_start_stop_event(Signal *signal,
                                Ptr<Subscriber> ptr,
                                NdbDictionary::Event::_TableEvent event,
                                bool report,
                                LocalDLList<Subscriber>& list)
{
  const Uint64 gci = get_current_gci(signal);
  SubTableData * data  = (SubTableData*)signal->getDataPtrSend();
  Uint32 nodeId = refToNode(ptr.p->m_senderRef);

  NdbDictionary::Event::_TableEvent other;
  if (event == NdbDictionary::Event::_TE_STOP)
  {
    other = NdbDictionary::Event::_TE_UNSUBSCRIBE;
  }
  else if (event == NdbDictionary::Event::_TE_ACTIVE)
  {
    other = NdbDictionary::Event::_TE_SUBSCRIBE;
  }
  else
  {
    jamLine(event);
    ndbrequire(false);
  }
  
  data->gci_hi         = Uint32(gci >> 32);
  data->gci_lo         = Uint32(gci);
  data->tableId        = 0;
  data->requestInfo    = 0;
  SubTableData::setOperation(data->requestInfo, event);
  SubTableData::setNdbdNodeId(data->requestInfo, getOwnNodeId());
  SubTableData::setReqNodeId(data->requestInfo, nodeId);
  data->changeMask     = 0;
  data->totalLen       = 0;
  data->senderData     = ptr.p->m_senderData;
  sendSignal(ptr.p->m_senderRef, GSN_SUB_TABLE_DATA, signal,
             SubTableData::SignalLength, JBB);

  if (report == false)
  {
    return;
  }

  data->requestInfo    = 0;
  SubTableData::setOperation(data->requestInfo, other);
  SubTableData::setNdbdNodeId(data->requestInfo, getOwnNodeId());

  Ptr<Subscriber> tmp;
  for(list.first(tmp); !tmp.isNull(); list.next(tmp))
  {
    jam();
    SubTableData::setReqNodeId(data->requestInfo, nodeId);
    data->senderData = tmp.p->m_senderData;
    sendSignal(tmp.p->m_senderRef, GSN_SUB_TABLE_DATA, signal,
               SubTableData::SignalLength, JBB);
    
    ndbassert(tmp.i != ptr.i); // ptr should *NOT* be in list now
    if (other != NdbDictionary::Event::_TE_UNSUBSCRIBE)
    {
      jam();
      SubTableData::setReqNodeId(data->requestInfo, 
                                 refToNode(tmp.p->m_senderRef));
      
      data->senderData = ptr.p->m_senderData;
      sendSignal(ptr.p->m_senderRef, GSN_SUB_TABLE_DATA, signal,
                 SubTableData::SignalLength, JBB);
    }
  }
}

void
Suma::Table::createAttributeMask(AttributeMask& mask,
                                 Suma &suma)
{
  mask.clear();
  for(Uint32 i = 0; i<m_noOfAttributes; i++)
    mask.set(i);
}

void Suma::suma_ndbrequire(bool v) { ndbrequire(v); }


/**********************************************************
 * Scan data interface
 *
 * Assumption: one execTRANSID_AI contains all attr info
 *
 */

#define SUMA_BUF_SZ1 MAX_KEY_SIZE_IN_WORDS + MAX_TUPLE_SIZE_IN_WORDS
#define SUMA_BUF_SZ MAX_ATTRIBUTES_IN_TABLE + SUMA_BUF_SZ1

static Uint32 f_bufferLock = 0;
static Uint32 f_buffer[SUMA_BUF_SZ];
static Uint32 f_trigBufferSize = 0;
static Uint32 b_bufferLock = 0;
static Uint32 b_buffer[SUMA_BUF_SZ];
static Uint32 b_trigBufferSize = 0;

void
Suma::execTRANSID_AI(Signal* signal)
{
  jamEntry();
  DBUG_ENTER("Suma::execTRANSID_AI");

  CRASH_INSERTION(13015);
  TransIdAI * const data = (TransIdAI*)signal->getDataPtr();
  const Uint32 opPtrI = data->connectPtr;
  Uint32 length = signal->length() - 3;

  if(f_bufferLock == 0){
    f_bufferLock = opPtrI;
  } else {
    ndbrequire(f_bufferLock == opPtrI);
  }
  
  if (signal->getNoOfSections())
  {
    SectionHandle handle(this, signal);
    SegmentedSectionPtr dataPtr;
    handle.getSection(dataPtr, 0);
    length = dataPtr.sz;
    copy(data->attrData, dataPtr);
    releaseSections(handle);
  }

  Ptr<SyncRecord> syncPtr;
  c_syncPool.getPtr(syncPtr, (opPtrI >> 16));
  
  Uint32 sum = 0;
  Uint32 * dst = f_buffer + MAX_ATTRIBUTES_IN_TABLE;
  Uint32 * headers = f_buffer;
  const Uint32 * src = &data->attrData[0];
  const Uint32 * const end = &src[length];
  
  const Uint32 attribs = syncPtr.p->m_currentNoOfAttributes;
  for(Uint32 i = 0; i<attribs; i++){
    Uint32 tmp = * src++;
    * headers++ = tmp;
    Uint32 len = AttributeHeader::getDataSize(tmp);
    
    memcpy(dst, src, 4 * len);
    dst += len;
    src += len;
    sum += len;
  }
  f_trigBufferSize = sum;

  ndbrequire(src == end);

  if ((syncPtr.p->m_requestInfo & SubSyncReq::LM_Exclusive) == 0)
  {
    sendScanSubTableData(signal, syncPtr, 0);
  }

  DBUG_VOID_RETURN;
}

void
Suma::execKEYINFO20(Signal* signal)
{
  jamEntry();
  KeyInfo20* data = (KeyInfo20*)signal->getDataPtr();

  const Uint32 opPtrI = data->clientOpPtr;
  const Uint32 takeOver = data->scanInfo_Node;

  ndbrequire(f_bufferLock == opPtrI);

  Ptr<SyncRecord> syncPtr;
  c_syncPool.getPtr(syncPtr, (opPtrI >> 16));
  sendScanSubTableData(signal, syncPtr, takeOver);
}

void
Suma::sendScanSubTableData(Signal* signal,
                           Ptr<SyncRecord> syncPtr, Uint32 takeOver)
{
  const Uint32 attribs = syncPtr.p->m_currentNoOfAttributes;
  const Uint32 sum =  f_trigBufferSize;

  /**
   * Send data to subscriber
   */
  LinearSectionPtr ptr[3];
  ptr[0].p = f_buffer;
  ptr[0].sz = attribs;
  
  ptr[1].p = f_buffer + MAX_ATTRIBUTES_IN_TABLE;
  ptr[1].sz = sum;

  SubscriptionPtr subPtr;
  c_subscriptions.getPtr(subPtr, syncPtr.p->m_subscriptionPtrI);
  

  /**
   * Initialize signal
   */  
  SubTableData * sdata = (SubTableData*)signal->getDataPtrSend();
  Uint32 ref = syncPtr.p->m_senderRef;
  sdata->tableId = syncPtr.p->m_tableId;
  sdata->senderData = syncPtr.p->m_senderData;
  sdata->requestInfo = 0;
  SubTableData::setOperation(sdata->requestInfo, 
			     NdbDictionary::Event::_TE_SCAN); // Scan
  sdata->gci_hi = 0; // Undefined
  sdata->gci_lo = 0;
  sdata->takeOver = takeOver;
#if PRINT_ONLY
  ndbout_c("GSN_SUB_TABLE_DATA (scan) #attr: %d len: %d", attribs, sum);
#else
  sendSignal(ref,
	     GSN_SUB_TABLE_DATA,
	     signal, 
	     SubTableData::SignalLength, JBB,
	     ptr, 2);
#endif
  
  /**
   * Reset f_bufferLock
   */
  f_bufferLock = 0;
}

/**********************************************************
 *
 * Trigger data interface
 *
 */

void
Suma::execTRIG_ATTRINFO(Signal* signal)
{
  jamEntry();
  DBUG_ENTER("Suma::execTRIG_ATTRINFO");

  CRASH_INSERTION(13016);
  TrigAttrInfo* const trg = (TrigAttrInfo*)signal->getDataPtr();
  const Uint32 trigId = trg->getTriggerId();

  const Uint32 dataLen = signal->length() - TrigAttrInfo::StaticLength;

  if(trg->getAttrInfoType() == TrigAttrInfo::BEFORE_VALUES){
    jam();

    ndbrequire(b_bufferLock == trigId);

    memcpy(b_buffer + b_trigBufferSize, trg->getData(), 4 * dataLen);
    b_trigBufferSize += dataLen;

    // printf("before values %u %u %u\n",trigId, dataLen,  b_trigBufferSize);
  } else {
    jam();

    if(f_bufferLock == 0){
      f_bufferLock = trigId;
      f_trigBufferSize = 0;
      b_bufferLock = trigId;
      b_trigBufferSize = 0;
    } else {
      ndbrequire(f_bufferLock == trigId);
    }

    memcpy(f_buffer + f_trigBufferSize, trg->getData(), 4 * dataLen);
    f_trigBufferSize += dataLen;
  }

  
  DBUG_VOID_RETURN;
}

#ifdef NODEFAIL_DEBUG2
static int theCounts[64] = {0};
#endif

Uint32 
Suma::get_responsible_node(Uint32 bucket) const
{
  // id will contain id to responsible suma or 
  // RNIL if we don't have nodegroup info yet

  jam();
  Uint32 node;
  const Bucket* ptr= c_buckets + bucket;
  for(Uint32 i = 0; i<MAX_REPLICAS; i++)
  {
    node= ptr->m_nodes[i];
    if(c_alive_nodes.get(node))
    {
#ifdef NODEFAIL_DEBUG2
      theCounts[node]++;
      ndbout_c("Suma:responsible n=%u, D=%u, id = %u, count=%u",
               n,D, id, theCounts[node]);
#endif
      return node;
    }
  }
  
  return 0;
}

Uint32 
Suma::get_responsible_node(Uint32 bucket, const NdbNodeBitmask& mask) const
{
  jam();
  Uint32 node;
  const Bucket* ptr= c_buckets + bucket;
  for(Uint32 i = 0; i<MAX_REPLICAS; i++)
  {
    node= ptr->m_nodes[i];
    if(mask.get(node))
    {
      return node;
    }
  }
  
  return 0;
}

bool
Suma::check_switchover(Uint32 bucket, Uint64 gci)
{
  const Uint32 send_mask = (Bucket::BUCKET_STARTING | Bucket::BUCKET_TAKEOVER);
  bool send = c_buckets[bucket].m_state & send_mask;
  ndbassert(m_switchover_buckets.get(bucket));
  if(unlikely(gci > c_buckets[bucket].m_switchover_gci))
  {
    return send;
  }
  return !send;
}

static 
Uint32 
reformat(Signal* signal, LinearSectionPtr ptr[3],
	 Uint32 * src_1, Uint32 sz_1,
	 Uint32 * src_2, Uint32 sz_2)
{
  Uint32 noOfAttrs = 0, dataLen = 0;
  Uint32 * headers = signal->theData + 25;
  Uint32 * dst     = signal->theData + 25 + MAX_ATTRIBUTES_IN_TABLE;
  
  ptr[0].p  = headers;
  ptr[1].p  = dst;
  
  while(sz_1 > 0){
    Uint32 tmp = * src_1 ++;
    * headers ++ = tmp;
    Uint32 len = AttributeHeader::getDataSize(tmp);
    memcpy(dst, src_1, 4 * len);
    dst += len;
    src_1 += len;
      
    noOfAttrs++;
    dataLen += len;
    sz_1 -= (1 + len);
  }
  assert(sz_1 == 0);
  
  ptr[0].sz = noOfAttrs;
  ptr[1].sz = dataLen;
  
  ptr[2].p = src_2;
  ptr[2].sz = sz_2;
  
  return sz_2 > 0 ? 3 : 2;
}

/**
 * Pass entire pages with SUMA-trigger-data from
 *   TUP to SUMA to avoid extensive LongSignalMessage buffer contention
 */
void
Suma::execFIRE_TRIG_ORD_L(Signal* signal)
{
  jamEntry();

  ndbassert(signal->getNoOfSections() == 0);
  Uint32 pageId = signal->theData[0];
  Uint32 len = signal->theData[1];

  if (pageId == RNIL && len == 0)
  {
    jam();
    /**
     * Out of memory
     */
    out_of_buffer(signal);
    return;
  }

  Uint32 * ptr = reinterpret_cast<Uint32*>(c_page_pool.getPtr(pageId));
  while (len)
  {
    Uint32 * save = ptr;
    Uint32 msglen  = * ptr++;
    Uint32 siglen  = * ptr++;
    Uint32 sec0len = * ptr++;
    Uint32 sec1len = * ptr++;
    Uint32 sec2len = * ptr++;

    /**
     * Copy value directly into local buffers
     */
    Uint32 trigId = ((FireTrigOrd*)ptr)->getTriggerId();
    memcpy(signal->theData, ptr, 4 * siglen); // signal
    ptr += siglen;
    memcpy(f_buffer, ptr, 4*sec0len);
    ptr += sec0len;
    memcpy(b_buffer, ptr, 4*sec1len);
    ptr += sec1len;
    memcpy(f_buffer + sec0len, ptr, 4*sec2len);
    ptr += sec2len;

    f_trigBufferSize = sec0len + sec2len;
    b_trigBufferSize = sec1len;
    f_bufferLock = trigId;
    b_bufferLock = trigId;

    execFIRE_TRIG_ORD(signal);

    ndbrequire(ptr == save + msglen);
    ndbrequire(len >= msglen);
    len -= msglen;
  }

  m_ctx.m_mm.release_page(RT_DBTUP_PAGE, pageId);
}

void
Suma::execFIRE_TRIG_ORD(Signal* signal)
{
  jamEntry();
  DBUG_ENTER("Suma::execFIRE_TRIG_ORD");
  
  CRASH_INSERTION(13016);
  FireTrigOrd* const trg = (FireTrigOrd*)signal->getDataPtr();
  const Uint32 trigId    = trg->getTriggerId();
  const Uint32 hashValue = trg->getHashValue();
  const Uint32 gci_hi    = trg->getGCI();
  const Uint32 gci_lo    = trg->m_gci_lo;
  const Uint64 gci = gci_lo | (Uint64(gci_hi) << 32);
  const Uint32 event     = trg->getTriggerEvent();
  const Uint32 any_value = trg->getAnyValue();

  Ptr<Subscription> subPtr;
  c_subscriptionPool.getPtr(subPtr, trigId & 0xFFFF);

  ndbassert(gci > m_last_complete_gci);

  if (signal->getNoOfSections())
  {
    jam();
    ndbassert(isNdbMtLqh());
    SectionHandle handle(this, signal);

    ndbrequire(b_bufferLock == 0);
    ndbrequire(f_bufferLock == 0);
    f_bufferLock = trigId;
    b_bufferLock = trigId;

    SegmentedSectionPtr ptr;
    handle.getSection(ptr, 0); // Keys
    Uint32 sz = ptr.sz;
    copy(f_buffer, ptr);

    handle.getSection(ptr, 2); // After values
    copy(f_buffer + sz, ptr);
    f_trigBufferSize = sz + ptr.sz;

    handle.getSection(ptr, 1); // Before values
    copy(b_buffer, ptr);
    b_trigBufferSize = ptr.sz;
    releaseSections(handle);
  }

  jam();
  ndbrequire(f_bufferLock == trigId);
  /**
   * Reset f_bufferLock
   */
  f_bufferLock = 0;
  b_bufferLock = 0;
  
  Uint32 tableId = subPtr.p->m_tableId;
  Uint32 schemaVersion =
    c_tablePool.getPtr(subPtr.p->m_table_ptrI)->m_schemaVersion;
  
  Uint32 bucket= hashValue % c_no_of_buckets;
  m_max_seen_gci = (gci > m_max_seen_gci ? gci : m_max_seen_gci);
  if(m_active_buckets.get(bucket) || 
     (m_switchover_buckets.get(bucket) && (check_switchover(bucket, gci))))
  {
    m_max_sent_gci = (gci > m_max_sent_gci ? gci : m_max_sent_gci);
    Uint32 sz = trg->getNoOfPrimaryKeyWords()+trg->getNoOfAfterValueWords();
    ndbrequire(sz == f_trigBufferSize);
    
    LinearSectionPtr ptr[3];
    const Uint32 nptr= reformat(signal, ptr, 
				f_buffer, f_trigBufferSize,
                                b_buffer, b_trigBufferSize);
    Uint32 ptrLen= 0;
    for(Uint32 i =0; i < nptr; i++)
      ptrLen+= ptr[i].sz;    
    /**
     * Signal to subscriber(s)
     */
    SubTableData * data = (SubTableData*)signal->getDataPtrSend();//trg;
    data->gci_hi         = gci_hi;
    data->gci_lo         = gci_lo;
    data->tableId        = tableId;
    data->requestInfo    = 0;
    SubTableData::setOperation(data->requestInfo, event);
    data->flags          = 0;
    data->anyValue       = any_value;
    data->totalLen       = ptrLen;
    
    {
      LocalDLList<Subscriber> list(c_subscriberPool, subPtr.p->m_subscribers);
      SubscriberPtr subbPtr;
      for(list.first(subbPtr); !subbPtr.isNull(); list.next(subbPtr))
      {
	data->senderData = subbPtr.p->m_senderData;
	sendSignal(subbPtr.p->m_senderRef, GSN_SUB_TABLE_DATA, signal,
		   SubTableData::SignalLength, JBB, ptr, nptr);
      }
    }
  }
  else 
  {
    const uint buffer_header_sz = 4;
    Uint32* dst;
    Uint32 sz = f_trigBufferSize + b_trigBufferSize + buffer_header_sz;
    if((dst = get_buffer_ptr(signal, bucket, gci, sz)))
    {
      * dst++ = subPtr.i;
      * dst++ = schemaVersion;
      * dst++ = (event << 16) | f_trigBufferSize;
      * dst++ = any_value;
      memcpy(dst, f_buffer, f_trigBufferSize << 2);
      dst += f_trigBufferSize;
      memcpy(dst, b_buffer, b_trigBufferSize << 2);
    }
  }
  
  DBUG_VOID_RETURN;
}

void
Suma::checkMaxBufferedEpochs(Signal *signal)
{
  /*
   * Check if any subscribers are exceeding the MaxBufferedEpochs
   */
  Ptr<Gcp_record> gcp;
  jamEntry();
  if (c_gcp_list.isEmpty())
  {
    jam();
    return;
  }
  c_gcp_list.first(gcp);
  if (ERROR_INSERTED(13037))
  {
    jam();
    CLEAR_ERROR_INSERT_VALUE;
    ndbout_c("Simulating exceeding the MaxBufferedEpochs %u(%llu,%llu,%llu)",
            c_maxBufferedEpochs, m_max_seen_gci,
            m_last_complete_gci, gcp.p->m_gci);
  }
  else if (c_gcp_list.count() < c_maxBufferedEpochs)
  {
    return;
  }
  NodeBitmask subs = gcp.p->m_subscribers;
  jam();
  // Disconnect lagging subscribers waiting for oldest epoch
  ndbout_c("Found lagging epoch %llu", gcp.p->m_gci);
  for(Uint32 nodeId = 0; nodeId < MAX_NODES; nodeId++)
  {
    if (subs.get(nodeId))
    {
      jam();
      subs.clear(nodeId);
      // Disconnecting node
      signal->theData[0] = NDB_LE_SubscriptionStatus;
      signal->theData[1] = 1; // DISCONNECTED;
      signal->theData[2] = nodeId;
      signal->theData[3] = (Uint32) gcp.p->m_gci;
      signal->theData[4] = (Uint32) (gcp.p->m_gci >> 32);
      signal->theData[5] = (Uint32) c_gcp_list.count();
      signal->theData[6] = c_maxBufferedEpochs;
      sendSignal(CMVMI_REF, GSN_EVENT_REP, signal, 8, JBB);
      
      /**
       * Force API_FAILREQ
       */
      signal->theData[0] = nodeId;
      sendSignal(QMGR_REF, GSN_API_FAILREQ, signal, 1, JBA);
    }
  }
}

void
Suma::execSUB_GCP_COMPLETE_REP(Signal* signal)
{
  jamEntry();
  ndbassert(signal->getNoOfSections() == 0);

  SubGcpCompleteRep * rep = (SubGcpCompleteRep*)signal->getDataPtrSend();
  Uint32 gci_hi = rep->gci_hi;
  Uint32 gci_lo = rep->gci_lo;
  Uint64 gci = gci_lo | (Uint64(gci_hi) << 32);

  if (isNdbMtLqh() && m_gcp_rep_cnt > 1)
  {

#define SSPP 0

    if (SSPP)
      printf("execSUB_GCP_COMPLETE_REP(%u/%u)", gci_hi, gci_lo);
    jam();
    Uint32 min = m_min_gcp_rep_counter_index;
    Uint32 sz = NDB_ARRAY_SIZE(m_gcp_rep_counter);
    for (Uint32 i = min; i != m_max_gcp_rep_counter_index; i = (i + 1) % sz)
    {
      jam();
      if (m_gcp_rep_counter[i].m_gci == gci)
      {
        jam();
        m_gcp_rep_counter[i].m_cnt ++;
        if (m_gcp_rep_counter[i].m_cnt == m_gcp_rep_cnt)
        {
          jam();
          /**
           * Release this entry...
           */
          if (i != min)
          {
            jam();
            m_gcp_rep_counter[i] = m_gcp_rep_counter[min];
          }
          m_min_gcp_rep_counter_index = (min + 1) % sz;
          if (SSPP)
            ndbout_c(" found - complete after: (min: %u max: %u)",
                     m_min_gcp_rep_counter_index,
                     m_max_gcp_rep_counter_index);
          goto found;
        }
        else
        {
          jam();
          if (SSPP)
            ndbout_c(" found - wait unchanged: (min: %u max: %u)",
                     m_min_gcp_rep_counter_index,
                     m_max_gcp_rep_counter_index);
          return; // Wait for more...
        }
      }
    }
    /**
     * Not found...
     */
    Uint32 next = (m_max_gcp_rep_counter_index + 1) % sz;
    ndbrequire(next != min); // ring buffer full
    m_gcp_rep_counter[m_max_gcp_rep_counter_index].m_gci = gci;
    m_gcp_rep_counter[m_max_gcp_rep_counter_index].m_cnt = 1;
    m_max_gcp_rep_counter_index = next;
    if (SSPP)
      ndbout_c(" new - after: (min: %u max: %u)",
               m_min_gcp_rep_counter_index,
               m_max_gcp_rep_counter_index);
    return;
  }
found:
  bool drop = false;
  Uint32 flags = (m_missing_data)
                 ? rep->flags | SubGcpCompleteRep::MISSING_DATA
                 : rep->flags;

  if (ERROR_INSERTED(13036))
  {
    jam();
    CLEAR_ERROR_INSERT_VALUE;
    ndbout_c("Simulating out of event buffer at node failure");
    flags |= SubGcpCompleteRep::MISSING_DATA;
  }

#ifdef VM_TRACE
  if (m_gcp_monitor == 0)
  {
  }
  else if (gci_hi == Uint32(m_gcp_monitor >> 32))
  {
    ndbrequire(gci_lo == Uint32(m_gcp_monitor) + 1);
  }
  else
  {
    ndbrequire(gci_hi == Uint32(m_gcp_monitor >> 32) + 1);
    ndbrequire(gci_lo == 0);
  }
  m_gcp_monitor = gci;
#endif

  m_last_complete_gci = gci;
  checkMaxBufferedEpochs(signal);
  m_max_seen_gci = (gci > m_max_seen_gci ? gci : m_max_seen_gci);

  /**
   * 
   */
  if(!m_switchover_buckets.isclear())
  {
    bool unlock = false;
    NdbNodeBitmask handover_nodes;
    Uint32 i = m_switchover_buckets.find(0);
    for(; i != Bucket_mask::NotFound; i = m_switchover_buckets.find(i + 1))
    {
      if(gci > c_buckets[i].m_switchover_gci)
      {
	Uint32 state = c_buckets[i].m_state;
	m_switchover_buckets.clear(i);
	printf("%u/%u (%u/%u) switchover complete bucket %d state: %x", 
	       Uint32(gci >> 32),
	       Uint32(gci),
	       Uint32(c_buckets[i].m_switchover_gci >> 32),
	       Uint32(c_buckets[i].m_switchover_gci),
	       i, state);

	if(state & Bucket::BUCKET_STARTING)
	{
	  /**
	   * NR case
	   */
          jam();
	  m_active_buckets.set(i);
	  c_buckets[i].m_state &= ~(Uint32)Bucket::BUCKET_STARTING;
	  ndbout_c("starting");
	  m_gcp_complete_rep_count++;
          unlock = true;
	}
	else if(state & Bucket::BUCKET_TAKEOVER)
	{
	  /**
	   * NF case
	   */
          jam();
	  Bucket* bucket= c_buckets + i;
	  Page_pos pos= bucket->m_buffer_head;
	  ndbrequire(pos.m_max_gci < gci);

	  Buffer_page* page= c_page_pool.getPtr(pos.m_page_id);
	  ndbout_c("takeover %d", pos.m_page_id);
	  page->m_max_gci_hi = (Uint32)(pos.m_max_gci >> 32);
          page->m_max_gci_lo = (Uint32)(pos.m_max_gci & 0xFFFFFFFF);
          ndbassert(pos.m_max_gci != 0);
	  page->m_words_used = pos.m_page_pos;
	  page->m_next_page = RNIL;
	  memset(&bucket->m_buffer_head, 0, sizeof(bucket->m_buffer_head));
	  bucket->m_buffer_head.m_page_id = RNIL;
	  bucket->m_buffer_head.m_page_pos = Buffer_page::DATA_WORDS + 1;

	  m_active_buckets.set(i);
          m_gcp_complete_rep_count++;
	  c_buckets[i].m_state &= ~(Uint32)Bucket::BUCKET_TAKEOVER;
	}
	else if (state & Bucket::BUCKET_HANDOVER)
	{
	  /**
	   * NR, living node
	   */
          jam();
	  c_buckets[i].m_state &= ~(Uint32)Bucket::BUCKET_HANDOVER;
	  handover_nodes.set(c_buckets[i].m_switchover_node);
          m_gcp_complete_rep_count--;
	  ndbout_c("handover");
	}
        else if (state & Bucket::BUCKET_CREATED_MASK)
        {
          jam();
          Uint32 cnt = state >> 8;
          Uint32 mask = Uint32(Bucket::BUCKET_CREATED_MASK) | (cnt << 8);
	  c_buckets[i].m_state &= ~mask;
          flags |= SubGcpCompleteRep::ADD_CNT;
          flags |= (cnt << 16);
          ndbout_c("add %u %s", cnt, 
                   state & Bucket::BUCKET_CREATED_SELF ? "self" : "other");
          if (state & Bucket::BUCKET_CREATED_SELF &&
              get_responsible_node(i) == getOwnNodeId())
          {
            jam();
            m_active_buckets.set(i);
            m_gcp_complete_rep_count++;
          }
        }
        else if (state & Bucket::BUCKET_DROPPED_MASK)
        {
          jam();
          Uint32 cnt = state >> 8;
          Uint32 mask = Uint32(Bucket::BUCKET_DROPPED_MASK) | (cnt << 8);
	  c_buckets[i].m_state &= ~mask;
          flags |= SubGcpCompleteRep::SUB_CNT;
          flags |= (cnt << 16);
          ndbout_c("sub %u %s", cnt, 
                   state & Bucket::BUCKET_DROPPED_SELF ? "self" : "other");
          if (state & Bucket::BUCKET_DROPPED_SELF)
          {
            m_active_buckets.clear(i);
            drop = true;
          }
        }
      }
    }

    if(getNodeState().startLevel == NodeState::SL_STARTING && 
       m_switchover_buckets.isclear() && 
       c_startup.m_handover_nodes.isclear())
    {
      jam();
      sendSTTORRY(signal);
    }

    if (unlock)
    {
      jam();
      send_dict_unlock_ord(signal, DictLockReq::SumaHandOver);
    }
  }

  if(ERROR_INSERTED(13010))
  {
    CLEAR_ERROR_INSERT_VALUE;
    ndbout_c("Don't send GCP_COMPLETE_REP(%llu)", gci);
    return;
  }

  /**
   * Signal to subscribers
   */
  rep->gci_hi = gci_hi;
  rep->gci_lo = gci_lo;
  rep->flags = flags;
  rep->senderRef  = reference();
  rep->gcp_complete_rep_count = m_gcp_complete_rep_count;

  if(m_gcp_complete_rep_count && !c_subscriber_nodes.isclear())
  {
    CRASH_INSERTION(13033);

    NodeReceiverGroup rg(API_CLUSTERMGR, c_subscriber_nodes);
    sendSignal(rg, GSN_SUB_GCP_COMPLETE_REP, signal,
	       SubGcpCompleteRep::SignalLength, JBB);
    
    Ptr<Gcp_record> gcp;
    if(c_gcp_list.seize(gcp))
    {
      gcp.p->m_gci = gci;
      gcp.p->m_subscribers = c_subscriber_nodes;
    }
    else
    {
      char buf[100];
      c_subscriber_nodes.getText(buf);
      g_eventLogger->error("c_gcp_list.seize() failed: gci: %llu nodes: %s",
                           gci, buf);
    }
  }
  
  /**
   * Add GCP COMPLETE REP to buffer
   */
  bool subscribers = !c_subscriber_nodes.isclear();
  for(Uint32 i = 0; i<c_no_of_buckets; i++)
  {
    if(m_active_buckets.get(i))
      continue;

    if (subscribers || (c_buckets[i].m_state & Bucket::BUCKET_RESEND))
    {
      //Uint32* dst;
      get_buffer_ptr(signal, i, gci, 0);
    }
  }

  if(m_out_of_buffer_gci && gci > m_out_of_buffer_gci)
  {
    jam();
    infoEvent("Reenable event buffer");
    m_out_of_buffer_gci = 0;
    m_missing_data = false;
  }

  if (unlikely(drop))
  {
    jam();
    m_gcp_complete_rep_count = 0;
    c_nodeGroup = RNIL;
    c_nodes_in_nodegroup_mask.clear();
    fix_nodegroup();
  }
}

void
Suma::execCREATE_TAB_CONF(Signal *signal)
{
  jamEntry();
  DBUG_ENTER("Suma::execCREATE_TAB_CONF");

  DBUG_VOID_RETURN;
}

void
Suma::execDROP_TAB_CONF(Signal *signal)
{
  jamEntry();
  ndbassert(signal->getNoOfSections() == 0);

  DropTabConf * const conf = (DropTabConf*)signal->getDataPtr();
  Uint32 senderRef= conf->senderRef;
  Uint32 tableId= conf->tableId;

  TablePtr tabPtr;
  if (!c_tables.find(tabPtr, tableId))
  {
    jam();
    return;
  }

  DBUG_PRINT("info",("drop table id: %d[i=%u]", tableId, tabPtr.i));

  tabPtr.p->m_state = Table::DROPPED;
  c_tables.remove(tabPtr);

  if (tabPtr.p->m_subscriptions.isEmpty())
  {
    jam();
    tabPtr.p->release(* this);
    c_tablePool.release(tabPtr);
    return;
  }

  if (senderRef == 0)
  {
    jam();
    return;
  }
  // dict coordinator sends info to API

  const Uint64 gci = get_current_gci(signal);
  SubTableData * data = (SubTableData*)signal->getDataPtrSend();
  data->gci_hi         = Uint32(gci >> 32);
  data->gci_lo         = Uint32(gci);
  data->tableId        = tableId;
  data->requestInfo    = 0;
  SubTableData::setOperation(data->requestInfo,NdbDictionary::Event::_TE_DROP);
  SubTableData::setReqNodeId(data->requestInfo, refToNode(senderRef));
  
  Ptr<Subscription> subPtr;
  LocalDLList<Subscription> subList(c_subscriptionPool,
                                    tabPtr.p->m_subscriptions);

  for (subList.first(subPtr); !subPtr.isNull(); subList.next(subPtr))
  {
    jam();
    if(subPtr.p->m_subscriptionType != SubCreateReq::TableEvent)
    {
      jam();
      continue;
      //continue in for-loop if the table is not part of
      //the subscription. Otherwise, send data to subscriber.
    }

    if (subPtr.p->m_options & Subscription::NO_REPORT_DDL)
    {
      jam();
      continue;
    }

    Ptr<Subscriber> ptr;
    LocalDLList<Subscriber> list(c_subscriberPool, subPtr.p->m_subscribers);
    for(list.first(ptr); !ptr.isNull(); list.next(ptr))
    {
      jam();
      data->senderData= ptr.p->m_senderData;
      sendSignal(ptr.p->m_senderRef, GSN_SUB_TABLE_DATA, signal,
                 SubTableData::SignalLength, JBB);
    }
  }
}

/**
 * This receives DICT_TAB_INFO in long signal section 1, and releases the data
 * after use.
 */
void
Suma::execALTER_TAB_REQ(Signal *signal)
{
  jamEntry();

  AlterTabReq * const req = (AlterTabReq*)signal->getDataPtr();
  Uint32 senderRef= req->senderRef;
  Uint32 tableId= req->tableId;
  Uint32 changeMask= req->changeMask;
  TablePtr tabPtr;

  // Copy DICT_TAB_INFO to local linear buffer
  SectionHandle handle(this, signal);
  SegmentedSectionPtr tabInfoPtr;
  handle.getSection(tabInfoPtr, 0);

  if (!c_tables.find(tabPtr, tableId))
  {
    jam();
    releaseSections(handle);
    return;
  }

  if (senderRef == 0)
  {
    jam();
    releaseSections(handle);
    return;
  }
  // dict coordinator sends info to API
  
#ifndef DBUG_OFF
  ndbout_c("DICT_TAB_INFO in SUMA,  tabInfoPtr.sz = %d", tabInfoPtr.sz);
  SimplePropertiesSectionReader reader(handle.m_ptr[0],
				       getSectionSegmentPool());
  reader.printAll(ndbout);
#endif
  copy(b_dti_buf, tabInfoPtr);
  releaseSections(handle);

  LinearSectionPtr lptr[3];
  lptr[0].p = b_dti_buf;
  lptr[0].sz = tabInfoPtr.sz;

  const Uint64 gci = get_current_gci(signal);
  SubTableData * data = (SubTableData*)signal->getDataPtrSend();
  data->gci_hi         = Uint32(gci >> 32);
  data->gci_lo         = Uint32(gci);
  data->tableId        = tableId;
  data->requestInfo    = 0;
  SubTableData::setOperation(data->requestInfo, 
			     NdbDictionary::Event::_TE_ALTER);
  SubTableData::setReqNodeId(data->requestInfo, refToNode(senderRef));
  data->flags          = 0;
  data->changeMask     = changeMask;
  data->totalLen       = tabInfoPtr.sz;
  Ptr<Subscription> subPtr;
  LocalDLList<Subscription> subList(c_subscriptionPool,
                                    tabPtr.p->m_subscriptions);

  for (subList.first(subPtr); !subPtr.isNull(); subList.next(subPtr))
  {
    if(subPtr.p->m_subscriptionType != SubCreateReq::TableEvent)
    {
      jam();
      continue;
      //continue in for-loop if the table is not part of
      //the subscription. Otherwise, send data to subscriber.
    }
  
    if (subPtr.p->m_options & Subscription::NO_REPORT_DDL)
    {
      jam();
      continue;
    }

    Ptr<Subscriber> ptr;
    LocalDLList<Subscriber> list(c_subscriberPool, subPtr.p->m_subscribers);
    for(list.first(ptr); !ptr.isNull(); list.next(ptr))
    {
      jam();
      data->senderData= ptr.p->m_senderData;
      Callback c = { 0, 0 };
      sendFragmentedSignal(ptr.p->m_senderRef, GSN_SUB_TABLE_DATA, signal,
                           SubTableData::SignalLength, JBB, lptr, 1, c);
    }
  }
}

void
Suma::execSUB_GCP_COMPLETE_ACK(Signal* signal)
{
  jamEntry();
  ndbassert(signal->getNoOfSections() == 0);

  SubGcpCompleteAck * const ack = (SubGcpCompleteAck*)signal->getDataPtr();
  Uint32 gci_hi = ack->rep.gci_hi;
  Uint32 gci_lo = ack->rep.gci_lo;
  Uint32 senderRef  = ack->rep.senderRef;
  if (unlikely(signal->getLength() < SubGcpCompleteAck::SignalLength))
  {
    jam();
    ndbassert(!ndb_check_micro_gcp(getNodeInfo(refToNode(senderRef)).m_version));
    gci_lo = 0;
  }

  Uint64 gci = gci_lo | (Uint64(gci_hi) << 32);
  m_max_seen_gci = (gci > m_max_seen_gci ? gci : m_max_seen_gci);

  if (ERROR_INSERTED(13037))
  {
    jam();
    ndbout_c("Simulating exceeding the MaxBufferedEpochs, ignoring ack");
    return;
  }

  if (refToBlock(senderRef) == SUMA) 
  {
    jam();

    // Ack from other SUMA
    Uint32 nodeId= refToNode(senderRef);
    for(Uint32 i = 0; i<c_no_of_buckets; i++)
    {
      if(m_active_buckets.get(i) || 
	 (m_switchover_buckets.get(i) && (check_switchover(i, gci))) ||
	 (!m_switchover_buckets.get(i) && get_responsible_node(i) == nodeId))
      {
	release_gci(signal, i, gci);
      }
    }
    return;
  }

  // Ack from User and not an ack from other SUMA, redistribute in nodegroup
  
  Uint32 nodeId = refToNode(senderRef);
  if (ERROR_INSERTED(13023))
  {
    ndbout_c("Throwing SUB_GCP_COMPLETE_ACK gci: %u/%u from %u",
             Uint32(gci>>32), Uint32(gci), nodeId);
    return;
  }

  
  jam();
  Ptr<Gcp_record> gcp;
  for(c_gcp_list.first(gcp); !gcp.isNull(); c_gcp_list.next(gcp))
  {
    if(gcp.p->m_gci == gci)
    {
      gcp.p->m_subscribers.clear(nodeId);
      gcp.p->m_subscribers.bitAND(c_subscriber_nodes);
      if(!gcp.p->m_subscribers.isclear())
      {
	jam();
	return;
      }
      break;
    }
  }
  
  if(gcp.isNull())
  {
    g_eventLogger->warning("ACK wo/ gcp record (gci: %u/%u) ref: %.8x from: %.8x",
                           Uint32(gci >> 32), Uint32(gci),
                           senderRef, signal->getSendersBlockRef());
  }
  else
  {
    c_gcp_list.release(gcp);
  }
  
  CRASH_INSERTION(13011);
  if(ERROR_INSERTED(13012))
  {
    CLEAR_ERROR_INSERT_VALUE;
    ndbout_c("Don't redistribute SUB_GCP_COMPLETE_ACK");
    return;
  }
  
  ack->rep.senderRef = reference();  
  NodeReceiverGroup rg(SUMA, c_nodes_in_nodegroup_mask);
  sendSignal(rg, GSN_SUB_GCP_COMPLETE_ACK, signal,
	     SubGcpCompleteAck::SignalLength, JBB);
}

/**************************************************************
 *
 * Removing subscription
 *
 */

void
Suma::execSUB_REMOVE_REQ(Signal* signal)
{
  jamEntry();
  DBUG_ENTER("Suma::execSUB_REMOVE_REQ");

  CRASH_INSERTION(13021);

  const SubRemoveReq req = *(SubRemoveReq*)signal->getDataPtr();
  SubscriptionPtr subPtr;
  Subscription key;
  key.m_subscriptionId  = req.subscriptionId;
  key.m_subscriptionKey = req.subscriptionKey;

  if (c_startup.m_restart_server_node_id == RNIL)
  {
    jam();

    /**
     * We havent started syncing yet
     */
    sendSubRemoveRef(signal,  req, SubRemoveRef::NotStarted);
    return;
  }

  bool found = c_subscriptions.find(subPtr, key);

  if(!found)
  {
    jam();
    sendSubRemoveRef(signal, req, SubRemoveRef::NoSuchSubscription);
    return;
  }

  switch(subPtr.p->m_state){
  case Subscription::UNDEFINED:
    jam();
  case Subscription::DEFINING:
    jam();
    ndbrequire(false);
  case Subscription::DEFINED:
    if (subPtr.p->m_options & Subscription::MARKED_DROPPED)
    {
      /**
       * already dropped
       */
      jam();
      sendSubRemoveRef(signal, req, SubRemoveRef::AlreadyDropped);
      return;
    }
    break;
  }

  subPtr.p->m_options |= Subscription::MARKED_DROPPED;
  check_release_subscription(signal, subPtr);

  SubRemoveConf * const conf = (SubRemoveConf*)signal->getDataPtrSend();
  conf->senderRef            = reference();
  conf->senderData           = req.senderData;
  conf->subscriptionId       = req.subscriptionId;
  conf->subscriptionKey      = req.subscriptionKey;

  sendSignal(req.senderRef, GSN_SUB_REMOVE_CONF, signal,
             SubRemoveConf::SignalLength, JBB);
  return;
}

void
Suma::check_release_subscription(Signal* signal, Ptr<Subscription> subPtr)
{
  if (!subPtr.p->m_subscribers.isEmpty())
  {
    jam();
    return;
  }

  if (!subPtr.p->m_start_req.isEmpty())
  {
    jam();
    return;
  }

  if (!subPtr.p->m_stop_req.isEmpty())
  {
    jam();
    return;
  }

  switch(subPtr.p->m_trigger_state){
  case Subscription::T_UNDEFINED:
    jam();
    goto do_release;
  case Subscription::T_CREATING:
    jam();
    /**
     * Wait for completion
     */
    return;
  case Subscription::T_DEFINED:
    jam();
    subPtr.p->m_trigger_state = Subscription::T_DROPPING;
    drop_triggers(signal, subPtr);
    return;
  case Subscription::T_DROPPING:
    jam();
    /**
     * Wait for completion
     */
    return;
  case Subscription::T_ERROR:
    jam();
    /**
     * Wait for completion
     */
    return;
  }
  ndbrequire(false);

do_release:
  TablePtr tabPtr;
  c_tables.getPtr(tabPtr, subPtr.p->m_table_ptrI);

  if (tabPtr.p->m_state == Table::DROPPED)
  {
    jam();
    subPtr.p->m_options |= Subscription::MARKED_DROPPED;
  }

  if ((subPtr.p->m_options & Subscription::MARKED_DROPPED) == 0)
  {
    jam();
    return;
  }

  {
    LocalDLList<Subscription> list(c_subscriptionPool,
                                   tabPtr.p->m_subscriptions);
    list.remove(subPtr);
  }

  if (tabPtr.p->m_subscriptions.isEmpty())
  {
    jam();
    switch(tabPtr.p->m_state){
    case Table::UNDEFINED:
      ndbrequire(false);
    case Table::DEFINING:
      break;
    case Table::DEFINED:
      jam();
      c_tables.remove(tabPtr);
      // Fall through
    case Table::DROPPED:
      jam();
      tabPtr.p->release(* this);
      c_tablePool.release(tabPtr);
    };
  }
  
  c_subscriptions.release(subPtr);
}

void
Suma::sendSubRemoveRef(Signal* signal,
                       const SubRemoveReq& req,
                       Uint32 errCode)
{
  jam();
  DBUG_ENTER("Suma::sendSubRemoveRef");
  SubRemoveRef  * ref = (SubRemoveRef *)signal->getDataPtrSend();
  ref->senderRef  = reference();
  ref->senderData = req.senderData;
  ref->subscriptionId = req.subscriptionId;
  ref->subscriptionKey = req.subscriptionKey;
  ref->errorCode = errCode;
  sendSignal(signal->getSendersBlockRef(), GSN_SUB_REMOVE_REF, 
	     signal, SubRemoveRef::SignalLength, JBB);
  DBUG_VOID_RETURN;
}

void
Suma::Table::release(Suma & suma){
  jamBlock(&suma);

  m_state = UNDEFINED;
}

void
Suma::SyncRecord::release(){
  jam();

  LocalDataBuffer<15> fragBuf(suma.c_dataBufferPool, m_fragments);
  fragBuf.release();

  LocalDataBuffer<15> attrBuf(suma.c_dataBufferPool, m_attributeList);
  attrBuf.release();  
}


/**************************************************************
 *
 * Restarting remote node functions, master functionality
 * (slave does nothing special)
 * - triggered on INCL_NODEREQ calling startNode
 * - included node will issue START_ME when it's ready to start
 * the subscribers
 *
 */

void
Suma::execSUMA_START_ME_REQ(Signal* signal) {
  jamEntry();

  Uint32 retref = signal->getSendersBlockRef();
  if (c_restart.m_ref)
  {
    jam();
    SumaStartMeRef* ref= (SumaStartMeRef*)signal->getDataPtrSend();
    ref->errorCode = SumaStartMeRef::Busy;
    sendSignal(retref, GSN_SUMA_START_ME_REF, signal,
               SumaStartMeRef::SignalLength, JBB);
    return;
  }

  if (getNodeState().getStarted() == false)
  {
    jam();
    SumaStartMeRef* ref= (SumaStartMeRef*)signal->getDataPtrSend();
    ref->errorCode = SumaStartMeRef::NotStarted;
    sendSignal(retref, GSN_SUMA_START_ME_REF, signal,
               SumaStartMeRef::SignalLength, JBB);
    return;
  }

  Ptr<SubOpRecord> subOpPtr;
  if (c_subOpPool.seize(subOpPtr) == false)
  {
    jam();
    SumaStartMeRef* ref= (SumaStartMeRef*)signal->getDataPtrSend();
    ref->errorCode = SumaStartMeRef::Busy;
    sendSignal(retref, GSN_SUMA_START_ME_REF, signal,
               SumaStartMeRef::SignalLength, JBB);
    return;
  }

  subOpPtr.p->m_opType = SubOpRecord::R_START_ME_REQ;

  c_restart.m_abort = 0;
  c_restart.m_waiting_on_self = 0;
  c_restart.m_ref = retref;
  c_restart.m_max_seq = c_current_seq;
  c_restart.m_subOpPtrI = subOpPtr.i;

  DLHashTable<Subscription>::Iterator it;
  if (c_subscriptions.first(it))
  {
    jam();

    /**
     * We only need to handle subscriptions with seq <= c_current_seq
     *   all subscriptions(s) created after this, will be handled by
     *   starting suma directly
     */
    c_current_seq++;
  }

  copySubscription(signal, it);
}

void
Suma::copySubscription(Signal* signal, DLHashTable<Subscription>::Iterator it)
{
  jam();

  Ptr<SubOpRecord> subOpPtr;
  c_subOpPool.getPtr(subOpPtr, c_restart.m_subOpPtrI);

  Ptr<Subscription> subPtr = it.curr;
  if (!subPtr.isNull())
  {
    jam();
    c_restart.m_subPtrI = subPtr.i;
    c_restart.m_bucket = it.bucket;

    LocalDLFifoList<SubOpRecord> list(c_subOpPool, subPtr.p->m_stop_req);
    bool empty = list.isEmpty();
    list.add(subOpPtr);

    if (!empty)
    {
      /**
       * Wait for lock
       */
      jam();
      c_restart.m_waiting_on_self = 1;
      return;
    }

    sendSubCreateReq(signal, subPtr);
  }
  else
  {
    jam();
    SumaStartMeConf* conf = (SumaStartMeConf*)signal->getDataPtrSend();
    conf->unused = 0;
    sendSignal(c_restart.m_ref, GSN_SUMA_START_ME_CONF, signal,
               SumaStartMeConf::SignalLength, JBB);

    c_subOpPool.release(subOpPtr);
    c_restart.m_ref = 0;
    return;
  }
}

void
Suma::sendSubCreateReq(Signal* signal, Ptr<Subscription> subPtr)
{
  jam();

  if (c_restart.m_abort)
  {
    jam();
    abort_start_me(signal, subPtr, true);
    return;
  }

  c_restart.m_waiting_on_self = 0;
  SubCreateReq * req = (SubCreateReq *)signal->getDataPtrSend();
  req->senderRef        = reference();
  req->senderData       = subPtr.i;
  req->subscriptionId   = subPtr.p->m_subscriptionId;
  req->subscriptionKey  = subPtr.p->m_subscriptionKey;
  req->subscriptionType = subPtr.p->m_subscriptionType;
  req->tableId          = subPtr.p->m_tableId;
  req->schemaTransId    = 0;

  if (subPtr.p->m_options & Subscription::REPORT_ALL)
  {
    req->subscriptionType |= SubCreateReq::ReportAll;
  }

  if (subPtr.p->m_options & Subscription::REPORT_SUBSCRIBE)
  {
    req->subscriptionType |= SubCreateReq::ReportSubscribe;
  }

  if (subPtr.p->m_options & Subscription::NO_REPORT_DDL)
  {
    req->subscriptionType |= SubCreateReq::NoReportDDL;
  }

  if (subPtr.p->m_options & Subscription::MARKED_DROPPED)
  {
    req->subscriptionType |= SubCreateReq::NR_Sub_Dropped;
    ndbout_c("copying dropped sub: %u", subPtr.i);
  }

  Ptr<Table> tabPtr;
  c_tablePool.getPtr(tabPtr, subPtr.p->m_table_ptrI);
  if (tabPtr.p->m_state != Table::DROPPED)
  {
    jam();
    c_restart.m_waiting_on_self = 0;
    if (!ndbd_suma_dictlock_startme(getNodeInfo(refToNode(c_restart.m_ref)).m_version))
    {
      jam();
      /**
       * Downgrade
       *
       * In pre suma v2, SUB_CREATE_REQ::SignalLength is one greater
       *   but code checks length and set a default value...
       *   so we dont need to do anything...
       *   Thank you Ms. Fortuna
       */
    }

    sendSignal(c_restart.m_ref, GSN_SUB_CREATE_REQ, signal,
               SubCreateReq::SignalLength, JBB);
  }
  else
  {
    jam();
    ndbout_c("not copying sub %u with dropped table: %u/%u",
             subPtr.i,
             tabPtr.p->m_tableId, tabPtr.i);

    c_restart.m_waiting_on_self = 1;
    SubCreateConf * conf = (SubCreateConf *)signal->getDataPtrSend();
    conf->senderRef        = reference();
    conf->senderData       = subPtr.i;
    sendSignal(reference(), GSN_SUB_CREATE_CONF, signal,
               SubCreateConf::SignalLength, JBB);
  }
}

void 
Suma::execSUB_CREATE_REF(Signal* signal)
{
  jamEntry();

  SubCreateRef *const ref= (SubCreateRef *)signal->getDataPtr();
  Uint32 error= ref->errorCode;

  {
    SumaStartMeRef* ref= (SumaStartMeRef*)signal->getDataPtrSend();
    ref->errorCode = error;
    sendSignal(c_restart.m_ref, GSN_SUMA_START_ME_REF, signal,
               SumaStartMeRef::SignalLength, JBB);
  }

  Ptr<Subscription> subPtr;
  c_subscriptionPool.getPtr(subPtr, c_restart.m_subPtrI);
  abort_start_me(signal, subPtr, true);
}

void 
Suma::execSUB_CREATE_CONF(Signal* signal)
{
  jamEntry();

  /**
   * We have lock...start all subscriber(s)
   */
  Ptr<Subscription> subPtr;
  c_subscriptionPool.getPtr(subPtr, c_restart.m_subPtrI);

  c_restart.m_waiting_on_self = 0;

  /**
   * Check if we were aborted...
   *  this signal is sent to self in case of DROPPED subscription...
   */
  if (c_restart.m_abort)
  {
    jam();
    abort_start_me(signal, subPtr, true);
    return;
  }
  
  Ptr<Table> tabPtr;
  c_tablePool.getPtr(tabPtr, subPtr.p->m_table_ptrI);

  Ptr<Subscriber> ptr;
  if (tabPtr.p->m_state != Table::DROPPED)
  {
    jam();
    LocalDLList<Subscriber> list(c_subscriberPool, subPtr.p->m_subscribers);
    list.first(ptr);
  }
  else
  {
    jam();
    ptr.setNull();
    ndbout_c("not copying subscribers on sub: %u with dropped table %u/%u",
             subPtr.i, tabPtr.p->m_tableId, tabPtr.i);
  }

  copySubscriber(signal, subPtr, ptr);
}

void
Suma::copySubscriber(Signal* signal,
                     Ptr<Subscription> subPtr,
                     Ptr<Subscriber> ptr)
{
  if (!ptr.isNull())
  {
    jam();

    SubStartReq* req = (SubStartReq*)signal->getDataPtrSend();
    req->senderRef        = reference();
    req->senderData       = ptr.i;
    req->subscriptionId   = subPtr.p->m_subscriptionId;
    req->subscriptionKey  = subPtr.p->m_subscriptionKey;
    req->part             = SubscriptionData::TableData;
    req->subscriberData   = ptr.p->m_senderData;
    req->subscriberRef    = ptr.p->m_senderRef;

    sendSignal(c_restart.m_ref, GSN_SUB_START_REQ,
               signal, SubStartReq::SignalLength, JBB);
    return;
  }
  else
  {
    // remove lock from this subscription
    Ptr<SubOpRecord> subOpPtr;
    c_subOpPool.getPtr(subOpPtr, c_restart.m_subOpPtrI);
    check_remove_queue(signal, subPtr, subOpPtr, true, false);
    check_release_subscription(signal, subPtr);

    DLHashTable<Subscription>::Iterator it;
    it.curr = subPtr;
    it.bucket = c_restart.m_bucket;
    c_subscriptions.next(it);
    copySubscription(signal, it);
  }
}

void 
Suma::execSUB_START_CONF(Signal* signal)
{
  jamEntry();

  SubStartConf * const conf = (SubStartConf*)signal->getDataPtr();

  Ptr<Subscription> subPtr;
  c_subscriptionPool.getPtr(subPtr, c_restart.m_subPtrI);

  Ptr<Subscriber> ptr;
  c_subscriberPool.getPtr(ptr, conf->senderData);

  LocalDLList<Subscriber> list(c_subscriberPool, subPtr.p->m_subscribers);
  list.next(ptr);
  copySubscriber(signal, subPtr, ptr);
}

void
Suma::execSUB_START_REF(Signal* signal)
{
  jamEntry();

  SubStartRef * sig = (SubStartRef*)signal->getDataPtr();
  Uint32 errorCode = sig->errorCode;

  {
    SumaStartMeRef* ref= (SumaStartMeRef*)signal->getDataPtrSend();
    ref->errorCode = errorCode;
    sendSignal(c_restart.m_ref, GSN_SUMA_START_ME_REF, signal,
               SumaStartMeRef::SignalLength, JBB);
  }

  Ptr<Subscription> subPtr;
  c_subscriptionPool.getPtr(subPtr, c_restart.m_subPtrI);

  abort_start_me(signal, subPtr, true);
}

void
Suma::abort_start_me(Signal* signal, Ptr<Subscription> subPtr,
                     bool lockowner)
{
  Ptr<SubOpRecord> subOpPtr;
  c_subOpPool.getPtr(subOpPtr, c_restart.m_subOpPtrI);
  check_remove_queue(signal, subPtr, subOpPtr, lockowner, true);
  check_release_subscription(signal, subPtr);

  c_restart.m_ref = 0;
}

void
Suma::execSUMA_HANDOVER_REQ(Signal* signal)
{
  jamEntry();
  DBUG_ENTER("Suma::execSUMA_HANDOVER_REQ");
  //  Uint32 sumaRef = signal->getSendersBlockRef();
  SumaHandoverReq const * req = (SumaHandoverReq *)signal->getDataPtr();

  Uint32 gci = req->gci;
  Uint32 nodeId = req->nodeId;
  Uint32 new_gci = Uint32(m_last_complete_gci >> 32) + MAX_CONCURRENT_GCP + 1;
  
  Uint32 start_gci = (gci > new_gci ? gci : new_gci);
  // mark all active buckets really belonging to restarting SUMA

  c_alive_nodes.set(nodeId);
  if (DBG_3R)
    ndbout_c("%u c_alive_nodes.set(%u)", __LINE__, nodeId);

  Bucket_mask tmp;
  for( Uint32 i = 0; i < c_no_of_buckets; i++) 
  {
    if(get_responsible_node(i) == nodeId)
    {
      if (m_active_buckets.get(i))
      {
	// I'm running this bucket but it should really be the restarted node
	tmp.set(i);
	m_active_buckets.clear(i);
	m_switchover_buckets.set(i);
	c_buckets[i].m_switchover_gci = (Uint64(start_gci) << 32) - 1;
	c_buckets[i].m_state |= Bucket::BUCKET_HANDOVER;
	c_buckets[i].m_switchover_node = nodeId;
	ndbout_c("prepare to handover bucket: %d", i);
      }
      else if(m_switchover_buckets.get(i))
      {
	ndbout_c("dont handover bucket: %d %d", i, nodeId);
      }
    }
  }
  
  SumaHandoverConf* conf= (SumaHandoverConf*)signal->getDataPtrSend();
  tmp.copyto(BUCKET_MASK_SIZE, conf->theBucketMask);
  conf->gci = start_gci;
  conf->nodeId = getOwnNodeId();
  sendSignal(calcSumaBlockRef(nodeId), GSN_SUMA_HANDOVER_CONF, signal,
	     SumaHandoverConf::SignalLength, JBB);
  
  DBUG_VOID_RETURN;
}

// only run on all but restarting suma
void
Suma::execSUMA_HANDOVER_REF(Signal* signal) 
{
  ndbrequire(false);
}

void
Suma::execSUMA_HANDOVER_CONF(Signal* signal) {
  jamEntry();
  DBUG_ENTER("Suma::execSUMA_HANDOVER_CONF");

  SumaHandoverConf const * conf = (SumaHandoverConf *)signal->getDataPtr();

  Uint32 gci = conf->gci;
  Uint32 nodeId = conf->nodeId;
  Bucket_mask tmp;
  tmp.assign(BUCKET_MASK_SIZE, conf->theBucketMask);
#ifdef HANDOVER_DEBUG
  ndbout_c("Suma::execSUMA_HANDOVER_CONF, gci = %u", gci);
#endif

  char buf[255];
  tmp.getText(buf);
  infoEvent("Suma: handover from node %d gci: %d buckets: %s (%d)",
	    nodeId, gci, buf, c_no_of_buckets);
  g_eventLogger->info("Suma: handover from node %d gci: %d buckets: %s (%d)",
                      nodeId, gci, buf, c_no_of_buckets);

  for( Uint32 i = 0; i < c_no_of_buckets; i++) 
  {
    if (tmp.get(i))
    {
      if (DBG_3R)
        ndbout_c("%u : %u %u", i, get_responsible_node(i), getOwnNodeId());

      ndbrequire(get_responsible_node(i) == getOwnNodeId());
      // We should run this bucket, but _nodeId_ is
      c_buckets[i].m_switchover_gci = (Uint64(gci) << 32) - 1;
      c_buckets[i].m_state |= Bucket::BUCKET_STARTING;
    }
  }
  
  m_switchover_buckets.bitOR(tmp);
  c_startup.m_handover_nodes.clear(nodeId);
  DBUG_VOID_RETURN;
}

#ifdef NOT_USED
static
NdbOut&
operator<<(NdbOut & out, const Suma::Page_pos & pos)
{
  out << "[ Page_pos:"
      << " m_page_id: " << pos.m_page_id
      << " m_page_pos: " << pos.m_page_pos
      << " m_max_gci: " << pos.m_max_gci
      << " ]";
  return out;
}
#endif

Uint32*
Suma::get_buffer_ptr(Signal* signal, Uint32 buck, Uint64 gci, Uint32 sz)
{
  sz += 1; // len
  Bucket* bucket= c_buckets+buck;
  Page_pos pos= bucket->m_buffer_head;

  Buffer_page* page = 0;
  Uint32 *ptr = 0;
  
  if (likely(pos.m_page_id != RNIL))
  {
    page= c_page_pool.getPtr(pos.m_page_id);
    ptr= page->m_data + pos.m_page_pos;
  }

  const bool same_gci = (gci == pos.m_last_gci) && (!ERROR_INSERTED(13022));
  
  pos.m_page_pos += sz;
  pos.m_last_gci = gci;
  Uint64 max = pos.m_max_gci > gci ? pos.m_max_gci : gci;
  
  if(likely(same_gci && pos.m_page_pos <= Buffer_page::DATA_WORDS))
  {
    pos.m_max_gci = max;
    bucket->m_buffer_head = pos;
    * ptr++ = (0x8000 << 16) | sz; // Same gci
    return ptr;
  }
  else if(pos.m_page_pos + Buffer_page::GCI_SZ32 <= Buffer_page::DATA_WORDS)
  {
loop:
    pos.m_max_gci = max;
    pos.m_page_pos += Buffer_page::GCI_SZ32;
    bucket->m_buffer_head = pos;
    * ptr++ = (sz + Buffer_page::GCI_SZ32);
    * ptr++ = (Uint32)(gci >> 32);
    * ptr++ = (Uint32)(gci & 0xFFFFFFFF);
    return ptr;
  }
  else
  {
    /**
     * new page
     * 1) save header on last page
     * 2) seize new page
     */
    Uint32 next;
    if(unlikely((next= seize_page()) == RNIL))
    {
      /**
       * Out of buffer
       */
      out_of_buffer(signal);
      return 0;
    }

    if(likely(pos.m_page_id != RNIL))
    {
      page->m_max_gci_hi = (Uint32)(pos.m_max_gci >> 32);
      page->m_max_gci_lo = (Uint32)(pos.m_max_gci & 0xFFFFFFFF);
      page->m_words_used = pos.m_page_pos - sz;
      page->m_next_page= next;
      ndbassert(pos.m_max_gci != 0);
    }
    else
    {
      bucket->m_buffer_tail = next;
    }
    
    memset(&pos, 0, sizeof(pos));
    pos.m_page_id = next;
    pos.m_page_pos = sz;
    pos.m_last_gci = gci;
    
    page= c_page_pool.getPtr(pos.m_page_id);
    page->m_next_page= RNIL;
    ptr= page->m_data;
    goto loop; //
  }
}

void
Suma::out_of_buffer(Signal* signal)
{
  if(m_out_of_buffer_gci)
  {
    return;
  }
  
  m_out_of_buffer_gci = m_last_complete_gci - 1;
  infoEvent("Out of event buffer: nodefailure will cause event failures");
  m_missing_data = false;
  out_of_buffer_release(signal, 0);
}

void
Suma::out_of_buffer_release(Signal* signal, Uint32 buck)
{
  Bucket* bucket= c_buckets+buck;
  Uint32 tail= bucket->m_buffer_tail;
  
  if(tail != RNIL)
  {
    Buffer_page* page= c_page_pool.getPtr(tail);
    bucket->m_buffer_tail = page->m_next_page;
    free_page(tail, page);
    signal->theData[0] = SumaContinueB::OUT_OF_BUFFER_RELEASE;
    signal->theData[1] = buck;
    sendSignal(SUMA_REF, GSN_CONTINUEB, signal, 2, JBB);
    return;
  }

  /**
   * Clear head
   */
  bucket->m_buffer_head.m_page_id = RNIL;
  bucket->m_buffer_head.m_page_pos = Buffer_page::DATA_WORDS + 1;
  
  buck++;
  if(buck != c_no_of_buckets)
  {
    signal->theData[0] = SumaContinueB::OUT_OF_BUFFER_RELEASE;
    signal->theData[1] = buck;
    sendSignal(SUMA_REF, GSN_CONTINUEB, signal, 2, JBB);
    return;
  }

  /**
   * Finished will all release
   *   prepare for inclusion
   */
  m_out_of_buffer_gci = m_max_seen_gci > m_last_complete_gci 
    ? m_max_seen_gci : m_last_complete_gci;
  m_missing_data = false;
}

Uint32
Suma::seize_page()
{
  if (ERROR_INSERTED(13038))
  {
    jam();
    CLEAR_ERROR_INSERT_VALUE;
    ndbout_c("Simulating out of event buffer");
    m_out_of_buffer_gci = m_max_seen_gci;
  }
  if(unlikely(m_out_of_buffer_gci))
  {
    return RNIL;
  }
loop:
  Ptr<Page_chunk> ptr;
  Uint32 ref= m_first_free_page;
  if(likely(ref != RNIL))
  {
    m_first_free_page = (c_page_pool.getPtr(ref))->m_next_page;
    Uint32 chunk = (c_page_pool.getPtr(ref))->m_page_chunk_ptr_i;
    c_page_chunk_pool.getPtr(ptr, chunk);
    ndbassert(ptr.p->m_free);
    ptr.p->m_free--;
    return ref;
  }

  if(!c_page_chunk_pool.seize(ptr))
    return RNIL;

  Uint32 count = 16;
  m_ctx.m_mm.alloc_pages(RT_DBTUP_PAGE, &ref, &count, 1);
  if (count == 0)
    return RNIL;

  ndbout_c("alloc_chunk(%d %d) - ", ref, count);

  m_first_free_page = ptr.p->m_page_id = ref;
  ptr.p->m_size = count;
  ptr.p->m_free = count;

  Buffer_page* page;
  LINT_INIT(page);
  for(Uint32 i = 0; i<count; i++)
  {
    page = c_page_pool.getPtr(ref);
    page->m_page_state= SUMA_SEQUENCE;
    page->m_page_chunk_ptr_i = ptr.i;
    page->m_next_page = ++ref;
  }
  page->m_next_page = RNIL;
  
  goto loop;
}

void
Suma::free_page(Uint32 page_id, Buffer_page* page)
{
  Ptr<Page_chunk> ptr;
  ndbrequire(page->m_page_state == SUMA_SEQUENCE);

  Uint32 chunk= page->m_page_chunk_ptr_i;

  c_page_chunk_pool.getPtr(ptr, chunk);  
  
  ptr.p->m_free ++;
  page->m_next_page = m_first_free_page;
  ndbrequire(ptr.p->m_free <= ptr.p->m_size);
  
  m_first_free_page = page_id;
}

void
Suma::release_gci(Signal* signal, Uint32 buck, Uint64 gci)
{
  Bucket* bucket= c_buckets+buck;
  Uint32 tail= bucket->m_buffer_tail;
  Page_pos head= bucket->m_buffer_head;
  Uint64 max_acked = bucket->m_max_acked_gci;

  const Uint32 mask = Bucket::BUCKET_TAKEOVER | Bucket::BUCKET_RESEND;
  if(unlikely(bucket->m_state & mask))
  {
    jam();
    ndbout_c("release_gci(%d, %llu) 0x%x-> node failure -> abort", 
             buck, gci, bucket->m_state);
    return;
  }
  
  bucket->m_max_acked_gci = (max_acked > gci ? max_acked : gci);
  if(unlikely(tail == RNIL))
  {
    return;
  }
  
  if(tail == head.m_page_id)
  {
    if(gci >= head.m_max_gci)
    {
      jam();
      if (ERROR_INSERTED(13034))
      {
        jam();
        SET_ERROR_INSERT_VALUE(13035);
        return;
      }
      if (ERROR_INSERTED(13035))
      {
        CLEAR_ERROR_INSERT_VALUE;
        NodeReceiverGroup rg(CMVMI, c_nodes_in_nodegroup_mask);
        rg.m_nodes.clear(getOwnNodeId());
        signal->theData[0] = 9999;
        sendSignal(rg, GSN_NDB_TAMPER, signal, 1, JBA);
        return;
      }
      head.m_page_pos = 0;
      head.m_max_gci = gci;
      head.m_last_gci = 0;
      bucket->m_buffer_head = head;
    }
    return;
  }
  else
  {
    jam();
    Buffer_page* page= c_page_pool.getPtr(tail);
    Uint64 max_gci = page->m_max_gci_lo | (Uint64(page->m_max_gci_hi) << 32);
    Uint32 next_page = page->m_next_page;

    ndbassert(max_gci != 0);
    
    if(gci >= max_gci)
    {
      jam();
      free_page(tail, page);
      
      bucket->m_buffer_tail = next_page;
      signal->theData[0] = SumaContinueB::RELEASE_GCI;
      signal->theData[1] = buck;
      signal->theData[2] = (Uint32)(gci >> 32);
      signal->theData[3] = (Uint32)(gci & 0xFFFFFFFF);
      sendSignal(SUMA_REF, GSN_CONTINUEB, signal, 4, JBB);
      return;
    }
    else
    {
      //ndbout_c("do nothing...");
    }
  }
}

static Uint32 g_cnt = 0;

void
Suma::start_resend(Signal* signal, Uint32 buck)
{
  printf("start_resend(%d, ", buck);

  /**
   * Resend from m_max_acked_gci + 1 until max_gci + 1
   */
  Bucket* bucket= c_buckets + buck;
  Page_pos pos= bucket->m_buffer_head;

  if(m_out_of_buffer_gci)
  {
    Ptr<Gcp_record> gcp;
    c_gcp_list.last(gcp);
    signal->theData[0] = NDB_LE_SubscriptionStatus;
    signal->theData[1] = 2; // INCONSISTENT;
    signal->theData[2] = 0; // Not used
    signal->theData[3] = (Uint32) pos.m_max_gci;
    signal->theData[4] = (Uint32) (gcp.p->m_gci >> 32);
    sendSignal(CMVMI_REF, GSN_EVENT_REP, signal, 5, JBB);
    m_missing_data = true;
    return;
  }

  if(pos.m_page_id == RNIL)
  {
    jam();
    m_active_buckets.set(buck);
    m_gcp_complete_rep_count ++;
    ndbout_c("empty bucket(RNIL) -> active max_acked: %u/%u max_gci: %u/%u",
	     Uint32(bucket->m_max_acked_gci >> 32),
	     Uint32(bucket->m_max_acked_gci),
	     Uint32(pos.m_max_gci >> 32),
	     Uint32(pos.m_max_gci));
    return;
  }

  Uint64 min= bucket->m_max_acked_gci + 1;
  Uint64 max = m_max_seen_gci;

  ndbrequire(max <= m_max_seen_gci);

  if(min > max)
  {
    ndbrequire(pos.m_page_id == bucket->m_buffer_tail);
    m_active_buckets.set(buck);
    m_gcp_complete_rep_count ++;
    ndbout_c("empty bucket (%u/%u %u/%u) -> active", 
             Uint32(min >> 32), Uint32(min),
             Uint32(max >> 32), Uint32(max));
    return;
  }

  g_cnt = 0;
  bucket->m_state |= (Bucket::BUCKET_TAKEOVER | Bucket::BUCKET_RESEND);
  bucket->m_switchover_node = get_responsible_node(buck);
  bucket->m_switchover_gci = max;

  m_switchover_buckets.set(buck);
  
  signal->theData[0] = SumaContinueB::RESEND_BUCKET;
  signal->theData[1] = buck;
  signal->theData[2] = (Uint32)(min >> 32);
  signal->theData[3] = 0;
  signal->theData[4] = 0;
  signal->theData[5] = (Uint32)(min & 0xFFFFFFFF);
  signal->theData[6] = 0;
  sendSignal(reference(), GSN_CONTINUEB, signal, 7, JBB);
  
  ndbout_c("min: %u/%u - max: %u/%u) page: %d", 
	   Uint32(min >> 32), Uint32(min), Uint32(max >> 32), Uint32(max), 
	   bucket->m_buffer_tail);
  ndbrequire(max >= min);
}

void
Suma::resend_bucket(Signal* signal, Uint32 buck, Uint64 min_gci,
		    Uint32 pos, Uint64 last_gci)
{
  Bucket* bucket= c_buckets+buck;
  Uint32 tail= bucket->m_buffer_tail;

  Buffer_page* page= c_page_pool.getPtr(tail);
  Uint64 max_gci = page->m_max_gci_lo | (Uint64(page->m_max_gci_hi) << 32);
  Uint32 next_page = page->m_next_page;
  Uint32 *ptr = page->m_data + pos;
  Uint32 *end = page->m_data + page->m_words_used;
  bool delay = false;

  ndbrequire(tail != RNIL);

  if(tail == bucket->m_buffer_head.m_page_id)
  {
    max_gci= bucket->m_buffer_head.m_max_gci;
    end= page->m_data + bucket->m_buffer_head.m_page_pos;
    next_page= RNIL;

    if(ptr == end)
    {
      delay = true;
      goto next;
    }
  }
  else if(pos == 0 && min_gci > max_gci)
  {
    free_page(tail, page);
    tail = bucket->m_buffer_tail = next_page;
    goto next;
  }
  
#if 0
  for(Uint32 i = 0; i<page->m_words_used; i++)
  {
    printf("%.8x ", page->m_data[i]);
    if(((i + 1) % 8) == 0)
      printf("\n");
  }
  printf("\n");
#endif

  while(ptr < end)
  {
    Uint32 *src = ptr;
    Uint32 tmp = * src++;
    Uint32 sz = tmp & 0xFFFF;

    ptr += sz;

    if(! (tmp & (0x8000 << 16)))
    {
      ndbrequire(sz >= Buffer_page::GCI_SZ32);
      sz -= Buffer_page::GCI_SZ32;
      Uint32 last_gci_hi = * src++;
      Uint32 last_gci_lo = * src++;
      last_gci = last_gci_lo | (Uint64(last_gci_hi) << 32);
    }
    else
    {
      ndbrequire(ptr - sz > page->m_data);
    }

    if(last_gci < min_gci)
    {
      continue;
    }

    ndbrequire(sz);
    sz --; // remove *len* part of sz
    
    if(sz == 0)
    {
      SubGcpCompleteRep * rep = (SubGcpCompleteRep*)signal->getDataPtrSend();
      rep->gci_hi = (Uint32)(last_gci >> 32);
      rep->gci_lo = (Uint32)(last_gci & 0xFFFFFFFF);
      rep->flags = (m_missing_data)
                   ? SubGcpCompleteRep::MISSING_DATA
                   : 0;
      rep->senderRef  = reference();
      rep->gcp_complete_rep_count = 1;

      if (ERROR_INSERTED(13036))
      {
        jam();
        CLEAR_ERROR_INSERT_VALUE;
        ndbout_c("Simulating out of event buffer at node failure");
        rep->flags |= SubGcpCompleteRep::MISSING_DATA;
      }
  
      char buf[255];
      c_subscriber_nodes.getText(buf);
      if (g_cnt)
      {      
        ndbout_c("resending GCI: %u/%u rows: %d -> %s", 
                 Uint32(last_gci >> 32), Uint32(last_gci), g_cnt, buf);
      }
      g_cnt = 0;
      
      NodeReceiverGroup rg(API_CLUSTERMGR, c_subscriber_nodes);
      sendSignal(rg, GSN_SUB_GCP_COMPLETE_REP, signal,
		 SubGcpCompleteRep::SignalLength, JBB);
    } 
    else
    {
      const uint buffer_header_sz = 4;
      g_cnt++;
      Uint32 subPtrI = * src++ ;
      Uint32 schemaVersion = * src++;
      Uint32 event = * src >> 16;
      Uint32 sz_1 = (* src ++) & 0xFFFF;
      Uint32 any_value = * src++;

      ndbassert(sz - buffer_header_sz >= sz_1);
      
      LinearSectionPtr ptr[3];
      const Uint32 nptr= reformat(signal, ptr, 
				  src, sz_1, 
				  src + sz_1, sz - buffer_header_sz - sz_1);
      Uint32 ptrLen= 0;
      for(Uint32 i =0; i < nptr; i++)
        ptrLen+= ptr[i].sz;

      /**
       * Signal to subscriber(s)
       */
      Ptr<Subscription> subPtr;
      c_subscriptionPool.getPtr(subPtr, subPtrI);
      Ptr<Table> tabPtr;
      c_tablePool.getPtr(tabPtr, subPtr.p->m_table_ptrI);
      Uint32 table = subPtr.p->m_tableId;
      if (table_version_major(tabPtr.p->m_schemaVersion) ==
          table_version_major(schemaVersion))
      {
	SubTableData * data = (SubTableData*)signal->getDataPtrSend();//trg;
	data->gci_hi         = (Uint32)(last_gci >> 32);
	data->gci_lo         = (Uint32)(last_gci & 0xFFFFFFFF);
	data->tableId        = table;
	data->requestInfo    = 0;
	SubTableData::setOperation(data->requestInfo, event);
	data->flags          = 0;
	data->anyValue       = any_value;
	data->totalLen       = ptrLen;
	
	{
          LocalDLList<Subscriber> list(c_subscriberPool,
                                       subPtr.p->m_subscribers);
          SubscriberPtr subbPtr;
          for(list.first(subbPtr); !subbPtr.isNull(); list.next(subbPtr))
          {
            data->senderData = subbPtr.p->m_senderData;
            sendSignal(subbPtr.p->m_senderRef, GSN_SUB_TABLE_DATA, signal,
                       SubTableData::SignalLength, JBB, ptr, nptr);
          }
        }
      }
    }
    
    break;
  }
  
  if(ptr == end && (tail != bucket->m_buffer_head.m_page_id))
  {
    /**
     * release...
     */
    free_page(tail, page);
    tail = bucket->m_buffer_tail = next_page;
    pos = 0;
    last_gci = 0;
  }
  else
  {
    pos = Uint32(ptr - page->m_data);
  }
  
next:
  if(tail == RNIL)
  {
    bucket->m_state &= ~(Uint32)Bucket::BUCKET_RESEND;
    ndbassert(! (bucket->m_state & Bucket::BUCKET_TAKEOVER));
    ndbout_c("resend done...");
    return;
  }
  
  signal->theData[0] = SumaContinueB::RESEND_BUCKET;
  signal->theData[1] = buck;
  signal->theData[2] = (Uint32)(min_gci >> 32);
  signal->theData[3] = pos;
  signal->theData[4] = (Uint32)(last_gci >> 32);
  signal->theData[5] = (Uint32)(min_gci & 0xFFFFFFFF);
  signal->theData[6] = (Uint32)(last_gci & 0xFFFFFFFF);
  if(!delay)
    sendSignal(SUMA_REF, GSN_CONTINUEB, signal, 7, JBB);
  else
    sendSignalWithDelay(SUMA_REF, GSN_CONTINUEB, signal, 10, 7);
}

void
Suma::execGCP_PREPARE(Signal *signal)
{
  jamEntry();
  const GCPPrepare *prep = (const GCPPrepare *)signal->getDataPtr();
  m_current_gci = prep->gci_lo | (Uint64(prep->gci_hi) << 32);
}

Uint64
Suma::get_current_gci(Signal*)
{
  return m_current_gci;
}

void
Suma::execCREATE_NODEGROUP_IMPL_REQ(Signal* signal)
{
  CreateNodegroupImplReq reqCopy = *(CreateNodegroupImplReq*)
    signal->getDataPtr();
  CreateNodegroupImplReq *req = &reqCopy;

  Uint32 err = 0;
  Uint32 rt = req->requestType;

  NdbNodeBitmask tmp;
  for (Uint32 i = 0; i<NDB_ARRAY_SIZE(req->nodes) && req->nodes[i]; i++)
  {
    tmp.set(req->nodes[i]);
  }
  Uint32 cnt = tmp.count();
  Uint32 group = req->nodegroupId;

  switch(rt){
  case CreateNodegroupImplReq::RT_ABORT:
    jam();
    break;
  case CreateNodegroupImplReq::RT_PARSE:
    jam();
    break;
  case CreateNodegroupImplReq::RT_PREPARE:
    jam();
    break;
  case CreateNodegroupImplReq::RT_COMMIT:
    jam();
    break;
  case CreateNodegroupImplReq::RT_COMPLETE:
    jam();
    CRASH_INSERTION(13043);

    Uint64 gci = (Uint64(req->gci_hi) << 32) | req->gci_lo;
    ndbrequire(gci > m_last_complete_gci);

    Uint32 state;
    if (c_nodeGroup != RNIL)
    {
      jam();
      NdbNodeBitmask check = tmp;
      check.bitAND(c_nodes_in_nodegroup_mask);
      ndbrequire(check.isclear());
      ndbrequire(c_nodeGroup != group);
      ndbrequire(cnt == c_nodes_in_nodegroup_mask.count());
      state = Bucket::BUCKET_CREATED_OTHER;
    }
    else
    {
      jam();
      c_nodeGroup = group;
      c_nodes_in_nodegroup_mask.assign(tmp);
      fix_nodegroup();
      state = Bucket::BUCKET_CREATED_SELF;
    }
    for (Uint32 i = 0; i<c_no_of_buckets; i++)
    {
      jam();
      m_switchover_buckets.set(i);
      c_buckets[i].m_switchover_gci = gci - 1; // start from gci
      c_buckets[i].m_state = state | (c_no_of_buckets << 8);
    }
  }

  {
    CreateNodegroupImplConf* conf =
      (CreateNodegroupImplConf*)signal->getDataPtrSend();
    conf->senderRef = reference();
    conf->senderData = req->senderData;
    sendSignal(req->senderRef, GSN_CREATE_NODEGROUP_IMPL_CONF, signal,
               CreateNodegroupImplConf::SignalLength, JBB);
  }
  return;

//error:
  CreateNodegroupImplRef *ref =
    (CreateNodegroupImplRef*)signal->getDataPtrSend();
  ref->senderRef = reference();
  ref->senderData = req->senderData;
  ref->errorCode = err;
  sendSignal(req->senderRef, GSN_CREATE_NODEGROUP_IMPL_REF, signal,
             CreateNodegroupImplRef::SignalLength, JBB);
  return;
}

void
Suma::execDROP_NODEGROUP_IMPL_REQ(Signal* signal)
{
  DropNodegroupImplReq reqCopy = *(DropNodegroupImplReq*)
    signal->getDataPtr();
  DropNodegroupImplReq *req = &reqCopy;

  Uint32 err = 0;
  Uint32 rt = req->requestType;
  Uint32 group = req->nodegroupId;

  switch(rt){
  case DropNodegroupImplReq::RT_ABORT:
    jam();
    break;
  case DropNodegroupImplReq::RT_PARSE:
    jam();
    break;
  case DropNodegroupImplReq::RT_PREPARE:
    jam();
    break;
  case DropNodegroupImplReq::RT_COMMIT:
    jam();
    break;
  case DropNodegroupImplReq::RT_COMPLETE:
    jam();
    CRASH_INSERTION(13043);

    Uint64 gci = (Uint64(req->gci_hi) << 32) | req->gci_lo;
    ndbrequire(gci > m_last_complete_gci);

    Uint32 state;
    if (c_nodeGroup != group)
    {
      jam();
      state = Bucket::BUCKET_DROPPED_OTHER;
      break;
    }
    else
    {
      jam();
      state = Bucket::BUCKET_DROPPED_SELF;
    }

    for (Uint32 i = 0; i<c_no_of_buckets; i++)
    {
      jam();
      m_switchover_buckets.set(i);
      if (c_buckets[i].m_state != 0)
      {
        jamLine(c_buckets[i].m_state);
        ndbout_c("c_buckets[%u].m_state: %u", i, c_buckets[i].m_state);
      }
      ndbrequire(c_buckets[i].m_state == 0); // XXX todo
      c_buckets[i].m_switchover_gci = gci - 1; // start from gci
      c_buckets[i].m_state = state | (c_no_of_buckets << 8);
    }
    break;
  }
  
  {
    DropNodegroupImplConf* conf =
      (DropNodegroupImplConf*)signal->getDataPtrSend();
    conf->senderRef = reference();
    conf->senderData = req->senderData;
    sendSignal(req->senderRef, GSN_DROP_NODEGROUP_IMPL_CONF, signal,
               DropNodegroupImplConf::SignalLength, JBB);
  }
  return;

//error:
  DropNodegroupImplRef *ref =
    (DropNodegroupImplRef*)signal->getDataPtrSend();
  ref->senderRef = reference();
  ref->senderData = req->senderData;
  ref->errorCode = err;
  sendSignal(req->senderRef, GSN_DROP_NODEGROUP_IMPL_REF, signal,
             DropNodegroupImplRef::SignalLength, JBB);
  return;
}

template void append(DataBuffer<11>&,SegmentedSectionPtr,SectionSegmentPool&);
<|MERGE_RESOLUTION|>--- conflicted
+++ resolved
@@ -2076,12 +2076,6 @@
     return;
   }
 
-<<<<<<< HEAD
-=======
-  SubscriptionData::Part part = (SubscriptionData::Part)req->part;
-  (void)part; // TODO check for valid part
-
->>>>>>> 0a2d23dc
   Ptr<SyncRecord> syncPtr;
   LocalDLList<SyncRecord> list(c_syncPool, subPtr.p->m_syncRecords);
   if(!list.seize(syncPtr))
@@ -2734,12 +2728,8 @@
   Uint32 senderData           = req->senderData;
   Uint32 subscriberData       = req->subscriberData;
   Uint32 subscriberRef        = req->subscriberRef;
-<<<<<<< HEAD
-  //SubscriptionData::Part part = (SubscriptionData::Part)req->part;
-=======
   SubscriptionData::Part part = (SubscriptionData::Part)req->part;
   (void)part; // TODO validate part
->>>>>>> 0a2d23dc
 
   Subscription key; 
   key.m_subscriptionId        = req->subscriptionId;
@@ -2960,11 +2950,7 @@
   CreateTrigImplConf * conf = (CreateTrigImplConf*)signal->getDataPtr();
   const Uint32 triggerId = conf->triggerId;
   Uint32 type = (triggerId >> 16) & 0x3;
-<<<<<<< HEAD
   Uint32 tableId = conf->tableId;
-=======
-  //Uint32 tableId = conf->getTableId();
->>>>>>> 0a2d23dc
 
   TablePtr tabPtr;
   SubscriptionPtr subPtr;
@@ -3012,11 +2998,7 @@
   CreateTrigImplRef * const ref = (CreateTrigImplRef*)signal->getDataPtr();
   const Uint32 triggerId = ref->triggerId;
   Uint32 type = (triggerId >> 16) & 0x3;
-<<<<<<< HEAD
   Uint32 tableId = ref->tableId;
-=======
-  //Uint32 tableId = ref->getTableId();
->>>>>>> 0a2d23dc
 
   TablePtr tabPtr;
   SubscriptionPtr subPtr;
