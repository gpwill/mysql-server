/* Copyright (C) 2003 MySQL AB

   This program is free software; you can redistribute it and/or modify
   it under the terms of the GNU General Public License as published by
   the Free Software Foundation; version 2 of the License.

   This program is distributed in the hope that it will be useful,
   but WITHOUT ANY WARRANTY; without even the implied warranty of
   MERCHANTABILITY or FITNESS FOR A PARTICULAR PURPOSE.  See the
   GNU General Public License for more details.

   You should have received a copy of the GNU General Public License
   along with this program; if not, write to the Free Software
   Foundation, Inc., 59 Temple Place, Suite 330, Boston, MA  02111-1307  USA */

#include <my_config.h>
#include "Suma.hpp"

#include <ndb_version.h>

#include <NdbTCP.h>
#include <Bitmask.hpp>
#include <SimpleProperties.hpp>

#include <signaldata/NodeFailRep.hpp>
#include <signaldata/ReadNodesConf.hpp>

#include <signaldata/ListTables.hpp>
#include <signaldata/GetTabInfo.hpp>
#include <signaldata/GetTableId.hpp>
#include <signaldata/DictTabInfo.hpp>
#include <signaldata/SumaImpl.hpp>
#include <signaldata/ScanFrag.hpp>
#include <signaldata/TransIdAI.hpp>
#include <signaldata/CreateTrigImpl.hpp>
#include <signaldata/DropTrigImpl.hpp>
#include <signaldata/FireTrigOrd.hpp>
#include <signaldata/TrigAttrInfo.hpp>
#include <signaldata/CheckNodeGroups.hpp>
#include <signaldata/CreateTab.hpp>
#include <signaldata/DropTab.hpp>
#include <signaldata/AlterTable.hpp>
#include <signaldata/AlterTab.hpp>
#include <signaldata/DihScanTab.hpp>
#include <signaldata/SystemError.hpp>
#include <signaldata/GCP.hpp>

#include <signaldata/DictLock.hpp>
#include <ndbapi/NdbDictionary.hpp>

#include <DebuggerNames.hpp>
#include <../dbtup/Dbtup.hpp>
#include <../dbdih/Dbdih.hpp>

#include <EventLogger.hpp>
extern EventLogger * g_eventLogger;

//#define HANDOVER_DEBUG
//#define NODEFAIL_DEBUG
//#define NODEFAIL_DEBUG2
//#define DEBUG_SUMA_SEQUENCE
//#define EVENT_DEBUG
//#define EVENT_PH3_DEBUG
//#define EVENT_DEBUG2
#if 0
#undef DBUG_ENTER
#undef DBUG_PRINT
#undef DBUG_RETURN
#undef DBUG_VOID_RETURN

#define DBUG_ENTER(a) {ndbout_c("%s:%d >%s", __FILE__, __LINE__, a);}
#define DBUG_PRINT(a,b) {ndbout << __FILE__ << ":" << __LINE__ << " " << a << ": "; ndbout_c b ;}
#define DBUG_RETURN(a) { ndbout_c("%s:%d <", __FILE__, __LINE__); return(a); }
#define DBUG_VOID_RETURN { ndbout_c("%s:%d <", __FILE__, __LINE__); return; }
#endif

/**
 * @todo:
 * SUMA crashes if an index is created at the same time as
 * global replication. Very easy to reproduce using testIndex.
 * Note: This only happens occasionally, but is quite easy to reprod.
 */

Uint32 g_subPtrI = RNIL;
static const Uint32 SUMA_SEQUENCE = 0xBABEBABE;

static const Uint32 MAX_CONCURRENT_GCP = 2;

/**************************************************************
 *
 * Start of suma
 *
 */

#define PRINT_ONLY 0

void 
Suma::execREAD_CONFIG_REQ(Signal* signal)
{
  jamEntry();

  const ReadConfigReq * req = (ReadConfigReq*)signal->getDataPtr();

  Uint32 ref = req->senderRef;
  Uint32 senderData = req->senderData;

  const ndb_mgm_configuration_iterator * p = 
    m_ctx.m_config.getOwnConfigIterator();
  ndbrequire(p != 0);

  // SumaParticipant
  Uint32 noTables, noAttrs, maxBufferedEpochs;
  ndb_mgm_get_int_parameter(p, CFG_DB_NO_TABLES,  
			    &noTables);
  ndb_mgm_get_int_parameter(p, CFG_DB_NO_ATTRIBUTES,  
			    &noAttrs);
  ndb_mgm_get_int_parameter(p, CFG_DB_MAX_BUFFERED_EPOCHS,
                            &maxBufferedEpochs);

  c_tablePool.setSize(noTables);
  c_tables.setSize(noTables);
  
  c_subscriptions.setSize(noTables);

  Uint32 cnt = 0;
  cnt = 0;
  ndb_mgm_get_int_parameter(p, CFG_DB_SUBSCRIPTIONS, &cnt);
  if (cnt == 0)
  {
    jam();
    cnt = noTables;
  }
  c_subscriptionPool.setSize(cnt);

  cnt *= 2;
  {
    Uint32 val = 0;
    ndb_mgm_get_int_parameter(p, CFG_DB_SUBSCRIBERS, &val);
    if (val)
    {
      jam();
      cnt =  val;
    }
  }
  c_subscriberPool.setSize(cnt);

  cnt = 0;
  ndb_mgm_get_int_parameter(p, CFG_DB_SUB_OPERATIONS, &cnt);
  if (cnt)
    c_subOpPool.setSize(cnt);
  else
    c_subOpPool.setSize(256);
  
  c_syncPool.setSize(2);
  c_dataBufferPool.setSize(noAttrs);

  c_maxBufferedEpochs = maxBufferedEpochs;

  // Calculate needed gcp pool as 10 records + the ones needed
  // during a possible api timeout
  Uint32 dbApiHbInterval, gcpInterval, microGcpInterval = 0;
  ndb_mgm_get_int_parameter(p, CFG_DB_API_HEARTBEAT_INTERVAL,
			    &dbApiHbInterval);
  ndb_mgm_get_int_parameter(p, CFG_DB_GCP_INTERVAL,
                            &gcpInterval);
  ndb_mgm_get_int_parameter(p, CFG_DB_MICRO_GCP_INTERVAL,
                            &microGcpInterval);

  if (microGcpInterval)
  {
    gcpInterval = microGcpInterval;
  }
  c_gcp_pool.setSize(10 + (4*dbApiHbInterval+gcpInterval-1)/gcpInterval);
  
  c_page_chunk_pool.setSize(50);

  {
    SLList<SyncRecord> tmp(c_syncPool);
    Ptr<SyncRecord> ptr;
    while(tmp.seize(ptr))
      new (ptr.p) SyncRecord(* this, c_dataBufferPool);
    tmp.release();
  }

  // Suma
  c_masterNodeId = getOwnNodeId();

  c_nodeGroup = c_noNodesInGroup = 0;
  for (int i = 0; i < MAX_REPLICAS; i++) {
    c_nodesInGroup[i]   = 0;
  }

  m_first_free_page= RNIL;
  
  c_no_of_buckets = 0;
  memset(c_buckets, 0, sizeof(c_buckets));
  for(Uint32 i = 0; i<NO_OF_BUCKETS; i++)
  {
    Bucket* bucket= c_buckets+i;
    bucket->m_buffer_tail = RNIL;
    bucket->m_buffer_head.m_page_id = RNIL;
    bucket->m_buffer_head.m_page_pos = Buffer_page::DATA_WORDS;
  }
  
  m_max_seen_gci = 0;      // FIRE_TRIG_ORD
  m_max_sent_gci = 0;      // FIRE_TRIG_ORD -> send
  m_last_complete_gci = 0; // SUB_GCP_COMPLETE_REP
  m_gcp_complete_rep_count = 0;
  m_out_of_buffer_gci = 0;
  m_missing_data = false;

  c_startup.m_wait_handover= false; 
  c_failedApiNodes.clear();

  ReadConfigConf * conf = (ReadConfigConf*)signal->getDataPtrSend();
  conf->senderRef = reference();
  conf->senderData = senderData;
  sendSignal(ref, GSN_READ_CONFIG_CONF, signal, 
	     ReadConfigConf::SignalLength, JBB);
}

void
Suma::execSTTOR(Signal* signal) {
  jamEntry();                            

  DBUG_ENTER("Suma::execSTTOR");
  m_startphase  = signal->theData[1];
  m_typeOfStart = signal->theData[7];

  DBUG_PRINT("info",("startphase = %u, typeOfStart = %u",
		     m_startphase, m_typeOfStart));

  if(m_startphase == 3)
  {
    jam();
    ndbrequire((m_tup = (Dbtup*)globalData.getBlock(DBTUP)) != 0);
  }

  if(m_startphase == 5)
  {
    jam();

    if (ERROR_INSERTED(13029)) /* Hold startphase 5 */
    {
      sendSignalWithDelay(SUMA_REF, GSN_STTOR, signal,
                          30, signal->getLength());
      DBUG_VOID_RETURN;
    }
    
    signal->theData[0] = reference();
    sendSignal(NDBCNTR_REF, GSN_READ_NODESREQ, signal, 1, JBB);
    DBUG_VOID_RETURN;
  }
  
  if(m_startphase == 7)
  {
    if (m_typeOfStart != NodeState::ST_NODE_RESTART &&
	m_typeOfStart != NodeState::ST_INITIAL_NODE_RESTART)
    {
      for( Uint32 i = 0; i < c_no_of_buckets; i++)
      {
	if (get_responsible_node(i) == getOwnNodeId())
	{
	  // I'm running this bucket
	  DBUG_PRINT("info",("bucket %u set to true", i));
	  m_active_buckets.set(i);
	  ndbout_c("m_active_buckets.set(%d)", i);
	}
      }
    }
    
    if(!m_active_buckets.isclear())
    {
      NdbNodeBitmask tmp;
      Uint32 bucket = 0;
      while ((bucket = m_active_buckets.find(bucket)) != Bucket_mask::NotFound)
      {
	tmp.set(get_responsible_node(bucket, c_nodes_in_nodegroup_mask));
	bucket++;
      }
      
      ndbassert(tmp.get(getOwnNodeId()));
      m_gcp_complete_rep_count = tmp.count();// I contribute 1 gcp complete rep
    }
    else
      m_gcp_complete_rep_count = 0; // I contribute 1 gcp complete rep
    
    if(m_typeOfStart == NodeState::ST_INITIAL_START &&
       c_masterNodeId == getOwnNodeId())
    {
      jam();
      createSequence(signal);
      DBUG_VOID_RETURN;
    }//if
    
    if (ERROR_INSERTED(13030))
    {
      ndbout_c("Dont start handover");
      DBUG_VOID_RETURN;
    }
  }//if
  
  if(m_startphase == 100)
  {
    /**
     * Allow API's to connect
     */
    sendSTTORRY(signal);
    DBUG_VOID_RETURN;
  }

  if(m_startphase == 101)
  {
    if (m_typeOfStart == NodeState::ST_NODE_RESTART ||
	m_typeOfStart == NodeState::ST_INITIAL_NODE_RESTART)
    {
      /**
       * Handover code here
       */
      c_startup.m_wait_handover= true;
      check_start_handover(signal);
      DBUG_VOID_RETURN;
    }
  }
  sendSTTORRY(signal);
  
  DBUG_VOID_RETURN;
}

#include <ndb_version.h>

void
Suma::send_dict_lock_req(Signal* signal)
{
  if (ndbd_suma_dictlock(getNodeInfo(c_masterNodeId).m_version))
  {
    jam();
    DictLockReq* req = (DictLockReq*)signal->getDataPtrSend();
    req->lockType = DictLockReq::SumaStartMe;
    req->userPtr = 0;
    req->userRef = reference();
    sendSignal(calcDictBlockRef(c_masterNodeId),
               GSN_DICT_LOCK_REQ, signal, DictLockReq::SignalLength, JBB);
  }
  else
  {
    jam();
    c_startup.m_restart_server_node_id = 0;
    send_start_me_req(signal);
  }
}

void
Suma::execDICT_LOCK_CONF(Signal* signal)
{
  jamEntry();
  c_startup.m_restart_server_node_id = 0;

  CRASH_INSERTION(13039);
  send_start_me_req(signal);
}

void
Suma::execDICT_LOCK_REF(Signal* signal)
{
  jamEntry();

  DictLockRef* ref = (DictLockRef*)signal->getDataPtr();

  ndbrequire(ref->errorCode == DictLockRef::TooManyRequests);
  signal->theData[0] = SumaContinueB::RETRY_DICT_LOCK;
  sendSignalWithDelay(reference(), GSN_CONTINUEB, signal, 300, 1);
}

void
Suma::send_start_me_req(Signal* signal)
{
  Uint32 nodeId= c_startup.m_restart_server_node_id;
  do {
    nodeId = c_alive_nodes.find(nodeId + 1);
    
    if(nodeId == getOwnNodeId())
      continue;
    if(nodeId == NdbNodeBitmask::NotFound)
    {
      nodeId = 0;
      continue;
    }
    break;
  } while(true);
  

  infoEvent("Suma: asking node %d to recreate subscriptions on me", nodeId);
  c_startup.m_restart_server_node_id= nodeId;
  sendSignal(calcSumaBlockRef(nodeId), 
	     GSN_SUMA_START_ME_REQ, signal, 1, JBB);
}

void
Suma::execSUMA_START_ME_REF(Signal* signal)
{
  const SumaStartMeRef* ref= (SumaStartMeRef*)signal->getDataPtr();

  Uint32 error = ref->errorCode;
  if (error != SumaStartMeRef::Busy)
  {
    jam();
    // for some reason we did not manage to create a subscription
    // on the starting node
    SystemError * const sysErr = (SystemError*)&signal->theData[0];
    sysErr->errorCode = SystemError::CopySubscriptionRef;
    sysErr->errorRef = reference();
    sysErr->data[0] = error;
    sysErr->data[1] = 0;
    sendSignal(NDBCNTR_REF, GSN_SYSTEM_ERROR, signal,
               SystemError::SignalLength, JBB);
    return;
  }

  infoEvent("Suma: node %d refused %d", 
	    c_startup.m_restart_server_node_id, ref->errorCode);

  c_startup.m_restart_server_node_id++;
  send_start_me_req(signal);
}

void
Suma::execSUMA_START_ME_CONF(Signal* signal)
{
  infoEvent("Suma: node %d has completed restoring me", 
	    c_startup.m_restart_server_node_id);
  sendSTTORRY(signal);  

  if (ndbd_suma_dictlock(getNodeInfo(c_masterNodeId).m_version))
  {
    jam();
    DictUnlockOrd* ord = (DictUnlockOrd*)signal->getDataPtrSend();
    ord->lockPtr = 0;
    ord->lockType = DictLockReq::SumaStartMe;
    ord->senderData = 0;
    ord->senderRef = reference();
    sendSignal(calcDictBlockRef(c_masterNodeId),
               GSN_DICT_UNLOCK_ORD, signal, DictUnlockOrd::SignalLength, JBB);
  }
  c_startup.m_restart_server_node_id= 0;
}

void
Suma::createSequence(Signal* signal)
{
  jam();
  DBUG_ENTER("Suma::createSequence");

  UtilSequenceReq * req = (UtilSequenceReq*)signal->getDataPtrSend();
  
  req->senderData  = RNIL;
  req->sequenceId  = SUMA_SEQUENCE;
  req->requestType = UtilSequenceReq::Create;
  sendSignal(DBUTIL_REF, GSN_UTIL_SEQUENCE_REQ, 
	     signal, UtilSequenceReq::SignalLength, JBB);
  // execUTIL_SEQUENCE_CONF will call createSequenceReply()
  DBUG_VOID_RETURN;
}

void
Suma::createSequenceReply(Signal* signal,
			  UtilSequenceConf * conf,
			  UtilSequenceRef * ref)
{
  jam();

  if (ref != NULL)
  {
    switch ((UtilSequenceRef::ErrorCode)ref->errorCode)
    {
      case UtilSequenceRef::NoSuchSequence:
        ndbrequire(false);
      case UtilSequenceRef::TCError:
      {
        char buf[128];
        snprintf(buf, sizeof(buf),
                 "Startup failed during sequence creation. TC error %d",
                 ref->TCErrorCode);
        progError(__LINE__, NDBD_EXIT_RESOURCE_ALLOC_ERROR, buf);
      }
    }
    ndbrequire(false);
  }

  sendSTTORRY(signal);
}

void
Suma::execREAD_NODESCONF(Signal* signal){
  jamEntry();
  ReadNodesConf * const conf = (ReadNodesConf *)signal->getDataPtr();
 
  if(getNodeState().getNodeRestartInProgress())
  {
    c_alive_nodes.assign(NdbNodeBitmask::Size, conf->startedNodes);
    c_alive_nodes.set(getOwnNodeId()); 
  }
  else
  {
    c_alive_nodes.assign(NdbNodeBitmask::Size, conf->startingNodes);
    NdbNodeBitmask tmp;
    tmp.assign(NdbNodeBitmask::Size, conf->startedNodes);
    ndbrequire(tmp.isclear()); // No nodes can be started during SR
  }
  
  c_masterNodeId = conf->masterNodeId;
  
  getNodeGroupMembers(signal);
}

void
Suma::getNodeGroupMembers(Signal* signal)
{
  jam();
  DBUG_ENTER("Suma::getNodeGroupMembers");
  /**
   * Ask DIH for nodeGroupMembers
   */
  CheckNodeGroups * sd = (CheckNodeGroups*)signal->getDataPtrSend();
  sd->blockRef = reference();
  sd->requestType = CheckNodeGroups::GetNodeGroupMembers;
  sd->nodeId = getOwnNodeId();
  sd->senderData = RNIL;
  sendSignal(DBDIH_REF, GSN_CHECKNODEGROUPSREQ, signal,
             CheckNodeGroups::SignalLength, JBB);
  DBUG_VOID_RETURN;
}

void
Suma::execCHECKNODEGROUPSCONF(Signal *signal)
{
  const CheckNodeGroups *sd = (const CheckNodeGroups *)signal->getDataPtrSend();
  DBUG_ENTER("Suma::execCHECKNODEGROUPSCONF");
  jamEntry();
  c_nodeGroup = sd->output;
  c_nodes_in_nodegroup_mask.assign(sd->mask);
  c_noNodesInGroup = c_nodes_in_nodegroup_mask.count();
  Uint32 i, pos= 0;
  
  for (i = 0; i < MAX_NDB_NODES; i++) {
    if (sd->mask.get(i)) 
    {
      c_nodesInGroup[pos++] = i;
    }
  }
  
  const Uint32 replicas= c_noNodesInGroup;

  Uint32 buckets= 1;
  for(i = 1; i <= replicas; i++)
    buckets *= i;
  
  for(i = 0; i<buckets; i++)
  {
    Bucket* ptr= c_buckets+i;
    for(Uint32 j= 0; j< replicas; j++)
    {
      ptr->m_nodes[j] = c_nodesInGroup[(i + j) % replicas];
    }
  }
  
  c_no_of_buckets= buckets;
  ndbrequire(c_noNodesInGroup > 0); // at least 1 node in the nodegroup

#ifndef DBUG_OFF
  for (Uint32 i = 0; i < c_noNodesInGroup; i++) {
    DBUG_PRINT("exit",("Suma: NodeGroup %u, me %u, "
		       "member[%u] %u",
		       c_nodeGroup, getOwnNodeId(), 
		       i, c_nodesInGroup[i]));
  }
#endif

  c_startup.m_restart_server_node_id = 0;    
  if (m_typeOfStart == NodeState::ST_NODE_RESTART ||
      m_typeOfStart == NodeState::ST_INITIAL_NODE_RESTART)
  {
    jam();
    
    send_dict_lock_req(signal);

    return;
  }

  c_startup.m_restart_server_node_id = 0;    
  sendSTTORRY(signal);

  DBUG_VOID_RETURN;
}

void
Suma::execAPI_START_REP(Signal* signal)
{
  Uint32 nodeId = signal->theData[0];
  c_connected_nodes.set(nodeId);
  
  check_start_handover(signal);
}

void
Suma::check_start_handover(Signal* signal)
{
  if(c_startup.m_wait_handover)
  {
    NodeBitmask tmp;
    tmp.assign(c_connected_nodes);
    tmp.bitAND(c_subscriber_nodes);
    if(!c_subscriber_nodes.equal(tmp))
    {
      return;
    }
    
    c_startup.m_wait_handover= false;
    send_handover_req(signal);
  }
}

void
Suma::send_handover_req(Signal* signal)
{
  c_startup.m_handover_nodes.assign(c_alive_nodes);
  c_startup.m_handover_nodes.bitAND(c_nodes_in_nodegroup_mask);
  c_startup.m_handover_nodes.clear(getOwnNodeId());
  Uint32 gci= (m_last_complete_gci >> 32) + 3;
  
  SumaHandoverReq* req= (SumaHandoverReq*)signal->getDataPtrSend();
  char buf[255];
  c_startup.m_handover_nodes.getText(buf);
  infoEvent("Suma: initiate handover with nodes %s GCI: %d",
	    buf, gci);

  req->gci = gci;
  req->nodeId = getOwnNodeId();
  
  NodeReceiverGroup rg(SUMA, c_startup.m_handover_nodes);
  sendSignal(rg, GSN_SUMA_HANDOVER_REQ, signal, 
	     SumaHandoverReq::SignalLength, JBB);
}

void
Suma::sendSTTORRY(Signal* signal){
  signal->theData[0] = 0;
  signal->theData[3] = 1;
  signal->theData[4] = 3;
  signal->theData[5] = 5;
  signal->theData[6] = 7;
  signal->theData[7] = 100;
  signal->theData[8] = 101;
  signal->theData[9] = 255; // No more start phases from missra
  sendSignal(NDBCNTR_REF, GSN_STTORRY, signal, 10, JBB);
}

void
Suma::execNDB_STTOR(Signal* signal) 
{
  jamEntry();                            
}

void
Suma::execCONTINUEB(Signal* signal){
  jamEntry();
  Uint32 type= signal->theData[0];
  switch(type){
  case SumaContinueB::RELEASE_GCI:
  {
    Uint32 gci_hi = signal->theData[2];
    Uint32 gci_lo = signal->theData[3];
    Uint64 gci = gci_lo | (Uint64(gci_hi) << 32);
    release_gci(signal, signal->theData[1], gci);
    return;
  }
  case SumaContinueB::RESEND_BUCKET:
  {
    Uint32 min_gci_hi = signal->theData[2];
    Uint32 min_gci_lo = signal->theData[5];
    Uint32 last_gci_hi = signal->theData[4];
    Uint32 last_gci_lo = signal->theData[6];
    Uint64 min_gci = min_gci_lo | (Uint64(min_gci_hi) << 32);
    Uint64 last_gci = last_gci_lo | (Uint64(last_gci_hi) << 32);
    resend_bucket(signal, 
		  signal->theData[1], 
		  min_gci,
		  signal->theData[3],
		  last_gci);
    return;
  }
  case SumaContinueB::OUT_OF_BUFFER_RELEASE:
    out_of_buffer_release(signal, signal->theData[1]);
    return;
  case SumaContinueB::API_FAIL_GCI_LIST:
    api_fail_gci_list(signal, signal->theData[1]);
    return;
  case SumaContinueB::API_FAIL_SUBSCRIBER_LIST:
    api_fail_subscriber_list(signal,
                             signal->theData[1]);
    return;
  case SumaContinueB::API_FAIL_SUBSCRIPTION:
    api_fail_subscription(signal);
    return;
  case SumaContinueB::SUB_STOP_REQ:
    sub_stop_req(signal);
    return;
  case SumaContinueB::RETRY_DICT_LOCK:
    jam();
    send_dict_lock_req(signal);
    return;
  }
}

/*****************************************************************************
 * 
 * Node state handling
 *
 *****************************************************************************/

void Suma::execAPI_FAILREQ(Signal* signal) 
{
  jamEntry();
  DBUG_ENTER("Suma::execAPI_FAILREQ");
  Uint32 failedApiNode = signal->theData[0];
  BlockReference retRef = signal->theData[1];

  c_connected_nodes.clear(failedApiNode);

  if (c_failedApiNodes.get(failedApiNode))
  {
    jam();
    goto CONF;
  }

  if (!c_subscriber_nodes.get(failedApiNode))
  {
    jam();
    goto CONF;
  }

  c_failedApiNodes.set(failedApiNode);
  c_subscriber_nodes.clear(failedApiNode);
  
  check_start_handover(signal);

  signal->theData[0] = SumaContinueB::API_FAIL_GCI_LIST;
  signal->theData[1] = failedApiNode;
  sendSignal(SUMA_REF, GSN_CONTINUEB, signal, 2, JBB);
  return;

CONF:
  signal->theData[0] = failedApiNode;
  signal->theData[1] = reference();
  sendSignal(retRef, GSN_API_FAILCONF, signal, 2, JBB);

  DBUG_VOID_RETURN;
}//execAPI_FAILREQ()

void
Suma::api_fail_gci_list(Signal* signal, Uint32 nodeId)
{
  jam();

  Ptr<Gcp_record> gcp;
  if (c_gcp_list.first(gcp))
  {
    jam();
    gcp.p->m_subscribers.bitAND(c_subscriber_nodes);

    if (gcp.p->m_subscribers.isclear())
    {
      jam();

      SubGcpCompleteAck* ack = (SubGcpCompleteAck*)signal->getDataPtrSend();
      ack->rep.gci_hi = Uint32(gcp.p->m_gci >> 32);
      ack->rep.gci_lo = Uint32(gcp.p->m_gci);
      ack->rep.senderRef = reference();
      NodeReceiverGroup rg(SUMA, c_nodes_in_nodegroup_mask);
      sendSignal(rg, GSN_SUB_GCP_COMPLETE_ACK, signal,
                 SubGcpCompleteAck::SignalLength, JBB);

      c_gcp_list.release(gcp);

      signal->theData[0] = SumaContinueB::API_FAIL_GCI_LIST;
      signal->theData[1] = nodeId;
      sendSignal(SUMA_REF, GSN_CONTINUEB, signal, 2, JBB);
      return;
    }
  }

  if (ERROR_INSERTED(13023))
  {
    CLEAR_ERROR_INSERT_VALUE;
  }

  signal->theData[0] = SumaContinueB::API_FAIL_SUBSCRIBER_LIST;
  signal->theData[1] = nodeId;
  signal->theData[2] = RNIL; // SubOpPtr
  signal->theData[3] = RNIL; // c_subscribers bucket
  signal->theData[4] = RNIL; // subscriptionId
  signal->theData[5] = RNIL; // SubscriptionKey

  Ptr<SubOpRecord> subOpPtr;
  if (c_subOpPool.seize(subOpPtr))
  {
    signal->theData[2] = subOpPtr.i;
    sendSignal(SUMA_REF, GSN_CONTINUEB, signal, 6, JBB);
  }
  else
  {
    sendSignal(SUMA_REF, GSN_CONTINUEB, signal, 3, JBB);
  }

  return;
}

void
Suma::api_fail_subscriber_list(Signal* signal, Uint32 nodeId)
{
  jam();
  Ptr<SubOpRecord> subOpPtr;
  subOpPtr.i = signal->theData[2];
  if (subOpPtr.i == RNIL)
  {
    if (c_subOpPool.seize(subOpPtr))
    {
      signal->theData[3] = RNIL;
    }
    else
    {
      jam();
      sendSignal(SUMA_REF, GSN_CONTINUEB, signal, 3, JBB);
      return;
    }
  }
  else
  {
    jam();
    c_subOpPool.getPtr(subOpPtr);
  }

  Uint32 bucket = signal->theData[3];
  Uint32 subscriptionId = signal->theData[4];
  Uint32 subscriptionKey = signal->theData[5];

  DLHashTable<Subscription>::Iterator iter;
  if (bucket == RNIL)
  {
    jam();
    c_subscriptions.first(iter);
  }
  else
  {
    jam();

    Subscription key;
    key.m_subscriptionId = subscriptionId;
    key.m_subscriptionKey = subscriptionKey;
    if (c_subscriptions.find(iter.curr, key) == false)
    {
      jam();
      /**
       * We restart from this bucket :-(
       */
      c_subscriptions.next(bucket, iter);
    }
    else
    {
      iter.bucket = bucket;
    }
  }

  if (iter.curr.isNull())
  {
    jam();
    signal->theData[0] = nodeId;
    signal->theData[1] = reference();
    sendSignal(QMGR_REF, GSN_API_FAILCONF, signal, 2, JBB);
    c_failedApiNodes.clear(nodeId);
    return;
  }

  subOpPtr.p->m_opType = SubOpRecord::R_API_FAIL_REQ;
  subOpPtr.p->m_subPtrI = iter.curr.i;
  subOpPtr.p->m_senderRef = nodeId;
  subOpPtr.p->m_senderData = iter.bucket;

  LocalDLFifoList<SubOpRecord> list(c_subOpPool, iter.curr.p->m_stop_req);
  bool empty = list.isEmpty();
  list.add(subOpPtr);

  if (empty)
  {
    signal->theData[0] = SumaContinueB::API_FAIL_SUBSCRIPTION;
    signal->theData[1] = subOpPtr.i;
    signal->theData[2] = RNIL;
    sendSignal(SUMA_REF, GSN_CONTINUEB, signal, 3, JBB);
  }
}

void
Suma::api_fail_subscription(Signal* signal)
{
  jam();
  Ptr<SubOpRecord> subOpPtr;
  c_subOpPool.getPtr(subOpPtr, signal->theData[1]);

  Uint32 nodeId = subOpPtr.p->m_senderRef;

  Ptr<Subscription> subPtr;
  c_subscriptionPool.getPtr(subPtr, subOpPtr.p->m_subPtrI);

  Ptr<Subscriber> ptr;
  {
    LocalDLList<Subscriber> list(c_subscriberPool, subPtr.p->m_subscribers);
    if (signal->theData[2] == RNIL)
    {
      jam();
      list.first(ptr);
    }
    else
    {
      jam();
      list.getPtr(ptr, signal->theData[2]);
    }

    for (Uint32 i = 0; i<32 && !ptr.isNull(); i++)
    {
      jam();
      if (refToNode(ptr.p->m_senderRef) == nodeId)
      {
        jam();

        Ptr<Subscriber> tmp = ptr;
        list.next(ptr);
        list.remove(tmp);
        
        /**
         * NOTE: remove before...so we done send UNSUBSCRIBE to self (yuck)
         */
        bool report = subPtr.p->m_options & Subscription::REPORT_SUBSCRIBE;

        send_sub_start_stop_event(signal, tmp, NdbDictionary::Event::_TE_STOP,
                                  report, list);
        
        c_subscriberPool.release(tmp);
      }
      else
      {
        jam();
        list.next(ptr);
      }
    }
  }

  if (!ptr.isNull())
  {
    jam();
    signal->theData[0] = SumaContinueB::API_FAIL_SUBSCRIPTION;
    signal->theData[1] = subOpPtr.i;
    signal->theData[2] = ptr.i;
    sendSignal(SUMA_REF, GSN_CONTINUEB, signal, 3, JBB);
    return;
  }

  // Start potential waiter(s)
  check_remove_queue(signal, subPtr, subOpPtr, true, false);
  check_release_subscription(signal, subPtr);

  // Continue iterating through subscriptions
  DLHashTable<Subscription>::Iterator iter;
  iter.bucket = subOpPtr.p->m_senderData;
  iter.curr = subPtr;

  if (c_subscriptions.next(iter))
  {
    signal->theData[0] = SumaContinueB::API_FAIL_SUBSCRIBER_LIST;
    signal->theData[1] = nodeId;
    signal->theData[2] = subOpPtr.i;
    signal->theData[3] = iter.bucket;
    signal->theData[4] = iter.curr.p->m_subscriptionId; // subscriptionId
    signal->theData[5] = iter.curr.p->m_subscriptionKey; // SubscriptionKey
    sendSignal(SUMA_REF, GSN_CONTINUEB, signal, 6, JBB);
    return;
  }

  c_subOpPool.release(subOpPtr);
  signal->theData[0] = nodeId;
  signal->theData[1] = reference();
  sendSignal(QMGR_REF, GSN_API_FAILCONF, signal, 2, JBB);
  c_failedApiNodes.clear(nodeId);
}

void
Suma::execNODE_FAILREP(Signal* signal){
  jamEntry();
  DBUG_ENTER("Suma::execNODE_FAILREP");
  ndbassert(signal->getNoOfSections() == 0);

  const NodeFailRep * rep = (NodeFailRep*)signal->getDataPtr();
  NdbNodeBitmask failed; failed.assign(NdbNodeBitmask::Size, rep->theNodes);
  
  if(c_restart.m_ref && failed.get(refToNode(c_restart.m_ref)))
  {
    jam();

    if (c_restart.m_waiting_on_self)
    {
      jam();
      c_restart.m_abort = 1;
    }
    else
    {
      jam();
      Ptr<Subscription> subPtr;
      c_subscriptionPool.getPtr(subPtr, c_restart.m_subPtrI);
      abort_start_me(signal, subPtr, false);
    }
  }

  if (ERROR_INSERTED(13032))
  {
    Uint32 node = c_subscriber_nodes.find(0);
    if (node != NodeBitmask::NotFound)
    {
      ndbout_c("Inserting API_FAILREQ node: %u", node);
      signal->theData[0] = node;
      sendSignal(QMGR_REF, GSN_API_FAILREQ, signal, 1, JBA);
    }
  }
  
  NdbNodeBitmask tmp;
  tmp.assign(c_alive_nodes);
  tmp.bitANDC(failed);

  NdbNodeBitmask takeover_nodes;

  if(c_nodes_in_nodegroup_mask.overlaps(failed))
  {
    for( Uint32 i = 0; i < c_no_of_buckets; i++) 
    {
      if(m_active_buckets.get(i))
	continue;
      else if(m_switchover_buckets.get(i))
      {
	Uint32 state= c_buckets[i].m_state;
	if((state & Bucket::BUCKET_HANDOVER) && 
	   failed.get(get_responsible_node(i)))
	{
	  m_active_buckets.set(i);
	  m_switchover_buckets.clear(i);
	  ndbout_c("aborting handover");
	} 
	else if(state & Bucket::BUCKET_STARTING)
	{
	  progError(__LINE__, NDBD_EXIT_SYSTEM_ERROR, 
		    "Nodefailure during SUMA takeover");
	}
      }
      else if(get_responsible_node(i, tmp) == getOwnNodeId())
      {
	start_resend(signal, i);
      }
    }
  }
  
  c_alive_nodes.assign(tmp);
  
  DBUG_VOID_RETURN;
}

void
Suma::execINCL_NODEREQ(Signal* signal){
  jamEntry();
  
  const Uint32 senderRef = signal->theData[0];
  const Uint32 nodeId  = signal->theData[1];

  ndbrequire(!c_alive_nodes.get(nodeId));
  c_alive_nodes.set(nodeId);
  
  signal->theData[0] = nodeId;
  signal->theData[1] = reference();
  sendSignal(senderRef, GSN_INCL_NODECONF, signal, 2, JBB);
}

void
Suma::execSIGNAL_DROPPED_REP(Signal* signal){
  jamEntry();
  ndbrequire(false);
}

/********************************************************************
 *
 * Dump state
 *
 */

void
Suma::execDUMP_STATE_ORD(Signal* signal){
  jamEntry();

  Uint32 tCase = signal->theData[0];
#if 0
  if(tCase >= 8000 && tCase <= 8003){
    SubscriptionPtr subPtr;
    c_subscriptions.getPtr(subPtr, g_subPtrI);
    
    Ptr<SyncRecord> syncPtr;
    c_syncPool.getPtr(syncPtr, subPtr.p->m_syncPtrI);

    if(tCase == 8000){
      syncPtr.p->startMeta(signal);
    }
    
    if(tCase == 8001){
      syncPtr.p->startScan(signal);
    }

    if(tCase == 8002){
      syncPtr.p->startTrigger(signal);
    }
    
    if(tCase == 8003){
      subPtr.p->m_subscriptionType = SubCreateReq::SingleTableScan;
      LocalDataBuffer<15> attrs(c_dataBufferPool, syncPtr.p->m_attributeList);
      Uint32 tab = 0;
      Uint32 att[] = { 0, 1, 1 };
      syncPtr.p->m_tableList.append(&tab, 1);
      attrs.append(att, 3);
    }
  }
#endif
  if(tCase == 8004){
    infoEvent("Suma: c_subscriberPool  size: %d free: %d",
	      c_subscriberPool.getSize(),
	      c_subscriberPool.getNoOfFree());

    infoEvent("Suma: c_tablePool  size: %d free: %d",
	      c_tablePool.getSize(),
	      c_tablePool.getNoOfFree());

    infoEvent("Suma: c_subscriptionPool  size: %d free: %d",
	      c_subscriptionPool.getSize(),
	      c_subscriptionPool.getNoOfFree());

    infoEvent("Suma: c_syncPool  size: %d free: %d",
	      c_syncPool.getSize(),
	      c_syncPool.getNoOfFree());

    infoEvent("Suma: c_dataBufferPool  size: %d free: %d",
	      c_dataBufferPool.getSize(),
	      c_dataBufferPool.getNoOfFree());

    infoEvent("Suma: c_subOpPool  size: %d free: %d",
	      c_subOpPool.getSize(),
	      c_subOpPool.getNoOfFree());

#if 0
    infoEvent("Suma: c_dataSubscribers count: %d",
	      count_subscribers(c_dataSubscribers));
    infoEvent("Suma: c_prepDataSubscribers count: %d",
	      count_subscribers(c_prepDataSubscribers));
#endif
  }

  if(tCase == 8005)
  {
    for(Uint32 i = 0; i<c_no_of_buckets; i++)
    {
      Bucket* ptr= c_buckets + i;
      infoEvent("Bucket %d %d%d-%x switch gci: %d max_acked_gci: %d max_gci: %d tail: %d head: %d",
		i, 
		m_active_buckets.get(i),
		m_switchover_buckets.get(i),
		ptr->m_state,
		ptr->m_switchover_gci,
		ptr->m_max_acked_gci,
		ptr->m_buffer_head.m_max_gci,
		ptr->m_buffer_tail,
		ptr->m_buffer_head.m_page_id);
    }
  }  

  if (tCase == 8006)
  {
    SET_ERROR_INSERT_VALUE(13029);
  }

  if (tCase == 8007)
  {
    c_startup.m_restart_server_node_id = MAX_NDB_NODES + 1;
    SET_ERROR_INSERT_VALUE(13029);
  }

  if (tCase == 8008)
  {
    CLEAR_ERROR_INSERT_VALUE;
  }

  if (tCase == 8010)
  {
    char buf1[255], buf2[255];
    c_subscriber_nodes.getText(buf1);
    c_connected_nodes.getText(buf2);
    infoEvent("c_subscriber_nodes: %s", buf1);
    infoEvent("c_connected_nodes: %s", buf2);
  }

  if (tCase == 8009)
  {
    if (ERROR_INSERTED(13030))
    {
      CLEAR_ERROR_INSERT_VALUE;
      sendSTTORRY(signal);
    }
    else
    {
      SET_ERROR_INSERT_VALUE(13030);
    }
    return;
  }

  if (tCase == 8011)
  {
    jam();
    Uint32 bucket = signal->theData[1];
    KeyTable<Table>::Iterator it;
    if (signal->getLength() == 1)
    {
      jam();
      bucket = 0;
      infoEvent("-- Starting dump of subscribers --");
    }

    c_tables.next(bucket, it);
    const Uint32 RT_BREAK = 16;
    for(Uint32 i = 0; i<RT_BREAK || it.bucket == bucket; i++)
    {
      jam();
      if(it.curr.i == RNIL)
      {
        jam();
        infoEvent("-- Ending dump of subscribers --");        
        return;
      }

      infoEvent("Table %u ver %u",
                it.curr.p->m_tableId,
                it.curr.p->m_schemaVersion);

      Uint32 cnt = 0;
      Ptr<Subscription> subPtr;
      LocalDLList<Subscription> subList(c_subscriptionPool,
                                        it.curr.p->m_subscriptions);
      for(subList.first(subPtr); !subPtr.isNull(); subList.next(subPtr))
      {
        infoEvent(" Subcription %u", subPtr.i);
        {
          Ptr<Subscriber> ptr;
          LocalDLList<Subscriber> list(c_subscriberPool,
                                       subPtr.p->m_subscribers);
          for (list.first(ptr); !ptr.isNull(); list.next(ptr), i++)
          {
            jam();
            cnt++;
            infoEvent("  Subscriber [ %x %u %u ]",
                      ptr.p->m_senderRef,
                      ptr.p->m_senderData,
                      subPtr.i);
          }
        }

        {
          Ptr<SubOpRecord> ptr;
          LocalDLFifoList<SubOpRecord> list(c_subOpPool,
                                       subPtr.p->m_create_req);

          for (list.first(ptr); !ptr.isNull(); list.next(ptr), i++)
          {
            jam();
            infoEvent("  create [ %x %u ]",
                      ptr.p->m_senderRef,
                      ptr.p->m_senderData);
          }
        }

        {
          Ptr<SubOpRecord> ptr;
          LocalDLFifoList<SubOpRecord> list(c_subOpPool,
                                       subPtr.p->m_start_req);

          for (list.first(ptr); !ptr.isNull(); list.next(ptr), i++)
          {
            jam();
            infoEvent("  start [ %x %u ]",
                      ptr.p->m_senderRef,
                      ptr.p->m_senderData);
          }
        }

        {
          Ptr<SubOpRecord> ptr;
          LocalDLFifoList<SubOpRecord> list(c_subOpPool,
                                        subPtr.p->m_stop_req);

          for (list.first(ptr); !ptr.isNull(); list.next(ptr), i++)
          {
            jam();
            infoEvent("  stop [ %u %x %u ]",
                      ptr.p->m_opType,
                      ptr.p->m_senderRef,
                      ptr.p->m_senderData);
          }
        }
      }
      infoEvent("Table %u #subscribers %u", it.curr.p->m_tableId, cnt);
      c_tables.next(it);
    }

    signal->theData[0] = tCase;
    signal->theData[1] = it.bucket;
    sendSignalWithDelay(reference(), GSN_DUMP_STATE_ORD, signal, 100, 2);
    return;
  }
}

/*************************************************************
 *
 * Creation of subscription id's
 *
 ************************************************************/

void 
Suma::execCREATE_SUBID_REQ(Signal* signal) 
{
  jamEntry();
  DBUG_ENTER("Suma::execCREATE_SUBID_REQ");
  ndbassert(signal->getNoOfSections() == 0);
  CRASH_INSERTION(13001);

  CreateSubscriptionIdReq const * req =
    (CreateSubscriptionIdReq*)signal->getDataPtr();
  SubscriberPtr subbPtr;
  if(!c_subscriberPool.seize(subbPtr)){
    jam();
    sendSubIdRef(signal, req->senderRef, req->senderData, 1412);
    DBUG_VOID_RETURN;
  }
  DBUG_PRINT("info",("c_subscriberPool  size: %d free: %d",
		     c_subscriberPool.getSize(),
		     c_subscriberPool.getNoOfFree()));

  subbPtr.p->m_senderRef  = req->senderRef; 
  subbPtr.p->m_senderData = req->senderData;

  UtilSequenceReq * utilReq = (UtilSequenceReq*)signal->getDataPtrSend();
  utilReq->senderData  = subbPtr.i;
  utilReq->sequenceId  = SUMA_SEQUENCE;
  utilReq->requestType = UtilSequenceReq::NextVal;
  sendSignal(DBUTIL_REF, GSN_UTIL_SEQUENCE_REQ, 
	     signal, UtilSequenceReq::SignalLength, JBB);

  DBUG_VOID_RETURN;
}

void
Suma::execUTIL_SEQUENCE_CONF(Signal* signal)
{
  jamEntry();
  DBUG_ENTER("Suma::execUTIL_SEQUENCE_CONF");
  ndbassert(signal->getNoOfSections() == 0);
  CRASH_INSERTION(13002);

  UtilSequenceConf * conf = (UtilSequenceConf*)signal->getDataPtr();
  if(conf->requestType == UtilSequenceReq::Create) {
    jam();
    createSequenceReply(signal, conf, NULL);
    DBUG_VOID_RETURN;
  }

  Uint64 subId;
  memcpy(&subId,conf->sequenceValue,8);
  SubscriberPtr subbPtr;
  c_subscriberPool.getPtr(subbPtr,conf->senderData);

  CreateSubscriptionIdConf * subconf = (CreateSubscriptionIdConf*)conf;
  subconf->senderRef      = reference();
  subconf->senderData     = subbPtr.p->m_senderData;
  subconf->subscriptionId = (Uint32)subId;
  subconf->subscriptionKey =(getOwnNodeId() << 16) | (Uint32)(subId & 0xFFFF);
  
  sendSignal(subbPtr.p->m_senderRef, GSN_CREATE_SUBID_CONF, signal,
	     CreateSubscriptionIdConf::SignalLength, JBB);

  c_subscriberPool.release(subbPtr);
  DBUG_PRINT("info",("c_subscriberPool  size: %d free: %d",
		     c_subscriberPool.getSize(),
		     c_subscriberPool.getNoOfFree()));
  DBUG_VOID_RETURN;
}

void
Suma::execUTIL_SEQUENCE_REF(Signal* signal)
{
  jamEntry();
  DBUG_ENTER("Suma::execUTIL_SEQUENCE_REF");
  ndbassert(signal->getNoOfSections() == 0);
  UtilSequenceRef * ref = (UtilSequenceRef*)signal->getDataPtr();
  Uint32 err= ref->errorCode;

  if(ref->requestType == UtilSequenceReq::Create) {
    jam();
    createSequenceReply(signal, NULL, ref);
    DBUG_VOID_RETURN;
  }

  Uint32 subData = ref->senderData;

  SubscriberPtr subbPtr;
  c_subscriberPool.getPtr(subbPtr,subData);
  sendSubIdRef(signal, subbPtr.p->m_senderRef, subbPtr.p->m_senderData, err);
  c_subscriberPool.release(subbPtr);
  DBUG_PRINT("info",("c_subscriberPool  size: %d free: %d",
		     c_subscriberPool.getSize(),
		     c_subscriberPool.getNoOfFree()));
  DBUG_VOID_RETURN;
}//execUTIL_SEQUENCE_REF()


void
Suma::sendSubIdRef(Signal* signal,
			      Uint32 senderRef, Uint32 senderData, Uint32 errCode)
{
  jam();
  DBUG_ENTER("Suma::sendSubIdRef");
  CreateSubscriptionIdRef  * ref = 
    (CreateSubscriptionIdRef *)signal->getDataPtrSend();

  ref->senderRef  = reference();
  ref->senderData = senderData;
  ref->errorCode  = errCode;
  sendSignal(senderRef, 
	     GSN_CREATE_SUBID_REF,
	     signal, 
	     CreateSubscriptionIdRef::SignalLength,
	     JBB);
  
  DBUG_VOID_RETURN;
}

/**********************************************************
 * Suma participant interface
 *
 * Creation of subscriptions
 */
void
Suma::execSUB_CREATE_REQ(Signal* signal)
{
  jamEntry();                            
  DBUG_ENTER("Suma::execSUB_CREATE_REQ");
  ndbassert(signal->getNoOfSections() == 0);
  CRASH_INSERTION(13003);

  const SubCreateReq req = *(SubCreateReq*)signal->getDataPtr();    
  
  const Uint32 senderRef  = req.senderRef;
  const Uint32 senderData = req.senderData;
  const Uint32 subId   = req.subscriptionId;
  const Uint32 subKey  = req.subscriptionKey;
  const Uint32 type    = req.subscriptionType & SubCreateReq::RemoveFlags;
  const Uint32 flags   = req.subscriptionType & SubCreateReq::GetFlags;
  const Uint32 reportAll = (flags & SubCreateReq::ReportAll) ?
    Subscription::REPORT_ALL : 0;
  const Uint32 reportSubscribe = (flags & SubCreateReq::ReportSubscribe) ?
    Subscription::REPORT_SUBSCRIBE : 0;
  const Uint32 tableId = req.tableId;
  const Uint32 schemaTransId = req.schemaTransId;

  bool subDropped = req.subscriptionType & SubCreateReq::NR_Sub_Dropped;

  /**
   * This 2 options are only allowed during NR
   */
  if (subDropped)
  {
    ndbrequire(refToNode(senderRef) == c_startup.m_restart_server_node_id);
  }

  Subscription key;
  key.m_subscriptionId  = subId;
  key.m_subscriptionKey = subKey;

  DBUG_PRINT("enter",("key.m_subscriptionId: %u, key.m_subscriptionKey: %u",
		      key.m_subscriptionId, key.m_subscriptionKey));

  SubscriptionPtr subPtr;

  bool found = c_subscriptions.find(subPtr, key);

  if (c_startup.m_restart_server_node_id == RNIL)
  {
    jam();

    /**
     * We havent started syncing yet
     */
    sendSubCreateRef(signal, senderRef, senderData,
                     SubCreateRef::NF_FakeErrorREF);
    return;
  }

  CRASH_INSERTION2(13040, c_startup.m_restart_server_node_id != RNIL);
  CRASH_INSERTION(13041);
  
  bool allowDup = true; //c_startup.m_restart_server_node_id;

  if (found && !allowDup)
  {
    jam();
    sendSubCreateRef(signal, senderRef, senderData,
                     SubCreateRef::SubscriptionAlreadyExist);
    return;
  }

  if (found == false)
  {
    jam();
    if(!c_subscriptions.seize(subPtr))
    {
      jam();
      sendSubCreateRef(signal, senderRef, senderData,
                       SubCreateRef::OutOfSubscriptionRecords);
      return;
    }

    new (subPtr.p) Subscription();
    subPtr.p->m_seq_no           = c_current_seq;
    subPtr.p->m_subscriptionId   = subId;
    subPtr.p->m_subscriptionKey  = subKey;
    subPtr.p->m_subscriptionType = type;
    subPtr.p->m_tableId          = tableId;
    subPtr.p->m_table_ptrI       = RNIL;
    subPtr.p->m_state            = Subscription::UNDEFINED;
    subPtr.p->m_trigger_state    =  Subscription::T_UNDEFINED;
    subPtr.p->m_triggers[0]      = ILLEGAL_TRIGGER_ID;
    subPtr.p->m_triggers[1]      = ILLEGAL_TRIGGER_ID;
    subPtr.p->m_triggers[2]      = ILLEGAL_TRIGGER_ID;
    subPtr.p->m_errorCode        = 0;
    subPtr.p->m_options          = reportSubscribe | reportAll;
    subPtr.p->m_schemaTransId    = schemaTransId;
  }

  Ptr<SubOpRecord> subOpPtr;
  LocalDLFifoList<SubOpRecord> subOpList(c_subOpPool, subPtr.p->m_create_req);
  if (subOpList.seize(subOpPtr) == false)
  {
    jam();
    if (found == false)
    {
      jam();
      c_subscriptions.release(subPtr);
    }
    sendSubCreateRef(signal, senderRef, senderData,
                     SubCreateRef::OutOfTableRecords);
    return;
  }

  subOpPtr.p->m_senderRef = senderRef;
  subOpPtr.p->m_senderData = senderData;

  if (subDropped)
  {
    jam();
    subPtr.p->m_options |= Subscription::MARKED_DROPPED;
  }

  TablePtr tabPtr;
  if (found)
  {
    jam();
    c_tablePool.getPtr(tabPtr, subPtr.p->m_table_ptrI);
  }
  else if (c_tables.find(tabPtr, tableId))
  {
    jam();
  }
  else
  {
    jam();
    if (c_tablePool.seize(tabPtr) == false)
    {
      jam();
      subOpList.release(subOpPtr);
      c_subscriptions.release(subPtr);
      sendSubCreateRef(signal, senderRef, senderData,
                       SubCreateRef::OutOfTableRecords);
      return;
    }

    new (tabPtr.p) Table;
    tabPtr.p->m_tableId= tableId;
    tabPtr.p->m_ptrI= tabPtr.i;
    tabPtr.p->m_error = 0;
    tabPtr.p->m_schemaVersion = RNIL;
    tabPtr.p->m_state = Table::UNDEFINED;
    tabPtr.p->m_schemaTransId = schemaTransId;
    c_tables.add(tabPtr);
  }

  if (found == false)
  {
    jam();
    c_subscriptions.add(subPtr);
    LocalDLList<Subscription> list(c_subscriptionPool,
                                   tabPtr.p->m_subscriptions);
    list.add(subPtr);
    subPtr.p->m_table_ptrI = tabPtr.i;
  }

  switch(tabPtr.p->m_state){
  case Table::DEFINED:{
    jam();
    // Send conf
    subOpList.release(subOpPtr);
    subPtr.p->m_state = Subscription::DEFINED;
    SubCreateConf * const conf = (SubCreateConf*)signal->getDataPtrSend();
    conf->senderRef  = reference();
    conf->senderData = senderData;
    sendSignal(senderRef, GSN_SUB_CREATE_CONF, signal,
               SubCreateConf::SignalLength, JBB);
    return;
  }
  case Table::UNDEFINED:{
    jam();
    tabPtr.p->m_state = Table::DEFINING;
    subPtr.p->m_state = Subscription::DEFINING;

    if (ERROR_INSERTED(13031))
    {
      jam();
      CLEAR_ERROR_INSERT_VALUE;
      GetTabInfoRef* ref = (GetTabInfoRef*)signal->getDataPtrSend();
      ref->tableId = tableId;
      ref->senderData = tabPtr.i;
      ref->errorCode = GetTabInfoRef::TableNotDefined;
      sendSignal(reference(), GSN_GET_TABINFOREF, signal,
                 GetTabInfoRef::SignalLength, JBB);
      return;
    }

    GetTabInfoReq * req = (GetTabInfoReq *)signal->getDataPtrSend();
    req->senderRef = reference();
    req->senderData = tabPtr.i;
    req->requestType =
      GetTabInfoReq::RequestById | GetTabInfoReq::LongSignalConf;
    req->tableId = tableId;
    req->schemaTransId = schemaTransId;

    sendSignal(DBDICT_REF, GSN_GET_TABINFOREQ, signal,
               GetTabInfoReq::SignalLength, JBB);
    return;
  }
  case Table::DEFINING:
  {
    jam();
    /**
     * just wait for completion
     */
    subPtr.p->m_state = Subscription::DEFINING;
    return;
  }
  case Table::DROPPED:
  {
    subOpList.release(subOpPtr);

    {
      LocalDLList<Subscription> list(c_subscriptionPool,
                                     tabPtr.p->m_subscriptions);
      list.remove(subPtr);
    }
    c_subscriptions.release(subPtr);

    sendSubCreateRef(signal, senderRef, senderData,
                     SubCreateRef::TableDropped);
    return;
  }
  }

  ndbrequire(false);
}

void
Suma::sendSubCreateRef(Signal* signal, Uint32 retRef, Uint32 data,
                       Uint32 errCode)
{
  jam();
  SubCreateRef * ref = (SubCreateRef *)signal->getDataPtrSend();
  ref->errorCode  = errCode;
  ref->senderData = data;
  sendSignal(retRef, GSN_SUB_CREATE_REF, signal,
  	     SubCreateRef::SignalLength, JBB);
  return;
}

/**********************************************************
 *
 * Setting upp trigger for subscription
 *
 */

void 
Suma::execSUB_SYNC_REQ(Signal* signal)
{
  jamEntry();

  CRASH_INSERTION(13004);

  SubSyncReq * const req = (SubSyncReq*)signal->getDataPtr();

  SubscriptionPtr subPtr;
  Subscription key; 
  key.m_subscriptionId = req->subscriptionId;
  key.m_subscriptionKey = req->subscriptionKey;

  SectionHandle handle(this, signal);
  if(!c_subscriptions.find(subPtr, key))
  {
    jam();
    releaseSections(handle);
    sendSubSyncRef(signal, 1407);
    return;
  }

  Ptr<SyncRecord> syncPtr;
  LocalDLList<SyncRecord> list(c_syncPool, subPtr.p->m_syncRecords);
  if(!list.seize(syncPtr))
  {
    jam();
    releaseSections(handle);
    sendSubSyncRef(signal, 1416);
    return;
  }
  
  new (syncPtr.p) Ptr<SyncRecord>;
  syncPtr.p->m_senderRef        = req->senderRef;
  syncPtr.p->m_senderData       = req->senderData;
  syncPtr.p->m_subscriptionPtrI = subPtr.i;
  syncPtr.p->ptrI               = syncPtr.i;
  syncPtr.p->m_error            = 0;
  syncPtr.p->m_requestInfo      = req->requestInfo;
  syncPtr.p->m_frag_cnt         = req->fragCount;
  syncPtr.p->m_tableId          = subPtr.p->m_tableId;

  {
    jam();
    if(handle.m_cnt > 0)
    {
      SegmentedSectionPtr ptr;
      handle.getSection(ptr, SubSyncReq::ATTRIBUTE_LIST);
      LocalDataBuffer<15> attrBuf(c_dataBufferPool, syncPtr.p->m_attributeList);
      append(attrBuf, ptr, getSectionSegmentPool());
      releaseSections(handle);
    }
  }

  /**
   * We need to gather fragment info
   */
  {
    jam();
    DihScanTabReq* req = (DihScanTabReq*)signal->getDataPtrSend();
    req->senderRef = reference();
    req->senderData = syncPtr.i;
    req->tableId = subPtr.p->m_tableId;
    req->schemaTransId = subPtr.p->m_schemaTransId;
    sendSignal(DBDIH_REF, GSN_DIH_SCAN_TAB_REQ, signal,
               DihScanTabReq::SignalLength, JBB);
  }
}

void
Suma::sendSubSyncRef(Signal* signal, Uint32 errCode){
  jam();
  SubSyncRef * ref= (SubSyncRef *)signal->getDataPtrSend();
  ref->errorCode = errCode;
  sendSignal(signal->getSendersBlockRef(), 
	     GSN_SUB_SYNC_REF, 
	     signal, 
	     SubSyncRef::SignalLength,
	     JBB);
  return;
}

void
Suma::execDIH_SCAN_TAB_REF(Signal* signal)
{
  jamEntry();
  DBUG_ENTER("Suma::execDI_FCOUNTREF");
  DihScanTabRef * ref = (DihScanTabRef*)signal->getDataPtr();
  switch ((DihScanTabRef::ErrorCode) ref->error)
  {
  case DihScanTabRef::ErroneousTableState:
    jam();
    if (ref->tableStatus == Dbdih::TabRecord::TS_CREATING)
    {
      const Uint32 tableId = ref->tableId;
      const Uint32 synPtrI = ref->senderData;
      const Uint32 schemaTransId = ref->schemaTransId;
      DihScanTabReq * req = (DihScanTabReq*)signal->getDataPtrSend();

      req->senderData = synPtrI;
      req->senderRef = reference();
      req->tableId = tableId;
      req->schemaTransId = schemaTransId;
      sendSignalWithDelay(DBDIH_REF, GSN_DIH_SCAN_TAB_REQ, signal,
                          DihScanTabReq::SignalLength,
                          DihScanTabReq::RetryInterval);
      DBUG_VOID_RETURN;
    }
    ndbrequire(false);
  default:
    ndbrequire(false);
  }

  DBUG_VOID_RETURN;
}

void
Suma::execDIH_SCAN_TAB_CONF(Signal* signal)
{
  jamEntry();
  DBUG_ENTER("Suma::execDI_FCOUNTCONF");
  ndbassert(signal->getNoOfSections() == 0);
  DihScanTabConf * conf = (DihScanTabConf*)signal->getDataPtr();
  const Uint32 tableId = conf->tableId;
  const Uint32 fragCount = conf->fragmentCount;
  const Uint32 scanCookie = conf->scanCookie;

  Ptr<SyncRecord> ptr;
  c_syncPool.getPtr(ptr, conf->senderData);

  LocalDataBuffer<15> fragBuf(c_dataBufferPool, ptr.p->m_fragments);
  ndbrequire(fragBuf.getSize() == 0);

  ndbassert(fragCount >= ptr.p->m_frag_cnt);
  if (ptr.p->m_frag_cnt == 0)
  {
    jam();
    ptr.p->m_frag_cnt = fragCount;
  }
  ptr.p->m_scan_cookie = scanCookie;

  DihScanGetNodesReq* req = (DihScanGetNodesReq*)signal->getDataPtrSend();
  req->senderRef = reference();
  req->senderData = ptr.i;
  req->tableId = tableId;
  req->fragId = 0;
  req->scanCookie = scanCookie;
  sendSignal(DBDIH_REF, GSN_DIH_SCAN_GET_NODES_REQ, signal,
             DihScanGetNodesReq::SignalLength, JBB);

  DBUG_VOID_RETURN;
}

void
Suma::execDIH_SCAN_GET_NODES_CONF(Signal* signal)
{
  jamEntry();
  DBUG_ENTER("Suma::execDIGETPRIMCONF");
  ndbassert(signal->getNoOfSections() == 0);

  DihScanGetNodesConf* conf = (DihScanGetNodesConf*)signal->getDataPtr();
  const Uint32 nodeCount = conf->count;
  const Uint32 tableId = conf->tableId;
  const Uint32 fragNo = conf->fragId;

  ndbrequire(nodeCount > 0 && nodeCount <= MAX_REPLICAS);

  Ptr<SyncRecord> ptr;
  c_syncPool.getPtr(ptr, conf->senderData);

  {
    LocalDataBuffer<15> fragBuf(c_dataBufferPool, ptr.p->m_fragments);

    /**
     * Add primary node for fragment to list
     */
    FragmentDescriptor fd;
    fd.m_fragDesc.m_nodeId = conf->nodes[0];
    fd.m_fragDesc.m_fragmentNo = fragNo;
    signal->theData[2] = fd.m_dummy;
    fragBuf.append(&signal->theData[2], 1);
  }

  const Uint32 nextFrag = fragNo + 1;
  if(nextFrag == ptr.p->m_frag_cnt)
  {
    jam();

    ptr.p->startScan(signal);
    return;
  }

  DihScanGetNodesReq* req = (DihScanGetNodesReq*)signal->getDataPtrSend();
  req->senderRef = reference();
  req->senderData = ptr.i;
  req->tableId = tableId;
  req->fragId = nextFrag;
  req->scanCookie = ptr.p->m_scan_cookie;
  sendSignal(DBDIH_REF, GSN_DIH_SCAN_GET_NODES_REQ, signal,
             DihScanGetNodesReq::SignalLength, JBB);

  DBUG_VOID_RETURN;
}

/**********************************************************
 * Dict interface
 */

/*************************************************************************
 *
 *
 */
void
Suma::execGET_TABINFOREF(Signal* signal){
  jamEntry();
  GetTabInfoRef* ref = (GetTabInfoRef*)signal->getDataPtr();
  Uint32 tableId = ref->tableId;
  Uint32 senderData = ref->senderData;
  Uint32 schemaTransId = ref->schemaTransId;
  GetTabInfoRef::ErrorCode errorCode =
    (GetTabInfoRef::ErrorCode) ref->errorCode;
  int do_resend_request = 0;
  TablePtr tabPtr;
  c_tablePool.getPtr(tabPtr, senderData);
  switch (errorCode)
  {
  case GetTabInfoRef::TableNotDefined:
    // wrong state
    break;
  case GetTabInfoRef::InvalidTableId:
    // no such table
    break;
  case GetTabInfoRef::Busy:
    do_resend_request = 1;
    break;
  case GetTabInfoRef::NoFetchByName:
    jam();
  case GetTabInfoRef::TableNameTooLong:
    jam();
    ndbrequire(false);
  }
  if (do_resend_request)
  {
    GetTabInfoReq * req = (GetTabInfoReq *)signal->getDataPtrSend();
    req->senderRef = reference();
    req->senderData = senderData;
    req->requestType =
      GetTabInfoReq::RequestById | GetTabInfoReq::LongSignalConf;
    req->tableId = tableId;
    req->schemaTransId = schemaTransId;
    sendSignalWithDelay(DBDICT_REF, GSN_GET_TABINFOREQ, signal,
                        30, GetTabInfoReq::SignalLength);
    return;
  }

  LocalDLList<Subscription> subList(c_subscriptionPool,
                                    tabPtr.p->m_subscriptions);
  Ptr<Subscription> subPtr;
  bool empty = subList.isEmpty();
  for(subList.first(subPtr); !subPtr.isNull();)
  {
    jam();
    Ptr<SubOpRecord> ptr;
    LocalDLFifoList<SubOpRecord> list(c_subOpPool, subPtr.p->m_create_req);
    for (list.first(ptr); !ptr.isNull(); )
    {
      jam();
      sendSubCreateRef(signal,
                       ptr.p->m_senderRef,
                       ptr.p->m_senderData,
                       SubCreateRef::TableDropped);

      Ptr<SubOpRecord> tmp0 = ptr;
      list.next(ptr);
      list.release(tmp0);
    }
    Ptr<Subscription> tmp1 = subPtr;
    subList.next(subPtr);
    subList.release(tmp1);
  }

  c_tables.release(tabPtr);
  ndbassert(!empty);
}

void
Suma::execGET_TABINFO_CONF(Signal* signal){
  jamEntry();

  CRASH_INSERTION(13006);

  if(!assembleFragments(signal)){
    return;
  }
  
  SectionHandle handle(this, signal);
  GetTabInfoConf* conf = (GetTabInfoConf*)signal->getDataPtr();
  TablePtr tabPtr;
  c_tablePool.getPtr(tabPtr, conf->senderData);
  SegmentedSectionPtr ptr;
  handle.getSection(ptr, GetTabInfoConf::DICT_TAB_INFO);
  ndbrequire(tabPtr.p->parseTable(ptr, *this));
  releaseSections(handle);

  tabPtr.p->m_state = Table::DEFINED;

  LocalDLList<Subscription> subList(c_subscriptionPool,
                                    tabPtr.p->m_subscriptions);
  Ptr<Subscription> subPtr;
  bool empty = subList.isEmpty();
  for(subList.first(subPtr); !subPtr.isNull(); subList.next(subPtr))
  {
    jam();
    subPtr.p->m_state = Subscription::DEFINED;

    Ptr<SubOpRecord> ptr;
    LocalDLFifoList<SubOpRecord> list(c_subOpPool, subPtr.p->m_create_req);
    for (list.first(ptr); !ptr.isNull();)
    {
      jam();
      SubCreateConf * const conf = (SubCreateConf*)signal->getDataPtrSend();
      conf->senderRef  = reference();
      conf->senderData = ptr.p->m_senderData;
      sendSignal(ptr.p->m_senderRef, GSN_SUB_CREATE_CONF, signal,
                 SubCreateConf::SignalLength, JBB);

      Ptr<SubOpRecord> tmp = ptr;
      list.next(ptr);
      list.release(tmp);
    }
  }

  ndbassert(!empty);
}

bool
Suma::Table::parseTable(SegmentedSectionPtr ptr,
			Suma &suma)
{
  DBUG_ENTER("Suma::Table::parseTable");
  
  SimplePropertiesSectionReader it(ptr, suma.getSectionSegmentPool());
  
  SimpleProperties::UnpackStatus s;
  DictTabInfo::Table tableDesc; tableDesc.init();
  s = SimpleProperties::unpack(it, &tableDesc, 
			       DictTabInfo::TableMapping, 
			       DictTabInfo::TableMappingSize, 
			       true, true);

  jamBlock(&suma);
  suma.suma_ndbrequire(s == SimpleProperties::Break);

  /**
   * Initialize table object
   */
  m_noOfAttributes = tableDesc.NoOfAttributes;
  m_schemaVersion = tableDesc.TableVersion;
  
  DBUG_RETURN(true);
}

/**********************************************************
 *
 * Scan interface
 *
 */

void
Suma::SyncRecord::startScan(Signal* signal)
{
  jam();
  DBUG_ENTER("Suma::SyncRecord::startScan");
  
  /**
   * Get fraginfo
   */
  m_currentFragment = 0;
  nextScan(signal);
  DBUG_VOID_RETURN;
}

bool
Suma::SyncRecord::getNextFragment(TablePtr * tab, 
                                  FragmentDescriptor * fd)
{
  jam();
  SubscriptionPtr subPtr;
  suma.c_subscriptions.getPtr(subPtr, m_subscriptionPtrI);
  DataBuffer<15>::DataBufferIterator fragIt;
  
  TablePtr tabPtr;
  suma.c_tablePool.getPtr(tabPtr, subPtr.p->m_table_ptrI);
  LocalDataBuffer<15> fragBuf(suma.c_dataBufferPool,  m_fragments);
    
  fragBuf.position(fragIt, m_currentFragment);
  for(; !fragIt.curr.isNull(); fragBuf.next(fragIt), m_currentFragment++)
  {
    FragmentDescriptor tmp;
    tmp.m_dummy = * fragIt.data;
    if(tmp.m_fragDesc.m_nodeId == suma.getOwnNodeId()){
      * fd = tmp;
      * tab = tabPtr;
      return true;
    }
  }
  m_currentFragment = 0;
  return false;
}

void
Suma::SyncRecord::nextScan(Signal* signal)
{
  jam();
  DBUG_ENTER("Suma::SyncRecord::nextScan");
  TablePtr tabPtr;
  FragmentDescriptor fd;
  SubscriptionPtr subPtr;
  if(!getNextFragment(&tabPtr, &fd)){
    jam();
    completeScan(signal);
    DBUG_VOID_RETURN;
  }

  suma.c_subscriptions.getPtr(subPtr, m_subscriptionPtrI);
 
  DataBuffer<15>::Head head = m_attributeList;
  LocalDataBuffer<15> attrBuf(suma.c_dataBufferPool, head);
  
  ScanFragReq * req = (ScanFragReq *)signal->getDataPtrSend();
  const Uint32 parallelism = 16;
  const Uint32 attrLen = 5 + attrBuf.getSize();

  req->senderData = ptrI;
  req->resultRef = suma.reference();
  req->tableId = tabPtr.p->m_tableId;
  req->requestInfo = 0;
  req->savePointId = 0;
  ScanFragReq::setLockMode(req->requestInfo, 0);
  ScanFragReq::setHoldLockFlag(req->requestInfo, 1);
  ScanFragReq::setKeyinfoFlag(req->requestInfo, 0);
  ScanFragReq::setAttrLen(req->requestInfo, attrLen);
  if (m_requestInfo & SubSyncReq::LM_Exclusive)
  {
    ScanFragReq::setLockMode(req->requestInfo, 1);
    ScanFragReq::setHoldLockFlag(req->requestInfo, 1);
    ScanFragReq::setKeyinfoFlag(req->requestInfo, 1);
  }

  if (m_requestInfo & SubSyncReq::Reorg)
  {
    ScanFragReq::setReorgFlag(req->requestInfo, ScanFragReq::REORG_MOVED);
  }

  req->fragmentNoKeyLen = fd.m_fragDesc.m_fragmentNo;
  req->schemaVersion = tabPtr.p->m_schemaVersion;
  req->transId1 = 0;
  req->transId2 = (SUMA << 20) + (suma.getOwnNodeId() << 8);
  req->clientOpPtr = (ptrI << 16);
  req->batch_size_rows= parallelism;

  req->batch_size_bytes= 0;
  suma.sendSignal(DBLQH_REF, GSN_SCAN_FRAGREQ, signal, 
		  ScanFragReq::SignalLength, JBB);
  
  signal->theData[0] = ptrI;
  signal->theData[1] = 0;
  signal->theData[2] = (SUMA << 20) + (suma.getOwnNodeId() << 8);
  
  // Return all
  signal->theData[3] = attrBuf.getSize();
  signal->theData[4] = 0;
  signal->theData[5] = 0;
  signal->theData[6] = 0;
  signal->theData[7] = 0;
  
  Uint32 dataPos = 8;
  DataBuffer<15>::DataBufferIterator it;
  for(attrBuf.first(it); !it.curr.isNull(); attrBuf.next(it)){
    AttributeHeader::init(&signal->theData[dataPos++], * it.data, 0);
    if(dataPos == 25){
      suma.sendSignal(DBLQH_REF, GSN_ATTRINFO, signal, 25, JBB);
      dataPos = 3;
    }
  }
  if(dataPos != 3){
    suma.sendSignal(DBLQH_REF, GSN_ATTRINFO, signal, dataPos, JBB);
  }
  
  m_currentNoOfAttributes = attrBuf.getSize();        

  DBUG_VOID_RETURN;
}


void
Suma::execSCAN_FRAGREF(Signal* signal){
  jamEntry();

//  ScanFragRef * const ref = (ScanFragRef*)signal->getDataPtr();
  ndbrequire(false);
}

void
Suma::execSCAN_FRAGCONF(Signal* signal){
  jamEntry();
  DBUG_ENTER("Suma::execSCAN_FRAGCONF");
  ndbassert(signal->getNoOfSections() == 0);
  CRASH_INSERTION(13011);

  ScanFragConf * const conf = (ScanFragConf*)signal->getDataPtr();
  
  const Uint32 completed = conf->fragmentCompleted;
  const Uint32 senderData = conf->senderData;
  const Uint32 completedOps = conf->completedOps;

  Ptr<SyncRecord> syncPtr;
  c_syncPool.getPtr(syncPtr, senderData);
  
  if(completed != 2){
    jam();
    
#if PRINT_ONLY
    SubSyncContinueConf * const conf = 
      (SubSyncContinueConf*)signal->getDataPtrSend();  
    conf->subscriptionId = subPtr.p->m_subscriptionId;
    conf->subscriptionKey = subPtr.p->m_subscriptionKey;
    execSUB_SYNC_CONTINUE_CONF(signal);
#else
    SubSyncContinueReq * const req = (SubSyncContinueReq*)signal->getDataPtrSend();
    req->subscriberData = syncPtr.p->m_senderData;
    req->noOfRowsSent = completedOps;
    req->senderData = senderData;
    sendSignal(syncPtr.p->m_senderRef, GSN_SUB_SYNC_CONTINUE_REQ, signal,
	       SubSyncContinueReq::SignalLength, JBB);
#endif
    DBUG_VOID_RETURN;
  }

  ndbrequire(completedOps == 0);
  
  syncPtr.p->m_currentFragment++;
  syncPtr.p->nextScan(signal);
  DBUG_VOID_RETURN;
}

void
Suma::execSUB_SYNC_CONTINUE_CONF(Signal* signal){
  jamEntry();
  ndbassert(signal->getNoOfSections() == 0);
  
  CRASH_INSERTION(13012);

  SubSyncContinueConf * const conf = 
    (SubSyncContinueConf*)signal->getDataPtr();  
  
  SubscriptionPtr subPtr;
  Subscription key; 
  key.m_subscriptionId = conf->subscriptionId;
  key.m_subscriptionKey = conf->subscriptionKey;
  Uint32 syncPtrI = conf->senderData;

  ndbrequire(c_subscriptions.find(subPtr, key));

  ScanFragNextReq * req = (ScanFragNextReq *)signal->getDataPtrSend();
  req->senderData = syncPtrI;
  req->closeFlag = 0;
  req->transId1 = 0;
  req->transId2 = (SUMA << 20) + (getOwnNodeId() << 8);
  req->batch_size_rows = 16;
  req->batch_size_bytes = 0;
  sendSignal(DBLQH_REF, GSN_SCAN_NEXTREQ, signal, 
	     ScanFragNextReq::SignalLength, JBB);
}

void
Suma::SyncRecord::completeScan(Signal* signal, int error)
{
  jam();
  DBUG_ENTER("Suma::SyncRecord::completeScan");

  SubscriptionPtr subPtr;
  suma.c_subscriptionPool.getPtr(subPtr, m_subscriptionPtrI);

  DihScanTabCompleteRep* rep = (DihScanTabCompleteRep*)signal->getDataPtr();
  rep->tableId = subPtr.p->m_tableId;
  rep->scanCookie = m_scan_cookie;
  suma.sendSignal(DBDIH_REF, GSN_DIH_SCAN_TAB_COMPLETE_REP, signal,
                  DihScanTabCompleteRep::SignalLength, JBB);

#if PRINT_ONLY
  ndbout_c("GSN_SUB_SYNC_CONF (data)");
#else
  if (error == 0)
  {
    SubSyncConf * const conf = (SubSyncConf*)signal->getDataPtrSend();
    conf->senderRef = suma.reference();
    conf->senderData = m_senderData;
    suma.sendSignal(m_senderRef, GSN_SUB_SYNC_CONF, signal,
		    SubSyncConf::SignalLength, JBB);
  }
  else
  {
    SubSyncRef * const ref = (SubSyncRef*)signal->getDataPtrSend();
    ref->senderRef = suma.reference();
    ref->senderData = m_senderData;
    suma.sendSignal(m_senderRef, GSN_SUB_SYNC_REF, signal,
		    SubSyncRef::SignalLength, JBB);
  }
#endif

  release();
  LocalDLList<SyncRecord> list(suma.c_syncPool, subPtr.p->m_syncRecords);
  Ptr<SyncRecord> tmp;
  tmp.i = ptrI;
  tmp.p = this;
  list.release(tmp);
  
  DBUG_VOID_RETURN;
}

void
Suma::execSCAN_HBREP(Signal* signal){
  jamEntry();
#if 0
  ndbout << "execSCAN_HBREP" << endl << hex;
  for(int i = 0; i<signal->length(); i++){
    ndbout << signal->theData[i] << " ";
    if(((i + 1) % 8) == 0)
      ndbout << endl << hex;
  }
  ndbout << endl;
#endif
}

/**********************************************************
 *
 * Suma participant interface
 *
 * Creation of subscriber
 *
 */

void
Suma::execSUB_START_REQ(Signal* signal){
  jamEntry();
  ndbassert(signal->getNoOfSections() == 0);
  DBUG_ENTER("Suma::execSUB_START_REQ");
  SubStartReq * const req = (SubStartReq*)signal->getDataPtr();

  CRASH_INSERTION(13013);
  Uint32 senderRef            = req->senderRef;
  Uint32 senderData           = req->senderData;
  Uint32 subscriberData       = req->subscriberData;
  Uint32 subscriberRef        = req->subscriberRef;
  //SubscriptionData::Part part = (SubscriptionData::Part)req->part;

  Subscription key; 
  key.m_subscriptionId        = req->subscriptionId;
  key.m_subscriptionKey       = req->subscriptionKey;

  SubscriptionPtr subPtr;

  if (c_startup.m_restart_server_node_id == RNIL)
  {
    jam();

    /**
     * We havent started syncing yet
     */
    sendSubStartRef(signal,
                    senderRef, senderData, SubStartRef::NF_FakeErrorREF);
    return;
  }

  CRASH_INSERTION2(13042, getNodeState().startLevel == NodeState::SL_STARTING);
  
  bool found = c_subscriptions.find(subPtr, key);
  if (!found)
  {
    jam();
    sendSubStartRef(signal,
                    senderRef, senderData, SubStartRef::NoSuchSubscription);
    return;
  }
  
  switch(subPtr.p->m_state){
  case Subscription::UNDEFINED:
    jam();
    ndbrequire(false);
  case Subscription::DEFINING:
    jam();
    sendSubStartRef(signal,
                    senderRef, senderData, SubStartRef::Defining);
    return;
  case Subscription::DEFINED:
    break;
  }

  if (subPtr.p->m_options & Subscription::MARKED_DROPPED)
  {
    jam();
    if (c_startup.m_restart_server_node_id == 0)
    {
      sendSubStartRef(signal,
                      senderRef, senderData, SubStartRef::Dropped);
      return;
    }
    else
    {
      /**
       * Allow SUB_START_REQ from peer node
       */
    }
  }

  if (subPtr.p->m_trigger_state == Subscription::T_ERROR)
  {
    jam();
    sendSubStartRef(signal,
                    senderRef, senderData, subPtr.p->m_errorCode);
    return;
  }
  
  SubscriberPtr subbPtr;
  if(!c_subscriberPool.seize(subbPtr))
  {
    jam();
    sendSubStartRef(signal,
                    senderRef, senderData, SubStartRef::OutOfSubscriberRecords);
    return;
  }

  Ptr<SubOpRecord> subOpPtr;
  if (!c_subOpPool.seize(subOpPtr))
  {
    jam();
    c_subscriberPool.release(subbPtr);
    sendSubStartRef(signal,
                    senderRef, senderData, SubStartRef::OutOfSubOpRecords);
    return;
  }

  if (! check_sub_start(subscriberRef))
  {
    jam();
    c_subscriberPool.release(subbPtr);
    c_subOpPool.release(subOpPtr);
    sendSubStartRef(signal,
                    senderRef, senderData, SubStartRef::NodeDied);
    return;
  }
  
  // setup subscriber record
  subbPtr.p->m_senderRef  = subscriberRef;
  subbPtr.p->m_senderData = subscriberData;

  subOpPtr.p->m_opType = SubOpRecord::R_SUB_START_REQ;
  subOpPtr.p->m_subPtrI = subPtr.i;
  subOpPtr.p->m_senderRef = senderRef;
  subOpPtr.p->m_senderData = senderData;
  subOpPtr.p->m_subscriberRef = subbPtr.i;

  {
    LocalDLFifoList<SubOpRecord> subOpList(c_subOpPool, subPtr.p->m_start_req);
    subOpList.add(subOpPtr);
  }

  /**
   * Check triggers
   */
  switch(subPtr.p->m_trigger_state){
  case Subscription::T_UNDEFINED:
    jam();
    /**
     * create triggers
     */
    create_triggers(signal, subPtr);
    break;
  case Subscription::T_CREATING:
    jam();
    /**
     * Triggers are already being created...wait for completion
     */
    return;
  case Subscription::T_DROPPING:
    jam();
    /**
     * Trigger(s) are being dropped...wait for completion
     *   (and recreate them when done)
     */
    break;
  case Subscription::T_DEFINED:{
    jam();
    report_sub_start_conf(signal, subPtr);
    return;
  }
  case Subscription::T_ERROR:
    jam();
    ndbrequire(false); // Checked above
    break;
  }
}

void
Suma::sendSubStartRef(Signal* signal, Uint32 dstref, Uint32 data, Uint32 err)
{
  jam();
  SubStartRef * ref = (SubStartRef *)signal->getDataPtrSend();
  ref->senderRef = reference();
  ref->senderData = data;
  ref->errorCode = err;
  sendSignal(dstref, GSN_SUB_START_REF, signal,
	     SubStartRef::SignalLength, JBB);
}

void
Suma::create_triggers(Signal* signal, SubscriptionPtr subPtr)
{
  jam();

  ndbrequire(subPtr.p->m_trigger_state == Subscription::T_UNDEFINED);
  subPtr.p->m_trigger_state = Subscription::T_CREATING;

  TablePtr tabPtr;
  c_tablePool.getPtr(tabPtr, subPtr.p->m_table_ptrI);

  AttributeMask attrMask;
  tabPtr.p->createAttributeMask(attrMask, *this);

  subPtr.p->m_outstanding_trigger = 3;
  for(Uint32 j = 0; j<3; j++)
  {
    Uint32 triggerId = (tabPtr.p->m_schemaVersion << 18) | (j << 16) | subPtr.i;
    ndbrequire(subPtr.p->m_triggers[j] == ILLEGAL_TRIGGER_ID);

    CreateTrigImplReq * const req =
      (CreateTrigImplReq*)signal->getDataPtrSend();
    req->senderRef = SUMA_REF;
    req->senderData = subPtr.i;
    req->requestType = 0;
    
    Uint32 ti = 0;
    TriggerInfo::setTriggerType(ti, TriggerType::SUBSCRIPTION_BEFORE);
    TriggerInfo::setTriggerActionTime(ti, TriggerActionTime::TA_DETACHED);
    TriggerInfo::setTriggerEvent(ti, (TriggerEvent::Value)j);
    TriggerInfo::setMonitorReplicas(ti, true);
    //TriggerInfo::setMonitorAllAttributes(ti, j == TriggerEvent::TE_DELETE);
    TriggerInfo::setMonitorAllAttributes(ti, true);
    TriggerInfo::setReportAllMonitoredAttributes(ti, 
       subPtr.p->m_options & Subscription::REPORT_ALL);
    req->triggerInfo = ti;
    
    req->receiverRef = SUMA_REF;
    req->triggerId = triggerId;
    req->tableId = subPtr.p->m_tableId;
    req->tableVersion = 0; // not used
    req->indexId = ~(Uint32)0;
    req->indexVersion = 0;
    req->attributeMask = attrMask;
    
    sendSignal(DBTUP_REF, GSN_CREATE_TRIG_IMPL_REQ, 
               signal, CreateTrigImplReq::SignalLength, JBB);
  }
}

void
Suma::execCREATE_TRIG_IMPL_CONF(Signal* signal)
{
  jamEntry();

  CreateTrigImplConf * conf = (CreateTrigImplConf*)signal->getDataPtr();
  const Uint32 triggerId = conf->triggerId;
  Uint32 type = (triggerId >> 16) & 0x3;
  Uint32 tableId = conf->tableId;

  TablePtr tabPtr;
  SubscriptionPtr subPtr;
  c_subscriptions.getPtr(subPtr, conf->senderData);
  c_tables.getPtr(tabPtr, subPtr.p->m_table_ptrI);

  ndbrequire(tabPtr.p->m_tableId == tableId);
  ndbrequire(subPtr.p->m_trigger_state == Subscription::T_CREATING);

  ndbrequire(type < 3);
  ndbrequire(subPtr.p->m_triggers[type] == ILLEGAL_TRIGGER_ID);
  subPtr.p->m_triggers[type] = triggerId;

  ndbrequire(subPtr.p->m_outstanding_trigger);
  subPtr.p->m_outstanding_trigger--;

  if (subPtr.p->m_outstanding_trigger)
  {
    jam();
    /**
     * Wait for more
     */
    return;
  }

  if (subPtr.p->m_errorCode == 0)
  {
    jam();
    subPtr.p->m_trigger_state = Subscription::T_DEFINED;
    report_sub_start_conf(signal, subPtr);
  }
  else
  {
    jam();
    subPtr.p->m_trigger_state = Subscription::T_ERROR;
    drop_triggers(signal, subPtr);
  }
}

void
Suma::execCREATE_TRIG_IMPL_REF(Signal* signal)
{
  jamEntry();

  CreateTrigImplRef * const ref = (CreateTrigImplRef*)signal->getDataPtr();
  const Uint32 triggerId = ref->triggerId;
  Uint32 type = (triggerId >> 16) & 0x3;
  Uint32 tableId = ref->tableId;

  TablePtr tabPtr;
  SubscriptionPtr subPtr;
  c_subscriptions.getPtr(subPtr, ref->senderData);
  c_tables.getPtr(tabPtr, subPtr.p->m_table_ptrI);

  ndbrequire(tabPtr.p->m_tableId == tableId);
  ndbrequire(subPtr.p->m_trigger_state == Subscription::T_CREATING);

  ndbrequire(type < 3);
  ndbrequire(subPtr.p->m_triggers[type] == ILLEGAL_TRIGGER_ID);

  subPtr.p->m_errorCode = ref->errorCode;

  ndbrequire(subPtr.p->m_outstanding_trigger);
  subPtr.p->m_outstanding_trigger--;

  if (subPtr.p->m_outstanding_trigger)
  {
    jam();
    /**
     * Wait for more
     */
    return;
  }

  for (Uint32 i = 0; i<3; i++)
  {
    jam();
    if (subPtr.p->m_triggers[i] == ILLEGAL_TRIGGER_ID)
    {
      jam();
      /**
       * Wait for more
       */
      return;
    }
  }

  subPtr.p->m_trigger_state = Subscription::T_ERROR;
  drop_triggers(signal, subPtr);
}

bool
Suma::check_sub_start(Uint32 subscriberRef)
{
  Uint32 nodeId = refToNode(subscriberRef);
  bool startme = c_startup.m_restart_server_node_id;
  bool handover = c_startup.m_wait_handover;
  bool connected = 
    c_failedApiNodes.get(nodeId) == false && 
    c_connected_nodes.get(nodeId);
  
  return (startme || handover || connected);
}

void
Suma::report_sub_start_conf(Signal* signal, Ptr<Subscription> subPtr)
{
  const Uint64 gci = get_current_gci(signal);
  {
    LocalDLList<Subscriber> list(c_subscriberPool,
                                 subPtr.p->m_subscribers);
    LocalDLFifoList<SubOpRecord> subOpList(c_subOpPool, subPtr.p->m_start_req);

    Ptr<Subscriber> ptr;
    Ptr<SubOpRecord> subOpPtr;
    for (subOpList.first(subOpPtr); !subOpPtr.isNull(); )
    {
      jam();

      Uint32 senderRef = subOpPtr.p->m_senderRef;
      Uint32 senderData = subOpPtr.p->m_senderData;
      c_subscriberPool.getPtr(ptr, subOpPtr.p->m_subscriberRef);

      if (check_sub_start(ptr.p->m_senderRef))
      {
        SubStartConf* conf = (SubStartConf*)signal->getDataPtrSend();
        conf->senderRef       = reference();
        conf->senderData      = senderData;
        conf->subscriptionId  = subPtr.p->m_subscriptionId;
        conf->subscriptionKey = subPtr.p->m_subscriptionKey;
        conf->firstGCI        = Uint32(gci >> 32);
        conf->part            = SubscriptionData::TableData;

        sendSignal(senderRef, GSN_SUB_START_CONF, signal,
                   SubStartConf::SignalLength, JBB);

        /**
         * Call before adding to list...
         *   cause method will (maybe) iterate thought list
         */
        bool report = subPtr.p->m_options & Subscription::REPORT_SUBSCRIBE;
        send_sub_start_stop_event(signal, ptr,NdbDictionary::Event::_TE_ACTIVE,
                                  report, list);
        
        list.add(ptr);
        c_subscriber_nodes.set(refToNode(ptr.p->m_senderRef));
      }
      else
      {
        jam();
        
        sendSubStartRef(signal,
                        senderRef, senderData, SubStartRef::NodeDied);

        c_subscriberPool.release(ptr);
      }
      
      Ptr<SubOpRecord> tmp = subOpPtr;
      subOpList.next(subOpPtr);
      subOpList.release(tmp);
    }
  }
  
  check_release_subscription(signal, subPtr);
}

void
Suma::report_sub_start_ref(Signal* signal,
                           Ptr<Subscription> subPtr,
                           Uint32 errCode)
{
  LocalDLList<Subscriber> list(c_subscriberPool,
                               subPtr.p->m_subscribers);
  LocalDLFifoList<SubOpRecord> subOpList(c_subOpPool, subPtr.p->m_start_req);

  Ptr<Subscriber> ptr;
  Ptr<SubOpRecord> subOpPtr;
  for (subOpList.first(subOpPtr); !subOpPtr.isNull(); )
  {
    jam();

    Uint32 senderRef = subOpPtr.p->m_senderRef;
    Uint32 senderData = subOpPtr.p->m_senderData;
    c_subscriberPool.getPtr(ptr, subOpPtr.p->m_subscriberRef);

    SubStartRef* ref = (SubStartRef*)signal->getDataPtrSend();
    ref->senderRef  = reference();
    ref->senderData = senderData;
    ref->errorCode  = errCode;

    sendSignal(senderRef, GSN_SUB_START_REF, signal,
               SubStartConf::SignalLength, JBB);


    Ptr<SubOpRecord> tmp = subOpPtr;
    subOpList.next(subOpPtr);
    subOpList.release(tmp);
    c_subscriberPool.release(ptr);
  }
}

void
Suma::drop_triggers(Signal* signal, SubscriptionPtr subPtr)
{
  jam();

  subPtr.p->m_outstanding_trigger = 0;

  Ptr<Table> tabPtr;
  c_tablePool.getPtr(tabPtr, subPtr.p->m_table_ptrI);
  if (tabPtr.p->m_state == Table::DROPPED)
  {
    jam();
    subPtr.p->m_triggers[0] = ILLEGAL_TRIGGER_ID;
    subPtr.p->m_triggers[1] = ILLEGAL_TRIGGER_ID;
    subPtr.p->m_triggers[2] = ILLEGAL_TRIGGER_ID;
  }
  else
  {
    for(Uint32 j = 0; j<3; j++)
    {
<<<<<<< HEAD
      jam();
      subPtr.p->m_outstanding_trigger++;

      DropTrigImplReq * const req =
        (DropTrigImplReq*)signal->getDataPtrSend();
      req->senderRef = SUMA_REF; // Sending to myself
      req->senderData = subPtr.i;
      req->requestType = 0;

      // TUP needs some triggerInfo to find right list
      Uint32 ti = 0;
      TriggerInfo::setTriggerType(ti, TriggerType::SUBSCRIPTION_BEFORE);
      TriggerInfo::setTriggerActionTime(ti, TriggerActionTime::TA_DETACHED);
      TriggerInfo::setTriggerEvent(ti, (TriggerEvent::Value)j);
      TriggerInfo::setMonitorReplicas(ti, true);
      //TriggerInfo::setMonitorAllAttributes(ti, j == TriggerEvent::TE_DELETE);
      TriggerInfo::setMonitorAllAttributes(ti, true);
      TriggerInfo::setReportAllMonitoredAttributes(ti, 
                  subPtr.p->m_options & Subscription::REPORT_ALL);
      req->triggerInfo = ti;

      req->tableId = subPtr.p->m_tableId;
      req->tableVersion = 0; // not used
      req->indexId = RNIL;
      req->indexVersion = 0;
      req->triggerId = triggerId;
      
      sendSignal(DBTUP_REF, GSN_DROP_TRIG_IMPL_REQ,
                 signal, DropTrigImplReq::SignalLength, JBB);
=======
      Uint32 triggerId = subPtr.p->m_triggers[j];
      if (triggerId != ILLEGAL_TRIGGER_ID)
      {
        jam();
        subPtr.p->m_outstanding_trigger++;
        DropTrigReq * const req = (DropTrigReq*)signal->getDataPtrSend();
        req->setConnectionPtr(subPtr.i);
        req->setUserRef(SUMA_REF);
        req->setRequestType(DropTrigReq::RT_USER);
        req->setTriggerType(TriggerType::SUBSCRIPTION_BEFORE);
        req->setTriggerActionTime(TriggerActionTime::TA_DETACHED);
        req->setIndexId(RNIL);

        req->setTableId(subPtr.p->m_tableId);
        req->setTriggerId(triggerId);
        req->setTriggerEvent((TriggerEvent::Value)j);

        sendSignal(DBTUP_REF, GSN_DROP_TRIG_REQ,
                   signal, DropTrigReq::SignalLength, JBB);
      }
>>>>>>> 6bb364ee
    }
  }

  if (subPtr.p->m_outstanding_trigger == 0)
  {
    jam();
    drop_triggers_complete(signal, subPtr);
  }
}

void
Suma::execDROP_TRIG_IMPL_REF(Signal* signal)
{
  jamEntry();
  DropTrigImplRef * const ref = (DropTrigImplRef*)signal->getDataPtr();
  Ptr<Table> tabPtr;
  Ptr<Subscription> subPtr;
  const Uint32 triggerId = ref->triggerId;
  const Uint32 type = (triggerId >> 16) & 0x3;

  c_subscriptionPool.getPtr(subPtr, ref->senderData);
  c_tables.getPtr(tabPtr, subPtr.p->m_table_ptrI);
  ndbrequire(tabPtr.p->m_tableId == ref->tableId);

  ndbrequire(type < 3);
  ndbrequire(subPtr.p->m_triggers[type] != ILLEGAL_TRIGGER_ID);
  subPtr.p->m_triggers[type] = ILLEGAL_TRIGGER_ID;

  ndbrequire(subPtr.p->m_outstanding_trigger);
  subPtr.p->m_outstanding_trigger--;

  if (subPtr.p->m_outstanding_trigger)
  {
    jam();
    /**
     * Wait for more
     */
    return;
  }

  drop_triggers_complete(signal, subPtr);
}

void
Suma::execDROP_TRIG_IMPL_CONF(Signal* signal)
{
  jamEntry();

  DropTrigImplConf * const conf = (DropTrigImplConf*)signal->getDataPtr();

  Ptr<Table> tabPtr;
  Ptr<Subscription> subPtr;
  const Uint32 triggerId = conf->triggerId;
  const Uint32 type = (triggerId >> 16) & 0x3;

  c_subscriptionPool.getPtr(subPtr, conf->senderData);
  c_tables.getPtr(tabPtr, subPtr.p->m_table_ptrI);
  ndbrequire(tabPtr.p->m_tableId == conf->tableId);

  ndbrequire(type < 3);
  ndbrequire(subPtr.p->m_triggers[type] != ILLEGAL_TRIGGER_ID);
  subPtr.p->m_triggers[type] = ILLEGAL_TRIGGER_ID;

  ndbrequire(subPtr.p->m_outstanding_trigger);
  subPtr.p->m_outstanding_trigger--;

  if (subPtr.p->m_outstanding_trigger)
  {
    jam();
    /**
     * Wait for more
     */
    return;
  }

  drop_triggers_complete(signal, subPtr);
}

void
Suma::drop_triggers_complete(Signal* signal, Ptr<Subscription> subPtr)
{
  switch(subPtr.p->m_trigger_state){
  case Subscription::T_UNDEFINED:
  case Subscription::T_CREATING:
  case Subscription::T_DEFINED:
    jam();
    ndbrequire(false);
    break;
  case Subscription::T_DROPPING:
    jam();
    /**
     */
    subPtr.p->m_trigger_state = Subscription::T_UNDEFINED;
    if (!subPtr.p->m_start_req.isEmpty())
    {
      jam();
      create_triggers(signal, subPtr);
      return;
    }
    break;
  case Subscription::T_ERROR:
    jam();
    Uint32 err = subPtr.p->m_errorCode;
    subPtr.p->m_trigger_state = Subscription::T_UNDEFINED;
    subPtr.p->m_errorCode = 0;
    report_sub_start_ref(signal, subPtr, err);
    break;
  }

  check_release_subscription(signal, subPtr);
}

/**********************************************************
 * Suma participant interface
 *
 * Stopping and removing of subscriber
 *
 */

void
Suma::execSUB_STOP_REQ(Signal* signal){
  jamEntry();
  ndbassert(signal->getNoOfSections() == 0);
  DBUG_ENTER("Suma::execSUB_STOP_REQ");
  
  CRASH_INSERTION(13019);

  SubStopReq * const req = (SubStopReq*)signal->getDataPtr();
  Uint32 senderRef      = req->senderRef;
  Uint32 senderData     = req->senderData;
  Uint32 subscriberRef  = req->subscriberRef;
  Uint32 subscriberData = req->subscriberData;
  SubscriptionPtr subPtr;
  Subscription key; 
  key.m_subscriptionId  = req->subscriptionId;
  key.m_subscriptionKey = req->subscriptionKey;
  bool abortStart = (req->requestInfo & SubStopReq::RI_ABORT_START);

  if (c_startup.m_restart_server_node_id == RNIL)
  {
    jam();

    /**
     * We havent started syncing yet
     */
    sendSubStopRef(signal,
                   senderRef, senderData, SubStopRef::NF_FakeErrorREF);
    return;
  }

  bool found = c_subscriptions.find(subPtr, key);
  if (!found)
  {
    jam();
    sendSubStopRef(signal,
                   senderRef, senderData, SubStopRef::NoSuchSubscription);
    return;
  }
  
  switch(subPtr.p->m_state){
  case Subscription::UNDEFINED:
    jam();
    ndbrequire(false);
  case Subscription::DEFINING:
    jam();
    sendSubStopRef(signal,
                   senderRef, senderData, SubStopRef::Defining);
    return;
  case Subscription::DEFINED:
    jam();
    break;
  }

  Ptr<SubOpRecord> subOpPtr;
  LocalDLFifoList<SubOpRecord> list(c_subOpPool, subPtr.p->m_stop_req);
  bool empty = list.isEmpty();
  if (list.seize(subOpPtr) == false)
  {
    jam();
    sendSubStopRef(signal,
                   senderRef, senderData, SubStopRef::OutOfSubOpRecords);
    return;
  }

  if (abortStart)
  {
    jam();
    subOpPtr.p->m_opType = SubOpRecord::R_SUB_ABORT_START_REQ;
  }
  else
  {
    jam();
    subOpPtr.p->m_opType = SubOpRecord::R_SUB_STOP_REQ;
  }
  subOpPtr.p->m_subPtrI = subPtr.i;
  subOpPtr.p->m_senderRef = senderRef;
  subOpPtr.p->m_senderData = senderData;
  subOpPtr.p->m_subscriberRef = subscriberRef;
  subOpPtr.p->m_subscriberData = subscriberData;


  if (empty)
  {
    jam();
    signal->theData[0] = SumaContinueB::SUB_STOP_REQ;
    signal->theData[1] = subOpPtr.i;
    signal->theData[2] = RNIL;
    sendSignal(SUMA_REF, GSN_CONTINUEB, signal, 3, JBB);
  }
}

void
Suma::sub_stop_req(Signal* signal)
{
  jam();

  Ptr<SubOpRecord> subOpPtr;
  c_subOpPool.getPtr(subOpPtr, signal->theData[1]);

  Ptr<Subscription> subPtr;
  c_subscriptionPool.getPtr(subPtr, subOpPtr.p->m_subPtrI);

  Ptr<Subscriber> ptr;
  {
    LocalDLList<Subscriber> list(c_subscriberPool, subPtr.p->m_subscribers);
    if (signal->theData[2] == RNIL)
    {
      jam();
      list.first(ptr);
    }
    else
    {
      jam();
      list.getPtr(ptr, signal->theData[2]);
    }

    for (Uint32 i = 0; i<32 && !ptr.isNull(); i++, list.next(ptr))
    {
      if (ptr.p->m_senderRef == subOpPtr.p->m_subscriberRef &&
          ptr.p->m_senderData == subOpPtr.p->m_subscriberData)
      {
        jam();
        goto found;
      }
    }
  }

  if (ptr.isNull())
  {
    jam();
    sendSubStopRef(signal,
                   subOpPtr.p->m_senderRef,
                   subOpPtr.p->m_senderData,
                   SubStopRef::NoSuchSubscriber);
    check_remove_queue(signal, subPtr, subOpPtr, true, true);
    return;
  }

  signal->theData[0] = SumaContinueB::SUB_STOP_REQ;
  signal->theData[1] = subOpPtr.i;
  signal->theData[2] = ptr.i;
  sendSignal(SUMA_REF, GSN_CONTINUEB, signal, 3, JBB);
  return;

found:
  {
    LocalDLList<Subscriber> list(c_subscriberPool, subPtr.p->m_subscribers);
    list.remove(ptr);
    /**
     * NOTE: remove before...so we done send UNSUBSCRIBE to self (yuck)
     */
    bool report = subPtr.p->m_options & Subscription::REPORT_SUBSCRIBE;
    report_sub_stop_conf(signal, subOpPtr, ptr, report, list);
    c_subscriberPool.release(ptr);
  }
  check_remove_queue(signal, subPtr, subOpPtr, true, true);
  check_release_subscription(signal, subPtr);
}

void
Suma::check_remove_queue(Signal* signal,
                         Ptr<Subscription> subPtr,
                         Ptr<SubOpRecord> subOpPtr,
                         bool ishead,
                         bool dorelease)
{
  LocalDLFifoList<SubOpRecord> list(c_subOpPool, subPtr.p->m_stop_req);

  {
    Ptr<SubOpRecord> tmp;
    list.first(tmp);
    if (ishead)
    {
      jam();
      ndbrequire(tmp.i == subOpPtr.i);
    }
    else
    {
      jam();
      ishead = (tmp.i == subOpPtr.i);
    }
  }

  if (dorelease)
  {
    jam();
    list.release(subOpPtr);
  }
  else
  {
    jam();
    list.remove(subOpPtr);
  }

  if (ishead)
  {
    jam();
    if (list.first(subOpPtr) == false)
    {
      jam();
      c_restart.m_waiting_on_self = 1;
      return;
    }
    // Fall through
  }
  else
  {
    jam();
    return;
  }

  switch(subOpPtr.p->m_opType){
  case SubOpRecord::R_SUB_ABORT_START_REQ:
  case SubOpRecord::R_SUB_STOP_REQ:
    jam();
    signal->theData[0] = SumaContinueB::SUB_STOP_REQ;
    signal->theData[1] = subOpPtr.i;
    signal->theData[2] = RNIL;
    sendSignal(SUMA_REF, GSN_CONTINUEB, signal, 3, JBB);
    return;
  case SubOpRecord::R_API_FAIL_REQ:
    jam();
    signal->theData[0] = SumaContinueB::API_FAIL_SUBSCRIPTION;
    signal->theData[1] = subOpPtr.i;
    signal->theData[2] = RNIL;
    sendSignal(SUMA_REF, GSN_CONTINUEB, signal, 3, JBB);
    return;
  case SubOpRecord::R_START_ME_REQ:
    jam();
    sendSubCreateReq(signal, subPtr);
    return;
  }
}

void
Suma::report_sub_stop_conf(Signal* signal,
                           Ptr<SubOpRecord> subOpPtr,
                           Ptr<Subscriber> ptr,
                           bool report,
                           LocalDLList<Subscriber>& list)
{
  jam();
  CRASH_INSERTION(13020);
  
  Uint32 senderRef = subOpPtr.p->m_senderRef;
  Uint32 senderData = subOpPtr.p->m_senderData;
  bool abortStart = subOpPtr.p->m_opType == SubOpRecord::R_SUB_ABORT_START_REQ;
  
  // let subscriber know that subscrber is stopped
  if (!abortStart)
  {
    jam();
    send_sub_start_stop_event(signal, ptr, NdbDictionary::Event::_TE_STOP,
                              report, list);
  }
  
  SubStopConf * const conf = (SubStopConf*)signal->getDataPtrSend();
  conf->senderRef= reference();
  conf->senderData= senderData;
  sendSignal(senderRef, GSN_SUB_STOP_CONF, signal,
	     SubStopConf::SignalLength, JBB);
}

void
Suma::sendSubStopRef(Signal* signal,
                     Uint32 retref,
                     Uint32 data,
                     Uint32 errCode)
{
  jam();
  SubStopRef  * ref = (SubStopRef *)signal->getDataPtrSend();
  ref->senderRef = reference();
  ref->errorCode = errCode;
  ref->senderData = data;
  sendSignal(retref, GSN_SUB_STOP_REF, signal,  SubStopRef::SignalLength, JBB);
}

// report new started subscriber to all other subscribers
void
Suma::send_sub_start_stop_event(Signal *signal,
                                Ptr<Subscriber> ptr,
                                NdbDictionary::Event::_TableEvent event,
                                bool report,
                                LocalDLList<Subscriber>& list)
{
  const Uint64 gci = get_current_gci(signal);
  SubTableData * data  = (SubTableData*)signal->getDataPtrSend();
  Uint32 nodeId = refToNode(ptr.p->m_senderRef);

  NdbDictionary::Event::_TableEvent other;
  if (event == NdbDictionary::Event::_TE_STOP)
  {
    other = NdbDictionary::Event::_TE_UNSUBSCRIBE;
  }
  else if (event == NdbDictionary::Event::_TE_ACTIVE)
  {
    other = NdbDictionary::Event::_TE_SUBSCRIBE;
  }
  else
  {
    jamLine(event);
    ndbrequire(false);
  }
  
  data->gci_hi         = Uint32(gci >> 32);
  data->gci_lo         = Uint32(gci);
  data->tableId        = 0;
  data->requestInfo    = 0;
  SubTableData::setOperation(data->requestInfo, event);
  SubTableData::setNdbdNodeId(data->requestInfo, getOwnNodeId());
  SubTableData::setReqNodeId(data->requestInfo, nodeId);
  data->changeMask     = 0;
  data->totalLen       = 0;
  data->senderData     = ptr.p->m_senderData;
  sendSignal(ptr.p->m_senderRef, GSN_SUB_TABLE_DATA, signal,
             SubTableData::SignalLength, JBB);

  if (report == false)
  {
    return;
  }

  data->requestInfo    = 0;
  SubTableData::setOperation(data->requestInfo, other);
  SubTableData::setNdbdNodeId(data->requestInfo, getOwnNodeId());

  Ptr<Subscriber> tmp;
  for(list.first(tmp); !tmp.isNull(); list.next(tmp))
  {
    jam();
    SubTableData::setReqNodeId(data->requestInfo, nodeId);
    data->senderData = tmp.p->m_senderData;
    sendSignal(tmp.p->m_senderRef, GSN_SUB_TABLE_DATA, signal,
               SubTableData::SignalLength, JBB);
    
    ndbassert(tmp.i != ptr.i); // ptr should *NOT* be in list now
    if (other != NdbDictionary::Event::_TE_UNSUBSCRIBE)
    {
      jam();
      SubTableData::setReqNodeId(data->requestInfo, 
                                 refToNode(tmp.p->m_senderRef));
      
      data->senderData = ptr.p->m_senderData;
      sendSignal(ptr.p->m_senderRef, GSN_SUB_TABLE_DATA, signal,
                 SubTableData::SignalLength, JBB);
    }
  }
}

void
Suma::Table::createAttributeMask(AttributeMask& mask,
                                 Suma &suma)
{
  mask.clear();
  for(Uint32 i = 0; i<m_noOfAttributes; i++)
    mask.set(i);
}

void Suma::suma_ndbrequire(bool v) { ndbrequire(v); }


/**********************************************************
 * Scan data interface
 *
 * Assumption: one execTRANSID_AI contains all attr info
 *
 */

#define SUMA_BUF_SZ1 MAX_KEY_SIZE_IN_WORDS + MAX_TUPLE_SIZE_IN_WORDS
#define SUMA_BUF_SZ MAX_ATTRIBUTES_IN_TABLE + SUMA_BUF_SZ1

static Uint32 f_bufferLock = 0;
static Uint32 f_buffer[SUMA_BUF_SZ];
static Uint32 f_trigBufferSize = 0;
static Uint32 b_bufferLock = 0;
static Uint32 b_buffer[SUMA_BUF_SZ];
static Uint32 b_trigBufferSize = 0;

void
Suma::execTRANSID_AI(Signal* signal)
{
  jamEntry();
  DBUG_ENTER("Suma::execTRANSID_AI");

  CRASH_INSERTION(13015);
  TransIdAI * const data = (TransIdAI*)signal->getDataPtr();
  const Uint32 opPtrI = data->connectPtr;
  const Uint32 length = signal->length() - 3;

  if(f_bufferLock == 0){
    f_bufferLock = opPtrI;
  } else {
    ndbrequire(f_bufferLock == opPtrI);
  }
  
  Ptr<SyncRecord> syncPtr;
  c_syncPool.getPtr(syncPtr, (opPtrI >> 16));
  
  Uint32 sum = 0;
  Uint32 * dst = f_buffer + MAX_ATTRIBUTES_IN_TABLE;
  Uint32 * headers = f_buffer;
  const Uint32 * src = &data->attrData[0];
  const Uint32 * const end = &src[length];
  
  const Uint32 attribs = syncPtr.p->m_currentNoOfAttributes;
  for(Uint32 i = 0; i<attribs; i++){
    Uint32 tmp = * src++;
    * headers++ = tmp;
    Uint32 len = AttributeHeader::getDataSize(tmp);
    
    memcpy(dst, src, 4 * len);
    dst += len;
    src += len;
    sum += len;
  }
  f_trigBufferSize = sum;

  ndbrequire(src == end);

  if ((syncPtr.p->m_requestInfo & SubSyncReq::LM_Exclusive) == 0)
  {
    sendScanSubTableData(signal, syncPtr, 0);
  }

  DBUG_VOID_RETURN;
}

void
Suma::execKEYINFO20(Signal* signal)
{
  jamEntry();
  KeyInfo20* data = (KeyInfo20*)signal->getDataPtr();

  const Uint32 opPtrI = data->clientOpPtr;
  const Uint32 takeOver = data->scanInfo_Node;

  ndbrequire(f_bufferLock == opPtrI);

  Ptr<SyncRecord> syncPtr;
  c_syncPool.getPtr(syncPtr, (opPtrI >> 16));
  sendScanSubTableData(signal, syncPtr, takeOver);
}

void
Suma::sendScanSubTableData(Signal* signal,
                           Ptr<SyncRecord> syncPtr, Uint32 takeOver)
{
  const Uint32 attribs = syncPtr.p->m_currentNoOfAttributes;
  const Uint32 sum =  f_trigBufferSize;

  /**
   * Send data to subscriber
   */
  LinearSectionPtr ptr[3];
  ptr[0].p = f_buffer;
  ptr[0].sz = attribs;
  
  ptr[1].p = f_buffer + MAX_ATTRIBUTES_IN_TABLE;
  ptr[1].sz = sum;

  SubscriptionPtr subPtr;
  c_subscriptions.getPtr(subPtr, syncPtr.p->m_subscriptionPtrI);
  

  /**
   * Initialize signal
   */  
  SubTableData * sdata = (SubTableData*)signal->getDataPtrSend();
  Uint32 ref = syncPtr.p->m_senderRef;
  sdata->tableId = syncPtr.p->m_tableId;
  sdata->senderData = syncPtr.p->m_senderData;
  sdata->requestInfo = 0;
  SubTableData::setOperation(sdata->requestInfo, 
			     NdbDictionary::Event::_TE_SCAN); // Scan
  sdata->gci_hi = 0; // Undefined
  sdata->gci_lo = 0;
  sdata->takeOver = takeOver;
#if PRINT_ONLY
  ndbout_c("GSN_SUB_TABLE_DATA (scan) #attr: %d len: %d", attribs, sum);
#else
  sendSignal(ref,
	     GSN_SUB_TABLE_DATA,
	     signal, 
	     SubTableData::SignalLength, JBB,
	     ptr, 2);
#endif
  
  /**
   * Reset f_bufferLock
   */
  f_bufferLock = 0;
}

/**********************************************************
 *
 * Trigger data interface
 *
 */

void
Suma::execTRIG_ATTRINFO(Signal* signal)
{
  jamEntry();
  DBUG_ENTER("Suma::execTRIG_ATTRINFO");

  CRASH_INSERTION(13016);
  TrigAttrInfo* const trg = (TrigAttrInfo*)signal->getDataPtr();
  const Uint32 trigId = trg->getTriggerId();

  const Uint32 dataLen = signal->length() - TrigAttrInfo::StaticLength;

  if(trg->getAttrInfoType() == TrigAttrInfo::BEFORE_VALUES){
    jam();

    ndbrequire(b_bufferLock == trigId);

    memcpy(b_buffer + b_trigBufferSize, trg->getData(), 4 * dataLen);
    b_trigBufferSize += dataLen;

    // printf("before values %u %u %u\n",trigId, dataLen,  b_trigBufferSize);
  } else {
    jam();

    if(f_bufferLock == 0){
      f_bufferLock = trigId;
      f_trigBufferSize = 0;
      b_bufferLock = trigId;
      b_trigBufferSize = 0;
    } else {
      ndbrequire(f_bufferLock == trigId);
    }

    memcpy(f_buffer + f_trigBufferSize, trg->getData(), 4 * dataLen);
    f_trigBufferSize += dataLen;
  }

  
  DBUG_VOID_RETURN;
}

#ifdef NODEFAIL_DEBUG2
static int theCounts[64] = {0};
#endif

Uint32 
Suma::get_responsible_node(Uint32 bucket) const
{
  // id will contain id to responsible suma or 
  // RNIL if we don't have nodegroup info yet

  jam();
  Uint32 node;
  const Bucket* ptr= c_buckets + bucket;
  for(Uint32 i = 0; i<MAX_REPLICAS; i++)
  {
    node= ptr->m_nodes[i];
    if(c_alive_nodes.get(node))
    {
      break;
    }
  }
  
  
#ifdef NODEFAIL_DEBUG2
  if(node != 0)
  {
    theCounts[node]++;
    ndbout_c("Suma:responsible n=%u, D=%u, id = %u, count=%u",
	     n,D, id, theCounts[node]);
  }
#endif
  return node;
}

Uint32 
Suma::get_responsible_node(Uint32 bucket, const NdbNodeBitmask& mask) const
{
  jam();
  Uint32 node;
  const Bucket* ptr= c_buckets + bucket;
  for(Uint32 i = 0; i<MAX_REPLICAS; i++)
  {
    node= ptr->m_nodes[i];
    if(mask.get(node))
    {
      return node;
    }
  }
  
  return 0;
}

bool
Suma::check_switchover(Uint32 bucket, Uint64 gci)
{
  const Uint32 send_mask = (Bucket::BUCKET_STARTING | Bucket::BUCKET_TAKEOVER);
  bool send = c_buckets[bucket].m_state & send_mask;
  ndbassert(m_switchover_buckets.get(bucket));
  if(unlikely(gci > c_buckets[bucket].m_switchover_gci))
  {
    return send;
  }
  return !send;
}

static 
Uint32 
reformat(Signal* signal, LinearSectionPtr ptr[3],
	 Uint32 * src_1, Uint32 sz_1,
	 Uint32 * src_2, Uint32 sz_2)
{
  Uint32 noOfAttrs = 0, dataLen = 0;
  Uint32 * headers = signal->theData + 25;
  Uint32 * dst     = signal->theData + 25 + MAX_ATTRIBUTES_IN_TABLE;
  
  ptr[0].p  = headers;
  ptr[1].p  = dst;
  
  while(sz_1 > 0){
    Uint32 tmp = * src_1 ++;
    * headers ++ = tmp;
    Uint32 len = AttributeHeader::getDataSize(tmp);
    memcpy(dst, src_1, 4 * len);
    dst += len;
    src_1 += len;
      
    noOfAttrs++;
    dataLen += len;
    sz_1 -= (1 + len);
  }
  assert(sz_1 == 0);
  
  ptr[0].sz = noOfAttrs;
  ptr[1].sz = dataLen;
  
  ptr[2].p = src_2;
  ptr[2].sz = sz_2;
  
  return sz_2 > 0 ? 3 : 2;
}

void
Suma::execFIRE_TRIG_ORD(Signal* signal)
{
  jamEntry();
  DBUG_ENTER("Suma::execFIRE_TRIG_ORD");
  ndbassert(signal->getNoOfSections() == 0);
  
  CRASH_INSERTION(13016);
  FireTrigOrd* const trg = (FireTrigOrd*)signal->getDataPtr();
  const Uint32 trigId    = trg->getTriggerId();
  const Uint32 hashValue = trg->getHashValue();
  const Uint32 gci_hi    = trg->getGCI();
  const Uint32 gci_lo    = trg->m_gci_lo;
  const Uint64 gci = gci_lo | (Uint64(gci_hi) << 32);
  const Uint32 event     = trg->getTriggerEvent();
  const Uint32 any_value = trg->getAnyValue();

  Ptr<Subscription> subPtr;
  c_subscriptionPool.getPtr(subPtr, trigId & 0xFFFF);

  ndbassert(gci > m_last_complete_gci);

  ndbrequire(f_bufferLock == trigId);
  /**
   * Reset f_bufferLock
   */
  f_bufferLock = 0;
  b_bufferLock = 0;
  
  Uint32 tableId = subPtr.p->m_tableId;
  Uint32 schemaVersion =
    c_tablePool.getPtr(subPtr.p->m_table_ptrI)->m_schemaVersion;
  
  Uint32 bucket= hashValue % c_no_of_buckets;
  m_max_seen_gci = (gci > m_max_seen_gci ? gci : m_max_seen_gci);
  if(m_active_buckets.get(bucket) || 
     (m_switchover_buckets.get(bucket) && (check_switchover(bucket, gci))))
  {
    m_max_sent_gci = (gci > m_max_sent_gci ? gci : m_max_sent_gci);
    Uint32 sz = trg->getNoOfPrimaryKeyWords()+trg->getNoOfAfterValueWords();
    ndbrequire(sz == f_trigBufferSize);
    
    LinearSectionPtr ptr[3];
    const Uint32 nptr= reformat(signal, ptr, 
				f_buffer, sz, b_buffer, b_trigBufferSize);
    Uint32 ptrLen= 0;
    for(Uint32 i =0; i < nptr; i++)
      ptrLen+= ptr[i].sz;    
    /**
     * Signal to subscriber(s)
     */
    SubTableData * data = (SubTableData*)signal->getDataPtrSend();//trg;
    data->gci_hi         = gci_hi;
    data->gci_lo         = gci_lo;
    data->tableId        = tableId;
    data->requestInfo    = 0;
    SubTableData::setOperation(data->requestInfo, event);
    data->flags          = 0;
    data->anyValue       = any_value;
    data->totalLen       = ptrLen;
    
    {
      LocalDLList<Subscriber> list(c_subscriberPool, subPtr.p->m_subscribers);
      SubscriberPtr subbPtr;
      for(list.first(subbPtr); !subbPtr.isNull(); list.next(subbPtr))
      {
	data->senderData = subbPtr.p->m_senderData;
	sendSignal(subbPtr.p->m_senderRef, GSN_SUB_TABLE_DATA, signal,
		   SubTableData::SignalLength, JBB, ptr, nptr);
      }
    }
  }
  else 
  {
    const uint buffer_header_sz = 4;
    Uint32* dst;
    Uint32 sz = f_trigBufferSize + b_trigBufferSize + buffer_header_sz;
    if((dst = get_buffer_ptr(signal, bucket, gci, sz)))
    {
      * dst++ = subPtr.i;
      * dst++ = schemaVersion;
      * dst++ = (event << 16) | f_trigBufferSize;
      * dst++ = any_value;
      memcpy(dst, f_buffer, f_trigBufferSize << 2);
      dst += f_trigBufferSize;
      memcpy(dst, b_buffer, b_trigBufferSize << 2);
    }
  }
  
  DBUG_VOID_RETURN;
}

void
Suma::checkMaxBufferedEpochs(Signal *signal)
{
  /*
   * Check if any subscribers are exceeding the MaxBufferedEpochs
   */
  Ptr<Gcp_record> gcp;
  jamEntry();
  if (c_gcp_list.isEmpty())
  {
    jam();
    return;
  }
  c_gcp_list.first(gcp);
  if (ERROR_INSERTED(13037))
  {
    jam();
    CLEAR_ERROR_INSERT_VALUE;
    ndbout_c("Simulating exceeding the MaxBufferedEpochs %u(%llu,%llu,%llu)",
            c_maxBufferedEpochs, m_max_seen_gci,
            m_last_complete_gci, gcp.p->m_gci);
  }
  else if (c_gcp_list.count() < c_maxBufferedEpochs)
  {
    return;
  }
  NodeBitmask subs = gcp.p->m_subscribers;
  jam();
  // Disconnect lagging subscribers waiting for oldest epoch
  ndbout_c("Found lagging epoch %llu", gcp.p->m_gci);
  for(Uint32 nodeId = 0; nodeId < MAX_NODES; nodeId++)
  {
    if (subs.get(nodeId))
    {
      jam();
      subs.clear(nodeId);
      // Disconnecting node
      signal->theData[0] = NDB_LE_SubscriptionStatus;
      signal->theData[1] = 1; // DISCONNECTED;
      signal->theData[2] = nodeId;
      signal->theData[3] = (Uint32) gcp.p->m_gci;
      signal->theData[4] = (Uint32) (gcp.p->m_gci >> 32);
      signal->theData[5] = (Uint32) c_gcp_list.count();
      signal->theData[6] = c_maxBufferedEpochs;
      sendSignal(CMVMI_REF, GSN_EVENT_REP, signal, 8, JBB);
      
      /**
       * Force API_FAILREQ
       */
      signal->theData[0] = nodeId;
      sendSignal(QMGR_REF, GSN_API_FAILREQ, signal, 1, JBA);
    }
  }
}

void
Suma::execSUB_GCP_COMPLETE_REP(Signal* signal)
{
  jamEntry();
  ndbassert(signal->getNoOfSections() == 0);

  SubGcpCompleteRep * rep = (SubGcpCompleteRep*)signal->getDataPtrSend();
  Uint32 gci_hi = rep->gci_hi;
  Uint32 gci_lo = rep->gci_lo;
  Uint64 gci = gci_lo | (Uint64(gci_hi) << 32);
  Uint32 flags = (m_missing_data)
                 ? rep->flags | SubGcpCompleteRep::MISSING_DATA
                 : rep->flags;

  if (ERROR_INSERTED(13036))
  {
    jam();
    CLEAR_ERROR_INSERT_VALUE;
    ndbout_c("Simulating out of event buffer at node failure");
    flags |= SubGcpCompleteRep::MISSING_DATA;
  }

#ifdef VM_TRACE
  if (m_gcp_monitor == 0)
  {
  }
  else if (gci_hi == Uint32(m_gcp_monitor >> 32))
  {
    ndbrequire(gci_lo == Uint32(m_gcp_monitor) + 1);
  }
  else
  {
    ndbrequire(gci_hi == Uint32(m_gcp_monitor >> 32) + 1);
    ndbrequire(gci_lo == 0);
  }
  m_gcp_monitor = gci;
#endif

  m_last_complete_gci = gci;
  checkMaxBufferedEpochs(signal);
  m_max_seen_gci = (gci > m_max_seen_gci ? gci : m_max_seen_gci);

  /**
   * 
   */
  if(!m_switchover_buckets.isclear())
  {
    NdbNodeBitmask takeover_nodes;
    NdbNodeBitmask handover_nodes;
    Uint32 i = m_switchover_buckets.find(0);
    for(; i != Bucket_mask::NotFound; i = m_switchover_buckets.find(i + 1))
    {
      if(gci > c_buckets[i].m_switchover_gci)
      {
	Uint32 state = c_buckets[i].m_state;
	m_switchover_buckets.clear(i);
	printf("%u/%u (%u/%u) switchover complete bucket %d state: %x", 
	       Uint32(gci >> 32),
	       Uint32(gci),
	       Uint32(c_buckets[i].m_switchover_gci >> 32),
	       Uint32(c_buckets[i].m_switchover_gci),
	       i, state);

	if(state & Bucket::BUCKET_STARTING)
	{
	  /**
	   * NR case
	   */
	  m_active_buckets.set(i);
	  c_buckets[i].m_state &= ~(Uint32)Bucket::BUCKET_STARTING;
	  ndbout_c("starting");
	  m_gcp_complete_rep_count = 1;
	}
	else if(state & Bucket::BUCKET_TAKEOVER)
	{
	  /**
	   * NF case
	   */
	  Bucket* bucket= c_buckets + i;
	  Page_pos pos= bucket->m_buffer_head;
	  ndbrequire(pos.m_max_gci < gci);

	  Buffer_page* page= (Buffer_page*)
	    m_tup->c_page_pool.getPtr(pos.m_page_id);
	  ndbout_c("takeover %d", pos.m_page_id);
	  page->m_max_gci_hi = pos.m_max_gci >> 32;
          page->m_max_gci_lo = pos.m_max_gci & 0xFFFFFFFF;
          ndbassert(pos.m_max_gci != 0);
	  page->m_words_used = pos.m_page_pos;
	  page->m_next_page = RNIL;
	  memset(&bucket->m_buffer_head, 0, sizeof(bucket->m_buffer_head));
	  bucket->m_buffer_head.m_page_id = RNIL;
	  bucket->m_buffer_head.m_page_pos = Buffer_page::DATA_WORDS + 1;

	  m_active_buckets.set(i);
	  c_buckets[i].m_state &= ~(Uint32)Bucket::BUCKET_TAKEOVER;
	  takeover_nodes.set(c_buckets[i].m_switchover_node);
	}
	else
	{
	  /**
	   * NR, living node
	   */
	  ndbrequire(state & Bucket::BUCKET_HANDOVER);
	  c_buckets[i].m_state &= ~(Uint32)Bucket::BUCKET_HANDOVER;
	  handover_nodes.set(c_buckets[i].m_switchover_node);
	  ndbout_c("handover");
	}
      }
    }
    ndbassert(handover_nodes.count() == 0 || 
	      m_gcp_complete_rep_count > handover_nodes.count());
    m_gcp_complete_rep_count -= handover_nodes.count();
    m_gcp_complete_rep_count += takeover_nodes.count();

    if(getNodeState().startLevel == NodeState::SL_STARTING && 
       m_switchover_buckets.isclear() && 
       c_startup.m_handover_nodes.isclear())
    {
      sendSTTORRY(signal);
    }
  }

  if(ERROR_INSERTED(13010))
  {
    CLEAR_ERROR_INSERT_VALUE;
    ndbout_c("Don't send GCP_COMPLETE_REP(%llu)", gci);
    return;
  }

  /**
   * Signal to subscribers
   */
  rep->gci_hi = gci_hi;
  rep->gci_lo = gci_lo;
  rep->flags = flags;
  rep->senderRef  = reference();
  rep->gcp_complete_rep_count = m_gcp_complete_rep_count;
  
  if(m_gcp_complete_rep_count && !c_subscriber_nodes.isclear())
  {
    CRASH_INSERTION(13033);

    NodeReceiverGroup rg(API_CLUSTERMGR, c_subscriber_nodes);
    sendSignal(rg, GSN_SUB_GCP_COMPLETE_REP, signal,
	       SubGcpCompleteRep::SignalLength, JBB);
    
    Ptr<Gcp_record> gcp;
    if(c_gcp_list.seize(gcp))
    {
      gcp.p->m_gci = gci;
      gcp.p->m_subscribers = c_subscriber_nodes;
    }
    else
    {
      char buf[100];
      c_subscriber_nodes.getText(buf);
      g_eventLogger->error("c_gcp_list.seize() failed: gci: %d nodes: %s",
                           gci, buf);
    }
  }
  
  /**
   * Add GCP COMPLETE REP to buffer
   */
  bool subscribers = !c_subscriber_nodes.isclear();
  for(Uint32 i = 0; i<c_no_of_buckets; i++)
  {
    if(m_active_buckets.get(i))
      continue;

    if (subscribers || (c_buckets[i].m_state & Bucket::BUCKET_RESEND))
    {
      //Uint32* dst;
      get_buffer_ptr(signal, i, gci, 0);
    }
  }

  if(m_out_of_buffer_gci && gci > m_out_of_buffer_gci)
  {
    infoEvent("Reenable event buffer");
    m_out_of_buffer_gci = 0;
    m_missing_data = false;
  }
}

void
Suma::execCREATE_TAB_CONF(Signal *signal)
{
  jamEntry();
  DBUG_ENTER("Suma::execCREATE_TAB_CONF");

  DBUG_VOID_RETURN;
}

void
Suma::execDROP_TAB_CONF(Signal *signal)
{
  jamEntry();
  ndbassert(signal->getNoOfSections() == 0);

  DropTabConf * const conf = (DropTabConf*)signal->getDataPtr();
  Uint32 senderRef= conf->senderRef;
  Uint32 tableId= conf->tableId;

  TablePtr tabPtr;
  if (!c_tables.find(tabPtr, tableId))
  {
    jam();
    return;
  }

  DBUG_PRINT("info",("drop table id: %d[i=%u]", tableId, tabPtr.i));

  tabPtr.p->m_state = Table::DROPPED;
  c_tables.remove(tabPtr);

  if (tabPtr.p->m_subscriptions.isEmpty())
  {
    jam();
    tabPtr.p->release(* this);
    c_tablePool.release(tabPtr);
    return;
  }

  if (senderRef == 0)
  {
    jam();
    return;
  }
  // dict coordinator sends info to API

  const Uint64 gci = get_current_gci(signal);
  SubTableData * data = (SubTableData*)signal->getDataPtrSend();
  data->gci_hi         = Uint32(gci >> 32);
  data->gci_lo         = Uint32(gci);
  data->tableId        = tableId;
  data->requestInfo    = 0;
  SubTableData::setOperation(data->requestInfo,NdbDictionary::Event::_TE_DROP);
  SubTableData::setReqNodeId(data->requestInfo, refToNode(senderRef));
  
  Ptr<Subscription> subPtr;
  LocalDLList<Subscription> subList(c_subscriptionPool,
                                    tabPtr.p->m_subscriptions);

  for (subList.first(subPtr); !subPtr.isNull(); )
  {
    if(subPtr.p->m_subscriptionType != SubCreateReq::TableEvent)
    {
      jam();
      continue;
      //continue in for-loop if the table is not part of
      //the subscription. Otherwise, send data to subscriber.
    }

    Ptr<Subscriber> ptr;
    LocalDLList<Subscriber> list(c_subscriberPool, subPtr.p->m_subscribers);
    for(list.first(ptr); !ptr.isNull(); list.next(ptr))
    {
      jam();
      data->senderData= ptr.p->m_senderData;
      sendSignal(ptr.p->m_senderRef, GSN_SUB_TABLE_DATA, signal,
                 SubTableData::SignalLength, JBB);
    }
    
    Ptr<Subscription> tmp = subPtr;
    subList.next(subPtr);
  }
}

/**
 * This receives DICT_TAB_INFO in long signal section 1, and releases the data
 * after use.
 */
void
Suma::execALTER_TAB_REQ(Signal *signal)
{
  jamEntry();

  AlterTabReq * const req = (AlterTabReq*)signal->getDataPtr();
  Uint32 senderRef= req->senderRef;
  Uint32 tableId= req->tableId;
  Uint32 changeMask= req->changeMask;
  TablePtr tabPtr;

  // Copy DICT_TAB_INFO to local linear buffer
  SectionHandle handle(this, signal);
  SegmentedSectionPtr tabInfoPtr;
  handle.getSection(tabInfoPtr, 0);

  if (!c_tables.find(tabPtr, tableId))
  {
    jam();
    releaseSections(handle);
    return;
  }

  if (senderRef == 0)
  {
    jam();
    releaseSections(handle);
    return;
  }
  // dict coordinator sends info to API
  
#ifndef DBUG_OFF
  ndbout_c("DICT_TAB_INFO in SUMA,  tabInfoPtr.sz = %d", tabInfoPtr.sz);
  SimplePropertiesSectionReader reader(handle.m_ptr[0],
				       getSectionSegmentPool());
  reader.printAll(ndbout);
#endif
  copy(b_dti_buf, tabInfoPtr);
  releaseSections(handle);

  LinearSectionPtr lptr[3];
  lptr[0].p = b_dti_buf;
  lptr[0].sz = tabInfoPtr.sz;

  const Uint64 gci = get_current_gci(signal);
  SubTableData * data = (SubTableData*)signal->getDataPtrSend();
  data->gci_hi         = Uint32(gci >> 32);
  data->gci_lo         = Uint32(gci);
  data->tableId        = tableId;
  data->requestInfo    = 0;
  SubTableData::setOperation(data->requestInfo, 
			     NdbDictionary::Event::_TE_ALTER);
  SubTableData::setReqNodeId(data->requestInfo, refToNode(senderRef));
  data->flags          = 0;
  data->changeMask     = changeMask;
  data->totalLen       = tabInfoPtr.sz;
  Ptr<Subscription> subPtr;
  LocalDLList<Subscription> subList(c_subscriptionPool,
                                    tabPtr.p->m_subscriptions);

  for (subList.first(subPtr); !subPtr.isNull(); subList.next(subPtr))
  {
    if(subPtr.p->m_subscriptionType != SubCreateReq::TableEvent)
    {
      jam();
      continue;
      //continue in for-loop if the table is not part of
      //the subscription. Otherwise, send data to subscriber.
    }
  
    Ptr<Subscriber> ptr;
    LocalDLList<Subscriber> list(c_subscriberPool, subPtr.p->m_subscribers);
    for(list.first(ptr); !ptr.isNull(); list.next(ptr))
    {
      jam();
      data->senderData= ptr.p->m_senderData;
      Callback c = { 0, 0 };
      sendFragmentedSignal(ptr.p->m_senderRef, GSN_SUB_TABLE_DATA, signal,
                           SubTableData::SignalLength, JBB, lptr, 1, c);
    }
  }
}

void
Suma::execSUB_GCP_COMPLETE_ACK(Signal* signal)
{
  jamEntry();
  ndbassert(signal->getNoOfSections() == 0);

  SubGcpCompleteAck * const ack = (SubGcpCompleteAck*)signal->getDataPtr();
  Uint32 gci_hi = ack->rep.gci_hi;
  Uint32 gci_lo = ack->rep.gci_lo;
  Uint32 senderRef  = ack->rep.senderRef;
  if (unlikely(signal->getLength() < SubGcpCompleteAck::SignalLength))
  {
    jam();
    ndbassert(!ndb_check_micro_gcp(getNodeInfo(refToNode(senderRef)).m_version));
    gci_lo = 0;
  }

  Uint64 gci = gci_lo | (Uint64(gci_hi) << 32);
  m_max_seen_gci = (gci > m_max_seen_gci ? gci : m_max_seen_gci);

  if (ERROR_INSERTED(13037))
  {
    jam();
    ndbout_c("Simulating exceeding the MaxBufferedEpochs, ignoring ack");
    return;
  }

  if (refToBlock(senderRef) == SUMA) 
  {
    jam();

    // Ack from other SUMA
    Uint32 nodeId= refToNode(senderRef);
    for(Uint32 i = 0; i<c_no_of_buckets; i++)
    {
      if(m_active_buckets.get(i) || 
	 (m_switchover_buckets.get(i) && (check_switchover(i, gci))) ||
	 (!m_switchover_buckets.get(i) && get_responsible_node(i) == nodeId))
      {
	release_gci(signal, i, gci);
      }
    }
    return;
  }

  // Ack from User and not an ack from other SUMA, redistribute in nodegroup
  
  Uint32 nodeId = refToNode(senderRef);
  if (ERROR_INSERTED(13023))
  {
    ndbout_c("Throwing SUB_GCP_COMPLETE_ACK gci: %u/%u from %u",
             Uint32(gci>>32), Uint32(gci), nodeId);
    return;
  }

  
  jam();
  Ptr<Gcp_record> gcp;
  for(c_gcp_list.first(gcp); !gcp.isNull(); c_gcp_list.next(gcp))
  {
    if(gcp.p->m_gci == gci)
    {
      gcp.p->m_subscribers.clear(nodeId);
      gcp.p->m_subscribers.bitAND(c_subscriber_nodes);
      if(!gcp.p->m_subscribers.isclear())
      {
	jam();
	return;
      }
      break;
    }
  }
  
  if(gcp.isNull())
  {
    g_eventLogger->warning("ACK wo/ gcp record (gci: %u/%u) ref: %.8x from: %.8x",
                           Uint32(gci >> 32), Uint32(gci),
                           senderRef, signal->getSendersBlockRef());
  }
  else
  {
    c_gcp_list.release(gcp);
  }
  
  CRASH_INSERTION(13011);
  if(ERROR_INSERTED(13012))
  {
    CLEAR_ERROR_INSERT_VALUE;
    ndbout_c("Don't redistribute SUB_GCP_COMPLETE_ACK");
    return;
  }
  
  ack->rep.senderRef = reference();  
  NodeReceiverGroup rg(SUMA, c_nodes_in_nodegroup_mask);
  sendSignal(rg, GSN_SUB_GCP_COMPLETE_ACK, signal,
	     SubGcpCompleteAck::SignalLength, JBB);
}

/**************************************************************
 *
 * Removing subscription
 *
 */

void
Suma::execSUB_REMOVE_REQ(Signal* signal)
{
  jamEntry();
  DBUG_ENTER("Suma::execSUB_REMOVE_REQ");

  CRASH_INSERTION(13021);

  const SubRemoveReq req = *(SubRemoveReq*)signal->getDataPtr();
  SubscriptionPtr subPtr;
  Subscription key;
  key.m_subscriptionId  = req.subscriptionId;
  key.m_subscriptionKey = req.subscriptionKey;

  if (c_startup.m_restart_server_node_id == RNIL)
  {
    jam();

    /**
     * We havent started syncing yet
     */
    sendSubRemoveRef(signal,  req, SubRemoveRef::NF_FakeErrorREF);
    return;
  }

  bool found = c_subscriptions.find(subPtr, key);

  if(!found)
  {
    jam();
    sendSubRemoveRef(signal, req, SubRemoveRef::NoSuchSubscription);
    return;
  }

  switch(subPtr.p->m_state){
  case Subscription::UNDEFINED:
    jam();
  case Subscription::DEFINING:
    jam();
    ndbrequire(false);
  case Subscription::DEFINED:
    if (subPtr.p->m_options & Subscription::MARKED_DROPPED)
    {
      /**
       * already dropped
       */
      jam();
      sendSubRemoveRef(signal, req, SubRemoveRef::AlreadyDropped);
      return;
    }
    break;
  }

  subPtr.p->m_options |= Subscription::MARKED_DROPPED;
  check_release_subscription(signal, subPtr);

  SubRemoveConf * const conf = (SubRemoveConf*)signal->getDataPtrSend();
  conf->senderRef            = reference();
  conf->senderData           = req.senderData;
  conf->subscriptionId       = req.subscriptionId;
  conf->subscriptionKey      = req.subscriptionKey;

  sendSignal(req.senderRef, GSN_SUB_REMOVE_CONF, signal,
             SubRemoveConf::SignalLength, JBB);
  return;
}

void
Suma::check_release_subscription(Signal* signal, Ptr<Subscription> subPtr)
{
  if (!subPtr.p->m_subscribers.isEmpty())
  {
    jam();
    return;
  }

  if (!subPtr.p->m_start_req.isEmpty())
  {
    jam();
    return;
  }

  if (!subPtr.p->m_stop_req.isEmpty())
  {
    jam();
    return;
  }

  switch(subPtr.p->m_trigger_state){
  case Subscription::T_UNDEFINED:
    jam();
    goto do_release;
  case Subscription::T_CREATING:
    jam();
    /**
     * Wait for completion
     */
    return;
  case Subscription::T_DEFINED:
    jam();
    subPtr.p->m_trigger_state = Subscription::T_DROPPING;
    drop_triggers(signal, subPtr);
    return;
  case Subscription::T_DROPPING:
    jam();
    /**
     * Wait for completion
     */
    return;
  case Subscription::T_ERROR:
    jam();
    /**
     * Wait for completion
     */
    return;
  }
  ndbrequire(false);

do_release:
  TablePtr tabPtr;
  c_tables.getPtr(tabPtr, subPtr.p->m_table_ptrI);

  if (tabPtr.p->m_state == Table::DROPPED)
  {
    jam();
    subPtr.p->m_options |= Subscription::MARKED_DROPPED;
  }

  if ((subPtr.p->m_options & Subscription::MARKED_DROPPED) == 0)
  {
    jam();
    return;
  }

  {
    LocalDLList<Subscription> list(c_subscriptionPool,
                                   tabPtr.p->m_subscriptions);
    list.remove(subPtr);
  }

  if (tabPtr.p->m_subscriptions.isEmpty())
  {
    jam();
    switch(tabPtr.p->m_state){
    case Table::UNDEFINED:
      ndbrequire(false);
    case Table::DEFINING:
      break;
    case Table::DEFINED:
      jam();
      c_tables.remove(tabPtr);
      // Fall through
    case Table::DROPPED:
      jam();
      tabPtr.p->release(* this);
      c_tablePool.release(tabPtr);
    };
  }
  
  c_subscriptions.release(subPtr);
}

void
Suma::sendSubRemoveRef(Signal* signal,
                       const SubRemoveReq& req,
                       Uint32 errCode)
{
  jam();
  DBUG_ENTER("Suma::sendSubRemoveRef");
  SubRemoveRef  * ref = (SubRemoveRef *)signal->getDataPtrSend();
  ref->senderRef  = reference();
  ref->senderData = req.senderData;
  ref->subscriptionId = req.subscriptionId;
  ref->subscriptionKey = req.subscriptionKey;
  ref->errorCode = errCode;
  sendSignal(signal->getSendersBlockRef(), GSN_SUB_REMOVE_REF, 
	     signal, SubRemoveRef::SignalLength, JBB);
  DBUG_VOID_RETURN;
}

void
Suma::Table::release(Suma & suma){
  jamBlock(&suma);

  m_state = UNDEFINED;
}

void
Suma::SyncRecord::release(){
  jam();

  LocalDataBuffer<15> fragBuf(suma.c_dataBufferPool, m_fragments);
  fragBuf.release();

  LocalDataBuffer<15> attrBuf(suma.c_dataBufferPool, m_attributeList);
  attrBuf.release();  
}


/**************************************************************
 *
 * Restarting remote node functions, master functionality
 * (slave does nothing special)
 * - triggered on INCL_NODEREQ calling startNode
 * - included node will issue START_ME when it's ready to start
 * the subscribers
 *
 */

void
Suma::execSUMA_START_ME_REQ(Signal* signal) {
  jamEntry();

  Uint32 retref = signal->getSendersBlockRef();
  if (c_restart.m_ref)
  {
    jam();
    SumaStartMeRef* ref= (SumaStartMeRef*)signal->getDataPtrSend();
    ref->errorCode = SumaStartMeRef::Busy;
    sendSignal(retref, GSN_SUMA_START_ME_REF, signal,
               SumaStartMeRef::SignalLength, JBB);
    return;
  }

  Ptr<SubOpRecord> subOpPtr;
  if (c_subOpPool.seize(subOpPtr) == false)
  {
    jam();
    SumaStartMeRef* ref= (SumaStartMeRef*)signal->getDataPtrSend();
    ref->errorCode = SumaStartMeRef::Busy;
    sendSignal(retref, GSN_SUMA_START_ME_REF, signal,
               SumaStartMeRef::SignalLength, JBB);
    return;
  }

  subOpPtr.p->m_opType = SubOpRecord::R_START_ME_REQ;

  c_restart.m_abort = 0;
  c_restart.m_waiting_on_self = 0;
  c_restart.m_ref = retref;
  c_restart.m_max_seq = c_current_seq;
  c_restart.m_subOpPtrI = subOpPtr.i;

  DLHashTable<Subscription>::Iterator it;
  if (c_subscriptions.first(it))
  {
    jam();

    /**
     * We only need to handle subscriptions with seq <= c_current_seq
     *   all subscriptions(s) created after this, will be handled by
     *   starting suma directly
     */
    c_current_seq++;
  }

  copySubscription(signal, it);
}

void
Suma::copySubscription(Signal* signal, DLHashTable<Subscription>::Iterator it)
{
  jam();

  Ptr<SubOpRecord> subOpPtr;
  c_subOpPool.getPtr(subOpPtr, c_restart.m_subOpPtrI);

  Ptr<Subscription> subPtr = it.curr;
  if (!subPtr.isNull())
  {
    jam();
    c_restart.m_subPtrI = subPtr.i;
    c_restart.m_bucket = it.bucket;

    LocalDLFifoList<SubOpRecord> list(c_subOpPool, subPtr.p->m_stop_req);
    bool empty = list.isEmpty();
    list.add(subOpPtr);

    if (!empty)
    {
      /**
       * Wait for lock
       */
      jam();
      c_restart.m_waiting_on_self = 1;
      return;
    }

    sendSubCreateReq(signal, subPtr);
  }
  else
  {
    jam();
    SumaStartMeConf* conf = (SumaStartMeConf*)signal->getDataPtrSend();
    conf->unused = 0;
    sendSignal(c_restart.m_ref, GSN_SUMA_START_ME_CONF, signal,
               SumaStartMeConf::SignalLength, JBB);

    c_subOpPool.release(subOpPtr);
    c_restart.m_ref = 0;
    return;
  }
}

void
Suma::sendSubCreateReq(Signal* signal, Ptr<Subscription> subPtr)
{
  jam();

  if (c_restart.m_abort)
  {
    jam();
    abort_start_me(signal, subPtr, true);
    return;
  }

  c_restart.m_waiting_on_self = 0;
  SubCreateReq * req = (SubCreateReq *)signal->getDataPtrSend();
  req->senderRef        = reference();
  req->senderData       = subPtr.i;
  req->subscriptionId   = subPtr.p->m_subscriptionId;
  req->subscriptionKey  = subPtr.p->m_subscriptionKey;
  req->subscriptionType = subPtr.p->m_subscriptionType;
  req->tableId          = subPtr.p->m_tableId;

  if (subPtr.p->m_options & Subscription::REPORT_ALL)
  {
<<<<<<< HEAD
    jam();
    c_restart.m_waiting_on_self = 0;
    SubCreateReq * req = (SubCreateReq *)signal->getDataPtrSend();
    req->senderRef        = reference();
    req->senderData       = subPtr.i;
    req->subscriptionId   = subPtr.p->m_subscriptionId;
    req->subscriptionKey  = subPtr.p->m_subscriptionKey;
    req->subscriptionType = subPtr.p->m_subscriptionType;
    req->tableId          = subPtr.p->m_tableId;
    req->schemaTransId    = 0;
=======
    req->subscriptionType |= SubCreateReq::ReportAll;
  }
>>>>>>> 6bb364ee

  if (subPtr.p->m_options & Subscription::REPORT_SUBSCRIBE)
  {
    req->subscriptionType |= SubCreateReq::ReportSubscribe;
  }

  if (subPtr.p->m_options & Subscription::MARKED_DROPPED)
  {
    req->subscriptionType |= SubCreateReq::NR_Sub_Dropped;
    ndbout_c("copying dropped sub: %u", subPtr.i);
  }

  Ptr<Table> tabPtr;
  c_tablePool.getPtr(tabPtr, subPtr.p->m_table_ptrI);
  if (tabPtr.p->m_state != Table::DROPPED)
  {
    if (!ndbd_suma_dictlock(getNodeInfo(refToNode(c_restart.m_ref)).m_version))
    {
      jam();
      /**
       * Downgrade
       *
       * In pre suma v2, SUB_CREATE_REQ::SignalLength is one greater
       *   but code checks length and set a default value...
       *   so we dont need to do anything...
       *   Thank you Ms. Fortuna
       */
    }

    sendSignal(c_restart.m_ref, GSN_SUB_CREATE_REQ, signal,
               SubCreateReq::SignalLength, JBB);
  }
  else
  {
    jam();
    ndbout_c("not copying sub %u with dropped table: %u/%u",
             subPtr.i,
             tabPtr.p->m_tableId, tabPtr.i);

    c_restart.m_waiting_on_self = 1;
    SubCreateConf * conf = (SubCreateConf *)signal->getDataPtrSend();
    conf->senderRef        = reference();
    conf->senderData       = subPtr.i;
    sendSignal(reference(), GSN_SUB_CREATE_CONF, signal,
               SubCreateConf::SignalLength, JBB);
  }
}

void 
Suma::execSUB_CREATE_REF(Signal* signal)
{
  jamEntry();

  SubCreateRef *const ref= (SubCreateRef *)signal->getDataPtr();
  Uint32 error= ref->errorCode;

  {
    SumaStartMeRef* ref= (SumaStartMeRef*)signal->getDataPtrSend();
    ref->errorCode = error;
    sendSignal(c_restart.m_ref, GSN_SUMA_START_ME_REF, signal,
               SumaStartMeRef::SignalLength, JBB);
  }

  Ptr<Subscription> subPtr;
  c_subscriptionPool.getPtr(subPtr, c_restart.m_subPtrI);
  abort_start_me(signal, subPtr, true);
}

void 
Suma::execSUB_CREATE_CONF(Signal* signal)
{
  jamEntry();

  /**
   * We have lock...start all subscriber(s)
   */
  Ptr<Subscription> subPtr;
  c_subscriptionPool.getPtr(subPtr, c_restart.m_subPtrI);

  c_restart.m_waiting_on_self = 0;

  /**
   * Check if we were aborted...
   *  this signal is sent to self in case of DROPPED subscription...
   */
  if (c_restart.m_abort)
  {
    jam();
    abort_start_me(signal, subPtr, true);
    return;
  }
  
  Ptr<Table> tabPtr;
  c_tablePool.getPtr(tabPtr, subPtr.p->m_table_ptrI);

  Ptr<Subscriber> ptr;
  if (tabPtr.p->m_state != Table::DROPPED)
  {
    jam();
    LocalDLList<Subscriber> list(c_subscriberPool, subPtr.p->m_subscribers);
    list.first(ptr);
  }
  else
  {
    jam();
    ptr.setNull();
    ndbout_c("not copying subscribers on sub: %u with dropped table %u/%u",
             subPtr.i, tabPtr.p->m_tableId, tabPtr.i);
  }

  copySubscriber(signal, subPtr, ptr);
}

void
Suma::copySubscriber(Signal* signal,
                     Ptr<Subscription> subPtr,
                     Ptr<Subscriber> ptr)
{
  if (!ptr.isNull())
  {
    jam();

    SubStartReq* req = (SubStartReq*)signal->getDataPtrSend();
    req->senderRef        = reference();
    req->senderData       = ptr.i;
    req->subscriptionId   = subPtr.p->m_subscriptionId;
    req->subscriptionKey  = subPtr.p->m_subscriptionKey;
    req->part             = SubscriptionData::TableData;
    req->subscriberData   = ptr.p->m_senderData;
    req->subscriberRef    = ptr.p->m_senderRef;

    sendSignal(c_restart.m_ref, GSN_SUB_START_REQ,
               signal, SubStartReq::SignalLength, JBB);
    return;
  }
  else
  {
    // remove lock from this subscription
    Ptr<SubOpRecord> subOpPtr;
    c_subOpPool.getPtr(subOpPtr, c_restart.m_subOpPtrI);
    check_remove_queue(signal, subPtr, subOpPtr, true, false);
    check_release_subscription(signal, subPtr);

    DLHashTable<Subscription>::Iterator it;
    it.curr = subPtr;
    it.bucket = c_restart.m_bucket;
    c_subscriptions.next(it);
    copySubscription(signal, it);
  }
}

void 
Suma::execSUB_START_CONF(Signal* signal)
{
  jamEntry();

  SubStartConf * const conf = (SubStartConf*)signal->getDataPtr();

  Ptr<Subscription> subPtr;
  c_subscriptionPool.getPtr(subPtr, c_restart.m_subPtrI);

  Ptr<Subscriber> ptr;
  c_subscriberPool.getPtr(ptr, conf->senderData);

  LocalDLList<Subscriber> list(c_subscriberPool, subPtr.p->m_subscribers);
  list.next(ptr);
  copySubscriber(signal, subPtr, ptr);
}

void
Suma::execSUB_START_REF(Signal* signal)
{
  jamEntry();

  SubStartRef * sig = (SubStartRef*)signal->getDataPtr();
  Uint32 errorCode = sig->errorCode;

  {
    SumaStartMeRef* ref= (SumaStartMeRef*)signal->getDataPtrSend();
    ref->errorCode = errorCode;
    sendSignal(c_restart.m_ref, GSN_SUMA_START_ME_REF, signal,
               SumaStartMeRef::SignalLength, JBB);
  }

  Ptr<Subscription> subPtr;
  c_subscriptionPool.getPtr(subPtr, c_restart.m_subPtrI);

  abort_start_me(signal, subPtr, true);
}

void
Suma::abort_start_me(Signal* signal, Ptr<Subscription> subPtr,
                     bool lockowner)
{
  Ptr<SubOpRecord> subOpPtr;
  c_subOpPool.getPtr(subOpPtr, c_restart.m_subOpPtrI);
  check_remove_queue(signal, subPtr, subOpPtr, lockowner, true);
  check_release_subscription(signal, subPtr);

  c_restart.m_ref = 0;
}

void
Suma::execSUMA_HANDOVER_REQ(Signal* signal)
{
  jamEntry();
  DBUG_ENTER("Suma::execSUMA_HANDOVER_REQ");
  //  Uint32 sumaRef = signal->getSendersBlockRef();
  SumaHandoverReq const * req = (SumaHandoverReq *)signal->getDataPtr();

  Uint32 gci = req->gci;
  Uint32 nodeId = req->nodeId;
  Uint32 new_gci = (m_last_complete_gci >> 32) + MAX_CONCURRENT_GCP + 1;
  
  Uint32 start_gci = (gci > new_gci ? gci : new_gci);
  // mark all active buckets really belonging to restarting SUMA

  c_alive_nodes.set(nodeId);
  
  Bucket_mask tmp;
  for( Uint32 i = 0; i < c_no_of_buckets; i++) 
  {
    if(get_responsible_node(i) == nodeId)
    {
      if (m_active_buckets.get(i))
      {
	// I'm running this bucket but it should really be the restarted node
	tmp.set(i);
	m_active_buckets.clear(i);
	m_switchover_buckets.set(i);
	c_buckets[i].m_switchover_gci = (Uint64(start_gci) << 32) - 1;
	c_buckets[i].m_state |= Bucket::BUCKET_HANDOVER;
	c_buckets[i].m_switchover_node = nodeId;
	ndbout_c("prepare to handover bucket: %d", i);
      }
      else if(m_switchover_buckets.get(i))
      {
	ndbout_c("dont handover bucket: %d %d", i, nodeId);
      }
    }
  }
  
  SumaHandoverConf* conf= (SumaHandoverConf*)signal->getDataPtrSend();
  tmp.copyto(BUCKET_MASK_SIZE, conf->theBucketMask);
  conf->gci = start_gci;
  conf->nodeId = getOwnNodeId();
  sendSignal(calcSumaBlockRef(nodeId), GSN_SUMA_HANDOVER_CONF, signal,
	     SumaHandoverConf::SignalLength, JBB);
  
  DBUG_VOID_RETURN;
}

// only run on all but restarting suma
void
Suma::execSUMA_HANDOVER_REF(Signal* signal) 
{
  ndbrequire(false);
}

void
Suma::execSUMA_HANDOVER_CONF(Signal* signal) {
  jamEntry();
  DBUG_ENTER("Suma::execSUMA_HANDOVER_CONF");

  SumaHandoverConf const * conf = (SumaHandoverConf *)signal->getDataPtr();

  Uint32 gci = conf->gci;
  Uint32 nodeId = conf->nodeId;
  Bucket_mask tmp;
  tmp.assign(BUCKET_MASK_SIZE, conf->theBucketMask);
#ifdef HANDOVER_DEBUG
  ndbout_c("Suma::execSUMA_HANDOVER_CONF, gci = %u", gci);
#endif

  for( Uint32 i = 0; i < c_no_of_buckets; i++) 
  {
    if (tmp.get(i))
    {
      ndbrequire(get_responsible_node(i) == getOwnNodeId());
      // We should run this bucket, but _nodeId_ is
      c_buckets[i].m_switchover_gci = (Uint64(gci) << 32) - 1;
      c_buckets[i].m_state |= Bucket::BUCKET_STARTING;
    }
  }
  
  char buf[255];
  tmp.getText(buf);
  infoEvent("Suma: handover from node %d gci: %d buckets: %s (%d)",
	    nodeId, gci, buf, c_no_of_buckets);
  m_switchover_buckets.bitOR(tmp);
  c_startup.m_handover_nodes.clear(nodeId);
  DBUG_VOID_RETURN;
}

#ifdef NOT_USED
static
NdbOut&
operator<<(NdbOut & out, const Suma::Page_pos & pos)
{
  out << "[ Page_pos:"
      << " m_page_id: " << pos.m_page_id
      << " m_page_pos: " << pos.m_page_pos
      << " m_max_gci: " << pos.m_max_gci
      << " ]";
  return out;
}
#endif

Uint32*
Suma::get_buffer_ptr(Signal* signal, Uint32 buck, Uint64 gci, Uint32 sz)
{
  sz += 1; // len
  Bucket* bucket= c_buckets+buck;
  Page_pos pos= bucket->m_buffer_head;

  Buffer_page* page = 0;
  Uint32 *ptr = 0;
  
  if (likely(pos.m_page_id != RNIL))
  {
    page= (Buffer_page*)m_tup->c_page_pool.getPtr(pos.m_page_id);
    ptr= page->m_data + pos.m_page_pos;
  }

  const bool same_gci = (gci == pos.m_last_gci) && (!ERROR_INSERTED(13022));
  
  pos.m_page_pos += sz;
  pos.m_last_gci = gci;
  Uint64 max = pos.m_max_gci > gci ? pos.m_max_gci : gci;
  
  if(likely(same_gci && pos.m_page_pos <= Buffer_page::DATA_WORDS))
  {
    pos.m_max_gci = max;
    bucket->m_buffer_head = pos;
    * ptr++ = (0x8000 << 16) | sz; // Same gci
    return ptr;
  }
  else if(pos.m_page_pos + Buffer_page::GCI_SZ32 <= Buffer_page::DATA_WORDS)
  {
loop:
    pos.m_max_gci = max;
    pos.m_page_pos += Buffer_page::GCI_SZ32;
    bucket->m_buffer_head = pos;
    * ptr++ = (sz + Buffer_page::GCI_SZ32);
    * ptr++ = gci >> 32;
    * ptr++ = gci & 0xFFFFFFFF;
    return ptr;
  }
  else
  {
    /**
     * new page
     * 1) save header on last page
     * 2) seize new page
     */
    Uint32 next;
    if(unlikely((next= seize_page()) == RNIL))
    {
      /**
       * Out of buffer
       */
      out_of_buffer(signal);
      return 0;
    }

    if(likely(pos.m_page_id != RNIL))
    {
      page->m_max_gci_hi = pos.m_max_gci >> 32;
      page->m_max_gci_lo = pos.m_max_gci & 0xFFFFFFFF;
      page->m_words_used = pos.m_page_pos - sz;
      page->m_next_page= next;
      ndbassert(pos.m_max_gci != 0);
    }
    else
    {
      bucket->m_buffer_tail = next;
    }
    
    memset(&pos, 0, sizeof(pos));
    pos.m_page_id = next;
    pos.m_page_pos = sz;
    pos.m_last_gci = gci;
    
    page= (Buffer_page*)m_tup->c_page_pool.getPtr(pos.m_page_id);
    page->m_next_page= RNIL;
    ptr= page->m_data;
    goto loop; //
  }
}

void
Suma::out_of_buffer(Signal* signal)
{
  if(m_out_of_buffer_gci)
  {
    return;
  }
  
  m_out_of_buffer_gci = m_last_complete_gci - 1;
  infoEvent("Out of event buffer: nodefailure will cause event failures");
  m_missing_data = false;
  out_of_buffer_release(signal, 0);
}

void
Suma::out_of_buffer_release(Signal* signal, Uint32 buck)
{
  Bucket* bucket= c_buckets+buck;
  Uint32 tail= bucket->m_buffer_tail;
  
  if(tail != RNIL)
  {
    Buffer_page* page= (Buffer_page*)m_tup->c_page_pool.getPtr(tail);
    bucket->m_buffer_tail = page->m_next_page;
    free_page(tail, page);
    signal->theData[0] = SumaContinueB::OUT_OF_BUFFER_RELEASE;
    signal->theData[1] = buck;
    sendSignal(SUMA_REF, GSN_CONTINUEB, signal, 2, JBB);
    return;
  }

  /**
   * Clear head
   */
  bucket->m_buffer_head.m_page_id = RNIL;
  bucket->m_buffer_head.m_page_pos = Buffer_page::DATA_WORDS + 1;
  
  buck++;
  if(buck != c_no_of_buckets)
  {
    signal->theData[0] = SumaContinueB::OUT_OF_BUFFER_RELEASE;
    signal->theData[1] = buck;
    sendSignal(SUMA_REF, GSN_CONTINUEB, signal, 2, JBB);
    return;
  }

  /**
   * Finished will all release
   *   prepare for inclusion
   */
  m_out_of_buffer_gci = m_max_seen_gci > m_last_complete_gci 
    ? m_max_seen_gci : m_last_complete_gci;
  m_missing_data = false;
}

Uint32
Suma::seize_page()
{
  if (ERROR_INSERTED(13038))
  {
    jam();
    CLEAR_ERROR_INSERT_VALUE;
    ndbout_c("Simulating out of event buffer");
    m_out_of_buffer_gci = m_max_seen_gci;
  }
  if(unlikely(m_out_of_buffer_gci))
  {
    return RNIL;
  }
loop:
  Ptr<Page_chunk> ptr;
  Uint32 ref= m_first_free_page;
  if(likely(ref != RNIL))
  {
    m_first_free_page = ((Buffer_page*)m_tup->c_page_pool.getPtr(ref))->m_next_page;
    Uint32 chunk = ((Buffer_page*)m_tup->c_page_pool.getPtr(ref))->m_page_chunk_ptr_i;
    c_page_chunk_pool.getPtr(ptr, chunk);
    ndbassert(ptr.p->m_free);
    ptr.p->m_free--;
    return ref;
  }

  if(!c_page_chunk_pool.seize(ptr))
    return RNIL;

  Uint32 count;
  m_tup->allocConsPages(16, count, ref);
  if (count == 0)
    return RNIL;

  ndbout_c("alloc_chunk(%d %d) - ", ref, count);

  m_first_free_page = ptr.p->m_page_id = ref;
  ptr.p->m_size = count;
  ptr.p->m_free = count;

  Buffer_page* page;
  LINT_INIT(page);
  for(Uint32 i = 0; i<count; i++)
  {
    page = (Buffer_page*)m_tup->c_page_pool.getPtr(ref);
    page->m_page_state= SUMA_SEQUENCE;
    page->m_page_chunk_ptr_i = ptr.i;
    page->m_next_page = ++ref;
  }
  page->m_next_page = RNIL;
  
  goto loop;
}

void
Suma::free_page(Uint32 page_id, Buffer_page* page)
{
  Ptr<Page_chunk> ptr;
  ndbrequire(page->m_page_state == SUMA_SEQUENCE);

  Uint32 chunk= page->m_page_chunk_ptr_i;

  c_page_chunk_pool.getPtr(ptr, chunk);  
  
  ptr.p->m_free ++;
  page->m_next_page = m_first_free_page;
  ndbrequire(ptr.p->m_free <= ptr.p->m_size);
  
  m_first_free_page = page_id;
}

void
Suma::release_gci(Signal* signal, Uint32 buck, Uint64 gci)
{
  Bucket* bucket= c_buckets+buck;
  Uint32 tail= bucket->m_buffer_tail;
  Page_pos head= bucket->m_buffer_head;
  Uint64 max_acked = bucket->m_max_acked_gci;

  const Uint32 mask = Bucket::BUCKET_TAKEOVER | Bucket::BUCKET_RESEND;
  if(unlikely(bucket->m_state & mask))
  {
    jam();
    ndbout_c("release_gci(%d, %llu) 0x%x-> node failure -> abort", 
             buck, gci, bucket->m_state);
    return;
  }
  
  bucket->m_max_acked_gci = (max_acked > gci ? max_acked : gci);
  if(unlikely(tail == RNIL))
  {
    return;
  }
  
  if(tail == head.m_page_id)
  {
    if(gci >= head.m_max_gci)
    {
      jam();
      if (ERROR_INSERTED(13034))
      {
        jam();
        SET_ERROR_INSERT_VALUE(13035);
        return;
      }
      if (ERROR_INSERTED(13035))
      {
        CLEAR_ERROR_INSERT_VALUE;
        NodeReceiverGroup rg(CMVMI, c_nodes_in_nodegroup_mask);
        rg.m_nodes.clear(getOwnNodeId());
        signal->theData[0] = 9999;
        sendSignal(rg, GSN_NDB_TAMPER, signal, 1, JBA);
        return;
      }
      head.m_page_pos = 0;
      head.m_max_gci = gci;
      head.m_last_gci = 0;
      bucket->m_buffer_head = head;
    }
    return;
  }
  else
  {
    jam();
    Buffer_page* page= (Buffer_page*)m_tup->c_page_pool.getPtr(tail);
    Uint64 max_gci = page->m_max_gci_lo | (Uint64(page->m_max_gci_hi) << 32);
    Uint32 next_page = page->m_next_page;

    ndbassert(max_gci != 0);
    
    if(gci >= max_gci)
    {
      jam();
      free_page(tail, page);
      
      bucket->m_buffer_tail = next_page;
      signal->theData[0] = SumaContinueB::RELEASE_GCI;
      signal->theData[1] = buck;
      signal->theData[2] = gci >> 32;
      signal->theData[3] = gci & 0xFFFFFFFF;
      sendSignal(SUMA_REF, GSN_CONTINUEB, signal, 4, JBB);
      return;
    }
    else
    {
      //ndbout_c("do nothing...");
    }
  }
}

static Uint32 g_cnt = 0;

void
Suma::start_resend(Signal* signal, Uint32 buck)
{
  printf("start_resend(%d, ", buck);

  /**
   * Resend from m_max_acked_gci + 1 until max_gci + 1
   */
  Bucket* bucket= c_buckets + buck;
  Page_pos pos= bucket->m_buffer_head;

  if(m_out_of_buffer_gci)
  {
    Ptr<Gcp_record> gcp;
    c_gcp_list.last(gcp);
    signal->theData[0] = NDB_LE_SubscriptionStatus;
    signal->theData[1] = 2; // INCONSISTENT;
    signal->theData[2] = 0; // Not used
    signal->theData[3] = (Uint32) pos.m_max_gci;
    signal->theData[4] = (Uint32) (gcp.p->m_gci >> 32);
    sendSignal(CMVMI_REF, GSN_EVENT_REP, signal, 5, JBB);
    m_missing_data = true;
    return;
  }

  if(pos.m_page_id == RNIL)
  {
    jam();
    m_active_buckets.set(buck);
    m_gcp_complete_rep_count ++;
    ndbout_c("empty bucket(RNIL) -> active max_acked: %u/%u max_gci: %u/%u",
	     Uint32(bucket->m_max_acked_gci >> 32),
	     Uint32(bucket->m_max_acked_gci),
	     Uint32(pos.m_max_gci >> 32),
	     Uint32(pos.m_max_gci));
    return;
  }

  Uint64 min= bucket->m_max_acked_gci + 1;
  Uint64 max = m_max_seen_gci;

  ndbrequire(max <= m_max_seen_gci);

  if(min > max)
  {
    ndbrequire(pos.m_page_id == bucket->m_buffer_tail);
    m_active_buckets.set(buck);
    m_gcp_complete_rep_count ++;
    ndbout_c("empty bucket (%u/%u %u/%u) -> active", 
             Uint32(min >> 32), Uint32(min),
             Uint32(max >> 32), Uint32(max));
    return;
  }

  g_cnt = 0;
  bucket->m_state |= (Bucket::BUCKET_TAKEOVER | Bucket::BUCKET_RESEND);
  bucket->m_switchover_node = get_responsible_node(buck);
  bucket->m_switchover_gci = max;

  m_switchover_buckets.set(buck);
  
  signal->theData[0] = SumaContinueB::RESEND_BUCKET;
  signal->theData[1] = buck;
  signal->theData[2] = min >> 32;
  signal->theData[3] = 0;
  signal->theData[4] = 0;
  signal->theData[5] = min & 0xFFFFFFFF;
  signal->theData[6] = 0;
  sendSignal(reference(), GSN_CONTINUEB, signal, 7, JBB);
  
  ndbout_c("min: %u/%u - max: %u/%u) page: %d", 
	   Uint32(min >> 32), Uint32(min), Uint32(max >> 32), Uint32(max), 
	   bucket->m_buffer_tail);
  ndbrequire(max >= min);
}

void
Suma::resend_bucket(Signal* signal, Uint32 buck, Uint64 min_gci,
		    Uint32 pos, Uint64 last_gci)
{
  Bucket* bucket= c_buckets+buck;
  Uint32 tail= bucket->m_buffer_tail;

  Buffer_page* page= (Buffer_page*)m_tup->c_page_pool.getPtr(tail);
  Uint64 max_gci = page->m_max_gci_lo | (Uint64(page->m_max_gci_hi) << 32);
  Uint32 next_page = page->m_next_page;
  Uint32 *ptr = page->m_data + pos;
  Uint32 *end = page->m_data + page->m_words_used;
  bool delay = false;

  ndbrequire(tail != RNIL);

  if(tail == bucket->m_buffer_head.m_page_id)
  {
    max_gci= bucket->m_buffer_head.m_max_gci;
    end= page->m_data + bucket->m_buffer_head.m_page_pos;
    next_page= RNIL;

    if(ptr == end)
    {
      delay = true;
      goto next;
    }
  }
  else if(pos == 0 && min_gci > max_gci)
  {
    free_page(tail, page);
    tail = bucket->m_buffer_tail = next_page;
    goto next;
  }
  
#if 0
  for(Uint32 i = 0; i<page->m_words_used; i++)
  {
    printf("%.8x ", page->m_data[i]);
    if(((i + 1) % 8) == 0)
      printf("\n");
  }
  printf("\n");
#endif

  while(ptr < end)
  {
    Uint32 *src = ptr;
    Uint32 tmp = * src++;
    Uint32 sz = tmp & 0xFFFF;

    ptr += sz;

    if(! (tmp & (0x8000 << 16)))
    {
      ndbrequire(sz >= Buffer_page::GCI_SZ32);
      sz -= Buffer_page::GCI_SZ32;
      Uint32 last_gci_hi = * src++;
      Uint32 last_gci_lo = * src++;
      last_gci = last_gci_lo | (Uint64(last_gci_hi) << 32);
    }
    else
    {
      ndbrequire(ptr - sz > page->m_data);
    }

    if(last_gci < min_gci)
    {
      continue;
    }

    ndbrequire(sz);
    sz --; // remove *len* part of sz
    
    if(sz == 0)
    {
      SubGcpCompleteRep * rep = (SubGcpCompleteRep*)signal->getDataPtrSend();
      rep->gci_hi = last_gci >> 32;
      rep->gci_lo = last_gci & 0xFFFFFFFF;
      rep->flags = (m_missing_data)
                   ? SubGcpCompleteRep::MISSING_DATA
                   : 0;
      rep->senderRef  = reference();
      rep->gcp_complete_rep_count = 1;

      if (ERROR_INSERTED(13036))
      {
        jam();
        CLEAR_ERROR_INSERT_VALUE;
        ndbout_c("Simulating out of event buffer at node failure");
        rep->flags |= SubGcpCompleteRep::MISSING_DATA;
      }
  
      char buf[255];
      c_subscriber_nodes.getText(buf);
      if (g_cnt)
      {      
        ndbout_c("resending GCI: %u/%u rows: %d -> %s", 
                 Uint32(last_gci >> 32), Uint32(last_gci), g_cnt, buf);
      }
      g_cnt = 0;
      
      NodeReceiverGroup rg(API_CLUSTERMGR, c_subscriber_nodes);
      sendSignal(rg, GSN_SUB_GCP_COMPLETE_REP, signal,
		 SubGcpCompleteRep::SignalLength, JBB);
    } 
    else
    {
      const uint buffer_header_sz = 4;
      g_cnt++;
      Uint32 subPtrI = * src++ ;
      Uint32 schemaVersion = * src++;
      Uint32 event = * src >> 16;
      Uint32 sz_1 = (* src ++) & 0xFFFF;
      Uint32 any_value = * src++;

      ndbassert(sz - buffer_header_sz >= sz_1);
      
      LinearSectionPtr ptr[3];
      const Uint32 nptr= reformat(signal, ptr, 
				  src, sz_1, 
				  src + sz_1, sz - buffer_header_sz - sz_1);
      Uint32 ptrLen= 0;
      for(Uint32 i =0; i < nptr; i++)
        ptrLen+= ptr[i].sz;

      /**
       * Signal to subscriber(s)
       */
      Ptr<Subscription> subPtr;
      c_subscriptionPool.getPtr(subPtr, subPtrI);
      Ptr<Table> tabPtr;
      c_tablePool.getPtr(tabPtr, subPtr.p->m_table_ptrI);
      Uint32 table = subPtr.p->m_tableId;
      if (table_version_major(tabPtr.p->m_schemaVersion) ==
          table_version_major(schemaVersion))
      {
	SubTableData * data = (SubTableData*)signal->getDataPtrSend();//trg;
	data->gci_hi         = last_gci >> 32;
	data->gci_lo         = last_gci & 0xFFFFFFFF;
	data->tableId        = table;
	data->requestInfo    = 0;
	SubTableData::setOperation(data->requestInfo, event);
	data->flags          = 0;
	data->anyValue       = any_value;
	data->totalLen       = ptrLen;
	
	{
          LocalDLList<Subscriber> list(c_subscriberPool,
                                       subPtr.p->m_subscribers);
          SubscriberPtr subbPtr;
          for(list.first(subbPtr); !subbPtr.isNull(); list.next(subbPtr))
          {
            data->senderData = subbPtr.p->m_senderData;
            sendSignal(subbPtr.p->m_senderRef, GSN_SUB_TABLE_DATA, signal,
                       SubTableData::SignalLength, JBB, ptr, nptr);
          }
        }
      }
    }
    
    break;
  }
  
  if(ptr == end && (tail != bucket->m_buffer_head.m_page_id))
  {
    /**
     * release...
     */
    free_page(tail, page);
    tail = bucket->m_buffer_tail = next_page;
    pos = 0;
    last_gci = 0;
  }
  else
  {
    pos = (ptr - page->m_data);
  }
  
next:
  if(tail == RNIL)
  {
    bucket->m_state &= ~(Uint32)Bucket::BUCKET_RESEND;
    ndbassert(! (bucket->m_state & Bucket::BUCKET_TAKEOVER));
    ndbout_c("resend done...");
    return;
  }
  
  signal->theData[0] = SumaContinueB::RESEND_BUCKET;
  signal->theData[1] = buck;
  signal->theData[2] = min_gci >> 32;
  signal->theData[3] = pos;
  signal->theData[4] = last_gci >> 32;
  signal->theData[5] = min_gci & 0xFFFFFFFF;
  signal->theData[6] = last_gci & 0xFFFFFFFF;
  if(!delay)
    sendSignal(SUMA_REF, GSN_CONTINUEB, signal, 7, JBB);
  else
    sendSignalWithDelay(SUMA_REF, GSN_CONTINUEB, signal, 10, 7);
}

void
Suma::execGCP_PREPARE(Signal *signal)
{
  jamEntry();
  const GCPPrepare *prep = (const GCPPrepare *)signal->getDataPtr();
  m_current_gci = prep->gci_lo | (Uint64(prep->gci_hi) << 32);
}

Uint64
Suma::get_current_gci(Signal*)
{
  return m_current_gci;
}

template void append(DataBuffer<11>&,SegmentedSectionPtr,SectionSegmentPool&);
<|MERGE_RESOLUTION|>--- conflicted
+++ resolved
@@ -2803,65 +2803,46 @@
     subPtr.p->m_triggers[1] = ILLEGAL_TRIGGER_ID;
     subPtr.p->m_triggers[2] = ILLEGAL_TRIGGER_ID;
   }
-  else
+  else 
   {
     for(Uint32 j = 0; j<3; j++)
     {
-<<<<<<< HEAD
       jam();
-      subPtr.p->m_outstanding_trigger++;
-
-      DropTrigImplReq * const req =
-        (DropTrigImplReq*)signal->getDataPtrSend();
-      req->senderRef = SUMA_REF; // Sending to myself
-      req->senderData = subPtr.i;
-      req->requestType = 0;
-
-      // TUP needs some triggerInfo to find right list
-      Uint32 ti = 0;
-      TriggerInfo::setTriggerType(ti, TriggerType::SUBSCRIPTION_BEFORE);
-      TriggerInfo::setTriggerActionTime(ti, TriggerActionTime::TA_DETACHED);
-      TriggerInfo::setTriggerEvent(ti, (TriggerEvent::Value)j);
-      TriggerInfo::setMonitorReplicas(ti, true);
-      //TriggerInfo::setMonitorAllAttributes(ti, j == TriggerEvent::TE_DELETE);
-      TriggerInfo::setMonitorAllAttributes(ti, true);
-      TriggerInfo::setReportAllMonitoredAttributes(ti, 
-                  subPtr.p->m_options & Subscription::REPORT_ALL);
-      req->triggerInfo = ti;
-
-      req->tableId = subPtr.p->m_tableId;
-      req->tableVersion = 0; // not used
-      req->indexId = RNIL;
-      req->indexVersion = 0;
-      req->triggerId = triggerId;
-      
-      sendSignal(DBTUP_REF, GSN_DROP_TRIG_IMPL_REQ,
-                 signal, DropTrigImplReq::SignalLength, JBB);
-=======
       Uint32 triggerId = subPtr.p->m_triggers[j];
       if (triggerId != ILLEGAL_TRIGGER_ID)
       {
-        jam();
         subPtr.p->m_outstanding_trigger++;
-        DropTrigReq * const req = (DropTrigReq*)signal->getDataPtrSend();
-        req->setConnectionPtr(subPtr.i);
-        req->setUserRef(SUMA_REF);
-        req->setRequestType(DropTrigReq::RT_USER);
-        req->setTriggerType(TriggerType::SUBSCRIPTION_BEFORE);
-        req->setTriggerActionTime(TriggerActionTime::TA_DETACHED);
-        req->setIndexId(RNIL);
-
-        req->setTableId(subPtr.p->m_tableId);
-        req->setTriggerId(triggerId);
-        req->setTriggerEvent((TriggerEvent::Value)j);
-
-        sendSignal(DBTUP_REF, GSN_DROP_TRIG_REQ,
-                   signal, DropTrigReq::SignalLength, JBB);
+        
+        DropTrigImplReq * const req =
+          (DropTrigImplReq*)signal->getDataPtrSend();
+        req->senderRef = SUMA_REF; // Sending to myself
+        req->senderData = subPtr.i;
+        req->requestType = 0;
+        
+        // TUP needs some triggerInfo to find right list
+        Uint32 ti = 0;
+        TriggerInfo::setTriggerType(ti, TriggerType::SUBSCRIPTION_BEFORE);
+        TriggerInfo::setTriggerActionTime(ti, TriggerActionTime::TA_DETACHED);
+        TriggerInfo::setTriggerEvent(ti, (TriggerEvent::Value)j);
+        TriggerInfo::setMonitorReplicas(ti, true);
+        //TriggerInfo::setMonitorAllAttributes(ti, j ==TriggerEvent::TE_DELETE);
+        TriggerInfo::setMonitorAllAttributes(ti, true);
+        TriggerInfo::setReportAllMonitoredAttributes(ti, 
+                  subPtr.p->m_options & Subscription::REPORT_ALL);
+        req->triggerInfo = ti;
+        
+        req->tableId = subPtr.p->m_tableId;
+        req->tableVersion = 0; // not used
+        req->indexId = RNIL;
+        req->indexVersion = 0;
+        req->triggerId = triggerId;
+        
+        sendSignal(DBTUP_REF, GSN_DROP_TRIG_IMPL_REQ,
+                   signal, DropTrigImplReq::SignalLength, JBB);
       }
->>>>>>> 6bb364ee
-    }
-  }
-
+    }
+  }
+  
   if (subPtr.p->m_outstanding_trigger == 0)
   {
     jam();
@@ -4552,24 +4533,12 @@
   req->subscriptionKey  = subPtr.p->m_subscriptionKey;
   req->subscriptionType = subPtr.p->m_subscriptionType;
   req->tableId          = subPtr.p->m_tableId;
+  req->schemaTransId    = 0;
 
   if (subPtr.p->m_options & Subscription::REPORT_ALL)
   {
-<<<<<<< HEAD
-    jam();
-    c_restart.m_waiting_on_self = 0;
-    SubCreateReq * req = (SubCreateReq *)signal->getDataPtrSend();
-    req->senderRef        = reference();
-    req->senderData       = subPtr.i;
-    req->subscriptionId   = subPtr.p->m_subscriptionId;
-    req->subscriptionKey  = subPtr.p->m_subscriptionKey;
-    req->subscriptionType = subPtr.p->m_subscriptionType;
-    req->tableId          = subPtr.p->m_tableId;
-    req->schemaTransId    = 0;
-=======
     req->subscriptionType |= SubCreateReq::ReportAll;
   }
->>>>>>> 6bb364ee
 
   if (subPtr.p->m_options & Subscription::REPORT_SUBSCRIBE)
   {
@@ -4586,6 +4555,8 @@
   c_tablePool.getPtr(tabPtr, subPtr.p->m_table_ptrI);
   if (tabPtr.p->m_state != Table::DROPPED)
   {
+    jam();
+    c_restart.m_waiting_on_self = 0;
     if (!ndbd_suma_dictlock(getNodeInfo(refToNode(c_restart.m_ref)).m_version))
     {
       jam();
