--- conflicted
+++ resolved
@@ -579,42 +579,9 @@
   globalData.m_nodeInfo[hostId].m_version = 0;
   globalData.m_nodeInfo[hostId].m_mysql_version = 0;
   
-<<<<<<< HEAD
-  mt_receive_lock();
-  if(type == NodeInfo::DB || globalData.theStartLevel >= NodeState::SL_STARTED){
-    jam();
-    
-    /**
-     * Inform QMGR that client has connected
-     */
-
-    signal->theData[0] = hostId;
-    sendSignal(QMGR_REF, GSN_CONNECT_REP, signal, 1, JBA);
-  } else if(globalData.theStartLevel == NodeState::SL_CMVMI ||
-            globalData.theStartLevel == NodeState::SL_STARTING) {
-    jam();
-    /**
-     * Someone connected before start was finished
-     */
-    if(type == NodeInfo::MGM){
-      jam();
-      signal->theData[0] = hostId;
-      sendSignal(QMGR_REF, GSN_CONNECT_REP, signal, 1, JBA);
-    } else {
-      /**
-       * Dont allow api nodes to connect
-       */
-      ndbout_c("%d %d %d", hostId, type, globalData.theStartLevel);
-      abort();
-      globalTransporterRegistry.do_disconnect(hostId);
-    }
-  }
-=======
   /**
    * Inform QMGR that client has connected
    */
->>>>>>> b1416496
-  
   signal->theData[0] = hostId;
   sendSignal(QMGR_REF, GSN_CONNECT_REP, signal, 1, JBA);
 
@@ -623,9 +590,10 @@
   if(type == NodeInfo::MGM)
   {
     jam();
+    mt_receive_lock();
     globalTransporterRegistry.setIOState(hostId, NoHalt);
-  }
-  mt_receive_unlock();
+    mt_receive_unlock();
+  }
 
   //------------------------------------------
   // Also report this event to the Event handler
@@ -815,23 +783,7 @@
   {
     jam();
     globalData.theStartLevel = NodeState::SL_CMVMI;
-<<<<<<< HEAD
-    /**
-     * Open connections to management servers
-     */
-    mt_receive_lock();
-    for(unsigned int i = 1; i < MAX_NODES; i++ ){
-      if (getNodeInfo(i).m_type == NodeInfo::MGM){ 
-        if(!globalTransporterRegistry.is_connected(i)){
-          globalTransporterRegistry.do_connect(i);
-          globalTransporterRegistry.setIOState(i, NoHalt);
-        }
-      }
-    }
-    mt_receive_unlock();
-=======
->>>>>>> b1416496
-    EXECUTE_DIRECT(QMGR, GSN_START_ORD, signal, 1);
+    sendSignal(QMGR_REF, GSN_START_ORD, signal, 1, JBA);
     return ;
   }
   
@@ -864,16 +816,11 @@
     // Disconnect all nodes as part of the system restart. 
     // We need to ensure that we are starting up
     // without any connected nodes.   
-<<<<<<< HEAD
     mt_receive_lock();
-    for(unsigned int i = 1; i < MAX_NODES; i++ ){
-      if (i != getOwnNodeId() && getNodeInfo(i).m_type != NodeInfo::MGM){
-=======
     for(unsigned int i = 1; i < MAX_NODES; i++ )
     {
       if (i != getOwnNodeId() && getNodeInfo(i).m_type != NodeInfo::MGM)
       {
->>>>>>> b1416496
         globalTransporterRegistry.do_disconnect(i);
         globalTransporterRegistry.setIOState(i, HaltIO);
       }
