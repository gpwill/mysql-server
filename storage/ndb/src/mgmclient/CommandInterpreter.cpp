--- conflicted
+++ resolved
@@ -2437,22 +2437,6 @@
     return -1;
   }
 
-<<<<<<< HEAD
-  Uint32 no = 0;
-  int pars[25];
-  
-  char * tmpString = my_strdup(parameters,MYF(MY_WME));
-  My_auto_ptr<char> ap1(tmpString);
-  char * tmpPtr = 0;
-  char * item = strtok_r(tmpString, " ", &tmpPtr);
-  while(item != NULL){
-    if (0x0 <= strtoll(item, NULL, 0) && strtoll(item, NULL, 0) <= 0xffffffff){
-      pars[no] = strtol(item, NULL, 0); 
-    } else {
-      ndbout << "Illegal value in argument to signal." << endl
-	     << "(Value must be between 0 and 0xffffffff.)" 
-	     << endl;
-=======
   int params[25];
   int num_params = 0;
   const size_t max_params = sizeof(params)/sizeof(params[0]);
@@ -2475,7 +2459,6 @@
     {
       ndbout_c("ERROR: Illegal value '%s' in argument to signal.\n"
                "(Value must be between 0 and 0xffffffff.)", arg);
->>>>>>> abfd4f9e
       return -1;
     }
     assert(num_params < max_params);
