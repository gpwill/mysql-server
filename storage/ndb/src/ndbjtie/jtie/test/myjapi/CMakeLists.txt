--- conflicted
+++ resolved
@@ -47,36 +47,6 @@
 SET(CMAKE_CXX_FLAGS
   	"${CMAKE_CXX_FLAGS} -DJTIE_OBJECT_CLEAR_ADDRESS_UPON_DELETE")
 
-<<<<<<< HEAD
-  # the Java API's JNI implementation
-  ADD_LIBRARY(libmyjapi SHARED myjapi_lib.cpp)
-  # Set any special linker flags for shared library
-  SET_TARGET_PROPERTIES(libmyjapi
-    PROPERTIES LINK_FLAGS "${CMAKE_SHARED_LIBRARY_C_FLAGS}")
-  SET_TARGET_PROPERTIES(libmyjapi PROPERTIES OUTPUT_NAME "myjapi")
-  TARGET_LINK_LIBRARIES(libmyjapi libmyapi)
-
-ENDIF(HAVE_JDK)
-
-IF(WIN32)
-
-  # build the unit-test script for win
-  CONFIGURE_FILE(${CMAKE_CURRENT_SOURCE_DIR}/test_myjapi.cmd.in
-                 ${CMAKE_CURRENT_BINARY_DIR}/test_myjapi.cmd
-		 @ONLY NEWLINE_STYLE WIN32)
-
-ELSE(WIN32)
-
-  # build the unit-test script for *nix
-  CONFIGURE_FILE(${CMAKE_CURRENT_SOURCE_DIR}/test_myjapi.sh.in
-                 ${CMAKE_CURRENT_BINARY_DIR}/test_myjapi.sh
-		 @ONLY NEWLINE_STYLE UNIX)
-  ADD_CUSTOM_TARGET(chmod_x_myjapi ALL
-    chmod a+x "${CMAKE_CURRENT_BINARY_DIR}/test_myjapi.sh"
-    || echo "") # don't break the build if file was deleted
-
-ENDIF(WIN32)
-=======
 # the Java API's JNI implementation
 ADD_LIBRARY(libmyjapi SHARED myjapi_lib.cpp)
 # Set any special linker flags for shared library
@@ -96,5 +66,4 @@
   "-classpath" "${JTIE_MYJAPI_JAR}"
   "-Djava.library.path=${CMAKE_CURRENT_BINARY_DIR}"
   "test.MyJapiTest"
-)
->>>>>>> b57274a0
+)