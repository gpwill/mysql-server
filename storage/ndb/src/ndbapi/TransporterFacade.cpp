/*
   Copyright (C) 2003 MySQL AB
    All rights reserved. Use is subject to license terms.

   This program is free software; you can redistribute it and/or modify
   it under the terms of the GNU General Public License as published by
   the Free Software Foundation; version 2 of the License.

   This program is distributed in the hope that it will be useful,
   but WITHOUT ANY WARRANTY; without even the implied warranty of
   MERCHANTABILITY or FITNESS FOR A PARTICULAR PURPOSE.  See the
   GNU General Public License for more details.

   You should have received a copy of the GNU General Public License
   along with this program; if not, write to the Free Software
   Foundation, Inc., 51 Franklin St, Fifth Floor, Boston, MA 02110-1301  USA
*/

#include <ndb_global.h>
#include <my_pthread.h>
#include <ndb_limits.h>
#include "TransporterFacade.hpp"
#include "ClusterMgr.hpp"
#include <IPCConfig.hpp>
#include <TransporterCallback.hpp>
#include <TransporterRegistry.hpp>
#include "NdbApiSignal.hpp"
#include <NdbOut.hpp>
#include <NdbEnv.h>
#include <NdbSleep.h>

#include "API.hpp"
#include <mgmapi_config_parameters.h>
#include <mgmapi_configuration.hpp>
#include <NdbConfig.h>
#include <ndb_version.h>
#include <SignalLoggerManager.hpp>
#include <kernel/ndb_limits.h>
#include <signaldata/AlterTable.hpp>
#include <signaldata/SumaImpl.hpp>

//#define REPORT_TRANSPORTER
//#define API_TRACE

static int numberToIndex(int number)
{
  return number - MIN_API_BLOCK_NO;
}

static int indexToNumber(int index)
{
  return index + MIN_API_BLOCK_NO;
}

#if defined DEBUG_TRANSPORTER
#define TRP_DEBUG(t) ndbout << __FILE__ << ":" << __LINE__ << ":" << t << endl;
#else
#define TRP_DEBUG(t)
#endif

/*****************************************************************************
 * Call back functions
 *****************************************************************************/
void
TransporterFacade::reportError(NodeId nodeId,
                               TransporterError errorCode, const char *info)
{
#ifdef REPORT_TRANSPORTER
  ndbout_c("REPORT_TRANSP: reportError (nodeId=%d, errorCode=%d) %s", 
	   (int)nodeId, (int)errorCode, info ? info : "");
#endif
  if(errorCode & TE_DO_DISCONNECT) {
    ndbout_c("reportError (%d, %d) %s", (int)nodeId, (int)errorCode,
	     info ? info : "");
    doDisconnect(nodeId);
  }
}

/**
 * Report average send length in bytes (4096 last sends)
 */
void
TransporterFacade::reportSendLen(NodeId nodeId, Uint32 count, Uint64 bytes)
{
#ifdef REPORT_TRANSPORTER
  ndbout_c("REPORT_TRANSP: reportSendLen (nodeId=%d, bytes/count=%d)", 
	   (int)nodeId, (Uint32)(bytes/count));
#endif
  (void)nodeId;
  (void)count;
  (void)bytes;
}

/** 
 * Report average receive length in bytes (4096 last receives)
 */
void
TransporterFacade::reportReceiveLen(NodeId nodeId, Uint32 count, Uint64 bytes)
{
#ifdef REPORT_TRANSPORTER
  ndbout_c("REPORT_TRANSP: reportReceiveLen (nodeId=%d, bytes/count=%d)", 
	   (int)nodeId, (Uint32)(bytes/count));
#endif
  (void)nodeId;
  (void)count;
  (void)bytes;
}

/**
 * Report connection established
 */
void
TransporterFacade::reportConnect(NodeId nodeId)
{
#ifdef REPORT_TRANSPORTER
  ndbout_c("REPORT_TRANSP: API reportConnect (nodeId=%d)", (int)nodeId);
#endif
  reportConnected(nodeId);
}

/**
 * Report connection broken
 */
void
TransporterFacade::reportDisconnect(NodeId nodeId, Uint32 error){
#ifdef REPORT_TRANSPORTER
  ndbout_c("REPORT_TRANSP: API reportDisconnect (nodeId=%d)", (int)nodeId);
#endif
  reportDisconnected(nodeId);
}

void
TransporterFacade::transporter_recv_from(NodeId nodeId)
{
  hb_received(nodeId);
}

/****************************************************************************
 * 
 *****************************************************************************/

/**
 * Report connection broken
 */
int
TransporterFacade::checkJobBuffer()
{
  return 0;
}

#ifdef API_TRACE
static const char * API_SIGNAL_LOG = "API_SIGNAL_LOG";
static const char * apiSignalLog   = 0;
static SignalLoggerManager signalLogger;
static
inline
bool
setSignalLog(){
  signalLogger.flushSignalLog();

  const char * tmp = NdbEnv_GetEnv(API_SIGNAL_LOG, (char *)0, 0);
  if(tmp != 0 && apiSignalLog != 0 && strcmp(tmp,apiSignalLog) == 0){
    return true;
  } else if(tmp == 0 && apiSignalLog == 0){
    return false;
  } else if(tmp == 0 && apiSignalLog != 0){
    signalLogger.setOutputStream(0);
    apiSignalLog = tmp;
    return false;
  } else if(tmp !=0){
    if (strcmp(tmp, "-") == 0)
        signalLogger.setOutputStream(stdout);
#ifndef DBUG_OFF
    else if (strcmp(tmp, "+") == 0)
        signalLogger.setOutputStream(DBUG_FILE);
#endif
    else
        signalLogger.setOutputStream(fopen(tmp, "w"));
    apiSignalLog = tmp;
    return true;
  }
  return false;
}
inline
bool
TRACE_GSN(Uint32 gsn)
{
  switch(gsn){
#ifndef TRACE_APIREGREQ
  case GSN_API_REGREQ:
  case GSN_API_REGCONF:
    return false;
#endif
#if 1
  case GSN_SUB_GCP_COMPLETE_REP:
  case GSN_SUB_GCP_COMPLETE_ACK:
    return false;
#endif
  default:
    return true;
  }
}
#endif

/**
 * The execute function : Handle received signal
 */
void
TransporterFacade::deliver_signal(SignalHeader * const header,
                                  Uint8 prio, Uint32 * const theData,
                                  LinearSectionPtr ptr[3])
{

  TransporterFacade::ThreadData::Object_Execute oe; 
  Uint32 tRecBlockNo = header->theReceiversBlockNumber;
  
#ifdef API_TRACE
  if(setSignalLog() && TRACE_GSN(header->theVerId_signalNumber)){
    signalLogger.executeSignal(* header, 
			       prio,
                               theData,
			       ownId(),
                               ptr, header->m_noOfSections);
    signalLogger.flushSignalLog();
  }
#endif  

  if (tRecBlockNo >= MIN_API_BLOCK_NO) {
    oe = m_threads.get(tRecBlockNo);
    if (oe.m_object != 0 && oe.m_executeFunction != 0) {
      /**
       * Handle received signal immediately to avoid any unnecessary
       * copying of data, allocation of memory and other things. Copying
       * of data could be interesting to support several priority levels
       * and to support a special memory structure when executing the
       * signals. Neither of those are interesting when receiving data
       * in the NDBAPI. The NDBAPI will thus read signal data directly as
       * it was written by the sender (SCI sender is other node, Shared
       * memory sender is other process and TCP/IP sender is the OS that
       * writes the TCP/IP message into a message buffer).
       */
      NdbApiSignal tmpSignal(*header);
      NdbApiSignal * tSignal = &tmpSignal;
      tSignal->setDataPtr(theData);
      (* oe.m_executeFunction) (oe.m_object, tSignal, ptr);
    }//if
  } else if (tRecBlockNo == API_PACKED) {
    /**
     * Block number == 2047 is used to signal a signal that consists of
     * multiple instances of the same signal. This is an effort to
     * package the signals so as to avoid unnecessary communication
     * overhead since TCP/IP has a great performance impact.
     */
    Uint32 Tlength = header->theLength;
    Uint32 Tsent = 0;
    /**
     * Since it contains at least two data packets we will first
     * copy the signal data to safe place.
     */
    while (Tsent < Tlength) {
      Uint32 Theader = theData[Tsent];
      Tsent++;
      Uint32 TpacketLen = (Theader & 0x1F) + 3;
      tRecBlockNo = Theader >> 16;
      if (TpacketLen <= 25) {
	if ((TpacketLen + Tsent) <= Tlength) {
	  /**
	   * Set the data length of the signal and the receivers block
	   * reference and then call the API.
	   */
	  header->theLength = TpacketLen;
	  header->theReceiversBlockNumber = tRecBlockNo;
	  Uint32* tDataPtr = &theData[Tsent];
	  Tsent += TpacketLen;
	  if (tRecBlockNo >= MIN_API_BLOCK_NO) {
	    oe = m_threads.get(tRecBlockNo);
	    if(oe.m_object != 0 && oe.m_executeFunction != 0){
	      NdbApiSignal tmpSignal(*header);
	      NdbApiSignal * tSignal = &tmpSignal;
	      tSignal->setDataPtr(tDataPtr);
	      (*oe.m_executeFunction)(oe.m_object, tSignal, 0);
	    }
	  }
	}
      }
    }
    return;
  } else if (tRecBlockNo == API_CLUSTERMGR) {
     /**
      * The signal was aimed for the Cluster Manager. 
      * We handle it immediately here.
      */     
     ClusterMgr * clusterMgr = theClusterMgr;
     const Uint32 gsn = header->theVerId_signalNumber;

     switch (gsn){
     case GSN_API_REGREQ:
       clusterMgr->execAPI_REGREQ(theData);
       break;

     case GSN_API_REGCONF:
     {
       clusterMgr->execAPI_REGCONF(theData);

       // Distribute signal to all threads/blocks
       NdbApiSignal tSignal(* header);
       tSignal.setDataPtr(theData);
       for_each(&tSignal, ptr);
       break;
     }

     case GSN_API_REGREF:
       clusterMgr->execAPI_REGREF(theData);
       break;

     case GSN_NODE_FAILREP:
       clusterMgr->execNODE_FAILREP(theData);
       break;
       
     case GSN_NF_COMPLETEREP:
       clusterMgr->execNF_COMPLETEREP(theData);
       break;

     case GSN_ARBIT_STARTREQ:
       if (theArbitMgr != NULL)
	 theArbitMgr->doStart(theData);
       break;
       
     case GSN_ARBIT_CHOOSEREQ:
       if (theArbitMgr != NULL)
	 theArbitMgr->doChoose(theData);
       break;
       
     case GSN_ARBIT_STOPORD:
       if(theArbitMgr != NULL)
	 theArbitMgr->doStop(theData);
       break;

     case GSN_ALTER_TABLE_REP:
     {
       if (m_globalDictCache == NULL)
         break;
       const AlterTableRep* rep = (const AlterTableRep*)theData;
       m_globalDictCache->lock();
       m_globalDictCache->
	 alter_table_rep((const char*)ptr[0].p, 
			 rep->tableId,
			 rep->tableVersion,
			 rep->changeType == AlterTableRep::CT_ALTERED);
       m_globalDictCache->unlock();
       break;
     }
     case GSN_SUB_GCP_COMPLETE_REP:
     {
       /**
	* Report
	*/
       NdbApiSignal tSignal(* header);
       tSignal.setDataPtr(theData);
       for_each(&tSignal, ptr);

       /**
	* Reply
	*/
       {
	 Uint32* send= tSignal.getDataPtrSend();
	 memcpy(send, theData, tSignal.getLength() << 2);
<<<<<<< HEAD
	 ((SubGcpCompleteAck*)send)->rep.senderRef = 
	   numberToRef(API_CLUSTERMGR, theOwnId);
=======
	 CAST_PTR(SubGcpCompleteAck, send)->rep.senderRef = 
	   numberToRef(API_CLUSTERMGR, theFacade->theOwnId);
>>>>>>> 4eac02f3
	 Uint32 ref= header->theSendersBlockRef;
	 Uint32 aNodeId= refToNode(ref);
	 tSignal.theReceiversBlockNumber= refToBlock(ref);
	 tSignal.theVerId_signalNumber= GSN_SUB_GCP_COMPLETE_ACK;
	 sendSignalUnCond(&tSignal, aNodeId);
       }
       break;
     }
     case GSN_TAKE_OVERTCCONF:
     {
       /**
	* Report
	*/
       NdbApiSignal tSignal(* header);
       tSignal.setDataPtr(theData);
       for_each(&tSignal, ptr);
       return;
     }
     default:
       break;
       
     }
     return;
  } else if (tRecBlockNo >= MIN_API_FIXED_BLOCK_NO &&
             tRecBlockNo <= MAX_API_FIXED_BLOCK_NO) {
    Uint32 dynamic= m_fixed2dynamic[tRecBlockNo - MIN_API_FIXED_BLOCK_NO];
    oe = m_threads.get(dynamic);
    if (oe.m_object != 0 && oe.m_executeFunction != 0) {
      NdbApiSignal tmpSignal(*header);
      NdbApiSignal * tSignal = &tmpSignal;
      tSignal->setDataPtr(theData);
      (* oe.m_executeFunction) (oe.m_object, tSignal, ptr);
    }//if   
  } else {
    ; // Ignore all other block numbers.
    if(header->theVerId_signalNumber != GSN_API_REGREQ) {
      TRP_DEBUG( "TransporterFacade received signal to unknown block no." );
      ndbout << "BLOCK NO: "  << tRecBlockNo << " sig " 
	     << header->theVerId_signalNumber  << endl;
      abort();
    }
  }
}

// These symbols are needed, but not used in the API
void 
SignalLoggerManager::printSegmentedSection(FILE *, const SignalHeader &,
					   const SegmentedSectionPtr ptr[3],
					   unsigned i){
  abort();
}

void 
copy(Uint32 * & insertPtr, 
     class SectionSegmentPool & thePool, const SegmentedSectionPtr & _ptr){
  abort();
}

/**
 * Note that this function needs no locking since it is
 * only called from the constructor of Ndb (the NdbObject)
 * 
 * Which is protected by a mutex
 */

int
TransporterFacade::start_instance(NodeId nodeId,
                                  const ndb_mgm_configuration* conf)
{
  assert(theOwnId == 0);
  theOwnId = nodeId;

  theTransporterRegistry = new TransporterRegistry(this);
  if (theTransporterRegistry == NULL)
    return -1;

  if (!theTransporterRegistry->init(nodeId))
    return -1;

  if (theClusterMgr == NULL)
    theClusterMgr = new ClusterMgr(*this);

  if (theClusterMgr == NULL)
    return -1;

  if (!configure(nodeId, conf))
    return -1;

  if (!theTransporterRegistry->start_service(m_socket_server))
    return -1;

  theReceiveThread = NdbThread_Create(runReceiveResponse_C,
                                      (void**)this,
                                      0, // Use default stack size
                                      "ndb_receive",
                                      NDB_THREAD_PRIO_LOW);

  theSendThread = NdbThread_Create(runSendRequest_C,
                                   (void**)this,
                                   0, // Use default stack size
                                   "ndb_send",
                                   NDB_THREAD_PRIO_LOW);

  theClusterMgr->startThread();

  /**
   * Install signal handler for SIGPIPE
   *
   * This due to the fact that a socket connection might have
   * been closed in between a select and a corresponding send
   */
#if !defined NDB_WIN32
  signal(SIGPIPE, SIG_IGN);
#endif

  return 0;
}

/**
 * Note that this function need no locking since its
 * only called from the destructor of Ndb (the NdbObject)
 * 
 * Which is protected by a mutex
 */
void
TransporterFacade::stop_instance(){
  DBUG_ENTER("TransporterFacade::stop_instance");
  doStop();
  DBUG_VOID_RETURN;
}

void
TransporterFacade::doStop(){
  DBUG_ENTER("TransporterFacade::doStop");
  /**
   * First stop the ClusterMgr because it needs to send one more signal
   * and also uses theFacadeInstance to lock/unlock theMutexPtr
   */
  if (theClusterMgr != NULL) theClusterMgr->doStop();
  if (theArbitMgr != NULL) theArbitMgr->doStop(NULL);
  
  /**
   * Now stop the send and receive threads
   */
  void *status;
  theStopReceive = 1;
  if (theReceiveThread) {
    NdbThread_WaitFor(theReceiveThread, &status);
    NdbThread_Destroy(&theReceiveThread);
  }
  if (theSendThread) {
    NdbThread_WaitFor(theSendThread, &status);
    NdbThread_Destroy(&theSendThread);
  }
  DBUG_VOID_RETURN;
}

extern "C" 
void* 
runSendRequest_C(void * me)
{
  ((TransporterFacade*) me)->threadMainSend();
  return 0;
}

void TransporterFacade::threadMainSend(void)
{
  theTransporterRegistry->startSending();
  if (theTransporterRegistry->start_clients() == 0){
    ndbout_c("Unable to start theTransporterRegistry->start_clients");
    exit(0);
  }

  m_socket_server.startServer();

  while(!theStopReceive) {
    NdbSleep_MilliSleep(10);
    NdbMutex_Lock(theMutexPtr);
    if (sendPerformedLastInterval == 0) {
      theTransporterRegistry->performSend();
    }
    sendPerformedLastInterval = 0;
    NdbMutex_Unlock(theMutexPtr);
  }
  theTransporterRegistry->stopSending();

  m_socket_server.stopServer();
  m_socket_server.stopSessions(true);

  theTransporterRegistry->stop_clients();
}

extern "C" 
void* 
runReceiveResponse_C(void * me)
{
  ((TransporterFacade*) me)->threadMainReceive();
  return 0;
}

/*
  The receiver thread is changed to only wake up once every 10 milliseconds
  to poll. It will first check that nobody owns the poll "right" before
  polling. This means that methods using the receiveResponse and
  sendRecSignal will have a slightly longer response time if they are
  executed without any parallel key lookups. Currently also scans are
  affected but this is to be fixed.
*/
void TransporterFacade::threadMainReceive(void)
{
  theTransporterRegistry->startReceiving();
#ifdef NDB_SHM_TRANSPORTER
  NdbThread_set_shm_sigmask(TRUE);
#endif
  NdbMutex_Lock(theMutexPtr);
  theTransporterRegistry->update_connections();
  NdbMutex_Unlock(theMutexPtr);
  while(!theStopReceive) {
    for(int i = 0; i<10; i++){
      NdbSleep_MilliSleep(10);
      NdbMutex_Lock(theMutexPtr);
      if (poll_owner == NULL) {
        const int res = theTransporterRegistry->pollReceive(0);
        if(res > 0)
          theTransporterRegistry->performReceive();
      }
      NdbMutex_Unlock(theMutexPtr);
    }
    NdbMutex_Lock(theMutexPtr);
    theTransporterRegistry->update_connections();
    NdbMutex_Unlock(theMutexPtr);
  }//while
  theTransporterRegistry->stopReceiving();
}
/*
  This method is called by worker thread that owns the poll "rights".
  It waits for events and if something arrives it takes care of it
  and returns to caller. It will quickly come back here if not all
  data was received for the worker thread.
*/
void TransporterFacade::external_poll(Uint32 wait_time)
{
  NdbMutex_Unlock(theMutexPtr);
  const int res = theTransporterRegistry->pollReceive(wait_time);
  NdbMutex_Lock(theMutexPtr);
  if (res > 0) {
    theTransporterRegistry->performReceive();
  }
}

/*
  This Ndb object didn't get hold of the poll "right" and will wait on a
  conditional mutex wait instead. It is put into the conditional wait
  queue so that it is accessible to take over the poll "right" if needed.
  The method gets a free entry in the free list and puts it first in the
  doubly linked list. Finally it assigns the ndb object reference to the
  entry.
*/
Uint32 TransporterFacade::put_in_cond_wait_queue(NdbWaiter *aWaiter)
{
  /*
   Get first free entry
  */
  Uint32 index = first_free_cond_wait;
  assert(index < MAX_NO_THREADS);
  first_free_cond_wait = cond_wait_array[index].next_cond_wait;

  /*
   Put in doubly linked list
  */
  cond_wait_array[index].next_cond_wait = MAX_NO_THREADS;
  cond_wait_array[index].prev_cond_wait = last_in_cond_wait;
  if (last_in_cond_wait == MAX_NO_THREADS) {
    first_in_cond_wait = index;
  } else
    cond_wait_array[last_in_cond_wait].next_cond_wait = index;
  last_in_cond_wait = index;

  cond_wait_array[index].cond_wait_object = aWaiter;
  aWaiter->set_cond_wait_index(index);
  return index;
}

/*
  Somebody is about to signal the thread to wake it up, it could also
  be that it woke up on a timeout and found himself still in the list.
  Removes the entry from the doubly linked list.
  Inserts the entry into the free list.
  NULLifies the ndb object reference entry and sets the index in the
  Ndb object to NIL (=MAX_NO_THREADS)
*/
void TransporterFacade::remove_from_cond_wait_queue(NdbWaiter *aWaiter)
{
  Uint32 index = aWaiter->get_cond_wait_index();
  assert(index < MAX_NO_THREADS &&
         cond_wait_array[index].cond_wait_object == aWaiter);
  /*
   Remove from doubly linked list
  */
  Uint32 prev_elem, next_elem;
  prev_elem = cond_wait_array[index].prev_cond_wait;
  next_elem = cond_wait_array[index].next_cond_wait;
  if (prev_elem != MAX_NO_THREADS)
    cond_wait_array[prev_elem].next_cond_wait = next_elem;
  else
    first_in_cond_wait = next_elem;
  if (next_elem != MAX_NO_THREADS)
    cond_wait_array[next_elem].prev_cond_wait = prev_elem;
  else
    last_in_cond_wait = prev_elem;
  /*
   Insert into free list
  */
  cond_wait_array[index].next_cond_wait = first_free_cond_wait;
  cond_wait_array[index].prev_cond_wait = MAX_NO_THREADS;
  first_free_cond_wait = index;

  cond_wait_array[index].cond_wait_object = NULL;
  aWaiter->set_cond_wait_index(MAX_NO_THREADS);
}

/*
  Get the latest Ndb object from the conditional wait queue
  and also remove it from the list.
*/
NdbWaiter* TransporterFacade::rem_last_from_cond_wait_queue()
{
  NdbWaiter *tWaiter;
  Uint32 index = last_in_cond_wait;
  if (last_in_cond_wait == MAX_NO_THREADS)
    return NULL;
  tWaiter = cond_wait_array[index].cond_wait_object;
  remove_from_cond_wait_queue(tWaiter);
  return tWaiter;
}

void TransporterFacade::init_cond_wait_queue()
{
  Uint32 i;
  /*
   Initialise the doubly linked list as empty
  */
  first_in_cond_wait = MAX_NO_THREADS;
  last_in_cond_wait = MAX_NO_THREADS;
  /*
   Initialise free list
  */
  first_free_cond_wait = 0;
  for (i = 0; i < MAX_NO_THREADS; i++) {
    cond_wait_array[i].cond_wait_object = NULL;
    cond_wait_array[i].next_cond_wait = i+1;
    cond_wait_array[i].prev_cond_wait = MAX_NO_THREADS;
  }
}

TransporterFacade::TransporterFacade(GlobalDictCache *cache) :
  theTransporterRegistry(0),
  theOwnId(0),
  theStartNodeId(1),
  theClusterMgr(NULL),
  theArbitMgr(NULL),
  checkCounter(4),
  currentSendLimit(1),
  m_scan_batch_size(MAX_SCAN_BATCH_SIZE),
  m_batch_byte_size(SCAN_BATCH_SIZE),
  m_batch_size(DEF_BATCH_SIZE),
  theStopReceive(0),
  theSendThread(NULL),
  theReceiveThread(NULL),
  m_max_trans_id(0),
  m_fragmented_signal_id(0),
  m_globalDictCache(cache)
{
  DBUG_ENTER("TransporterFacade::TransporterFacade");
  init_cond_wait_queue();
  poll_owner = NULL;
  theMutexPtr = NdbMutex_Create();
  sendPerformedLastInterval = 0;

  for (int i = 0; i < NO_API_FIXED_BLOCKS; i++)
    m_fixed2dynamic[i]= RNIL;

#ifdef API_TRACE
  apiSignalLog = 0;
#endif

  theClusterMgr = new ClusterMgr(*this);

  DBUG_VOID_RETURN;
}


/* Return true if node with "nodeId" is a MGM node */
static bool is_mgmd(Uint32 nodeId,
                    const ndb_mgm_configuration * conf)
{
  ndb_mgm_configuration_iterator iter(*conf, CFG_SECTION_NODE);
  if (iter.find(CFG_NODE_ID, nodeId))
    abort();
  Uint32 type;
  if(iter.get(CFG_TYPE_OF_SECTION, &type))
    abort();

  return (type == NODE_TYPE_MGM);
}


bool
TransporterFacade::do_connect_mgm(NodeId nodeId,
                                  const ndb_mgm_configuration* conf)
{
  // Allow other MGM nodes to connect
  DBUG_ENTER("TransporterFacade::do_connect_mgm");
  ndb_mgm_configuration_iterator iter(*conf, CFG_SECTION_CONNECTION);
  for(iter.first(); iter.valid(); iter.next())
  {
    Uint32 nodeId1, nodeId2;
    if (iter.get(CFG_CONNECTION_NODE_1, &nodeId1) ||
        iter.get(CFG_CONNECTION_NODE_2, &nodeId2))
      DBUG_RETURN(false);

    // Skip connections where this node is not involved
    if (nodeId1 != nodeId && nodeId2 != nodeId)
      continue;

    // If both sides are MGM, open connection
    if(is_mgmd(nodeId1, conf) && is_mgmd(nodeId2, conf))
    {
      Uint32 remoteNodeId = (nodeId == nodeId1 ? nodeId2 : nodeId1);
      DBUG_PRINT("info", ("opening connection to node %d", remoteNodeId));
      doConnect(remoteNodeId);
    }
  }
  DBUG_RETURN(true);
}


bool
TransporterFacade::configure(NodeId nodeId,
                             const ndb_mgm_configuration* conf)
{
  DBUG_ENTER("TransporterFacade::configure");

  assert(theOwnId == nodeId);
  assert(theTransporterRegistry);
  assert(theClusterMgr);

  // Configure transporters
  if (!IPCConfig::configureTransporters(nodeId,
                                        * conf,
                                        * theTransporterRegistry))
    DBUG_RETURN(false);

  // Configure cluster manager
  theClusterMgr->configure(conf);

  ndb_mgm_configuration_iterator iter(* conf, CFG_SECTION_NODE);
  if(iter.find(CFG_NODE_ID, nodeId))
    DBUG_RETURN(false);

  // Configure send buffers
  Uint32 total_send_buffer = 0;
  iter.get(CFG_TOTAL_SEND_BUFFER_MEMORY, &total_send_buffer);
  theTransporterRegistry->allocate_send_buffers(total_send_buffer);

  // Configure arbitrator
  Uint32 rank = 0;
  iter.get(CFG_NODE_ARBIT_RANK, &rank);
  if (rank > 0)
  {
    // The arbitrator should be active
    if (!theArbitMgr)
      theArbitMgr = new ArbitMgr(* this);
    theArbitMgr->setRank(rank);

    Uint32 delay = 0;
    iter.get(CFG_NODE_ARBIT_DELAY, &delay);
    theArbitMgr->setDelay(delay);
  }
  else if (theArbitMgr)
  {
    // No arbitrator should be started
    theArbitMgr->doStop(NULL);
    delete theArbitMgr;
    theArbitMgr= NULL;
  }

  // Configure scan settings
  Uint32 scan_batch_size= 0;
  if (!iter.get(CFG_MAX_SCAN_BATCH_SIZE, &scan_batch_size)) {
    m_scan_batch_size= scan_batch_size;
  }
  Uint32 batch_byte_size= 0;
  if (!iter.get(CFG_BATCH_BYTE_SIZE, &batch_byte_size)) {
    m_batch_byte_size= batch_byte_size;
  }
  Uint32 batch_size= 0;
  if (!iter.get(CFG_BATCH_SIZE, &batch_size)) {
    m_batch_size= batch_size;
  }

  Uint32 auto_reconnect=1;
  iter.get(CFG_AUTO_RECONNECT, &auto_reconnect);

  const char * priospec = 0;
  if (iter.get(CFG_HB_THREAD_PRIO, &priospec) == 0)
  {
    NdbThread_SetHighPrioProperties(priospec);
  }

  /**
   * Keep value it set before connect (overriding config)
   */
  if (theClusterMgr->m_auto_reconnect == -1)
  {
    theClusterMgr->m_auto_reconnect = auto_reconnect;
  }
  
  // Configure timeouts
  Uint32 timeout = 120000;
  for (iter.first(); iter.valid(); iter.next())
  {
    Uint32 tmp1 = 0, tmp2 = 0;
    iter.get(CFG_DB_TRANSACTION_CHECK_INTERVAL, &tmp1);
    iter.get(CFG_DB_TRANSACTION_DEADLOCK_TIMEOUT, &tmp2);
    tmp1 += tmp2;
    if (tmp1 > timeout)
      timeout = tmp1;
  }
  m_waitfor_timeout = timeout;

#ifdef API_TRACE
  signalLogger.logOn(true, 0, SignalLoggerManager::LogInOut);
#endif

  // Open connection between MGM servers
  if (!do_connect_mgm(nodeId, conf))
    DBUG_RETURN(false);
  
  DBUG_RETURN(true);
}

void
TransporterFacade::for_each(NdbApiSignal* aSignal, LinearSectionPtr ptr[3])
{
  Uint32 sz = m_threads.m_statusNext.size();
  TransporterFacade::ThreadData::Object_Execute oe; 
  for (Uint32 i = 0; i < sz ; i ++) 
  {
    oe = m_threads.m_objectExecute[i];
    if (m_threads.getInUse(i))
    {
      (* oe.m_executeFunction) (oe.m_object, aSignal, ptr);
    }
  }
}

void
TransporterFacade::connected()
{
  DBUG_ENTER("TransporterFacade::connected");
  Uint32 sz = m_threads.m_statusNext.size();
  for (Uint32 i = 0; i < sz ; i ++) {
    if (m_threads.getInUse(i)){
      void * obj = m_threads.m_objectExecute[i].m_object;
      NodeStatusFunction RegPC = m_threads.m_statusFunction[i];
      (*RegPC) (obj, numberToRef(indexToNumber(i), theOwnId), true, true);
    }
  }
  DBUG_VOID_RETURN;
}

void
TransporterFacade::ReportNodeDead(NodeId tNodeId)
{
  DBUG_ENTER("TransporterFacade::ReportNodeDead");
  DBUG_PRINT("enter",("nodeid= %d", tNodeId));
  /**
   * When a node fails we must report this to each Ndb object. 
   * The function that is used for communicating node failures is called.
   * This is to ensure that the Ndb objects do not think their connections 
   * are correct after a failure followed by a restart. 
   * After the restart the node is up again and the Ndb object 
   * might not have noticed the failure.
   */
  Uint32 sz = m_threads.m_statusNext.size();
  for (Uint32 i = 0; i < sz ; i ++) {
    if (m_threads.getInUse(i)){
      void * obj = m_threads.m_objectExecute[i].m_object;
      NodeStatusFunction RegPC = m_threads.m_statusFunction[i];
      (*RegPC) (obj, tNodeId, false, false);
    }
  }
  DBUG_VOID_RETURN;
}

void
TransporterFacade::ReportNodeFailureComplete(NodeId tNodeId)
{
  /**
   * When a node fails we must report this to each Ndb object. 
   * The function that is used for communicating node failures is called.
   * This is to ensure that the Ndb objects do not think their connections 
   * are correct after a failure followed by a restart. 
   * After the restart the node is up again and the Ndb object 
   * might not have noticed the failure.
   */

  DBUG_ENTER("TransporterFacade::ReportNodeFailureComplete");
  DBUG_PRINT("enter",("nodeid= %d", tNodeId));
  Uint32 sz = m_threads.m_statusNext.size();
  for (Uint32 i = 0; i < sz ; i ++) {
    if (m_threads.getInUse(i)){
      void * obj = m_threads.m_objectExecute[i].m_object;
      NodeStatusFunction RegPC = m_threads.m_statusFunction[i];
      (*RegPC) (obj, tNodeId, false, true);
    }
  }
  DBUG_VOID_RETURN;
}

void
TransporterFacade::ReportNodeAlive(NodeId tNodeId)
{
  /**
   * When a node fails we must report this to each Ndb object. 
   * The function that is used for communicating node failures is called.
   * This is to ensure that the Ndb objects do not think there connections 
   * are correct after a failure
   * followed by a restart. 
   * After the restart the node is up again and the Ndb object 
   * might not have noticed the failure.
   */
  Uint32 sz = m_threads.m_statusNext.size();
  for (Uint32 i = 0; i < sz ; i ++) {
    if (m_threads.getInUse(i)){
      void * obj = m_threads.m_objectExecute[i].m_object;
      NodeStatusFunction RegPC = m_threads.m_statusFunction[i];
      (*RegPC) (obj, tNodeId, true, false);
    }
  }
}

int 
TransporterFacade::close(BlockNumber blockNumber, Uint64 trans_id)
{
  NdbMutex_Lock(theMutexPtr);
  Uint32 low_bits = (Uint32)trans_id;
  m_max_trans_id = m_max_trans_id > low_bits ? m_max_trans_id : low_bits;
  close_local(blockNumber);
  NdbMutex_Unlock(theMutexPtr);
  return 0;
}

int 
TransporterFacade::close_local(BlockNumber blockNumber){
  m_threads.close(blockNumber);
  return 0;
}

int
TransporterFacade::open(void* objRef, 
                        ExecuteFunction fun, 
                        NodeStatusFunction statusFun,
                        int blockNo)
{
  DBUG_ENTER("TransporterFacade::open");
  int r= m_threads.open(objRef, fun, statusFun);
  if (r < 0)
    DBUG_RETURN(r);

  if (unlikely(blockNo != -1)){
    // Using fixed block number, add fixed->dymamic mapping
    Uint32 fixed_index= blockNo - MIN_API_FIXED_BLOCK_NO;

    assert(blockNo >= MIN_API_FIXED_BLOCK_NO &&
           fixed_index <= NO_API_FIXED_BLOCKS);

    m_fixed2dynamic[fixed_index]= r;
  }

#if 1
  if (theOwnId > 0) {
    (*statusFun)(objRef, numberToRef(r, theOwnId), true, true);
  }
#endif
  DBUG_RETURN(r);
}

TransporterFacade::~TransporterFacade()
{  
  DBUG_ENTER("TransporterFacade::~TransporterFacade");

  NdbMutex_Lock(theMutexPtr);
  delete theClusterMgr;  
  delete theArbitMgr;
  delete theTransporterRegistry;
  NdbMutex_Unlock(theMutexPtr);
  NdbMutex_Destroy(theMutexPtr);
#ifdef API_TRACE
  signalLogger.setOutputStream(0);
#endif
  DBUG_VOID_RETURN;
}

void 
TransporterFacade::calculateSendLimit()
{
  Uint32 Ti;
  Uint32 TthreadCount = 0;
  
  Uint32 sz = m_threads.m_statusNext.size();
  for (Ti = 0; Ti < sz; Ti++) {
    if (m_threads.m_statusNext[Ti] == (ThreadData::ACTIVE)){
      TthreadCount++;
      m_threads.m_statusNext[Ti] = ThreadData::INACTIVE;
    }
  }
  currentSendLimit = TthreadCount;
  if (currentSendLimit == 0) {
    currentSendLimit = 1;
  }
  checkCounter = currentSendLimit << 2;
}


//-------------------------------------------------
// Force sending but still report the sending to the
// adaptive algorithm.
//-------------------------------------------------
void TransporterFacade::forceSend(Uint32 block_number) {
  checkCounter--;
  m_threads.m_statusNext[numberToIndex(block_number)] = ThreadData::ACTIVE;
  sendPerformedLastInterval = 1;
  if (checkCounter < 0) {
    calculateSendLimit();
  }
  theTransporterRegistry->forceSendCheck(0);
}

//-------------------------------------------------
// Improving API performance
//-------------------------------------------------
void
TransporterFacade::checkForceSend(Uint32 block_number) {  
  m_threads.m_statusNext[numberToIndex(block_number)] = ThreadData::ACTIVE;
  //-------------------------------------------------
  // This code is an adaptive algorithm to discover when
  // the API should actually send its buffers. The reason
  // is that the performance is highly dependent on the
  // size of the writes over the communication network.
  // Thus we try to ensure that the send size is as big
  // as possible. At the same time we don't want response
  // time to increase so therefore we have to keep track of
  // how the users are performing adaptively.
  //-------------------------------------------------
  
  if (theTransporterRegistry->forceSendCheck(currentSendLimit) == 1) {
    sendPerformedLastInterval = 1;
  }
  checkCounter--;
  if (checkCounter < 0) {
    calculateSendLimit();
  }
}


/******************************************************************************
 * SEND SIGNAL METHODS
 *****************************************************************************/
int
TransporterFacade::sendSignal(NdbApiSignal * aSignal, NodeId aNode){
  Uint32* tDataPtr = aSignal->getDataPtrSend();
  Uint32 Tlen = aSignal->theLength;
  Uint32 TBno = aSignal->theReceiversBlockNumber;
  if(getIsNodeSendable(aNode) == true){
#ifdef API_TRACE
    if(setSignalLog() && TRACE_GSN(aSignal->theVerId_signalNumber)){
      Uint32 tmp = aSignal->theSendersBlockRef;
      aSignal->theSendersBlockRef = numberToRef(tmp, theOwnId);
      LinearSectionPtr ptr[3];
      signalLogger.sendSignal(* aSignal,
			      1,
			      tDataPtr,
			      aNode, ptr, 0);
      signalLogger.flushSignalLog();
      aSignal->theSendersBlockRef = tmp;
    }
#endif
    if ((Tlen != 0) && (Tlen <= 25) && (TBno != 0)) {
      SendStatus ss = theTransporterRegistry->prepareSend(aSignal, 
							  1, // JBB
							  tDataPtr, 
							  aNode, 
							  (LinearSectionPtr*)0);
      //if (ss != SEND_OK) ndbout << ss << endl;
      return (ss == SEND_OK ? 0 : -1);
    } else {
      ndbout << "ERR: SigLen = " << Tlen << " BlockRec = " << TBno;
      ndbout << " SignalNo = " << aSignal->theVerId_signalNumber << endl;
      assert(0);
    }//if
  }
  //const ClusterMgr::Node & node = theClusterMgr->getNodeInfo(aNode);
  //const Uint32 startLevel = node.m_state.startLevel;
  return -1; // Node Dead
}

int
TransporterFacade::sendSignalUnCond(NdbApiSignal * aSignal, 
                                    NodeId aNode,
                                    Uint32 prio){
  Uint32* tDataPtr = aSignal->getDataPtrSend();
  assert(prio <= 1);
#ifdef API_TRACE
  if(setSignalLog() && TRACE_GSN(aSignal->theVerId_signalNumber)){
    Uint32 tmp = aSignal->theSendersBlockRef;
    aSignal->theSendersBlockRef = numberToRef(tmp, theOwnId);
    LinearSectionPtr ptr[3];
    signalLogger.sendSignal(* aSignal,
			    prio,
			    tDataPtr,
			    aNode, ptr, 0);
    signalLogger.flushSignalLog();
    aSignal->theSendersBlockRef = tmp;
  }
#endif
  assert((aSignal->theLength != 0) &&
         (aSignal->theLength <= 25) &&
         (aSignal->theReceiversBlockNumber != 0));
  SendStatus ss = theTransporterRegistry->prepareSend(aSignal, 
						      prio, 
						      tDataPtr,
						      aNode, 
						      (LinearSectionPtr*)0);
  
  return (ss == SEND_OK ? 0 : -1);
}

/**
 * FragmentedSectionIterator
 * -------------------------
 * This class acts as an adapter to a GenericSectionIterator
 * instance, providing a sub-range iterator interface.
 * It is used when long sections of a signal are fragmented
 * across multiple actual signals - the user-supplied
 * GenericSectionIterator is then adapted into a
 * GenericSectionIterator that only returns a subset of
 * the contained words for each signal fragment.
 */
class FragmentedSectionIterator: public GenericSectionIterator
{
private :
  GenericSectionIterator* realIterator; /* Real underlying iterator */
  Uint32 realIterWords;                 /* Total size of underlying */
  Uint32 realCurrPos;                   /* Current pos in underlying */
  Uint32 rangeStart;                    /* Sub range start in underlying */
  Uint32 rangeLen;                      /* Sub range len in underlying */
  Uint32 rangeRemain;                   /* Remaining words in underlying */
  Uint32* lastReadPtr;                  /* Ptr to last chunk obtained from
                                         * underlying */
  Uint32 lastReadPtrLen;                /* Remaining words in last chunk
                                         * obtained from underlying */
public:
  /* Constructor
   * The instance is constructed with the sub-range set to be the
   * full range of the underlying iterator
   */
  FragmentedSectionIterator(GenericSectionPtr ptr)
  {
    realIterator= ptr.sectionIter;
    realIterWords= ptr.sz;
    realCurrPos= 0;
    rangeStart= 0;
    rangeLen= rangeRemain= realIterWords;
    lastReadPtr= NULL;
    lastReadPtrLen= 0;
    moveToPos(0);

    assert(checkInvariants());
  }

private:
  /** 
   * checkInvariants
   * These class invariants must hold true at all stable states
   * of the iterator
   */
  bool checkInvariants()
  {
    assert( (realIterator != NULL) || (realIterWords == 0) );
    assert( realCurrPos <= realIterWords );
    assert( rangeStart <= realIterWords );
    assert( (rangeStart+rangeLen) <= realIterWords);
    assert( rangeRemain <= rangeLen );
    
    /* Can only have a null readptr if nothing is left */
    assert( (lastReadPtr != NULL) || (rangeRemain == 0));

    /* If we have a non-null readptr and some remaining 
     * words the readptr must have some words
     */
    assert( (lastReadPtr == NULL) || 
            ((rangeRemain == 0) || (lastReadPtrLen != 0)));
    return true;
  }

  /**
   * moveToPos
   * This method is used when the iterator is reset(), to move
   * to the start of the current sub-range.
   * If the iterator is already in-position then this is efficient
   * Otherwise, it has to reset() the underling iterator and
   * advance it until the start position is reached.
   */
  void moveToPos(Uint32 pos)
  {
    assert(pos <= realIterWords);

    if (pos < realCurrPos)
    {
      /* Need to reset, and advance from the start */
      realIterator->reset();
      realCurrPos= 0;
      lastReadPtr= NULL;
      lastReadPtrLen= 0;
    }

    if ((lastReadPtr == NULL) && 
        (realIterWords != 0) &&
        (pos != realIterWords))
      lastReadPtr= realIterator->getNextWords(lastReadPtrLen);
    
    if (pos == realCurrPos)
      return;

    /* Advance until we get a chunk which contains the pos */
    while (pos >= realCurrPos + lastReadPtrLen)
    {
      realCurrPos+= lastReadPtrLen;
      lastReadPtr= realIterator->getNextWords(lastReadPtrLen);
      assert(lastReadPtr != NULL);
    }

    const Uint32 chunkOffset= pos - realCurrPos;
    lastReadPtr+= chunkOffset;
    lastReadPtrLen-= chunkOffset;
    realCurrPos= pos;
  }

public:
  /**
   * setRange
   * Set the sub-range of the iterator.  Must be within the
   * bounds of the underlying iterator
   * After the range is set, the iterator is reset() to the
   * start of the supplied subrange
   */
  bool setRange(Uint32 start, Uint32 len)
  {
    assert(checkInvariants());
    if (start+len > realIterWords)
      return false;
    moveToPos(start);
    
    rangeStart= start;
    rangeLen= rangeRemain= len;

    assert(checkInvariants());
    return true;
  }

  /**
   * reset
   * (GenericSectionIterator)
   * Reset the iterator to the start of the current sub-range
   * Avoid calling as it could be expensive.
   */
  void reset()
  {
    /* Reset iterator to last specified range */
    assert(checkInvariants());
    moveToPos(rangeStart);
    rangeRemain= rangeLen;
    assert(checkInvariants());
  }

  /**
   * getNextWords
   * (GenericSectionIterator)
   * Get ptr and size of next contiguous words in subrange
   */
  Uint32* getNextWords(Uint32& sz)
  {
    assert(checkInvariants());
    Uint32* currPtr= NULL;

    if (rangeRemain)
    {
      assert(lastReadPtr != NULL);
      assert(lastReadPtrLen != 0);
      currPtr= lastReadPtr;
      
      sz= MIN(rangeRemain, lastReadPtrLen);
      
      if (sz == lastReadPtrLen)
        /* Will return everything in this chunk, move iterator to 
         * next
         */
        lastReadPtr= realIterator->getNextWords(lastReadPtrLen);
      else
      {
        /* Not returning all of this chunk, just advance within it */
        lastReadPtr+= sz;
        lastReadPtrLen-= sz;
      }
      realCurrPos+= sz;
      rangeRemain-= sz;
    }
    else
    {
      sz= 0;
    }
    
    assert(checkInvariants());
    return currPtr;
  }
};

/* Max fragmented signal chunk size (words) is max round number 
 * of NDB_SECTION_SEGMENT_SZ words with some slack left for 'main'
 * part of signal etc.
 */
#define CHUNK_SZ ((((MAX_SEND_MESSAGE_BYTESIZE >> 2) / NDB_SECTION_SEGMENT_SZ) - 2 ) \
                  * NDB_SECTION_SEGMENT_SZ)

/**
 * sendFragmentedSignal (GenericSectionPtr variant)
 * ------------------------------------------------
 * This method will send a signal with attached long sections.  If 
 * the signal is longer than CHUNK_SZ, the signal will be split into
 * multiple CHUNK_SZ fragments.
 * 
 * This is done by sending two or more long signals(fragments), with the
 * original GSN, but different signal data and with as much of the long 
 * sections as will fit in each.
 *
 * Non-final fragment signals contain a fraginfo value in the header
 * (1= first fragment, 2= intermediate fragment, 3= final fragment)
 * 
 * Fragment signals contain additional words in their signals :
 *   1..n words Mapping section numbers in fragment signal to original 
 *              signal section numbers
 *   1 word     Fragmented signal unique id.
 * 
 * Non final fragments (fraginfo=1/2) only have this data in them.  Final
 * fragments have this data in addition to the normal signal data.
 * 
 * Each fragment signal can transport one or more long sections, starting 
 * with section 0.  Sections are always split on NDB_SECTION_SEGMENT_SZ word
 * boundaries to simplify reassembly in the kernel.
 */
int
TransporterFacade::sendFragmentedSignal(NdbApiSignal* aSignal, NodeId aNode, 
					GenericSectionPtr ptr[3], Uint32 secs)
{
  unsigned i;
  Uint32 totalSectionLength= 0;
  for (i= 0; i < secs; i++)
    totalSectionLength+= ptr[i].sz;
  
  /* If there's no need to fragment, send normally */
  if (totalSectionLength <= CHUNK_SZ)
    return sendSignal(aSignal, aNode, ptr, secs);
  
  /* We will fragment */
  if(getIsNodeSendable(aNode) != true)
    return -1;

  // TODO : Consider tracing fragment signals?
#ifdef API_TRACE
  if(setSignalLog() && TRACE_GSN(aSignal->theVerId_signalNumber)){
    Uint32 tmp = aSignal->theSendersBlockRef;
    aSignal->theSendersBlockRef = numberToRef(tmp, theOwnId);
    signalLogger.sendSignal(* aSignal,
			    1,
			    aSignal->getDataPtrSend(),
			    aNode,
			    ptr, secs);
    aSignal->theSendersBlockRef = tmp;
    /* Reset section iterators */
    for(Uint32 s=0; s < secs; s++)
      ptr[s].sectionIter->reset();
  }
#endif

  NdbApiSignal tmp_signal(*(SignalHeader*)aSignal);
  GenericSectionPtr tmp_ptr[3];
  GenericSectionPtr empty= {0, NULL};
  Uint32 unique_id= m_fragmented_signal_id++; // next unique id
  
  /* Init tmp_ptr array from ptr[] array, make sure we have
   * 0 length for missing sections
   */
  for (i= 0; i < 3; i++)
    tmp_ptr[i]= (i < secs)? ptr[i] : empty;

  /* Create our section iterator adapters */
  FragmentedSectionIterator sec0(tmp_ptr[0]);
  FragmentedSectionIterator sec1(tmp_ptr[1]);
  FragmentedSectionIterator sec2(tmp_ptr[2]);

  /* Replace caller's iterators with ours */
  tmp_ptr[0].sectionIter= &sec0;
  tmp_ptr[1].sectionIter= &sec1;
  tmp_ptr[2].sectionIter= &sec2;

  unsigned start_i= 0;
  unsigned this_chunk_sz= 0;
  unsigned fragment_info= 0;
  Uint32 *tmp_signal_data= tmp_signal.getDataPtrSend();
  for (i= 0; i < secs;) {
    unsigned remaining_sec_sz= tmp_ptr[i].sz;
    tmp_signal_data[i-start_i]= i;
    if (this_chunk_sz + remaining_sec_sz <= CHUNK_SZ)
    {
      /* This section fits whole, move onto next */
      this_chunk_sz+= remaining_sec_sz;
      i++;
    }
    else
    {
      /* This section doesn't fit, truncate it */
      unsigned send_sz= CHUNK_SZ - this_chunk_sz;
      if (i != start_i)
      {
        /* We ensure that the first piece of a new section which is
         * being truncated is a multiple of NDB_SECTION_SEGMENT_SZ
         * (to simplify reassembly).  Subsequent non-truncated pieces
         * will be CHUNK_SZ which is a multiple of NDB_SECTION_SEGMENT_SZ
         * The final piece does not need to be a multiple of
         * NDB_SECTION_SEGMENT_SZ
         * 
         * Note that this can push this_chunk_sz above CHUNK_SZ
         * Should probably round-down, but need to be careful of
         * 'can't fit any' cases.  Instead, CHUNK_SZ is defined
         * with some slack below MAX_SENT_MESSAGE_BYTESIZE
         */
	send_sz=
	  NDB_SECTION_SEGMENT_SZ
	  *((send_sz+NDB_SECTION_SEGMENT_SZ-1)
            /NDB_SECTION_SEGMENT_SZ);
        if (send_sz > remaining_sec_sz)
	  send_sz= remaining_sec_sz;
      }

      /* Modify tmp generic section ptr to describe truncated
       * section
       */
      tmp_ptr[i].sz= send_sz;
      FragmentedSectionIterator* fragIter= 
        (FragmentedSectionIterator*) tmp_ptr[i].sectionIter;
      const Uint32 total_sec_sz= ptr[i].sz;
      const Uint32 start= (total_sec_sz - remaining_sec_sz);
      bool ok= fragIter->setRange(start, send_sz);
      assert(ok);
      if (!ok)
        return -1;
      
      if (fragment_info < 2) // 1 = first fragment signal
                             // 2 = middle fragments
	fragment_info++;

      // send tmp_signal
      tmp_signal_data[i-start_i+1]= unique_id;
      tmp_signal.setLength(i-start_i+2);
      tmp_signal.m_fragmentInfo= fragment_info;
      tmp_signal.m_noOfSections= i-start_i+1;
      // do prepare send
      {
	SendStatus ss = theTransporterRegistry->prepareSend
	  (&tmp_signal, 
	   1, /*JBB*/
	   tmp_signal_data,
	   aNode, 
	   &tmp_ptr[start_i]);
	assert(ss != SEND_MESSAGE_TOO_BIG);
	if (ss != SEND_OK) return -1;
      }
      // setup variables for next signal
      start_i= i;
      this_chunk_sz= 0;
      assert(remaining_sec_sz >= send_sz);
      Uint32 remaining= remaining_sec_sz - send_sz;
      tmp_ptr[i].sz= remaining;
      /* Set sub-range iterator to cover remaining words */
      ok= fragIter->setRange(start+send_sz, remaining);
      assert(ok);
      if (!ok)
        return -1;
      
      if (remaining == 0)
        /* This section's done, move onto the next */
	i++;
    }
  }

  unsigned a_sz= aSignal->getLength();

  if (fragment_info > 0) {
    // update the original signal to include section info
    Uint32 *a_data= aSignal->getDataPtrSend();
    unsigned tmp_sz= i-start_i;
    memcpy(a_data+a_sz,
	   tmp_signal_data,
	   tmp_sz*sizeof(Uint32));
    a_data[a_sz+tmp_sz]= unique_id;
    aSignal->setLength(a_sz+tmp_sz+1);

    // send last fragment
    aSignal->m_fragmentInfo= 3; // 3 = last fragment
    aSignal->m_noOfSections= i-start_i;
  } else {
    aSignal->m_noOfSections= secs;
  }

  // send aSignal
  int ret;
  {
    SendStatus ss = theTransporterRegistry->prepareSend
      (aSignal,
       1/*JBB*/,
       aSignal->getDataPtrSend(),
       aNode,
       &tmp_ptr[start_i]);
    assert(ss != SEND_MESSAGE_TOO_BIG);
    ret = (ss == SEND_OK ? 0 : -1);
  }
  aSignal->m_noOfSections = 0;
  aSignal->m_fragmentInfo = 0;
  aSignal->setLength(a_sz);
  return ret;
}

int
TransporterFacade::sendFragmentedSignal(NdbApiSignal* aSignal, NodeId aNode, 
					LinearSectionPtr ptr[3], Uint32 secs)
{
  /* Use the GenericSection variant of sendFragmentedSignal */
  GenericSectionPtr tmpPtr[3];
  LinearSectionPtr linCopy[3];
  const LinearSectionPtr empty= {0, NULL};
  
  /* Make sure all of linCopy is initialised */
  for (Uint32 j=0; j<3; j++)
    linCopy[j]= (j < secs)? ptr[j] : empty;
  
  LinearSectionIterator zero (linCopy[0].p, linCopy[0].sz);
  LinearSectionIterator one  (linCopy[1].p, linCopy[1].sz);
  LinearSectionIterator two  (linCopy[2].p, linCopy[2].sz);

  /* Build GenericSectionPtr array using iterators */
  tmpPtr[0].sz= linCopy[0].sz;
  tmpPtr[0].sectionIter= &zero;
  tmpPtr[1].sz= linCopy[1].sz;
  tmpPtr[1].sectionIter= &one;
  tmpPtr[2].sz= linCopy[2].sz;
  tmpPtr[2].sectionIter= &two;

  return sendFragmentedSignal(aSignal, aNode, tmpPtr, secs);
}
  

int
TransporterFacade::sendSignal(NdbApiSignal* aSignal, NodeId aNode, 
			      LinearSectionPtr ptr[3], Uint32 secs){
  aSignal->m_noOfSections = secs;
  if(getIsNodeSendable(aNode) == true){
#ifdef API_TRACE
    if(setSignalLog() && TRACE_GSN(aSignal->theVerId_signalNumber)){
      Uint32 tmp = aSignal->theSendersBlockRef;
      aSignal->theSendersBlockRef = numberToRef(tmp, theOwnId);
      signalLogger.sendSignal(* aSignal,
			      1,
			      aSignal->getDataPtrSend(),
			      aNode,
                              ptr, secs);
      signalLogger.flushSignalLog();
      aSignal->theSendersBlockRef = tmp;
    }
#endif
    SendStatus ss = theTransporterRegistry->prepareSend
      (aSignal, 
       1, // JBB
       aSignal->getDataPtrSend(),
       aNode, 
       ptr);
    assert(ss != SEND_MESSAGE_TOO_BIG);
    aSignal->m_noOfSections = 0;
    return (ss == SEND_OK ? 0 : -1);
  }
  aSignal->m_noOfSections = 0;
  return -1;
}

int
TransporterFacade::sendSignal(NdbApiSignal* aSignal, NodeId aNode,
                              GenericSectionPtr ptr[3], Uint32 secs){
  aSignal->m_noOfSections = secs;
  if(getIsNodeSendable(aNode) == true){
#ifdef API_TRACE
    if(setSignalLog() && TRACE_GSN(aSignal->theVerId_signalNumber)){
      Uint32 tmp = aSignal->theSendersBlockRef;
      aSignal->theSendersBlockRef = numberToRef(tmp, theOwnId);
      signalLogger.sendSignal(* aSignal,
			      1,
			      aSignal->getDataPtrSend(),
			      aNode,
                              ptr, secs);
      signalLogger.flushSignalLog();
      aSignal->theSendersBlockRef = tmp;
    }
    /* Reset section iterators */
    for(Uint32 s=0; s < secs; s++)
      ptr[s].sectionIter->reset();
#endif
    SendStatus ss = theTransporterRegistry->prepareSend
      (aSignal, 
       1, // JBB
       aSignal->getDataPtrSend(),
       aNode, 
       ptr);
    assert(ss != SEND_MESSAGE_TOO_BIG);
    aSignal->m_noOfSections = 0;
    return (ss == SEND_OK ? 0 : -1);
  }
  aSignal->m_noOfSections = 0;
  return -1;
}

/******************************************************************************
 * CONNECTION METHODS  Etc
 ******************************************************************************/

void
TransporterFacade::doConnect(int aNodeId){
  theTransporterRegistry->setIOState(aNodeId, NoHalt);
  theTransporterRegistry->do_connect(aNodeId);
}

void
TransporterFacade::doDisconnect(int aNodeId)
{
  theTransporterRegistry->do_disconnect(aNodeId);
}

void
TransporterFacade::reportConnected(int aNodeId)
{
  theClusterMgr->reportConnected(aNodeId);
  return;
}

void
TransporterFacade::reportDisconnected(int aNodeId)
{
  theClusterMgr->reportDisconnected(aNodeId);
  return;
}

NodeId
TransporterFacade::ownId() const
{
  return theOwnId;
}

bool
TransporterFacade::isConnected(NodeId aNodeId){
  return theTransporterRegistry->is_connected(aNodeId);
}

NodeId
TransporterFacade::get_an_alive_node()
{
  DBUG_ENTER("TransporterFacade::get_an_alive_node");
  DBUG_PRINT("enter", ("theStartNodeId: %d", theStartNodeId));
#ifdef VM_TRACE
  const char* p = NdbEnv_GetEnv("NDB_ALIVE_NODE_ID", (char*)0, 0);
  if (p != 0 && *p != 0)
    return atoi(p);
#endif
  NodeId i;
  for (i = theStartNodeId; i < MAX_NDB_NODES; i++) {
    if (get_node_alive(i)){
      DBUG_PRINT("info", ("Node %d is alive", i));
      theStartNodeId = ((i + 1) % MAX_NDB_NODES);
      DBUG_RETURN(i);
    }
  }
  for (i = 1; i < theStartNodeId; i++) {
    if (get_node_alive(i)){
      DBUG_PRINT("info", ("Node %d is alive", i));
      theStartNodeId = ((i + 1) % MAX_NDB_NODES);
      DBUG_RETURN(i);
    }
  }
  DBUG_RETURN((NodeId)0);
}

TransporterFacade::ThreadData::ThreadData(Uint32 size){
  m_use_cnt = 0;
  m_firstFree = END_OF_LIST;
  expand(size);
}

void
TransporterFacade::ThreadData::expand(Uint32 size){
  Object_Execute oe = { 0 ,0 };
  NodeStatusFunction fun = 0;

  const Uint32 sz = m_statusNext.size();
  m_objectExecute.fill(sz + size, oe);
  m_statusFunction.fill(sz + size, fun);
  for(Uint32 i = 0; i<size; i++){
    m_statusNext.push_back(sz + i + 1);
  }

  m_statusNext.back() = m_firstFree;
  m_firstFree = m_statusNext.size() - size;
}


int
TransporterFacade::ThreadData::open(void* objRef, 
				    ExecuteFunction fun, 
				    NodeStatusFunction fun2)
{
  Uint32 nextFree = m_firstFree;

  if(m_statusNext.size() >= MAX_NO_THREADS && nextFree == END_OF_LIST){
    return -1;
  }

  if(nextFree == END_OF_LIST){
    expand(10);
    nextFree = m_firstFree;
  }

  m_use_cnt++;
  m_firstFree = m_statusNext[nextFree];

  Object_Execute oe = { objRef , fun };

  m_statusNext[nextFree] = INACTIVE;
  m_objectExecute[nextFree] = oe;
  m_statusFunction[nextFree] = fun2;

  return indexToNumber(nextFree);
}

int
TransporterFacade::ThreadData::close(int number){
  number= numberToIndex(number);
  assert(getInUse(number));
  m_statusNext[number] = m_firstFree;
  assert(m_use_cnt);
  m_use_cnt--;
  m_firstFree = number;
  Object_Execute oe = { 0, 0 };
  m_objectExecute[number] = oe;
  m_statusFunction[number] = 0;
  return 0;
}

Uint32
TransporterFacade::get_active_ndb_objects() const
{
  return m_threads.m_use_cnt;
}

PollGuard::PollGuard(TransporterFacade *tp, NdbWaiter *aWaiter,
                     Uint32 block_no)
{
  m_tp= tp;
  m_waiter= aWaiter;
  m_locked= true;
  m_block_no= block_no;
  tp->lock_mutex();
}

/*
  This is a common routine for possibly forcing the send of buffered signals
  and receiving response the thread is waiting for. It is designed to be
  useful from:
  1) PK, UK lookups using the asynchronous interface
     This routine uses the wait_for_input routine instead since it has
     special end conditions due to the asynchronous nature of its usage.
  2) Scans
  3) dictSignal
  It uses a NdbWaiter object to wait on the events and this object is
  linked into the conditional wait queue. Thus this object contains
  a reference to its place in the queue.

  It replaces the method receiveResponse previously used on the Ndb object
*/
int PollGuard::wait_n_unlock(int wait_time, NodeId nodeId, Uint32 state,
                             bool forceSend)
{
  int ret_val;
  m_waiter->set_node(nodeId);
  m_waiter->set_state(state);
  ret_val= wait_for_input_in_loop(wait_time, forceSend);
  unlock_and_signal();
  return ret_val;
}

int PollGuard::wait_scan(int wait_time, NodeId nodeId, bool forceSend)
{
  m_waiter->set_node(nodeId);
  m_waiter->set_state(WAIT_SCAN);
  return wait_for_input_in_loop(wait_time, forceSend);
}

int PollGuard::wait_for_input_in_loop(int wait_time, bool forceSend)
{
  int ret_val;
  if (forceSend)
    m_tp->forceSend(m_block_no);
  else
    m_tp->checkForceSend(m_block_no);

  NDB_TICKS curr_time = NdbTick_CurrentMillisecond();
  NDB_TICKS max_time = curr_time + (NDB_TICKS)wait_time;
  const int maxsleep = (wait_time == -1 || wait_time > 10) ? 10 : wait_time;
  do
  {
    wait_for_input(maxsleep);
    Uint32 state= m_waiter->get_state();
    if (state == NO_WAIT)
    {
      return 0;
    }
    else if (state == WAIT_NODE_FAILURE)
    {
      ret_val= -2;
      break;
    }
    if (wait_time == -1)
    {
#ifdef NOT_USED
      ndbout << "Waited WAITFOR_RESPONSE_TIMEOUT, continuing wait" << endl;
#endif
      continue;
    }
    wait_time= int(max_time - NdbTick_CurrentMillisecond());
    if (wait_time <= 0)
    {
#ifdef VM_TRACE
      ndbout << "Time-out state is " << m_waiter->get_state() << endl;
#endif
      m_waiter->set_state(WST_WAIT_TIMEOUT);
      ret_val= -1;
      break;
    }
  } while (1);
#ifdef VM_TRACE
  ndbout << "ERR: receiveResponse - theImpl->theWaiter.m_state = ";
  ndbout << m_waiter->get_state() << endl;
#endif
  m_waiter->set_state(NO_WAIT);
  return ret_val;
}

void PollGuard::wait_for_input(int wait_time)
{
  NdbWaiter *t_poll_owner= m_tp->get_poll_owner();
  if (t_poll_owner != NULL && t_poll_owner != m_waiter)
  {
    /*
      We didn't get hold of the poll "right". We will sleep on a
      conditional mutex until the thread owning the poll "right"
      will wake us up after all data is received. If no data arrives
      we will wake up eventually due to the timeout.
      After receiving all data we take the object out of the cond wait
      queue if it hasn't happened already. It is usually already out of the
      queue but at time-out it could be that the object is still there.
    */
    (void) m_tp->put_in_cond_wait_queue(m_waiter);
    m_waiter->wait(wait_time);
    if (m_waiter->get_cond_wait_index() != TransporterFacade::MAX_NO_THREADS)
    {
      m_tp->remove_from_cond_wait_queue(m_waiter);
    }
  }
  else
  {
    /*
      We got the poll "right" and we poll until data is received. After
      receiving data we will check if all data is received, if not we
      poll again.
    */
#ifdef NDB_SHM_TRANSPORTER
    /*
      If shared memory transporters are used we need to set our sigmask
      such that we wake up also on interrupts on the shared memory
      interrupt signal.
    */
    NdbThread_set_shm_sigmask(FALSE);
#endif
    m_tp->set_poll_owner(m_waiter);
    m_waiter->set_poll_owner(true);
    m_tp->external_poll((Uint32)wait_time);
  }
}

void PollGuard::unlock_and_signal()
{
  NdbWaiter *t_signal_cond_waiter= 0;
  if (!m_locked)
    return;
  /*
   When completing the poll for this thread we must return the poll
   ownership if we own it. We will give it to the last thread that
   came here (the most recent) which is likely to be the one also
   last to complete. We will remove that thread from the conditional
   wait queue and set him as the new owner of the poll "right".
   We will wait however with the signal until we have unlocked the
   mutex for performance reasons.
   See Stevens book on Unix NetworkProgramming: The Sockets Networking
   API Volume 1 Third Edition on page 703-704 for a discussion on this
   subject.
  */
  if (m_tp->get_poll_owner() == m_waiter)
  {
#ifdef NDB_SHM_TRANSPORTER
    /*
      If shared memory transporters are used we need to reset our sigmask
      since we are no longer the thread to receive interrupts.
    */
    NdbThread_set_shm_sigmask(TRUE);
#endif
    m_waiter->set_poll_owner(false);
    t_signal_cond_waiter= m_tp->rem_last_from_cond_wait_queue();
    m_tp->set_poll_owner(t_signal_cond_waiter);
    if (t_signal_cond_waiter)
      t_signal_cond_waiter->set_poll_owner(true);
  }
  if (t_signal_cond_waiter)
    t_signal_cond_waiter->cond_signal();
  m_tp->unlock_mutex();
  m_locked=false;
}

template class Vector<NodeStatusFunction>;
template class Vector<TransporterFacade::ThreadData::Object_Execute>;

#include "SignalSender.hpp"

SendStatus
SignalSender::sendSignal(Uint16 nodeId, const SimpleSignal * s){
#ifdef API_TRACE
  if(setSignalLog() && TRACE_GSN(s->header.theVerId_signalNumber)){
    SignalHeader tmp = s->header;
    tmp.theSendersBlockRef = getOwnRef();

    LinearSectionPtr ptr[3];
    signalLogger.sendSignal(tmp,
			    1,
			    s->theData,
			    nodeId, ptr, 0);
    signalLogger.flushSignalLog();
  }
#endif

  if (nodeId == theFacade->ownId())
  {
    SignalHeader tmp= s->header;
    tmp.theSendersBlockRef = getOwnRef();
    theFacade->deliver_signal(&tmp,
                              1, // JBB
                              (Uint32*)&s->theData[0],
                              (LinearSectionPtr*)&s->ptr[0]);
    return SEND_OK;
  }

  SendStatus ss = 
    theFacade->theTransporterRegistry->prepareSend(&s->header,
                                                   1, // JBB
                                                   &s->theData[0],
                                                   nodeId, 
                                                   &s->ptr[0]);

  if (ss == SEND_OK)
  {
    assert(getNodeInfo(nodeId).is_confirmed() ||
           s->readSignalNumber() == GSN_API_REGREQ);
    theFacade->forceSend(m_blockNo);
  }

  return ss;
}

Uint32*
SignalSectionIterator::getNextWords(Uint32& sz)
{
  if (likely(currentSignal != NULL))
  {
    NdbApiSignal* signal= currentSignal;
    currentSignal= currentSignal->next();
    sz= signal->getLength();
    return signal->getDataPtrSend();
  }
  sz= 0;
  return NULL;
}

#ifdef UNIT_TEST

// Unit test code starts
#include <random.h>

#define VERIFY(x) if ((x) == 0) { printf("VERIFY failed at Line %u : %s\n",__LINE__, #x);  return -1; }

/* Verify that word[n] == bias + n */
int
verifyIteratorContents(GenericSectionIterator& gsi, int dataWords, int bias)
{
  int pos= 0;

  while (pos < dataWords)
  {
    Uint32* readPtr=NULL;
    Uint32 len= 0;

    readPtr= gsi.getNextWords(len);
    
    VERIFY(readPtr != NULL);
    VERIFY(len != 0);
    VERIFY(len <= (Uint32) (dataWords - pos));
    
    for (int j=0; j < (int) len; j++)
      VERIFY(readPtr[j] == (Uint32) (bias ++));

    pos += len;
  }

  return 0;
}

int
checkGenericSectionIterator(GenericSectionIterator& iter, int size, int bias)
{
  /* Verify contents */
  VERIFY(verifyIteratorContents(iter, size, bias) == 0);
  
  Uint32 sz;
  
  /* Check that iterator is empty now */
  VERIFY(iter.getNextWords(sz) == NULL);
  VERIFY(sz == 0);
    
  VERIFY(iter.getNextWords(sz) == NULL);
  VERIFY(sz == 0);
  
  iter.reset();
  
  /* Verify reset put us back to the start */
  VERIFY(verifyIteratorContents(iter, size, bias) == 0);
  
  /* Verify no more words available */
  VERIFY(iter.getNextWords(sz) == NULL);
  VERIFY(sz == 0);  
  
  return 0;
}

int
checkIterator(GenericSectionIterator& iter, int size, int bias)
{
  /* Test iterator itself, and then FragmentedSectionIterator
   * adaptation
   */
  VERIFY(checkGenericSectionIterator(iter, size, bias) == 0);
  
  /* Now we'll test the FragmentedSectionIterator on the iterator
   * we were passed
   */
  const int subranges= 20;
  
  iter.reset();
  GenericSectionPtr ptr;
  ptr.sz= size;
  ptr.sectionIter= &iter;
  FragmentedSectionIterator fsi(ptr);

  for (int s=0; s< subranges; s++)
  {
    Uint32 start= 0;
    Uint32 len= 0;
    if (size > 0)
    {
      start= (Uint32) myRandom48(size);
      if (0 != (size-start)) 
        len= (Uint32) myRandom48(size-start);
    }
    
    /*
      printf("Range (0-%u) = (%u + %u)\n",
              size, start, len);
    */
    fsi.setRange(start, len);
    VERIFY(checkGenericSectionIterator(fsi, len, bias + start) == 0);
  }
  
  return 0;
}



int
testLinearSectionIterator()
{
  /* Test Linear section iterator of various
   * lengths with section[n] == bias + n
   */
  const int totalSize= 200000;
  const int bias= 13;

  Uint32 data[totalSize];
  for (int i=0; i<totalSize; i++)
    data[i]= bias + i;

  for (int len= 0; len < 50000; len++)
  {
    LinearSectionIterator something(data, len);

    VERIFY(checkIterator(something, len, bias) == 0);
  }

  return 0;
}

NdbApiSignal*
createSignalChain(NdbApiSignal*& poolHead, int length, int bias)
{
  /* Create signal chain, with word[n] == bias+n */
  NdbApiSignal* chainHead= NULL;
  NdbApiSignal* chainTail= NULL;
  int pos= 0;
  int signals= 0;

  while (pos < length)
  {
    int offset= pos % NdbApiSignal::MaxSignalWords;
    
    if (offset == 0)
    {
      if (poolHead == NULL)
        return 0;

      NdbApiSignal* newSig= poolHead;
      poolHead= poolHead->next();
      signals++;

      newSig->next(NULL);

      if (chainHead == NULL)
      {
        chainHead= chainTail= newSig;
      }
      else
      {
        chainTail->next(newSig);
        chainTail= newSig;
      }
    }
    
    chainTail->getDataPtrSend()[offset]= (bias + pos);
    chainTail->setLength(offset + 1);
    pos ++;
  }

  return chainHead;
}
    
int
testSignalSectionIterator()
{
  /* Create a pool of signals, build
   * signal chains from it, test
   * the iterator against the signal chains
   */
  const int totalNumSignals= 1000;
  NdbApiSignal* poolHead= NULL;

  /* Allocate some signals */
  for (int i=0; i < totalNumSignals; i++)
  {
    NdbApiSignal* sig= new NdbApiSignal((BlockReference) 0);

    if (poolHead == NULL)
    {
      poolHead= sig;
      sig->next(NULL);
    }
    else
    {
      sig->next(poolHead);
      poolHead= sig;
    }
  }

  const int bias= 7;
  for (int dataWords= 1; 
       dataWords <= (int)(totalNumSignals * 
                          NdbApiSignal::MaxSignalWords); 
       dataWords ++)
  {
    NdbApiSignal* signalChain= NULL;
    
    VERIFY((signalChain= createSignalChain(poolHead, dataWords, bias)) != NULL );
    
    SignalSectionIterator ssi(signalChain);
    
    VERIFY(checkIterator(ssi, dataWords, bias) == 0);
    
    /* Now return the signals to the pool */
    while (signalChain != NULL)
    {
      NdbApiSignal* sig= signalChain;
      signalChain= signalChain->next();
      
      sig->next(poolHead);
      poolHead= sig;
    }
  }
  
  /* Free signals from pool */
  while (poolHead != NULL)
  {
    NdbApiSignal* sig= poolHead;
    poolHead= sig->next();
    delete(sig);
  }
  
  return 0;
}

int main(int arg, char** argv)
{
  /* Test Section Iterators
   * ----------------------
   * To run this code : 
   *   cd storage/ndb/src/ndbapi
   *   make testSectionIterators
   *   ./testSectionIterators
   *
   * Will print "OK" in success case
   */
  

  VERIFY(testLinearSectionIterator() == 0);
  VERIFY(testSignalSectionIterator() == 0);
  
  printf("OK\n");

  return 0;
}
#endif

void
TransporterFacade::set_auto_reconnect(int val)
{
  theClusterMgr->m_auto_reconnect = val;
}

int
TransporterFacade::get_auto_reconnect() const
{
  return theClusterMgr->m_auto_reconnect;
}<|MERGE_RESOLUTION|>--- conflicted
+++ resolved
@@ -365,13 +365,8 @@
        {
 	 Uint32* send= tSignal.getDataPtrSend();
 	 memcpy(send, theData, tSignal.getLength() << 2);
-<<<<<<< HEAD
-	 ((SubGcpCompleteAck*)send)->rep.senderRef = 
+	 CAST_PTR(SubGcpCompleteAck, send)->rep.senderRef = 
 	   numberToRef(API_CLUSTERMGR, theOwnId);
-=======
-	 CAST_PTR(SubGcpCompleteAck, send)->rep.senderRef = 
-	   numberToRef(API_CLUSTERMGR, theFacade->theOwnId);
->>>>>>> 4eac02f3
 	 Uint32 ref= header->theSendersBlockRef;
 	 Uint32 aNodeId= refToNode(ref);
 	 tSignal.theReceiversBlockNumber= refToBlock(ref);
