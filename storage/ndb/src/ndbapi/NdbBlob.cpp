/* Copyright (C) 2003 MySQL AB

   This program is free software; you can redistribute it and/or modify
   it under the terms of the GNU General Public License as published by
   the Free Software Foundation; version 2 of the License.

   This program is distributed in the hope that it will be useful,
   but WITHOUT ANY WARRANTY; without even the implied warranty of
   MERCHANTABILITY or FITNESS FOR A PARTICULAR PURPOSE.  See the
   GNU General Public License for more details.

   You should have received a copy of the GNU General Public License
   along with this program; if not, write to the Free Software
   Foundation, Inc., 59 Temple Place, Suite 330, Boston, MA  02111-1307  USA */

#include <Ndb.hpp>
#include <NdbDictionaryImpl.hpp>
#include <NdbTransaction.hpp>
#include <NdbOperation.hpp>
#include <NdbIndexOperation.hpp>
#include <NdbRecAttr.hpp>
#include <NdbBlob.hpp>
#include "NdbBlobImpl.hpp"
#include <NdbScanOperation.hpp>
#include <signaldata/TcKeyReq.hpp>
#include <NdbEventOperationImpl.hpp>
#include <NdbEnv.h>

/*
 * Reading index table directly (as a table) is faster but there are
 * bugs or limitations.  Keep the code and make possible to choose.
 */
static const bool g_ndb_blob_ok_to_read_index_table = false;

// get state

NdbBlob::State
NdbBlob::getState()
{
  return theState;
}

void
NdbBlob::getVersion(int& version)
{
  version = theEventBlobVersion;
}

// set state (inline)

inline void
NdbBlob::setState(State newState)
{
  DBUG_ENTER("NdbBlob::setState");
  DBUG_PRINT("info", ("this=%p newState=%u", this, newState));
  theState = newState;
  DBUG_VOID_RETURN;
}

// define blob table

int
NdbBlob::getBlobTableName(char* btname, Ndb* anNdb, const char* tableName, const char* columnName)
{
  DBUG_ENTER("NdbBlob::getBlobTableName");
  NdbTableImpl* t = anNdb->theDictionary->m_impl.getTable(tableName);
  if (t == NULL)
    DBUG_RETURN(-1);
  NdbColumnImpl* c = t->getColumn(columnName);
  if (c == NULL)
    DBUG_RETURN(-1);
  getBlobTableName(btname, t, c);
  DBUG_RETURN(0);
}

void
NdbBlob::getBlobTableName(char* btname, const NdbTableImpl* t, const NdbColumnImpl* c)
{
  DBUG_ENTER("NdbBlob::getBlobTableName");
  assert(t != 0 && c != 0 && c->getBlobType() && c->getPartSize() != 0);
  memset(btname, 0, NdbBlobImpl::BlobTableNameSize);
  sprintf(btname, "NDB$BLOB_%d_%d", (int)t->m_id, (int)c->m_column_no);
  DBUG_PRINT("info", ("blob table name: %s", btname));
  DBUG_VOID_RETURN;
}

int
NdbBlob::getBlobTable(NdbTableImpl& bt, const NdbTableImpl* t, const NdbColumnImpl* c, NdbError& error)
{
  DBUG_ENTER("NdbBlob::getBlobTable");
  const int blobVersion = c->getBlobVersion();
  assert(blobVersion == NDB_BLOB_V1 || blobVersion == NDB_BLOB_V2);
  char btname[NdbBlobImpl::BlobTableNameSize];
  getBlobTableName(btname, t, c);
  bt.setName(btname);
  bt.setLogging(t->getLogging());
  /*
    BLOB tables use the same fragmentation as the original table
    but may change the fragment type if it is UserDefined since it
    must be hash based so that the kernel can handle it on its own.
    It also uses the same tablespaces and it never uses any range or
    list arrays.
  */
  bt.m_primaryTableId = t->m_id;
  bt.m_fd.clear();
  bt.m_ts.clear();
  bt.m_range.clear();
  bt.setFragmentCount(t->getFragmentCount());
  bt.m_tablespace_id = t->m_tablespace_id;
  bt.m_tablespace_version = t->m_tablespace_version;
  switch (t->getFragmentType())
  {
    case NdbDictionary::Object::FragAllSmall:
    case NdbDictionary::Object::FragAllMedium:
    case NdbDictionary::Object::FragAllLarge:
    case NdbDictionary::Object::FragSingle:
      bt.setFragmentType(t->getFragmentType());
      break;
    case NdbDictionary::Object::DistrKeyLin:
    case NdbDictionary::Object::DistrKeyHash:
      bt.setFragmentType(t->getFragmentType());
      break;
    case NdbDictionary::Object::UserDefined:
      bt.setFragmentType(NdbDictionary::Object::DistrKeyHash);
      break;
    default:
      DBUG_ASSERT(0);
      break;
  }
  DBUG_PRINT("info", ("Define BLOB table V%d with"
                      " primary table = %u and Fragment Type = %u",
                      blobVersion,
                      bt.m_primaryTableId, (uint)bt.getFragmentType()));
  if (unlikely(blobVersion == NDB_BLOB_V1)) {
    /*
     * Stripe size 0 in V1 does not work as intended.
     * No point to add support for it now.
     */
    if (c->getStripeSize() == 0) {
      error.code = NdbBlobImpl::ErrTable;
      DBUG_RETURN(-1);
    }
    { NdbDictionary::Column bc("PK");
      bc.setType(NdbDictionary::Column::Unsigned);
      assert(t->m_keyLenInWords != 0);
      bc.setLength(t->m_keyLenInWords);
      bc.setPrimaryKey(true);
      bc.setDistributionKey(true);
      bt.addColumn(bc);
    }
    { NdbDictionary::Column bc("DIST");
      bc.setType(NdbDictionary::Column::Unsigned);
      bc.setPrimaryKey(true);
      bc.setDistributionKey(true);
      bt.addColumn(bc);
    }
    { NdbDictionary::Column bc("PART");
      bc.setType(NdbDictionary::Column::Unsigned);
      bc.setPrimaryKey(true);
      bc.setDistributionKey(false);
      bt.addColumn(bc);
    }
    { NdbDictionary::Column bc("DATA");
      switch (c->m_type) {
      case NdbDictionary::Column::Blob:
        bc.setType(NdbDictionary::Column::Binary);
        break;
      case NdbDictionary::Column::Text:
        bc.setType(NdbDictionary::Column::Char);
        break;
      default:
        assert(false);
        break;
      }
      bc.setLength(c->getPartSize());
      bc.setStorageType(c->getStorageType());
      bt.addColumn(bc);
    }
  } else {
    {
      // table PK attributes
      const uint columns = t->m_columns.size();
      const uint noOfKeys = t->m_noOfKeys;
      uint n = 0;
      uint i;
      for (i = 0; n < noOfKeys; i++) {
        assert(i < columns);
        const NdbColumnImpl* c = t->getColumn(i);
        assert(c != NULL);
        if (c->m_pk) {
          bt.addColumn(*c);
          // addColumn might usefully return the column added..
          NdbColumnImpl* bc = bt.getColumn(n);
          assert(bc != NULL);
          if (c->getDistributionKey()) {
            bc->setDistributionKey(true);
          }
          // confuses restore and wrong anyway
          bc->setAutoIncrement(false);
          bc->setDefaultValue("");
          n++;
        }
      }
    }
    // in V2 add NDB$ to avoid conflict with table PK
    if (c->getStripeSize() != 0)
    { NdbDictionary::Column bc("NDB$DIST");
      bc.setType(NdbDictionary::Column::Unsigned);
      bc.setPrimaryKey(true);
      bc.setDistributionKey(true);
      bt.addColumn(bc);
    }
    { NdbDictionary::Column bc("NDB$PART");
      bc.setType(NdbDictionary::Column::Unsigned);
      bc.setPrimaryKey(true);
      bc.setDistributionKey(false);
      bt.addColumn(bc);
    }
    // in V2 add id sequence for use in blob event code
    { NdbDictionary::Column bc("NDB$PKID");
      bc.setType(NdbDictionary::Column::Unsigned);
      bc.setPrimaryKey(false);
      bc.setDistributionKey(false);
      bt.addColumn(bc);
    }
    // in V2 changes to Longvar* regardless of size
    { NdbDictionary::Column bc("NDB$DATA");
      const Uint32 storageType = (Uint32)c->getStorageType();
      switch (c->m_type) {
      case NdbDictionary::Column::Blob:
        if (storageType == NDB_STORAGETYPE_MEMORY)
          bc.setType(NdbDictionary::Column::Longvarbinary);
        else
          bc.setType(NdbDictionary::Column::Binary);
        break;
      case NdbDictionary::Column::Text:
        if (storageType == NDB_STORAGETYPE_MEMORY)
          bc.setType(NdbDictionary::Column::Longvarchar);
        else
          bc.setType(NdbDictionary::Column::Char);
        break;
      default:
        assert(false);
        break;
      }
      // the 2 length bytes are not part of part size
      bc.setLength(c->getPartSize());
      bc.setStorageType(c->getStorageType());
      bt.addColumn(bc);
    }
  }
  DBUG_RETURN(0);
}

int
NdbBlob::getBlobEventName(char* bename, Ndb* anNdb, const char* eventName, const char* columnName)
{
  NdbEventImpl* e = anNdb->theDictionary->m_impl.getEvent(eventName);
  if (e == NULL)
    return -1;
  NdbColumnImpl* c = e->m_tableImpl->getColumn(columnName);
  if (c == NULL)
    return -1;
  getBlobEventName(bename, e, c);
  delete e; // it is from new NdbEventImpl
  return 0;
}

void
NdbBlob::getBlobEventName(char* bename, const NdbEventImpl* e, const NdbColumnImpl* c)
{
  // XXX events should have object id
  snprintf(bename, MAX_TAB_NAME_SIZE, "NDB$BLOBEVENT_%s_%d", e->m_name.c_str(), (int)c->m_column_no);
}

void
NdbBlob::getBlobEvent(NdbEventImpl& be, const NdbEventImpl* e, const NdbColumnImpl* c)
{
  DBUG_ENTER("NdbBlob::getBlobEvent");
  // blob table
  assert(c->m_blobTable != NULL);
  const NdbTableImpl& bt = *c->m_blobTable;
  // blob event name
  char bename[MAX_TAB_NAME_SIZE+1];
  getBlobEventName(bename, e, c);
  bename[sizeof(bename)-1]= 0;
  be.setName(bename);
  be.setTable(bt);
  // simple assigments
  be.mi_type = e->mi_type;
  be.m_dur = e->m_dur;
  be.m_mergeEvents = e->m_mergeEvents;
  // report unchanged data
  // not really needed now since UPD is DEL o INS and we subscribe to all
  be.setReport(NdbDictionary::Event::ER_ALL);
  // columns PK - DIST - PART - DATA
  { const NdbColumnImpl* bc = bt.getColumn((Uint32)0);
    be.addColumn(*bc);
  }
  { const NdbColumnImpl* bc = bt.getColumn((Uint32)1);
    be.addColumn(*bc);
  }
  { const NdbColumnImpl* bc = bt.getColumn((Uint32)2);
    be.addColumn(*bc);
  }
  { const NdbColumnImpl* bc = bt.getColumn((Uint32)3);
    be.addColumn(*bc);
  }
  DBUG_VOID_RETURN;
}

// initialization

NdbBlob::NdbBlob(Ndb*)
{
  init();
}

void
NdbBlob::init()
{
  theBlobVersion = 0;
  theFixedDataFlag = false;
  theHeadSize = 0;
  theVarsizeBytes = 0;
  theState = Idle;
  theEventBlobVersion = -1;
  theBtColumnNo[0] = -1;
  theBtColumnNo[1] = -1;
  theBtColumnNo[2] = -1;
  theBtColumnNo[3] = -1;
  theBtColumnNo[4] = -1;
  theNdb = NULL;
  theNdbCon = NULL;
  theNdbOp = NULL;
  theEventOp = NULL;
  theBlobEventOp = NULL;
  theBlobEventPkRecAttr = NULL;
  theBlobEventDistRecAttr = NULL;
  theBlobEventPartRecAttr = NULL;
  theBlobEventPkidRecAttr = NULL;
  theBlobEventDataRecAttr = NULL;
  theTable = NULL;
  theAccessTable = NULL;
  theBlobTable = NULL;
  theColumn = NULL;
  theFillChar = 0xFF;
  theInlineSize = 0;
  thePartSize = 0;
  theStripeSize = 0;
  theGetFlag = false;
  theGetBuf = NULL;
  theSetFlag = false;
  theSetBuf = NULL;
  theGetSetBytes = 0;
  thePendingBlobOps = 0;
  theActiveHook = NULL;
  theActiveHookArg = NULL;
  thePartLen = 0;
  theInlineData = NULL;
  theHeadInlineRecAttr = NULL;
  theHeadInlineReadOp = NULL;
  theHeadInlineUpdateFlag = false;
  thePartitionId = noPartitionId();
  thePartitionIdRecAttr = NULL;
  theNullFlag = -1;
  theLength = 0;
  thePos = 0;
  theNext = NULL;
}

void
NdbBlob::release()
{
  setState(Idle);
}

// buffers

NdbBlob::Buf::Buf() :
  data(NULL),
  size(0),
  maxsize(0)
{
}

NdbBlob::Buf::~Buf()
{
  delete [] data;
}

void
NdbBlob::Buf::alloc(unsigned n)
{
  size = n;
  if (maxsize < n) {
    delete [] data;
    // align to Uint64
    if (n % 8 != 0)
      n += 8 - n % 8;
    data = new char [n];
    maxsize = n;
  }
#ifdef VM_TRACE
  memset(data, 'X', maxsize);
#endif
}

void
NdbBlob::Buf::zerorest()
{
  assert(size <= maxsize);
  memset(data + size, 0, maxsize - size);
}

void
NdbBlob::Buf::copyfrom(const NdbBlob::Buf& src)
{
  size = src.size;
  memcpy(data, src.data, size);
}

// classify operations (inline)

inline bool
NdbBlob::isTableOp()
{
  return theTable == theAccessTable;
}

inline bool
NdbBlob::isIndexOp()
{
  return theTable != theAccessTable;
}

inline bool
NdbBlob::isKeyOp()
{
  return
    theNdbOp->theOperationType == NdbOperation::InsertRequest ||
    theNdbOp->theOperationType == NdbOperation::UpdateRequest ||
    theNdbOp->theOperationType == NdbOperation::WriteRequest ||
    theNdbOp->theOperationType == NdbOperation::ReadRequest ||
    theNdbOp->theOperationType == NdbOperation::ReadExclusive ||
    theNdbOp->theOperationType == NdbOperation::DeleteRequest;
}

inline bool
NdbBlob::isReadOp()
{
  return
    theNdbOp->theOperationType == NdbOperation::ReadRequest ||
    theNdbOp->theOperationType == NdbOperation::ReadExclusive;
}

inline bool
NdbBlob::isInsertOp()
{
  return
    theNdbOp->theOperationType == NdbOperation::InsertRequest;
}

inline bool
NdbBlob::isUpdateOp()
{
  return
    theNdbOp->theOperationType == NdbOperation::UpdateRequest;
}

inline bool
NdbBlob::isWriteOp()
{
  return
    theNdbOp->theOperationType == NdbOperation::WriteRequest;
}

inline bool
NdbBlob::isDeleteOp()
{
  return
    theNdbOp->theOperationType == NdbOperation::DeleteRequest;
}

inline bool
NdbBlob::isScanOp()
{
  return
    theNdbOp->theOperationType == NdbOperation::OpenScanRequest ||
    theNdbOp->theOperationType == NdbOperation::OpenRangeScanRequest;
}

inline bool
NdbBlob::isReadOnlyOp()
{
  return ! (
    theNdbOp->theOperationType == NdbOperation::InsertRequest ||
    theNdbOp->theOperationType == NdbOperation::UpdateRequest ||
    theNdbOp->theOperationType == NdbOperation::WriteRequest
  );
}

inline bool
NdbBlob::isTakeOverOp()
{
  return
    TcKeyReq::getTakeOverScanFlag(theNdbOp->theScanInfo);
}

// computations (inline)

inline Uint32
NdbBlob::getPartNumber(Uint64 pos)
{
  assert(thePartSize != 0 && pos >= theInlineSize);
  return (pos - theInlineSize) / thePartSize;
}

inline Uint32
NdbBlob::getPartOffset(Uint64 pos)
{
  assert(thePartSize != 0 && pos >= theInlineSize);
  return (pos - theInlineSize) % thePartSize;
}

inline Uint32
NdbBlob::getPartCount()
{
  if (theLength <= theInlineSize)
    return 0;
  return 1 + getPartNumber(theLength - 1);
}

inline Uint32
NdbBlob::getDistKey(Uint32 part)
{
  assert(theStripeSize != 0);
  Uint32 dist = 0;
  if (unlikely(theBlobVersion == NDB_BLOB_V1))
    dist = (part / theStripeSize) % theStripeSize;
  else {
    // correct the mistake
    dist = (part / theStripeSize);
  }
  return dist;
}

// pack/unpack table/index key  XXX support routines, shortcuts

int
NdbBlob::packKeyValue(const NdbTableImpl* aTable, const Buf& srcBuf)
{
  DBUG_ENTER("NdbBlob::packKeyValue");
  const Uint32* data = (const Uint32*)srcBuf.data;
  unsigned pos = 0;
  Uint32* pack_data = (Uint32*)thePackKeyBuf.data;
  unsigned pack_pos = 0;
  for (unsigned i = 0; i < aTable->m_columns.size(); i++) {
    NdbColumnImpl* c = aTable->m_columns[i];
    assert(c != NULL);
    if (c->m_pk) {
      unsigned len = c->m_attrSize * c->m_arraySize;
      Uint32 pack_len;
      bool ok = c->get_var_length(&data[pos], pack_len);
      if (! ok) {
        setErrorCode(NdbBlobImpl::ErrCorruptPK);
        DBUG_RETURN(-1);
      }
      memcpy(&pack_data[pack_pos], &data[pos], pack_len);
      while (pack_len % 4 != 0) {
        char* p = (char*)&pack_data[pack_pos] + pack_len++;
        *p = 0;
      }
      pos += (len + 3) / 4;
      pack_pos += pack_len / 4;
    }
  }
  assert(4 * pos == srcBuf.size);
  assert(4 * pack_pos <= thePackKeyBuf.maxsize);
  thePackKeyBuf.size = 4 * pack_pos;
  thePackKeyBuf.zerorest();
  DBUG_RETURN(0);
}

int
NdbBlob::unpackKeyValue(const NdbTableImpl* aTable, Buf& dstBuf)
{
  DBUG_ENTER("NdbBlob::unpackKeyValue");
  Uint32* data = (Uint32*)dstBuf.data;
  unsigned pos = 0;
  const Uint32* pack_data = (const Uint32*)thePackKeyBuf.data;
  unsigned pack_pos = 0;
  for (unsigned i = 0; i < aTable->m_columns.size(); i++) {
    NdbColumnImpl* c = aTable->m_columns[i];
    assert(c != NULL);
    if (c->m_pk) {
      unsigned len = c->m_attrSize * c->m_arraySize;
      Uint32 pack_len;
      bool ok = c->get_var_length(&pack_data[pack_pos], pack_len);
      if (! ok) {
        setErrorCode(NdbBlobImpl::ErrCorruptPK);
        DBUG_RETURN(-1);
      }
      memcpy(&data[pos], &pack_data[pack_pos], pack_len);
      while (pack_len % 4 != 0) {
        char* p = (char*)&data[pos] + pack_len++;
        *p = 0;
      }
      pos += (len + 3) / 4;
      pack_pos += pack_len / 4;
    }
  }
  assert(4 * pos == dstBuf.size);
  assert(4 * pack_pos == thePackKeyBuf.size);
  DBUG_RETURN(0);
}

/* Set both packed and unpacked KeyBuf from NdbRecord and row. */
int
NdbBlob::copyKeyFromRow(const NdbRecord *record, const char *row,
                        Buf& packedBuf, Buf& unpackedBuf)
{
  char buf[256];
  DBUG_ENTER("NdbBlob::copyKeyFromRow");

  bool index_flag= isInsertOp();

  assert(record->flags & NdbRecord::RecIsKeyRecord || index_flag);
  assert(record->flags & NdbRecord::RecHasAllKeys);

  char *packed= packedBuf.data;
  char *unpacked= unpackedBuf.data;

  for (Uint32 i= 0; i < record->key_index_length; i++)
  {
    const NdbRecord::Attr *col= &record->columns[record->key_indexes[i]];

    /* Special case for insert, where extra non-key columns may be present. */
    if (index_flag && !(col->flags & NdbRecord::IsKey))
      continue;

    Uint32 len= ~0;
    bool len_ok;
    const char *src;
    if (col->flags & NdbRecord::IsMysqldShrinkVarchar)
    {
      /* Used to support special varchar format for mysqld keys. */
      len_ok= col->shrink_varchar(row, len, buf);
      src= buf;
    }
    else
    {
      len_ok= col->get_var_length(row, len);
      src= &row[col->offset];
    }

    if (!len_ok)
    {
      setErrorCode(NdbBlobImpl::ErrCorruptPK);
      DBUG_RETURN(-1);
    }

    /* Copy the key. */
    memcpy(packed, src, len);
    memcpy(unpacked, src, len);

    /* Zero-pad if needed. */
    Uint32 packed_len= (len + 3) & ~3;
    Uint32 unpacked_len= (col->maxSize + 3) & ~3;
    Uint32 packed_pad= packed_len - len;
    Uint32 unpacked_pad= unpacked_len - len;
    if (packed_pad > 0)
      bzero(packed + len, packed_pad);
    if (unpacked_pad > 0)
      bzero(unpacked + len, unpacked_pad);
    packed+= packed_len;
    unpacked+= unpacked_len;
  }

  packedBuf.size= packed - packedBuf.data;
  packedBuf.zerorest();
  assert(unpacked == unpackedBuf.data + unpackedBuf.size);
  DBUG_RETURN(0);
}

void
NdbBlob::getBlobHeadData(const char * & data, Uint32 & byteSize)
{
  if (theNullFlag)
  {
    data= NULL;
    byteSize= 0;
  }
  else
  {
    theHead->length= theLength;
    if (theLength < theInlineSize)
      memset(theInlineData + theLength, 0, theInlineSize - theLength);
    data= theHeadInlineBuf.data;
    byteSize= theHeadInlineBuf.size;
  }
}


// getters and setters

void
NdbBlob::packBlobHead(const Head& head, char* buf, int blobVersion)
{
  DBUG_ENTER("NdbBlob::packBlobHead");
  DBUG_PRINT("info", ("version=%d", blobVersion));
  if (unlikely(blobVersion == NDB_BLOB_V1)) {
    // native
    memcpy(buf, &head.length, sizeof(head.length));
  } else {
    unsigned char* p = (unsigned char*)buf;
    // all little-endian
    uint i, n;
    for (i = 0, n = 0; i < 2; i++, n += 8)
      *p++ = (head.varsize >> n) & 0xff;
    for (i = 0, n = 0; i < 2; i++, n += 8)
      *p++ = (head.reserved >> n) & 0xff;
    for (i = 0, n = 0; i < 4; i++, n += 8)
      *p++ = (head.pkid >> n) & 0xff;
    for (i = 0, n = 0; i < 8; i++, n += 8)
      *p++ = (head.length >> n) & 0xff;
    assert(p - (uchar*)buf == 16);
    assert(head.reserved == 0);
    DBUG_DUMP("info", buf, 16);
  }
  DBUG_PRINT("info", ("pack: varsize=%u length=%u pkid=%u",
                      (uint)head.varsize, (uint)head.length, (uint)head.pkid));
  DBUG_VOID_RETURN;
}

void
NdbBlob::unpackBlobHead(Head& head, const char* buf, int blobVersion)
{
  DBUG_ENTER("NdbBlob::unpackBlobHead");
  DBUG_PRINT("info", ("version=%d", blobVersion));
  head.varsize = 0;
  head.reserved = 0;
  head.pkid = 0;
  head.length = 0;
  if (unlikely(blobVersion == NDB_BLOB_V1)) {
    // native
    memcpy(&head.length, buf, sizeof(head.length));
    head.headsize = (NDB_BLOB_V1_HEAD_SIZE << 2);
  } else {
    const unsigned char* p = (const unsigned char*)buf;
    // all little-endian
    uint i, n;
    for (i = 0, n = 0; i < 2; i++, n += 8)
      head.varsize |= ((Uint16)*p++ << n);
    for (i = 0, n = 0; i < 2; i++, n += 8)
      head.reserved |= ((Uint32)*p++ << n);
    for (i = 0, n = 0; i < 4; i++, n += 8)
      head.pkid |= ((Uint32)*p++ << n);
    for (i = 0, n = 0; i < 8; i++, n += 8)
      head.length |= ((Uint64)*p++ << n);
    assert(p - (uchar*)buf == 16);
    assert(head.reserved == 0);
    head.headsize = (NDB_BLOB_V2_HEAD_SIZE << 2);
    DBUG_DUMP("info", buf, 16);
  }
  DBUG_PRINT("info", ("unpack: varsize=%u length=%u pkid=%u",
                      (uint)head.varsize, (uint)head.length, (uint)head.pkid));
  DBUG_VOID_RETURN;
}

inline void
NdbBlob::packBlobHead()
{
  packBlobHead(theHead, theHeadInlineBuf.data, theBlobVersion);
}

inline void
NdbBlob::unpackBlobHead()
{
  unpackBlobHead(theHead, theHeadInlineBuf.data, theBlobVersion);
}

int
NdbBlob::getTableKeyValue(NdbOperation* anOp)
{
  DBUG_ENTER("NdbBlob::getTableKeyValue");
  Uint32* data = (Uint32*)theKeyBuf.data;
  unsigned pos = 0;
  for (unsigned i = 0; i < theTable->m_columns.size(); i++) {
    NdbColumnImpl* c = theTable->m_columns[i];
    assert(c != NULL);
    if (c->m_pk) {
      unsigned len = c->m_attrSize * c->m_arraySize;
      if (anOp->getValue_impl(c, (char*)&data[pos]) == NULL) {
        setErrorCode(anOp);
        DBUG_RETURN(-1);
      }
      // odd bytes receive no data and must be zeroed
      while (len % 4 != 0) {
        char* p = (char*)&data[pos] + len++;
        *p = 0;
      }
      pos += len / 4;
    }
  }
  assert(pos == theKeyBuf.size / 4);
  DBUG_RETURN(0);
}

// in V2 operation can also be on blob part
int
NdbBlob::setTableKeyValue(NdbOperation* anOp)
{
  DBUG_ENTER("NdbBlob::setTableKeyValue");
  DBUG_DUMP("info", theKeyBuf.data, 4 * theTable->m_keyLenInWords);
  const bool isBlobPartOp = (anOp->m_currentTable == theBlobTable);
  const Uint32* data = (const Uint32*)theKeyBuf.data;
  const unsigned columns = theTable->m_columns.size();
  uint n = 0;
  const uint noOfKeys = theTable->m_noOfKeys;
  unsigned pos = 0;
  for (unsigned i = 0;  n < noOfKeys; i++) {
    assert(i < columns);
    const NdbColumnImpl* c = theTable->getColumn(i);
    assert(c != NULL);
    if (c->m_pk) {
      unsigned len = c->m_attrSize * c->m_arraySize;
      if (isBlobPartOp) {
        c = theBlobTable->getColumn(n);
        assert(c != NULL);
      }
      if (anOp->equal_impl(c, (const char*)&data[pos]) == -1) {
        setErrorCode(anOp);
        DBUG_RETURN(-1);
      }
      pos += (len + 3) / 4;
      n++;
    }
  }
  assert(pos == theKeyBuf.size / 4);
  DBUG_RETURN(0);
}

int
NdbBlob::setAccessKeyValue(NdbOperation* anOp)
{
  DBUG_ENTER("NdbBlob::setAccessKeyValue");
  DBUG_DUMP("info", theAccessKeyBuf.data, 4 * theAccessTable->m_keyLenInWords);
  const Uint32* data = (const Uint32*)theAccessKeyBuf.data;
  const unsigned columns = theAccessTable->m_columns.size();
  unsigned pos = 0;
  for (unsigned i = 0; i < columns; i++) {
    NdbColumnImpl* c = theAccessTable->m_columns[i];
    assert(c != NULL);
    if (c->m_pk) {
      unsigned len = c->m_attrSize * c->m_arraySize;
      if (anOp->equal_impl(c, (const char*)&data[pos]) == -1) {
        setErrorCode(anOp);
        DBUG_RETURN(-1);
      }
      pos += (len + 3) / 4;
    }
  }
  assert(pos == theAccessKeyBuf.size / 4);
  DBUG_RETURN(0);
}

int
NdbBlob::setDistKeyValue(NdbOperation* anOp, Uint32 part)
{
  DBUG_ENTER("NdbBlob::setDistKeyValue");
  if (theStripeSize != 0) {
    Uint32 dist = getDistKey(part);
    DBUG_PRINT("info", ("dist=%u", dist));
    if (anOp->equal(theBtColumnNo[BtColumnDist], dist) == -1)
      DBUG_RETURN(-1);
  }
  DBUG_RETURN(0);
}

int
NdbBlob::setPartKeyValue(NdbOperation* anOp, Uint32 part)
{
  DBUG_ENTER("NdbBlob::setPartKeyValue");
  DBUG_PRINT("info", ("part=%u packkey=", part));
  DBUG_DUMP("info", thePackKeyBuf.data, 4 * thePackKeyBuf.size);
  // TODO use attr ids after compatibility with 4.1.7 not needed
  if (unlikely(theBlobVersion == NDB_BLOB_V1)) {
    // keep using names
    if (anOp->equal("PK", thePackKeyBuf.data) == -1 ||
        anOp->equal("DIST", getDistKey(part)) == -1 ||
        anOp->equal("PART", part) == -1) {
      setErrorCode(anOp);
      DBUG_RETURN(-1);
    }
  } else {
    if (setTableKeyValue(anOp) == -1 ||
        setDistKeyValue(anOp, part) == -1 ||
        anOp->equal(theBtColumnNo[BtColumnPart], part) == -1) {
      setErrorCode(anOp);
      DBUG_RETURN(-1);
    }
  }
  DBUG_RETURN(0);
}

int
NdbBlob::setPartPkidValue(NdbOperation* anOp, Uint32 pkid)
{
  DBUG_ENTER("NdbBlob::setPartPkidValue");
  DBUG_PRINT("info", ("pkid=%u", pkid));
  if (unlikely(theBlobVersion == NDB_BLOB_V1))
    ;
  else {
    if (anOp->setValue(theBtColumnNo[BtColumnPkid], pkid) == -1) {
      setErrorCode(anOp);
      DBUG_RETURN(-1);
    }
  }
  DBUG_RETURN(0);
}

int
NdbBlob::getPartDataValue(NdbOperation* anOp, char* buf, Uint16* aLenLoc)
{
  DBUG_ENTER("NdbBlob::getPartDataValue");
  assert(aLenLoc != NULL);
  Uint32 bcNo = theBtColumnNo[BtColumnData];
  if (theFixedDataFlag) {
    if (anOp->getValue(bcNo, buf) == NULL) {
      setErrorCode(anOp);
      DBUG_RETURN(-1);
    }
    // length is full size and is not returned via NDB API
    *aLenLoc = thePartSize;
  } else {
    const NdbColumnImpl* bc = theBlobTable->getColumn(bcNo);
    assert(bc != NULL);
    if (anOp->getVarValue(bc, buf, aLenLoc) == NULL) {
      setErrorCode(anOp);
      DBUG_RETURN(-1);
    }
    // in V2 length is set when next execute returns
  }
  DBUG_RETURN(0);
}

int
NdbBlob::setPartDataValue(NdbOperation* anOp, const char* buf, const Uint16& aLen)
{
  DBUG_ENTER("NdbBlob::setPartDataValue");
  assert(aLen != 0);
  Uint32 bcNo = theBtColumnNo[BtColumnData];
  if (theFixedDataFlag) {
    if (anOp->setValue(bcNo, buf) == -1) {
      setErrorCode(anOp);
      DBUG_RETURN(-1);
    }
  } else {
    const NdbColumnImpl* bc = theBlobTable->getColumn(bcNo);
    assert(bc != NULL);
    if (anOp->setVarValue(bc, buf, aLen) == -1) {
      setErrorCode(anOp);
      DBUG_RETURN(-1);
    }
  }
  DBUG_RETURN(0);
}

int
NdbBlob::getHeadInlineValue(NdbOperation* anOp)
{
  DBUG_ENTER("NdbBlob::getHeadInlineValue");
  theHeadInlineRecAttr = anOp->getValue_impl(theColumn, theHeadInlineBuf.data);
  thePartitionIdRecAttr = anOp->getValue(NdbDictionary::Column::FRAGMENT);
  if (theHeadInlineRecAttr == NULL ||
      thePartitionIdRecAttr == NULL) {
    setErrorCode(anOp);
    DBUG_RETURN(-1);
  }
  /*
   * If we get no data from this op then the operation is aborted
   * one way or other.  Following hack in 5.0 makes sure we don't read
   * garbage.  The proper fix exists only in version >= 5.1.
   */
  // 5.0 theHead->length = 0;
  memset(&theHead, 0, sizeof(theHead));
  packBlobHead();
  DBUG_RETURN(0);
}

void
NdbBlob::getHeadFromRecAttr()
{
  DBUG_ENTER("NdbBlob::getHeadFromRecAttr");
  assert(theHeadInlineRecAttr != NULL);
  theNullFlag = theHeadInlineRecAttr->isNULL();
  assert(theEventBlobVersion >= 0 || theNullFlag != -1);
  if (theNullFlag == 0) {
    unpackBlobHead();
    theLength = theHead.length;
    if (theEventBlobVersion == -1) {
      Uint32 id = thePartitionIdRecAttr->u_32_value();
      DBUG_PRINT("info", ("table partition id: %u", id));
      if (thePartitionId == noPartitionId()) {
        DBUG_PRINT("info", ("discovered here"));
        // setting even in non-partitioned case
        thePartitionId = id;
      } else {
        assert(thePartitionId == id);
      }
    }
  } else {
    theLength = 0;
  }
  DBUG_PRINT("info", ("theNullFlag=%d theLength=%llu",
                      theNullFlag, theLength));
  DBUG_VOID_RETURN;
}

/*
  Called with data from TRANSID_AI to receive the blob head (NdbRecord
  operation).
*/
void
NdbBlob::receiveHead(const char *src, Uint32 byteSize)
{
  if (byteSize == 0)
  {
    theNullFlag= 1;
    theLength= 0;
  }
  else
  {
    if (theHeadInlineBuf.maxsize < byteSize)
    {
      /* Should not happen. */
      assert(false);
      byteSize= theHeadInlineBuf.maxsize;
    }
    memcpy(theHeadInlineBuf.data, src, byteSize);
    theNullFlag= 0;
    memcpy(&theLength, src, sizeof(theLength));
  }
}

int
NdbBlob::setHeadInlineValue(NdbOperation* anOp)
{
  DBUG_ENTER("NdbBlob::setHeadInlineValue");
  theHead.length = theLength;
  if (unlikely(theBlobVersion == NDB_BLOB_V1)) {
    if (theLength < theInlineSize)
      memset(theInlineData + theLength, 0, theInlineSize - theLength);
  } else {
    // the 2 length bytes are not counted in length
    if (theLength < theInlineSize)
      theHead.varsize = (theHeadSize - 2) + theLength;
    else
      theHead.varsize = (theHeadSize - 2) + theInlineSize;
    theHead.pkid = 0; // wl3717_todo not yet
  }
  packBlobHead();
  assert(theNullFlag != -1);
  const char* aValue = theNullFlag ? 0 : theHeadInlineBuf.data;
  if (anOp->setValue(theColumn, aValue) == -1) {
    setErrorCode(anOp);
    DBUG_RETURN(-1);
  }
  theHeadInlineUpdateFlag = false;
  DBUG_RETURN(0);
}

// getValue/setValue

int
NdbBlob::getValue(void* data, Uint32 bytes)
{
  DBUG_ENTER("NdbBlob::getValue");
  DBUG_PRINT("info", ("data=%p bytes=%u", data, bytes));
  if (! isReadOp() && ! isScanOp()) {
    setErrorCode(NdbBlobImpl::ErrCompat);
    DBUG_RETURN(-1);
  }
  if (theGetFlag || theState != Prepared) {
    setErrorCode(NdbBlobImpl::ErrState);
    DBUG_RETURN(-1);
  }
  if (data == NULL && bytes != 0) {
    setErrorCode(NdbBlobImpl::ErrUsage);
    DBUG_RETURN(-1);
  }
  theGetFlag = true;
  theGetBuf = static_cast<char*>(data);
  theGetSetBytes = bytes;
  DBUG_RETURN(0);
}

int
NdbBlob::setValue(const void* data, Uint32 bytes)
{
  DBUG_ENTER("NdbBlob::setValue");
  DBUG_PRINT("info", ("data=%p bytes=%u", data, bytes));
  if (isReadOnlyOp()) {
    setErrorCode(NdbBlobImpl::ErrCompat);
    DBUG_RETURN(-1);
  }
  if (theSetFlag || theState != Prepared) {
    setErrorCode(NdbBlobImpl::ErrState);
    DBUG_RETURN(-1);
  }
  if (data == NULL && bytes != 0) {
    setErrorCode(NdbBlobImpl::ErrUsage);
    DBUG_RETURN(-1);
  }
  theSetFlag = true;
  theSetBuf = static_cast<const char*>(data);
  theGetSetBytes = bytes;
  if (isInsertOp()) {
    // write inline part now
    if (theSetBuf != NULL) {
      Uint32 n = theGetSetBytes;
      if (n > theInlineSize)
        n = theInlineSize;
      assert(thePos == 0);
      if (writeDataPrivate(theSetBuf, n) == -1)
        DBUG_RETURN(-1);
    } else {
      theNullFlag = true;
      theLength = 0;
    }
    /*
      In NdbRecAttr case, we set the value of the blob head here.
      In NdbRecord case, this is done in NdbOperation::prepareSendNdbRecord().
    */
    if (!theNdbRecordFlag)
    {
      if (setHeadInlineValue(theNdbOp) == -1)
        DBUG_RETURN(-1);
    }
  }
  DBUG_RETURN(0);
}

// activation hook

int
NdbBlob::setActiveHook(ActiveHook activeHook, void* arg)
{
  DBUG_ENTER("NdbBlob::setActiveHook");
  DBUG_PRINT("info", ("hook=%p arg=%p", (void*)activeHook, arg));
  if (theState != Prepared) {
    setErrorCode(NdbBlobImpl::ErrState);
    DBUG_RETURN(-1);
  }
  theActiveHook = activeHook;
  theActiveHookArg = arg;
  DBUG_RETURN(0);
}

// misc operations

int
NdbBlob::getDefined(int& isNull) // deprecated
{
  DBUG_ENTER("NdbBlob::getDefined");
  if (theState == Prepared && theSetFlag) {
    isNull = (theSetBuf == NULL);
    DBUG_RETURN(0);
  }
  isNull = theNullFlag;
  DBUG_RETURN(0);
}

int
NdbBlob::getNull(bool& isNull) // deprecated
{
  DBUG_ENTER("NdbBlob::getNull");
  if (theState == Prepared && theSetFlag) {
    isNull = (theSetBuf == NULL);
    DBUG_RETURN(0);
  }
  if (theNullFlag == -1) {
    setErrorCode(NdbBlobImpl::ErrState);
    DBUG_RETURN(-1);
  }
  isNull = theNullFlag;
  DBUG_RETURN(0);
}

int
NdbBlob::getNull(int& isNull)
{
  DBUG_ENTER("NdbBlob::getNull");
  if (theState == Prepared && theSetFlag) {
    isNull = (theSetBuf == NULL);
    DBUG_RETURN(0);
  }
  isNull = theNullFlag;
  if (isNull == -1 && theEventBlobVersion == -1) {
    setErrorCode(NdbBlobImpl::ErrState);
    DBUG_RETURN(-1);
  }
  DBUG_PRINT("info", ("isNull=%d", isNull));
  DBUG_RETURN(0);
}

int
NdbBlob::setNull()
{
  DBUG_ENTER("NdbBlob::setNull");
  if (isReadOnlyOp()) {
    setErrorCode(NdbBlobImpl::ErrCompat);
    DBUG_RETURN(-1);
  }
  if (theNullFlag == -1) {
    if (theState == Prepared) {
      DBUG_RETURN(setValue(0, 0));
    }
    setErrorCode(NdbBlobImpl::ErrState);
    DBUG_RETURN(-1);
  }
  if (theNullFlag)
    DBUG_RETURN(0);
  if (deleteParts(0, getPartCount()) == -1)
    DBUG_RETURN(-1);
  theNullFlag = true;
  theLength = 0;
  theHeadInlineUpdateFlag = true;
  DBUG_RETURN(0);
}

int
NdbBlob::getLength(Uint64& len)
{
  DBUG_ENTER("NdbBlob::getLength");
  if (theState == Prepared && theSetFlag) {
    len = theGetSetBytes;
    DBUG_RETURN(0);
  }
  if (theNullFlag == -1) {
    setErrorCode(NdbBlobImpl::ErrState);
    DBUG_RETURN(-1);
  }
  len = theLength;
  DBUG_RETURN(0);
}

int
NdbBlob::truncate(Uint64 length)
{
  DBUG_ENTER("NdbBlob::truncate");
  DBUG_PRINT("info", ("length old=%llu new=%llu", theLength, length));
  if (isReadOnlyOp()) {
    setErrorCode(NdbBlobImpl::ErrCompat);
    DBUG_RETURN(-1);
  }
  if (theNullFlag == -1) {
    setErrorCode(NdbBlobImpl::ErrState);
    DBUG_RETURN(-1);
  }
  if (theLength > length) {
    if (length > theInlineSize) {
      Uint32 part1 = getPartNumber(length - 1);
      Uint32 part2 = getPartNumber(theLength - 1);
      assert(part2 >= part1);
      if (part2 > part1 && deleteParts(part1 + 1, part2 - part1) == -1)
      DBUG_RETURN(-1);
      Uint32 off = getPartOffset(length);
      if (off != 0) {
        assert(off < thePartSize);
        Uint16 len = 0;
        if (readPart(thePartBuf.data, part1, len) == -1)
          DBUG_RETURN(-1);
        if (executePendingBlobReads() == -1)
          DBUG_RETURN(-1);
        assert(len != 0);
        DBUG_PRINT("info", ("part %u length old=%u new=%u",
                            part1, (Uint32)len, off));
        if (theFixedDataFlag)
          memset(thePartBuf.data + off, theFillChar, thePartSize - off);
        if (updatePart(thePartBuf.data, part1, off) == -1)
          DBUG_RETURN(-1);
      }
    } else {
      if (deleteParts(0, getPartCount()) == -1)
        DBUG_RETURN(-1);
    }
    theLength = length;
    theHeadInlineUpdateFlag = true;
    if (thePos > length)
      thePos = length;
  }
  DBUG_RETURN(0);
}

int
NdbBlob::getPos(Uint64& pos)
{
  DBUG_ENTER("NdbBlob::getPos");
  if (theNullFlag == -1) {
    setErrorCode(NdbBlobImpl::ErrState);
    DBUG_RETURN(-1);
  }
  pos = thePos;
  DBUG_RETURN(0);
}

int
NdbBlob::setPos(Uint64 pos)
{
  DBUG_ENTER("NdbBlob::setPos");
  DBUG_PRINT("info", ("this=%p pos=%llu", this, pos));
  if (theNullFlag == -1) {
    setErrorCode(NdbBlobImpl::ErrState);
    DBUG_RETURN(-1);
  }
  if (pos > theLength) {
    setErrorCode(NdbBlobImpl::ErrSeek);
    DBUG_RETURN(-1);
  }
  thePos = pos;
  DBUG_RETURN(0);
}

// read/write

int
NdbBlob::readData(void* data, Uint32& bytes)
{
  DBUG_ENTER("NdbBlob::readData");
  if (unlikely(theState != Active)) {
    setErrorCode(NdbBlobImpl::ErrState);
    DBUG_RETURN(-1);
  }
  char* buf = static_cast<char*>(data);
  int ret = readDataPrivate(buf, bytes);
  DBUG_RETURN(ret);
}

int
NdbBlob::readDataPrivate(char* buf, Uint32& bytes)
{
  DBUG_ENTER("NdbBlob::readDataPrivate");
<<<<<<< HEAD
  DBUG_PRINT("info", ("pos=%llu bytes=%u", thePos, bytes));
=======
  DBUG_PRINT("info", ("this=%p bytes=%u thePos=%u theLength=%u",
                      this, bytes, (Uint32)thePos, (Uint32)theLength));
>>>>>>> 73783b3a
  assert(thePos <= theLength);
  Uint64 pos = thePos;
  if (bytes > theLength - pos)
    bytes = theLength - pos;
  Uint32 len = bytes;
  if (len > 0) {
    // inline part
    if (pos < theInlineSize) {
      Uint32 n = theInlineSize - pos;
      if (n > len)
        n = len;
      memcpy(buf, theInlineData + pos, n);
      pos += n;
      buf += n;
      len -= n;
    }
  }
  if (unlikely(len > 0 && thePartSize == 0)) {
    setErrorCode(NdbBlobImpl::ErrSeek);
    DBUG_RETURN(-1);
  }
  if (len > 0) {
    assert(pos >= theInlineSize);
    Uint32 off = (pos - theInlineSize) % thePartSize;
    // partial first block
    if (off != 0) {
      DBUG_PRINT("info", ("partial first block pos=%llu len=%u", pos, len));
      Uint32 part = (pos - theInlineSize) / thePartSize;
      Uint16 sz = 0;
      if (readPart(thePartBuf.data, part, sz) == -1)
        DBUG_RETURN(-1);
      // need result now
      if (executePendingBlobReads() == -1)
        DBUG_RETURN(-1);
      assert(sz >= off);
      Uint32 n = sz - off;
      if (n > len)
        n = len;
      memcpy(buf, thePartBuf.data + off, n);
      pos += n;
      buf += n;
      len -= n;
    }
  }
  if (len > 0) {
    assert((pos - theInlineSize) % thePartSize == 0);
    // complete blocks in the middle
    if (len >= thePartSize) {
      Uint32 part = (pos - theInlineSize) / thePartSize;
      Uint32 count = len / thePartSize;
      if (readParts(buf, part, count) == -1)
        DBUG_RETURN(-1);
      Uint32 n = thePartSize * count;
      pos += n;
      buf += n;
      len -= n;
    }
  }
  if (len > 0) {
    // partial last block
    DBUG_PRINT("info", ("partial last block pos=%llu len=%u", pos, len));
    assert((pos - theInlineSize) % thePartSize == 0 && len < thePartSize);
    Uint32 part = (pos - theInlineSize) / thePartSize;
    Uint16 sz = 0;
    if (readPart(thePartBuf.data, part, sz) == -1)
      DBUG_RETURN(-1);
    // need result now
    if (executePendingBlobReads() == -1)
      DBUG_RETURN(-1);
    assert(len <= sz);
    memcpy(buf, thePartBuf.data, len);
    Uint32 n = len;
    pos += n;
    buf += n;
    len -= n;
  }
  assert(len == 0);
  thePos = pos;
  assert(thePos <= theLength);
  DBUG_RETURN(0);
}

int
NdbBlob::writeData(const void* data, Uint32 bytes)
{
  DBUG_ENTER("NdbBlob::writeData");
  if (unlikely(isReadOnlyOp())) {
    setErrorCode(NdbBlobImpl::ErrCompat);
    DBUG_RETURN(-1);
  }
  if (unlikely(theState != Active)) {
    setErrorCode(NdbBlobImpl::ErrState);
    DBUG_RETURN(-1);
  }
  const char* buf = static_cast<const char*>(data);
  int ret = writeDataPrivate(buf, bytes);
  DBUG_RETURN(ret);
}

int
NdbBlob::writeDataPrivate(const char* buf, Uint32 bytes)
{
  DBUG_ENTER("NdbBlob::writeDataPrivate");
  DBUG_PRINT("info", ("pos=%llu bytes=%u", thePos, bytes));
  assert(thePos <= theLength);
  Uint64 pos = thePos;
  Uint32 len = bytes;
  // any write makes blob not NULL
  if (theNullFlag) {
    theNullFlag = false;
    theHeadInlineUpdateFlag = true;
  }
  if (len > 0) {
    // inline part
    if (pos < theInlineSize) {
      Uint32 n = theInlineSize - pos;
      if (n > len)
        n = len;
      memcpy(theInlineData + pos, buf, n);
      theHeadInlineUpdateFlag = true;
      pos += n;
      buf += n;
      len -= n;
    }
  }
  if (unlikely(len > 0 && thePartSize == 0)) {
    setErrorCode(NdbBlobImpl::ErrSeek);
    DBUG_RETURN(-1);
  }
  if (len > 0) {
    assert(pos >= theInlineSize);
    Uint32 off = (pos - theInlineSize) % thePartSize;
    // partial first block
    if (off != 0) {
      DBUG_PRINT("info", ("partial first block pos=%llu len=%u", pos, len));
      // flush writes to guarantee correct read
      if (executePendingBlobWrites() == -1)
        DBUG_RETURN(-1);
      Uint32 part = (pos - theInlineSize) / thePartSize;
      Uint16 sz = 0;
      if (readPart(thePartBuf.data, part, sz) == -1)
        DBUG_RETURN(-1);
      // need result now
      if (executePendingBlobReads() == -1)
        DBUG_RETURN(-1);
      DBUG_PRINT("info", ("part len=%u", (Uint32)sz));
      assert(sz >= off);
      Uint32 n = thePartSize - off;
      if (n > len)
        n = len;
      Uint16 newsz = sz;
      if (pos + n > theLength) {
        // this is last part and we are extending it
        newsz = off + n;
      }
      memcpy(thePartBuf.data + off, buf, n);
      if (updatePart(thePartBuf.data, part, newsz) == -1)
        DBUG_RETURN(-1);
      pos += n;
      buf += n;
      len -= n;
    }
  }
  if (len > 0) {
    assert((pos - theInlineSize) % thePartSize == 0);
    // complete blocks in the middle
    if (len >= thePartSize) {
      Uint32 part = (pos - theInlineSize) / thePartSize;
      Uint32 count = len / thePartSize;
      for (unsigned i = 0; i < count; i++) {
        if (part + i < getPartCount()) {
          if (updateParts(buf, part + i, 1) == -1)
            DBUG_RETURN(-1);
        } else {
          if (insertParts(buf, part + i, 1) == -1)
            DBUG_RETURN(-1);
        }
        Uint32 n = thePartSize;
        pos += n;
        buf += n;
        len -= n;
      }
    }
  }
  if (len > 0) {
    // partial last block
    DBUG_PRINT("info", ("partial last block pos=%llu len=%u", pos, len));
    assert((pos - theInlineSize) % thePartSize == 0 && len < thePartSize);
    Uint32 part = (pos - theInlineSize) / thePartSize;
    if (theLength > pos + len) {
      // flush writes to guarantee correct read
      if (executePendingBlobWrites() == -1)
        DBUG_RETURN(-1);
      Uint16 sz = 0;
      if (readPart(thePartBuf.data, part, sz) == -1)
        DBUG_RETURN(-1);
      // need result now
      if (executePendingBlobReads() == -1)
        DBUG_RETURN(-1);
      memcpy(thePartBuf.data, buf, len);
      // no length change
      if (updatePart(thePartBuf.data, part, sz) == -1)
        DBUG_RETURN(-1);
    } else {
      memcpy(thePartBuf.data, buf, len);
      if (theFixedDataFlag) {
        memset(thePartBuf.data + len, theFillChar, thePartSize - len);
      }
      Uint16 sz = len;
      if (part < getPartCount()) {
        if (updatePart(thePartBuf.data, part, sz) == -1)
          DBUG_RETURN(-1);
      } else {
        if (insertPart(thePartBuf.data, part, sz) == -1)
          DBUG_RETURN(-1);
      }
    }
    Uint32 n = len;
    pos += n;
    buf += n;
    len -= n;
  }
  assert(len == 0);
  if (theLength < pos) {
    theLength = pos;
    theHeadInlineUpdateFlag = true;
  }
  thePos = pos;
  assert(thePos <= theLength);
  DBUG_RETURN(0);
}

/*
 * Operations on parts.
 *
 * - multi-part read/write operates only on full parts
 * - single-part read/write uses length
 * - single-part read requires caller to exec pending ops
 *
 * In V1 parts are striped.  In V2 they are either striped
 * or use table row partition.  The latter case applies both
 * to default and user-defined partitioning.
 */

int
NdbBlob::readParts(char* buf, Uint32 part, Uint32 count)
{
  DBUG_ENTER("NdbBlob::readParts");
  DBUG_PRINT("info", ("part=%u count=%u", part, count));
  if (theEventBlobVersion == -1) {
    if (readTableParts(buf, part, count) == -1)
      DBUG_RETURN(-1);
  } else {
    if (readEventParts(buf, part, count) == -1)
      DBUG_RETURN(-1);
  }
  DBUG_RETURN(0);
}

int
NdbBlob::readPart(char* buf, Uint32 part, Uint16& len)
{
  DBUG_ENTER("NdbBlob::readPart");
  DBUG_PRINT("info", ("part=%u", part));
  if (theEventBlobVersion == -1) {
    if (readTablePart(buf, part, len) == -1)
      DBUG_RETURN(-1);
  } else {
    if (readEventPart(buf, part, len) == -1)
      DBUG_RETURN(-1);
  }
  DBUG_PRINT("info", ("part=%u len=%u", part, (Uint32)len));
  DBUG_RETURN(0);
}

int
NdbBlob::readTableParts(char* buf, Uint32 part, Uint32 count)
{
  DBUG_ENTER("NdbBlob::readTableParts");
  Uint32 n = 0;
  while (n < count) {
    // length is not checked but a non-stack buffer is needed
    if (readTablePart(buf + n * thePartSize, part + n, thePartLen) == -1)
      DBUG_RETURN(-1);
    n++;
  }
  DBUG_RETURN(0);
}

int
NdbBlob::readTablePart(char* buf, Uint32 part, Uint16& len)
{
  DBUG_ENTER("NdbBlob::readTablePart");
  NdbOperation* tOp = theNdbCon->getNdbOperation(theBlobTable);
  if (tOp == NULL ||
      tOp->committedRead() == -1 ||
      setPartKeyValue(tOp, part) == -1 ||
      getPartDataValue(tOp, buf, &len) == -1) {
    setErrorCode(tOp);
    DBUG_RETURN(-1);
  }
  if (thePartitionId != noPartitionId() &&
      theStripeSize == 0) {
    tOp->setPartitionId(thePartitionId);
  }
  tOp->m_abortOption = NdbOperation::AbortOnError;
  thePendingBlobOps |= (1 << NdbOperation::ReadRequest);
  theNdbCon->thePendingBlobOps |= (1 << NdbOperation::ReadRequest);
  DBUG_RETURN(0);
}

int
NdbBlob::readEventParts(char* buf, Uint32 part, Uint32 count)
{
  DBUG_ENTER("NdbBlob::readEventParts");
  // length not asked for - event code checks each part is full
  if (theEventOp->readBlobParts(buf, this, part, count, (Uint16*)0) == -1) {
    setErrorCode(theEventOp);
    DBUG_RETURN(-1);
  }
  DBUG_RETURN(0);
}

int
NdbBlob::readEventPart(char* buf, Uint32 part, Uint16& len)
{
  DBUG_ENTER("NdbBlob::readEventPart");
  if (theEventOp->readBlobParts(buf, this, part, 1, &len) == -1) {
    setErrorCode(theEventOp);
    DBUG_RETURN(-1);
  }
  DBUG_RETURN(0);
}

int
NdbBlob::insertParts(const char* buf, Uint32 part, Uint32 count)
{
  DBUG_ENTER("NdbBlob::insertParts");
  DBUG_PRINT("info", ("part=%u count=%u", part, count));
  Uint32 n = 0;
  while (n < count) {
    // use non-stack variable for safety
    thePartLen = thePartSize;
    if (insertPart(buf + n * thePartSize, part + n, thePartLen) == -1)
      DBUG_RETURN(-1);
    n++;
  }
  DBUG_RETURN(0);
}

int
NdbBlob::insertPart(const char* buf, Uint32 part, const Uint16& len)
{
  DBUG_ENTER("NdbBlob::insertPart");
  DBUG_PRINT("info", ("part=%u len=%u", part, (Uint32)len));
  NdbOperation* tOp = theNdbCon->getNdbOperation(theBlobTable);
  if (tOp == NULL ||
      tOp->insertTuple() == -1 ||
      setPartKeyValue(tOp, part) == -1 ||
      setPartPkidValue(tOp, theHead.pkid) == -1 ||
      setPartDataValue(tOp, buf, len) == -1) {
    setErrorCode(tOp);
    DBUG_RETURN(-1);
  }
  if (thePartitionId != noPartitionId() &&
      theStripeSize == 0) {
    tOp->setPartitionId(thePartitionId);
  }
  tOp->m_abortOption = NdbOperation::AbortOnError;
  thePendingBlobOps |= (1 << NdbOperation::InsertRequest);
  theNdbCon->thePendingBlobOps |= (1 << NdbOperation::InsertRequest);
  DBUG_RETURN(0);
}

int
NdbBlob::updateParts(const char* buf, Uint32 part, Uint32 count)
{
  DBUG_ENTER("NdbBlob::updateParts");
  DBUG_PRINT("info", ("part=%u count=%u", part, count));
  Uint32 n = 0;
  while (n < count) {
    // use non-stack variable for safety
    thePartLen = thePartSize;
    if (updatePart(buf + n * thePartSize, part + n, thePartLen) == -1)
      DBUG_RETURN(-1);
    n++;
  }
  DBUG_RETURN(0);
}

int
NdbBlob::updatePart(const char* buf, Uint32 part, const Uint16& len)
{
  DBUG_ENTER("NdbBlob::updatePart");
  DBUG_PRINT("info", ("part=%u len=%u", part, (Uint32)len));
  NdbOperation* tOp = theNdbCon->getNdbOperation(theBlobTable);
  if (tOp == NULL ||
      tOp->updateTuple() == -1 ||
      setPartKeyValue(tOp, part) == -1 ||
      setPartPkidValue(tOp, theHead.pkid) == -1 ||
      setPartDataValue(tOp, buf, len) == -1) {
    setErrorCode(tOp);
    DBUG_RETURN(-1);
  }
  if (thePartitionId != noPartitionId() &&
      theStripeSize == 0) {
    tOp->setPartitionId(thePartitionId);
  }
  tOp->m_abortOption = NdbOperation::AbortOnError;
  thePendingBlobOps |= (1 << NdbOperation::UpdateRequest);
  theNdbCon->thePendingBlobOps |= (1 << NdbOperation::UpdateRequest);
  DBUG_RETURN(0);
}

int
NdbBlob::deleteParts(Uint32 part, Uint32 count)
{
  DBUG_ENTER("NdbBlob::deleteParts");
  DBUG_PRINT("info", ("part=%u count=%u", part, count));
  Uint32 n = 0;
  while (n < count) {
    NdbOperation* tOp = theNdbCon->getNdbOperation(theBlobTable);
    if (tOp == NULL ||
        tOp->deleteTuple() == -1 ||
        setPartKeyValue(tOp, part + n) == -1) {
      setErrorCode(tOp);
      DBUG_RETURN(-1);
    }
    if (thePartitionId != noPartitionId() &&
        theStripeSize == 0) {
      tOp->setPartitionId(thePartitionId);
    }
    tOp->m_abortOption = NdbOperation::AbortOnError;
    n++;
    thePendingBlobOps |= (1 << NdbOperation::DeleteRequest);
    theNdbCon->thePendingBlobOps |= (1 << NdbOperation::DeleteRequest);
  }
  DBUG_RETURN(0);
}

/*
 * Number of blob parts not known.  Used to check for race condition
 * when writeTuple is used for insert.  Deletes all parts found.
 */
int
NdbBlob::deletePartsUnknown(Uint32 part)
{
  DBUG_ENTER("NdbBlob::deletePartsUnknown");
  DBUG_PRINT("info", ("part=%u count=all", part));
  if (thePartSize == 0) // tinyblob
    DBUG_RETURN(0);
  static const unsigned maxbat = 256;
  static const unsigned minbat = 1;
  unsigned bat = minbat;
  NdbOperation* tOpList[maxbat];
  Uint32 count = 0;
  while (true) {
    Uint32 n;
    n = 0;
    while (n < bat) {
      NdbOperation*& tOp = tOpList[n];  // ref
      tOp = theNdbCon->getNdbOperation(theBlobTable);
      if (tOp == NULL ||
          tOp->deleteTuple() == -1 ||
          setPartKeyValue(tOp, part + count + n) == -1) {
        setErrorCode(tOp);
        DBUG_RETURN(-1);
      }
      if (thePartitionId != noPartitionId() &&
          theStripeSize == 0) {
        tOp->setPartitionId(thePartitionId);
      }
      tOp->m_abortOption= NdbOperation::AO_IgnoreError;
      n++;
    }
    DBUG_PRINT("info", ("bat=%u", bat));
    if (theNdbCon->executeNoBlobs(NdbTransaction::NoCommit) == -1)
      DBUG_RETURN(-1);
    n = 0;
    while (n < bat) {
      NdbOperation* tOp = tOpList[n];
      if (tOp->theError.code != 0) {
        if (tOp->theError.code != 626) {
          setErrorCode(tOp);
          DBUG_RETURN(-1);
        }
        // first non-existent part
        DBUG_PRINT("info", ("count=%u", count));
        DBUG_RETURN(0);
      }
      n++;
      count++;
    }
    bat *= 4;
    if (bat > maxbat)
      bat = maxbat;
  }
}

// pending ops

int
NdbBlob::executePendingBlobReads()
{
  DBUG_ENTER("NdbBlob::executePendingBlobReads");
  Uint8 flags = (1 << NdbOperation::ReadRequest);
  if (thePendingBlobOps & flags) {
    if (theNdbCon->executeNoBlobs(NdbTransaction::NoCommit) == -1)
      DBUG_RETURN(-1);
    thePendingBlobOps = 0;
    theNdbCon->thePendingBlobOps = 0;
  }
  DBUG_RETURN(0);
}

int
NdbBlob::executePendingBlobWrites()
{
  DBUG_ENTER("NdbBlob::executePendingBlobWrites");
  Uint8 flags = 0xFF & ~(1 << NdbOperation::ReadRequest);
  if (thePendingBlobOps & flags) {
    if (theNdbCon->executeNoBlobs(NdbTransaction::NoCommit) == -1)
      DBUG_RETURN(-1);
    thePendingBlobOps = 0;
    theNdbCon->thePendingBlobOps = 0;
  }
  DBUG_RETURN(0);
}

// callbacks

int
NdbBlob::invokeActiveHook()
{
  DBUG_ENTER("NdbBlob::invokeActiveHook");
  assert(theState == Active && theActiveHook != NULL);
  int ret = (*theActiveHook)(this, theActiveHookArg);
  if (ret != 0) {
    // no error is set on blob level
    DBUG_RETURN(-1);
  }
  DBUG_RETURN(0);
}

// blob handle maintenance

/*
 * Prepare blob handle linked to an operation.
 * This one for NdbRecAttr-based operation.
 *
 * Checks blob table. Allocates buffers.
 * For key operation fetches key data from signal data.
 * For read operation adds read of head+inline.
 */
int
NdbBlob::atPrepare(NdbTransaction* aCon, NdbOperation* anOp, const NdbColumnImpl* aColumn)
{
  DBUG_ENTER("NdbBlob::atPrepare");
<<<<<<< HEAD
  assert(theState == Idle);
  init();
  // ndb api stuff
  theNdb = anOp->theNdb;
  theNdbCon = aCon;     // for scan, this is the real transaction (m_transConnection)
  theNdbOp = anOp;
  theTable = anOp->m_currentTable;
  theAccessTable = anOp->m_accessTable;
  theColumn = aColumn;
  // prepare blob column and table
  if (prepareColumn() == -1)
    DBUG_RETURN(-1);
  DBUG_PRINT("info", ("this=%p op=%p con=%p version=%d fixed data=%d",
                      this, theNdbOp, theNdbCon,
                      theBlobVersion, theFixedDataFlag));
  // check if mysql or user has set partition id
  if (theNdbOp->theDistrKeyIndicator_) {
    thePartitionId = theNdbOp->getPartitionId();
    DBUG_PRINT("info", ("op partition id: %u", thePartitionId));
  }
  // extra buffers
  theAccessKeyBuf.alloc(theAccessTable->m_keyLenInWords << 2);
  theHeadInlineCopyBuf.alloc(theHeadSize + theInlineSize);
=======
  DBUG_PRINT("info", ("this=%p op=%p con=%p", this, anOp, aCon));

  theNdbRecordFlag= false;
  if (atPrepareCommon(aCon, anOp, aColumn) == -1)
    DBUG_RETURN(-1);

>>>>>>> 73783b3a
  // handle different operation types
  bool supportedOp = false;
  if (isKeyOp()) {
    if (isTableOp()) {
      // get table key
      Uint32* data = (Uint32*)thePackKeyBuf.data;
      Uint32 size = theTable->m_keyLenInWords; // in-out
      if (theNdbOp->getKeyFromTCREQ(data, size) == -1) {
        setErrorCode(NdbBlobImpl::ErrUsage);
        DBUG_RETURN(-1);
      }
      thePackKeyBuf.size = 4 * size;
      thePackKeyBuf.zerorest();
      if (unpackKeyValue(theTable, theKeyBuf) == -1)
        DBUG_RETURN(-1);
    }
    if (isIndexOp()) {
      // get index key
      Uint32* data = (Uint32*)thePackKeyBuf.data;
      Uint32 size = theAccessTable->m_keyLenInWords; // in-out
      if (theNdbOp->getKeyFromTCREQ(data, size) == -1) {
        setErrorCode(NdbBlobImpl::ErrUsage);
        DBUG_RETURN(-1);
      }
      thePackKeyBuf.size = 4 * size;
      thePackKeyBuf.zerorest();
      if (unpackKeyValue(theAccessTable, theAccessKeyBuf) == -1)
        DBUG_RETURN(-1);
    }
    if (isReadOp()) {
      // add read of head+inline in this op
      if (getHeadInlineValue(theNdbOp) == -1)
        DBUG_RETURN(-1);
    }
    supportedOp = true;
  }
  if (isScanOp()) {
    // add read of head+inline in this op
    if (getHeadInlineValue(theNdbOp) == -1)
      DBUG_RETURN(-1);
    supportedOp = true;
  }
  if (! supportedOp) {
    setErrorCode(NdbBlobImpl::ErrUsage);
    DBUG_RETURN(-1);
  }
  DBUG_RETURN(0);
}

int
NdbBlob::atPrepareCommon(NdbTransaction* aCon, NdbOperation* anOp,
                         const NdbColumnImpl* aColumn)
{
  assert(theState == Idle);
  // ndb api stuff
  theNdb = anOp->theNdb;
  theNdbCon = aCon;     // for scan, this is the real transaction (m_transConnection)
  theNdbOp = anOp;
  theTable = anOp->m_currentTable;
  theAccessTable = anOp->m_accessTable;
  theColumn = aColumn;
  // prepare blob column and table
  if (prepareColumn() == -1)
    return -1;
  // extra buffers
  theAccessKeyBuf.alloc(theAccessTable->m_keyLenInWords << 2);
  theHeadInlineCopyBuf.alloc(sizeof(Head) + theInlineSize);

  if (isKeyOp()) {
    if (isReadOp()) {
      // upgrade lock mode
      if (theNdbOp->theLockMode == NdbOperation::LM_CommittedRead)
        theNdbOp->setReadLockMode(NdbOperation::LM_Read);
    }
    if (isInsertOp()) {
      // becomes NULL unless set before execute
      theNullFlag = true;
      theLength = 0;
    }
    if (isWriteOp()) {
      // becomes NULL unless set before execute
      theNullFlag = true;
      theLength = 0;
      theHeadInlineUpdateFlag = true;
    }
  }
  if (isScanOp()) {
    // upgrade lock mode
    if (theNdbOp->theLockMode == NdbOperation::LM_CommittedRead)
      theNdbOp->setReadLockMode(NdbOperation::LM_Read);
  }
  setState(Prepared);
  return 0;
}

/* Prepare blob handle for key operation, NdbRecord version. */
int
NdbBlob::atPrepareNdbRecord(NdbTransaction* aCon, NdbOperation* anOp,
                            const NdbColumnImpl* aColumn,
                            const NdbRecord *key_record, const char *key_row)
{
  int res;
  DBUG_ENTER("NdbBlob::atPrepareNdbRecord");
  DBUG_PRINT("info", ("this=%p op=%p con=%p", this, anOp, aCon));

  theNdbRecordFlag= true;
  if (atPrepareCommon(aCon, anOp, aColumn) == -1)
    DBUG_RETURN(-1);

  assert(isKeyOp());

  if (isTableOp())
    res= copyKeyFromRow(key_record, key_row, thePackKeyBuf, theKeyBuf);
  else if (isIndexOp())
    res= copyKeyFromRow(key_record, key_row, thePackKeyBuf, theAccessKeyBuf);
  if (res == -1)
    DBUG_RETURN(-1);

  DBUG_RETURN(0);
}

int
NdbBlob::atPrepareNdbRecordTakeover(NdbTransaction* aCon, NdbOperation* anOp,
                                    const NdbColumnImpl* aColumn,
                                    const char *keyinfo, Uint32 keyinfo_bytes)
{
  DBUG_ENTER("NdbBlob::atPrepareNdbRecordTakeover");
  DBUG_PRINT("info", ("this=%p op=%p con=%p", this, anOp, aCon));

  theNdbRecordFlag= true;
  if (atPrepareCommon(aCon, anOp, aColumn) == -1)
    DBUG_RETURN(-1);

  assert(isKeyOp());

  /* Get primary key. */
  if (keyinfo_bytes > thePackKeyBuf.maxsize)
  {
    assert(false);
    DBUG_RETURN(-1);
  }
  memcpy(thePackKeyBuf.data, keyinfo, keyinfo_bytes);
  thePackKeyBuf.size= keyinfo_bytes;
  thePackKeyBuf.zerorest();
  if (unpackKeyValue(theTable, theKeyBuf) == -1)
    DBUG_RETURN(-1);

  DBUG_RETURN(0);
}

/* Prepare blob handle for scan operation, NdbRecord version. */
int
NdbBlob::atPrepareNdbRecordScan(NdbTransaction* aCon, NdbOperation* anOp,
                                const NdbColumnImpl* aColumn)
{
  DBUG_ENTER("NdbBlob::atPrepareNdbRecordScan");
  DBUG_PRINT("info", ("this=%p op=%p con=%p", this, anOp, aCon));

  theNdbRecordFlag= true;
  if (atPrepareCommon(aCon, anOp, aColumn) == -1)
    DBUG_RETURN(-1);

  assert(isScanOp());

  DBUG_RETURN(0);
}

int
NdbBlob::atPrepare(NdbEventOperationImpl* anOp, NdbEventOperationImpl* aBlobOp, const NdbColumnImpl* aColumn, int version)
{
  DBUG_ENTER("NdbBlob::atPrepare [event]");
  assert(theState == Idle);
  init();
  assert(version == 0 || version == 1);
  theEventBlobVersion = version;
  // ndb api stuff
  theNdb = anOp->m_ndb;
  theEventOp = anOp;
  theBlobEventOp = aBlobOp;
  theTable = anOp->m_eventImpl->m_tableImpl;
  theAccessTable = theTable;
  theColumn = aColumn;
  // prepare blob column and table
  if (prepareColumn() == -1)
    DBUG_RETURN(-1);
  DBUG_PRINT("info", ("this=%p main op=%p blob op=%p version=%d fixed data=%d",
                       this, anOp, aBlobOp,
                       theBlobVersion, theFixedDataFlag));
  // tinyblob sanity
  assert((theBlobEventOp == NULL) == (theBlobTable == NULL));
  // extra buffers
  theBlobEventDataBuf.alloc(theVarsizeBytes + thePartSize);
  // prepare receive of head+inline
  theHeadInlineRecAttr = theEventOp->getValue(aColumn, theHeadInlineBuf.data, version);
  if (theHeadInlineRecAttr == NULL) {
    setErrorCode(theEventOp);
    DBUG_RETURN(-1);
  }
  // prepare receive of blob part
  if (theBlobEventOp != NULL) {
    const NdbColumnImpl* bc;
    char* buf;
    // one must subscribe to all primary keys
    if (unlikely(theBlobVersion == NDB_BLOB_V1)) {
      bc = theBlobTable->getColumn(theBtColumnNo[BtColumnPk]);
      buf = thePackKeyBuf.data;
      theBlobEventPkRecAttr = theBlobEventOp->getValue(bc, buf, version);
      //
      assert(theStripeSize != 0);
      bc = theBlobTable->getColumn(theBtColumnNo[BtColumnDist]);
      buf = (char*)&theBlobEventDistValue;
      theBlobEventDistRecAttr = theBlobEventOp->getValue(bc, buf, version);
      //
      bc = theBlobTable->getColumn(theBtColumnNo[BtColumnPart]);
      buf = (char*)&theBlobEventPartValue;
      theBlobEventPartRecAttr = theBlobEventOp->getValue(bc, buf, version);
      //
      bc = theBlobTable->getColumn(theBtColumnNo[BtColumnData]);
      buf = theBlobEventDataBuf.data;
      theBlobEventDataRecAttr = theBlobEventOp->getValue(bc, buf, version);
      if (unlikely(
            theBlobEventPkRecAttr == NULL ||
            theBlobEventDistRecAttr == NULL ||
            theBlobEventPartRecAttr == NULL ||
            theBlobEventDataRecAttr == NULL
         )) {
        setErrorCode(theBlobEventOp);
        DBUG_RETURN(-1);
      }
    } else {
      const uint columns = theTable->m_columns.size();
      const uint noOfKeys = theTable->m_noOfKeys;
      uint n = 0;
      uint i;
      for (i = 0; n < noOfKeys; i++) {
        assert(i < columns);
        const NdbColumnImpl* c = theTable->m_columns[i];
        assert(c != NULL);
        if (c->m_pk) {
          bc = theBlobTable->m_columns[n];
          assert(bc != NULL && bc->m_pk);
          NdbRecAttr* ra;
          ra = theBlobEventOp->getValue(bc, (char*)0, version);
          if (unlikely(ra == NULL)) {
            setErrorCode(theBlobEventOp);
            DBUG_RETURN(-1);
          }
          n++;
        }
      }
      if (theStripeSize != 0) {
        bc = theBlobTable->getColumn(theBtColumnNo[BtColumnDist]);
        buf = (char*)&theBlobEventDistValue;
        theBlobEventDistRecAttr = theBlobEventOp->getValue(bc, buf, version);
      }
      //
      bc = theBlobTable->getColumn(theBtColumnNo[BtColumnPart]);
      buf = (char*)&theBlobEventPartValue;
      theBlobEventPartRecAttr = theBlobEventOp->getValue(bc, buf, version);
      //
      bc = theBlobTable->getColumn(theBtColumnNo[BtColumnPkid]);
      buf = (char*)&theBlobEventPkidValue;
      theBlobEventPkidRecAttr = theBlobEventOp->getValue(bc, buf, version);
      //
      bc = theBlobTable->getColumn(theBtColumnNo[BtColumnData]);
      buf = theBlobEventDataBuf.data;
      theBlobEventDataRecAttr = theBlobEventOp->getValue(bc, buf, version);
      if (unlikely(
            (theStripeSize != 0 && theBlobEventDistRecAttr == NULL) ||
            theBlobEventPartRecAttr == NULL ||
            theBlobEventPkidRecAttr == NULL ||
            theBlobEventDataRecAttr == NULL
         )) {
        setErrorCode(theBlobEventOp);
        DBUG_RETURN(-1);
      }
    }
  }
  setState(Prepared);
  DBUG_RETURN(0);
}

int
NdbBlob::prepareColumn()
{
  DBUG_ENTER("prepareColumn");
  NdbDictionary::Column::Type partType = NdbDictionary::Column::Undefined;
  //
  theBlobVersion = theColumn->getBlobVersion();
  theInlineSize = theColumn->getInlineSize();
  thePartSize = theColumn->getPartSize();
  theStripeSize = theColumn->getStripeSize();
  //
  if (unlikely(theBlobVersion == NDB_BLOB_V1)) {
    theFixedDataFlag = true;
    theHeadSize = (NDB_BLOB_V1_HEAD_SIZE << 2);
    theVarsizeBytes = 0;
    switch (theColumn->getType()) {
    case NdbDictionary::Column::Blob:
      partType = NdbDictionary::Column::Binary;
      theFillChar = 0x0;
      break;
    case NdbDictionary::Column::Text:
      partType = NdbDictionary::Column::Char;
      theFillChar = 0x20;
      break;
    default:
      setErrorCode(NdbBlobImpl::ErrUsage);
      DBUG_RETURN(-1);
    }
    // in V1 stripe size is != 0 (except tinyblob)
    assert(!(thePartSize != 0 && theStripeSize == 0));
    theBtColumnNo[BtColumnPk] = 0;
    theBtColumnNo[BtColumnDist] = 1;
    theBtColumnNo[BtColumnPart] = 2;
    theBtColumnNo[BtColumnData] = 3;
  } else if (theBlobVersion == NDB_BLOB_V2) {
    const Uint32 storageType = (Uint32)theColumn->getStorageType();
    theFixedDataFlag = (storageType != NDB_STORAGETYPE_MEMORY);
    theHeadSize = (NDB_BLOB_V2_HEAD_SIZE << 2);
    theVarsizeBytes = 2;
    switch (theColumn->getType()) {
    case NdbDictionary::Column::Blob:
      if (theFixedDataFlag) {
        partType = NdbDictionary::Column::Binary;
        theFillChar = 0x0;
      } else
        partType = NdbDictionary::Column::Longvarbinary;
      break;
    case NdbDictionary::Column::Text:
      if (theFixedDataFlag) {
        partType = NdbDictionary::Column::Char;
        theFillChar = 0x20;
      } else
        partType = NdbDictionary::Column::Longvarchar;
      break;
    default:
      setErrorCode(NdbBlobImpl::ErrUsage);
      DBUG_RETURN(-1);
    }
    uint off = theTable->m_noOfKeys;
    if (theStripeSize != 0) {
      theBtColumnNo[BtColumnDist] = off;
      off += 1;
    }
    theBtColumnNo[BtColumnPart] = off + 0;
    theBtColumnNo[BtColumnPkid] = off + 1;
    theBtColumnNo[BtColumnData] = off + 2;
  } else {
      setErrorCode(NdbBlobImpl::ErrUsage);
      DBUG_RETURN(-1);
  }
  // sanity check
  assert(theColumn->m_attrSize * theColumn->m_arraySize == theHeadSize + theInlineSize);
  if (thePartSize > 0) {
    const NdbTableImpl* bt = NULL;
    const NdbColumnImpl* bc = NULL;
    if ((bt = theColumn->m_blobTable) == NULL ||
        (bc = bt->getColumn(theBtColumnNo[BtColumnData])) == NULL ||
        bc->getType() != partType ||
        bc->getLength() != (int)thePartSize) {
      setErrorCode(NdbBlobImpl::ErrTable);
      DBUG_RETURN(-1);
    }
    // blob table
    theBlobTable = &NdbTableImpl::getImpl(*bt);
  }
  // these buffers are always used
  theKeyBuf.alloc(theTable->m_keyLenInWords << 2);
  thePackKeyBuf.alloc(max(theTable->m_keyLenInWords, theAccessTable->m_keyLenInWords) << 2);
<<<<<<< HEAD
  theHeadInlineBuf.alloc(theHeadSize + theInlineSize);
  theInlineData = theHeadInlineBuf.data + theHeadSize;
  // no length bytes
=======
  theHeadInlineBuf.alloc(getHeadInlineSize());
  theHead = (Head*)theHeadInlineBuf.data;
  theInlineData = theHeadInlineBuf.data + sizeof(Head);
>>>>>>> 73783b3a
  thePartBuf.alloc(thePartSize);
  DBUG_RETURN(0);
}

/*
 * Before execute of prepared operation.  May add new operations before
 * this one.  May ask that this operation and all before it (a "batch")
 * is executed immediately in no-commit mode.  In this case remaining
 * prepared operations are saved in a separate list.  They are added
 * back after postExecute.
 */
int
NdbBlob::preExecute(NdbTransaction::ExecType anExecType, bool& batch)
{
  DBUG_ENTER("NdbBlob::preExecute");
  DBUG_PRINT("info", ("this=%p op=%p con=%p", this, theNdbOp, theNdbCon));
  if (theState == Invalid)
    DBUG_RETURN(-1);
  assert(theState == Prepared);
  // handle different operation types
  assert(isKeyOp());
  if (isReadOp()) {
    if (theGetFlag && theGetSetBytes > theInlineSize) {
      // need blob head before proceeding
      batch = true;
    }
  }
  if (isInsertOp()) {
    if (theSetFlag && theGetSetBytes > theInlineSize) {
      // add ops to write rest of a setValue
      assert(theSetBuf != NULL);
      const char* buf = theSetBuf + theInlineSize;
      Uint32 bytes = theGetSetBytes - theInlineSize;
      assert(thePos == theInlineSize);
      if (writeDataPrivate(buf, bytes) == -1)
        DBUG_RETURN(-1);
      if (theHeadInlineUpdateFlag) {
          // add an operation to update head+inline
          NdbOperation* tOp = theNdbCon->getNdbOperation(theTable);
          if (tOp == NULL ||
              tOp->updateTuple() == -1 ||
              setTableKeyValue(tOp) == -1 ||
              setHeadInlineValue(tOp) == -1) {
            setErrorCode(NdbBlobImpl::ErrAbort);
            DBUG_RETURN(-1);
          }
          if (thePartitionId != noPartitionId()) {
            tOp->setPartitionId(thePartitionId);
          }
          DBUG_PRINT("info", ("added op to update head+inline"));
      }
    }
  }
  if (isTableOp()) {
    if (isUpdateOp() || isWriteOp() || isDeleteOp()) {
      // add operation before this one to read head+inline
      NdbOperation* tOp = theNdbCon->getNdbOperation(theTable, theNdbOp);
      /*
       * If main op is from take over scan lock, the added read is done
       * as committed read:
       *
       * In normal transactional case, the row is locked by us and
       * committed read returns same as normal read.
       *
       * In current TRUNCATE TABLE, the deleting trans is committed in
       * batches and then restarted with new trans id.  A normal read
       * would hang on the scan delete lock and then fail.
       */
      NdbOperation::LockMode lockMode =
        ! isTakeOverOp() ?
          NdbOperation::LM_Read : NdbOperation::LM_CommittedRead;
      if (tOp == NULL ||
          tOp->readTuple(lockMode) == -1 ||
          setTableKeyValue(tOp) == -1 ||
          getHeadInlineValue(tOp) == -1) {
        setErrorCode(tOp);
        DBUG_RETURN(-1);
      }
      if (thePartitionId != noPartitionId()) {
        tOp->setPartitionId(thePartitionId);
      }
      if (isWriteOp()) {
        tOp->m_abortOption = NdbOperation::AO_IgnoreError;
      }
      theHeadInlineReadOp = tOp;
      // execute immediately
      batch = true;
      DBUG_PRINT("info", ("added op before to read head+inline"));
    }
  }
  if (isIndexOp()) {
    // add op before this one to read table key
    NdbBlob* tFirstBlob = theNdbOp->theBlobList;
    if (this == tFirstBlob) {
      // first blob does it for all
      if (g_ndb_blob_ok_to_read_index_table) {
        Uint32 pkAttrId = theAccessTable->getNoOfColumns() - 1;
        NdbOperation* tOp = theNdbCon->getNdbOperation(theAccessTable, theNdbOp);
        if (tOp == NULL ||
            tOp->readTuple() == -1 ||
            setAccessKeyValue(tOp) == -1 ||
            tOp->getValue(pkAttrId, thePackKeyBuf.data) == NULL) {
          setErrorCode(tOp);
          DBUG_RETURN(-1);
        }
      } else {
        NdbIndexOperation* tOp = theNdbCon->getNdbIndexOperation(theAccessTable->m_index, theTable, theNdbOp);
        if (tOp == NULL ||
            tOp->readTuple() == -1 ||
            setAccessKeyValue(tOp) == -1 ||
            getTableKeyValue(tOp) == -1) {
          setErrorCode(tOp);
          DBUG_RETURN(-1);
        }
      }
    }
    DBUG_PRINT("info", ("added op before to read table key"));
    if (isUpdateOp() || isDeleteOp()) {
      // add op before this one to read head+inline via index
      NdbIndexOperation* tOp = theNdbCon->getNdbIndexOperation(theAccessTable->m_index, theTable, theNdbOp);
      if (tOp == NULL ||
          tOp->readTuple() == -1 ||
          setAccessKeyValue(tOp) == -1 ||
          getHeadInlineValue(tOp) == -1) {
        setErrorCode(tOp);
        DBUG_RETURN(-1);
      }
      if (isWriteOp()) {
        tOp->m_abortOption = NdbOperation::AO_IgnoreError;
      }
      theHeadInlineReadOp = tOp;
      // execute immediately
      batch = true;
      DBUG_PRINT("info", ("added index op before to read head+inline"));
    }
    if (isWriteOp()) {
      // XXX until IgnoreError fixed for index op
      batch = true;
    }
  }
  if (isWriteOp()) {
    if (theSetFlag) {
      // write head+inline now
      theNullFlag = true;
      theLength = 0;
      if (theSetBuf != NULL) {
        Uint32 n = theGetSetBytes;
        if (n > theInlineSize)
          n = theInlineSize;
        assert(thePos == 0);
        if (writeDataPrivate(theSetBuf, n) == -1)
          DBUG_RETURN(-1);
      }
      /*
        For NdbRecAttr case, we need to set the value of the blob head here.
        For NdbRecord case, it is done in NdbOperation::prepareSendNdbRecord().
      */
      if (!theNdbRecordFlag)
      {
        if (setHeadInlineValue(theNdbOp) == -1)
          DBUG_RETURN(-1);
      }
      // the read op before us may overwrite
      theHeadInlineCopyBuf.copyfrom(theHeadInlineBuf);
    }
  }
  if (theActiveHook != NULL) {
    // need blob head for callback
    batch = true;
  }
  DBUG_PRINT("info", ("batch=%u", batch));
  DBUG_RETURN(0);
}

/*
 * After execute, for any operation.  If already Active, this routine
 * has been done previously.  Operations which requested a no-commit
 * batch can add new operations after this one.  They are added before
 * any remaining prepared operations.
 */
int
NdbBlob::postExecute(NdbTransaction::ExecType anExecType)
{
  DBUG_ENTER("NdbBlob::postExecute");
  DBUG_PRINT("info", ("this=%p op=%p con=%p anExecType=%u", this, theNdbOp, theNdbCon, anExecType));
  if (theState == Invalid)
    DBUG_RETURN(-1);
  if (theState == Active) {
    setState(anExecType == NdbTransaction::NoCommit ? Active : Closed);
    DBUG_PRINT("info", ("skip active"));
    DBUG_RETURN(0);
  }
  assert(theState == Prepared);
  setState(anExecType == NdbTransaction::NoCommit ? Active : Closed);
  assert(isKeyOp());
  if (isIndexOp()) {
    NdbBlob* tFirstBlob = theNdbOp->theBlobList;
    if (this == tFirstBlob) {
      packKeyValue(theTable, theKeyBuf);
    } else {
      // copy key from first blob
      theKeyBuf.copyfrom(tFirstBlob->theKeyBuf);
      thePackKeyBuf.copyfrom(tFirstBlob->thePackKeyBuf);
      thePackKeyBuf.zerorest();
    }
  }
  if (isReadOp()) {
    /*
      In the NdbRecAttr case, we injected a read of blob head into the
      operation, and need to set theLength and theNullFlag from it.
      In the NdbRecord case, it is done by the receiver.
    */
    if (!theNdbRecordFlag)
      getHeadFromRecAttr();

    if (setPos(0) == -1)
      DBUG_RETURN(-1);
    if (theGetFlag) {
      assert(theGetSetBytes == 0 || theGetBuf != 0);
      assert(theGetSetBytes <= theInlineSize ||
	     anExecType == NdbTransaction::NoCommit);
      Uint32 bytes = theGetSetBytes;
      if (readDataPrivate(theGetBuf, bytes) == -1)
        DBUG_RETURN(-1);
    }
  }
  if (isUpdateOp()) {
    assert(anExecType == NdbTransaction::NoCommit);
    getHeadFromRecAttr();
    if (theSetFlag) {
      // setValue overwrites everything
      if (theSetBuf != NULL) {
        if (truncate(0) == -1)
          DBUG_RETURN(-1);
        assert(thePos == 0);
        if (writeDataPrivate(theSetBuf, theGetSetBytes) == -1)
          DBUG_RETURN(-1);
      } else {
        if (setNull() == -1)
          DBUG_RETURN(-1);
      }
    }
  }
  if (isWriteOp() && isTableOp()) {
    assert(anExecType == NdbTransaction::NoCommit);
    if (theHeadInlineReadOp->theError.code == 0) {
      int tNullFlag = theNullFlag;
      Uint64 tLength = theLength;
      Uint64 tPos = thePos;
      getHeadFromRecAttr();
      DBUG_PRINT("info", ("tuple found"));
      if (truncate(0) == -1)
        DBUG_RETURN(-1);
      // restore previous head+inline
      theHeadInlineBuf.copyfrom(theHeadInlineCopyBuf);
      theNullFlag = tNullFlag;
      theLength = tLength;
      thePos = tPos;
    } else {
      if (theHeadInlineReadOp->theError.code != 626) {
        setErrorCode(theHeadInlineReadOp);
        DBUG_RETURN(-1);
      }
      DBUG_PRINT("info", ("tuple not found"));
      /*
       * Read found no tuple but it is possible that a tuple was
       * created after the read by another transaction.  Delete all
       * blob parts which may exist.
       */
      if (deletePartsUnknown(0) == -1)
        DBUG_RETURN(-1);
    }
    if (theSetFlag && theGetSetBytes > theInlineSize) {
      assert(theSetBuf != NULL);
      const char* buf = theSetBuf + theInlineSize;
      Uint32 bytes = theGetSetBytes - theInlineSize;
      assert(thePos == theInlineSize);
      if (writeDataPrivate(buf, bytes) == -1)
          DBUG_RETURN(-1);
    }
  }
  if (isWriteOp() && isIndexOp()) {
    // XXX until IgnoreError fixed for index op
    if (deletePartsUnknown(0) == -1)
      DBUG_RETURN(-1);
    if (theSetFlag && theGetSetBytes > theInlineSize) {
      assert(theSetBuf != NULL);
      const char* buf = theSetBuf + theInlineSize;
      Uint32 bytes = theGetSetBytes - theInlineSize;
      assert(thePos == theInlineSize);
      if (writeDataPrivate(buf, bytes) == -1)
          DBUG_RETURN(-1);
    }
  }
  if (isDeleteOp()) {
    assert(anExecType == NdbTransaction::NoCommit);
    getHeadFromRecAttr();
    if (deleteParts(0, getPartCount()) == -1)
      DBUG_RETURN(-1);
  }
  setState(anExecType == NdbTransaction::NoCommit ? Active : Closed);
  // activation callback
  if (theActiveHook != NULL) {
    if (invokeActiveHook() == -1)
      DBUG_RETURN(-1);
  }
  if (anExecType == NdbTransaction::NoCommit && theHeadInlineUpdateFlag) {
    NdbOperation* tOp = theNdbCon->getNdbOperation(theTable);
    if (tOp == NULL ||
       tOp->updateTuple() == -1 ||
       setTableKeyValue(tOp) == -1 ||
       setHeadInlineValue(tOp) == -1) {
      setErrorCode(NdbBlobImpl::ErrAbort);
      DBUG_RETURN(-1);
    }
    if (thePartitionId != noPartitionId()) {
      tOp->setPartitionId(thePartitionId);
    }
    tOp->m_abortOption = NdbOperation::AbortOnError;
    DBUG_PRINT("info", ("added op to update head+inline"));
  }
  DBUG_RETURN(0);
}

/*
 * Before commit of completed operation.  For write add operation to
 * update head+inline.
 */
int
NdbBlob::preCommit()
{
  DBUG_ENTER("NdbBlob::preCommit");
  DBUG_PRINT("info", ("this=%p op=%p con=%p", this, theNdbOp, theNdbCon));
  if (theState == Invalid)
    DBUG_RETURN(-1);
  assert(theState == Active);
  assert(isKeyOp());
  if (isInsertOp() || isUpdateOp() || isWriteOp()) {
    if (theHeadInlineUpdateFlag) {
        // add an operation to update head+inline
        NdbOperation* tOp = theNdbCon->getNdbOperation(theTable);
        if (tOp == NULL ||
            tOp->updateTuple() == -1 ||
            setTableKeyValue(tOp) == -1 ||
            setHeadInlineValue(tOp) == -1) {
          setErrorCode(NdbBlobImpl::ErrAbort);
          DBUG_RETURN(-1);
        }
        if (thePartitionId != noPartitionId()) {
          tOp->setPartitionId(thePartitionId);
        }
        tOp->m_abortOption = NdbOperation::AbortOnError;
        DBUG_PRINT("info", ("added op to update head+inline"));
    }
  }
  DBUG_RETURN(0);
}

/*
  After next scan result.  Handle like read op above. NdbRecAttr version.
  Obtain the primary key from KEYINFO20, and set theLength and theNullFlag
  from the blob head read in the scan.
 */
int
NdbBlob::atNextResult()
{
  DBUG_ENTER("NdbBlob::atNextResult");
  DBUG_PRINT("info", ("this=%p op=%p con=%p", this, theNdbOp, theNdbCon));
  if (theState == Invalid)
    DBUG_RETURN(-1);
  assert(isScanOp());
  // get primary key
  { NdbScanOperation* tScanOp = (NdbScanOperation*)theNdbOp;
    Uint32* data = (Uint32*)thePackKeyBuf.data;
    unsigned size = theTable->m_keyLenInWords; // in-out
    if (tScanOp->getKeyFromKEYINFO20(data, size) == -1) {
      setErrorCode(NdbBlobImpl::ErrUsage);
      DBUG_RETURN(-1);
    }
    thePackKeyBuf.size = 4 * size;
    thePackKeyBuf.zerorest();
    if (unpackKeyValue(theTable, theKeyBuf) == -1)
      DBUG_RETURN(-1);
  }
  // discard previous partition id before reading new one
  thePartitionId = noPartitionId();
  getHeadFromRecAttr();

  DBUG_RETURN(atNextResultCommon());
}

/*
  After next scan result, NdbRecord version.
  For NdbRecord, the keyinfo is given as parameter, and the receiver
  already loaded the blob head and set theLength and theNullFlag.
*/
int
NdbBlob::atNextResultNdbRecord(const char *keyinfo, Uint32 keyinfo_bytes)
{
  DBUG_ENTER("NdbBlob::atNextResultNdbRecord");
  DBUG_PRINT("info", ("this=%p op=%p con=%p keyinfo_bytes=%lu",
                      this, theNdbOp, theNdbCon,
                      (unsigned long)keyinfo_bytes));
  if (theState == Invalid)
    DBUG_RETURN(-1);
  assert(isScanOp());
  /* Get primary key. */
  memcpy(thePackKeyBuf.data, keyinfo, keyinfo_bytes);
  thePackKeyBuf.size= keyinfo_bytes;
  thePackKeyBuf.zerorest();
  if (unpackKeyValue(theTable, theKeyBuf) == -1)
    DBUG_RETURN(-1);

  DBUG_RETURN(atNextResultCommon());
}

/* After next scan result. Stuff common to NdbRecAttr and NdbRecord case. */
int
NdbBlob::atNextResultCommon()
{
  DBUG_ENTER("NdbBlob::atNextResultCommon");
  if (setPos(0) == -1)
    DBUG_RETURN(-1);
  if (theGetFlag) {
    assert(theGetSetBytes == 0 || theGetBuf != 0);
    Uint32 bytes = theGetSetBytes;
    if (readDataPrivate(theGetBuf, bytes) == -1)
      DBUG_RETURN(-1);
  }
  setState(Active);
  // activation callback
  if (theActiveHook != NULL) {
    if (invokeActiveHook() == -1)
      DBUG_RETURN(-1);
  }
  DBUG_RETURN(0);
}

/*
 * After next event on main table.
 */
int
NdbBlob::atNextEvent()
{
  DBUG_ENTER("NdbBlob::atNextEvent");
  Uint32 optype = 
    SubTableData::getOperation(theEventOp->m_data_item->sdata->requestInfo);
  DBUG_PRINT("info", ("this=%p op=%p blob op=%p version=%d optype=%u", this, theEventOp, theBlobEventOp, theEventBlobVersion, optype));
  if (theState == Invalid)
    DBUG_RETURN(-1);
  assert(theEventBlobVersion >= 0);
  if (optype >= NdbDictionary::Event::_TE_FIRST_NON_DATA_EVENT)
    DBUG_RETURN(0);
  getHeadFromRecAttr();
  if (theNullFlag == -1) // value not defined
    DBUG_RETURN(0);
  if (setPos(0) == -1)
    DBUG_RETURN(-1);
  setState(Active);
  DBUG_RETURN(0);
}

// misc

const NdbDictionary::Column*
NdbBlob::getColumn()
{
  return theColumn;
}

// errors

void
NdbBlob::setErrorCode(int anErrorCode, bool invalidFlag)
{
  DBUG_ENTER("NdbBlob::setErrorCode");
  DBUG_PRINT("info", ("this=%p code=%u", this, anErrorCode));
  theError.code = anErrorCode;
  // conditionally copy error to operation level
  if (theNdbOp != NULL && theNdbOp->theError.code == 0)
    theNdbOp->setErrorCode(theError.code);
  if (invalidFlag)
    setState(Invalid);
#ifdef VM_TRACE
  if (NdbEnv_GetEnv("NDB_BLOB_ABORT_ON_ERROR", (char*)0, 0)) {
    abort();
  }
#endif
  DBUG_VOID_RETURN;
}

void
NdbBlob::setErrorCode(NdbOperation* anOp, bool invalidFlag)
{
  int code = 0;
  if (anOp != NULL && (code = anOp->theError.code) != 0)
    ;
  else if ((code = theNdbCon->theError.code) != 0)
    ;
  else if ((code = theNdb->theError.code) != 0)
    ;
  else
    code = NdbBlobImpl::ErrUnknown;
  setErrorCode(code, invalidFlag);
}

void
NdbBlob::setErrorCode(NdbEventOperationImpl* anOp, bool invalidFlag)
{
  int code = 0;
  if ((code = anOp->m_error.code) != 0)
    ;
  else
    code = NdbBlobImpl::ErrUnknown;
  setErrorCode(code, invalidFlag);
}

// info about all blobs in this operation

NdbBlob*
NdbBlob::blobsFirstBlob()
{
  return theNdbOp->theBlobList;
}

NdbBlob*
NdbBlob::blobsNextBlob()
{
  return theNext;
}<|MERGE_RESOLUTION|>--- conflicted
+++ resolved
@@ -1342,12 +1342,8 @@
 NdbBlob::readDataPrivate(char* buf, Uint32& bytes)
 {
   DBUG_ENTER("NdbBlob::readDataPrivate");
-<<<<<<< HEAD
-  DBUG_PRINT("info", ("pos=%llu bytes=%u", thePos, bytes));
-=======
-  DBUG_PRINT("info", ("this=%p bytes=%u thePos=%u theLength=%u",
-                      this, bytes, (Uint32)thePos, (Uint32)theLength));
->>>>>>> 73783b3a
+  DBUG_PRINT("info", ("bytes=%u thePos=%u theLength=%u",
+                      bytes, (Uint32)thePos, (Uint32)theLength));
   assert(thePos <= theLength);
   Uint64 pos = thePos;
   if (bytes > theLength - pos)
@@ -1906,7 +1902,66 @@
 NdbBlob::atPrepare(NdbTransaction* aCon, NdbOperation* anOp, const NdbColumnImpl* aColumn)
 {
   DBUG_ENTER("NdbBlob::atPrepare");
-<<<<<<< HEAD
+  DBUG_PRINT("info", ("this=%p op=%p con=%p version=%d fixed data=%d",
+                      this, theNdbOp, theNdbCon,
+                      theBlobVersion, theFixedDataFlag));
+  theNdbRecordFlag= false;
+  if (atPrepareCommon(aCon, anOp, aColumn) == -1)
+    DBUG_RETURN(-1);
+
+  // handle different operation types
+  bool supportedOp = false;
+  if (isKeyOp()) {
+    if (isTableOp()) {
+      // get table key
+      Uint32* data = (Uint32*)thePackKeyBuf.data;
+      Uint32 size = theTable->m_keyLenInWords; // in-out
+      if (theNdbOp->getKeyFromTCREQ(data, size) == -1) {
+        setErrorCode(NdbBlobImpl::ErrUsage);
+        DBUG_RETURN(-1);
+      }
+      thePackKeyBuf.size = 4 * size;
+      thePackKeyBuf.zerorest();
+      if (unpackKeyValue(theTable, theKeyBuf) == -1)
+        DBUG_RETURN(-1);
+    }
+    if (isIndexOp()) {
+      // get index key
+      Uint32* data = (Uint32*)thePackKeyBuf.data;
+      Uint32 size = theAccessTable->m_keyLenInWords; // in-out
+      if (theNdbOp->getKeyFromTCREQ(data, size) == -1) {
+        setErrorCode(NdbBlobImpl::ErrUsage);
+        DBUG_RETURN(-1);
+      }
+      thePackKeyBuf.size = 4 * size;
+      thePackKeyBuf.zerorest();
+      if (unpackKeyValue(theAccessTable, theAccessKeyBuf) == -1)
+        DBUG_RETURN(-1);
+    }
+    if (isReadOp()) {
+      // add read of head+inline in this op
+      if (getHeadInlineValue(theNdbOp) == -1)
+        DBUG_RETURN(-1);
+    }
+    supportedOp = true;
+  }
+  if (isScanOp()) {
+    // add read of head+inline in this op
+    if (getHeadInlineValue(theNdbOp) == -1)
+      DBUG_RETURN(-1);
+    supportedOp = true;
+  }
+  if (! supportedOp) {
+    setErrorCode(NdbBlobImpl::ErrUsage);
+    DBUG_RETURN(-1);
+  }
+  DBUG_RETURN(0);
+}
+
+int
+NdbBlob::atPrepareCommon(NdbTransaction* aCon, NdbOperation* anOp,
+                         const NdbColumnImpl* aColumn)
+{
   assert(theState == Idle);
   init();
   // ndb api stuff
@@ -1918,10 +1973,7 @@
   theColumn = aColumn;
   // prepare blob column and table
   if (prepareColumn() == -1)
-    DBUG_RETURN(-1);
-  DBUG_PRINT("info", ("this=%p op=%p con=%p version=%d fixed data=%d",
-                      this, theNdbOp, theNdbCon,
-                      theBlobVersion, theFixedDataFlag));
+    return -1;
   // check if mysql or user has set partition id
   if (theNdbOp->theDistrKeyIndicator_) {
     thePartitionId = theNdbOp->getPartitionId();
@@ -1930,81 +1982,6 @@
   // extra buffers
   theAccessKeyBuf.alloc(theAccessTable->m_keyLenInWords << 2);
   theHeadInlineCopyBuf.alloc(theHeadSize + theInlineSize);
-=======
-  DBUG_PRINT("info", ("this=%p op=%p con=%p", this, anOp, aCon));
-
-  theNdbRecordFlag= false;
-  if (atPrepareCommon(aCon, anOp, aColumn) == -1)
-    DBUG_RETURN(-1);
-
->>>>>>> 73783b3a
-  // handle different operation types
-  bool supportedOp = false;
-  if (isKeyOp()) {
-    if (isTableOp()) {
-      // get table key
-      Uint32* data = (Uint32*)thePackKeyBuf.data;
-      Uint32 size = theTable->m_keyLenInWords; // in-out
-      if (theNdbOp->getKeyFromTCREQ(data, size) == -1) {
-        setErrorCode(NdbBlobImpl::ErrUsage);
-        DBUG_RETURN(-1);
-      }
-      thePackKeyBuf.size = 4 * size;
-      thePackKeyBuf.zerorest();
-      if (unpackKeyValue(theTable, theKeyBuf) == -1)
-        DBUG_RETURN(-1);
-    }
-    if (isIndexOp()) {
-      // get index key
-      Uint32* data = (Uint32*)thePackKeyBuf.data;
-      Uint32 size = theAccessTable->m_keyLenInWords; // in-out
-      if (theNdbOp->getKeyFromTCREQ(data, size) == -1) {
-        setErrorCode(NdbBlobImpl::ErrUsage);
-        DBUG_RETURN(-1);
-      }
-      thePackKeyBuf.size = 4 * size;
-      thePackKeyBuf.zerorest();
-      if (unpackKeyValue(theAccessTable, theAccessKeyBuf) == -1)
-        DBUG_RETURN(-1);
-    }
-    if (isReadOp()) {
-      // add read of head+inline in this op
-      if (getHeadInlineValue(theNdbOp) == -1)
-        DBUG_RETURN(-1);
-    }
-    supportedOp = true;
-  }
-  if (isScanOp()) {
-    // add read of head+inline in this op
-    if (getHeadInlineValue(theNdbOp) == -1)
-      DBUG_RETURN(-1);
-    supportedOp = true;
-  }
-  if (! supportedOp) {
-    setErrorCode(NdbBlobImpl::ErrUsage);
-    DBUG_RETURN(-1);
-  }
-  DBUG_RETURN(0);
-}
-
-int
-NdbBlob::atPrepareCommon(NdbTransaction* aCon, NdbOperation* anOp,
-                         const NdbColumnImpl* aColumn)
-{
-  assert(theState == Idle);
-  // ndb api stuff
-  theNdb = anOp->theNdb;
-  theNdbCon = aCon;     // for scan, this is the real transaction (m_transConnection)
-  theNdbOp = anOp;
-  theTable = anOp->m_currentTable;
-  theAccessTable = anOp->m_accessTable;
-  theColumn = aColumn;
-  // prepare blob column and table
-  if (prepareColumn() == -1)
-    return -1;
-  // extra buffers
-  theAccessKeyBuf.alloc(theAccessTable->m_keyLenInWords << 2);
-  theHeadInlineCopyBuf.alloc(sizeof(Head) + theInlineSize);
 
   if (isKeyOp()) {
     if (isReadOp()) {
@@ -2308,15 +2285,9 @@
   // these buffers are always used
   theKeyBuf.alloc(theTable->m_keyLenInWords << 2);
   thePackKeyBuf.alloc(max(theTable->m_keyLenInWords, theAccessTable->m_keyLenInWords) << 2);
-<<<<<<< HEAD
-  theHeadInlineBuf.alloc(theHeadSize + theInlineSize);
+  theHeadInlineBuf.alloc(getHeadInlineSize());
   theInlineData = theHeadInlineBuf.data + theHeadSize;
   // no length bytes
-=======
-  theHeadInlineBuf.alloc(getHeadInlineSize());
-  theHead = (Head*)theHeadInlineBuf.data;
-  theInlineData = theHeadInlineBuf.data + sizeof(Head);
->>>>>>> 73783b3a
   thePartBuf.alloc(thePartSize);
   DBUG_RETURN(0);
 }
