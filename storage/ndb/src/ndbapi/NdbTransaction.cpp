--- conflicted
+++ resolved
@@ -2488,11 +2488,8 @@
   int res;
   Uint32 i,j;
   Uint32 previous_range_no;
-<<<<<<< HEAD
+  Uint32 column_count;
   bool haveBlob= false;
-=======
-  Uint32 column_count;
->>>>>>> 789000ee
 
   if (!(key_record->flags & NdbRecord::RecIsKeyRecord))
   {
