/*
   Copyright (c) 2009, 2023, Oracle and/or its affiliates.

   This program is free software; you can redistribute it and/or modify
   it under the terms of the GNU General Public License, version 2.0,
   as published by the Free Software Foundation.

   This program is also distributed with certain software (including
   but not limited to OpenSSL) that is licensed under separate terms,
   as designated in a particular file or component or in included license
   documentation.  The authors of MySQL hereby grant you an additional
   permission to link the program and your derivative works with the
   separately licensed software that they have included with MySQL.

   This program is distributed in the hope that it will be useful,
   but WITHOUT ANY WARRANTY; without even the implied warranty of
   MERCHANTABILITY or FITNESS FOR A PARTICULAR PURPOSE.  See the
   GNU General Public License, version 2.0, for more details.

   You should have received a copy of the GNU General Public License
   along with this program; if not, write to the Free Software
   Foundation, Inc., 51 Franklin St, Fifth Floor, Boston, MA 02110-1301  USA
*/

#include "Ndbinfo.hpp"

#define JAM_FILE_ID 239

#define DECLARE_NDBINFO_TABLE(var, num) \
  static const struct {                 \
    Ndbinfo::Table::Members m;          \
    Ndbinfo::Column col[num];           \
  } ndbinfo_##var

DECLARE_NDBINFO_TABLE(TABLES, 4) = {
    {"tables", 4, 0,
     [](const Ndbinfo::Counts &) {
       return Ndbinfo::getNumTableEntries() /* TODO: reduce to actual tables */;
     },
     "metadata for tables available through ndbinfo"},
    {{"table_id", Ndbinfo::Number, ""},

     {"table_name", Ndbinfo::String, ""},
     {"comment", Ndbinfo::String, ""},
     {"rows_estimate", Ndbinfo::Number, ""}}};

DECLARE_NDBINFO_TABLE(COLUMNS, 5) = {
    {"columns", 5, 0, [](const Ndbinfo::Counts &) { return 500; },
     "metadata for columns available through ndbinfo "},
    {{"table_id", Ndbinfo::Number, ""},
     {"column_id", Ndbinfo::Number, ""},

     {"column_name", Ndbinfo::String, ""},
     {"column_type", Ndbinfo::Number, ""},
     {"comment", Ndbinfo::String, ""}}};

DECLARE_NDBINFO_TABLE(TEST, 5) = {{"test", 5, 0,
                                   [](const Ndbinfo::Counts &c) {
                                     /* 1000 rows per TUP instance */
                                     return c.data_nodes * c.instances.lqh *
                                            1000;
                                   },
                                   "for testing"},
                                  {{"node_id", Ndbinfo::Number, ""},
                                   {"block_number", Ndbinfo::Number, ""},
                                   {"block_instance", Ndbinfo::Number, ""},

                                   {"counter", Ndbinfo::Number, ""},
                                   {"counter2", Ndbinfo::Number64, ""}}};

DECLARE_NDBINFO_TABLE(POOLS, 14) = {
    {"pools", 14, 0,
     [](const Ndbinfo::Counts &c) {
       return c.data_nodes *
              (
                  /* The numbers here were obtained by looking for
                     Ndbinfo::POOLS_TABLEID in each block and counting how many
                     response rows are produced. For example, in Cmvmi.cpp, the
                     CMVMI block produces rows for two pools, named "Data
                     memory" and "Long message buffer".
                  */
                  (6 * c.threads.ldm) +    // BACKUP
                  (15 * c.instances.tc) +  // TC
                  (3 * c.instances.lqh) +  // LQH
                  (5 * c.instances.lqh) +  // ACC
                  (9 * c.instances.lqh) +  // TUP
                  (7 * c.instances.lqh) +  // TUX
                  8 + 2 + 2 + 7 + 8);      // DICT + CMVMI + TRIX + UTIL + SUMA
     },
     "pool usage"},
    {{"node_id", Ndbinfo::Number, ""},
     {"block_number", Ndbinfo::Number, ""},
     {"block_instance", Ndbinfo::Number, ""},
     {"pool_name", Ndbinfo::String, ""},

     {"used", Ndbinfo::Number64, "currently in use"},
     {"total", Ndbinfo::Number64, "total allocated"},
     {"high", Ndbinfo::Number64, "in use high water mark"},
     {"entry_size", Ndbinfo::Number64, "size in bytes of each object"},
     {"config_param1", Ndbinfo::Number, "config param 1 affecting pool"},
     {"config_param2", Ndbinfo::Number, "config param 2 affecting pool"},
     {"config_param3", Ndbinfo::Number, "config param 3 affecting pool"},
     {"config_param4", Ndbinfo::Number, "config param 4 affecting pool"},
     {"resource_id", Ndbinfo::Number, ""},
     {"type_id", Ndbinfo::Number, "Record type id within resource"}}};

DECLARE_NDBINFO_TABLE(TRANSPORTERS, 12) = {
    {"transporters", 12, 0,
     [](const Ndbinfo::Counts &counts) {
       return (counts.data_nodes) * (counts.all_nodes - 1);
     },
     "transporter status"},
    {{"node_id", Ndbinfo::Number, "Node id reporting"},
     {"remote_node_id", Ndbinfo::Number, "Node id at other end of link"},

     {"connection_status", Ndbinfo::Number, "State of inter-node link"},

     {"remote_address", Ndbinfo::String, "Address of remote node"},
     {"bytes_sent", Ndbinfo::Number64, "Bytes sent to remote node"},
     {"bytes_received", Ndbinfo::Number64, "Bytes received from remote node"},

     {"connect_count", Ndbinfo::Number, "Number of times connected"},

     {"overloaded", Ndbinfo::Number, "Is link reporting overload"},
     {"overload_count", Ndbinfo::Number,
      "Number of overload onsets since connect"},

     {"slowdown", Ndbinfo::Number, "Is link requesting slowdown"},
     {"slowdown_count", Ndbinfo::Number,
      "Number of slowdown onsets since connect"},
     {"encrypted", Ndbinfo::Number, "Is link using TLS encryption"}}};

DECLARE_NDBINFO_TABLE(LOGSPACES, 7) = {
    {"logspaces", 7, 0,
     [](const Ndbinfo::Counts &c) { return c.data_nodes * c.log_parts; },
     "logspace usage"},
    {{"node_id", Ndbinfo::Number, ""},
     {"log_type", Ndbinfo::Number, "0 = REDO, 1 = DD-UNDO"},
     {"log_id", Ndbinfo::Number, ""},
     {"log_part", Ndbinfo::Number, ""},

     {"total", Ndbinfo::Number64, "total allocated"},
     {"used", Ndbinfo::Number64, "currently in use"},
     {"high", Ndbinfo::Number64, "in use high water mark"}}};

DECLARE_NDBINFO_TABLE(LOGBUFFERS, 7) = {
    {"logbuffers", 7, 0,
     [](const Ndbinfo::Counts &c) { return c.data_nodes * c.log_parts; },
     "logbuffer usage"},
    {{"node_id", Ndbinfo::Number, ""},
     {"log_type", Ndbinfo::Number,
      "0 = REDO, 1 = DD-UNDO, 2 = BACKUP-DATA, 3 = BACKUP-LOG"},
     {"log_id", Ndbinfo::Number, ""},
     {"log_part", Ndbinfo::Number, ""},

     {"total", Ndbinfo::Number64, "total allocated"},
     {"used", Ndbinfo::Number64, "currently in use"},
     {"high", Ndbinfo::Number64, "in use high water mark"}}};

DECLARE_NDBINFO_TABLE(RESOURCES, 7) = {
    {"resources", 7, 0,
     [](const Ndbinfo::Counts &c) { return c.data_nodes * 9 /*MM_RG_COUNT*/; },
     "resources usage (a.k.a superpool)"},
    {{"node_id", Ndbinfo::Number, ""},
     {"resource_id", Ndbinfo::Number, ""},

     {"reserved", Ndbinfo::Number, "reserved for this resource"},
     {"used", Ndbinfo::Number, "currently in use"},
     {"max", Ndbinfo::Number, "max available"},
     {"high", Ndbinfo::Number, "in use high water mark"},
     {"spare", Ndbinfo::Number, "spare pages for restart"}}};

DECLARE_NDBINFO_TABLE(COUNTERS, 5) = {
    {"counters", 5, 0,
     [](const Ndbinfo::Counts &c) {
       /* To verify these numbers,
          search for COUNTERS_TABLEID under src/kernel/blocks
       */
       return c.data_nodes * ((7 * c.instances.lqh) +  // 7 rows per LQH
                              (13 * c.instances.tc) +  // 13 rows per SPJ
                              (11 * c.instances.tc));  // 11 rows per TC
     },
     "monotonic counters"},
    {{"node_id", Ndbinfo::Number, ""},
     {"block_number", Ndbinfo::Number, ""},
     {"block_instance", Ndbinfo::Number, ""},
     {"counter_id", Ndbinfo::Number, ""},

     {"val", Ndbinfo::Number64,
      "monotonically increasing since process start"}}};

DECLARE_NDBINFO_TABLE(NODES, 5) = {
    {"nodes", 5, 0, [](const Ndbinfo::Counts &c) { return c.data_nodes; },
     "node status"},
    {{"node_id", Ndbinfo::Number, ""},

     {"uptime", Ndbinfo::Number64,
      "time in seconds that node has been running"},
     {"status", Ndbinfo::Number, "starting/started/stopped etc."},
     {"start_phase", Ndbinfo::Number, "start phase if node is starting"},
     {"config_generation", Ndbinfo::Number,
      "configuration generation number"}}};

DECLARE_NDBINFO_TABLE(DISKPAGEBUFFER, 9) = {
    {"diskpagebuffer", 9, 0,
     [](const Ndbinfo::Counts &c) { return c.data_nodes * c.instances.pgman; },
     "disk page buffer info"},
    {
        {"node_id", Ndbinfo::Number, ""},
        {"block_instance", Ndbinfo::Number, ""},

        {"pages_written", Ndbinfo::Number64, "Pages written to disk"},
        {"pages_written_lcp", Ndbinfo::Number64,
         "Pages written by local checkpoint"},
        {"pages_read", Ndbinfo::Number64, "Pages read from disk"},
        {"log_waits", Ndbinfo::Number64,
         "Page writes waiting for log to be written to disk"},
        {"page_requests_direct_return", Ndbinfo::Number64,
         "Page in buffer and no requests waiting for it"},
        {"page_requests_wait_queue", Ndbinfo::Number64,
         "Page in buffer, but some requests are already waiting for it"},
        {"page_requests_wait_io", Ndbinfo::Number64,
         "Page not in buffer, waiting to be read from disk"},
    }};

DECLARE_NDBINFO_TABLE(THREADBLOCKS, 4) = {
    {"threadblocks", 4, 0,
     [](const Ndbinfo::Counts &c) {
       // In this estimate, 18 is the number of single-instance blocks,
       // and 11 is the number of multi-instance blocks.
       // The result is not exact.
       return c.data_nodes * (18 + (c.instances.lqh * 11));
     },
     "which blocks are run in which threads"},
    {
        {"node_id", Ndbinfo::Number, "node id"},
        {"thr_no", Ndbinfo::Number, "thread number"},
        {"block_number", Ndbinfo::Number, "block number"},
        {"block_instance", Ndbinfo::Number, "block instance"},
    }};

DECLARE_NDBINFO_TABLE(THREADBLOCK_DETAILS, 6) = {
    {"threadblock_details", 6, 0,
     [](const Ndbinfo::Counts &c) {
       // In this estimate, 18 is the number of single-instance blocks,
       // and 11 is the number of multi-instance blocks.
       // The result is not exact.
       return c.data_nodes * (18 + (c.instances.lqh * 11));
     },
     "which blocks are run in which threads and some internal state "
     "details"},
    {
        {"node_id", Ndbinfo::Number, "node id"},
        {"thr_no", Ndbinfo::Number, "thread number"},
        {"block_number", Ndbinfo::Number, "block number"},
        {"block_instance", Ndbinfo::Number, "block instance"},
        {"error_insert_value", Ndbinfo::Number, "error insert value"},
        {"error_insert_extra", Ndbinfo::Number, "error insert extra"},
    }};

DECLARE_NDBINFO_TABLE(THREADSTAT, 18) = {
    {"threadstat", 18, 0,
     [](const Ndbinfo::Counts &c) {
       return c.data_nodes * (c.threads.db - c.threads.send);
     },
     "Statistics on execution threads"},
    {{"node_id", Ndbinfo::Number, "node id"},
     {"thr_no", Ndbinfo::Number, "thread number"},
     {"thr_nm", Ndbinfo::String, "thread name"},
     {"c_loop", Ndbinfo::Number64, "No of loops in main loop"},
     {"c_exec", Ndbinfo::Number64, "No of signals executed"},
     {"c_wait", Ndbinfo::Number64, "No of times waited for more input"},
     {"c_l_sent_prioa", Ndbinfo::Number64,
      "No of prio A signals sent to own node"},
     {"c_l_sent_priob", Ndbinfo::Number64,
      "No of prio B signals sent to own node"},
     {"c_r_sent_prioa", Ndbinfo::Number64,
      "No of prio A signals sent to remote node"},
     {"c_r_sent_priob", Ndbinfo::Number64,
      "No of prio B signals sent to remote node"},
     {"os_tid", Ndbinfo::Number64, "OS thread id"},
     {"os_now", Ndbinfo::Number64, "OS gettimeofday (millis)"},
     {"os_ru_utime", Ndbinfo::Number64, "OS user CPU time (micros)"},
     {"os_ru_stime", Ndbinfo::Number64, "OS system CPU time (micros)"},
     {"os_ru_minflt", Ndbinfo::Number64, "OS page reclaims (soft page faults"},
     {"os_ru_majflt", Ndbinfo::Number64, "OS page faults (hard page faults)"},
     {"os_ru_nvcsw", Ndbinfo::Number64, "OS voluntary context switches"},
     {"os_ru_nivcsw", Ndbinfo::Number64, "OS involuntary context switches"}}};

DECLARE_NDBINFO_TABLE(TRANSACTIONS, 11) = {
    {"transactions", 11, 0,
     [](const Ndbinfo::Counts &) {
       /* It is difficult to estimate row counts for transactions, operations,
          and acc_operations because they depend on current load. By guessing
          5 transactions, 10 operations, and 15 acc_operations, we can keep the
          three tables in correct relative order and allow the optimizer to
          correctly rank them from largest to smallest most of the time.
       */
       return 5;
     },
     "transactions"},
    {
        {"node_id", Ndbinfo::Number, "node id"},
        {"block_instance", Ndbinfo::Number, "TC instance no"},
        {"objid", Ndbinfo::Number, "Object id of transaction object"},
        {"apiref", Ndbinfo::Number, "API reference"},
        {"transid0", Ndbinfo::Number, "Transaction id"},
        {"transid1", Ndbinfo::Number, "Transaction id"},
        {"state", Ndbinfo::Number, "Transaction state"},
        {"flags", Ndbinfo::Number, "Transaction flags"},
        {"c_ops", Ndbinfo::Number, "No of operations in transaction"},
        {"outstanding", Ndbinfo::Number, "Currently outstanding request"},
        {"timer", Ndbinfo::Number, "Timer (seconds)"},
    }};

DECLARE_NDBINFO_TABLE(OPERATIONS, 12) = {
    {"operations", 12, 0,
     [](const Ndbinfo::Counts &) { return 10; },  // see comment above
     "operations"},
    {{"node_id", Ndbinfo::Number, "node id"},
     {"block_instance", Ndbinfo::Number, "LQH instance no"},
     {"objid", Ndbinfo::Number, "Object id of operation object"},
     {"tcref", Ndbinfo::Number, "TC reference"},
     {"apiref", Ndbinfo::Number, "API reference"},
     {"transid0", Ndbinfo::Number, "Transaction id"},
     {"transid1", Ndbinfo::Number, "Transaction id"},
     {"tableid", Ndbinfo::Number, "Table id"},
     {"fragmentid", Ndbinfo::Number, "Fragment id"},
     {"op", Ndbinfo::Number, "Operation type"},
     {"state", Ndbinfo::Number, "Operation state"},
     {"flags", Ndbinfo::Number, "Operation flags"}}};

DECLARE_NDBINFO_TABLE(MEMBERSHIP, 13) = {
    {"membership", 13, 0, [](const Ndbinfo::Counts &c) { return c.data_nodes; },
     "membership"},
    {{"node_id", Ndbinfo::Number, "node id"},
     {"group_id", Ndbinfo::Number, "node group id"},
     {"left_node", Ndbinfo::Number, "Left node in heart beat chain"},
     {"right_node", Ndbinfo::Number, "Right node in heart beat chain"},
     {"president", Ndbinfo::Number, "President nodeid"},
     {"successor", Ndbinfo::Number, "President successor"},
     {"dynamic_id", Ndbinfo::Number, "President, Configured_heartbeat order"},
     {"arbitrator", Ndbinfo::Number, "Arbitrator nodeid"},
     {"arb_ticket", Ndbinfo::String, "Arbitrator ticket"},
     {"arb_state", Ndbinfo::Number, "Arbitrator state"},
     {"arb_connected", Ndbinfo::Number, "Arbitrator connected"},
     {"conn_rank1_arbs", Ndbinfo::String, "Connected rank 1 arbitrators"},
     {"conn_rank2_arbs", Ndbinfo::String, "Connected rank 2 arbitrators"}}};

DECLARE_NDBINFO_TABLE(DICT_OBJ_INFO, 7) = {
    {"dict_obj_info", 7, 0,
     [](const Ndbinfo::Counts &c) { return c.est_tables; },
     "Dictionary object info"},
    {{"type", Ndbinfo::Number, "Type of dict object"},
     {"id", Ndbinfo::Number, "Object identity"},
     {"version", Ndbinfo::Number, "Object version"},
     {"state", Ndbinfo::Number, "Object state"},
     {"parent_obj_type", Ndbinfo::Number, "Parent object type"},
     {"parent_obj_id", Ndbinfo::Number, "Parent object id"},
     {"fq_name", Ndbinfo::String, "Fully qualified object name"}}};

DECLARE_NDBINFO_TABLE(FRAG_MEM_USE, 15) = {
    {"frag_mem_use", 15, 0,
     [](const Ndbinfo::Counts &c) {  // nodes * LDMs * fragments * tables
       return c.data_nodes * c.threads.ldm * c.est_tables;
     },
     "Per fragment space information"},
    {{"node_id", Ndbinfo::Number, "node id"},
     {"block_instance", Ndbinfo::Number, "LDM instance number"},
     {"table_id", Ndbinfo::Number, "Table identity"},
     {"fragment_num", Ndbinfo::Number, "Fragment number"},
     {"rows", Ndbinfo::Number64, "Number of rows in table"},
     {"fixed_elem_alloc_bytes", Ndbinfo::Number64,
      "Number of bytes allocated for fixed-sized elements"},
     {"fixed_elem_free_bytes", Ndbinfo::Number64,
      "Free bytes in fixed-size element pages"},
     {"fixed_elem_count", Ndbinfo::Number64,
      "Number of fixed size elements in use"},
     {"fixed_elem_size_bytes", Ndbinfo::Number,
      "Length of each fixed sized element in bytes"},
     {"var_elem_alloc_bytes", Ndbinfo::Number64,
      "Number of bytes allocated for var-size elements"},
     {"var_elem_free_bytes", Ndbinfo::Number64,
      "Free bytes in var-size element pages"},
     {"var_elem_count", Ndbinfo::Number64,
      "Number of var size elements in use"},
     {"tuple_l2pmap_alloc_bytes", Ndbinfo::Number64,
      "Bytes in logical to physical page map for tuple store"},
     {"hash_index_l2pmap_alloc_bytes", Ndbinfo::Number64,
      "Bytes in logical to physical page map for the hash index"},
     {"hash_index_alloc_bytes", Ndbinfo::Number64,
      "Bytes in linear hash map"}}};

DECLARE_NDBINFO_TABLE(DISK_WRITE_SPEED_BASE, 7) = {
    {"disk_write_speed_base", 7, 0,
     [](const Ndbinfo::Counts &c) {  // 61 = DISK_WRITE_SPEED_REPORT_SIZE
       return c.data_nodes * c.threads.ldm * 61;
     },
     "Actual speed of disk writes per LDM thread, base data"},
    {
        {"node_id", Ndbinfo::Number, "node id"},
        {"thr_no", Ndbinfo::Number, "LDM thread instance"},
        {"millis_ago", Ndbinfo::Number64,
         "Milliseconds ago since this period finished"},
        {"millis_passed", Ndbinfo::Number64,
         "Milliseconds passed in the period reported"},
        {"backup_lcp_bytes_written", Ndbinfo::Number64,
         "Bytes written by backup and LCP in the period"},
        {"redo_bytes_written", Ndbinfo::Number64,
         "Bytes written to REDO log in the period"},
        {"target_disk_write_speed", Ndbinfo::Number64,
         "Target disk write speed in bytes per second at the measurement "
         "point"},
    }};

DECLARE_NDBINFO_TABLE(DISK_WRITE_SPEED_AGGREGATE, 16) = {
    {"disk_write_speed_aggregate", 16, 0,
     [](const Ndbinfo::Counts &c) { return c.data_nodes * c.threads.ldm; },
     "Actual speed of disk writes per LDM thread, aggregate data"},
    {
        {"node_id", Ndbinfo::Number, "node id"},
        {"thr_no", Ndbinfo::Number, "LDM thread instance"},
        {"backup_lcp_speed_last_sec", Ndbinfo::Number64,
         "Number of bytes written by backup and LCP last second"},
        {"redo_speed_last_sec", Ndbinfo::Number64,
         "Number of bytes written to REDO log last second"},
        {"backup_lcp_speed_last_10sec", Ndbinfo::Number64,
         "Number of bytes written by backup and LCP per second last"
         " 10 seconds"},
        {"redo_speed_last_10sec", Ndbinfo::Number64,
         "Number of bytes written to REDO log per second last"
         " 10 seconds"},
        {"std_dev_backup_lcp_speed_last_10sec", Ndbinfo::Number64,
         "Standard deviation of Number of bytes written by backup and LCP"
         " per second last 10 seconds"},
        {"std_dev_redo_speed_last_10sec", Ndbinfo::Number64,
         "Standard deviation of Number of bytes written to REDO log"
         " per second last 10 seconds"},
        {"backup_lcp_speed_last_60sec", Ndbinfo::Number64,
         "Number of bytes written by backup and LCP per second last"
         " 60 seconds"},
        {"redo_speed_last_60sec", Ndbinfo::Number64,
         "Number of bytes written to REDO log per second last"
         " 60 seconds"},
        {"std_dev_backup_lcp_speed_last_60sec", Ndbinfo::Number64,
         "Standard deviation of Number of bytes written by backup and LCP"
         " per second last 60 seconds"},
        {"std_dev_redo_speed_last_60sec", Ndbinfo::Number64,
         "Standard deviation of Number of bytes written to REDO log"
         " per second last 60 seconds"},
        {"slowdowns_due_to_io_lag", Ndbinfo::Number64,
         "Number of seconds that we slowed down disk writes due to REDO "
         "log IO lagging"},
        {"slowdowns_due_to_high_cpu", Ndbinfo::Number64,
         "Number of seconds we slowed down disk writes due to high CPU usage "
         "of LDM thread"},
        {"disk_write_speed_set_to_min", Ndbinfo::Number64,
         "Number of seconds we set disk write speed to a minimum"},
        {"current_target_disk_write_speed", Ndbinfo::Number64,
         "Current target of disk write speed in bytes per second"},
    }};

DECLARE_NDBINFO_TABLE(FRAG_OPERATIONS, 28) = {
    {"frag_operations", 28, 0,
     [](const Ndbinfo::Counts &c) {
       return c.data_nodes * c.instances.lqh * c.est_tables;
     },
     "Per fragment operational information"},
    {{"node_id", Ndbinfo::Number, "node id"},
     {"block_instance", Ndbinfo::Number, "LQH instance no"},
     {"table_id", Ndbinfo::Number, "Table identity"},
     {"fragment_num", Ndbinfo::Number, "Fragment number"},
     {"tot_key_reads", Ndbinfo::Number64, "Total number of key reads received"},
     {"tot_key_inserts", Ndbinfo::Number64,
      "Total number of key inserts received"},
     {"tot_key_updates", Ndbinfo::Number64,
      "Total number of key updates received"},
     {"tot_key_writes", Ndbinfo::Number64,
      "Total number of key writes received"},
     {"tot_key_deletes", Ndbinfo::Number64,
      "Total number of key deletes received"},
     {"tot_key_refs", Ndbinfo::Number64,
      "Total number of key operations refused by LDM"},
     {"tot_key_attrinfo_bytes", Ndbinfo::Number64,
      "Total attrinfo bytes received for key operations"},
     {"tot_key_keyinfo_bytes", Ndbinfo::Number64,
      "Total keyinfo bytes received for key operations"},
     {"tot_key_prog_bytes", Ndbinfo::Number64,
      "Total bytes of filter programs for key operations"},
     {"tot_key_inst_exec", Ndbinfo::Number64,
      "Total number of interpreter instructions executed for key operations"},
     {"tot_key_bytes_returned", Ndbinfo::Number64,
      "Total number of bytes returned to client for key operations"},
     {"tot_frag_scans", Ndbinfo::Number64,
      "Total number of fragment scans received"},
     {"tot_scan_rows_examined", Ndbinfo::Number64,
      "Total number of rows examined by scans"},
     {"tot_scan_rows_returned", Ndbinfo::Number64,
      "Total number of rows returned to client by scan"},
     {"tot_scan_bytes_returned", Ndbinfo::Number64,
      "Total number of bytes returned to client by scans"},
     {"tot_scan_prog_bytes", Ndbinfo::Number64,
      "Total bytes of scan filter programs"},
     {"tot_scan_bound_bytes", Ndbinfo::Number64, "Total bytes of scan bounds"},
     {"tot_scan_inst_exec", Ndbinfo::Number64,
      "Total number of interpreter instructions executed for scans"},
     {"tot_qd_frag_scans", Ndbinfo::Number64,
      "Total number of fragment scans queued before exec"},
     {"conc_frag_scans", Ndbinfo::Number,
      "Number of frag scans currently running"},
     {"conc_qd_plain_frag_scans", Ndbinfo::Number,
      "Number of tux frag scans currently queued"},
     {"conc_qd_tup_frag_scans", Ndbinfo::Number,
      "Number of tup frag scans currently queued"},
     {"conc_qd_acc_frag_scans", Ndbinfo::Number,
      "Number of acc frag scans currently queued"},
     {"tot_commits", Ndbinfo::Number64,
      "Total number of committed row changes"}}};

DECLARE_NDBINFO_TABLE(RESTART_INFO, 22) = {
    {"restart_info", 22, 0,
     [](const Ndbinfo::Counts &c) { return c.data_nodes; },
     "Times of restart phases in seconds and current state"},
    {
        {"node_id", Ndbinfo::Number, "node id"},
        {"node_restart_status", Ndbinfo::String,
         "Current state of node recovery"},
        {"node_restart_status_int", Ndbinfo::Number,
         "Current state of node recovery as number"},
        {"secs_to_complete_node_failure", Ndbinfo::Number,
         "Seconds to complete node failure handling"},
        {"secs_to_allocate_node_id", Ndbinfo::Number,
         "Seconds from node failure completion to allocation of node id"},
        {"secs_to_include_in_heartbeat_protocol", Ndbinfo::Number,
         "Seconds from allocation of node id to inclusion in HB protocol"},
        {"secs_until_wait_for_ndbcntr_master", Ndbinfo::Number,
         "Seconds from included in HB protocol until we wait for ndbcntr "
         "master"},
        {"secs_wait_for_ndbcntr_master", Ndbinfo::Number,
         "Seconds we waited for being accepted by NDBCNTR master to start"},
        {"secs_to_get_start_permitted", Ndbinfo::Number,
         "Seconds from permit by master until all nodes accepted our start"},
        {"secs_to_wait_for_lcp_for_copy_meta_data", Ndbinfo::Number,
         "Seconds waiting for LCP completion before copying meta data"},
        {"secs_to_copy_meta_data", Ndbinfo::Number,
         "Seconds to copy meta data to starting node from master"},
        {"secs_to_include_node", Ndbinfo::Number,
         "Seconds to wait for GCP and inclusion of all nodes into protocols"},
        {"secs_starting_node_to_request_local_recovery", Ndbinfo::Number,
         "Seconds for starting node to request local recovery"},
        {"secs_for_local_recovery", Ndbinfo::Number,
         "Seconds for local recovery in starting node"},
        {"secs_restore_fragments", Ndbinfo::Number,
         "Seconds to restore fragments from LCP files"},
        {"secs_undo_disk_data", Ndbinfo::Number,
         "Seconds to execute UNDO log on disk data part of records"},
        {"secs_exec_redo_log", Ndbinfo::Number,
         "Seconds to execute REDO log on all restored fragments"},
        {"secs_index_rebuild", Ndbinfo::Number,
         "Seconds to rebuild indexes on restored fragments"},
        {"secs_to_synchronize_starting_node", Ndbinfo::Number,
         "Seconds to synchronize starting node from live nodes"},
        {"secs_wait_lcp_for_restart", Ndbinfo::Number,
         "Seconds to wait for LCP start and completion before restart is "
         "completed"},
        {"secs_wait_subscription_handover", Ndbinfo::Number,
         "Seconds waiting for handover of replication subscriptions"},
        {"total_restart_secs", Ndbinfo::Number,
         "Total number of seconds from node failure until node is started "
         "again"},
    }};

DECLARE_NDBINFO_TABLE(TC_TIME_TRACK_STATS, 15) = {
    {"tc_time_track_stats", 15, 0,
     [](const Ndbinfo::Counts &c) {
       /* Maximum possible size is
             data nodes * all nodes * TC instances * TIME_TRACK_HISTOGRAM_RANGES
          but a more realistic estimate is just
             data nodes squared * TC instances * TIME_TRACK_HISTOGRAM_RANGES
       */
       return c.data_nodes * c.data_nodes * c.instances.tc * 32;
     },
     "Time tracking of transaction, key operations and scan ops"},
    {
        {"node_id", Ndbinfo::Number, "node id"},
        {"block_number", Ndbinfo::Number, "Block number"},
        {"block_instance", Ndbinfo::Number, "Block instance"},
        {"comm_node_id", Ndbinfo::Number, "node_id of API or DB"},
        {"upper_bound", Ndbinfo::Number64, "Upper bound in micros of interval"},
        {"scans", Ndbinfo::Number64, "scan histogram interval"},
        {"scan_errors", Ndbinfo::Number64, "scan error histogram interval"},
        {"scan_fragments", Ndbinfo::Number64,
         "scan fragment histogram interval"},
        {"scan_fragment_errors", Ndbinfo::Number64,
         "scan fragment error histogram interval"},
        {"transactions", Ndbinfo::Number64, "transaction histogram interval"},
        {"transaction_errors", Ndbinfo::Number64,
         "transaction error histogram interval"},
        {"read_key_ops", Ndbinfo::Number64,
         "read key operation histogram interval"},
        {"write_key_ops", Ndbinfo::Number64,
         "write key operation histogram interval"},
        {"index_key_ops", Ndbinfo::Number64,
         "index key operation histogram interval"},
        {"key_op_errors", Ndbinfo::Number64,
         "key operation error histogram interval"},
    }};

DECLARE_NDBINFO_TABLE(CONFIG_VALUES, 3) = {
    {"config_values", 3, 0,
     [](const Ndbinfo::Counts &c) {
       return c.data_nodes * 167;  // 167 = current number of config parameters
     },
     "Configuration parameter values"},
    {
        {"node_id", Ndbinfo::Number, ""},
        {"config_param", Ndbinfo::Number, "Parameter number"},
        {"config_value", Ndbinfo::String, "Parameter value"},
    }};

DECLARE_NDBINFO_TABLE(THREADS, 4) = {
    {"threads", 4, 0,
     [](const Ndbinfo::Counts &c) { return c.data_nodes * c.threads.db; },
     "Base table for threads"},
    {
        {"node_id", Ndbinfo::Number, "node_id"},
        {"thr_no", Ndbinfo::Number, "thread number"},
        {"thread_name", Ndbinfo::String, "thread_name"},
        {"thread_description", Ndbinfo::String, "thread_description"},
    }};

DECLARE_NDBINFO_TABLE(CPUSTAT_50MS, 11) = {
    {"cpustat_50ms", 11, 0,
     [](const Ndbinfo::Counts &c) {
       return c.data_nodes * c.threads.db * 20;
     },  // NUM_MEASUREMENTS in THRMAN
     "Thread CPU stats at 50 milliseconds intervals"},
    {
        {"node_id", Ndbinfo::Number, "node_id"},
        {"thr_no", Ndbinfo::Number, "thread number"},
        {"OS_user_time", Ndbinfo::Number,
         "User time in microseconds as reported by OS"},
        {"OS_system_time", Ndbinfo::Number,
         "System time in microseconds as reported by OS"},
        {"OS_idle_time", Ndbinfo::Number,
         "Idle time in microseconds as reported by OS"},
        {"exec_time", Ndbinfo::Number,
         "Execution time in microseconds as calculated by thread"},
        {"sleep_time", Ndbinfo::Number,
         "Sleep time in microseconds as calculated by thread"},
        {"spin_time", Ndbinfo::Number,
         "Spin time in microseconds as calculated by thread"},
        {"send_time", Ndbinfo::Number,
         "Send time in microseconds as calculated by thread"},
        {"buffer_full_time", Ndbinfo::Number,
         "Time spent with buffer full in microseconds as calculated by thread"},
        {"elapsed_time", Ndbinfo::Number,
         "Elapsed time in microseconds for measurement"},
    }};

DECLARE_NDBINFO_TABLE(CPUSTAT_1SEC, 11) = {
    {"cpustat_1sec", 11, 0,
     [](const Ndbinfo::Counts &c) {
       return c.data_nodes * c.threads.db * 20;
     },  // NUM_MEASUREMENTS in THRMAN
     "Thread CPU stats at 1 second intervals"},
    {
        {"node_id", Ndbinfo::Number, "node_id"},
        {"thr_no", Ndbinfo::Number, "thread number"},
        {"OS_user_time", Ndbinfo::Number,
         "User time in microseconds as reported by OS"},
        {"OS_system_time", Ndbinfo::Number,
         "System time in microseconds as reported by OS"},
        {"OS_idle_time", Ndbinfo::Number,
         "Idle time in microseconds as reported by OS"},
        {"exec_time", Ndbinfo::Number,
         "Execution time in microseconds as calculated by thread"},
        {"sleep_time", Ndbinfo::Number,
         "Sleep time in microseconds as calculated by thread"},
        {"spin_time", Ndbinfo::Number,
         "Spin time in microseconds as calculated by thread"},
        {"send_time", Ndbinfo::Number,
         "Send time in microseconds as calculated by thread"},
        {"buffer_full_time", Ndbinfo::Number,
         "Time spent with buffer full in microseconds as calculated by thread"},
        {"elapsed_time", Ndbinfo::Number,
         "Elapsed time in microseconds for measurement"},
    }};

DECLARE_NDBINFO_TABLE(CPUSTAT_20SEC, 11) = {
    {"cpustat_20sec", 11, 0,
     [](const Ndbinfo::Counts &c) {
       return c.data_nodes * c.threads.db * 20;
     },  // NUM_MEASUREMENTS in THRMAN
     "Thread CPU stats at 20 seconds intervals"},
    {
        {"node_id", Ndbinfo::Number, "node_id"},
        {"thr_no", Ndbinfo::Number, "thread number"},
        {"OS_user_time", Ndbinfo::Number,
         "User time in microseconds as reported by OS"},
        {"OS_system_time", Ndbinfo::Number,
         "System time in microseconds as reported by OS"},
        {"OS_idle_time", Ndbinfo::Number,
         "Idle time in microseconds as reported by OS"},
        {"exec_time", Ndbinfo::Number,
         "Execution time in microseconds as calculated by thread"},
        {"sleep_time", Ndbinfo::Number,
         "Sleep time in microseconds as calculated by thread"},
        {"spin_time", Ndbinfo::Number,
         "Spin time in microseconds as calculated by thread"},
        {"send_time", Ndbinfo::Number,
         "Send time in microseconds as calculated by thread"},
        {"buffer_full_time", Ndbinfo::Number,
         "Time spent with buffer full in microseconds as calculated by thread"},
        {"elapsed_time", Ndbinfo::Number,
         "Elapsed time in microseconds for measurement"},
    }};

DECLARE_NDBINFO_TABLE(CPUSTAT, 11) = {
    {"cpustat", 11, 0,
     [](const Ndbinfo::Counts &c) { return c.data_nodes * c.threads.db; },
     "Thread CPU stats for last second"},
    {
        {"node_id", Ndbinfo::Number, "node_id"},
        {"thr_no", Ndbinfo::Number, "thread number"},
        {"OS_user", Ndbinfo::Number,
         "Percentage time spent in user mode as reported by OS"},
        {"OS_system", Ndbinfo::Number,
         "Percentage time spent in system mode as reported by OS"},
        {"OS_idle", Ndbinfo::Number,
         "Percentage time spent in idle mode as reported by OS"},
        {"thread_exec", Ndbinfo::Number,
         "Percentage time spent executing as calculated by thread"},
        {"thread_sleeping", Ndbinfo::Number,
         "Percentage time spent sleeping as calculated by thread"},
        {"thread_spinning", Ndbinfo::Number,
         "Percentage time spent spinning as calculated by thread"},
        {"thread_send", Ndbinfo::Number,
         "Percentage time spent sending as calculated by thread"},
        {"thread_buffer_full", Ndbinfo::Number,
         "Percentage time spent in buffer full as calculated by thread"},
        {"elapsed_time", Ndbinfo::Number,
         "Elapsed time in microseconds for measurement"},
    }};

DECLARE_NDBINFO_TABLE(FRAG_LOCKS, 14) = {
    {"frag_locks", 14, 0,
     [](const Ndbinfo::Counts &c) {
       return c.data_nodes * c.instances.lqh * c.est_tables;
     },
     "Per fragment lock information"},
    {{"node_id", Ndbinfo::Number, "node id"},
     {"block_instance", Ndbinfo::Number, "LQH instance no"},
     {"table_id", Ndbinfo::Number, "Table identity"},
     {"fragment_num", Ndbinfo::Number, "Fragment number"},
     {"ex_req", Ndbinfo::Number64, "Exclusive row lock request count"},
     {"ex_imm_ok", Ndbinfo::Number64, "Exclusive row lock immediate grants"},
     {"ex_wait_ok", Ndbinfo::Number64, "Exclusive row lock grants with wait"},
     {"ex_wait_fail", Ndbinfo::Number64, "Exclusive row lock failed grants"},
     {"sh_req", Ndbinfo::Number64, "Shared row lock request count"},
     {"sh_imm_ok", Ndbinfo::Number64, "Shared row lock immediate grants"},
     {"sh_wait_ok", Ndbinfo::Number64, "Shared row lock grants with wait"},
     {"sh_wait_fail", Ndbinfo::Number64, "Shared row lock failed grants"},
     {"wait_ok_millis", Ndbinfo::Number64,
      "Time spent waiting before successfully "
      "claiming a lock"},
     {"wait_fail_millis", Ndbinfo::Number64,
      "Time spent waiting before failing to "
      "claim a lock"}}};

DECLARE_NDBINFO_TABLE(ACC_OPERATIONS, 15) = {
    {"acc_operations", 15, 0,
     [](const Ndbinfo::Counts &) { return 15; },  // see comment at transactions
     "ACC operation info"},
    {{"node_id", Ndbinfo::Number, "node_id"},
     {"block_instance", Ndbinfo::Number, "Block instance"},
     {"tableid", Ndbinfo::Number, "Table id"},
     {"fragmentid", Ndbinfo::Number, "Fragment id"},
     {"rowid", Ndbinfo::Number64, "Row id in fragment"},
     {"transid0", Ndbinfo::Number, "Transaction id"},
     {"transid1", Ndbinfo::Number, "Transaction id"},
     {"acc_op_id", Ndbinfo::Number, "Operation id"},
     {"op_flags", Ndbinfo::Number, "Operation flags"},
     {"prev_serial_op_id", Ndbinfo::Number, "Prev serial op id"},
     {"next_serial_op_id", Ndbinfo::Number, "Next serial op id"},
     {"prev_parallel_op_id", Ndbinfo::Number, "Prev parallel op id"},
     {"next_parallel_op_id", Ndbinfo::Number, "Next parallel op id"},
     {"duration_millis", Ndbinfo::Number, "Duration of wait/hold"},
     {"user_ptr", Ndbinfo::Number, "Lock requestor context"}}};

DECLARE_NDBINFO_TABLE(TABLE_DIST_STATUS, 13) = {
    {"table_distribution_status", 13, 0,
     [](const Ndbinfo::Counts &c) { return c.est_tables; },
     "Table status in distribution handler"},
    {{"node_id", Ndbinfo::Number, "Node id"},
     {"table_id", Ndbinfo::Number, "Table id"},
     {"tab_copy_status", Ndbinfo::Number, "Copy status of the table"},
     {"tab_update_status", Ndbinfo::Number, "Update status of the table"},
     {"tab_lcp_status", Ndbinfo::Number, "LCP status of the table"},
     {"tab_status", Ndbinfo::Number, "Create status of the table"},
     {"tab_storage", Ndbinfo::Number, "Storage type of table"},
     {"tab_type", Ndbinfo::Number, "Type of table"},
     {"tab_partitions", Ndbinfo::Number, "Number of partitions in table"},
     {"tab_fragments", Ndbinfo::Number, "Number of fragments in table"},
     {"current_scan_count", Ndbinfo::Number, "Current number of active scans"},
     {"scan_count_wait", Ndbinfo::Number, "Number of scans waiting for"},
     {"is_reorg_ongoing", Ndbinfo::Number,
      "Is a table reorg ongoing on table"}}};

DECLARE_NDBINFO_TABLE(TABLE_FRAGMENTS, 15) = {
    {"table_fragments", 15, 0,
     [](const Ndbinfo::Counts &c) {
       return c.data_nodes * c.instances.lqh * c.est_tables;
     },
     "Partitions of the tables"},
    {{"node_id", Ndbinfo::Number, "node_id"},
     {"table_id", Ndbinfo::Number, "Table id"},
     {"partition_id", Ndbinfo::Number, "Partition id"},
     {"fragment_id", Ndbinfo::Number, "Fragment id"},
     {"partition_order", Ndbinfo::Number, "Order of fragment in partition"},
     {"log_part_id", Ndbinfo::Number, "Log part id of fragment"},
     {"no_of_replicas", Ndbinfo::Number, "Number of replicas"},
     {"current_primary", Ndbinfo::Number, "Current primary node id"},
     {"preferred_primary", Ndbinfo::Number, "Preferred primary node id"},
     {"current_first_backup", Ndbinfo::Number, "Current first backup node id"},
     {"current_second_backup", Ndbinfo::Number,
      "Current second backup node id"},
     {"current_third_backup", Ndbinfo::Number, "Current third backup node id"},
     {"num_alive_replicas", Ndbinfo::Number,
      "Current number of alive replicas"},
     {"num_dead_replicas", Ndbinfo::Number, "Current number of dead replicas"},
     {"num_lcp_replicas", Ndbinfo::Number,
      "Number of replicas remaining to be LCP:ed"}}};

DECLARE_NDBINFO_TABLE(TABLE_REPLICAS, 16) = {
    {"table_replicas", 16, 0,
     [](const Ndbinfo::Counts &c) {
       return c.data_nodes * c.instances.lqh * c.est_tables;
     },
     "Fragment replicas of the tables"},
    {{"node_id", Ndbinfo::Number, "node_id"},
     {"table_id", Ndbinfo::Number, "Table id"},
     {"fragment_id", Ndbinfo::Number, "Fragment id"},
     {"initial_gci", Ndbinfo::Number, "Initial GCI for table"},
     {"replica_node_id", Ndbinfo::Number, "Node id where replica is stored"},
     {"is_lcp_ongoing", Ndbinfo::Number, "Is LCP ongoing on this fragment"},
     {"num_crashed_replicas", Ndbinfo::Number,
      "Number of crashed replica instances"},
     {"last_max_gci_started", Ndbinfo::Number, "Last LCP Max GCI started"},
     {"last_max_gci_completed", Ndbinfo::Number, "Last LCP Max GCI completed"},
     {"last_lcp_id", Ndbinfo::Number, "Last LCP id"},
     {"prev_lcp_id", Ndbinfo::Number, "Previous LCP id"},
     {"prev_max_gci_started", Ndbinfo::Number, "Previous LCP Max GCI started"},
     {"prev_max_gci_completed", Ndbinfo::Number,
      "Previous LCP Max GCI completed"},
     {"last_create_gci", Ndbinfo::Number,
      "Last Create GCI of last crashed replica instance"},
     {"last_replica_gci", Ndbinfo::Number,
      "Last GCI of last crashed replica instance"},
     {"is_replica_alive", Ndbinfo::Number, "Is replica alive or not"}}};

DECLARE_NDBINFO_TABLE(TABLE_DIST_STATUS_ALL, 13) = {
    {"table_distribution_status_all", 13, 0,
     [](const Ndbinfo::Counts &c) { return c.data_nodes * c.est_tables; },
     "Table status in distribution handler"},
    {{"node_id", Ndbinfo::Number, "Node id"},
     {"table_id", Ndbinfo::Number, "Table id"},
     {"tab_copy_status", Ndbinfo::Number, "Copy status of the table"},
     {"tab_update_status", Ndbinfo::Number, "Update status of the table"},
     {"tab_lcp_status", Ndbinfo::Number, "LCP status of the table"},
     {"tab_status", Ndbinfo::Number, "Create status of the table"},
     {"tab_storage", Ndbinfo::Number, "Storage type of table"},
     {"tab_type", Ndbinfo::Number, "Type of table"},
     {"tab_partitions", Ndbinfo::Number, "Number of partitions in table"},
     {"tab_fragments", Ndbinfo::Number, "Number of fragments in table"},
     {"current_scan_count", Ndbinfo::Number, "Current number of active scans"},
     {"scan_count_wait", Ndbinfo::Number, "Number of scans waiting for"},
     {"is_reorg_ongoing", Ndbinfo::Number,
      "Is a table reorg ongoing on table"}}};

DECLARE_NDBINFO_TABLE(TABLE_FRAGMENTS_ALL, 15) = {
    {"table_fragments_all", 15, 0,
     [](const Ndbinfo::Counts &c) {
       return c.data_nodes * c.est_tables * c.instances.lqh;
     },
     "Partitions of the tables"},
    {{"node_id", Ndbinfo::Number, "node_id"},
     {"table_id", Ndbinfo::Number, "Table id"},
     {"partition_id", Ndbinfo::Number, "Partition id"},
     {"fragment_id", Ndbinfo::Number, "Fragment id"},
     {"partition_order", Ndbinfo::Number, "Order of fragment in partition"},
     {"log_part_id", Ndbinfo::Number, "Log part id of fragment"},
     {"no_of_replicas", Ndbinfo::Number, "Number of replicas"},
     {"current_primary", Ndbinfo::Number, "Current primary node id"},
     {"preferred_primary", Ndbinfo::Number, "Preferred primary node id"},
     {"current_first_backup", Ndbinfo::Number, "Current first backup node id"},
     {"current_second_backup", Ndbinfo::Number,
      "Current second backup node id"},
     {"current_third_backup", Ndbinfo::Number, "Current third backup node id"},
     {"num_alive_replicas", Ndbinfo::Number,
      "Current number of alive replicas"},
     {"num_dead_replicas", Ndbinfo::Number, "Current number of dead replicas"},
     {"num_lcp_replicas", Ndbinfo::Number,
      "Number of replicas remaining to be LCP:ed"}}};

DECLARE_NDBINFO_TABLE(TABLE_REPLICAS_ALL, 16) = {
    {"table_replicas_all", 16, 0,
     [](const Ndbinfo::Counts &c) {
       return c.instances.lqh * c.est_tables * c.data_nodes;
     },
     "Fragment replicas of the tables"},
    {{"node_id", Ndbinfo::Number, "node_id"},
     {"table_id", Ndbinfo::Number, "Table id"},
     {"fragment_id", Ndbinfo::Number, "Fragment id"},
     {"initial_gci", Ndbinfo::Number, "Initial GCI for table"},
     {"replica_node_id", Ndbinfo::Number, "Node id where replica is stored"},
     {"is_lcp_ongoing", Ndbinfo::Number, "Is LCP ongoing on this fragment"},
     {"num_crashed_replicas", Ndbinfo::Number,
      "Number of crashed replica instances"},
     {"last_max_gci_started", Ndbinfo::Number, "Last LCP Max GCI started"},
     {"last_max_gci_completed", Ndbinfo::Number, "Last LCP Max GCI completed"},
     {"last_lcp_id", Ndbinfo::Number, "Last LCP id"},
     {"prev_lcp_id", Ndbinfo::Number, "Previous LCP id"},
     {"prev_max_gci_started", Ndbinfo::Number, "Previous LCP Max GCI started"},
     {"prev_max_gci_completed", Ndbinfo::Number,
      "Previous LCP Max GCI completed"},
     {"last_create_gci", Ndbinfo::Number,
      "Last Create GCI of last crashed replica instance"},
     {"last_replica_gci", Ndbinfo::Number,
      "Last GCI of last crashed replica instance"},
     {"is_replica_alive", Ndbinfo::Number, "Is replica alive or not"}}};

DECLARE_NDBINFO_TABLE(STORED_TABLES, 20) = {
    {"stored_tables", 20, 0,
     [](const Ndbinfo::Counts &c) { return c.est_tables; },
     "Information about stored tables"},
    {{"node_id", Ndbinfo::Number, "node_id"},
     {"table_id", Ndbinfo::Number, "Table id"},
     {"logged_table", Ndbinfo::Number, "Is table logged"},
     {"row_contains_gci", Ndbinfo::Number, "Does table rows contains GCI"},
     {"row_contains_checksum", Ndbinfo::Number,
      "Does table rows contain checksum"},
     {"temporary_table", Ndbinfo::Number, "Is table temporary"},
     {"force_var_part", Ndbinfo::Number, "Force var part active"},
     {"read_backup", Ndbinfo::Number, "Is backup replicas read"},
     {"fully_replicated", Ndbinfo::Number, "Is table fully replicated"},
     {"extra_row_gci", Ndbinfo::Number, "extra_row_gci"},
     {"extra_row_author", Ndbinfo::Number, "extra_row_author"},
     {"storage_type", Ndbinfo::Number, "Storage type of table"},
     {"hashmap_id", Ndbinfo::Number, "Hashmap id"},
     {"hashmap_version", Ndbinfo::Number, "Hashmap version"},
     {"table_version", Ndbinfo::Number, "Table version"},
     {"fragment_type", Ndbinfo::Number, "Type of fragmentation"},
     {"partition_balance", Ndbinfo::Number, "Partition balance"},
     {"create_gci", Ndbinfo::Number, "GCI in which table was created"},
     {"backup_locked", Ndbinfo::Number, "Locked for backup"},
     {"single_user_mode", Ndbinfo::Number, "Is single user mode active"}}};

DECLARE_NDBINFO_TABLE(PROCESSES, 8) = {
    {"processes", 8, 0,
     [](const Ndbinfo::Counts &c) { return c.data_nodes * c.all_nodes; },
     "Process ID and Name information for connected nodes"},
    {{"reporting_node_id", Ndbinfo::Number, "Reporting data node ID"},
     {"node_id", Ndbinfo::Number, "Connected node ID"},
     {"node_type", Ndbinfo::Number, "Type of node"},
     {"node_version", Ndbinfo::String, "Node MySQL Cluster version string"},
     {"process_id", Ndbinfo::Number, "PID of node process on host"},
     {"angel_process_id", Ndbinfo::Number, "PID of node\\\'s angel process"},
     {"process_name", Ndbinfo::String, "Node\\\'s executable process name"},
     {"service_URI", Ndbinfo::String, "URI for service provided by node"}}};

DECLARE_NDBINFO_TABLE(CONFIG_NODES, 4) = {
    {"config_nodes", 4, 0,
     [](const Ndbinfo::Counts &c) { return c.data_nodes * c.all_nodes; },
     "All nodes of current cluster configuration"},
    {{"reporting_node_id", Ndbinfo::Number, "Reporting data node ID"},
     {"node_id", Ndbinfo::Number, "Configured node ID"},
     {"node_type", Ndbinfo::Number, "Configured node type"},
     {"node_hostname", Ndbinfo::String, "Configured hostname"}}};

DECLARE_NDBINFO_TABLE(PGMAN_TIME_TRACK_STATS, 8) = {
    {"pgman_time_track_stats", 8, 0,
     [](const Ndbinfo::Counts &c) {  // 20 = PGMAN_TIME_TRACK_NUM_RANGES
       return c.data_nodes * c.instances.pgman * 20;
     },
     "Time tracking of reads and writes of disk data pages"},
    {
        {"node_id", Ndbinfo::Number, "node_id"},
        {"block_number", Ndbinfo::Number, "Block number"},
        {"block_instance", Ndbinfo::Number, "Block instance"},
        {"upper_bound", Ndbinfo::Number, "Upper bound in microseconds"},
        {"page_reads", Ndbinfo::Number64, "Number of disk reads in this range"},
        {"page_writes", Ndbinfo::Number64,
         "Number of disk writes in this range"},
        {"log_waits", Ndbinfo::Number64,
         "Number of waits due to WAL rule in this range (log waits)"},
        {"get_page", Ndbinfo::Number64,
         "Number of waits for get_page in this range"},
    }};

DECLARE_NDBINFO_TABLE(DISKSTAT, 12) = {
    {"diskstat", 12, 0,
     [](const Ndbinfo::Counts &c) { return c.data_nodes * c.instances.pgman; },
     "Disk data statistics for last second"},
    {
        {"node_id", Ndbinfo::Number, "node_id"},
        {"block_instance", Ndbinfo::Number, "Block instance"},
        {"pages_made_dirty", Ndbinfo::Number, "Pages made dirty last second"},
        {"reads_issued", Ndbinfo::Number, "Reads issued last second"},
        {"reads_completed", Ndbinfo::Number, "Reads completed last second"},
        {"writes_issued", Ndbinfo::Number, "Writes issued last second"},
        {"writes_completed", Ndbinfo::Number, "Writes completed last second"},
        {"log_writes_issued", Ndbinfo::Number, "Log writes issued last second"},
        {"log_writes_completed", Ndbinfo::Number,
         "Log writes completed last second"},
        {"get_page_calls_issued", Ndbinfo::Number,
         "get_page calls issued last second"},
        {"get_page_reqs_issued", Ndbinfo::Number,
         "get_page calls that triggered disk IO issued last second"},
        {"get_page_reqs_completed", Ndbinfo::Number,
         "get_page calls that triggered disk IO completed last second"},
    }};

DECLARE_NDBINFO_TABLE(DISKSTATS_1SEC, 13) = {
    {"diskstats_1sec", 13, 0,
     [](const Ndbinfo::Counts &c) {
       return c.data_nodes * c.instances.pgman * 20;
     },
     "Disk data statistics history for last few seconds"},
    {
        {"node_id", Ndbinfo::Number, "node_id"},
        {"block_instance", Ndbinfo::Number, "Block instance"},
        {"pages_made_dirty", Ndbinfo::Number, "Pages made dirty per second"},
        {"reads_issued", Ndbinfo::Number, "Reads issued per second"},
        {"reads_completed", Ndbinfo::Number, "Reads completed per second"},
        {"writes_issued", Ndbinfo::Number, "Writes issued per second"},
        {"writes_completed", Ndbinfo::Number, "Writes completed per second"},
        {"log_writes_issued", Ndbinfo::Number, "Log writes issued per second"},
        {"log_writes_completed", Ndbinfo::Number,
         "Log writes completed per second"},
        {"get_page_calls_issued", Ndbinfo::Number,
         "get_page calls issued per second"},
        {"get_page_reqs_issued", Ndbinfo::Number,
         "get_page calls that triggered disk IO issued per second"},
        {"get_page_reqs_completed", Ndbinfo::Number,
         "get_page calls that triggered disk IO completed per second"},
        {"seconds_ago", Ndbinfo::Number,
         "Seconds ago that this measurement was made"},
    }};

DECLARE_NDBINFO_TABLE(HWINFO, 7) = {
    {"hwinfo", 7, 0, [](const Ndbinfo::Counts &c) { return c.data_nodes; },
     "HW information where node executes"},
    {
        {"node_id", Ndbinfo::Number, "node_id"},
        {"cpu_cnt_max", Ndbinfo::Number, "Number of processors in HW"},
        {"cpu_cnt", Ndbinfo::Number, "Number of processors available to node"},
        {"num_cpu_cores", Ndbinfo::Number, "Number of CPU cores in HW of node"},
        {"num_cpu_sockets", Ndbinfo::Number,
         "Number of CPU sockets in HW of node"},
        {"HW_memory_size", Ndbinfo::Number64,
         "HW memory size where node executes"},
        {"model_name", Ndbinfo::String, "CPU model name"},
    }};

DECLARE_NDBINFO_TABLE(CPUINFO, 5) = {
    {"cpuinfo", 5, 0,
     [](const Ndbinfo::Counts &c) { return c.data_nodes * c.cpus; },
     "CPU information where node executes"},
    {
        {"node_id", Ndbinfo::Number, "node_id"},
        {"cpu_no", Ndbinfo::Number, "Processor number"},
        {"cpu_online", Ndbinfo::Number,
         "Is Processor currently online, 1 if it is, 0 if it isn't"},
        {"core_id", Ndbinfo::Number, "CPU core id"},
        {"socket_id", Ndbinfo::Number, "CPU socket id"},
    }};

DECLARE_NDBINFO_TABLE(CPUDATA, 8) = {
    {"cpudata", 8, 0,
     [](const Ndbinfo::Counts &c) { return c.data_nodes * c.cpus; },
     "Data about CPU usage last second"},
    {
        {"node_id", Ndbinfo::Number, "node_id"},
        {"cpu_no", Ndbinfo::Number, "Processor number"},
        {"cpu_online", Ndbinfo::Number,
         "Is Processor currently online, 1 if it is, 0 if it isn't"},
        {"cpu_userspace_time", Ndbinfo::Number,
         "Time spent in userspace by CPU"},
        {"cpu_idle_time", Ndbinfo::Number, "Time spent in idle state by CPU"},
        {"cpu_system_time", Ndbinfo::Number,
         "Time spent in system time by CPU"},
        {"cpu_interrupt_time", Ndbinfo::Number,
         "Time spent handling HW interrupts and soft interrupts"},
        {"cpu_exec_vm_time", Ndbinfo::Number, "Time spent executing VM"},
    }};

DECLARE_NDBINFO_TABLE(CPUDATA_50MS, 10) = {
    {"cpudata_50ms", 10, 0,
     [](const Ndbinfo::Counts &c) { return c.data_nodes * c.cpus; },
     "Data about CPU usage per 50ms last second"},
    {
        {"node_id", Ndbinfo::Number, "node_id"},
        {"measurement_id", Ndbinfo::Number,
         "Order of measurement, latest have lower id"},
        {"cpu_no", Ndbinfo::Number, "Processor number"},
        {"cpu_online", Ndbinfo::Number,
         "Is Processor currently online, 1 if it is, 0 if it isn't"},
        {"cpu_userspace_time", Ndbinfo::Number,
         "Time spent in userspace by CPU"},
        {"cpu_idle_time", Ndbinfo::Number, "Time spent in idle state by CPU"},
        {"cpu_system_time", Ndbinfo::Number,
         "Time spent in system time by CPU"},
        {"cpu_interrupt_time", Ndbinfo::Number,
         "Time spent handling HW interrupts and soft interrupts"},
        {"cpu_exec_vm_time", Ndbinfo::Number, "Time spent executing VM"},
        {"elapsed_time", Ndbinfo::Number,
         "Elapsed time in microseconds for measurement"},
    }};

DECLARE_NDBINFO_TABLE(CPUDATA_1SEC, 10) = {
    {"cpudata_1sec", 10, 0,
     [](const Ndbinfo::Counts &c) { return c.data_nodes * c.cpus; },
     "Data about CPU usage per second last 20 seconds"},
    {
        {"node_id", Ndbinfo::Number, "node_id"},
        {"measurement_id", Ndbinfo::Number,
         "Order of measurement, latest have lower id"},
        {"cpu_no", Ndbinfo::Number, "Processor number"},
        {"cpu_online", Ndbinfo::Number,
         "Is Processor currently online, 1 if it is, 0 if it isn't"},
        {"cpu_userspace_time", Ndbinfo::Number,
         "Time spent in userspace by CPU"},
        {"cpu_idle_time", Ndbinfo::Number, "Time spent in idle state by CPU"},
        {"cpu_system_time", Ndbinfo::Number,
         "Time spent in system time by CPU"},
        {"cpu_interrupt_time", Ndbinfo::Number,
         "Time spent handling HW interrupts and soft interrupts"},
        {"cpu_exec_vm_time", Ndbinfo::Number, "Time spent executing VM"},
        {"elapsed_time", Ndbinfo::Number,
         "Elapsed time in microseconds for measurement"},
    }};

DECLARE_NDBINFO_TABLE(CPUDATA_20SEC, 10) = {
    {"cpudata_20sec", 10, 0,
     [](const Ndbinfo::Counts &c) { return c.data_nodes * c.cpus; },
     "Data about CPU usage per 20 sec last 400 seconds"},
    {
        {"node_id", Ndbinfo::Number, "node_id"},
        {"measurement_id", Ndbinfo::Number,
         "Order of measurement, latest have lower id"},
        {"cpu_no", Ndbinfo::Number, "Processor number"},
        {"cpu_online", Ndbinfo::Number,
         "Is Processor currently online, 1 if it is, 0 if it isn't"},
        {"cpu_userspace_time", Ndbinfo::Number,
         "Time spent in userspace by CPU"},
        {"cpu_idle_time", Ndbinfo::Number, "Time spent in idle state by CPU"},
        {"cpu_system_time", Ndbinfo::Number,
         "Time spent in system time by CPU"},
        {"cpu_interrupt_time", Ndbinfo::Number,
         "Time spent handling HW interrupts and soft interrupts"},
        {"cpu_exec_vm_time", Ndbinfo::Number, "Time spent executing VM"},
        {"elapsed_time", Ndbinfo::Number,
         "Elapsed time in microseconds for measurement"},
    }};

DECLARE_NDBINFO_TABLE(CERTIFICATES, 5) = {
    {"certificates", 5, 0,
     [](const Ndbinfo::Counts &c) { return c.data_nodes * c.all_nodes; },
     "Certificates in current use for TLS connections"},
    {{"reporting_node_id", Ndbinfo::Number, "Reporting node"},
     {"node_id", Ndbinfo::Number, "Peer node"},
     {"name", Ndbinfo::String, "Certificate subject common name"},
     {"serial", Ndbinfo::String, "Certificate serial number"},
     {"expires", Ndbinfo::Number, "Certificate expiration date"}}};

#define DBINFOTBL(x) \
  { Ndbinfo::x##_TABLEID, (const Ndbinfo::Table *)&ndbinfo_##x }

#define DBINFOTBL_UNSUPPORTED(x) \
<<<<<<< HEAD
  [Ndbinfo::unsupported_##x##_TABLEID] = \
    {Ndbinfo::unsupported_##x##_TABLEID, nullptr}
=======
  { Ndbinfo::unsupported_##x##_TABLEID, nullptr }
>>>>>>> d7c0e903

static struct ndbinfo_table_list_entry {
  Ndbinfo::TableId id;
  const Ndbinfo::Table *table;
} ndbinfo_tables[] = {
    // NOTE! the tables must be added to the list in the same order
    // as they are in "enum TableId"
    DBINFOTBL(TABLES),
    DBINFOTBL(COLUMNS),
    DBINFOTBL(TEST),
    DBINFOTBL(POOLS),
    DBINFOTBL(TRANSPORTERS),
    DBINFOTBL(LOGSPACES),
    DBINFOTBL(LOGBUFFERS),
    DBINFOTBL(RESOURCES),
    DBINFOTBL(COUNTERS),
    DBINFOTBL(NODES),
    DBINFOTBL(DISKPAGEBUFFER),
    DBINFOTBL(THREADBLOCKS),
    DBINFOTBL(THREADSTAT),
    DBINFOTBL(TRANSACTIONS),
    DBINFOTBL(OPERATIONS),
    DBINFOTBL(MEMBERSHIP),
    DBINFOTBL(DICT_OBJ_INFO),
    DBINFOTBL(FRAG_MEM_USE),
    DBINFOTBL(DISK_WRITE_SPEED_BASE),
    DBINFOTBL(DISK_WRITE_SPEED_AGGREGATE),
    DBINFOTBL(FRAG_OPERATIONS),
    DBINFOTBL(RESTART_INFO),
    DBINFOTBL(TC_TIME_TRACK_STATS),
    DBINFOTBL(CONFIG_VALUES),
    DBINFOTBL(THREADS),
    DBINFOTBL(CPUSTAT_50MS),
    DBINFOTBL(CPUSTAT_1SEC),
    DBINFOTBL(CPUSTAT_20SEC),
    DBINFOTBL(CPUSTAT),
    DBINFOTBL(FRAG_LOCKS),
    DBINFOTBL(ACC_OPERATIONS),
    DBINFOTBL(TABLE_DIST_STATUS),
    DBINFOTBL(TABLE_FRAGMENTS),
    DBINFOTBL(TABLE_REPLICAS),
    DBINFOTBL(TABLE_DIST_STATUS_ALL),
    DBINFOTBL(TABLE_FRAGMENTS_ALL),
    DBINFOTBL(TABLE_REPLICAS_ALL),
    DBINFOTBL(STORED_TABLES),
    DBINFOTBL(PROCESSES),
    DBINFOTBL(CONFIG_NODES),
    DBINFOTBL(PGMAN_TIME_TRACK_STATS),
    DBINFOTBL(DISKSTAT),
    DBINFOTBL(DISKSTATS_1SEC),
    DBINFOTBL(HWINFO),
    DBINFOTBL(CPUINFO),
    DBINFOTBL(CPUDATA),
    DBINFOTBL(CPUDATA_50MS),
    DBINFOTBL(CPUDATA_1SEC),
    DBINFOTBL(CPUDATA_20SEC),
    DBINFOTBL(CERTIFICATES),
    DBINFOTBL(THREADBLOCK_DETAILS),
};

static int no_ndbinfo_tables =
    sizeof(ndbinfo_tables) / sizeof(ndbinfo_tables[0]);

int Ndbinfo::getNumTableEntries() { return no_ndbinfo_tables; }

const Ndbinfo::Table *Ndbinfo::getTable(int i) {
  assert(i >= 0 && i < no_ndbinfo_tables);
  ndbinfo_table_list_entry &entry = ndbinfo_tables[i];
  assert(entry.id == i);
  return entry.table;
}

const Ndbinfo::Table *Ndbinfo::getTable(Uint32 i) { return getTable((int)i); }

/**
 * #undef is needed since this file is included by NdbInfoTables.cpp
 */
#undef JAM_FILE_ID<|MERGE_RESOLUTION|>--- conflicted
+++ resolved
@@ -1178,12 +1178,7 @@
   { Ndbinfo::x##_TABLEID, (const Ndbinfo::Table *)&ndbinfo_##x }
 
 #define DBINFOTBL_UNSUPPORTED(x) \
-<<<<<<< HEAD
-  [Ndbinfo::unsupported_##x##_TABLEID] = \
-    {Ndbinfo::unsupported_##x##_TABLEID, nullptr}
-=======
   { Ndbinfo::unsupported_##x##_TABLEID, nullptr }
->>>>>>> d7c0e903
 
 static struct ndbinfo_table_list_entry {
   Ndbinfo::TableId id;
