/*
   Copyright (C) 2003 MySQL AB
    All rights reserved. Use is subject to license terms.

   This program is free software; you can redistribute it and/or modify
   it under the terms of the GNU General Public License as published by
   the Free Software Foundation; version 2 of the License.

   This program is distributed in the hope that it will be useful,
   but WITHOUT ANY WARRANTY; without even the implied warranty of
   MERCHANTABILITY or FITNESS FOR A PARTICULAR PURPOSE.  See the
   GNU General Public License for more details.

   You should have received a copy of the GNU General Public License
   along with this program; if not, write to the Free Software
   Foundation, Inc., 51 Franklin St, Fifth Floor, Boston, MA 02110-1301  USA
*/

// Restore

#ifndef RESTORE_H
#define RESTORE_H

#include <ndb_global.h>
#include <NdbOut.hpp>
#include "../src/kernel/blocks/backup/BackupFormat.hpp"
#include "../src/ndbapi/NdbDictionaryImpl.hpp"
#include <NdbApi.hpp>
#include <util/azlib.h>

#include <ndb_version.h>
#include <version.h>

enum TableChangesMask
{
  /**
   * Allow attribute type promotion
   */
  TCM_ATTRIBUTE_PROMOTION = 0x1,

  /**
   * Allow missing columns
   */
  TCM_EXCLUDE_MISSING_COLUMNS = 0x2,

  /**
   * Allow attribute type demotion and integral signed/unsigned type changes.
   */
  TCM_ATTRIBUTE_DEMOTION = 0x4
};

inline
bool
isDrop6(Uint32 version)
{
  return (getMajor(version) == 5 && getMinor(version) == 2);
}

typedef NdbDictionary::Table NDBTAB;
typedef NdbDictionary::Column NDBCOL;
typedef  void* (*AttrConvertFunc)(const void *old_data, 
                                  void *parameter,
                                  bool &truncated);

struct AttributeData {
  bool null;
  Uint32 size;
  union {
    Int8 * int8_value;
    Uint8 * u_int8_value;
    
    Int16 * int16_value;
    Uint16 * u_int16_value;

    Int32 * int32_value;
    Uint32 * u_int32_value;
    
    Int64 * int64_value;
    Uint64 * u_int64_value;

    char * string_value;
    
    void* void_value;
  };
};

struct AttributeDesc {
  //private:
  friend class TupleS;
  friend class TableS;
  friend class RestoreDataIterator;
  friend class RestoreMetaData;
  friend class AttributeS;
  Uint32 size; // bits       
  Uint32 arraySize;
  Uint32 attrId;
  NdbDictionary::Column *m_column;

  bool m_exclude;
  Uint32 m_nullBitIndex;
  AttrConvertFunc convertFunc;
  void *parameter;
  bool truncation_detected;

public:
  
  AttributeDesc(NdbDictionary::Column *column);
  AttributeDesc();

  Uint32 getSizeInWords() const { return (size * arraySize + 31)/ 32;}
  Uint32 getSizeInBytes() const {
    assert(size >= 8);
    return (size / 8) * arraySize;
  }
}; // AttributeDesc

<<<<<<< HEAD
class AttributeS {
public:
  const AttributeDesc * Desc;
=======
struct AttributeS {
  AttributeDesc * Desc;
>>>>>>> 3cfc5358
  AttributeData Data;
};

class TupleS {
private:
  friend class RestoreDataIterator;
  
  class TableS *m_currentTable;
  AttributeData *allAttrData;
  bool prepareRecord(TableS &);
  
public:
  TupleS() {
    m_currentTable= 0;
    allAttrData= 0;
  };
  ~TupleS()
  {
    if (allAttrData)
      delete [] allAttrData;
  };
  TupleS(const TupleS& tuple); // disable copy constructor
  TupleS & operator=(const TupleS& tuple);
  int getNoOfAttributes() const;
  TableS * getTable() const;
  AttributeDesc * getDesc(int i) const;
  AttributeData * getData(int i) const;
}; // class TupleS

struct FragmentInfo
{
  Uint32 fragmentNo;
  Uint64 noOfRecords;
  Uint32 filePosLow;
  Uint32 filePosHigh;
};

class TableS {
  
  friend class TupleS;
  friend class RestoreMetaData;
  friend class RestoreDataIterator;
  
  Uint32 schemaVersion;
  Uint32 backupVersion;
  Vector<AttributeDesc *> allAttributesDesc;
  Vector<AttributeDesc *> m_fixedKeys;
  //Vector<AttributeDesc *> m_variableKey; 
  Vector<AttributeDesc *> m_fixedAttribs;
  Vector<AttributeDesc *> m_variableAttribs;
  
  Uint32 m_noOfNullable;
  Uint32 m_nullBitmaskSize;

  AttributeDesc * m_auto_val_attrib;
  Uint64 m_max_auto_val;

  bool m_isSysTable;
  bool m_isSYSTAB_0;

  TableS *m_main_table;
  Uint32 m_main_column_id;
  Uint32 m_local_id;

  Uint64 m_noOfRecords;
  Vector<FragmentInfo *> m_fragmentInfo;

  void createAttr(NdbDictionary::Column *column);

public:
  class NdbDictionary::Table* m_dictTable;
  TableS (Uint32 version, class NdbTableImpl* dictTable);
  ~TableS();

  Uint32 getTableId() const { 
    return m_dictTable->getTableId(); 
  }
  Uint32 getLocalId() const { 
    return m_local_id; 
  }
  Uint64 getNoOfRecords() const { 
    return m_noOfRecords; 
  }
  /*
  void setMysqlTableName(char * tableName) {
    strpcpy(mysqlTableName, tableName);
  }
  
  char * 
  void setMysqlDatabaseName(char * databaseName) {
    strpcpy(mysqlDatabaseName, databaseName);
  }

  table.setMysqlDatabaseName(database);
  */
  void setBackupVersion(Uint32 version) { 
    backupVersion = version;
  }
  
  Uint32 getBackupVersion() const { 
    return backupVersion;
  }
  
  const char * getTableName() const { 
    return m_dictTable->getName();
  }
  
  int getNoOfAttributes() const { 
    return allAttributesDesc.size();
  };
  
  bool have_auto_inc() const {
    return m_auto_val_attrib != 0;
  };

  bool have_auto_inc(Uint32 id) const {
    return (m_auto_val_attrib ? m_auto_val_attrib->attrId == id : false);
  };

  Uint64 get_max_auto_val() const {
    return m_max_auto_val;
  };

  void update_max_auto_val(const char *data, int size) {
    union {
      Uint8  u8;
      Uint16 u16;
      Uint32 u32;
    } val;
    Uint64 v;
    switch(size){
    case 64:
      memcpy(&v,data,8);
      break;
    case 32:
      memcpy(&val.u32,data,4);
      v= val.u32;
      break;
    case 24:
      v= uint3korr((unsigned char*)data);
      break;
    case 16:
      memcpy(&val.u16,data,2);
      v= val.u16;
      break;
    case 8:
      memcpy(&val.u8,data,1);
      v= val.u8;
      break;
    default:
      return;
    };
    if(v > m_max_auto_val)
      m_max_auto_val= v;
  };

  bool get_auto_data(const TupleS & tuple, Uint32 * syskey, Uint64 * nextid) const;

  /**
   * Get attribute descriptor
   */
  const AttributeDesc * operator[](int attributeId) const { 
    return allAttributesDesc[attributeId]; 
  }

  AttributeDesc *getAttributeDesc(int attributeId) const {
    return allAttributesDesc[attributeId];
  }

  bool getSysTable() const {
    return m_isSysTable;
  }

  const TableS *getMainTable() const {
    return m_main_table;
  }

  TableS& operator=(TableS& org) ;

  bool isSYSTAB_0() const {
    return m_isSYSTAB_0;
  } 
}; // TableS;

class RestoreLogIterator;

class BackupFile {
protected:
  azio_stream m_file;
  char m_path[PATH_MAX];
  char m_fileName[PATH_MAX];
  bool m_hostByteOrder;
  BackupFormat::FileHeader m_fileHeader;
  BackupFormat::FileHeader m_expectedFileHeader;
  
  Uint32 m_nodeId;
  
  void * m_buffer;
  void * m_buffer_ptr;
  Uint32 m_buffer_sz;
  Uint32 m_buffer_data_left;

  Uint64 m_file_size;
  Uint64 m_file_pos;
  
  UtilBuffer m_twiddle_buffer;

  bool  m_is_undolog;

  void (* free_data_callback)();
  virtual void reset_buffers() {}

  bool openFile();
  void setCtlFile(Uint32 nodeId, Uint32 backupId, const char * path);
  void setDataFile(const BackupFile & bf, Uint32 no);
  void setLogFile(const BackupFile & bf, Uint32 no);
  
  Uint32 buffer_get_ptr(void **p_buf_ptr, Uint32 size, Uint32 nmemb);
  Uint32 buffer_read(void *ptr, Uint32 size, Uint32 nmemb);
  Uint32 buffer_get_ptr_ahead(void **p_buf_ptr, Uint32 size, Uint32 nmemb);
  Uint32 buffer_read_ahead(void *ptr, Uint32 size, Uint32 nmemb);

  void setName(const char * path, const char * name);

  BackupFile(void (* free_data_callback)() = 0);
  virtual ~BackupFile();

public:
  bool readHeader();
  bool validateFooter();

  const char * getPath() const { return m_path;}
  const char * getFilename() const { return m_fileName;}
  Uint32 getNodeId() const { return m_nodeId;}
  const BackupFormat::FileHeader & getFileHeader() const { return m_fileHeader;}
  bool Twiddle(const AttributeDesc * const attr_desc,
               AttributeData * attr_data);

  Uint64 get_file_size() const { return m_file_size; }
  Uint64 get_file_pos() const { return m_file_pos; }

private:
  void
  twiddle_atribute(const AttributeDesc * const attr_desc,
                   AttributeData* attr_data);
};

struct DictObject {
  Uint32 m_objType;
  void * m_objPtr;
};

class RestoreMetaData : public BackupFile {

  Vector<TableS *> allTables;
  bool readMetaFileHeader();
  bool readMetaTableDesc();
  bool markSysTables();
  bool fixBlobs();
		
  bool readGCPEntry();
  bool readFragmentInfo();
  Uint32 readMetaTableList();

  Uint32 m_startGCP;
  Uint32 m_stopGCP;
  
  bool parseTableDescriptor(const Uint32 * data, Uint32 len);

  Vector<DictObject> m_objects;
  
public:
  RestoreMetaData(const char * path, Uint32 nodeId, Uint32 bNo);
  virtual ~RestoreMetaData();
  
  int loadContent();
		  
  Uint32 getNoOfTables() const { return allTables.size();}
  
  const TableS * operator[](int i) const { return allTables[i];}
  TableS * getTable(Uint32 tableId) const;

  Uint32 getNoOfObjects() const { return m_objects.size();}
  Uint32 getObjType(Uint32 i) const { return m_objects[i].m_objType; }
  void* getObjPtr(Uint32 i) const { return m_objects[i].m_objPtr; }
  
  Uint32 getStopGCP() const;
  Uint32 getNdbVersion() const { return m_fileHeader.NdbVersion; };
}; // RestoreMetaData


class RestoreDataIterator : public BackupFile {
  const RestoreMetaData & m_metaData;
  Uint32 m_count;
  TableS* m_currentTable;
  TupleS m_tuple;

public:

  // Constructor
  RestoreDataIterator(const RestoreMetaData &,
                      void (* free_data_callback)());
  virtual ~RestoreDataIterator();
  
  // Read data file fragment header
  bool readFragmentHeader(int & res, Uint32 *fragmentId);
  bool validateFragmentFooter();

  const TupleS *getNextTuple(int & res);
  TableS *getCurrentTable();

private:
  void init_bitfield_storage(const NdbDictionary::Table*);
  void free_bitfield_storage();
  void reset_bitfield_storage();
  Uint32* get_bitfield_storage(Uint32 len);
  Uint32 get_free_bitfield_storage() const;

  Uint32 m_row_bitfield_len; // in words
  Uint32* m_bitfield_storage_ptr;
  Uint32* m_bitfield_storage_curr_ptr;
  Uint32 m_bitfield_storage_len; // In words

protected:
  virtual void reset_buffers() { reset_bitfield_storage();}

  int readTupleData_old(Uint32 *buf_ptr, Uint32 dataLength);
  int readTupleData_packed(Uint32 *buf_ptr, Uint32 dataLength);

  int readVarData(Uint32 *buf_ptr, Uint32 *ptr, Uint32 dataLength);
  int readVarData_drop6(Uint32 *buf_ptr, Uint32 *ptr, Uint32 dataLength);
};

class LogEntry {
public:
  enum EntryType {
    LE_INSERT,
    LE_DELETE,
    LE_UPDATE
  };
  Uint32 m_frag_id;
  EntryType m_type;
  TableS * m_table;
  Vector<AttributeS*> m_values;
  Vector<AttributeS*> m_values_e;
  AttributeS *add_attr() {
    AttributeS * attr;
    if (m_values_e.size() > 0) {
      attr = m_values_e[m_values_e.size()-1];
      m_values_e.erase(m_values_e.size()-1);
    }
    else
    {
      attr = new AttributeS;
    }
    m_values.push_back(attr);
    return attr;
  }
  void clear() {
    for(Uint32 i= 0; i < m_values.size(); i++)
      m_values_e.push_back(m_values[i]);
    m_values.clear();
  }
  LogEntry() {}
  ~LogEntry()
  {
    Uint32 i;
    for(i= 0; i< m_values.size(); i++)
      delete m_values[i];
    for(i= 0; i< m_values_e.size(); i++)
      delete m_values_e[i];
  }
  Uint32 size() const { return m_values.size(); }
  const AttributeS * operator[](int i) const { return m_values[i];}
};

class RestoreLogIterator : public BackupFile {
private:
  const RestoreMetaData & m_metaData;

  Uint32 m_count;  
  Uint32 m_last_gci;
  LogEntry m_logEntry;
public:
  RestoreLogIterator(const RestoreMetaData &);
  virtual ~RestoreLogIterator() {};

  const LogEntry * getNextLogEntry(int & res);
};

NdbOut& operator<<(NdbOut& ndbout, const TableS&);
NdbOut& operator<<(NdbOut& ndbout, const TupleS&);
NdbOut& operator<<(NdbOut& ndbout, const LogEntry&);
NdbOut& operator<<(NdbOut& ndbout, const RestoreMetaData&);

bool readSYSTAB_0(const TupleS & tup, Uint32 * syskey, Uint64 * nextid);

#endif

<|MERGE_RESOLUTION|>--- conflicted
+++ resolved
@@ -114,14 +114,9 @@
   }
 }; // AttributeDesc
 
-<<<<<<< HEAD
 class AttributeS {
 public:
-  const AttributeDesc * Desc;
-=======
-struct AttributeS {
   AttributeDesc * Desc;
->>>>>>> 3cfc5358
   AttributeData Data;
 };
 
