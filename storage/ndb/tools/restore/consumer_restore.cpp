/*
   Copyright (c) 2004, 2021, Oracle and/or its affiliates.

   This program is free software; you can redistribute it and/or modify
   it under the terms of the GNU General Public License, version 2.0,
   as published by the Free Software Foundation.

   This program is also distributed with certain software (including
   but not limited to OpenSSL) that is licensed under separate terms,
   as designated in a particular file or component or in included license
   documentation.  The authors of MySQL hereby grant you an additional
   permission to link the program and your derivative works with the
   separately licensed software that they have included with MySQL.

   This program is distributed in the hope that it will be useful,
   but WITHOUT ANY WARRANTY; without even the implied warranty of
   MERCHANTABILITY or FITNESS FOR A PARTICULAR PURPOSE.  See the
   GNU General Public License, version 2.0, for more details.

   You should have received a copy of the GNU General Public License
   along with this program; if not, write to the Free Software
   Foundation, Inc., 51 Franklin St, Fifth Floor, Boston, MA 02110-1301  USA
*/

#include "consumer_restore.hpp"
#include <kernel/ndb_limits.h>
#include <my_sys.h>
#include <NdbSleep.h>
#include <NdbTick.h>
#include <Properties.hpp>
#include <NdbTypesUtil.hpp>

#include <ndb_internal.hpp>
#include <ndb_logevent.h>
#include "../src/ndbapi/NdbDictionaryImpl.hpp"
#include "../ndb_lib_move_data.hpp"

#define NDB_ANYVALUE_FOR_NOLOGGING 0x8000007f
static const int MAX_RETRIES = 11;

/**
 * PK mapping index has a known name.
 * Multiple ndb_restore instances can share an index
 */
static const char* PK_MAPPING_IDX_NAME = "NDB$RESTORE_PK_MAPPING";

extern FilteredNdbOut err;
extern FilteredNdbOut info;
extern FilteredNdbOut debug;

static void callback(int, NdbTransaction*, void*);
static Uint32 get_part_id(const NdbDictionary::Table *table,
                          Uint32 hash_value);

extern BaseString g_options;
extern unsigned int opt_no_binlog;
extern bool ga_skip_broken_objects;

extern Properties g_rewrite_databases;

bool BackupRestore::m_preserve_trailing_spaces = false;

// ----------------------------------------------------------------------
// conversion handlers
// ----------------------------------------------------------------------

void *
BackupRestore::convert_bitset(const void *source,
                              void *target,
                              bool &truncated)
{
  if (!source || !target)
    return NULL;

  // shortcuts
  const unsigned char * const s = (const unsigned char *)source;
  char_n_padding_struct * const t = (char_n_padding_struct *)target;

  // write data
  if (t->n_new >= t->n_old)
  {
    // clear all bits
    memset(t->new_row, 0, t->n_new);

    memcpy(t->new_row, s, t->n_old);
    truncated = false;
  } else {
    // set all bits, for parity with replication's demotion semantics
    memset(t->new_row, 0xFF, t->n_new);
    truncated = true;
  }

  return t->new_row;
}

template< typename S, typename T >
void *
BackupRestore::convert_array(const void * source,
                             void * target,
                             bool & truncated)
{
  if (!source || !target)
    return NULL;

  // shortcuts (note that all S::... and T::... are compile-time expr)
  const unsigned char * const s = (const unsigned char *)source;
  char_n_padding_struct * const t = (char_n_padding_struct *)target;
  const Uint32 s_prefix_length = S::lengthPrefixSize();
  const Uint32 t_prefix_length = T::lengthPrefixSize();

  // read and adjust length
  Uint32 length = (S::isFixedSized() ? t->n_old : S::readLengthPrefix(s));
  const Uint32 max_length = t->n_new - t_prefix_length;
  if (S::isFixedSized() && !m_preserve_trailing_spaces) {
    const char s_padding_char = (S::isBinary() ? 0x00 : ' ');
    // ignore padding chars for data copying or truncation reporting
    while (length > 0 && s[length - 1] == s_padding_char) {
      length--;
    }
  }
  if (length <= max_length) {
    truncated = false;
  } else {
    length = max_length;
    truncated = true;
  }

  // write length prefix
  if (!T::isFixedSized()) {
    T::writeLengthPrefix(t->new_row, length);
  }

  // write data
  memcpy(t->new_row + t_prefix_length, s + s_prefix_length, length);

  // write padding
  if (T::isFixedSized()) {
    const char t_padding_char = (T::isBinary() ? 0x00 : ' ');
    const Uint32 l = max_length - length;
    memset(t->new_row + t_prefix_length + length, t_padding_char, l);
  }

  return t->new_row;
}

template< typename S, typename T >
void *
BackupRestore::convert_integral(const void * source,
                                void * target,
                                bool & truncated)
{
  if (!source || !target)
    return NULL;

  // read the source value
  typename S::DomainT s;
  S::load(&s, (char *)source);

  // Note: important to correctly handle mixed signedness comparisons.
  //
  // The problem: A straight-forward approach to convert value 's' into
  // type 'T' might be to check into which of these subranges 's' falls
  //    ... < T's lower bound <= ... <= T's upper bound < ...
  // However, this approach is _incorrect_ when applied to generic code
  //    if (s < T::lowest()) ... else if (s > T::highest()) ... else ...
  // since 'S' and 'T' may be types of different signedness.
  //
  // Under ansi (and even more K&R) C promotion rules, if 'T' is unsigned
  // and if there's no larger signed type available, the value 's' gets
  // promoted to unsigned; then, a negative value of 's' becomes (large)
  // positive -- with a wrong comparison outcome.
  //
  // Furthermore, the code should not trigger compiler warnings for any
  // selection of integral types 'S', 'T' ("mixed signedness comparison",
  // "comparison of unsigned expression <0 / >=0 is always false/true").
  //
  // The correct approach: do lower bound comparisons on signed types and
  // upper bound comparisons on unsigned types only; this requires casts.
  // For the casts to be safe, compare the value against the zero literal
  //    if (s <= 0) { check as signed } else { check as unsigned }
  // which is a valid + nontrivial test for signed and unsigned types.
  //
  // This implies that correct, generic conversion code must test into
  // which of these _four_ subranges value 's' falls
  //    ... < T's lower bound <= ... <= 0 < ... <= T's upper bound < ...
  // while handling 's' as signed/unsigned where less-equal/greater zero.
  //
  // Obviously, simplifications are possible if 'S' is unsigned or known
  // to be a subset of 'T'.  This can be accomplished by a few additional
  // compile-time expression tests, which allow code optimization to
  // issue fewer checks for certain specializations of types 'S' and 'T'.

  // write the target value
  typename T::DomainT t;
  if (s <= 0) {

    // check value against lower bound as _signed_, safe since all <= 0
    assert(S::lowest() <= 0 && T::lowest() <= 0 && s <= 0);
    const typename S::SignedT s_l_s = S::asSigned(S::lowest());
    const typename T::SignedT t_l_s = T::asSigned(T::lowest());
    const typename S::SignedT s_s = S::asSigned(s);
    if ((s_l_s < t_l_s)      // compile-time expr
        && (s_s < t_l_s)) {  // lower bound check
      t = T::lowest();
      truncated = true;
    } else {                 // within both bounds
      t = static_cast< typename T::DomainT >(s);
      truncated = false;
    }

  } else { // (s > 0)

    // check value against upper bound as _unsigned_, safe since all > 0
    assert(S::highest() > 0 && T::highest() > 0 && s > 0);
    const typename S::UnsignedT s_h_u = S::asUnsigned(S::highest());
    const typename T::UnsignedT t_h_u = T::asUnsigned(T::highest());
    const typename S::UnsignedT s_u = S::asUnsigned(s);
    if ((s_h_u > t_h_u)      // compile-time expr
        && (s_u > t_h_u)) {  // upper bound check
      t = T::highest();
      truncated = true;
    } else {                 // within both bounds
      t = static_cast< typename T::DomainT >(s);
      truncated = false;
    }

  }
  T::store((char *)target, &t);

  return target;
}

static uint
truncate_fraction(uint f, uint n_old, uint n_new, bool& truncated)
{
  static const uint pow10[1 + 6] = {
    1, 10, 100, 1000, 10000, 100000, 1000000
  };
  assert(n_old <= 6 && n_new <= 6);
  if (n_old <= n_new)
    return f;
  uint k = n_old - n_new;
  uint n = pow10[k];
  uint g = f / n;
  if (g * n != f)
    truncated = true;
  return g;
}

void *
BackupRestore::convert_time_time2(const void * source,
                                  void * target,
                                  bool & truncated)
{
  if (!source || !target)
    return NULL;

  const uchar* s = (const uchar*)source;
  char_n_padding_struct* t = (char_n_padding_struct*)target;
  assert(t->n_old == 0 && t->n_new <= 6);

  NdbSqlUtil::Time ss;
  NdbSqlUtil::Time2 ts;
  truncated = false;

  NdbSqlUtil::unpack_time(ss, s);

  ts.sign = ss.sign;
  ts.interval = 0;
  ts.hour = ss.hour;
  ts.minute = ss.minute;
  ts.second = ss.second;
  ts.fraction = 0;
  NdbSqlUtil::pack_time2(ts, (uchar*)t->new_row, t->n_new);

  return t->new_row;
}

void *
BackupRestore::convert_time2_time(const void * source,
                                  void * target,
                                  bool & truncated)
{
  if (!source || !target)
    return NULL;

  const uchar* s = (const uchar*)source;
  char_n_padding_struct* t = (char_n_padding_struct*)target;
  assert(t->n_old <= 6 && t->n_new == 0);

  NdbSqlUtil::Time2 ss;
  NdbSqlUtil::Time ts;
  truncated = false;

  NdbSqlUtil::unpack_time2(ss, s, t->n_old);
  if (ss.fraction != 0)
    truncated = true;

  ts.sign = ss.sign;
  ts.hour = ss.hour;
  ts.minute = ss.minute;
  ts.second = ss.second;
  NdbSqlUtil::pack_time(ts, (uchar*)t->new_row);

  return t->new_row;
}

void *
BackupRestore::convert_time2_time2(const void * source,
                                   void * target,
                                   bool & truncated)
{
  if (!source || !target)
    return NULL;

  const uchar* s = (const uchar*)source;
  char_n_padding_struct* t = (char_n_padding_struct*)target;
  assert(t->n_old <= 6 && t->n_new <= 6);

  NdbSqlUtil::Time2 ss;
  NdbSqlUtil::Time2 ts;
  truncated = false;

  NdbSqlUtil::unpack_time2(ss, s, t->n_old);
  uint fraction = truncate_fraction(ss.fraction,
                                    t->n_old, t->n_new, truncated);

  ts.sign = ss.sign;
  ts.interval = ss.interval;
  ts.hour = ss.hour;
  ts.minute = ss.minute;
  ts.second = ss.second;
  ts.fraction = fraction;
  NdbSqlUtil::pack_time2(ts, (uchar*)t->new_row, t->n_new);

  return t->new_row;
}

void *
BackupRestore::convert_datetime_datetime2(const void * source,
                                          void * target,
                                          bool & truncated)
{
  if (!source || !target)
    return NULL;

  const uchar* s = (const uchar*)source;
  char_n_padding_struct* t = (char_n_padding_struct*)target;
  assert(t->n_old == 0 && t->n_new <= 6);

  NdbSqlUtil::Datetime ss;
  NdbSqlUtil::Datetime2 ts;
  truncated = false;

  NdbSqlUtil::unpack_datetime(ss, s);

  ts.sign = 1;
  ts.year = ss.year;
  ts.month = ss.month;
  ts.day = ss.day;
  ts.hour = ss.hour;
  ts.minute = ss.minute;
  ts.second = ss.second;
  ts.fraction = 0;
  NdbSqlUtil::pack_datetime2(ts, (uchar*)t->new_row, t->n_new);

  return t->new_row;
}

void *
BackupRestore::convert_datetime2_datetime(const void * source,
                                          void * target,
                                          bool & truncated)
{
  if (!source || !target)
    return NULL;

  const uchar* s = (const uchar*)source;
  char_n_padding_struct* t = (char_n_padding_struct*)target;
  assert(t->n_old <= 6 && t->n_new == 0);

  NdbSqlUtil::Datetime2 ss;
  NdbSqlUtil::Datetime ts;
  truncated = false;

  NdbSqlUtil::unpack_datetime2(ss, s, t->n_old);
  if (ss.fraction != 0)
    truncated = true;
  if (ss.sign != 1) // should not happen
    truncated = true;

  ts.year = ss.year;
  ts.month = ss.month;
  ts.day = ss.day;
  ts.hour = ss.hour;
  ts.minute = ss.minute;
  ts.second = ss.second;
  NdbSqlUtil::pack_datetime(ts, (uchar*)t->new_row);

  return t->new_row;
}

void *
BackupRestore::convert_datetime2_datetime2(const void * source,
                                           void * target,
                                           bool & truncated)
{
  if (!source || !target)
    return NULL;

  const uchar* s = (const uchar*)source;
  char_n_padding_struct* t = (char_n_padding_struct*)target;
  assert(t->n_old <= 6 && t->n_new <= 6);

  NdbSqlUtil::Datetime2 ss;
  NdbSqlUtil::Datetime2 ts;
  truncated = false;

  NdbSqlUtil::unpack_datetime2(ss, s, t->n_old);
  uint fraction = truncate_fraction(ss.fraction,
                                    t->n_old, t->n_new, truncated);

  ts.sign = ss.sign;
  ts.year = ss.year;
  ts.month = ss.month;
  ts.day = ss.day;
  ts.hour = ss.hour;
  ts.minute = ss.minute;
  ts.second = ss.second;
  ts.fraction = fraction;
  NdbSqlUtil::pack_datetime2(ts, (uchar*)t->new_row, t->n_new);

  return t->new_row;
}

void *
BackupRestore::convert_timestamp_timestamp2(const void * source,
                                            void * target,
                                            bool & truncated)
{
  if (!source || !target)
    return NULL;

  const uchar* s = (const uchar*)source;
  char_n_padding_struct* t = (char_n_padding_struct*)target;
  assert(t->n_old == 0 && t->n_new <= 6);

  NdbSqlUtil::Timestamp ss;
  NdbSqlUtil::Timestamp2 ts;
  truncated = false;

  NdbSqlUtil::unpack_timestamp(ss, s);

  ts.second = ss.second;
  ts.fraction = 0;
  NdbSqlUtil::pack_timestamp2(ts, (uchar*)t->new_row, t->n_new);

  return t->new_row;
}

void *
BackupRestore::convert_timestamp2_timestamp(const void * source,
                                            void * target,
                                            bool & truncated)
{
  if (!source || !target)
    return NULL;

  const uchar* s = (const uchar*)source;
  char_n_padding_struct* t = (char_n_padding_struct*)target;
  assert(t->n_old <= 6 && t->n_new == 0);

  NdbSqlUtil::Timestamp2 ss;
  NdbSqlUtil::Timestamp ts;
  truncated = false;

  NdbSqlUtil::unpack_timestamp2(ss, s, t->n_old);
  if (ss.fraction != 0)
    truncated = true;

  ts.second = ss.second;
  NdbSqlUtil::pack_timestamp(ts, (uchar*)t->new_row);

  return t->new_row;
}

void *
BackupRestore::convert_timestamp2_timestamp2(const void * source,
                                             void * target,
                                             bool & truncated)
{
  if (!source || !target)
    return NULL;

  const uchar* s = (const uchar*)source;
  char_n_padding_struct* t = (char_n_padding_struct*)target;
  assert(t->n_old <= 6 && t->n_new <= 6);

  NdbSqlUtil::Timestamp2 ss;
  NdbSqlUtil::Timestamp2 ts;
  truncated = false;

  NdbSqlUtil::unpack_timestamp2(ss, s, t->n_old);
  uint fraction = truncate_fraction(ss.fraction,
                                    t->n_old, t->n_new, truncated);

  ts.second = ss.second;
  ts.fraction = fraction;
  NdbSqlUtil::pack_timestamp2(ts, (uchar*)t->new_row, t->n_new);

  return t->new_row;
}

// ----------------------------------------------------------------------
// conversion rules
// ----------------------------------------------------------------------

const PromotionRules 
BackupRestore::m_allowed_promotion_attrs[] = {
  // bitset promotions/demotions
  {NDBCOL::Bit,            NDBCOL::Bit,            check_compat_sizes,
   convert_bitset},

  // char array promotions/demotions
  {NDBCOL::Char,           NDBCOL::Char,           check_compat_sizes,
   convert_array< Hchar, Hchar >},
  {NDBCOL::Char,           NDBCOL::Varchar,        check_compat_sizes,
   convert_array< Hchar, Hvarchar >},
  {NDBCOL::Char,           NDBCOL::Longvarchar,    check_compat_sizes,
   convert_array< Hchar, Hlongvarchar >},
  {NDBCOL::Varchar,        NDBCOL::Char,           check_compat_sizes,
   convert_array< Hvarchar, Hchar >},
  {NDBCOL::Varchar,        NDBCOL::Varchar,        check_compat_sizes,
   convert_array< Hvarchar, Hvarchar >},
  {NDBCOL::Varchar,        NDBCOL::Longvarchar,    check_compat_sizes,
   convert_array< Hvarchar, Hlongvarchar >},
  {NDBCOL::Longvarchar,    NDBCOL::Char,           check_compat_sizes,
   convert_array< Hlongvarchar, Hchar >},
  {NDBCOL::Longvarchar,    NDBCOL::Varchar,        check_compat_sizes,
   convert_array< Hlongvarchar, Hvarchar >},
  {NDBCOL::Longvarchar,    NDBCOL::Longvarchar,    check_compat_sizes,
   convert_array< Hlongvarchar, Hlongvarchar >},

  // binary array promotions/demotions
  {NDBCOL::Binary,         NDBCOL::Binary,         check_compat_sizes,
   convert_array< Hbinary, Hbinary >},
  {NDBCOL::Binary,         NDBCOL::Varbinary,      check_compat_sizes,
   convert_array< Hbinary, Hvarbinary >},
  {NDBCOL::Binary,         NDBCOL::Longvarbinary,  check_compat_sizes,
   convert_array< Hbinary, Hlongvarbinary >},
  {NDBCOL::Varbinary,      NDBCOL::Binary,         check_compat_sizes,
   convert_array< Hvarbinary, Hbinary >},
  {NDBCOL::Varbinary,      NDBCOL::Varbinary,      check_compat_sizes,
   convert_array< Hvarbinary, Hvarbinary >},
  {NDBCOL::Varbinary,      NDBCOL::Longvarbinary,  check_compat_sizes,
   convert_array< Hvarbinary, Hlongvarbinary >},
  {NDBCOL::Longvarbinary,  NDBCOL::Binary,         check_compat_sizes,
   convert_array< Hlongvarbinary, Hbinary >},
  {NDBCOL::Longvarbinary,  NDBCOL::Varbinary,      check_compat_sizes,
   convert_array< Hlongvarbinary, Hvarbinary >},
  {NDBCOL::Longvarbinary,  NDBCOL::Longvarbinary,  check_compat_sizes,
   convert_array< Hlongvarbinary, Hlongvarbinary >},

  // char to binary promotions/demotions
  {NDBCOL::Char,           NDBCOL::Binary,         check_compat_char_binary,
   convert_array< Hchar, Hbinary >},
  {NDBCOL::Char,           NDBCOL::Varbinary,      check_compat_char_binary,
   convert_array< Hchar, Hvarbinary >},
  {NDBCOL::Char,           NDBCOL::Longvarbinary,  check_compat_char_binary,
   convert_array< Hchar, Hlongvarbinary >},
  {NDBCOL::Varchar,        NDBCOL::Binary,         check_compat_char_binary,
   convert_array< Hvarchar, Hbinary >},
  {NDBCOL::Varchar,        NDBCOL::Varbinary,      check_compat_char_binary,
   convert_array< Hvarchar, Hvarbinary >},
  {NDBCOL::Varchar,        NDBCOL::Longvarbinary,  check_compat_char_binary,
   convert_array< Hvarchar, Hlongvarbinary >},
  {NDBCOL::Longvarchar,    NDBCOL::Binary,         check_compat_char_binary,
   convert_array< Hlongvarchar, Hbinary >},
  {NDBCOL::Longvarchar,    NDBCOL::Varbinary,      check_compat_char_binary,
   convert_array< Hlongvarchar, Hvarbinary >},
  {NDBCOL::Longvarchar,    NDBCOL::Longvarbinary,  check_compat_char_binary,
   convert_array< Hlongvarchar, Hlongvarbinary >},

  // binary to char promotions/demotions
  {NDBCOL::Binary,         NDBCOL::Char,           check_compat_char_binary,
   convert_array< Hbinary, Hchar >},
  {NDBCOL::Binary,         NDBCOL::Varchar,        check_compat_char_binary,
   convert_array< Hbinary, Hvarchar >},
  {NDBCOL::Binary,         NDBCOL::Longvarchar,    check_compat_char_binary,
   convert_array< Hbinary, Hlongvarchar >},
  {NDBCOL::Varbinary,      NDBCOL::Char,           check_compat_char_binary,
   convert_array< Hvarbinary, Hchar >},
  {NDBCOL::Varbinary,      NDBCOL::Varchar,        check_compat_char_binary,
   convert_array< Hvarbinary, Hvarchar >},
  {NDBCOL::Varbinary,      NDBCOL::Longvarchar,    check_compat_char_binary,
   convert_array< Hvarbinary, Hlongvarchar >},
  {NDBCOL::Longvarbinary,  NDBCOL::Char,           check_compat_char_binary,
   convert_array< Hlongvarbinary, Hchar >},
  {NDBCOL::Longvarbinary,  NDBCOL::Varchar,        check_compat_char_binary,
   convert_array< Hlongvarbinary, Hvarchar >},
  {NDBCOL::Longvarbinary,  NDBCOL::Longvarchar,    check_compat_char_binary,
   convert_array< Hlongvarbinary, Hlongvarchar >},
 
  // char to text promotions (uses staging table)
  {NDBCOL::Char,           NDBCOL::Text,           check_compat_char_to_text,
   NULL},
  {NDBCOL::Varchar,        NDBCOL::Text,           check_compat_char_to_text,
   NULL},
  {NDBCOL::Longvarchar,    NDBCOL::Text,           check_compat_char_to_text,
   NULL},
 
  // text to char promotions (uses staging table)
  {NDBCOL::Text,           NDBCOL::Char,           check_compat_text_to_char,
   NULL},
  {NDBCOL::Text,           NDBCOL::Varchar,        check_compat_text_to_char,
   NULL},
  {NDBCOL::Text,           NDBCOL::Longvarchar,    check_compat_text_to_char,
   NULL},

  // text to text promotions (uses staging table)
  // required when part lengths of text columns are not equal 
  {NDBCOL::Text,           NDBCOL::Text,           check_compat_text_to_text,
   NULL},

  // text to blob promotions (uses staging table)
  // blobs use the BINARY charset, while texts use charsets like UTF8
  // ignore charset diffs by using check_compat_blob_to_blob
  {NDBCOL::Text,           NDBCOL::Blob, check_compat_blob_to_blob,
   NULL},

  // binary to blob promotions (uses staging table)
  {NDBCOL::Binary,         NDBCOL::Blob,           check_compat_binary_to_blob,
   NULL},
  {NDBCOL::Varbinary,      NDBCOL::Blob,           check_compat_binary_to_blob,
   NULL},
  {NDBCOL::Longvarbinary,  NDBCOL::Blob,           check_compat_binary_to_blob,
   NULL},

  // blob to binary promotions (uses staging table)
  {NDBCOL::Blob,           NDBCOL::Binary,         check_compat_blob_to_binary,
   NULL},
  {NDBCOL::Blob,           NDBCOL::Varbinary,      check_compat_blob_to_binary,
   NULL},
  {NDBCOL::Blob,           NDBCOL::Longvarbinary,  check_compat_blob_to_binary,
   NULL},

  // blob to blob promotions (uses staging table)
  // required when part lengths of blob columns are not equal
  {NDBCOL::Blob,           NDBCOL::Blob,           check_compat_blob_to_blob,
   NULL},

  // blob to text promotions (uses staging table)
  // blobs use the BINARY charset, while texts use charsets like UTF8
  // ignore charset diffs by using check_compat_blob_to_blob
  {NDBCOL::Blob,           NDBCOL::Text, check_compat_blob_to_blob,
   NULL},

  // integral promotions
  {NDBCOL::Tinyint,        NDBCOL::Smallint,       check_compat_promotion,
   convert_integral< Hint8, Hint16>},
  {NDBCOL::Tinyint,        NDBCOL::Mediumint,      check_compat_promotion,
   convert_integral< Hint8, Hint24>},
  {NDBCOL::Tinyint,        NDBCOL::Int,            check_compat_promotion,
   convert_integral< Hint8, Hint32>},
  {NDBCOL::Tinyint,        NDBCOL::Bigint,         check_compat_promotion,
   convert_integral< Hint8, Hint64>},
  {NDBCOL::Smallint,       NDBCOL::Mediumint,      check_compat_promotion,
   convert_integral< Hint16, Hint24>},
  {NDBCOL::Smallint,       NDBCOL::Int,            check_compat_promotion,
   convert_integral< Hint16, Hint32>},
  {NDBCOL::Smallint,       NDBCOL::Bigint,         check_compat_promotion,
   convert_integral< Hint16, Hint64>},
  {NDBCOL::Mediumint,      NDBCOL::Int,            check_compat_promotion,
   convert_integral< Hint24, Hint32>},
  {NDBCOL::Mediumint,      NDBCOL::Bigint,         check_compat_promotion,
   convert_integral< Hint24, Hint64>},
  {NDBCOL::Int,            NDBCOL::Bigint,         check_compat_promotion,
   convert_integral< Hint32, Hint64>},
  {NDBCOL::Tinyunsigned,   NDBCOL::Smallunsigned,  check_compat_promotion,
   convert_integral< Huint8, Huint16>},
  {NDBCOL::Tinyunsigned,   NDBCOL::Mediumunsigned, check_compat_promotion,
   convert_integral< Huint8, Huint24>},
  {NDBCOL::Tinyunsigned,   NDBCOL::Unsigned,       check_compat_promotion,
   convert_integral< Huint8, Huint32>},
  {NDBCOL::Tinyunsigned,   NDBCOL::Bigunsigned,    check_compat_promotion,
   convert_integral< Huint8, Huint64>},
  {NDBCOL::Smallunsigned,  NDBCOL::Mediumunsigned, check_compat_promotion,
   convert_integral< Huint16, Huint24>},
  {NDBCOL::Smallunsigned,  NDBCOL::Unsigned,       check_compat_promotion,
   convert_integral< Huint16, Huint32>},
  {NDBCOL::Smallunsigned,  NDBCOL::Bigunsigned,    check_compat_promotion,
   convert_integral< Huint16, Huint64>},
  {NDBCOL::Mediumunsigned, NDBCOL::Unsigned,       check_compat_promotion,
   convert_integral< Huint24, Huint32>},
  {NDBCOL::Mediumunsigned, NDBCOL::Bigunsigned,    check_compat_promotion,
   convert_integral< Huint24, Huint64>},
  {NDBCOL::Unsigned,       NDBCOL::Bigunsigned,    check_compat_promotion,
   convert_integral< Huint32, Huint64>},

  // integral demotions
  {NDBCOL::Smallint,       NDBCOL::Tinyint,        check_compat_lossy,
   convert_integral< Hint16, Hint8>},
  {NDBCOL::Mediumint,      NDBCOL::Tinyint,        check_compat_lossy,
   convert_integral< Hint24, Hint8>},
  {NDBCOL::Mediumint,      NDBCOL::Smallint,       check_compat_lossy,
   convert_integral< Hint24, Hint16>},
  {NDBCOL::Int,            NDBCOL::Tinyint,        check_compat_lossy,
   convert_integral< Hint32, Hint8>},
  {NDBCOL::Int,            NDBCOL::Smallint,       check_compat_lossy,
   convert_integral< Hint32, Hint16>},
  {NDBCOL::Int,            NDBCOL::Mediumint,      check_compat_lossy,
   convert_integral< Hint32, Hint24>},
  {NDBCOL::Bigint,         NDBCOL::Tinyint,        check_compat_lossy,
   convert_integral< Hint64, Hint8>},
  {NDBCOL::Bigint,         NDBCOL::Smallint,       check_compat_lossy,
   convert_integral< Hint64, Hint16>},
  {NDBCOL::Bigint,         NDBCOL::Mediumint,      check_compat_lossy,
   convert_integral< Hint64, Hint24>},
  {NDBCOL::Bigint,         NDBCOL::Int,            check_compat_lossy,
   convert_integral< Hint64, Hint32>},
  {NDBCOL::Smallunsigned,  NDBCOL::Tinyunsigned,   check_compat_lossy,
   convert_integral< Huint16, Huint8>},
  {NDBCOL::Mediumunsigned, NDBCOL::Tinyunsigned,   check_compat_lossy,
   convert_integral< Huint24, Huint8>},
  {NDBCOL::Mediumunsigned, NDBCOL::Smallunsigned,  check_compat_lossy,
   convert_integral< Huint24, Huint16>},
  {NDBCOL::Unsigned,       NDBCOL::Tinyunsigned,   check_compat_lossy,
   convert_integral< Huint32, Huint8>},
  {NDBCOL::Unsigned,       NDBCOL::Smallunsigned,  check_compat_lossy,
   convert_integral< Huint32, Huint16>},
  {NDBCOL::Unsigned,       NDBCOL::Mediumunsigned, check_compat_lossy,
   convert_integral< Huint32, Huint24>},
  {NDBCOL::Bigunsigned,    NDBCOL::Tinyunsigned,   check_compat_lossy,
   convert_integral< Huint64, Huint8>},
  {NDBCOL::Bigunsigned,    NDBCOL::Smallunsigned,  check_compat_lossy,
   convert_integral< Huint64, Huint16>},
  {NDBCOL::Bigunsigned,    NDBCOL::Mediumunsigned, check_compat_lossy,
   convert_integral< Huint64, Huint24>},
  {NDBCOL::Bigunsigned,    NDBCOL::Unsigned,       check_compat_lossy,
   convert_integral< Huint64, Huint32>},

  // integral signedness conversions
  {NDBCOL::Tinyint,        NDBCOL::Tinyunsigned,   check_compat_lossy,
   convert_integral< Hint8, Huint8>},
  {NDBCOL::Smallint,       NDBCOL::Smallunsigned,  check_compat_lossy,
   convert_integral< Hint16, Huint16>},
  {NDBCOL::Mediumint,      NDBCOL::Mediumunsigned, check_compat_lossy,
   convert_integral< Hint24, Huint24>},
  {NDBCOL::Int,            NDBCOL::Unsigned,       check_compat_lossy,
   convert_integral< Hint32, Huint32>},
  {NDBCOL::Bigint,         NDBCOL::Bigunsigned,    check_compat_lossy,
   convert_integral< Hint64, Huint64>},
  {NDBCOL::Tinyunsigned,   NDBCOL::Tinyint,        check_compat_lossy,
   convert_integral< Huint8, Hint8>},
  {NDBCOL::Smallunsigned,  NDBCOL::Smallint,       check_compat_lossy,
   convert_integral< Huint16, Hint16>},
  {NDBCOL::Mediumunsigned, NDBCOL::Mediumint,      check_compat_lossy,
   convert_integral< Huint24, Hint24>},
  {NDBCOL::Unsigned,       NDBCOL::Int,            check_compat_lossy,
   convert_integral< Huint32, Hint32>},
  {NDBCOL::Bigunsigned,    NDBCOL::Bigint,         check_compat_lossy,
   convert_integral< Huint64, Hint64>},

  // integral signedness+promotion conversions
  {NDBCOL::Tinyint,        NDBCOL::Smallunsigned,  check_compat_lossy,
   convert_integral< Hint8, Huint16>},
  {NDBCOL::Tinyint,        NDBCOL::Mediumunsigned, check_compat_lossy,
   convert_integral< Hint8, Huint24>},
  {NDBCOL::Tinyint,        NDBCOL::Unsigned,       check_compat_lossy,
   convert_integral< Hint8, Huint32>},
  {NDBCOL::Tinyint,        NDBCOL::Bigunsigned,    check_compat_lossy,
   convert_integral< Hint8, Huint64>},
  {NDBCOL::Smallint,       NDBCOL::Mediumunsigned, check_compat_lossy,
   convert_integral< Hint16, Huint24>},
  {NDBCOL::Smallint,       NDBCOL::Unsigned,       check_compat_lossy,
   convert_integral< Hint16, Huint32>},
  {NDBCOL::Smallint,       NDBCOL::Bigunsigned,    check_compat_lossy,
   convert_integral< Hint16, Huint64>},
  {NDBCOL::Mediumint,      NDBCOL::Unsigned,       check_compat_lossy,
   convert_integral< Hint24, Huint32>},
  {NDBCOL::Mediumint,      NDBCOL::Bigunsigned,    check_compat_lossy,
   convert_integral< Hint24, Huint64>},
  {NDBCOL::Int,            NDBCOL::Bigunsigned,    check_compat_lossy,
   convert_integral< Hint32, Huint64>},
  {NDBCOL::Tinyunsigned,   NDBCOL::Smallint,       check_compat_lossy,
   convert_integral< Huint8, Hint16>},
  {NDBCOL::Tinyunsigned,   NDBCOL::Mediumint,      check_compat_lossy,
   convert_integral< Huint8, Hint24>},
  {NDBCOL::Tinyunsigned,   NDBCOL::Int,            check_compat_lossy,
   convert_integral< Huint8, Hint32>},
  {NDBCOL::Tinyunsigned,   NDBCOL::Bigint,         check_compat_lossy,
   convert_integral< Huint8, Hint64>},
  {NDBCOL::Smallunsigned,  NDBCOL::Mediumint,      check_compat_lossy,
   convert_integral< Huint16, Hint24>},
  {NDBCOL::Smallunsigned,  NDBCOL::Int,            check_compat_lossy,
   convert_integral< Huint16, Hint32>},
  {NDBCOL::Smallunsigned,  NDBCOL::Bigint,         check_compat_lossy,
   convert_integral< Huint16, Hint64>},
  {NDBCOL::Mediumunsigned, NDBCOL::Int,            check_compat_lossy,
   convert_integral< Huint24, Hint32>},
  {NDBCOL::Mediumunsigned, NDBCOL::Bigint,         check_compat_lossy,
   convert_integral< Huint24, Hint64>},
  {NDBCOL::Unsigned,       NDBCOL::Bigint,         check_compat_lossy,
   convert_integral< Huint32, Hint64>},

  // integral signedness+demotion conversions
  {NDBCOL::Smallint,       NDBCOL::Tinyunsigned,   check_compat_lossy,
   convert_integral< Hint16, Huint8>},
  {NDBCOL::Mediumint,      NDBCOL::Tinyunsigned,   check_compat_lossy,
   convert_integral< Hint24, Huint8>},
  {NDBCOL::Mediumint,      NDBCOL::Smallunsigned,  check_compat_lossy,
   convert_integral< Hint24, Huint16>},
  {NDBCOL::Int,            NDBCOL::Tinyunsigned,   check_compat_lossy,
   convert_integral< Hint32, Huint8>},
  {NDBCOL::Int,            NDBCOL::Smallunsigned,  check_compat_lossy,
   convert_integral< Hint32, Huint16>},
  {NDBCOL::Int,            NDBCOL::Mediumunsigned, check_compat_lossy,
   convert_integral< Hint32, Huint24>},
  {NDBCOL::Bigint,         NDBCOL::Tinyunsigned,   check_compat_lossy,
   convert_integral< Hint64, Huint8>},
  {NDBCOL::Bigint,         NDBCOL::Smallunsigned,  check_compat_lossy,
   convert_integral< Hint64, Huint16>},
  {NDBCOL::Bigint,         NDBCOL::Mediumunsigned, check_compat_lossy,
   convert_integral< Hint64, Huint24>},
  {NDBCOL::Bigint,         NDBCOL::Unsigned,       check_compat_lossy,
   convert_integral< Hint64, Huint32>},
  {NDBCOL::Smallunsigned,  NDBCOL::Tinyint,        check_compat_lossy,
   convert_integral< Huint16, Hint8>},
  {NDBCOL::Mediumunsigned, NDBCOL::Tinyint,        check_compat_lossy,
   convert_integral< Huint24, Hint8>},
  {NDBCOL::Mediumunsigned, NDBCOL::Smallint,       check_compat_lossy,
   convert_integral< Huint24, Hint16>},
  {NDBCOL::Unsigned,       NDBCOL::Tinyint,        check_compat_lossy,
   convert_integral< Huint32, Hint8>},
  {NDBCOL::Unsigned,       NDBCOL::Smallint,       check_compat_lossy,
   convert_integral< Huint32, Hint16>},
  {NDBCOL::Unsigned,       NDBCOL::Mediumint,      check_compat_lossy,
   convert_integral< Huint32, Hint24>},
  {NDBCOL::Bigunsigned,    NDBCOL::Tinyint,        check_compat_lossy,
   convert_integral< Huint64, Hint8>},
  {NDBCOL::Bigunsigned,    NDBCOL::Smallint,       check_compat_lossy,
   convert_integral< Huint64, Hint16>},
  {NDBCOL::Bigunsigned,    NDBCOL::Mediumint,      check_compat_lossy,
   convert_integral< Huint64, Hint24>},
  {NDBCOL::Bigunsigned,    NDBCOL::Int,            check_compat_lossy,
   convert_integral< Huint64, Hint32>},

  // times with fractional seconds
  {NDBCOL::Time,           NDBCOL::Time2,          check_compat_precision,
   convert_time_time2},
  {NDBCOL::Time2,          NDBCOL::Time,           check_compat_precision,
   convert_time2_time},
  {NDBCOL::Time2,          NDBCOL::Time2,          check_compat_precision,
   convert_time2_time2},
  {NDBCOL::Datetime,       NDBCOL::Datetime2,      check_compat_precision,
   convert_datetime_datetime2},
  {NDBCOL::Datetime2,      NDBCOL::Datetime,       check_compat_precision,
   convert_datetime2_datetime},
  {NDBCOL::Datetime2,      NDBCOL::Datetime2,      check_compat_precision,
   convert_datetime2_datetime2},
  {NDBCOL::Timestamp,      NDBCOL::Timestamp2,     check_compat_precision,
   convert_timestamp_timestamp2},
  {NDBCOL::Timestamp2,     NDBCOL::Timestamp,      check_compat_precision,
   convert_timestamp2_timestamp},
  {NDBCOL::Timestamp2,     NDBCOL::Timestamp2,     check_compat_precision,
   convert_timestamp2_timestamp2},

  {NDBCOL::Undefined,      NDBCOL::Undefined,      NULL,                  NULL}
};

bool
BackupRestore::init(Uint32 tableChangesMask)
{
  release();

  if (!m_restore && !m_restore_meta && !m_restore_epoch &&
      !m_rebuild_indexes && !m_disable_indexes)
    return true;

  m_tableChangesMask = tableChangesMask;
  m_cluster_connection = new Ndb_cluster_connection(m_ndb_connectstring,
                                                    m_ndb_nodeid);
  if (m_cluster_connection == NULL)
  {
    err << "Failed to create cluster connection!!" << endl;
    return false;
  }
  m_cluster_connection->set_name(g_options.c_str());
  if(m_cluster_connection->connect(m_ndb_connect_retries - 1, m_ndb_connect_retry_delay, 1) != 0)
  {
    return false;
  }

  m_ndb = new Ndb(m_cluster_connection);

  if (m_ndb == NULL)
    return false;
  
  m_ndb->init(1024);
  if (m_ndb->waitUntilReady(30) != 0)
  {
    err << "Failed to connect to ndb!!" << endl;
    return false;
  }
  info << "Connected to ndb!!" << endl;

  m_callback = new restore_callback_t[m_parallelism];

  if (m_callback == 0)
  {
    err << "Failed to allocate callback structs" << endl;
    return false;
  }

  m_free_callback= m_callback;
  for (Uint32 i= 0; i < m_parallelism; i++) {
    m_callback[i].restore= this;
    m_callback[i].connection= 0;
    if (i > 0)
      m_callback[i-1].next= &(m_callback[i]);
  }
  m_callback[m_parallelism-1].next = 0;

  return true;
}

void BackupRestore::release()
{
  if (m_ndb)
  {
    delete m_ndb;
    m_ndb= 0;
  }

  if (m_callback)
  {
    delete [] m_callback;
    m_callback= 0;
  }

  if (m_cluster_connection)
  {
    delete m_cluster_connection;
    m_cluster_connection= 0;
  }
}

BackupRestore::~BackupRestore()
{
  release();
}

static
int 
match_blob(const char * name){
  int cnt, id1, id2;
  char buf[256];
  if((cnt = sscanf(name, "%[^/]/%[^/]/NDB$BLOB_%d_%d", buf, buf, &id1, &id2)) == 4){
    return id1;
  }
  
  return -1;
}

/**
 * Extracts the database, schema, and table name from an internal table name;
 * prints an error message and returns false in case of a format violation.
 */
static
bool
dissect_table_name(const char * qualified_table_name,
                   BaseString & db_name,
                   BaseString & schema_name,
                   BaseString & table_name) {
  Vector<BaseString> split;
  BaseString tmp(qualified_table_name);
  if (tmp.split(split, "/") != 3) {
    err << "Invalid table name format `" << qualified_table_name
        << "`" << endl;
    return false;
  }
  db_name = split[0];
  schema_name = split[1];
  table_name = split[2];
  return true;
}

/**
 * Similar method for index, only last component is relevant.
 */
static
bool
dissect_index_name(const char * qualified_index_name,
                   BaseString & db_name,
                   BaseString & schema_name,
                   BaseString & index_name) {
  Vector<BaseString> split;
  BaseString tmp(qualified_index_name);
  if (tmp.split(split, "/") != 4) {
    err << "Invalid index name format `" << qualified_index_name
        << "`" << endl;
    return false;
  }
  db_name = split[0];
  schema_name = split[1];
  index_name = split[3];
  return true;
}

/**
 * Assigns the new name for a database, if and only if to be rewritten.
 */
static
void
check_rewrite_database(BaseString & db_name) {
  const char * new_db_name;
  if (g_rewrite_databases.get(db_name.c_str(), &new_db_name))
    db_name.assign(new_db_name);
}

const NdbDictionary::Table*
BackupRestore::get_table(const TableS & tableS){
  const NdbDictionary::Table * tab = tableS.m_dictTable;
  if(m_cache.m_old_table == tab)
    return m_cache.m_new_table;
  m_cache.m_old_table = tab;

  int cnt, id1, id2;
  char db[256], schema[256];
  if (strcmp(tab->getName(), "SYSTAB_0") == 0 ||
      strcmp(tab->getName(), "sys/def/SYSTAB_0") == 0) {
    /*
      Restore SYSTAB_0 to itself
    */
    m_cache.m_new_table = tab;
  }
  else if((cnt = sscanf(tab->getName(), "%[^/]/%[^/]/NDB$BLOB_%d_%d", 
                        db, schema, &id1, &id2)) == 4){
    m_ndb->setDatabaseName(db);
    m_ndb->setSchemaName(schema);

    assert(tableS.getMainTable() != NULL);
    const TableS & mainTableS = *tableS.getMainTable();

    int mainColumnId = (int)tableS.getMainColumnId();
    assert(mainColumnId >= 0 && mainColumnId < mainTableS.getNoOfAttributes());

    const AttributeDesc & attr_desc =
      *mainTableS.getAttributeDesc(mainColumnId);
    
    BaseString::snprintf(db, sizeof(db), "NDB$BLOB_%d_%d", 
			 m_new_tables[id1]->getTableId(), attr_desc.attrId);
    
    m_cache.m_new_table = m_ndb->getDictionary()->getTable(db);
    
  } else {
    m_cache.m_new_table = m_new_tables[tab->getTableId()];
  }
  assert(m_cache.m_new_table);
  return m_cache.m_new_table;
}

// create staging table
bool
BackupRestore::prepare_staging(const TableS & tableS)
{
  NdbDictionary::Dictionary* dict = m_ndb->getDictionary();

  NdbDictionary::Table* stagingTable = tableS.m_stagingTable;
  const BaseString& stagingName = tableS.m_stagingName;

  const char* tablename = stagingName.c_str();
  BaseString db_name, schema_name, table_name;
  if (!dissect_table_name(tablename, db_name, schema_name, table_name)) {
    return false;
  }
  stagingTable->setName(table_name.c_str());

  int retries;
  for (retries = 0; retries < MAX_RETRIES; retries++)
  {
    m_ndb->setDatabaseName(db_name.c_str());
    m_ndb->setSchemaName(schema_name.c_str());
    if (dict->createTable(*stagingTable) != 0)
    {
      const NdbError& error = dict->getNdbError();
      if (error.status != NdbError::TemporaryError)
      {
        err << "Error: Failed to create staging source " << tablename
            << ": " << error << endl;
        return false;
      }
      err << "Temporary: Failed to create staging source " << tablename
          << ": " << error << endl;

      int createdelay = 100 + retries * 300;
      info << "Sleeping " << createdelay << "ms" << endl;
      NdbSleep_MilliSleep(createdelay);
      continue;
    }
    info << "Created staging source " << tablename << endl;
    break;
  }

  if (retries == MAX_RETRIES)
  {
      err << "Create table " << tablename <<
          ": too many temporary errors: " << MAX_RETRIES << endl;
      return false;
  }

  const NdbDictionary::Table* tab = dict->getTable(table_name.c_str());
  if (tab == NULL)
  {
    err << "Unable to find table '" << tablename << "'"
        << " error : " << dict->getNdbError() << endl;
  }

  /* Replace real target table with staging table in m_new_tables */
  const Uint32 orig_table_id = tableS.m_dictTable->getTableId();
  assert(m_new_tables[orig_table_id] != NULL);

  m_new_tables[orig_table_id] = tab;
  m_cache.m_old_table = NULL;

  return true;
}

// move rows from staging to real and drop staging
bool
BackupRestore::finalize_staging(const TableS & tableS)
{
  NdbDictionary::Dictionary* dict = m_ndb->getDictionary();

  const NdbDictionary::Table* source = 0;
  const NdbDictionary::Table* target = 0;

  const char* stablename = tableS.m_stagingName.c_str();
  BaseString sdb_name, sschema_name, stable_name;
  if (!dissect_table_name(stablename, sdb_name, sschema_name, stable_name)) {
    return false;
  }
  m_ndb->setDatabaseName(sdb_name.c_str());
  m_ndb->setSchemaName(sschema_name.c_str());
  source = dict->getTable(stable_name.c_str());
  if (source == 0)
  {
    err << "Failed to find staging source " << stablename
        << ": " << dict->getNdbError() << endl;
    return false;
  }

  const char* ttablename = tableS.getTableName();
  BaseString tdb_name, tschema_name, ttable_name;
  if (!dissect_table_name(ttablename, tdb_name, tschema_name, ttable_name)) {
    return false;
  }
  m_ndb->setDatabaseName(tdb_name.c_str());
  m_ndb->setSchemaName(tschema_name.c_str());
  target = dict->getTable(ttable_name.c_str());
  if (target == 0)
  {
    err << "Failed to find staging target " << ttablename
        << ": " << dict->getNdbError() << endl;
    return false;
  }

  Ndb_move_data md;
  const Ndb_move_data::Stat& stat = md.get_stat();

  if (md.init(source, target) != 0)
  {
    const Ndb_move_data::Error& error = md.get_error();
    err << "Move data " << stablename << " to " << ttablename
        << ": " << error << endl;
    return false;
  }

  md.set_opts_flags(tableS.m_stagingFlags);

  int retries;
  for (retries = 0; retries < MAX_RETRIES; retries++)
  {
    if (md.move_data(m_ndb) != 0)
    {
      const Ndb_move_data::Error& error = md.get_error();
      err
          << "Move data " << stablename << " to " << ttablename << " "
          << (error.is_temporary() ? "temporary error" : "permanent error")
          << " at try " << retries // default is no limit
          << " at rows moved " << stat.rows_moved
          << " total " << stat.rows_total
          << ": " << error << endl;

      if (!error.is_temporary())
        return false;

      int delay = 100 + retries * 300;
      info << "Sleeping " << delay << "ms" << endl;
      NdbSleep_MilliSleep(delay);
      continue;
    }

    info << "Successfully staged " << ttablename << ","
         << " moved all " << stat.rows_total << " rows" << endl;
    if ((tableS.m_stagingFlags & Ndb_move_data::Opts::MD_ATTRIBUTE_DEMOTION)
        || stat.truncated != 0) // just in case
      info << "Truncated " << stat.truncated << " attribute values" << endl;
    break;
  }

  if (retries == MAX_RETRIES)
  {
     err << "Move data " << stablename << " to " << ttablename
         << ": too many temporary errors: " << MAX_RETRIES << endl;
     return false;
  }

  for (retries = 0; retries < MAX_RETRIES; retries++)
  {
    // dropTable(const Table&) is not defined ...
    m_ndb->setDatabaseName(sdb_name.c_str());
    m_ndb->setSchemaName(sschema_name.c_str());
    if (dict->dropTable(stable_name.c_str()) != 0)
    {
      const NdbError& error = dict->getNdbError();
      if (error.status != NdbError::TemporaryError)
      {
        err << "Error: Failed to drop staging source " << stablename
            << ": " << error << endl;
        return false;
      }
      err << "Temporary: Failed to drop staging source " << stablename
          << ": " << error << endl;

      int dropdelay = 100 + retries * 300;
      info << "Sleeping " << dropdelay << "ms" << endl;
      NdbSleep_MilliSleep(dropdelay);
      continue;
    }
    info << "Dropped staging source " << stablename << endl;
    break;
  }

  if (retries == MAX_RETRIES)
  {
     err << "Drop table " << stablename
         << ": too many temporary errors: " << MAX_RETRIES << endl;
     return false;
  }

  /* Replace staging table with real target table in m_new_tables */
  const Uint32 orig_table_id = tableS.m_dictTable->getTableId();
  assert(m_new_tables[orig_table_id] == source);

  m_new_tables[orig_table_id] = target;
  m_cache.m_old_table = NULL;

  return true;
}

bool
BackupRestore::finalize_table(const TableS & table){
  bool ret= true;
  if (!m_restore && !m_restore_meta)
    return ret;

  if (!table.have_auto_inc())
    return ret;

  const Uint32 orig_table_id = table.m_dictTable->getTableId();
  const Uint64 restore_next_val = m_auto_values[orig_table_id];

  for (int retries = 0; retries < MAX_RETRIES; retries++)
  {
    Uint64 db_next_val = ~(Uint64)0;
    int r= m_ndb->readAutoIncrementValue(get_table(table), db_next_val);
    if (r == -1)
    {
      if (m_ndb->getNdbError().status == NdbError::TemporaryError)
      {
        NdbSleep_MilliSleep(100 + retries * 300);
        continue; // retry
      }
      err << "Finalize_table failed to read auto increment value for table "
          << get_table(table)->getName()
          << " Error : "
          << m_ndb->getNdbError()
          << endl;
      return false;
    }
    if (restore_next_val > db_next_val)
    {
      Ndb::TupleIdRange emptyRange;
      emptyRange.reset();

      r= m_ndb->setAutoIncrementValue(get_table(table),
                                      emptyRange,
                                      restore_next_val,
                                      true);
      if (r == -1 &&
            m_ndb->getNdbError().status == NdbError::TemporaryError)
      {
        NdbSleep_MilliSleep(100 + retries * 300);
        continue; // retry
      }
      ret = (r == 0);
    }
    return (ret);
  }
  return (ret);
}

bool
BackupRestore::rebuild_indexes(const TableS& table)
{
  const char *tablename = table.getTableName();

  const NdbDictionary::Table * tab = get_table(table);
  Uint32 id = tab->getObjectId();
  if (m_index_per_table.size() <= id)
    return true;

  BaseString db_name, schema_name, table_name;
  if (!dissect_table_name(tablename, db_name, schema_name, table_name)) {
    return false;
  }
  check_rewrite_database(db_name);

  m_ndb->setDatabaseName(db_name.c_str());
  m_ndb->setSchemaName(schema_name.c_str());
  NdbDictionary::Dictionary* dict = m_ndb->getDictionary();

  /* First drop any support indexes */
  if (!dropPkMappingIndex(&table))
  {
    return false;
  }

  Vector<NdbDictionary::Index*> & indexes = m_index_per_table[id];
  for(unsigned i = 0; i<indexes.size(); i++)
  {
    const NdbDictionary::Index * const idx = indexes[i];
    const char * const idx_name = idx->getName();
    const char * const tab_name = idx->getTable();
    const NDB_TICKS start = NdbTick_getCurrentTicks();
    info << "Rebuilding index `" << idx_name << "` on table `"
      << tab_name << "` ..." << flush;
    bool done = false;
    for(int retries = 0; retries < MAX_RETRIES; retries++)
    {
      if ((dict->getIndex(idx_name, tab_name) == NULL)
          && (dict->createIndex(* idx, 1) != 0))
      {
        if(dict->getNdbError().status == NdbError::TemporaryError)
        {
          int sleep_duration = 100 + retries * 300;
          err << "retry sleep " << sleep_duration << " ms on error " <<
                      dict->getNdbError().code << endl;
          NdbSleep_MilliSleep(sleep_duration);
          continue;  // retry on temporary error
        }
        else
        {
          break;
        }
      }
      else
      {
        done = true;
        break;
      }
    }
    if(!done)
    {
      info << "FAIL!" << endl;
      err << "Rebuilding index `" << idx_name << "` on table `"
        << tab_name <<"` failed: ";
      err << dict->getNdbError() << endl;
      return false;
    }
    const NDB_TICKS stop = NdbTick_getCurrentTicks();
    const Uint64 elapsed = NdbTick_Elapsed(start,stop).seconds();
    info << "OK (" << elapsed << "s)" <<endl;
  }

  return true;
}

#ifdef NOT_USED
static bool default_nodegroups(NdbDictionary::Table *table)
{
  Uint16 *node_groups = (Uint16*)table->getFragmentData();
  Uint32 no_parts = table->getFragmentDataLen() >> 1;
  Uint32 i;

  if (node_groups[0] != 0)
    return false; 
  for (i = 1; i < no_parts; i++) 
  {
    if (node_groups[i] != NDB_UNDEF_NODEGROUP)
      return false;
  }
  return true;
}
#endif


static Uint32 get_no_fragments(Uint64 max_rows, Uint32 no_nodes)
{
  Uint32 i = 0;
  Uint32 acc_row_size = 27;
  Uint32 acc_fragment_size = 512*1024*1024;
  Uint32 no_parts= Uint32((max_rows*acc_row_size)/acc_fragment_size + 1);
  Uint32 reported_parts = no_nodes; 
  while (reported_parts < no_parts && ++i < 4 &&
         (reported_parts + no_parts) < MAX_NDB_PARTITIONS)
    reported_parts+= no_nodes;
  if (reported_parts < no_parts)
  {
    err << "Table will be restored but will not be able to handle the maximum";
    err << " amount of rows as requested" << endl;
  }
  return reported_parts;
}


static void set_default_nodegroups(NdbDictionary::Table *table)
{
  Uint32 no_parts = table->getFragmentCount();
  Uint32 node_group[MAX_NDB_PARTITIONS];
  Uint32 i;

  node_group[0] = 0;
  for (i = 1; i < no_parts; i++)
  {
    node_group[i] = NDB_UNDEF_NODEGROUP;
  }
  table->setFragmentData(node_group, no_parts);
}

Uint32 BackupRestore::map_ng(Uint32 ng)
{
  NODE_GROUP_MAP *ng_map = m_nodegroup_map;

  if (ng == NDB_UNDEF_NODEGROUP ||
      ng_map[ng].map_array[0] == NDB_UNDEF_NODEGROUP)
  {
    return ng;
  }
  else
  {
    Uint32 new_ng;
    Uint32 curr_inx = ng_map[ng].curr_index;
    Uint32 new_curr_inx = curr_inx + 1;

    assert(ng < MAX_NDB_PARTITIONS);
    assert(curr_inx < MAX_MAPS_PER_NODE_GROUP);
    assert(new_curr_inx < MAX_MAPS_PER_NODE_GROUP);

    if (new_curr_inx >= MAX_MAPS_PER_NODE_GROUP)
      new_curr_inx = 0;
    else if (ng_map[ng].map_array[new_curr_inx] == NDB_UNDEF_NODEGROUP)
      new_curr_inx = 0;
    new_ng = ng_map[ng].map_array[curr_inx];
    ng_map[ng].curr_index = new_curr_inx;
    return new_ng;
  }
}


bool BackupRestore::map_nodegroups(Uint32 *ng_array, Uint32 no_parts)
{
  Uint32 i;
  bool mapped = FALSE;
  DBUG_ENTER("map_nodegroups");

  assert(no_parts < MAX_NDB_PARTITIONS);
  for (i = 0; i < no_parts; i++)
  {
    Uint32 ng;
    ng = map_ng(ng_array[i]);
    if (ng != ng_array[i])
      mapped = TRUE;
    ng_array[i] = ng;
  }
  DBUG_RETURN(mapped);
}


static void copy_byte(const char **data, char **new_data, uint *len)
{
  **new_data = **data;
  (*data)++;
  (*new_data)++;
  (*len)++;
}


bool BackupRestore::search_replace(char *search_str, char **new_data,
                                   const char **data, const char *end_data,
                                   uint *new_data_len)
{
  uint search_str_len = (uint)strlen(search_str);
  uint inx = 0;
  bool in_delimiters = FALSE;
  bool escape_char = FALSE;
  char start_delimiter = 0;
  DBUG_ENTER("search_replace");

  do
  {
    char c = **data;
    copy_byte(data, new_data, new_data_len);
    if (escape_char)
    {
      escape_char = FALSE;
    }
    else if (in_delimiters)
    {
      if (c == start_delimiter)
        in_delimiters = FALSE;
    }
    else if (c == '\'' || c == '\"')
    {
      in_delimiters = TRUE;
      start_delimiter = c;
    }
    else if (c == '\\')
    {
      escape_char = TRUE;
    }
    else if (c == search_str[inx])
    {
      inx++;
      if (inx == search_str_len)
      {
        bool found = FALSE;
        uint number = 0;
        while (*data != end_data)
        {
          if (isdigit(**data))
          {
            found = TRUE;
            number = (10 * number) + (**data);
            if (number > MAX_NDB_NODES)
              break;
          }
          else if (found)
          {
            /*
               After long and tedious preparations we have actually found
               a node group identifier to convert. We'll use the mapping
               table created for node groups and then insert the new number
               instead of the old number.
            */
            uint temp = map_ng(number);
            int no_digits = 0;
            char digits[10];
            while (temp != 0)
            {
              digits[no_digits] = temp % 10;
              no_digits++;
              temp/=10;
            }
            for (no_digits--; no_digits >= 0; no_digits--)
            {
              **new_data = digits[no_digits];
              *new_data_len+=1;
            }
            DBUG_RETURN(FALSE); 
          }
          else
            break;
          (*data)++;
        }
        DBUG_RETURN(TRUE);
      }
    }
    else
      inx = 0;
  } while (*data < end_data);
  DBUG_RETURN(FALSE);
}

bool BackupRestore::map_in_frm(char *new_data, const char *data,
                                       uint data_len, uint *new_data_len)
{
  const char *end_data= data + data_len;
  const char *end_part_data;
  const char *part_data;
  char *extra_ptr;
  uint start_key_definition_len = uint2korr(data + 6);
  uint key_definition_len = uint4korr(data + 47);
  uint part_info_len;
  DBUG_ENTER("map_in_frm");

  if (data_len < 4096) goto error;
  extra_ptr = (char*)data + start_key_definition_len + key_definition_len;
  if ((int)data_len < ((extra_ptr - data) + 2)) goto error;
  extra_ptr = extra_ptr + 2 + uint2korr(extra_ptr);
  if ((int)data_len < ((extra_ptr - data) + 2)) goto error;
  extra_ptr = extra_ptr + 2 + uint2korr(extra_ptr);
  if ((int)data_len < ((extra_ptr - data) + 4)) goto error;
  part_info_len = uint4korr(extra_ptr);
  part_data = extra_ptr + 4;
  if ((int)data_len < ((part_data + part_info_len) - data)) goto error;
 
  do
  {
    copy_byte(&data, &new_data, new_data_len);
  } while (data < part_data);
  end_part_data = part_data + part_info_len;
  do
  {
    if (search_replace((char*)" NODEGROUP = ", &new_data, &data,
                       end_part_data, new_data_len))
      goto error;
  } while (data != end_part_data);
  do
  {
    copy_byte(&data, &new_data, new_data_len);
  } while (data < end_data);
  DBUG_RETURN(FALSE);
error:
  DBUG_RETURN(TRUE);
}


bool BackupRestore::translate_frm(NdbDictionary::Table *table)
{
  uchar *pack_data, *data, *new_pack_data;
  char *new_data;
  uint new_data_len;
  size_t data_len, new_pack_len;
  uint no_parts, extra_growth;
  DBUG_ENTER("translate_frm");

  pack_data = (uchar*) table->getFrmData();
  no_parts = table->getFragmentCount();
  /*
    Add max 4 characters per partition to handle worst case
    of mapping from single digit to 5-digit number.
    Fairly future-proof, ok up to 99999 node groups.
  */
  extra_growth = no_parts * 4;
  if (unpackfrm(&data, &data_len, pack_data))
  {
    DBUG_RETURN(TRUE);
  }
  if ((new_data = (char*) malloc(data_len + extra_growth)))
  {
    DBUG_RETURN(TRUE);
  }
  if (map_in_frm(new_data, (const char*)data, (uint)data_len, &new_data_len))
  {
    free(new_data);
    DBUG_RETURN(TRUE);
  }
  if (packfrm((uchar*) new_data, new_data_len,
              &new_pack_data, &new_pack_len))
  {
    free(new_data);
    DBUG_RETURN(TRUE);
  }
  table->setFrm(new_pack_data, (Uint32)new_pack_len);
  DBUG_RETURN(FALSE);
}

#include <signaldata/DictTabInfo.hpp>

bool
BackupRestore::object(Uint32 type, const void * ptr)
{
  if (!m_restore_meta)
    return true;
  
  NdbDictionary::Dictionary* dict = m_ndb->getDictionary();
  switch(type){
  case DictTabInfo::Tablespace:
  {
    NdbDictionary::Tablespace old(*(NdbDictionary::Tablespace*)ptr);

    Uint32 id = old.getObjectId();

    if (!m_no_restore_disk)
    {
      NdbDictionary::LogfileGroup * lg = m_logfilegroups[old.getDefaultLogfileGroupId()];
      old.setDefaultLogfileGroup(* lg);
      info << "Creating tablespace: " << old.getName() << "..." << flush;
      int ret = dict->createTablespace(old);
      if (ret)
      {
	NdbError errobj= dict->getNdbError();
	info << "FAILED" << endl;
        err << "Create tablespace failed: " << old.getName() << ": " << errobj << endl;
	return false;
      }
      info << "done" << endl;
    }
    
    NdbDictionary::Tablespace curr = dict->getTablespace(old.getName());
    NdbError errobj = dict->getNdbError();
    if ((int) errobj.classification == (int) ndberror_cl_none)
    {
      NdbDictionary::Tablespace* currptr = new NdbDictionary::Tablespace(curr);
      NdbDictionary::Tablespace * null = 0;
      m_tablespaces.set(currptr, id, null);
      debug << "Retreived tablespace: " << currptr->getName() 
	    << " oldid: " << id << " newid: " << currptr->getObjectId() 
	    << " " << (void*)currptr << endl;
      m_n_tablespace++;
      return true;
    }
    
    err << "Failed to retrieve tablespace \"" << old.getName() << "\": "
	<< errobj << endl;
    
    return false;
    break;
  }
  case DictTabInfo::LogfileGroup:
  {
    NdbDictionary::LogfileGroup old(*(NdbDictionary::LogfileGroup*)ptr);
    
    Uint32 id = old.getObjectId();
    
    if (!m_no_restore_disk)
    {
      info << "Creating logfile group: " << old.getName() << "..." << flush;
      int ret = dict->createLogfileGroup(old);
      if (ret)
      {
	NdbError errobj= dict->getNdbError();
	info << "FAILED" << endl;
        err << "Create logfile group failed: " << old.getName() << ": " << errobj << endl;
	return false;
      }
      info << "done" << endl;
    }
    
    NdbDictionary::LogfileGroup curr = dict->getLogfileGroup(old.getName());
    NdbError errobj = dict->getNdbError();
    if ((int) errobj.classification == (int) ndberror_cl_none)
    {
      NdbDictionary::LogfileGroup* currptr = 
	new NdbDictionary::LogfileGroup(curr);
      NdbDictionary::LogfileGroup * null = 0;
      m_logfilegroups.set(currptr, id, null);
      debug << "Retreived logfile group: " << currptr->getName() 
	    << " oldid: " << id << " newid: " << currptr->getObjectId() 
	    << " " << (void*)currptr << endl;
      m_n_logfilegroup++;
      return true;
    }
    
    err << "Failed to retrieve logfile group \"" << old.getName() << "\": "
	<< errobj << endl;
    
    return false;
    break;
  }
  case DictTabInfo::Datafile:
  {
    if (!m_no_restore_disk)
    {
      NdbDictionary::Datafile old(*(NdbDictionary::Datafile*)ptr);
      NdbDictionary::ObjectId objid;
      old.getTablespaceId(&objid);
      NdbDictionary::Tablespace * ts = m_tablespaces[objid.getObjectId()];
      debug << "Connecting datafile " << old.getPath() 
	    << " to tablespace: oldid: " << objid.getObjectId()
	    << " newid: " << ts->getObjectId() << endl;
      old.setTablespace(* ts);
      info << "Creating datafile \"" << old.getPath() << "\"..." << flush;
      if (dict->createDatafile(old))
      {
	NdbError errobj= dict->getNdbError();
	info << "FAILED" << endl;
        err << "Create datafile failed: " << old.getPath() << ": " << errobj << endl;
	return false;
      }
      info << "done" << endl;
      m_n_datafile++;
    }
    return true;
    break;
  }
  case DictTabInfo::Undofile:
  {
    if (!m_no_restore_disk)
    {
      NdbDictionary::Undofile old(*(NdbDictionary::Undofile*)ptr);
      NdbDictionary::ObjectId objid;
      old.getLogfileGroupId(&objid);
      NdbDictionary::LogfileGroup * lg = m_logfilegroups[objid.getObjectId()];
      debug << "Connecting undofile " << old.getPath() 
	    << " to logfile group: oldid: " << objid.getObjectId()
	    << " newid: " << lg->getObjectId() 
	    << " " << (void*)lg << endl;
      old.setLogfileGroup(* lg);
      info << "Creating undofile \"" << old.getPath() << "\"..." << flush;
      if (dict->createUndofile(old))
      {
	NdbError errobj= dict->getNdbError();
	info << "FAILED" << endl;
        err << "Create undofile failed: " << old.getPath() << ": " << errobj << endl;
	return false;
      }
      info << "done" << endl;
      m_n_undofile++;
    }
    return true;
    break;
  }
  case DictTabInfo::HashMap:
  {
    NdbDictionary::HashMap old(*(NdbDictionary::HashMap*)ptr);

    Uint32 id = old.getObjectId();

    if (m_restore_meta)
    {
      int ret = dict->createHashMap(old);
      if (ret == 0)
      {
        info << "Created hashmap: " << old.getName() << endl;
      }
      else
      {
        NdbError errobj = dict->getNdbError();
        // We ignore schema already exists, this is fine
        if (errobj.code != 721)
        {
          err << "Could not create hashmap \"" << old.getName() << "\": "
              << errobj << endl;
          return false;
        }
      }
    }

    NdbDictionary::HashMap curr;
    if (dict->getHashMap(curr, old.getName()) == 0)
    {
      NdbDictionary::HashMap* currptr =
        new NdbDictionary::HashMap(curr);
      NdbDictionary::HashMap * null = 0;
      m_hashmaps.set(currptr, id, null);
      debug << "Retreived hashmap: " << currptr->getName()
            << " oldid: " << id << " newid: " << currptr->getObjectId()
            << " " << (void*)currptr << endl;
      return true;
    }

    NdbError errobj = dict->getNdbError();
    err << "Failed to retrieve hashmap \"" << old.getName() << "\": "
	<< errobj << endl;

    return false;
  }
  case DictTabInfo::ForeignKey: // done after tables
  {
    return true;
  }
  default:
  {
    err << "Unknown object type: " << type << endl;
    break;
  }
  }
  return true;
}

bool
BackupRestore::has_temp_error(){
  return m_temp_error;
}

struct TransGuard
{
  NdbTransaction* pTrans;
  TransGuard(NdbTransaction* p) : pTrans(p) {}
  ~TransGuard() { if (pTrans) pTrans->close();}
};

bool
BackupRestore::update_apply_status(const RestoreMetaData &metaData, bool snapshotstart)
{
  if (!m_restore_epoch)
    return true;

  bool result= false;
  unsigned apply_table_format= 0;

  m_ndb->setDatabaseName(NDB_REP_DB);
  m_ndb->setSchemaName("def");

  NdbDictionary::Dictionary *dict= m_ndb->getDictionary();
  const NdbDictionary::Table *ndbtab= dict->getTable(NDB_APPLY_TABLE);
  if (!ndbtab)
  {
    err << NDB_APPLY_TABLE << ": "
	<< dict->getNdbError() << endl;
    return false;
  }
  if (ndbtab->getColumn(0)->getType() == NdbDictionary::Column::Unsigned &&
      ndbtab->getColumn(1)->getType() == NdbDictionary::Column::Bigunsigned)
  {
    if (ndbtab->getNoOfColumns() == 2)
    {
      apply_table_format= 1;
    }
    else if
      (ndbtab->getColumn(2)->getType() == NdbDictionary::Column::Varchar &&
       ndbtab->getColumn(3)->getType() == NdbDictionary::Column::Bigunsigned &&
       ndbtab->getColumn(4)->getType() == NdbDictionary::Column::Bigunsigned)
    {
      apply_table_format= 2;
    }
  }
  if (apply_table_format == 0)
  {
    err << NDB_APPLY_TABLE << " has wrong format\n";
    return false;
  }

  Uint32 server_id= 0;
  Uint32 version= metaData.getNdbVersion();

  Uint64 epoch= 0;
  if (snapshotstart)
  {
    epoch = Uint64(metaData.getStartGCP());
  }
  else
  {
    epoch = Uint64(metaData.getStopGCP());
  }

  if (version >= NDBD_MICRO_GCP_63 ||
      (version >= NDBD_MICRO_GCP_62 && getMinor(version) == 2))
  {
    epoch<<= 32; // Only gci_hi is saved...

    /**
     * Backup contains all epochs with those top bits,
     * so we indicate that with max setting
     */
    epoch += (Uint64(1) << 32) - 1;
  }

  Uint64 zero= 0;
  char empty_string[1];
  empty_string[0]= 0;
  int retries;
  for (retries = 0; retries < MAX_RETRIES; retries++)
  {
    if (retries > 0)
    {
      NdbSleep_MilliSleep(100 + retries * 300);
    }
    NdbTransaction * trans= m_ndb->startTransaction();
    if (!trans)
    {
      err << NDB_APPLY_TABLE << ": failed to get transaction in --restore-epoch: "
          << m_ndb->getNdbError() << endl;
      if (m_ndb->getNdbError().status == NdbError::TemporaryError)
      {
        continue;
      }
    }

    TransGuard g(trans);
    NdbOperation * op= trans->getNdbOperation(ndbtab);
    if (!op)
    {
      err << NDB_APPLY_TABLE << ": failed to get operation in --restore-epoch: "
          << trans->getNdbError() << endl;
      if (trans->getNdbError().status == NdbError::TemporaryError)
      {
        continue;
      }
      return false;
    }
    if (op->writeTuple() ||
        op->equal(0u, (const char *)&server_id, sizeof(server_id)) ||
        op->setValue(1u, (const char *)&epoch, sizeof(epoch)))
    {
      err << NDB_APPLY_TABLE
          << ": failed to set epoch value in --restore-epoch: "
          << op->getNdbError() << endl;
      return false;
    }
    if ((apply_table_format == 2) &&
        (op->setValue(2u, (const char *)&empty_string, 1) ||
         op->setValue(3u, (const char *)&zero, sizeof(zero)) ||
         op->setValue(4u, (const char *)&zero, sizeof(zero))))
    {
      err << NDB_APPLY_TABLE << ": failed to set values in --restore-epoch: "
          << op->getNdbError() << endl;
      return false;
    }

    int res = trans->execute(NdbTransaction::Commit);
    if (res != 0)
    {
      err << NDB_APPLY_TABLE << ": failed to commit transaction in "
          << "--restore-epoch: " << trans->getNdbError() << endl;
      if (trans->getNdbError().status == NdbError::TemporaryError)
      {
        continue;
      }
      return false;
    }
    else
    {
      result= true;
      break;
    }
  }
  if (result &&
      retries > 0)
    err << "--restore-epoch completed successfully after retries" << endl;

  return result;
}

bool
BackupRestore::report_started(unsigned backup_id, unsigned node_id)
{
  if (m_ndb)
  {
    Uint32 data[3];
    data[0]= NDB_LE_RestoreStarted;
    data[1]= backup_id;
    data[2]= node_id;
    Ndb_internal::send_event_report(false /* has lock */, m_ndb, data, 3);
  }
  return true;
}

bool
BackupRestore::report_meta_data(unsigned backup_id, unsigned node_id)
{
  if (m_ndb)
  {
    Uint32 data[8];
    data[0]= NDB_LE_RestoreMetaData;
    data[1]= backup_id;
    data[2]= node_id;
    data[3]= m_n_tables;
    data[4]= m_n_tablespace;
    data[5]= m_n_logfilegroup;
    data[6]= m_n_datafile;
    data[7]= m_n_undofile;
    Ndb_internal::send_event_report(false /* has lock */, m_ndb, data, 8);
  }
  return true;
}
bool
BackupRestore::report_data(unsigned backup_id, unsigned node_id)
{
  if (m_ndb)
  {
    Uint32 data[7];
    data[0]= NDB_LE_RestoreData;
    data[1]= backup_id;
    data[2]= node_id;
    data[3]= m_dataCount & 0xFFFFFFFF;
    data[4]= 0;
    data[5]= (Uint32)(m_dataBytes & 0xFFFFFFFF);
    data[6]= (Uint32)((m_dataBytes >> 32) & 0xFFFFFFFF);
    Ndb_internal::send_event_report(false /* has lock */, m_ndb, data, 7);
  }
  return true;
}

bool
BackupRestore::report_log(unsigned backup_id, unsigned node_id)
{
  if (m_ndb)
  {
    Uint32 data[7];
    data[0]= NDB_LE_RestoreLog;
    data[1]= backup_id;
    data[2]= node_id;
    data[3]= m_logCount & 0xFFFFFFFF;
    data[4]= 0;
    data[5]= (Uint32)(m_logBytes & 0xFFFFFFFF);
    data[6]= (Uint32)((m_logBytes >> 32) & 0xFFFFFFFF);
    Ndb_internal::send_event_report(false /* has lock */, m_ndb, data, 7);
  }
  return true;
}

bool
BackupRestore::report_completed(unsigned backup_id, unsigned node_id)
{
  if (m_ndb)
  {
    Uint32 data[3];
    data[0]= NDB_LE_RestoreCompleted;
    data[1]= backup_id;
    data[2]= node_id;
    Ndb_internal::send_event_report(false /* has lock */, m_ndb, data, 3);
  }
  return true;
}

bool
BackupRestore::column_compatible_check(const char* tableName, 
                                       const NDBCOL* backupCol, 
                                       const NDBCOL* dbCol)
{
  if (backupCol->equal(*dbCol))
    return true;

  /* Something is different between the columns, but some differences don't
   * matter.
   * Investigate which parts are different, and inform user
   */
  bool similarEnough = true;

  /* We check similar things to NdbColumnImpl::equal() here */
  if (strcmp(backupCol->getName(), dbCol->getName()) != 0)
  {
    info << "Column " << tableName << "." << backupCol->getName()
         << " has different name in DB (" << dbCol->getName() << ")"
         << endl;
    similarEnough = false;
  }
  
  if (backupCol->getType() != dbCol->getType())
  {
    info << "Column " << tableName << "." << backupCol->getName()
         << (" has different type in DB; promotion or lossy type conversion"
             " (demotion, signed/unsigned) may be required.") << endl;
    similarEnough = false;
  }

  if (backupCol->getPrimaryKey() != dbCol->getPrimaryKey())
  {
    info << "Column " << tableName << "." << backupCol->getName()
         << (dbCol->getPrimaryKey()?" is":" is not")
         << " a primary key in the DB." << endl;
    /* If --allow-pk-changes is set, this may be ok */
  }
  else
  {
    if (backupCol->getPrimaryKey())
    {
      if (backupCol->getDistributionKey() != dbCol->getDistributionKey())
      {
        info << "Column " << tableName << "." << backupCol->getName()
             << (dbCol->getDistributionKey()?" is":" is not")
             << " a distribution key in the DB." << endl;
        /* Not a problem for restore though */
      }
    }
  }

  if (backupCol->getNullable() != dbCol->getNullable())
  {
    info << "Column " << tableName << "." << backupCol->getName()
         << (dbCol->getNullable()?" is":" is not")
         << " nullable in the DB." << endl;
    if (dbCol->getNullable()) // nullable -> not null conversion
      similarEnough = ((m_tableChangesMask & TCM_ATTRIBUTE_PROMOTION) != 0);
    else if (backupCol->getNullable()) // not null -> nullable conversion
      similarEnough = ((m_tableChangesMask & TCM_ATTRIBUTE_DEMOTION) != 0);
    if (!similarEnough)
    {
      if (backupCol->getNullable())
      {
        err << "Conversion of nullable column in backup to non-nullable column"
            << " in DB is possible, but cannot be done because option"
            << " --lossy-conversions is not specified" << endl;
      }
      else
      {
        err << "Conversion of non-nullable column in backup to nullable column"
            << " in DB is possible, but cannot be done because option "
            << "--promote-attributes is not specified" << endl;
      }
    }
  }

  if (backupCol->getPrecision() != dbCol->getPrecision())
  {
    info << "Column " << tableName << "." << backupCol->getName()
         << " precision is different in the DB" << endl;
    similarEnough = false;
  }

  if (backupCol->getScale() != dbCol->getScale())
  {
    info <<  "Column " << tableName << "." << backupCol->getName()
         << " scale is different in the DB" << endl;
    similarEnough = false;
  }

  if (backupCol->getLength() != dbCol->getLength())
  {
    info <<  "Column " << tableName << "." << backupCol->getName()
         << " length is different in the DB" << endl;
    similarEnough = false;
  }

  if (backupCol->getCharset() != dbCol->getCharset())
  {
    info <<  "Column " << tableName << "." << backupCol->getName()
         << " charset is different in the DB" << endl;
    similarEnough = false;
  }
  
  if (backupCol->getAutoIncrement() != dbCol->getAutoIncrement())
  {
    info << "Column " << tableName << "." << backupCol->getName()
         << (dbCol->getAutoIncrement()?" is":" is not")
         << " AutoIncrementing in the DB" << endl;
    /* TODO : Can this be ignored? */
    similarEnough = false;
  }
  
  {
    unsigned int backupDefaultLen, dbDefaultLen;
    const void *backupDefaultPtr, *dbDefaultPtr;
    backupDefaultPtr = backupCol->getDefaultValue(&backupDefaultLen);
    dbDefaultPtr = dbCol->getDefaultValue(&dbDefaultLen);
    
    if ((backupDefaultLen != dbDefaultLen) ||
        (memcmp(backupDefaultPtr, dbDefaultPtr, backupDefaultLen) != 0))
    {
      info << "Column " << tableName << "." << backupCol->getName()
           << " Default value is different in the DB" << endl;
      /* This doesn't matter */
    }
  }

  if (backupCol->getArrayType() != dbCol->getArrayType())
  {
    info << "Column " << tableName << "." << backupCol->getName()
         << " ArrayType is different in the DB" << endl;
    similarEnough = false;
  }

  if (backupCol->getStorageType() != dbCol->getStorageType())
  {
    info << "Column " << tableName << "." << backupCol->getName()
         << " Storagetype is different in the DB" << endl;
    /* This doesn't matter */
  }

  if (backupCol->getBlobVersion() != dbCol->getBlobVersion())
  {
    info << "Column " << tableName << "." << backupCol->getName()
         << " Blob version is different in the DB" << endl;
    similarEnough = false;
  }

  if (backupCol->getDynamic() != dbCol->getDynamic())
  {
    info << "Column " << tableName << "." << backupCol->getName()
         << (dbCol->getDynamic()?" is":" is not")
         << " Dynamic in the DB" << endl;
    /* This doesn't matter */
  }

  if (similarEnough)
    info << "  Difference(s) will be ignored during restore." << endl;
  else
    info << "  Difference(s) cannot be ignored.  Column requires conversion to restore." << endl;

  return similarEnough;
}

bool is_array(NDBCOL::Type type)
{
  if (type == NDBCOL::Char ||
      type == NDBCOL::Binary ||
      type == NDBCOL::Varchar ||
      type == NDBCOL::Varbinary ||
      type == NDBCOL::Longvarchar ||
      type == NDBCOL::Longvarbinary)
  {
    return true;
  }
  return false;
 
}

bool
BackupRestore::check_blobs(TableS & tableS)
{
   /**
   * Nothing to check when printing data
   */
  if (!m_restore) {
    return true;
  }

  /**
   * For blob tables, check if there is a conversion on any PK of the main table.
   * If there is, the blob table PK needs the same conversion as the main table PK.
   * Copy the conversion to the blob table. 
   * If a staging table is used, there may only be a partial conversion done
   * during data + log restore
   */
  if(match_blob(tableS.getTableName()) == -1)
    return true;

  int mainColumnId = tableS.getMainColumnId();
  const TableS *mainTableS = tableS.getMainTable();
  if(mainTableS->m_dictTable->getColumn(mainColumnId)->getBlobVersion() == NDB_BLOB_V1)
    return true; /* only to make old ndb_restore_compat* tests on v1 blobs pass */

  /**
   * Loop over columns in Backup schema for Blob parts table.
   * v2 Blobs have e.g. <Main table PK col(s)>, NDB$PART, NDB$PKID, NDB$DATA
   */
  for(int i=0; i<tableS.m_dictTable->getNoOfColumns(); i++)
  {
    NDBCOL *col = tableS.m_dictTable->getColumn(i);
    AttributeDesc *attrDesc = tableS.getAttributeDesc(col->getAttrId());
  
    /* get corresponding pk column in main table, backup + kernel versions */
    NDBCOL *backupMainCol = mainTableS->m_dictTable->getColumn(col->getName());
    const NdbDictionary::Table* ndbMainTab = get_table(*mainTableS);
    const NdbDictionary::Column* ndbMainCol = ndbMainTab->getColumn(col->getName());
    const NdbDictionary::Table* ndbTab = get_table(tableS);
    const NdbDictionary::Column* ndbCol = ndbTab->getColumn(col->getName());

    if(!backupMainCol || !backupMainCol->getPrimaryKey())
    {
      /* Finished with Blob part table's pk columns shared with main table
       * (Blob parts table always has main table PKs first)
       * Now just setting attrId values to match kernel table
       */
      assert(ndbCol != NULL);
      attrDesc->attrId = ndbCol->getColumnNo();
      continue;
    }

    int mainTableAttrId = backupMainCol->getAttrId();
    AttributeDesc *mainTableAttrDesc = mainTableS->getAttributeDesc(mainTableAttrId);

    if (mainTableAttrDesc->m_exclude)
    {
      /**
       * This column is gone from the main table pk, remove it from the
       * Blob part table pk here
       */
      debug << "Column excluded from main table, exclude from blob parts pk" << endl;
      attrDesc->m_exclude = true;
      continue;
    }

    /* Column is part of main table pk in backup, check DB */
    if (!ndbMainCol->getPrimaryKey())
    {
      /* This column is still in the main table, but no longer
       * as part of the primary key
       */
      debug << "Column moved from pk in main table, exclude from blob parts pk" << endl;
      attrDesc->m_exclude = true;
      continue;
    }

    attrDesc->attrId = ndbCol->getColumnNo();

    if(mainTableAttrDesc->convertFunc)
    {
      /* copy convertFunc from main table PK to blob table PK */
      attrDesc->convertFunc = mainTableAttrDesc->convertFunc;     
      attrDesc->parameter = malloc(mainTableAttrDesc->parameterSz);
      memcpy(attrDesc->parameter, mainTableAttrDesc->parameter, mainTableAttrDesc->parameterSz);
    }
  }
  return true;
}

bool
BackupRestore::table_compatible_check(TableS & tableS)
{
  if (!m_restore)
    return true;

  const char *tablename = tableS.getTableName();

  if(tableS.m_dictTable == NULL){
    err << "Table " << tablename << " has no m_dictTable." << endl;
    return false;
  }
  /**
   * Ignore blob tables
   */
  if(match_blob(tablename) >= 0)
    return true;

  const NdbTableImpl & tmptab = NdbTableImpl::getImpl(* tableS.m_dictTable);
  if ((int) tmptab.m_indexType != (int) NdbDictionary::Index::Undefined)
  {
    if((int) tmptab.m_indexType == (int) NdbDictionary::Index::UniqueHashIndex)
    {
      BaseString dummy1, dummy2, indexname;
      dissect_index_name(tablename, dummy1, dummy2, indexname);
      info << "WARNING: Table " << tmptab.m_primaryTable.c_str() << " contains unique index " << indexname.c_str() << ". ";
      info << "This can cause ndb_restore failures with duplicate key errors while restoring data. ";
      info << "To avoid duplicate key errors, use --disable-indexes before restoring data ";
      info << "and --rebuild-indexes after data is restored." << endl;
    }
    return true;
  }

  BaseString db_name, schema_name, table_name;
  if (!dissect_table_name(tablename, db_name, schema_name, table_name)) {
    err << "Failed to dissect table name " << tablename << endl;
    return false;
  }
  check_rewrite_database(db_name);

  m_ndb->setDatabaseName(db_name.c_str());
  m_ndb->setSchemaName(schema_name.c_str());

  NdbDictionary::Dictionary* dict = m_ndb->getDictionary();
  const NdbDictionary::Table* tab = dict->getTable(table_name.c_str());
  if(tab == 0){
    err << "Unable to find table: " << table_name 
        << " error: " << dict->getNdbError().code << endl;
    return false;
  }

  /**
   * Allowed primary key modifications
   *
   * Extend pk
   *   a) Using existing non-pk non-nullable column(s)
   *   b) NOT SUPPORTED Using new defaulted columns
   *
   * Contract pk
   *   c) Leaving columns in the table
   *   d) Removing columns entirely
   *
   * b) not currently supported as
   *   - NdbApi does not represent default-valued pk
   *     columns
   *   - NdbApi does not have a concept of a default-init
   *     value for a type like MySQLD
   *   In future these concepts could be added to NdbApi
   *   or even to ndb_restore.
   *   An autoincrement column could also be considered a
   *   type of defaulted column in a future extension.
   *
   * Note that
   *   a) + c) are symmetric
   *   b) + d) are symmetric
   *
   * Since b) is not supported, d) must be used with care
   * as it is not 'reversible' in e.g. a rollback / replication
   * use case.
   *
   * Reducing or demoting the pk columns has the risk that
   * the reduced pk is no longer unique across the set of
   * key values in the backup.
   * This is a user responsibility to avoid, as it is today
   * when a pk column undergoes a lossy type demotion.
   *
   * When INSERTing rows (from .Data or .Log), all column
   * values are present, so support is trivial.
   *
   * PK mapping index
   *
   * For UPDATE and DELETE, c) and d) are trivial, but
   * a) requires some way to identify which row to
   * update or delete.  This is managed using an optional
   * secondary index on the old primary key column(s).
   *
   * Changes to PK columns in log
   *
   * For case a), it is possible that a backup log contains
   * UPDATEs to the columns which are becoming part
   * of the primary key.  When applying those to the new
   * table schema, they are mapped to separate DELETE + INSERT
   * operations.
   *
   * Blobs
   *
   * Blob columns have part tables which share the primary key of
   * the main table, but do not have all of the other columns.
   *
   * For a), this would require that a column from the main table row
   * is found and used when inserting/updating/deleting a part table
   * row.
   *
   * This is not practical for ndb_restore to do inline in a single
   * pass, so for pk changes to tables with Blobs, we require the
   * use of a staging table to achieve this transform.
   */
  bool full_pk_present_in_kernel = true;
  bool pk_extended_in_kernel = false;
  bool table_has_blob_parts = false;

  /**
   * remap column(s) based on column-names
   * Loop over columns recorded in the Backup
   */
  for (int i = 0; i<tableS.m_dictTable->getNoOfColumns(); i++)
  {
    AttributeDesc * attr_desc = tableS.getAttributeDesc(i);
    const NDBCOL * col_in_backup = tableS.m_dictTable->getColumn(i);
    const NDBCOL * col_in_kernel = tab->getColumn(col_in_backup->getName());
    const bool col_in_backup_pk = col_in_backup->getPrimaryKey();

    if (col_in_kernel == 0)
    {
      /* Col in backup does not exist in kernel */

      if ((m_tableChangesMask & TCM_EXCLUDE_MISSING_COLUMNS) == 0)
      {
        err << "Missing column("
            << tableS.m_dictTable->getName() << "."
            << col_in_backup->getName()
            << ") in DB and exclude-missing-columns not specified" << endl;
        return false;
      }

      info << "Column in backup ("
           << tableS.m_dictTable->getName() << "."
           << col_in_backup->getName()
           << ") missing in DB.  Excluding column from restore." << endl;

      attr_desc->m_exclude = true;

      if (col_in_backup_pk)
      {
        info << "  Missing column ("
             << tableS.m_dictTable->getName() << "."
             << col_in_backup->getName()
             << ") in DB was part of primary key in Backup. "
             << "Risk of row loss or merge if remaining key(s) "
             << "not unique." << endl;

        full_pk_present_in_kernel = false;
      }
    }
    else
    {
      /* Col in backup exists in kernel */
      attr_desc->attrId = col_in_kernel->getColumnNo();

      {
        const bool col_in_kernel_pk = col_in_kernel->getPrimaryKey();

        if (col_in_backup_pk)
        {
          if (!col_in_kernel_pk)
          {
            info << "Column ("
                 << tableS.m_dictTable->getName() << "."
                 << col_in_backup->getName()
                 << ") is part of primary key in Backup but "
                 << "not part of primary key in DB."
                 << " Risk of row loss or merge if remaining"
                 << " key(s) not unique." << endl;

            full_pk_present_in_kernel = false;
          }
        }
        else
        {
          if (col_in_kernel_pk)
          {
            info << "Column ("
                 << tableS.m_dictTable->getName() << "."
                 << col_in_backup->getName()
                 << ") is not part of primary key in Backup "
                 << "but changed to be part of primary "
                 << "key in DB." << endl;

            pk_extended_in_kernel = true;
          }
        }

        /* Check for blobs with part tables */
        switch (col_in_kernel->getType())
        {
        case NDB_TYPE_BLOB:
        case NDB_TYPE_TEXT:
          if (col_in_kernel->getPartSize() > 0)
          {
            table_has_blob_parts = true;
          }
        default:
          break;
        }
      }
    }
  }

  /* Loop over columns present in the DB */
  for (int i = 0; i<tab->getNoOfColumns(); i++)
  {
    const NDBCOL * col_in_kernel = tab->getColumn(i);
    const NDBCOL * col_in_backup =
      tableS.m_dictTable->getColumn(col_in_kernel->getName());

    if (col_in_backup == 0)
    {
      /* New column in database */
      if ((m_tableChangesMask & TCM_EXCLUDE_MISSING_COLUMNS) == 0)
      {
        err << "Missing column("
            << tableS.m_dictTable->getName() << "."
            << col_in_kernel->getName()
            << ") in backup and exclude-missing-columns not specified"
            << endl;
        return false;
      }

      /**
       * only nullable or defaulted non primary key columns can be missing from backup
       *
       */
      if (col_in_kernel->getPrimaryKey() ||
          ((col_in_kernel->getNullable() == false) &&
           (col_in_kernel->getDefaultValue() == NULL)))
      {
        err << "Missing column("
            << tableS.m_dictTable->getName() << "."
            << col_in_kernel->getName()
            << ") in backup is primary key or not nullable or defaulted in DB"
            << endl;
        return false;
      }

      info << "Column in DB ("
           << tableS.m_dictTable->getName() << "."
           << col_in_kernel->getName()
           << ") missing in Backup.  Will be set to "
           << ((col_in_kernel->getDefaultValue() == NULL)?"Null":"Default value")
           << "." << endl;
    }
  }

  /* Check pk changes against flags */

  if (pk_extended_in_kernel)
  {
    if ((m_tableChangesMask & TCM_ALLOW_PK_CHANGES) == 0)
    {
      err << "Error : Primary key extended in DB without "
          << "allow-pk-changes." << endl;
      return false;
    }

    if (m_restore && !m_disable_indexes)
    {
      /**
       * Prefer to use disable_indexes here as it supports safer use of
       * a single shared mapping index rather than per
       * ndb_restore / slice / thread indices
       */
      info << "Warning : Primary key extended in DB with allow-pk-changes, "
           << "and --restore-data but without --disable-indexes.  "
           << "A final --rebuild-indexes step is required to drop any mapping "
           << "indices created." << endl;
      /**
       * This could be a hard error (requiring --disable-indexes), but
       * for now it is a warning, allowing serialised use of ndb_restore
       * without --disable-indexes and --rebuild-indexes
       */
      //return false;
    }

    if (table_has_blob_parts)
    {
      /**
       * Problem as the blob parts tables will not have the
       * non-pk column(s) required to do a 1-pass reformat.
       * This requires staging tables.
       */
      info << "Table " << tableS.getTableName()
           << " has Blob/Text columns with part tables "
           << "and an extended primary key.  This requires "
           << "staging." << endl;
      tableS.m_staging = true;
    }
  }

  if (!full_pk_present_in_kernel)
  {
    if ((m_tableChangesMask & TCM_ALLOW_PK_CHANGES) == 0)
    {
      err << "Error : Primary key reduced in DB without "
          << "allow-pk-changes." << endl;
      return false;
    }
    if ((m_tableChangesMask & TCM_ATTRIBUTE_DEMOTION) == 0)
    {
      err << "Error : Primary key reduced in DB without "
          << "lossy-conversions." << endl;
      return false;
    }
  }

  if (pk_extended_in_kernel ||
      !full_pk_present_in_kernel)
  {
    if (tab->getFragmentType() == NdbDictionary::Object::UserDefined)
    {
      /**
       * Note
       *
       * 1.  Type promotion/demotion on distribution keys may also
       *     affect stored hash for user defined partitioning
       *     As we don't know the function mapping we cannot allow
       *     this.
       *
       * 2.  Could allow changes to non-distribution primary keys
       *     if there are any, but not for now.
       */
      err << "Error : Primary key changes to table with user-defined "
          << "partitioning not supported as new value of stored "
          << "distribution keys potentially unknown." << endl;
      return false;
    }
  }

  tableS.m_pk_extended = pk_extended_in_kernel;

  AttrCheckCompatFunc attrCheckCompatFunc = NULL;
  for(int i = 0; i<tableS.m_dictTable->getNoOfColumns(); i++)
  {
    AttributeDesc * attr_desc = tableS.getAttributeDesc(i);
    attr_desc->staging = false;
    if (attr_desc->m_exclude)
      continue;

    const NDBCOL * col_in_kernel = tab->getColumn(attr_desc->attrId);
    const NDBCOL * col_in_backup = tableS.m_dictTable->getColumn(i);

    if(column_compatible_check(tablename,
                               col_in_backup, 
                               col_in_kernel))
    {
      continue;
    }

    NDBCOL::Type type_in_backup = col_in_backup->getType();
    NDBCOL::Type type_in_kernel = col_in_kernel->getType();
    const bool col_in_kernel_pk = col_in_kernel->getPrimaryKey();
    attrCheckCompatFunc = get_attr_check_compatability(type_in_backup,
                                                       type_in_kernel);
    AttrConvType compat
      = (attrCheckCompatFunc == NULL ? ACT_UNSUPPORTED
         : attrCheckCompatFunc(*col_in_backup, *col_in_kernel));
    switch (compat) {
    case ACT_UNSUPPORTED:
      {
        err << "Table: "<< tablename
            << " column: " << col_in_backup->getName()
            << " incompatible with kernel's definition."
            << " Conversion not possible." << endl;
        return false;
      }
    case ACT_PRESERVING:
      if ((m_tableChangesMask & TCM_ATTRIBUTE_PROMOTION) == 0)
      {
        err << "Table: "<< tablename
            << " column: " << col_in_backup->getName()
            << " promotable to kernel's definition but option"
            << " promote-attributes not specified" << endl;
        return false;
      }
      break;
    case ACT_LOSSY:
      if ((m_tableChangesMask & TCM_ATTRIBUTE_DEMOTION) == 0)
      {
        err << "Table: "<< tablename
            << " column: " << col_in_backup->getName()
            << " convertable to kernel's definition but option"
            << " lossy-conversions not specified" << endl;
        return false;
      }
      if (col_in_kernel_pk)
      {
        info << "Warning : Table: " << tablename
             << " column: " << col_in_backup->getName()
             << " is part of primary key and involves"
             << " a lossy conversion.  Risk of row loss"
             << " or merge if demoted key(s) not unique."
             << endl;
      }
      break;
    case ACT_STAGING_PRESERVING:
      if ((m_tableChangesMask & TCM_ATTRIBUTE_PROMOTION) == 0)
      {
        err << "Table: "<< tablename
            << " column: " << col_in_backup->getName()
            << " promotable to kernel's definition via staging but option"
            << " promote-attributes not specified" << endl;
        return false;
      }
      attr_desc->staging = true;
      tableS.m_staging = true;
      tableS.m_stagingFlags |= Ndb_move_data::Opts::MD_ATTRIBUTE_PROMOTION;
      break;
    case ACT_STAGING_LOSSY:
      if ((m_tableChangesMask & TCM_ATTRIBUTE_DEMOTION) == 0)
      {
        err << "Table: "<< tablename
            << " column: " << col_in_backup->getName()
            << " convertable to kernel's definition via staging but option"
            << " lossy-conversions not specified" << endl;
        return false;
      }
      /**
       * Staging lossy conversions should be safe w.r.t pk uniqueness
       * as staging conversion rejects duplicate keys
       */
      attr_desc->staging = true;
      tableS.m_staging = true;
      tableS.m_stagingFlags |= Ndb_move_data::Opts::MD_ATTRIBUTE_DEMOTION;
      break;
    default:
      err << "internal error: illegal value of compat = " << compat << endl;
      assert(false);
      return false;
    };

    attr_desc->convertFunc = get_convert_func(type_in_backup,
                                              type_in_kernel);
    Uint32 m_attrSize = NdbColumnImpl::getImpl(*col_in_kernel).m_attrSize;
    Uint32 m_arraySize = NdbColumnImpl::getImpl(*col_in_kernel).m_arraySize;

    // use a char_n_padding_struct to pass length information to convert()
    if (type_in_backup == NDBCOL::Char ||
        type_in_backup == NDBCOL::Binary ||
        type_in_backup == NDBCOL::Bit ||
        type_in_backup == NDBCOL::Varchar ||
        type_in_backup == NDBCOL::Longvarchar ||
        type_in_backup == NDBCOL::Varbinary ||
        type_in_backup == NDBCOL::Longvarbinary)
    {
      unsigned int size = sizeof(struct char_n_padding_struct) +
        m_attrSize * m_arraySize;
      struct char_n_padding_struct *s = (struct char_n_padding_struct *)
        malloc(size +2);
      if (!s)
      {
        err << "No more memory available!" << endl;
        exitHandler();
      }
      s->n_old = (attr_desc->size * attr_desc->arraySize) / 8;
      s->n_new = m_attrSize * m_arraySize;
      memset(s->new_row, 0 , m_attrSize * m_arraySize + 2);
      attr_desc->parameter = s;
      attr_desc->parameterSz = size + 2;
    }
    else if (type_in_backup == NDBCOL::Time ||
             type_in_backup == NDBCOL::Datetime ||
             type_in_backup == NDBCOL::Timestamp ||
             type_in_backup == NDBCOL::Time2 ||
             type_in_backup == NDBCOL::Datetime2 ||
             type_in_backup == NDBCOL::Timestamp2)
    {
      const unsigned int maxdata = 8;
      unsigned int size = sizeof(struct char_n_padding_struct) + maxdata;
      struct char_n_padding_struct *s = (struct char_n_padding_struct *)
        malloc(size);
      if (!s)
      {
        err << "No more memory available!" << endl;
        exitHandler();
      }
      s->n_old = col_in_backup->getPrecision();
      s->n_new = col_in_kernel->getPrecision();
      memset(s->new_row, 0 , maxdata);
      attr_desc->parameter = s;
    }
    else
    {
      unsigned int size = m_attrSize * m_arraySize;
      attr_desc->parameter = malloc(size + 2);
      if (!attr_desc->parameter)
      {
        err << "No more memory available!" << endl;
        exitHandler();
      }
      memset(attr_desc->parameter, 0, size + 2);
      attr_desc->parameterSz = size + 2;
    }

    info << "Data for column "
         << tablename << "."
         << col_in_backup->getName()
         << " will be converted from Backup type into DB type." << endl;
  }

  if (tableS.m_staging)
  {
    // fully qualified name, dissected at createTable()
    BaseString& stagingName = tableS.m_stagingName;
    stagingName.assfmt("%s%s%s", tableS.getTableName(),
                       NDB_RESTORE_STAGING_SUFFIX, m_restore_id.c_str());

    NdbDictionary::Table* stagingTable = new NdbDictionary::Table;

    // handle very many rows
    stagingTable->setFragmentType(tab->getFragmentType());
    // XXX not sure about this
    if (tab->getFragmentType() == NdbDictionary::Table::HashMapPartition &&
        !tab->getDefaultNoPartitionsFlag())
    {
      stagingTable->setDefaultNoPartitionsFlag(false);
      stagingTable->setFragmentCount(tab->getFragmentCount());
      stagingTable->setFragmentData(0, 0);
    }

    // if kernel is DD, staging will be too
    bool kernel_is_dd = false;
    Uint32 ts_id = ~(Uint32)0;
    if (tab->getTablespace(&ts_id))
    {
      // must be an initialization
      NdbDictionary::Tablespace ts = dict->getTablespace(ts_id);
      const char* ts_name = ts.getName();
      // how to detect error?
      if (strlen(ts_name) == 0)
      {
        err << "Kernel table " << tablename
            << ": Failed to fetch tablespace id=" << ts_id
            << ": " << dict->getNdbError() << endl;
        return false;
      }
      info << "Kernel table " << tablename
           << " tablespace " << ts_name << endl;
      stagingTable->setTablespaceName(ts_name);
      kernel_is_dd = true;
    }

    /*
     * Staging table is the table in backup, omit excluded columns.
     * Reset column mappings and convert methods.
     */
    int j = 0;
    for (int i = 0; i < tableS.m_dictTable->getNoOfColumns(); i++)
    {
      AttributeDesc * attr_desc = tableS.getAttributeDesc(i);
      const NDBCOL * col_in_backup = tableS.m_dictTable->getColumn(i);
      if (attr_desc->m_exclude)
        continue;
      attr_desc->attrId = (uint32)(j++);
      if(attr_desc->convertFunc)
      {
        const NDBCOL * col_in_kernel = tab->getColumn(col_in_backup->getName());
       
        // Skip built-in conversions from smaller array types 
        // to larger array types so that they are handled by staging.
        // This prevents staging table from growing too large and
        // causing ndb_restore to fail with error 738: record too big.
        NDBCOL::Type type_in_backup = col_in_backup->getType();
        NDBCOL::Type type_in_kernel = col_in_kernel->getType();
        if(is_array(type_in_backup) && is_array(type_in_kernel) && 
           col_in_kernel->getLength() > col_in_backup->getLength()) 
        {
          stagingTable->addColumn(*col_in_backup);
          attr_desc->convertFunc = NULL;
          attr_desc->staging = true;
          tableS.m_stagingFlags |= Ndb_move_data::Opts::MD_ATTRIBUTE_PROMOTION;
        }
        else
        {
          // Add column of destination type to staging table so that
          // built-in conversion is done while loading data into
          // staging table. 
          stagingTable->addColumn(*col_in_kernel);
        }
      } 
      else 
      {
        stagingTable->addColumn(*col_in_backup);
        attr_desc->convertFunc = NULL;
      }
    }

    if (m_tableChangesMask & TCM_EXCLUDE_MISSING_COLUMNS)
      tableS.m_stagingFlags |= Ndb_move_data::Opts::MD_EXCLUDE_MISSING_COLUMNS;

    tableS.m_stagingTable = stagingTable;
  }

  return true;  
}

bool
BackupRestore::createSystable(const TableS & tables){
  if (!m_restore && !m_restore_meta && !m_restore_epoch)
    return true;
  const char *tablename = tables.getTableName();

  if( strcmp(tablename, NDB_REP_DB "/def/" NDB_APPLY_TABLE) != 0 &&
      strcmp(tablename, NDB_REP_DB "/def/" NDB_SCHEMA_TABLE) != 0 )
  {
    return true;
  }

  BaseString db_name, schema_name, table_name;
  if (!dissect_table_name(tablename, db_name, schema_name, table_name)) {
    return false;
  }
  // do not rewrite database for system tables:
  // check_rewrite_database(db_name);

  m_ndb->setDatabaseName(db_name.c_str());
  m_ndb->setSchemaName(schema_name.c_str());

  NdbDictionary::Dictionary* dict = m_ndb->getDictionary();
  if( dict->getTable(table_name.c_str()) != NULL ){
    return true;
  }
  return table(tables);
}

bool
BackupRestore::table(const TableS & table){
  if (!m_restore && !m_restore_meta && !m_rebuild_indexes && !m_disable_indexes)
    return true;

  const char * name = table.getTableName();
 
  /**
   * Ignore blob tables
   */
  if(match_blob(name) >= 0)
    return true;
  
  const NdbTableImpl & tmptab = NdbTableImpl::getImpl(* table.m_dictTable);
  if ((int) tmptab.m_indexType != (int) NdbDictionary::Index::Undefined){
    m_indexes.push_back(table.m_dictTable);
    return true;
  }
  
  BaseString db_name, schema_name, table_name;
  if (!dissect_table_name(name, db_name, schema_name, table_name)) {
    return false;
  }
  check_rewrite_database(db_name);

  m_ndb->setDatabaseName(db_name.c_str());
  m_ndb->setSchemaName(schema_name.c_str());
  
  NdbDictionary::Dictionary* dict = m_ndb->getDictionary();
  if(m_restore_meta)
  {
    NdbDictionary::Table* tab = table.m_dictTable;
    NdbDictionary::Table copy(*tab);

    copy.setName(table_name.c_str());
    Uint32 id;
    if (copy.getTablespace(&id))
    {
      debug << "Connecting " << name << " to tablespace oldid: " << id << flush;
      NdbDictionary::Tablespace* ts = m_tablespaces[id];
      debug << " newid: " << ts->getObjectId() << endl;
      copy.setTablespace(* ts);
    }

    NdbDictionary::Object::PartitionBalance part_bal;
    part_bal = copy.getPartitionBalance();
    assert(part_bal != 0);
    if (part_bal == NdbDictionary::Object::PartitionBalance_ForRPByLDM)
    {
      /**
       * For backups created by versions prior to the introduction of
       * PartitionBalance, we may have picked up the default partition
       * balance member, but we should have a specific setting.
       */
      if (!copy.getDefaultNoPartitionsFlag())
      {
        /* This is actually a specifically partitioned table, check that
         * it has a specific fragment count we can reuse
         */
        assert(copy.getFragmentCount() != 0);
        part_bal = NdbDictionary::Object::PartitionBalance_Specific;
        copy.setPartitionBalance(part_bal);
        info << "Setting " << name << " to specific partition balance with "
             << copy.getFragmentCount() << " fragments." << endl;
      }
    }
    if (part_bal != NdbDictionary::Object::PartitionBalance_Specific)
    {
      /* Let the partition balance decide partition count */
      copy.setFragmentCount(0);
    }
    if (copy.getFragmentType() == NdbDictionary::Object::HashMapPartition)
    {
      /**
       * The only specific information we have in specific hash map
       * partitions is really the number of fragments. Other than
       * that we can use a new hash map. We won't be able to restore
       * in exactly the same distribution anyways. So we set the
       * hash map to be non-existing and thus it will be created
       * as part of creating the table. The fragment count is already
       * set in the copy object.
       *
       * Use the PartitionBalance to resize table for this cluster...
       *   set "null" hashmap
       */
      NdbDictionary::HashMap nullMap;
      assert(Uint32(nullMap.getObjectId()) == RNIL);
      assert(Uint32(nullMap.getObjectVersion()) == ~Uint32(0));
      copy.setHashMap(nullMap);
    }
    else if (copy.getDefaultNoPartitionsFlag())
    {
      /*
        Table was defined with default number of partitions. We can restore
        it with whatever is the default in this cluster.
        We use the max_rows parameter in calculating the default number.
      */
      Uint32 no_nodes = m_cluster_connection->no_db_nodes();
      copy.setFragmentCount(get_no_fragments(copy.getMaxRows(),
                            no_nodes));
      set_default_nodegroups(&copy);
    }
    else
    {
      /*
        Table was defined with specific number of partitions. It should be
        restored with the same number of partitions. It will either be
        restored in the same node groups as when backup was taken or by
        using a node group map supplied to the ndb_restore program.
      */
      Vector<Uint32> new_array;
      Uint16 no_parts = copy.getFragmentCount();
      new_array.assign(copy.getFragmentData(), no_parts);
      if (map_nodegroups(new_array.getBase(), no_parts))
      {
        if (translate_frm(&copy))
        {
          err << "Create table " << table.getTableName() << " failed: ";
          err << "Translate frm error" << endl;
          return false;
        }
      }
      copy.setFragmentData(new_array.getBase(), no_parts);
    }

    /**
     * Force of varpart was introduced in 5.1.18, telco 6.1.7 and 6.2.1
     * Since default from mysqld is to add force of varpart (disable with
     * ROW_FORMAT=FIXED) we force varpart onto tables when they are restored
     * from backups taken with older versions. This will be wrong if
     * ROW_FORMAT=FIXED was used on original table, however the likelyhood of
     * this is low, since ROW_FORMAT= was a NOOP in older versions.
     */

    if (table.getBackupVersion() < MAKE_VERSION(5,1,18))
      copy.setForceVarPart(true);
    else if (getMajor(table.getBackupVersion()) == 6 &&
             (table.getBackupVersion() < MAKE_VERSION(6,1,7) ||
              table.getBackupVersion() == MAKE_VERSION(6,2,0)))
      copy.setForceVarPart(true);

    /*
      update min and max rows to reflect the table, this to
      ensure that memory is allocated properly in the ndb kernel
    */
    copy.setMinRows(table.getNoOfRecords());
    if (tab->getMaxRows() != 0 &&
        table.getNoOfRecords() > copy.getMaxRows())
    {
      copy.setMaxRows(table.getNoOfRecords());
    }
    
    NdbTableImpl &tableImpl = NdbTableImpl::getImpl(copy);
    if (table.getBackupVersion() < MAKE_VERSION(5,1,0) && !m_no_upgrade){
      for(int i= 0; i < copy.getNoOfColumns(); i++)
      {
        NdbDictionary::Column::Type t = copy.getColumn(i)->getType();

        if (t == NdbDictionary::Column::Varchar ||
          t == NdbDictionary::Column::Varbinary)
          tableImpl.getColumn(i)->setArrayType(NdbDictionary::Column::ArrayTypeShortVar);
        if (t == NdbDictionary::Column::Longvarchar ||
          t == NdbDictionary::Column::Longvarbinary)
          tableImpl.getColumn(i)->setArrayType(NdbDictionary::Column::ArrayTypeMediumVar);
      }
    }

    if (dict->createTable(copy) == -1) 
    {
      err << "Create table `" << table.getTableName() << "` failed: "
          << dict->getNdbError() << endl;
      if (dict->getNdbError().code == 771)
      {
        /*
          The user on the cluster where the backup was created had specified
          specific node groups for partitions. Some of these node groups
          didn't exist on this cluster. We will warn the user of this and
          inform him of his option.
        */
        err << "The node groups defined in the table didn't exist in this";
        err << " cluster." << endl << "There is an option to use the";
        err << " the parameter ndb-nodegroup-map to define a mapping from";
        err << endl << "the old nodegroups to new nodegroups" << endl; 
      }
      return false;
    }
    info.setLevel(254);
    info << "Successfully restored table `"
         << table.getTableName() << "`" << endl;
  }  
  
  const NdbDictionary::Table* tab = dict->getTable(table_name.c_str());
  if(tab == 0){
    err << "Unable to find table: `" << table_name << "`" 
        << " error : " << dict->getNdbError().code << endl;
    return false;
  }
  if(m_restore_meta)
  {
    if (tab->getFrmData())
    {
      // a MySQL Server table is restored, thus an event should be created
      BaseString event_name("REPL$");
      event_name.append(db_name.c_str());
      event_name.append("/");
      event_name.append(table_name.c_str());

      NdbDictionary::Event my_event(event_name.c_str());
      my_event.setTable(*tab);
      my_event.addTableEvent(NdbDictionary::Event::TE_ALL);
      my_event.setReport(NdbDictionary::Event::ER_DDL);

      // add all columns to the event
      bool has_blobs = false;
      for(int a= 0; a < tab->getNoOfColumns(); a++)
      {
	my_event.addEventColumn(a);
        NdbDictionary::Column::Type t = tab->getColumn(a)->getType();
        if (t == NdbDictionary::Column::Blob ||
            t == NdbDictionary::Column::Text)
          has_blobs = true;
      }
      if (has_blobs)
        my_event.mergeEvents(true);

      while ( dict->createEvent(my_event) ) // Add event to database
      {
	if (dict->getNdbError().classification == NdbError::SchemaObjectExists)
	{
	  info << "Event for table " << table.getTableName()
	       << " already exists, removing.\n";
	  if (!dict->dropEvent(my_event.getName(), 1))
	    continue;
	}
	err << "Create table event for " << table.getTableName() << " failed: "
	    << dict->getNdbError() << endl;
	dict->dropTable(table_name.c_str());
	return false;
      }
      info.setLevel(254);
      info << "Successfully restored table event " << event_name << endl ;
    }
    if (tab->getNoOfAutoIncrementColumns())
    {
      // Ensure that auto-inc metadata is created in database
      Uint32 retries = MAX_RETRIES;
      while (retries--)
      {
        int res = m_ndb->setAutoIncrementValue(tab,
                                               Uint64(1),
                                               false);
        if (res == 0)
        {
          break;
        }

        if (m_ndb->getNdbError().status == NdbError::TemporaryError)
        {
          NdbSleep_MilliSleep(100 + retries * 300);
          continue;
        }
        err << "Failed to create auto increment value for table : "
            << table_name << " error : " << m_ndb->getNdbError()
            << endl;
        return false;
      }
    }
  }
  const Uint32 orig_table_id = table.m_dictTable->getTableId();
  const NdbDictionary::Table* null = 0;
  m_new_tables.fill(orig_table_id, null);
  m_new_tables[orig_table_id] = tab;
  Uint64 zeroAutoVal = 0;
  m_auto_values.fill(orig_table_id, zeroAutoVal);

  m_n_tables++;

  return true;
}

bool
BackupRestore::fk(Uint32 type, const void * ptr)
{
  if (!m_restore_meta && !m_rebuild_indexes && !m_disable_indexes)
    return true;

  // only record FKs, create in endOfTables()
  switch (type){
  case DictTabInfo::ForeignKey:
  {
    const NdbDictionary::ForeignKey* fk_ptr =
      (const NdbDictionary::ForeignKey*)ptr;
    const NdbDictionary::Table *child = NULL, *parent=NULL;
    BaseString db_name, dummy, table_name;
    //check if the child table is a part of the restoration
    if (!dissect_table_name(fk_ptr->getChildTable(),
                       db_name, dummy, table_name))
      return false;
    for(unsigned i = 0; i < m_new_tables.size(); i++)
    {
      if(m_new_tables[i] == NULL)
        continue;
      BaseString new_table_name(m_new_tables[i]->getMysqlName());
      //table name in format db-name/table-name
      Vector<BaseString> split;
      if (new_table_name.split(split, "/") != 2) {
        continue;
      }
      if(db_name == split[0] && table_name == split[1])
      {
        child = m_new_tables[i];
        break;
      }
    }
    if(child)
    {
      //check if parent exists
      if (!dissect_table_name(fk_ptr->getParentTable(),
                              db_name, dummy, table_name))
        return false;
      m_ndb->setDatabaseName(db_name.c_str());
      NdbDictionary::Dictionary* dict = m_ndb->getDictionary();
      parent = dict->getTable(table_name.c_str());
      if (parent == 0)
      {
        err << "Foreign key " << fk_ptr->getName() << " parent table "
            << db_name.c_str() << "." << table_name.c_str()
            << " not found: " << dict->getNdbError() << endl;
        return false;
      }
      m_fks.push_back(fk_ptr);
      info << "Save FK " << fk_ptr->getName() << endl;
    }
    return true;
    break;
  }
  default:
  {
    break;
  }
  }
  return true;
}

bool
BackupRestore::endOfTables(){
  if(!m_restore_meta && !m_rebuild_indexes && !m_disable_indexes)
    return true;

  NdbDictionary::Dictionary* dict = m_ndb->getDictionary();
  for(unsigned i = 0; i<m_indexes.size(); i++){
    NdbTableImpl & indtab = NdbTableImpl::getImpl(* m_indexes[i]);

    BaseString db_name, schema_name, table_name;
    if (!dissect_table_name(indtab.m_primaryTable.c_str(),
                            db_name, schema_name, table_name)) {
      return false;
    }
    check_rewrite_database(db_name);

    m_ndb->setDatabaseName(db_name.c_str());
    m_ndb->setSchemaName(schema_name.c_str());

    const NdbDictionary::Table * prim = dict->getTable(table_name.c_str());
    if(prim == 0){
      err << "Unable to find base table `" << table_name
	  << "` for index `"
	  << indtab.getName() << "`" << endl;
      if (ga_skip_broken_objects)
      {
        continue;
      }
      return false;
    }
    NdbTableImpl& base = NdbTableImpl::getImpl(*prim);
    NdbIndexImpl* idx;
    Vector<BaseString> split_idx;
    {
      BaseString tmp(indtab.getName());
      if (tmp.split(split_idx, "/") != 4)
      {
        err << "Invalid index name format `" << indtab.getName() << "`" << endl;
        return false;
      }
    }
    if(NdbDictInterface::create_index_obj_from_table(&idx, &indtab, &base))
    {
      err << "Failed to create index `" << split_idx[3]
	  << "` on " << table_name << endl;
	return false;
    }
    idx->setName(split_idx[3].c_str());
    if (m_restore_meta && !m_disable_indexes && !m_rebuild_indexes)
    {
      bool done = false;
      for(int retries = 0; retries < MAX_RETRIES; retries++)
      {
        if(dict->createIndex(* idx) == 0)
        {
          done = true;  // success
          break;
        }
        else if(dict->getNdbError().status == NdbError::TemporaryError)
        {
          int sleep_duration = 100 + retries * 300;
          err << "retry sleep " << sleep_duration << " ms on error " <<
                      dict->getNdbError().code << endl;
          NdbSleep_MilliSleep(sleep_duration);
          continue;  // retry on temporary error
        }
        else
        {
          break; // error out on permanent error
        }
      }
      if(!done)
      {
        delete idx;
        err << "Failed to create index `" << split_idx[3].c_str()
            << "` on `" << table_name << "`" << endl
            << dict->getNdbError() << endl;
        return false;
      }
      info << "Successfully created index `" << split_idx[3].c_str()
          << "` on `" << table_name << "`" << endl;
    }
    else if (m_disable_indexes)
    {
      int res = dict->dropIndex(idx->getName(), prim->getName());
      if (res == 0)
      {
        info << "Dropped index `" << split_idx[3].c_str()
            << "` on `" << table_name << "`" << endl;
      }
    }
    Uint32 id = prim->getObjectId();
    if (m_index_per_table.size() <= id)
    {
      Vector<NdbDictionary::Index*> tmp;
      m_index_per_table.fill(id + 1, tmp);
    }
    Vector<NdbDictionary::Index*> & list = m_index_per_table[id];
    list.push_back(idx);
  }
  return true;
}

bool
BackupRestore::endOfTablesFK()
{
  if (!m_restore_meta && !m_rebuild_indexes && !m_disable_indexes)
    return true;

  NdbDictionary::Dictionary* dict = m_ndb->getDictionary();
  info << "Create foreign keys" << endl;
  for (unsigned i = 0; i < m_fks.size(); i++)
  {
    const NdbDictionary::ForeignKey& fkinfo = *m_fks[i];

    // full name is e.g. 10/14/fk1 where 10,14 are old table ids
    const char* fkname = 0;
    Vector<BaseString> splitname;
    BaseString tmpname(fkinfo.getName());
    int n = tmpname.split(splitname, "/");
    // may get these from ndbapi-created FKs prior to bug#18824753
    if (n == 1)
      fkname = splitname[0].c_str();
    else if (n == 3)
      fkname = splitname[2].c_str();
    else
    {
      err << "Invalid foreign key name " << tmpname.c_str() << endl;
      return false;
    }

    // retrieve fk parent and child
    const NdbDictionary::Table* pTab = 0;
    const NdbDictionary::Index* pInd = 0;
    const NdbDictionary::Table* cTab = 0;
    const NdbDictionary::Index* cInd = 0;
    // parent and child info - db.table.index
    char pInfo[512] = "?";
    char cInfo[512] = "?";
    {
      BaseString db_name, dummy2, table_name;
      if (!dissect_table_name(fkinfo.getParentTable(),
                              db_name, dummy2, table_name))
        return false;
      m_ndb->setDatabaseName(db_name.c_str());
      pTab = dict->getTable(table_name.c_str());
      if (pTab == 0)
      {
        err << "Foreign key " << fkname << " parent table "
            << db_name.c_str() << "." << table_name.c_str()
            << " not found: " << dict->getNdbError() << endl;
        return false;
      }
      if (fkinfo.getParentIndex() != 0)
      {
        BaseString dummy1, dummy2, index_name;
        if (!dissect_index_name(fkinfo.getParentIndex(),
                                dummy1, dummy2, index_name))
          return false;
        pInd = dict->getIndex(index_name.c_str(), table_name.c_str());
        if (pInd == 0)
        {
          err << "Foreign key " << fkname << " parent index "
              << db_name.c_str() << "." << table_name.c_str()
              << "." << index_name.c_str()
              << " not found: " << dict->getNdbError() << endl;
          return false;
        }
      }
      BaseString::snprintf(pInfo, sizeof(pInfo), "%s.%s.%s",
          db_name.c_str(), table_name.c_str(),
          pInd ? pInd->getName() : "PK");
    }
    {
      BaseString db_name, dummy2, table_name;
      if (!dissect_table_name(fkinfo.getChildTable(),
                              db_name, dummy2, table_name))
        return false;
      m_ndb->setDatabaseName(db_name.c_str());
      cTab = dict->getTable(table_name.c_str());
      if (cTab == 0)
      {
        err << "Foreign key " << fkname << " child table "
            << db_name.c_str() << "." << table_name.c_str()
            << " not found: " << dict->getNdbError() << endl;
        return false;
      }
      if (fkinfo.getChildIndex() != 0)
      {
        BaseString dummy1, dummy2, index_name;
        if (!dissect_index_name(fkinfo.getChildIndex(),
                                dummy1, dummy2, index_name))
          return false;
        cInd = dict->getIndex(index_name.c_str(), table_name.c_str());
        if (cInd == 0)
        {
          err << "Foreign key " << fkname << " child index "
              << db_name.c_str() << "." << table_name.c_str()
              << "." << index_name.c_str()
              << " not found: " << dict->getNdbError() << endl;
          return false;
        }
      }
      BaseString::snprintf(cInfo, sizeof(cInfo), "%s.%s.%s",
          db_name.c_str(), table_name.c_str(),
          cInd ? cInd->getName() : "PK");
    }

    // define the fk
    NdbDictionary::ForeignKey fk;
    fk.setName(fkname);
    static const int MaxAttrs = MAX_ATTRIBUTES_IN_INDEX;
    {
      const NdbDictionary::Column* cols[MaxAttrs+1]; // NULL terminated
      const int n = fkinfo.getParentColumnCount();
      int i = 0;
      while (i < n)
      {
        int j = fkinfo.getParentColumnNo(i);
        const NdbDictionary::Column* pCol = pTab->getColumn(j);
        if (pCol == 0)
        {
          err << "Foreign key " << fkname << " fk column " << i
              << " parent column " << j << " out of range" << endl;
          return false;
        }
        cols[i++] = pCol;
      }
      cols[i] = 0;
      fk.setParent(*pTab, pInd, cols);
    }
    {
      const NdbDictionary::Column* cols[MaxAttrs+1]; // NULL terminated
      const int n = fkinfo.getChildColumnCount();
      int i = 0;
      while (i < n)
      {
        int j = fkinfo.getChildColumnNo(i);
        const NdbDictionary::Column* cCol = cTab->getColumn(j);
        if (cCol == 0)
        {
          err << "Foreign key " << fkname << " fk column " << i
              << " child column " << j << " out of range" << endl;
          return false;
        }
        cols[i++] = cCol;
      }
      cols[i] = 0;
      fk.setChild(*cTab, cInd, cols);
    }
    fk.setOnUpdateAction(fkinfo.getOnUpdateAction());
    fk.setOnDeleteAction(fkinfo.getOnDeleteAction());

    // create
    if (dict->createForeignKey(fk) != 0)
    {
      err << "Failed to create foreign key " << fkname
          << " parent " << pInfo
          << " child " << cInfo
          << ": " << dict->getNdbError() << endl;
      return false;
    }
    info << "Successfully created foreign key " << fkname
         << " parent " << pInfo
         << " child " << cInfo
         << endl;
  }
  info << "Create foreign keys done" << endl;
  return true;
}

static Uint64 extract_auto_val(const char *data,
                               int size,
                               NdbDictionary::Column::Type type)
{
  union {
    Int8  i8;
    Int16 i16;
    Int32 i32;
  } val;
  Int64 v; /* Get sign-extension on assignment */
  switch(size){
  case 64:
    memcpy(&v,data,8);
    break;
  case 32:
    memcpy(&val.i32,data,4);
    v= val.i32;
    break;
  case 24:
    v= sint3korr((unsigned char*)data);
    break;
  case 16:
    memcpy(&val.i16,data,2);
    v= val.i16;
    break;
  case 8:
    memcpy(&val.i8,data,1);
    v= val.i8;
    break;
  default:
    return 0;
  };

  /* Don't return negative signed values */
  if (unlikely(v & 0x80000000))
  {
    if (type == NdbDictionary::Column::Bigint ||
        type == NdbDictionary::Column::Int ||
        type == NdbDictionary::Column::Mediumint ||
        type == NdbDictionary::Column::Smallint ||
        type == NdbDictionary::Column::Tinyint)
    {
      /* Negative signed value */
      v = 0;
    }
  }

  return (Uint64) v;
};

void
BackupRestore::update_next_auto_val(Uint32 orig_table_id,
                                    Uint64 next_val)
{
  if (orig_table_id < m_auto_values.size())
  {
    if (next_val > m_auto_values[orig_table_id])
    {
      m_auto_values[orig_table_id] = next_val;
    }
  }
}

void BackupRestore::tuple(const TupleS & tup, Uint32 fragmentId)
{
  const TableS * tab = tup.getTable();

  if (!m_restore) 
    return;

  while (m_free_callback == 0)
  {
    assert(m_transactions == m_parallelism);
    // send-poll all transactions
    // close transaction is done in callback
    m_ndb->sendPollNdb(3000, 1);
  }
  
  restore_callback_t * cb = m_free_callback;
  
  if (cb == 0)
    assert(false);
  
  cb->retries = 0;
  cb->fragId = fragmentId;
  cb->tup = tup; // must do copy!

  if (tab->isSYSTAB_0())
  {
    tuple_SYSTAB_0(cb, *tab);
    return;
  }

  m_free_callback = cb->next;

  tuple_a(cb);
}

void BackupRestore::tuple_a(restore_callback_t *cb)
{
  Uint32 partition_id = cb->fragId;
  Uint32 n_bytes;
  while (cb->retries < MAX_RETRIES)
  {
    /**
     * start transactions
     */
    cb->connection = m_ndb->startTransaction();
    if (cb->connection == NULL) 
    {
      if (errorHandler(cb)) 
      {
	m_ndb->sendPollNdb(3000, 1);
	continue;
      }
      err << "Cannot start transaction" << endl;
      exitHandler();
    } // if
    
    const TupleS &tup = cb->tup;
    const NdbDictionary::Table * table = get_table(*tup.getTable());

    NdbOperation * op = cb->connection->getNdbOperation(table);
    
    if (op == NULL) 
    {
      if (errorHandler(cb)) 
	continue;
      err << "Cannot get operation: " << m_ndb->getNdbError(cb->error_code) << endl;
      exitHandler();
    } // if
    
    if (op->writeTuple() == -1) 
    {
      if (errorHandler(cb))
	continue;
      err << "Error defining op: " << m_ndb->getNdbError(cb->error_code) << endl;
      exitHandler();
    } // if

    // XXX until NdbRecord is used
    op->set_disable_fk();

    n_bytes= 0;

    if (table->getFragmentType() == NdbDictionary::Object::UserDefined)
    {
      if (table->getDefaultNoPartitionsFlag())
      {
        /*
          This can only happen for HASH partitioning with
          user defined hash function where user hasn't
          specified the number of partitions and we
          have to calculate it. We use the hash value
          stored in the record to calculate the partition
          to use.
        */
        int i = tup.getNoOfAttributes() - 1;
	const AttributeData  *attr_data = tup.getData(i);
        Uint32 hash_value =  *attr_data->u_int32_value;
        op->setPartitionId(get_part_id(table, hash_value));
      }
      else
      {
        /*
          Either RANGE or LIST (with or without subparts)
          OR HASH partitioning with user defined hash
          function but with fixed set of partitions.
        */
        op->setPartitionId(partition_id);
      }
    }
    int ret = 0;
    for (int j = 0; j < 2; j++)
    {
      for (int i = 0; i < tup.getNoOfAttributes(); i++) 
      {
	AttributeDesc * attr_desc = tup.getDesc(i);
	const AttributeData * attr_data = tup.getData(i);
	int size = attr_desc->size;
	int arraySize = attr_desc->arraySize;
	char * dataPtr = attr_data->string_value;
	Uint32 length = 0;

        if (attr_desc->m_exclude)
          continue;
       
        if (!attr_data->null)
        {
          const unsigned char * src = (const unsigned char *)dataPtr;
          switch(attr_desc->m_column->getType()){
          case NdbDictionary::Column::Varchar:
          case NdbDictionary::Column::Varbinary:
            length = src[0] + 1;
            break;
          case NdbDictionary::Column::Longvarchar:
          case NdbDictionary::Column::Longvarbinary:
            length = src[0] + (src[1] << 8) + 2;
            break;
          default:
            length = attr_data->size;
            break;
          }
        }
	if (j == 0 && tup.getTable()->have_auto_inc(i))
        {
          Uint64 usedAutoVal = extract_auto_val(dataPtr,
                                                size * arraySize,
                                                attr_desc->m_column->getType());
          Uint32 orig_table_id = tup.getTable()->m_dictTable->getTableId();
          update_next_auto_val(orig_table_id, usedAutoVal + 1);
        }
	
        /* Use column's DB pk status to decide whether it is a key or data */
        const bool col_pk_in_kernel =
          table->getColumn(attr_desc->attrId)->getPrimaryKey();

        if (attr_desc->convertFunc)
        {
          if ((col_pk_in_kernel && j == 0) ||
              (j == 1 && !attr_data->null))
          {
            bool truncated = true; // assume data truncation until overridden
            dataPtr = (char*)attr_desc->convertFunc(dataPtr,
                                                    attr_desc->parameter,
                                                    truncated);
            if (!dataPtr)
            {
              const char* tabname = tup.getTable()->m_dictTable->getName();
              err << "Error: Convert data failed when restoring tuples!"
                  << " Data part, table " << tabname << endl;
              exitHandler();
            }
            if (truncated)
            {
              // wl5421: option to report data truncation on tuple of desired
              //err << "======  data truncation detected for column: "
              //    << attr_desc->m_column->getName() << endl;
              attr_desc->truncation_detected = true;
            }
          }            
        }

	if (col_pk_in_kernel)
	{
	  if (j == 1) continue;
	  ret = op->equal(attr_desc->attrId, dataPtr, length);
	}
	else
	{
	  if (j == 0) continue;
	  if (attr_data->null) 
	    ret = op->setValue(attr_desc->attrId, NULL, 0);
	  else
	    ret = op->setValue(attr_desc->attrId, dataPtr, length);
	}
	if (ret < 0) {
	  ndbout_c("Column: %d type %d %d %d %d",i,
		   attr_desc->m_column->getType(),
		   size, arraySize, length);
	  break;
	}
        n_bytes+= length;
      }
      if (ret < 0)
	break;
    }
    if (ret < 0)
    {
      if (errorHandler(cb)) 
	continue;
      err << "Error defining op: " << m_ndb->getNdbError(cb->error_code) << endl;
      exitHandler();
    }

    if (opt_no_binlog)
    {
      op->setAnyValue(NDB_ANYVALUE_FOR_NOLOGGING);
    }

    // Prepare transaction (the transaction is NOT yet sent to NDB)
    cb->n_bytes= n_bytes;
    cb->connection->executeAsynchPrepare(NdbTransaction::Commit,
					 &callback, cb);
    m_transactions++;
    return;
  }
  err << "Retried transaction " << cb->retries << " times.\nLast error"
      << m_ndb->getNdbError(cb->error_code) << endl
      << "...Unable to recover from errors. Exiting..." << endl;
  exitHandler();
}

void BackupRestore::tuple_SYSTAB_0(restore_callback_t *cb,
                                   const TableS & tab)
{
  const TupleS & tup = cb->tup;
  Uint32 syskey;
  Uint64 nextid;

  if (tab.get_auto_data(tup, &syskey, &nextid))
  {
    /*
      We found a valid auto_increment value in SYSTAB_0
      where syskey is a table_id and nextid is next auto_increment
      value.
      Update next auto val metadata
     */
    update_next_auto_val(syskey, nextid);
  }
}

bool BackupRestore::isMissingTable(const TableS& table)
{
  NdbDictionary::Dictionary* dict = m_ndb->getDictionary();
  const char* tablename = table.getTableName();
  BaseString db_name, schema_name, table_name;
  Vector<BaseString> split;
  BaseString tmp(tablename);
  if (tmp.split(split, "/") != 3) {
    return false;
  }
  db_name = split[0];
  schema_name = split[1];
  table_name = split[2];
  check_rewrite_database(db_name);
  m_ndb->setDatabaseName(db_name.c_str());
  m_ndb->setSchemaName(schema_name.c_str());

  const NdbDictionary::Table* tab = dict->getTable(table_name.c_str());

  /* 723 == NoSuchTableExisted */
  return ((tab == NULL) && (dict->getNdbError().code == 723));
}

void BackupRestore::cback(int result, restore_callback_t *cb)
{
  m_transactions--;

  if (result < 0)
  {
    /**
     * Error. temporary or permanent?
     */
    if (errorHandler(cb))
      tuple_a(cb); // retry
    else
    {
      err << "Restore: Failed to restore data due to a unrecoverable error. Exiting..." << endl;
      exitHandler();
    }
  }
  else
  {
    /**
     * OK! close transaction
     */
    m_ndb->closeTransaction(cb->connection);
    cb->connection= 0;
    cb->next= m_free_callback;
    m_free_callback= cb;
    m_dataBytes+= cb->n_bytes;
    m_dataCount++;
  }
}

/**
 * returns true if is recoverable,
 * Error handling based on hugo
 *  false if it is an  error that generates an abort.
 */
bool BackupRestore::errorHandler(restore_callback_t *cb) 
{
  NdbError error;
  if(cb->connection)
  {
    error= cb->connection->getNdbError();
    m_ndb->closeTransaction(cb->connection);
    cb->connection= 0;
  }
  else
  {
    error= m_ndb->getNdbError();
  } 

  Uint32 sleepTime = 100 + cb->retries * 300;
  
  cb->retries++;
  cb->error_code = error.code;

  switch(error.status)
  {
  case NdbError::Success:
    err << "Success error: " << error << endl;
    return false;
    // ERROR!
    
  case NdbError::TemporaryError:
    err << "Temporary error: " << error << endl;
    m_temp_error = true;
    NdbSleep_MilliSleep(sleepTime);
    return true;
    // RETRY
    
  case NdbError::UnknownResult:
    err << "Unknown: " << error << endl;
    return false;
    // ERROR!
    
  default:
  case NdbError::PermanentError:
    //ERROR
    err << "Permanent: " << error << endl;
    return false;
  }
  err << "No error status" << endl;
  return false;
}

void BackupRestore::exitHandler() 
{
  release();
  exit(NdbRestoreStatus::Failed);
}


void
BackupRestore::tuple_free()
{
  if (!m_restore)
    return;

  // Poll all transactions
  while (m_transactions)
  {
    m_ndb->sendPollNdb(3000);
  }
}

void
BackupRestore::endOfTuples()
{
  tuple_free();
}

bool
BackupRestore::tryCreatePkMappingIndex(TableS* table,
                                       const char* short_table_name)
{
  NdbDictionary::Dictionary* dict = m_ndb->getDictionary();
  const NdbDictionary::Table* ndbtab = dict->getTable(short_table_name);

  if (ndbtab == NULL)
  {
    err << "Failed to find table "
        << table->getTableName()
        << "in DB.  Error : "
        << dict->getNdbError()
        << endl;
    return false;
  }
  NdbDictionary::Index idx(PK_MAPPING_IDX_NAME);

  if (idx.setTable(short_table_name) != 0)
  {
    err << "Error in setTable." << endl;
    return false;
  }

  idx.setType(NdbDictionary::Index::UniqueHashIndex);
  idx.setLogging(false); /* Save on redo + lcp */

  Uint32 oldPkColsAvailable = 0;

  for (int i=0; i<table->getNoOfAttributes(); i++)
  {
    const AttributeDesc* attrDesc = table->getAttributeDesc(i);
    if (attrDesc->m_column->getPrimaryKey())
    {
      /* This was a primary key before.
       * If it's still in the table then add as
       * an index key
       */
      const NdbDictionary::Column* col =
        ndbtab->getColumn(attrDesc->m_column->getName());

      if (col != NULL)
      {
        info << "Adding column ("
             << attrDesc->m_column->getName()
             << ") DB("
             << col->getName()
             << ") to PK mapping index for table "
             << table->getTableName() << "."
             << endl;

        if (idx.addColumn(*col) != 0)
        {
          err << "Problem adding column to index : " << col << endl;
          return false;
        }

        oldPkColsAvailable++;
      }
      else
      {
        info << "Warning : Table "
             << table->getTableName()
             << " primary key column "
             << attrDesc->m_column->getName()
             << " no longer exists in DB."
             << endl;
      }
    }
  }

  if (oldPkColsAvailable == 0)
  {
    err << "Table " << table->getTableName()
        << " has update or delete backup log "
        << "entries and no columns from the old "
        << "primary key are available. "
        << "Restore using backup schema then ALTER to "
        << "new schema."
        << endl;
    return false;
  }

  if (dict->createIndex(idx) == 0)
  {
    info << "Built PK mapping index on table "
         << table->getTableName()
         << "." << endl;
    info << "Remember to run ndb_restore --rebuild-indexes "
         << "after all ndb_restore --restore-data steps as this "
         << "will also drop this PK mapping index." << endl;
    return true;
  }


  /* Potential errors :
     - Index now exists - someone else created it
     - System busy with other operation
     - Temp error
     - Permanent error
  */
  NdbError createError = dict->getNdbError();

  if (createError.code == 721)
  {
    /* Index now exists - we will use it */
    return true;
  } else if (createError.code == 701)
  {
    /**
     * System busy with other (schema) operation
     *
     * This could be e.g. another ndb_restore instance building
     * the index, or something else
     */
    info << "Build PK mapping index : System busy with "
         << "other schema operation, retrying."
         << endl;
    return true;
  }
  else if (createError.status == NdbError::TemporaryError)
  {
    return true;
  }
  else
  {
    err << "Failed to create pk mapping index on table "
        << table->getTableName()
        << ".  Error " << createError
        << endl;
    return false;
  }
}

bool
BackupRestore::getPkMappingIndex(TableS* table)
{
  /**
   * A table can have more pk columns in the DB than
   * in the Backup.
   * For UPDATE and DELETE log events, where the full
   * DB pk is not available, we need some means to
   * identify which row to modify.
   * This is done using a PkMappingIndex, on the
   * available primary keys from the Backup schema.
   *
   * Optimisations :
   *  - A mapping index is only built if needed
   *    (e.g. pk extension + UPDATE/DELETE log
   *    event must be applied)
   *  - A mapping index can be shared between
   *    multiple ndb_restore instances
   *    - It is created when the first
   *      ndb_restore instance to need one
   *      creates one
   *    - It is dropped as part of the
   *      --rebuild-indexes step
   */
  const NdbDictionary::Index* dbIdx = NULL;
  int retry_count = 0;

  NdbDictionary::Dictionary* dict = m_ndb->getDictionary();

  /* Set database, schema */
  BaseString db_name, schema_name, table_name;
  if (!dissect_table_name(table->getTableName(),
                          db_name, schema_name, table_name))
  {
    err << "Failed to dissect table name : "
        << table->getTableName()
        << endl;
    return false;
  }

  check_rewrite_database(db_name);
  m_ndb->setDatabaseName(db_name.c_str());
  m_ndb->setSchemaName(schema_name.c_str());
  const char* short_table_name = table_name.c_str();

  do
  {
    dbIdx = dict->getIndex(PK_MAPPING_IDX_NAME,
                           short_table_name);

    if (dbIdx)
    {
      /* Found index, use it */
      table->m_pk_index = dbIdx;
      return true;
    }
    else
    {
      NdbError getErr = dict->getNdbError();

      if (getErr.code == 701)
      {
        /**
         * System busy with other (schema) operation
         *
         * This could be e.g. another ndb_restore instance building
         * the index, or some other DDL.
         */
        info << "Build PK mapping index : System busy with "
             << "other schema operation, retrying."
             << endl;
        NdbSleep_MilliSleep(100 + retry_count * 300);
        continue;
      }

      if (getErr.code == 4243)
      {
        /**
         * Index not found
         * Let's try to create it
         */
        if (!tryCreatePkMappingIndex(table,
                                     short_table_name))
        {
          /* Hard failure */
          return false;
        }
        retry_count = 0;

        /* Retry lookup */
        continue;
      }
      else if (getErr.status == NdbError::TemporaryError)
      {
        NdbSleep_MilliSleep(100 + retry_count * 300);

        /* Retry lookup */
        continue;
      }
      else
      {
        err << "Failure looking up PK mapping index on table "
            << table->getTableName()
            << ".  Error " << getErr
            << endl;
        return false;
      }
    }
  } while (retry_count++ < MAX_RETRIES);

  err << "Failure to lookup / create PK mapping index after "
      << MAX_RETRIES << " attempts." << endl;
  return false;
}

bool
BackupRestore::dropPkMappingIndex(const TableS* table)
{
  const char *tablename = table->getTableName();

  BaseString db_name, schema_name, table_name;
  if (!dissect_table_name(tablename, db_name, schema_name, table_name)) {
    return false;
  }
  check_rewrite_database(db_name);

  m_ndb->setDatabaseName(db_name.c_str());
  m_ndb->setSchemaName(schema_name.c_str());
  NdbDictionary::Dictionary* dict = m_ndb->getDictionary();

  /* Drop any support indexes */
  bool dropped = false;
  int attempts = MAX_RETRIES;
  while (!dropped && attempts--)
  {
    dict->dropIndex(PK_MAPPING_IDX_NAME,
                    table_name.c_str());
    const NdbError dropErr = dict->getNdbError();
    switch (dropErr.status)
    {
    case NdbError::Success:
      info << "Dropped PK mapping index on " << tablename << endl;
      dropped = true;
      break;
    case NdbError::TemporaryError:
      err << "Temporary error: " << dropErr << endl;
      NdbSleep_MilliSleep(100 + attempts * 300);
      continue;
    case NdbError::PermanentError:
      if (dropErr.code == 723 ||
          dropErr.code == 4243)
      {
        // No such table exists
        dropped = true;
        break;
      }
    default:
      err << "Error dropping mapping index on "
          << tablename << " : "
          << dropErr << endl;
      return false;
    }
  }

  return dropped;
}


#ifdef NOT_USED
static bool use_part_id(const NdbDictionary::Table *table)
{
  if (table->getDefaultNoPartitionsFlag() &&
      (table->getFragmentType() == NdbDictionary::Object::UserDefined))
    return false;
  else
    return true;
}
#endif

static Uint32 get_part_id(const NdbDictionary::Table *table,
                          Uint32 hash_value)
{
  Uint32 no_frags = table->getFragmentCount();
  
  if (table->getLinearFlag())
  {
    Uint32 part_id;
    Uint32 mask = 1;
    while (no_frags > mask) mask <<= 1;
    mask--;
    part_id = hash_value & mask;
    if (part_id >= no_frags)
      part_id = hash_value & (mask >> 1);
    return part_id;
  }
  else
    return (hash_value % no_frags);
}

static void
callback_logentry(int result, NdbTransaction* trans, void* aObject)
{
  restore_callback_t *cb = (restore_callback_t *)aObject;
  (cb->restore)->cback_logentry(result, cb);
}

void
BackupRestore::logEntry(const LogEntry & le)
{
  if (!m_restore)
    return;


  if (le.m_table->isSYSTAB_0())
  {
    /* We don't restore from SYSTAB_0 log entries */
    return;
  }

  restore_callback_t * cb = m_free_callback;

  if (cb == 0)
    abort();

  cb->retries = 0;
  cb->le = &le;
  logEntry_a(cb);

  // Poll existing logentry transaction
  while (m_transactions > 0)
  {
    m_ndb->sendPollNdb(3000);
  }
}

void
BackupRestore::logEntry_a(restore_callback_t *cb)
{
  bool use_mapping_idx = false;
  const LogEntry &tup = *(cb->le);
  if (unlikely((tup.m_table->m_pk_extended) &&
               (tup.m_type != LogEntry::LE_INSERT) &&
               (!tup.m_table->m_staging)))
  {
    /**
     * We will need to find a row to operate on, using
     * a secondary unique index on the remains of the
     * old PK
     */
    if (unlikely(tup.m_table->m_pk_index == NULL))
    {
      /* Need to get/build an index for this purpose */
      if (!getPkMappingIndex(tup.m_table))
      {
        err << "Build of PK mapping index failed on table "
            << tup.m_table->getTableName() << endl;
        exitHandler();
      }
      assert(tup.m_table->m_pk_index != NULL);

      info << "Using PK mapping index on table "
           << tup.m_table->getTableName() << endl;
    }

    use_mapping_idx = true;
  }

retry:
  Uint32 mapping_idx_key_count = 0;
  if (cb->retries == MAX_RETRIES)
  {
    err << "execute failed: " << cb->connection->getNdbError() << endl;
    exitHandler();
  }
  
  cb->connection = m_ndb->startTransaction();
  NdbTransaction * trans = cb->connection;
  if (trans == NULL) 
  {
    if (errorHandler(cb)) // temp error, retry
      goto retry;
    err << "Cannot start transaction: " << m_ndb->getNdbError(cb->error_code) << endl;
    exitHandler();
  } // if
  
  const NdbDictionary::Table * table = get_table(*tup.m_table);
  NdbOperation* op = NULL;

  if (unlikely(use_mapping_idx))
  {
    /* UI access */
    op = trans->getNdbIndexOperation(tup.m_table->m_pk_index,
                                     table);
  }
  else
  {
    /* Normal pk access */
    op = trans->getNdbOperation(table);
  }
  if (op == NULL) 
  {
    if (errorHandler(cb)) // temp error, retry
      goto retry;
    err << "Cannot get operation: " << m_ndb->getNdbError(cb->error_code) << endl;
    exitHandler();
  } // if
  
  int check = 0;
  switch(tup.m_type)
  {
  case LogEntry::LE_INSERT:
    check = op->insertTuple();
    break;
  case LogEntry::LE_UPDATE:
    check = op->updateTuple();
    break;
  case LogEntry::LE_DELETE:
    check = op->deleteTuple();
    break;
  default:
    err << "Log entry has wrong operation type."
	   << " Exiting...";
    m_ndb->closeTransaction(trans);
    exitHandler();
  }

  if (check != 0) 
  {
    err << "Error defining op: " << trans->getNdbError() << endl;
    if (errorHandler(cb)) // temp error, retry
      goto retry;
    exitHandler();
  } // if

  op->set_disable_fk();

  if (table->getFragmentType() == NdbDictionary::Object::UserDefined)
  {
    if (table->getDefaultNoPartitionsFlag())
    {
      const AttributeS * attr = tup[tup.size()-1];
      Uint32 hash_value = *(Uint32*)attr->Data.string_value;
      op->setPartitionId(get_part_id(table, hash_value));
    }
    else
      op->setPartitionId(tup.m_frag_id);
  }

  Bitmask<4096> keys;
  Uint32 n_bytes= 0;
  for (Uint32 pass= 0; pass < 2; pass++)  // Keys then Values
  {
    for (Uint32 i= 0; i < tup.size(); i++)
    {
      const AttributeS * attr = tup[i];
      int size = attr->Desc->size;
      int arraySize = attr->Desc->arraySize;
      const char * dataPtr = attr->Data.string_value;
      const bool col_pk_in_backup = attr->Desc->m_column->getPrimaryKey();

      if (attr->Desc->m_exclude)
        continue;

      const bool col_pk_in_kernel =
        table->getColumn(attr->Desc->attrId)->getPrimaryKey();
      bool col_is_key = col_pk_in_kernel;
      Uint32 keyAttrId = attr->Desc->attrId;

      if (unlikely(use_mapping_idx))
      {
        if (col_pk_in_backup)
        {
          /* Using a secondary UI to map non-excluded
           * backup keys to kernel rows.
           * Backup pks are UI keys, using key
           * AttrIds in declaration order.
           * Therefore we set the attrId here.
           */
          col_is_key = true;
          keyAttrId = mapping_idx_key_count++;
        }
        else
        {
          col_is_key = false;
        }
      }

      if ((!col_is_key && pass == 0) ||  // Keys
          (col_is_key && pass == 1))     // Values
      {
        continue;
      }

      /* Check for unsupported PK update */
      if (unlikely(!col_pk_in_backup && col_pk_in_kernel))
      {
        if (unlikely(tup.m_type == LogEntry::LE_UPDATE))
        {
          if ((m_tableChangesMask & TCM_IGNORE_EXTENDED_PK_UPDATES) != 0)
          {
            /* Ignore it as requested */
            m_pk_update_warning_count++;
            continue;
          }
          else
          {
            /**
             * Problem as a non-pk column has become part of
             * the table's primary key, but is updated in
             * the backup - which would require DELETE + INSERT
             * to represent
             */
            err << "Error : Primary key remapping failed during "
                << "log apply for table " << tup.m_table->m_dictTable->getName()
                << " which UPDATEs column(s) now included in the "
                << "table's primary key.  "
                << "Perhaps a --ignore-extended-pk-updates switch is missing?"
                << endl << flush;
            exitHandler();
          }
        }
      }

      if (tup.m_table->have_auto_inc(attr->Desc->attrId))
      {
        Uint64 usedAutoVal = extract_auto_val(dataPtr,
                                              size * arraySize,
                                              attr->Desc->m_column->getType());
        Uint32 orig_table_id = tup.m_table->m_dictTable->getTableId();
        update_next_auto_val(orig_table_id, usedAutoVal + 1);
      }

      const Uint32 length = (size / 8) * arraySize;
      n_bytes+= length;

      if (attr->Desc->convertFunc &&
          dataPtr != NULL) // NULL will not be converted
      {
        bool truncated = true; // assume data truncation until overridden
        dataPtr = (char*)attr->Desc->convertFunc(dataPtr,
                                                 attr->Desc->parameter,
                                                 truncated);
        if (!dataPtr)
        {
          const char* tabname = tup.m_table->m_dictTable->getName();
          err << "Error: Convert data failed when restoring tuples!"
              << " Log part, table " << tabname
              << ", entry type " << tup.m_type << endl;
          exitHandler();
        }
        if (truncated)
        {
          // wl5421: option to report data truncation on tuple of desired
          //err << "******  data truncation detected for column: "
          //    << attr->Desc->m_column->getName() << endl;
          attr->Desc->truncation_detected = true;
        }
      }

      if (col_is_key)
      {
        assert(pass == 0);

        if(!keys.get(keyAttrId))
        {
          keys.set(keyAttrId);
          check= op->equal(keyAttrId, dataPtr, length);
        }
      }
      else
      {
        assert(pass == 1);
        if (tup.m_type != LogEntry::LE_DELETE)
        {
          check= op->setValue(attr->Desc->attrId, dataPtr, length);
        }
      }

      if (check != 0)
      {
        err << "Error defining op: " << trans->getNdbError() << endl;
        exitHandler();
      } // if
    }
<<<<<<< HEAD
=======
    else
      check= op->setValue(attr->Desc->attrId, dataPtr, length);
    
    if (check != 0) 
    {
      if (errorHandler(cb)) // temp error, retry
        goto retry;
      err << "Error defining op: " << m_ndb->getNdbError(cb->error_code) << endl;
      exitHandler();
    } // if
>>>>>>> 512c7ef5
  }
  
  if (opt_no_binlog)
  {
    op->setAnyValue(NDB_ANYVALUE_FOR_NOLOGGING);
  }
  trans->executeAsynchPrepare(NdbTransaction::Commit,
                                 &callback_logentry, cb);
  m_transactions++;
  return;
}

void BackupRestore::cback_logentry(int result, restore_callback_t *cb)
{
  m_transactions--;
  const NdbError errobj = cb->connection->getNdbError();
  m_ndb->closeTransaction(cb->connection);
  cb->connection = NULL;

#ifndef NDEBUG
  /* Test retry path */
  if ((m_logCount % 100000) == 3)
  {
    if (cb->retries++ < 3)
    {
      info << "Testing log retry path" << endl;
      logEntry_a(cb);
      return;
    }
  }
#endif

  if (result < 0)
  {
    // Ignore errors and continue if
    // - insert fails with ConstraintViolation or
    // - update/delete fails with NoDataFound
    bool ok= false;
    if (errobj.status == NdbError::TemporaryError)
    {
      logEntry_a(cb);
      return;
    }
    switch(cb->le->m_type)
    {
    case LogEntry::LE_INSERT:
      if(errobj.status == NdbError::PermanentError &&
	 errobj.classification == NdbError::ConstraintViolation)
	ok= true;
      break;
    case LogEntry::LE_UPDATE:
    case LogEntry::LE_DELETE:
      if(errobj.status == NdbError::PermanentError &&
	 errobj.classification == NdbError::NoDataFound)
	ok= true;
      break;
    }
    if (!ok)
    {
      err << "execute failed: " << errobj << endl;
      exitHandler();
    }
  }
  
  m_logBytes+= cb->n_bytes;
  m_logCount++;
}

void
BackupRestore::endOfLogEntrys()
{
  if (!m_restore)
    return;

  if (m_pk_update_warning_count > 0)
  {
    info << "Warning : --ignore-extended-pk-updates resulted in "
         << m_pk_update_warning_count
         << " modifications to extended primary key columns"
         << " being ignored."
         << endl;
  }

  info.setLevel(254);
  info << "Restored " << m_dataCount << " tuples and "
       << m_logCount << " log entries" << endl;
}

/*
 *   callback : This is called when the transaction is polled
 *              
 *   (This function must have three arguments: 
 *   - The result of the transaction, 
 *   - The NdbTransaction object, and 
 *   - A pointer to an arbitrary object.)
 */

static void
callback(int result, NdbTransaction* trans, void* aObject)
{
  restore_callback_t *cb = (restore_callback_t *)aObject;
  (cb->restore)->cback(result, cb);
}


AttrCheckCompatFunc 
BackupRestore::get_attr_check_compatability(const NDBCOL::Type &old_type, 
                                            const NDBCOL::Type &new_type) 
{
  int i = 0;
  NDBCOL::Type first_item = m_allowed_promotion_attrs[0].old_type;
  NDBCOL::Type second_item = m_allowed_promotion_attrs[0].new_type;

  while (first_item != old_type || second_item != new_type) 
  {
    if (first_item == NDBCOL::Undefined)
      break;

    i++;
    first_item = m_allowed_promotion_attrs[i].old_type;
    second_item = m_allowed_promotion_attrs[i].new_type;
  }
  if (first_item == old_type && second_item == new_type)
    return m_allowed_promotion_attrs[i].attr_check_compatability;
  return  NULL;
}

AttrConvertFunc
BackupRestore::get_convert_func(const NDBCOL::Type &old_type, 
                                const NDBCOL::Type &new_type) 
{
  int i = 0;
  NDBCOL::Type first_item = m_allowed_promotion_attrs[0].old_type;
  NDBCOL::Type second_item = m_allowed_promotion_attrs[0].new_type;

  while (first_item != old_type || second_item != new_type)
  {
    if (first_item == NDBCOL::Undefined)
      break;
    i++;
    first_item = m_allowed_promotion_attrs[i].old_type;
    second_item = m_allowed_promotion_attrs[i].new_type;
  }
  if (first_item == old_type && second_item == new_type)
    return m_allowed_promotion_attrs[i].attr_convert;

  return  NULL;

}

AttrConvType
BackupRestore::check_compat_promotion(const NDBCOL &old_col,
                                      const NDBCOL &new_col)
{
  return ACT_PRESERVING;
}

AttrConvType
BackupRestore::check_compat_lossy(const NDBCOL &old_col,
                                  const NDBCOL &new_col)
{
  return ACT_LOSSY;
}

AttrConvType
BackupRestore::check_compat_sizes(const NDBCOL &old_col,
                                  const NDBCOL &new_col)
{
  // the size (width) of the element type
  Uint32 new_size = new_col.getSize();
  Uint32 old_size = old_col.getSize();
  // the fixed/max array length (1 for scalars)
  Uint32 new_length = new_col.getLength();
  Uint32 old_length = old_col.getLength();

  // identity conversions have been handled by column_compatible_check()
  assert(new_size != old_size
         || new_length != old_length
         || new_col.getArrayType() != old_col.getArrayType());

  // test for loss of element width or array length
  if (new_size < old_size || new_length < old_length) {
    return ACT_LOSSY;
  }

  // not tested: conversions varying in both, array length and element width
  if (new_size != old_size && new_length != old_length) {
    return ACT_UNSUPPORTED;
  }

  assert(new_size >= old_size && new_length >= old_length);
  return ACT_PRESERVING;
}

AttrConvType
BackupRestore::check_compat_precision(const NDBCOL &old_col,
                                      const NDBCOL &new_col)
{
  Uint32 new_prec = new_col.getPrecision();
  Uint32 old_prec = old_col.getPrecision();

  if (new_prec < old_prec)
    return ACT_LOSSY;
  return ACT_PRESERVING;
}

AttrConvType
BackupRestore::check_compat_char_binary(const NDBCOL &old_col,
                                           const NDBCOL &new_col)
{
  // as in check_compat_sizes
  assert(old_col.getSize() == 1 && new_col.getSize() == 1);
  Uint32 new_length = new_col.getLength();
  Uint32 old_length = old_col.getLength();

  if (new_length < old_length) {
    return ACT_LOSSY;
  }
  return ACT_PRESERVING;
}

AttrConvType
BackupRestore::check_compat_char_to_text(const NDBCOL &old_col,
                                         const NDBCOL &new_col)
{
  if (new_col.getPrimaryKey()) {
    // staging will refuse this so detect early
    info << "convert of TEXT to primary key column not supported" << endl;
    return ACT_UNSUPPORTED;
  }
  return ACT_STAGING_PRESERVING;
}

AttrConvType
BackupRestore::check_compat_text_to_char(const NDBCOL &old_col,
                                         const NDBCOL &new_col)
{
  if (old_col.getPrimaryKey()) {
    // staging will refuse this so detect early
    info << "convert of primary key column to TEXT not supported" << endl;
    return ACT_UNSUPPORTED;
  }
  return ACT_STAGING_LOSSY;
}

AttrConvType
BackupRestore::check_compat_text_to_text(const NDBCOL &old_col,
                                         const NDBCOL &new_col)
{
  if(old_col.getCharset() != new_col.getCharset()) 
  {
    info << "convert to field with different charset not supported" << endl; 
    return ACT_UNSUPPORTED;
  }
  if(old_col.getPartSize() > new_col.getPartSize()) 
  {
   // TEXT/MEDIUMTEXT/LONGTEXT to TINYTEXT conversion is potentially lossy at the 
   // Ndb level because there is a hard limit on the TINYTEXT size.
   // TEXT/MEDIUMTEXT/LONGTEXT is not lossy at the Ndb level, but can be at the 
   // MySQL level.
   // Both conversions require the lossy switch, but they are not lossy in the same way.
    return ACT_STAGING_LOSSY;
  }
  return ACT_STAGING_PRESERVING;
}

AttrConvType
BackupRestore::check_compat_binary_to_blob(const NDBCOL &old_col,
                                           const NDBCOL &new_col)
{
  return ACT_STAGING_PRESERVING;
}

AttrConvType
BackupRestore::check_compat_blob_to_binary(const NDBCOL &old_col,
                                           const NDBCOL &new_col)
{
  return ACT_STAGING_LOSSY;
}

AttrConvType
BackupRestore::check_compat_blob_to_blob(const NDBCOL &old_col,
                                         const NDBCOL &new_col)
{
  if(old_col.getPartSize() > new_col.getPartSize())
  {
   // BLOB/MEDIUMBLOB/LONGBLOB to TINYBLOB conversion is potentially lossy at the
   // Ndb level because there is a hard limit on the TINYBLOB size.
   // BLOB/MEDIUMBLOB/LONGBLOB is not lossy at the Ndb level, but can be at the
   // MySQL level.
   // Both conversions require the lossy switch, but they are not lossy in the same way.
    return ACT_STAGING_LOSSY;
  }
  return ACT_STAGING_PRESERVING;
}


// ----------------------------------------------------------------------
// explicit template instantiations
// ----------------------------------------------------------------------

template class Vector<NdbDictionary::Table*>;
template class Vector<const NdbDictionary::Table*>;
template class Vector<NdbDictionary::Tablespace*>;
template class Vector<NdbDictionary::LogfileGroup*>;
template class Vector<NdbDictionary::HashMap*>;
template class Vector<NdbDictionary::Index*>;
template class Vector<Vector<NdbDictionary::Index*> >;

// char array promotions/demotions
template void * BackupRestore::convert_array< Hchar, Hchar >(const void *, void *, bool &);
template void * BackupRestore::convert_array< Hchar, Hvarchar >(const void *, void *, bool &);
template void * BackupRestore::convert_array< Hchar, Hlongvarchar >(const void *, void *, bool &);
template void * BackupRestore::convert_array< Hvarchar, Hchar >(const void *, void *, bool &);
template void * BackupRestore::convert_array< Hvarchar, Hvarchar >(const void *, void *, bool &);
template void * BackupRestore::convert_array< Hvarchar, Hlongvarchar >(const void *, void *, bool &);
template void * BackupRestore::convert_array< Hlongvarchar, Hchar >(const void *, void *, bool &);
template void * BackupRestore::convert_array< Hlongvarchar, Hvarchar >(const void *, void *, bool &);
template void * BackupRestore::convert_array< Hlongvarchar, Hlongvarchar >(const void *, void *, bool &);

// binary array promotions/demotions
template void * BackupRestore::convert_array< Hbinary, Hbinary >(const void *, void *, bool &);
template void * BackupRestore::convert_array< Hbinary, Hvarbinary >(const void *, void *, bool &);
template void * BackupRestore::convert_array< Hbinary, Hlongvarbinary >(const void *, void *, bool &);
template void * BackupRestore::convert_array< Hvarbinary, Hbinary >(const void *, void *, bool &);
template void * BackupRestore::convert_array< Hvarbinary, Hvarbinary >(const void *, void *, bool &);
template void * BackupRestore::convert_array< Hvarbinary, Hlongvarbinary >(const void *, void *, bool &);
template void * BackupRestore::convert_array< Hlongvarbinary, Hbinary >(const void *, void *, bool &);
template void * BackupRestore::convert_array< Hlongvarbinary, Hvarbinary >(const void *, void *, bool &);
template void * BackupRestore::convert_array< Hlongvarbinary, Hlongvarbinary >(const void *, void *, bool &);

// char to binary promotions/demotions
template void * BackupRestore::convert_array< Hchar, Hbinary >(const void *, void *, bool &);
template void * BackupRestore::convert_array< Hchar, Hvarbinary >(const void *, void *, bool &);
template void * BackupRestore::convert_array< Hchar, Hlongvarbinary >(const void *, void *, bool &);
template void * BackupRestore::convert_array< Hvarchar, Hbinary >(const void *, void *, bool &);
template void * BackupRestore::convert_array< Hvarchar, Hvarbinary >(const void *, void *, bool &);
template void * BackupRestore::convert_array< Hvarchar, Hlongvarbinary >(const void *, void *, bool &);
template void * BackupRestore::convert_array< Hlongvarchar, Hbinary >(const void *, void *, bool &);
template void * BackupRestore::convert_array< Hlongvarchar, Hvarbinary >(const void *, void *, bool &);
template void * BackupRestore::convert_array< Hlongvarchar, Hlongvarbinary >(const void *, void *, bool &);

// binary array to char array promotions/demotions
template void * BackupRestore::convert_array< Hbinary, Hchar >(const void *, void *, bool &);
template void * BackupRestore::convert_array< Hbinary, Hvarchar >(const void *, void *, bool &);
template void * BackupRestore::convert_array< Hbinary, Hlongvarchar >(const void *, void *, bool &);
template void * BackupRestore::convert_array< Hvarbinary, Hchar >(const void *, void *, bool &);
template void * BackupRestore::convert_array< Hvarbinary, Hvarchar >(const void *, void *, bool &);
template void * BackupRestore::convert_array< Hvarbinary, Hlongvarchar >(const void *, void *, bool &);
template void * BackupRestore::convert_array< Hlongvarbinary, Hchar >(const void *, void *, bool &);
template void * BackupRestore::convert_array< Hlongvarbinary, Hvarchar >(const void *, void *, bool &);
template void * BackupRestore::convert_array< Hlongvarbinary, Hlongvarchar >(const void *, void *, bool &);

// integral promotions
template void * BackupRestore::convert_integral<Hint8, Hint16>(const void *, void *, bool &);
template void * BackupRestore::convert_integral<Hint8, Hint24>(const void *, void *, bool &);
template void * BackupRestore::convert_integral<Hint8, Hint32>(const void *, void *, bool &);
template void * BackupRestore::convert_integral<Hint8, Hint64>(const void *, void *, bool &);
template void * BackupRestore::convert_integral<Hint16, Hint24>(const void *, void *, bool &);
template void * BackupRestore::convert_integral<Hint16, Hint32>(const void *, void *, bool &);
template void * BackupRestore::convert_integral<Hint16, Hint64>(const void *, void *, bool &);
template void * BackupRestore::convert_integral<Hint24, Hint32>(const void *, void *, bool &);
template void * BackupRestore::convert_integral<Hint24, Hint64>(const void *, void *, bool &);
template void * BackupRestore::convert_integral<Hint32, Hint64>(const void *, void *, bool &);
template void * BackupRestore::convert_integral<Huint8, Huint16>(const void *, void *, bool &);
template void * BackupRestore::convert_integral<Huint8, Huint24>(const void *, void *, bool &);
template void * BackupRestore::convert_integral<Huint8, Huint32>(const void *, void *, bool &);
template void * BackupRestore::convert_integral<Huint8, Huint64>(const void *, void *, bool &);
template void * BackupRestore::convert_integral<Huint16, Huint24>(const void *, void *, bool &);
template void * BackupRestore::convert_integral<Huint16, Huint32>(const void *, void *, bool &);
template void * BackupRestore::convert_integral<Huint16, Huint64>(const void *, void *, bool &);
template void * BackupRestore::convert_integral<Huint24, Huint32>(const void *, void *, bool &);
template void * BackupRestore::convert_integral<Huint24, Huint64>(const void *, void *, bool &);
template void * BackupRestore::convert_integral<Huint32, Huint64>(const void *, void *, bool &);

// integral demotions
template void * BackupRestore::convert_integral<Hint16, Hint8>(const void *, void *, bool &);
template void * BackupRestore::convert_integral<Hint24, Hint8>(const void *, void *, bool &);
template void * BackupRestore::convert_integral<Hint24, Hint16>(const void *, void *, bool &);
template void * BackupRestore::convert_integral<Hint32, Hint8>(const void *, void *, bool &);
template void * BackupRestore::convert_integral<Hint32, Hint16>(const void *, void *, bool &);
template void * BackupRestore::convert_integral<Hint32, Hint24>(const void *, void *, bool &);
template void * BackupRestore::convert_integral<Hint64, Hint8>(const void *, void *, bool &);
template void * BackupRestore::convert_integral<Hint64, Hint16>(const void *, void *, bool &);
template void * BackupRestore::convert_integral<Hint64, Hint24>(const void *, void *, bool &);
template void * BackupRestore::convert_integral<Hint64, Hint32>(const void *, void *, bool &);
template void * BackupRestore::convert_integral<Huint16, Huint8>(const void *, void *, bool &);
template void * BackupRestore::convert_integral<Huint24, Huint8>(const void *, void *, bool &);
template void * BackupRestore::convert_integral<Huint24, Huint16>(const void *, void *, bool &);
template void * BackupRestore::convert_integral<Huint32, Huint8>(const void *, void *, bool &);
template void * BackupRestore::convert_integral<Huint32, Huint16>(const void *, void *, bool &);
template void * BackupRestore::convert_integral<Huint32, Huint24>(const void *, void *, bool &);
template void * BackupRestore::convert_integral<Huint64, Huint8>(const void *, void *, bool &);
template void * BackupRestore::convert_integral<Huint64, Huint16>(const void *, void *, bool &);
template void * BackupRestore::convert_integral<Huint64, Huint24>(const void *, void *, bool &);
template void * BackupRestore::convert_integral<Huint64, Huint32>(const void *, void *, bool &);

// integral signedness BackupRestore::conversions
template void * BackupRestore::convert_integral<Hint8, Huint8>(const void *, void *, bool &);
template void * BackupRestore::convert_integral<Hint16, Huint16>(const void *, void *, bool &);
template void * BackupRestore::convert_integral<Hint24, Huint24>(const void *, void *, bool &);
template void * BackupRestore::convert_integral<Hint32, Huint32>(const void *, void *, bool &);
template void * BackupRestore::convert_integral<Hint64, Huint64>(const void *, void *, bool &);
template void * BackupRestore::convert_integral<Huint8, Hint8>(const void *, void *, bool &);
template void * BackupRestore::convert_integral<Huint16, Hint16>(const void *, void *, bool &);
template void * BackupRestore::convert_integral<Huint24, Hint24>(const void *, void *, bool &);
template void * BackupRestore::convert_integral<Huint32, Hint32>(const void *, void *, bool &);
template void * BackupRestore::convert_integral<Huint64, Hint64>(const void *, void *, bool &);

// integral signedness+promotion BackupRestore::conversions
template void * BackupRestore::convert_integral<Hint8, Huint16>(const void *, void *, bool &);
template void * BackupRestore::convert_integral<Hint8, Huint24>(const void *, void *, bool &);
template void * BackupRestore::convert_integral<Hint8, Huint32>(const void *, void *, bool &);
template void * BackupRestore::convert_integral<Hint8, Huint64>(const void *, void *, bool &);
template void * BackupRestore::convert_integral<Hint16, Huint24>(const void *, void *, bool &);
template void * BackupRestore::convert_integral<Hint16, Huint32>(const void *, void *, bool &);
template void * BackupRestore::convert_integral<Hint16, Huint64>(const void *, void *, bool &);
template void * BackupRestore::convert_integral<Hint24, Huint32>(const void *, void *, bool &);
template void * BackupRestore::convert_integral<Hint24, Huint64>(const void *, void *, bool &);
template void * BackupRestore::convert_integral<Hint32, Huint64>(const void *, void *, bool &);
template void * BackupRestore::convert_integral<Huint8, Hint16>(const void *, void *, bool &);
template void * BackupRestore::convert_integral<Huint8, Hint24>(const void *, void *, bool &);
template void * BackupRestore::convert_integral<Huint8, Hint32>(const void *, void *, bool &);
template void * BackupRestore::convert_integral<Huint8, Hint64>(const void *, void *, bool &);
template void * BackupRestore::convert_integral<Huint16, Hint24>(const void *, void *, bool &);
template void * BackupRestore::convert_integral<Huint16, Hint32>(const void *, void *, bool &);
template void * BackupRestore::convert_integral<Huint16, Hint64>(const void *, void *, bool &);
template void * BackupRestore::convert_integral<Huint24, Hint32>(const void *, void *, bool &);
template void * BackupRestore::convert_integral<Huint24, Hint64>(const void *, void *, bool &);
template void * BackupRestore::convert_integral<Huint32, Hint64>(const void *, void *, bool &);

// integral signedness+demotion BackupRestore::conversions
template void * BackupRestore::convert_integral<Hint16, Huint8>(const void *, void *, bool &);
template void * BackupRestore::convert_integral<Hint24, Huint8>(const void *, void *, bool &);
template void * BackupRestore::convert_integral<Hint24, Huint16>(const void *, void *, bool &);
template void * BackupRestore::convert_integral<Hint32, Huint8>(const void *, void *, bool &);
template void * BackupRestore::convert_integral<Hint32, Huint16>(const void *, void *, bool &);
template void * BackupRestore::convert_integral<Hint32, Huint24>(const void *, void *, bool &);
template void * BackupRestore::convert_integral<Hint64, Huint8>(const void *, void *, bool &);
template void * BackupRestore::convert_integral<Hint64, Huint16>(const void *, void *, bool &);
template void * BackupRestore::convert_integral<Hint64, Huint24>(const void *, void *, bool &);
template void * BackupRestore::convert_integral<Hint64, Huint32>(const void *, void *, bool &);
template void * BackupRestore::convert_integral<Huint16, Hint8>(const void *, void *, bool &);
template void * BackupRestore::convert_integral<Huint24, Hint8>(const void *, void *, bool &);
template void * BackupRestore::convert_integral<Huint24, Hint16>(const void *, void *, bool &);
template void * BackupRestore::convert_integral<Huint32, Hint8>(const void *, void *, bool &);
template void * BackupRestore::convert_integral<Huint32, Hint16>(const void *, void *, bool &);
template void * BackupRestore::convert_integral<Huint32, Hint24>(const void *, void *, bool &);
template void * BackupRestore::convert_integral<Huint64, Hint8>(const void *, void *, bool &);
template void * BackupRestore::convert_integral<Huint64, Hint16>(const void *, void *, bool &);
template void * BackupRestore::convert_integral<Huint64, Hint24>(const void *, void *, bool &);
template void * BackupRestore::convert_integral<Huint64, Hint32>(const void *, void *, bool &);<|MERGE_RESOLUTION|>--- conflicted
+++ resolved
@@ -4700,19 +4700,6 @@
         exitHandler();
       } // if
     }
-<<<<<<< HEAD
-=======
-    else
-      check= op->setValue(attr->Desc->attrId, dataPtr, length);
-    
-    if (check != 0) 
-    {
-      if (errorHandler(cb)) // temp error, retry
-        goto retry;
-      err << "Error defining op: " << m_ndb->getNdbError(cb->error_code) << endl;
-      exitHandler();
-    } // if
->>>>>>> 512c7ef5
   }
   
   if (opt_no_binlog)
