--- conflicted
+++ resolved
@@ -79,13 +79,8 @@
 Vector<class RestoreOption *> g_include_exclude;
 static void save_include_exclude(int optid, char * argument);
 
-<<<<<<< HEAD
-=======
 static inline void parse_rewrite_database(char * argument);
 
-NDB_STD_OPTS_VARS;
-
->>>>>>> 46c1f235
 /**
  * print and restore flags
  */
@@ -115,15 +110,8 @@
   OPT_INCLUDE_TABLES,
   OPT_EXCLUDE_TABLES,
   OPT_INCLUDE_DATABASES,
-<<<<<<< HEAD
-  OPT_EXCLUDE_DATABASES
-=======
   OPT_EXCLUDE_DATABASES,
-  OPT_REWRITE_DATABASE,
-  OPT_EXCLUDE_MISSING_COLUMNS,
-  OPT_DISABLE_INDEXES,
-  OPT_REBUILD_INDEXES
->>>>>>> 46c1f235
+  OPT_REWRITE_DATABASE
 };
 static const char *opt_fields_enclosed_by= NULL;
 static const char *opt_fields_terminated_by= NULL;
