# Copyright (C) 2004-2006 MySQL AB
#  All rights reserved. Use is subject to license terms.
#
# This program is free software; you can redistribute it and/or modify
# it under the terms of the GNU General Public License as published by
# the Free Software Foundation; version 2 of the License.
#
# This program is distributed in the hope that it will be useful,
# but WITHOUT ANY WARRANTY; without even the implied warranty of
# MERCHANTABILITY or FITNESS FOR A PARTICULAR PURPOSE.  See the
# GNU General Public License for more details.
#
# You should have received a copy of the GNU General Public License
# along with this program; if not, write to the Free Software
# Foundation, Inc., 51 Franklin St, Fifth Floor, Boston, MA 02110-1301  USA

<<<<<<< HEAD
SUBDIRS = include src tools . swig @ndb_opt_subdirs@
DIST_SUBDIRS = src tools include test docs swig
EXTRA_DIST = config cmake ndbapi-examples plug.in CMakeLists.txt
=======
SUBDIRS = include src tools . @ndb_opt_subdirs@
DIST_SUBDIRS = src tools include test docs
EXTRA_DIST = config ndbapi-examples plug.in
>>>>>>> 648b9206
DIST_COMMON = $(srcdir)/Makefile.am $(srcdir)/Makefile.in

include $(top_srcdir)/storage/ndb/config/common.mk.am

dist-hook:
	-rm -rf `find $(distdir) -type d -name SCCS`
	-rm -rf `find $(distdir)/ndbapi-examples -name '*.o'`
	list='$(SUBDIRS)'; for subdir in $$list; do \
	  if test "$$subdir" != "." -a "$$subdir" != "include"; then \
	    files="`find $$subdir -name '*\.h'` `find $$subdir -name '*\.hpp'`"; \
	    for f in $$files; do \
	      if test -d "$(distdir)/`dirname $$f`" -a ! -e "$(distdir)/$$f"; then \
	        cp $$f $(distdir)/$$f; \
	      fi; \
	    done; \
	  fi; \
	done
<|MERGE_RESOLUTION|>--- conflicted
+++ resolved
@@ -14,15 +14,9 @@
 # along with this program; if not, write to the Free Software
 # Foundation, Inc., 51 Franklin St, Fifth Floor, Boston, MA 02110-1301  USA
 
-<<<<<<< HEAD
-SUBDIRS = include src tools . swig @ndb_opt_subdirs@
+SUBDIRS = include src tools . @ndb_opt_subdirs@
 DIST_SUBDIRS = src tools include test docs swig
 EXTRA_DIST = config cmake ndbapi-examples plug.in CMakeLists.txt
-=======
-SUBDIRS = include src tools . @ndb_opt_subdirs@
-DIST_SUBDIRS = src tools include test docs
-EXTRA_DIST = config ndbapi-examples plug.in
->>>>>>> 648b9206
 DIST_COMMON = $(srcdir)/Makefile.am $(srcdir)/Makefile.in
 
 include $(top_srcdir)/storage/ndb/config/common.mk.am
