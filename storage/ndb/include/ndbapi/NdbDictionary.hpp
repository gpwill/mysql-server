/*
   Copyright (c) 2003, 2017, Oracle and/or its affiliates. All rights reserved.

   This program is free software; you can redistribute it and/or modify
   it under the terms of the GNU General Public License as published by
   the Free Software Foundation; version 2 of the License.

   This program is distributed in the hope that it will be useful,
   but WITHOUT ANY WARRANTY; without even the implied warranty of
   MERCHANTABILITY or FITNESS FOR A PARTICULAR PURPOSE.  See the
   GNU General Public License for more details.

   You should have received a copy of the GNU General Public License
   along with this program; if not, write to the Free Software
   Foundation, Inc., 51 Franklin St, Fifth Floor, Boston, MA 02110-1301  USA
*/

#ifndef NdbDictionary_H
#define NdbDictionary_H

#include <ndb_types.h>

class Ndb;
struct charset_info_st;
typedef struct charset_info_st CHARSET_INFO;

/* Forward declaration only. */
class NdbRecord;

/**
 * @class NdbDictionary
 * @brief Data dictionary class
 * 
 * The preferred and supported way to create and drop tables and indexes
 * in ndb is through the 
 * MySQL Server (see MySQL reference Manual, section MySQL Cluster).
 *
 * Tables and indexes that are created directly through the 
 * NdbDictionary class
 * can not be viewed from the MySQL Server.
 * Dropping indexes directly via the NdbApi will cause inconsistencies
 * if they were originally created from a MySQL Cluster.
 * 
 * This class supports schema data enquiries such as:
 * -# Enquiries about tables
 *    (Dictionary::getTable, Table::getNoOfColumns, 
 *    Table::getPrimaryKey, and Table::getNoOfPrimaryKeys)
 * -# Enquiries about indexes
 *    (Dictionary::getIndex, Index::getNoOfColumns, 
 *    and Index::getColumn)
 *
 * This class supports schema data definition such as:
 * -# Creating tables (Dictionary::createTable) and table columns
 * -# Dropping tables (Dictionary::dropTable)
 * -# Creating secondary indexes (Dictionary::createIndex)
 * -# Dropping secondary indexes (Dictionary::dropIndex)
 *
 * NdbDictionary has several help (inner) classes to support this:
 * -# NdbDictionary::Dictionary the dictionary handling dictionary objects
 * -# NdbDictionary::Table for creating tables
 * -# NdbDictionary::Column for creating table columns
 * -# NdbDictionary::Index for creating secondary indexes
 *
 * See @ref ndbapi_simple_index.cpp for details of usage.
 */
class NdbDictionary {
public:
  NdbDictionary() {}                          /* Remove gcc warning */
  /**
   * @class Object
   * @brief Meta information about a database object (a table, index, etc)
   */
  class Object {
  public:
    Object() {}                               /* Remove gcc warning */
    virtual ~Object() {}                      /* Remove gcc warning */
    /**
     * Status of object
     */
    enum Status {
      New,                    ///< The object only exist in memory and 
                              ///< has not been created in the NDB Kernel
      Changed,                ///< The object has been modified in memory 
                              ///< and has to be commited in NDB Kernel for 
                              ///< changes to take effect
      Retrieved,              ///< The object exist and has been read 
                              ///< into main memory from NDB Kernel
      Invalid,                ///< The object has been invalidated
                              ///< and should not be used
      Altered                 ///< Table has been altered in NDB kernel
                              ///< but is still valid for usage
    };

    /**
     * Get status of object
     */
    virtual Status getObjectStatus() const = 0;

    /**
     * Get version of object
     */
    virtual int getObjectVersion() const = 0;
    
    virtual int getObjectId() const = 0;
    
    /**
     * Object type
     */
    enum Type {
      TypeUndefined = 0,      ///< Undefined
      SystemTable = 1,        ///< System table
      UserTable = 2,          ///< User table (may be temporary)
      UniqueHashIndex = 3,    ///< Unique un-ordered hash index
      OrderedIndex = 6,       ///< Non-unique ordered index
      HashIndexTrigger = 7,   ///< Index maintenance, internal
      IndexTrigger = 8,       ///< Index maintenance, internal
      SubscriptionTrigger = 9,///< Backup or replication, internal
      ReadOnlyConstraint = 10,///< Trigger, internal
      TableEvent = 11,        ///< Table event
      Tablespace = 20,        ///< Tablespace
      LogfileGroup = 21,      ///< Logfile group
      Datafile = 22,          ///< Datafile
      Undofile = 23,          ///< Undofile
      ReorgTrigger = 19,
      HashMap = 24,
      ForeignKey = 25,
      FKParentTrigger = 26,
      FKChildTrigger = 27,
      FullyReplicatedTrigger = 28
    };

    /**
     * Object state
     */
    enum State {
      StateUndefined = 0,     ///< Undefined
      StateOffline = 1,       ///< Offline, not usable
      StateBuilding = 2,      ///< Building, not yet usable
      StateDropping = 3,      ///< Offlining or dropping, not usable
      StateOnline = 4,        ///< Online, usable
      StateBackup = 5,        ///< Online, being backuped, usable
      StateBroken = 9         ///< Broken, should be dropped and re-created
    };

    /**
     * Object store
     */
    enum Store {
      StoreUndefined = 0,     ///< Undefined
      StoreNotLogged = 1,     ///< Object or data deleted on system restart
      StorePermanent = 2      ///< Permanent. logged to disk
    };

    /**
     * Type of fragmentation.
     *
     * This parameter specifies how data in the table or index will
     * be distributed among the db nodes in the cluster.<br>
     * The bigger the table the more number of fragments should be used.
     * Note that all replicas count as same "fragment".<br>
     * For a table, default is FragAllMedium.  For a unique hash index,
     * default is taken from underlying table and cannot currently
     * be changed.
     */
    enum FragmentType { 
      FragUndefined = 0,      ///< Fragmentation type undefined or default
      FragSingle = 1,         ///< Only one fragment
      FragAllSmall = 2,       ///< One fragment per node, default
      FragAllMedium = 3,      ///< two fragments per node
      FragAllLarge = 4,       ///< Four fragments per node.
      DistrKeyHash = 5,
      DistrKeyLin = 6,
      UserDefined = 7,
      HashMapPartition = 9
    };

    /**
     * This enum defines values that are usable with
     *   Table::setPartitionBalance
     */
    enum PartitionBalance {
      /**
       * Use a specific value set using setFragmentCount
       */
      PartitionBalance_Specific = NDB_PARTITION_BALANCE_SPECIFIC,

      /**
       * Use one fragment per LDM per node
       *   (current default)
       */
      PartitionBalance_ForRPByLDM = NDB_PARTITION_BALANCE_FOR_RP_BY_LDM,

      /**
       * Use X fragment per LDM per nodegroup
       */
      PartitionBalance_ForRAByLDMx2 = NDB_PARTITION_BALANCE_FOR_RA_BY_LDM_X_2,
      PartitionBalance_ForRAByLDMx3 = NDB_PARTITION_BALANCE_FOR_RA_BY_LDM_X_3,
      PartitionBalance_ForRAByLDMx4 = NDB_PARTITION_BALANCE_FOR_RA_BY_LDM_X_4,

      /**
       * Use one fragment per LDM per nodegroup
       */
      PartitionBalance_ForRAByLDM =
        NDB_PARTITION_BALANCE_FOR_RA_BY_LDM,

      /**
       * Use one fragment per node
       */
      PartitionBalance_ForRPByNode = NDB_PARTITION_BALANCE_FOR_RP_BY_NODE,

      /**
       * Use one fragment per node group
       */
      PartitionBalance_ForRAByNode = NDB_PARTITION_BALANCE_FOR_RA_BY_NODE,
    };

  private:
    Object&operator=(const Object&);
  };

  class Dictionary; // Forward declaration
  
  class ObjectId : public Object 
  {
  public:
    ObjectId();
    virtual ~ObjectId();
    
    /**
     * Get status of object
     */
    virtual Status getObjectStatus() const;
    
    /**
     * Get version of object
     */
    virtual int getObjectVersion() const;
    
    virtual int getObjectId() const;
    
  private:
    friend class NdbDictObjectImpl;
    class NdbDictObjectImpl & m_impl;

    ObjectId(const ObjectId&); // Not impl.
    ObjectId&operator=(const ObjectId&);
  };
  
  class Table; // forward declaration
  class Tablespace; // forward declaration
  class HashMap; // Forward

  /**
   * @class Column
   * @brief Represents a column in an NDB Cluster table
   *
   * Each column has a type. The type of a column is determined by a number 
   * of type specifiers.
   * The type specifiers are:
   * - Builtin type
   * - Array length or max length
   * - Precision and scale (not used yet)
   * - Character set for string types
   * - Inline and part sizes for blobs
   *
   * Types in general correspond to MySQL types and their variants.
   * Data formats are same as in MySQL.  NDB API provides no support for
   * constructing such formats.  NDB kernel checks them however.
   */
  class Column {
  public:
    /**
     * The builtin column types
     */
    enum Type {
      Undefined = NDB_TYPE_UNDEFINED,   ///< Undefined 
      Tinyint = NDB_TYPE_TINYINT,       ///< 8 bit. 1 byte signed integer, can be used in array
      Tinyunsigned = NDB_TYPE_TINYUNSIGNED,  ///< 8 bit. 1 byte unsigned integer, can be used in array
      Smallint = NDB_TYPE_SMALLINT,      ///< 16 bit. 2 byte signed integer, can be used in array
      Smallunsigned = NDB_TYPE_SMALLUNSIGNED, ///< 16 bit. 2 byte unsigned integer, can be used in array
      Mediumint = NDB_TYPE_MEDIUMINT,     ///< 24 bit. 3 byte signed integer, can be used in array
      Mediumunsigned = NDB_TYPE_MEDIUMUNSIGNED,///< 24 bit. 3 byte unsigned integer, can be used in array
      Int = NDB_TYPE_INT,           ///< 32 bit. 4 byte signed integer, can be used in array
      Unsigned = NDB_TYPE_UNSIGNED,      ///< 32 bit. 4 byte unsigned integer, can be used in array
      Bigint = NDB_TYPE_BIGINT,        ///< 64 bit. 8 byte signed integer, can be used in array
      Bigunsigned = NDB_TYPE_BIGUNSIGNED,   ///< 64 Bit. 8 byte signed integer, can be used in array
      Float = NDB_TYPE_FLOAT,         ///< 32-bit float. 4 bytes float, can be used in array
      Double = NDB_TYPE_DOUBLE,        ///< 64-bit float. 8 byte float, can be used in array
      Olddecimal = NDB_TYPE_OLDDECIMAL,    ///< MySQL < 5.0 signed decimal,  Precision, Scale
      Olddecimalunsigned = NDB_TYPE_OLDDECIMALUNSIGNED,
      Decimal = NDB_TYPE_DECIMAL,    ///< MySQL >= 5.0 signed decimal,  Precision, Scale
      Decimalunsigned = NDB_TYPE_DECIMALUNSIGNED,
      Char = NDB_TYPE_CHAR,          ///< Len. A fixed array of 1-byte chars
      Varchar = NDB_TYPE_VARCHAR,       ///< Length bytes: 1, Max: 255
      Binary = NDB_TYPE_BINARY,        ///< Len
      Varbinary = NDB_TYPE_VARBINARY,     ///< Length bytes: 1, Max: 255
      Datetime = NDB_TYPE_DATETIME,    ///< Precision down to 1 sec (sizeof(Datetime) == 8 bytes )
      Date = NDB_TYPE_DATE,            ///< Precision down to 1 day(sizeof(Date) == 4 bytes )
      Blob = NDB_TYPE_BLOB,        ///< Binary large object (see NdbBlob)
      Text = NDB_TYPE_TEXT,         ///< Text blob
      Bit = NDB_TYPE_BIT,          ///< Bit, length specifies no of bits
      Longvarchar = NDB_TYPE_LONGVARCHAR,  ///< Length bytes: 2, little-endian
      Longvarbinary = NDB_TYPE_LONGVARBINARY, ///< Length bytes: 2, little-endian
      Time = NDB_TYPE_TIME,        ///< Time without date
      Year = NDB_TYPE_YEAR,   ///< Year 1901-2155 (1 byte)
      Timestamp = NDB_TYPE_TIMESTAMP, ///< Unix time
      /**
       * Time types in MySQL 5.6 add microsecond fraction.
       * One should use setPrecision(x) to set number of fractional
       * digits (x = 0-6, default 0).  Data formats are as in MySQL
       * and must use correct byte length.  NDB does not check data
       * itself since any values can be compared as binary strings.
       */
      Time2 = NDB_TYPE_TIME2, ///< 3 bytes + 0-3 fraction
      Datetime2 = NDB_TYPE_DATETIME2, ///< 5 bytes plus 0-3 fraction
      Timestamp2 = NDB_TYPE_TIMESTAMP2 ///< 4 bytes + 0-3 fraction
    };

    /*
     * Array type specifies internal attribute format.
     *
     * - ArrayTypeFixed is stored as fixed number of bytes.  This type
     *   is fastest to access but can waste space.
     *
     * - ArrayTypeVar is stored as variable number of bytes with a fixed
     *   overhead of 2 bytes.
     *
     * Default is ArrayTypeVar for Var* types and ArrayTypeFixed for
     * others.  The default is normally ok.
     */
    enum ArrayType {
      ArrayTypeFixed = NDB_ARRAYTYPE_FIXED,          // 0 length bytes
      ArrayTypeShortVar = NDB_ARRAYTYPE_SHORT_VAR,   // 1 length bytes
      ArrayTypeMediumVar = NDB_ARRAYTYPE_MEDIUM_VAR // 2 length bytes
    };

    /*
     * Storage type specifies whether attribute is stored in memory or
     * on disk.  Default is memory.  Disk attributes are potentially
     * much slower to access and cannot be indexed in version 5.1.
     */
    enum StorageType {
      StorageTypeMemory = NDB_STORAGETYPE_MEMORY,
      StorageTypeDisk = NDB_STORAGETYPE_DISK,
      StorageTypeDefault = NDB_STORAGETYPE_DEFAULT
    };

    /** 
     * @name General 
     * @{
     */
    
    /**
     * Get name of column
     * @return  Name of the column
     */
    const char* getName() const;

    /**
     * Get if the column is nullable or not
     */
    bool getNullable() const;
    
    /**
     * Check if column is part of primary key
     */
    bool getPrimaryKey() const;

    /**
     *  Get number of column (horizontal position within table)
     */
    int getColumnNo() const;

#ifndef DOXYGEN_SHOULD_SKIP_INTERNAL
    int getAttrId() const;
#endif

    /**
     * Check if column is equal to some other column
     * @param  column  Column to compare with
     * @return  true if column is equal to some other column otherwise false.
     */
    bool equal(const Column& column) const;


    /** @} *******************************************************************/
    /** 
     * @name Get Type Specifiers
     * @{
     */

    /**
     * Get type of column
     */
    Type getType() const;

    /**
     * Get precision of column.
     * @note Only applicable for decimal types
     * @note Also applicable for Time2 etc in mysql 5.6
     */
    int getPrecision() const;

    /**
     * Get scale of column.
     * @note Only applicable for decimal types
     */
    int getScale() const;

    /**
     * Get length for column
     * Array length for column or max length for variable length arrays.
     */
    int getLength() const;

    /**
     * Get size required to store column in NdbRecord layout.
     */
    int getSizeInBytesForRecord() const;

    /**
     * For Char or Varchar or Text, get MySQL CHARSET_INFO.  This
     * specifies both character set and collation.  See get_charset()
     * etc in MySQL.  (The cs is not "const" in MySQL).
     */
    CHARSET_INFO* getCharset() const;

    /**
     * Returns mysql's internal number for the column's character set.
     */
    int getCharsetNumber() const;

    /**
     * For blob, get "inline size" i.e. number of initial bytes
     * to store in table's blob attribute.
     */
    int getInlineSize() const;

    /**
     * For blob, get "part size" i.e. number of bytes to store in
     * each tuple of the "blob table".  Can be set to zero to omit parts
     * and to allow only inline bytes ("tinyblob").
     */
    int getPartSize() const;

    /**
     * For blob, set or get "stripe size" i.e. number of consecutive
     * <em>parts</em> to store in each node group.
     */
    int getStripeSize() const;

    /**
     * Get size of element
     */
    int getSize() const;

    /** 
     * Check if column is part of partition key
     *
     * A <em>partition key</em> is a set of attributes which are used
     * to distribute the tuples onto the NDB nodes.
     * The partition key uses the NDB Cluster hashing function.
     *
     * An example where this is useful is TPC-C where it might be
     * good to use the warehouse id and district id as the partition key. 
     * This would place all data for a specific district and warehouse 
     * in the same database node.
     *
     * Locally in the fragments the full primary key 
     * will still be used with the hashing algorithm.
     *
     * @return  true then the column is part of 
     *                 the partition key.
     */
    bool getPartitionKey() const;
#ifndef DOXYGEN_SHOULD_SKIP_DEPRECATED
    inline bool getDistributionKey() const { return getPartitionKey(); };
#endif

    ArrayType getArrayType() const;
    StorageType getStorageType() const;

    /**
     * Get if the column is dynamic (NULL values not stored)
     */
    bool getDynamic() const;

    /**
     * Determine if the column is defined relative to an Index
     * This affects the meaning of the attrId, column no and primary key,
     */
    bool getIndexSourced() const;

    /** @} *******************************************************************/


    /** 
     * @name Column creation
     * @{
     *
     * These operations should normally not be performed in an NbdApi program
     * as results will not be visable in the MySQL Server
     * 
     */

    /**
     * Constructor
     * @param   name   Name of column
     */
    Column(const char * name = "");
    /**
     * Copy constructor
     * @param  column  Column to be copied
     */
    Column(const Column& column); 
    ~Column();

    /**
     * Set name of column
     * @param  name  Name of the column
     */
    int setName(const char * name);

    /**
     * Set whether column is nullable or not
     */
    void setNullable(bool);

    /**
     * Set that column is part of primary key
     */
    void setPrimaryKey(bool);

    /**
     * Set type of column
     * @param  type  Type of column
     *
     * @note setType resets <em>all</em> column attributes
     *       to (type dependent) defaults and should be the first
     *       method to call.  Default type is Unsigned.
     */
    void setType(Type type);

    /**
     * Set precision of column.
     * @note Only applicable for decimal types
     * @note Also applicable for Time2 etc in mysql 5.6
     */
    void setPrecision(int);

    /**
     * Set scale of column.
     * @note Only applicable for decimal types
     */
    void setScale(int);

    /**
     * Set length for column
     * Array length for column or max length for variable length arrays.
     */
    void setLength(int length);

    /**
     * For Char or Varchar or Text, get MySQL CHARSET_INFO.  This
     * specifies both character set and collation.  See get_charset()
     * etc in MySQL.  (The cs is not "const" in MySQL).
     */
    void setCharset(CHARSET_INFO* cs);

    /**
     * For blob, set "inline size" i.e. number of initial bytes
     * to store in table's blob attribute.  This part is normally in
     * main memory.  It can not currently be indexed.
     */
    void setInlineSize(int size);

    /**
     * For blob, set "part size" i.e. number of bytes to store in
     * each tuple of the "blob table".  Can be set to zero to omit parts
     * and to allow only inline bytes ("tinyblob").
     */
    void setPartSize(int size);

    /**
     * For blob, set "stripe size" i.e. number of consecutive
     * <em>parts</em> to store in a fragment, before moving to
     * another (random) fragment.
     *
     * Striping may improve performance for large blobs
     * since blob part operations are done in parallel.
     * Optimal stripe size depends on the transport e.g. tcp/ip.
     *
     * Example: Given part size 2048 bytes, set stripe size 8.
     * This assigns i/o in 16k chunks to each fragment.
     *
     * Blobs V1 required non-zero stripe size.  Blobs V2
     * (created in version >= 5.1.x) have following behaviour:
     *
     * Default stripe size is zero, which means no striping and
     * also that blob part data is stored in the same node group
     * as the primary table row.  This is done by giving blob parts
     * table same partition key as the primary table.
     */
    void setStripeSize(int size);

    /** 
     * Set partition key
     * @see getPartitionKey
     *
     * @param  enable  If set to true, then the column will be part of 
     *                 the partition key.
     */
    void setPartitionKey(bool enable);
#ifndef DOXYGEN_SHOULD_SKIP_DEPRECATED
    inline void setDistributionKey(bool enable)
    { setPartitionKey(enable); };
#endif

    void setArrayType(ArrayType type);
    void setStorageType(StorageType type);

    /**
     * Set whether column is dynamic.
     */
    void setDynamic(bool);

    /** @} *******************************************************************/

#ifndef DOXYGEN_SHOULD_SKIP_DEPRECATED
    int setDefaultValue(const char*);
#endif
    /* setDefaultValue
     * Set buf to NULL for no default value, or null default value for
     * NULLABLE column, otherwise set buf to pointer to default value.
     * The len parameter is the number of significant bytes of default
     * value supplied, which is the type size for fixed size types.
     * For variable length types, the leading 1 or 2 bytes pointed to 
     * by buf also contain length information as normal for the type.
     */
    int setDefaultValue(const void* buf, unsigned int len);

    /* getDefaultValue
     * Get the default value data for this column.
     * Optional int len* will be updated with the significant length 
     * of the default value, or set to 0 for NULL or no default.
     */
    const void* getDefaultValue(unsigned int* len = 0) const;

#ifndef DOXYGEN_SHOULD_SKIP_INTERNAL
    const Table * getBlobTable() const;

    void setAutoIncrement(bool);
    bool getAutoIncrement() const;
    void setAutoIncrementInitialValue(Uint64 val);

    static const Column * FRAGMENT;
    static const Column * FRAGMENT_FIXED_MEMORY;
    static const Column * FRAGMENT_VARSIZED_MEMORY;
    static const Column * ROW_COUNT;
    static const Column * COMMIT_COUNT;
    static const Column * ROW_SIZE;
    static const Column * RANGE_NO;
    static const Column * DISK_REF;
    static const Column * RECORDS_IN_RANGE;
    static const Column * ROWID;
    static const Column * ROW_GCI;
    static const Column * ROW_GCI64;
    static const Column * ROW_AUTHOR;
    static const Column * ANY_VALUE;
    static const Column * COPY_ROWID;
    static const Column * LOCK_REF;
    static const Column * OP_ID;
    static const Column * OPTIMIZE;
    static const Column * FRAGMENT_EXTENT_SPACE;
    static const Column * FRAGMENT_FREE_EXTENT_SPACE;

    int getSizeInBytes() const;

    int getBlobVersion() const; // NDB_BLOB_V1 or NDB_BLOB_V2
    void setBlobVersion(int blobVersion); // default NDB_BLOB_V2

    /**
     * 0 = yes
     * -1 = no
     */
    int isBindable(const Column&) const;
#endif
    
  private:
#ifndef DOXYGEN_SHOULD_SKIP_INTERNAL
    friend class NdbRecAttr;
    friend class NdbColumnImpl;
#endif
    class NdbColumnImpl & m_impl;
    Column(NdbColumnImpl&);
    Column& operator=(const Column&);
  };

#ifndef DOXYGEN_SHOULD_SKIP_INTERNAL
  /**
   * ???
   */
  typedef Column Attribute;
#endif
  
  /**
   * @brief Represents a table in NDB Cluster
   *
   * <em>TableSize</em><br>
   * When calculating the data storage one should add the size of all 
   * attributes (each attributeconsumes at least 4 bytes) and also an overhead
   * of 12 byte. Variable size attributes (not supported yet) will have a 
   * size of 12 bytes plus the actual data storage parts where there is an 
   * additional overhead based on the size of the variable part.<br>
   * An example table with 5 attributes: 
   * one 64 bit attribute, one 32 bit attribute, 
   * two 16 bit attributes and one array of 64 8 bits. 
   * This table will consume 
   * 12 (overhead) + 8 + 4 + 2*4 (4 is minimum) + 64 = 96 bytes per record.
   * Additionally an overhead of about 2 % as page headers and waste should 
   * be allocated. Thus, 1 million records should consume 96 MBytes
   * plus the overhead 2 MByte and rounded up to 100 000 kBytes.<br>
   *
   */
  class Table : public Object {
  public:
    /*
     * Single user mode specifies access rights to table during single user mode
     */
    enum SingleUserMode {
      SingleUserModeLocked    = NDB_SUM_LOCKED,
      SingleUserModeReadOnly  = NDB_SUM_READONLY,
      SingleUserModeReadWrite = NDB_SUM_READ_WRITE
    };

    /** 
     * @name General
     * @{
     */

    /**
     * Get table name
     */
    const char * getName() const;

    /**
     * Get table id
     */ 
    int getTableId() const;
    
    /**
     * Get column definition via name.
     * @return null if none existing name
     */
    const Column* getColumn(const char * name) const;
    
    /**
     * Get column definition via index in table.
     * @return null if none existing name
     */
    Column* getColumn(const int attributeId);

    /**
     * Get column definition via name.
     * @return null if none existing name
     */
    Column* getColumn(const char * name);
    
    /**
     * Get column definition via index in table.
     * @return null if none existing name
     */
    const Column* getColumn(const int attributeId) const;
    
    /** @} *******************************************************************/
    /**
     * @name Storage
     * @{
     */

    /**
     * If set to false, then the table is a temporary 
     * table and is not logged to disk.
     *
     * In case of a system restart the table will still
     * be defined and exist but will be empty. 
     * Thus no checkpointing and no logging is performed on the table.
     *
     * The default value is true and indicates a normal table 
     * with full checkpointing and logging activated.
     */
    bool getLogging() const;

    /**
     * Get fragmentation type
     */
    FragmentType getFragmentType() const;
    
    /**
     * Get KValue (Hash parameter.)
     * Only allowed value is 6.
     * Later implementations might add flexibility in this parameter.
     */
    int getKValue() const;

    /**
     * Get MinLoadFactor  (Hash parameter.)
     * This value specifies the load factor when starting to shrink 
     * the hash table. 
     * It must be smaller than MaxLoadFactor.
     * Both these factors are given in percentage.
     */
    int getMinLoadFactor() const;

    /**
     * Get MaxLoadFactor  (Hash parameter.)
     * This value specifies the load factor when starting to split 
     * the containers in the local hash tables. 
     * 100 is the maximum which will optimize memory usage.
     * A lower figure will store less information in each container and thus
     * find the key faster but consume more memory.
     */
    int getMaxLoadFactor() const;

    /** @} *******************************************************************/
    /** 
     * @name Other
     * @{
     */
    
    /**
     * Get number of columns in the table
     */
    int getNoOfColumns() const;
    
    /**
     * Get number of auto_increment columns in the table
     */
    int getNoOfAutoIncrementColumns() const;
    
    /**
     * Get number of primary keys in the table
     */
    int getNoOfPrimaryKeys() const;

    /**
     * Get name of primary key 
     */
    const char* getPrimaryKey(int no) const;
    
    /**
     * Check if table is equal to some other table
     */
    bool equal(const Table&) const;

    /**
     * Get frm file stored with this table
     */
    const void* getFrmData() const;
    Uint32 getFrmLength() const;

    /**
     * Get default NdbRecord object for this table
     * This NdbRecord object becomes invalid at the same time as
     * the table object - when the ndb_cluster_connection is closed.
     */
    const NdbRecord* getDefaultRecord() const;

    /** @} *******************************************************************/

    /** 
     * @name Table creation
     * @{
     *
     * These methods should normally not be used in an application as
     * the result is not accessible from the MySQL Server
     *
     */

    /**
     * Constructor
     * @param  name   Name of table
     */
    Table(const char * name = "");

    /** 
     * Copy constructor 
     * @param  table  Table to be copied
     */
    Table(const Table& table); 
    virtual ~Table();
    
    /**
     * Assignment operator, deep copy
     * @param  table  Table to be copied
     */
    Table& operator=(const Table& table);

    /**
     * Name of table
     * @param  name  Name of table
     */
    int setName(const char * name);

    /**
     * Add a column definition to a table
     * @note creates a copy
     */
    int addColumn(const Column &);
    
    /**
     * @see NdbDictionary::Table::getLogging.
     */
    void setLogging(bool); 
  
    /**
     * Set/Get Linear Hash Flag
     */ 
    void setLinearFlag(Uint32 flag);
    bool getLinearFlag() const;

    /**
     * Set fragment count
     *   also sets PartitionBalance_Specific
     */
    void setFragmentCount(Uint32);

    /**
     * Get fragment count
     */
    Uint32 getFragmentCount() const;

    /**
     * Get real fragment count, no setter, is set by NDB, always
     * equal to getFragmentCount except for fully replicated tables.
     */
    Uint32 getPartitionCount() const;

    /**
     * Set fragment count using cluster agnostics defines
     */
    void setPartitionBalance(NdbDictionary::Object::PartitionBalance);

    /**
     * Get partition balance
     */
    NdbDictionary::Object::PartitionBalance getPartitionBalance() const;
    static NdbDictionary::Object::PartitionBalance getPartitionBalance(const char str[]);

    /**
     * Get partition balance string
     */
    const char* getPartitionBalanceString() const;
    static const char* getPartitionBalanceString(PartitionBalance partition_balance);

    /**
     * Set fragmentation type
     */
    void setFragmentType(FragmentType);

    /**
     * Set KValue (Hash parameter.)
     * Only allowed value is 6.
     * Later implementations might add flexibility in this parameter.
     */
    void setKValue(int kValue);
    
    /**
     * Set MinLoadFactor  (Hash parameter.)
     * This value specifies the load factor when starting to shrink 
     * the hash table. 
     * It must be smaller than MaxLoadFactor.
     * Both these factors are given in percentage.
     */
    void setMinLoadFactor(int);

    /**
     * Set MaxLoadFactor  (Hash parameter.)
     * This value specifies the load factor when starting to split 
     * the containers in the local hash tables. 
     * 100 is the maximum which will optimize memory usage.
     * A lower figure will store less information in each container and thus
     * find the key faster but consume more memory.
     */
    void setMaxLoadFactor(int);

    int setTablespaceName(const char * name);
    const char * getTablespaceName() const;
    int setTablespace(const class Tablespace &);
    bool getTablespace(Uint32 *id= 0, Uint32 *version= 0) const;

    bool getHashMap(Uint32* id = 0, Uint32* version = 0) const;
    int setHashMap(const class HashMap &);

    /**
     * Get object status
     */
    virtual Object::Status getObjectStatus() const;
    void setStatusInvalid() const;

    /**
     * Get object version
     */
    virtual int getObjectVersion() const;

    /**
     * Set/Get indicator if default number of partitions is used in table.
     */
    void setDefaultNoPartitionsFlag(Uint32 indicator);
    Uint32 getDefaultNoPartitionsFlag() const;
   
    /**
     * Get object id
     */
    virtual int getObjectId() const;

    /**
     * Set frm file to store with this table
     */ 
    int setFrm(const void* data, Uint32 len);

    /**
<<<<<<< HEAD
      Set unpacked extra metadata for this table

      NOTE! Function will pack the data into buffer
      of Table object without modifying the "data".

      NOTE! Normally version 1 means that extra metadata contains
      a frm blob and version 2 means serialized dictionary information.
      This is however application specific how to use these version
      numbers.

      returns 0 for success and otherwise error code indicating
      type of error, for caller error handling
    */
    int setExtraMetadata(Uint32 version,
                         const void* data, Uint32 data_length);

    /**
      Get unpacked extra metadata for this table

      NOTE! Function will return memory that must be released
      with free()

      returns 0 for success and otherwise error code
    */
    int getExtraMetadata(Uint32& version,
                         void** data, Uint32* data_length) const;


    /**
=======
>>>>>>> ee0adc2a
     * Set fragmentation, maps each fragment to specific nodegroup.
     *   One Uint32 per fragment, containing nodegroup of fragment
     *   nodegroups[0] - correspondce to fragment 0
     *
     * Only used if FragmentType is one of DistrKeyHash, DistrKeyLin, or,
     * UserDefined.
     *
     * For other FragmentType it should be called with nodegroups NULL and
     * cnt 0.
     */
    int setFragmentData(const Uint32 * nodegroups, Uint32 cnt);

    /**
     * Get Fragment Data (array of node groups)
     */
    const Uint32 *getFragmentData() const;
    Uint32 getFragmentDataLen() const;

    /**
     * Set array of information mapping range values and list values
     * to fragments.
     *
     * For range, this is a sorted list of range values
     * For list, this is a list of pairs { value, partition }
     */
    int setRangeListData(const Int32* data, Uint32 cnt);

    /**
     * Get Range or List Array (value, partition)
     */
    const Int32 *getRangeListData() const;
    Uint32 getRangeListDataLen() const;

    /**
     * Get list of nodes storing given fragment, primary
     * is normally entry 0
     * Returns : 0 for error, > 0 for fragment count
     * If fragment count is > arraySize param, only arraySize
     * entries are written.
     */
    Uint32 getFragmentNodes(Uint32 fragmentId, 
                            Uint32* nodeIdArrayPtr,
                            Uint32 arraySize) const;

    /**
     * Set/Get Maximum number of rows in table (only used to calculate
     * number of partitions).
     */
    void setMaxRows(Uint64 maxRows);
    Uint64 getMaxRows() const;

    /**
     * Set/Get Minimum number of rows in table (only used to calculate
     * number of partitions).
     */
    void setMinRows(Uint64 minRows);
    Uint64 getMinRows() const;

    /**
     * Set/Get SingleUserMode
     */
    void setSingleUserMode(enum SingleUserMode);
    enum SingleUserMode getSingleUserMode() const;


    /** @} *******************************************************************/

    /**
     * 
     */
    void setRowGCIIndicator(bool value);
    bool getRowGCIIndicator() const;

    void setRowChecksumIndicator(bool value);
    bool getRowChecksumIndicator() const;

    void setReadBackupFlag(bool value);
    bool getReadBackupFlag() const;

#ifndef DOXYGEN_SHOULD_SKIP_INTERNAL
    const char *getMysqlName() const;

    void setStoredTable(bool x) { setLogging(x); }
    bool getStoredTable() const { return getLogging(); }

    int getRowSizeInBytes() const ;
    int createTableInDb(Ndb*, bool existingEqualIsOk = true) const ;

    int getReplicaCount() const ;

    bool getTemporary() const;
    void setTemporary(bool); 

    /**
     * Only table with varpart do support online add column
     *   Add property so that table wo/ varsize column(s) still
     *   allocates varpart-ref, so that later online add column is possible
     */
    bool getForceVarPart() const;
    void setForceVarPart(bool);

    /**
     * Check if any of column in bitmaps are disk columns
     *   returns bitmap of different columns
     *     bit 0 = atleast 1 pk column is set
     *     bit 1 = atleast 1 disk column set
     *     bit 2 = atleast 1 non disk column set
     *   passing NULL pointer will equal to bitmap with all columns set
     */
    int checkColumns(const Uint32* bitmap, unsigned len_in_bytes) const;

    /**
     * Set tableId,tableVersion on a table...
     *   this is a "work-around" since createIndex can't (currently)
     *   accept an ObjectId instead of table-object in createIndex
     *   this as way way too much stuff is pushed into NdbDictInterface
     */
    void assignObjId(const ObjectId &);

    /**
     * set/get table-storage-method
     */
    void setStorageType(Column::StorageType);
    Column::StorageType getStorageType() const;

    /**
     * Get/set extra GCI bits (max 31)
     */
    void setExtraRowGciBits(Uint32);
    Uint32 getExtraRowGciBits() const;

    /**
     * Get/set extra row author bits (max 31)
     */
    void setExtraRowAuthorBits(Uint32);
    Uint32 getExtraRowAuthorBits() const;

    void setFullyReplicated(bool val);
    bool getFullyReplicated() const;
#endif

    // these 2 are not de-doxygenated

    /**
     * This method is not needed in normal usage.
     *
     * Compute aggregate data on table being defined.  Required for
     * aggregate methods such as getNoOfPrimaryKeys() to work before
     * table has been created and retrieved via getTable().
     *
     * May adjust some column flags.  If no PK is so far marked as
     * distribution key then all PK's will be marked.
     *
     * Returns 0 on success.  Returns -1 and sets error if an
     * inconsistency is detected.
     */
    int aggregate(struct NdbError& error);

    /**
     * This method is not needed in normal usage.
     *
     * Validate new table definition before create.  Does aggregate()
     * and additional checks.  There may still be errors which are
     * detected only by NDB kernel at create table.
     *
     * Create table and retrieve table do validate() automatically.
     *
     * Returns 0 on success.  Returns -1 and sets error if an
     * inconsistency is detected.
     */
    int validate(struct NdbError& error);

    /**
     * Return partitionId given a hashvalue
     *   Note, if table is not retreived (e.i using getTable) result
     *   will most likely be wrong
     */
    Uint32 getPartitionId(Uint32 hashvalue) const ;

    /*
     * Return TRUE if any of the columns in the table have a 
     * non NULL default value defined
     */ 
    bool hasDefaultValues() const;

  private:
#ifndef DOXYGEN_SHOULD_SKIP_INTERNAL
    friend class Ndb;
    friend class NdbDictionaryImpl;
    friend class NdbTableImpl;
    friend class NdbEventOperationImpl;
#endif
    class NdbTableImpl & m_impl;
    Table(NdbTableImpl&);
  };
  
  /**
   * @class Index
   * @brief Represents an index in an NDB Cluster
   */
  class Index : public Object {
  public:
    
    /** 
     * @name Getting Index properties
     * @{
     */

    /**
     * Get the name of an index
     */
    const char * getName() const;
    
    /**
     * Get the name of the underlying table being indexed
     */
    const char * getTable() const;

    /**
     * Get the number of columns in the index
     */
    unsigned getNoOfColumns() const;

#ifndef DOXYGEN_SHOULD_SKIP_DEPRECATED
    /**
     * Get the number of columns in the index
     * Deprecated, use getNoOfColumns instead.
     */
    int getNoOfIndexColumns() const;
#endif

    /**
     * Get a specific column in the index
     */
    const Column * getColumn(unsigned no) const ;

#ifndef DOXYGEN_SHOULD_SKIP_DEPRECATED
    /**
     * Get a specific column name in the index
     * Deprecated, use getColumn instead.
     */
    const char * getIndexColumn(int no) const ;
#endif

    /**
     * Represents type of index
     */
    enum Type {
      Undefined = 0,          ///< Undefined object type (initial value)
      UniqueHashIndex = 3,    ///< Unique un-ordered hash index 
                              ///< (only one currently supported)
      OrderedIndex = 6        ///< Non-unique ordered index
    };

    /**
     * Get index type of the index
     */
    Type getType() const;
    
    /**
     * Check if index is set to be stored on disk
     *
     * @return if true then logging is enabled
     *
     * @note Non-logged indexes are rebuilt at system restart.
     * @note Ordered index does not currently support logging.
     */
    bool getLogging() const;

    /**
     * Get object status
     */
    virtual Object::Status getObjectStatus() const;

    /**
     * Get object version
     */
    virtual int getObjectVersion() const;

    /**
     * Get object id
     */
    virtual int getObjectId() const;

    /**
     * Get default NdbRecord object for this index
     * This NdbRecord object becomes invalid at the same time as
     * the index object does - when the ndb_cluster_connection 
     * is closed.
     */
    const NdbRecord* getDefaultRecord() const;

    /** @} *******************************************************************/

    /** 
     * @name Index creation
     * @{
     *
     * These methods should normally not be used in an application as
     * the result will not be visible from the MySQL Server
     *
     */

    /**
     *  Constructor
     *  @param  name  Name of index
     */
    Index(const char * name = "");
    virtual ~Index();

    /**
     * Set the name of an index
     */
    int setName(const char * name);

    /**
     * Define the name of the table to be indexed
     */
    int setTable(const char * name);

    /**
     * Add a column to the index definition
     * Note that the order of columns will be in
     * the order they are added (only matters for ordered indexes).
     */
    int addColumn(const Column & c);

    /**
     * Add a column name to the index definition
     * Note that the order of indexes will be in
     * the order they are added (only matters for ordered indexes).
     */
    int addColumnName(const char * name);

#ifndef DOXYGEN_SHOULD_SKIP_DEPRECATED
    /**
     * Add a column name to the index definition
     * Note that the order of indexes will be in
     * the order they are added (only matters for ordered indexes).
     * Deprecated, use addColumnName instead.
     */
    int addIndexColumn(const char * name);
#endif

    /**
     * Add several column names to the index definition
     * Note that the order of indexes will be in
     * the order they are added (only matters for ordered indexes).
     */
    int  addColumnNames(unsigned noOfNames, const char ** names);

#ifndef DOXYGEN_SHOULD_SKIP_DEPRECATED
    /**
     * Add several column names to the index definition
     * Note that the order of indexes will be in
     * the order they are added (only matters for ordered indexes).
     * Deprecated, use addColumnNames instead.
     */
    int addIndexColumns(int noOfNames, const char ** names);
#endif

    /**
     * Set index type of the index
     */
    void setType(Type type);

    /**
     * Enable/Disable index storage on disk
     *
     * @param enable  If enable is set to true, then logging becomes enabled
     *
     * @see NdbDictionary::Index::getLogging
     */
    void setLogging(bool enable); 

#ifndef DOXYGEN_SHOULD_SKIP_DEPRECATED
    void setStoredIndex(bool x) { setLogging(x); }
    bool getStoredIndex() const { return getLogging(); }

    bool getTemporary() const;
    void setTemporary(bool); 
#endif
    
    /** @} *******************************************************************/

  private:
#ifndef DOXYGEN_SHOULD_SKIP_INTERNAL
    friend class NdbIndexImpl;
    friend class NdbIndexStat;
#endif
    class NdbIndexImpl & m_impl;
    Index(NdbIndexImpl&);
  };

  /**
   * @brief Represents a Table Optimization Handle
   * Passed as argument to optimizeTable
   */
  class OptimizeTableHandle {
  public:
    /**
     * Supported operations for OptimizeTableHandle
     */
    OptimizeTableHandle();
    ~OptimizeTableHandle();
    /**
     * Optimize one more batch of records
     * @return 1 for more records left to optimize,
     *         0 when completed
     *         -1 encountered some error 
     */
    int next();
    /**
     * Close the handle object
     * @return 0 when completed
     *         -1 encountered some error      
     */
    int close();
  private:
#ifndef DOXYGEN_SHOULD_SKIP_INTERNAL
    friend class NdbOptimizeTableHandleImpl;
    friend class NdbOptimizeIndexHandleImpl;
    friend class NdbDicitionaryImpl;
#endif
    class NdbOptimizeTableHandleImpl & m_impl;
    OptimizeTableHandle(NdbOptimizeTableHandleImpl &);
  };

  /**
   * @brief Represents a Index Optimization Handle
   * passed as argument to optimizeIndex
   */
  class OptimizeIndexHandle {
  public:
    /**
     * Supported operations for OptimizeIndexHandle
     */
    OptimizeIndexHandle();
    ~OptimizeIndexHandle();
    /**
     * Optimize one more batch of records
     * @return 1 for more records left to optimize,
     *         0 when completed
     *         -1 encountered some error 
     */
    int next();
    /**
     * Close the handle object
     * @return 0 when completed
     *         -1 encountered some error      
     */
    int close();
  private:
#ifndef DOXYGEN_SHOULD_SKIP_INTERNAL
    friend class NdbOptimizeIndexHandleImpl;
    friend class NdbDicitionaryImpl;
#endif
    class NdbOptimizeIndexHandleImpl & m_impl;
    OptimizeIndexHandle(NdbOptimizeIndexHandleImpl &);
  };

  /**
   * @brief Represents an Event in NDB Cluster
   *
   */
  class Event : public Object  {
  public:
    /**
     * Specifies the type of database operations an Event listens to
     */
#ifndef DOXYGEN_SHOULD_SKIP_INTERNAL
    /** TableEvent must match 1 << TriggerEvent */
#endif
    enum TableEvent { 
      TE_INSERT      =1<<0, ///< Insert event on table
      TE_DELETE      =1<<1, ///< Delete event on table
      TE_UPDATE      =1<<2, ///< Update event on table
#ifndef DOXYGEN_SHOULD_SKIP_INTERNAL
      TE_SCAN        =1<<3, ///< Scan event on table
      TE_FIRST_NON_DATA_EVENT =1<<4,
#endif
      TE_DROP        =1<<4, ///< Drop of table
      TE_ALTER       =1<<5, ///< Alter of table
      TE_CREATE      =1<<6, ///< Create of table
      TE_GCP_COMPLETE=1<<7, ///< GCP is complete
      TE_CLUSTER_FAILURE=1<<8, ///< Cluster is unavailable
      TE_STOP        =1<<9, ///< Stop of event operation
      TE_NODE_FAILURE=1<<10, ///< Node failed
      TE_SUBSCRIBE   =1<<11, ///< Node subscribes
      TE_UNSUBSCRIBE =1<<12, ///< Node unsubscribes
      TE_EMPTY         =1<<15, ///< Empty epoch from data nodes
      TE_INCONSISTENT  =1<<21, ///< MISSING_DATA (buffer overflow) at data node
      TE_OUT_OF_MEMORY =1<<22, ///< Buffer overflow in event buffer
      TE_ALL=0xFFFF         ///< Any/all event on table (not relevant when 
                            ///< events are received)
    };
#ifndef DOXYGEN_SHOULD_SKIP_INTERNAL
    enum _TableEvent { 
      _TE_INSERT=0,
      _TE_DELETE=1,
      _TE_UPDATE=2,
      _TE_SCAN=3,
      _TE_FIRST_NON_DATA_EVENT=4,
      _TE_DROP=4,
      _TE_ALTER=5,
      _TE_CREATE=6,
      _TE_GCP_COMPLETE=7,
      _TE_CLUSTER_FAILURE=8,
      _TE_STOP=9,
      _TE_NODE_FAILURE=10,
      _TE_SUBSCRIBE=11,
      _TE_UNSUBSCRIBE=12,
      _TE_NUL=13, // internal (e.g. INS o DEL within same GCI)
      _TE_ACTIVE=14, // internal (node becomes active)
      _TE_EMPTY=15,
      _TE_INCONSISTENT=21,
      _TE_OUT_OF_MEMORY=22
    };
#endif
    /**
     *  Specifies the durability of an event
     * (future version may supply other types)
     */
    enum EventDurability { 
      ED_UNDEFINED
#ifndef DOXYGEN_SHOULD_SKIP_INTERNAL
      = 0
#endif
#if 0 // not supported
      ,ED_SESSION = 1, 
      // Only this API can use it
      // and it's deleted after api has disconnected or ndb has restarted
      
      ED_TEMPORARY = 2
      // All API's can use it,
      // But's its removed when ndb is restarted
#endif
      ,ED_PERMANENT    ///< All API's can use it.
                       ///< It's still defined after a cluster system restart
#ifndef DOXYGEN_SHOULD_SKIP_INTERNAL
      = 3
#endif
    };

    /**
     * Specifies reporting options for table events
     */
    enum EventReport {
      ER_UPDATED = 0,
      ER_ALL = 1, // except not-updated blob inlines
      ER_SUBSCRIBE = 2,
      ER_DDL = 4
    };

    /**
     *  Constructor
     *  @param  name  Name of event
     */
    Event(const char *name);
    /**
     *  Constructor
     *  @param  name  Name of event
     *  @param  table Reference retrieved from NdbDictionary
     */
    Event(const char *name, const NdbDictionary::Table& table);
    virtual ~Event();
    /**
     * Set unique identifier for the event
     */
    int setName(const char *name);
    /**
     * Get unique identifier for the event
     */
    const char *getName() const;
    /**
     * Get table that the event is defined on
     *
     * @return pointer to table or NULL if no table has been defined
     */
    const NdbDictionary::Table * getTable() const;
    /**
     * Define table on which events should be detected
     *
     * @note calling this method will default to detection
     *       of events on all columns. Calling subsequent
     *       addEventColumn calls will override this.
     *
     * @param table reference retrieved from NdbDictionary
     */
    void setTable(const NdbDictionary::Table& table);
    /**
     * Set table for which events should be detected
     *
     * @note preferred way is using setTable(const NdbDictionary::Table&)
     *       or constructor with table object parameter
     */
    int setTable(const NdbDictionary::Table *table);
    int setTable(const char *tableName);
    /**
     * Get table name for events
     *
     * @return table name
     */
    const char* getTableName() const;
    /**
     * Add type of event that should be detected
     */
    void addTableEvent(const TableEvent te);
    /**
     * Check if a specific table event will be detected
     */
    bool getTableEvent(const TableEvent te) const;
    /**
     * Set durability of the event
     */
    void setDurability(EventDurability);
    /**
     * Get durability of the event
     */
    EventDurability getDurability() const;
    /**
     * Set report option of the event
     */
    void setReport(EventReport);
    /**
     * Get report option of the event
     */
    EventReport getReport() const;
#ifndef DOXYGEN_SHOULD_SKIP_INTERNAL
    void addColumn(const Column &c);
#endif
    /**
     * Add a column on which events should be detected
     *
     * @param attrId Column id
     *
     * @note errors will mot be detected until createEvent() is called
     */
    void addEventColumn(unsigned attrId);
    /**
     * Add a column on which events should be detected
     *
     * @param columnName Column name
     *
     * @note errors will not be detected until createEvent() is called
     */
    void addEventColumn(const char * columnName);
    /**
     * Add several columns on which events should be detected
     *
     * @param n Number of columns
     * @param columnNames Column names
     *
     * @note errors will mot be detected until 
     *       NdbDictionary::Dictionary::createEvent() is called
     */
    void addEventColumns(int n, const char ** columnNames);

    /**
     * Get no of columns defined in an Event
     *
     * @return Number of columns, -1 on error
     */
    int getNoOfEventColumns() const;

    /**
     * Get a specific column in the event
     */
    const Column * getEventColumn(unsigned no) const;

    /**
     * The merge events flag is false by default.  Setting it true
     * implies that events are merged in following ways:
     *
     * - for given NdbEventOperation associated with this event,
     *   events on same PK within same GCI are merged into single event
     *
     * - a blob table event is created for each blob attribute
     *   and blob events are handled as part of main table events
     *
     * - blob post/pre data from the blob part events can be read
     *   via NdbBlob methods as a single value
     *
     * NOTE: Currently this flag is not inherited by NdbEventOperation
     * and must be set on NdbEventOperation explicitly.
     */
    void mergeEvents(bool flag);

    /**
     * Get object status
     */
    virtual Object::Status getObjectStatus() const;

    /**
     * Get object version
     */
    virtual int getObjectVersion() const;

    /**
     * Get object id
     */
    virtual int getObjectId() const;

#ifndef DOXYGEN_SHOULD_SKIP_INTERNAL
    void print();
#endif

  private:
#ifndef DOXYGEN_SHOULD_SKIP_INTERNAL
    friend class NdbEventImpl;
    friend class NdbEventOperationImpl;
#endif
    class NdbEventImpl & m_impl;
    Event(NdbEventImpl&);
  };

  /* Flags for createRecord(). */
  enum NdbRecordFlags {
    /*
      Use special mysqld varchar format in index keys, used only from
      inside mysqld.
    */
    RecMysqldShrinkVarchar= 0x1,
    /* Use the mysqld record format for bitfields, only used inside mysqld. */
    RecMysqldBitfield= 0x2,
    /* Use the column specific flags from RecordSpecification. */
    RecPerColumnFlags= 0x4
  };
  struct RecordSpecification {
    /*
      Size of the RecordSpecification structure.
    */
    static inline Uint32 size()
    {
        return sizeof(RecordSpecification);
    }

    /*
      Column described by this entry (the column maximum size defines field
      size in row).
      Note that even when creating an NdbRecord for an index, the column
      pointers must be to columns obtained from the underlying table, not
      from the index itself.
      Note that pseudo columns cannot be used as part of a RecordSpecification.
      To read pesudo column values, use the extra get value and set value 
      APIs.
    */
    const Column *column;
    /*
      Offset of data from start of a row.
      
      For reading blobs, the blob handle (NdbBlob *) will be written into the
      result row when the operation is created, not the actual blob data. 
      So at least sizeof(NdbBlob *) must be available in the row.  Other 
      operations do not write the blob handle into the row.
      In any case, a blob handle can always be obtained with a call to 
      NdbOperation/NdbScanOperation::getBlobHandle().
    */
    Uint32 offset;
    /*
      Offset from start of row of byte containing NULL bit.
      Not used for columns that are not NULLable.
    */
    Uint32 nullbit_byte_offset;
    /* NULL bit, 0-7. Not used for columns that are not NULLable. */
    Uint32 nullbit_bit_in_byte;
    /*
      Column specific flags
      Used only when RecPerColumnFlags is enabled
    */
    enum ColumnFlags
    {
      /*
        Skip reading/writing overflow bits in bitmap
        Used for MySQLD char(0) column
        Used only with RecMysqldBitfield flag
      */
      BitColMapsNullBitOnly= 0x1
    };
    Uint32 column_flags;
  };

  /*
    First version of RecordSpecification
    Maintained here for backward compatibility reasons.
  */
  struct RecordSpecification_v1 {
    const Column *column;
    Uint32 offset;
    Uint32 nullbit_byte_offset;
    Uint32 nullbit_bit_in_byte;
  };

  /* Types of NdbRecord object */
  enum RecordType {
    TableAccess,
    IndexAccess
  };
  
  /*
    Return the type of the passed NdbRecord object
  */
  static RecordType getRecordType(const NdbRecord* record);
  
  /*
    Return the name of the table object that the NdbRecord
    refers to.
    This method returns Null if the NdbRecord object is not a 
    TableAccess NdbRecord.
  */
  static const char* getRecordTableName(const NdbRecord* record);
  
  /*
    Return the name of the index object that the NdbRecord
    refers to.
    This method returns Null if the NdbRecord object is not an
    IndexAccess NdbRecord
  */
  static const char* getRecordIndexName(const NdbRecord* record);
  
  /*
    Get the first Attribute Id specified in the NdbRecord object.
    Returns false if no Attribute Ids are specified.
  */
  static bool getFirstAttrId(const NdbRecord* record, Uint32& firstAttrId);

  /* Get the next Attribute Id specified in the NdbRecord object
     after the attribute Id passed in.
     Returns false if there are no more attribute Ids
  */
  static bool getNextAttrId(const NdbRecord* record, Uint32& attrId);

  /* Get offset of the given attribute id's storage from the start
     of the NdbRecord row.
     Returns false if the attribute id is not present
  */
  static bool getOffset(const NdbRecord* record, Uint32 attrId, Uint32& offset);
  
  /* Get offset of the given attribute id's null bit from the start
     of the NdbRecord row.
     Returns false if the attribute is not present or if the
     attribute is not nullable
  */
  static bool getNullBitOffset(const NdbRecord* record, 
                               Uint32 attrId, 
                               Uint32& nullbit_byte_offset,
                               Uint32& nullbit_bit_in_byte);

  /*
    Return pointer to beginning of storage of data specified by
    attrId.
    This method looks up the offset of the column which is stored in
    the NdbRecord object, and returns the value of row + offset.
    There are row-const and non-row-const versions.
    
    @param record : Pointer to NdbRecord object describing the row format
    @param row : Pointer to the start of row data
    @param attrId : Attribute id of column
    @return : Pointer to start of the attribute in the row.  Null if the
    attribute is not part of the NdbRecord definition
  */
  static const char* getValuePtr(const NdbRecord* record,
                                 const char* row,
                                 Uint32 attrId);
  
  static char* getValuePtr(const NdbRecord* record,
                           char* row,
                           Uint32 attrId);
  
  /*
    Return a bool indicating whether the null bit for the given
    column is set to true or false.
    The location of the null bit in relation to the row pointer is
    obtained from the passed NdbRecord object.
    If the column is not nullable, false will be returned.
    If the column is not part of the NdbRecord definition, false will
    be returned.
    
    @param record : Pointer to NdbRecord object describing the row format
    @param row : Pointer to the start of row data
    @param attrId : Attibute id of column
    @return : true if attrId exists in NdbRecord, is nullable, and null bit
    in row is set, false otherwise.
  */
  static bool isNull(const NdbRecord* record,
                     const char* row,
                     Uint32 attrId);
  
  /*
    Set the null bit for the given column to the supplied value.
    The offset for the null bit is obtained from the passed 
    NdbRecord object.
    
    If the attrId is not part of the NdbRecord, or is not nullable
    then an error will be returned.
    
    @param record : Pointer to NdbRecord object describing the row format
    @param row : Pointer to the start of row data
    @param atrId : Attribute id of the column
    @param value : Value to set null bit to
    @returns : 0 in success, -1 if the attrId is not part of the record,
    or is not nullable
  */
  static int setNull(const NdbRecord* record,
                     char* row,
                     Uint32 attrId,
                     bool value);
  
  /*
    Return the number of bytes needed to store one row of data
    laid out as described by the passed NdbRecord structure.
  */
  static Uint32 getRecordRowLength(const NdbRecord* record);
  
  /*
    Return an empty column presence bitmask.
    This bitmask can be used with any NdbRecord to specify that
    no NdbRecord columns are to be included in the operation.
  */
  static const unsigned char* getEmptyBitmask();
  
  struct AutoGrowSpecification {
    Uint32 min_free;
    Uint64 max_size;
    Uint64 file_size;
    const char * filename_pattern;
  };

  /**
   * @class LogfileGroup
   */
  class LogfileGroup : public Object {
  public:
    LogfileGroup();
    LogfileGroup(const LogfileGroup&);
    virtual ~LogfileGroup();

    void setName(const char * name);
    const char* getName() const;

    void setUndoBufferSize(Uint32 sz);
    Uint32 getUndoBufferSize() const;
    
    void setAutoGrowSpecification(const AutoGrowSpecification&);
    const AutoGrowSpecification& getAutoGrowSpecification() const;

    Uint64 getUndoFreeWords() const;

    /**
     * Get object status
     */
    virtual Object::Status getObjectStatus() const;

    /**
     * Get object version
     */
    virtual int getObjectVersion() const;

    /**
     * Get object id
     */
    virtual int getObjectId() const;

  private:
    friend class NdbDictionaryImpl;
    friend class NdbLogfileGroupImpl;
    class NdbLogfileGroupImpl & m_impl;
    LogfileGroup(NdbLogfileGroupImpl&);
  };

  /**
   * @class Tablespace
   */
  class Tablespace : public Object {
  public:
    Tablespace();
    Tablespace(const Tablespace&);
    virtual ~Tablespace();

    void setName(const char * name);
    const char* getName() const;

    void setExtentSize(Uint32 sz);
    Uint32 getExtentSize() const;

    void setAutoGrowSpecification(const AutoGrowSpecification&);
    const AutoGrowSpecification& getAutoGrowSpecification() const;

    void setDefaultLogfileGroup(const char * name);
    void setDefaultLogfileGroup(const class LogfileGroup&);

    const char * getDefaultLogfileGroup() const;
    Uint32 getDefaultLogfileGroupId() const;
    
    /**
     * Get object status
     */
    virtual Object::Status getObjectStatus() const;

    /**
     * Get object version
     */
    virtual int getObjectVersion() const;

    /**
     * Get object id
     */
    virtual int getObjectId() const;

  private:
    friend class NdbTablespaceImpl;
    class NdbTablespaceImpl & m_impl;
    Tablespace(NdbTablespaceImpl&);
  };

  class Datafile : public Object {
  public:
    Datafile();
    Datafile(const Datafile&);
    virtual ~Datafile();

    void setPath(const char * name);
    const char* getPath() const;
  
    void setSize(Uint64);
    Uint64 getSize() const;
    Uint64 getFree() const;
    
    int setTablespace(const char * name);
    int setTablespace(const class Tablespace &);
    const char * getTablespace() const;
    void getTablespaceId(ObjectId * dst) const;

    /**
     * Get object status
     */
    virtual Object::Status getObjectStatus() const;

    /**
     * Get object version
     */
    virtual int getObjectVersion() const;

    /**
     * Get object id
     */
    virtual int getObjectId() const;

  private:
    friend class NdbDatafileImpl;
    class NdbDatafileImpl & m_impl;
    Datafile(NdbDatafileImpl&);
  };

  class Undofile : public Object {
  public:
    Undofile();
    Undofile(const Undofile&);
    virtual ~Undofile();

    void setPath(const char * path);
    const char* getPath() const;
  
    void setSize(Uint64);
    Uint64 getSize() const;

    void setLogfileGroup(const char * name);
    void setLogfileGroup(const class LogfileGroup &);
    const char * getLogfileGroup() const;
    void getLogfileGroupId(ObjectId * dst) const;

    /**
     * Get object status
     */
    virtual Object::Status getObjectStatus() const;

    /**
     * Get object version
     */
    virtual int getObjectVersion() const;

    /**
     * Get object id
     */
    virtual int getObjectId() const;

  private:
    friend class NdbUndofileImpl;
    class NdbUndofileImpl & m_impl;
    Undofile(NdbUndofileImpl&);
  };

  /**
   * @class HashMap
   * @brief Represents a HashMap in an NDB Cluster
   *
   */
  class HashMap : public Object {
  public:
    HashMap();
    HashMap(const HashMap&);
    virtual ~HashMap();

    void setName(const char *);
    const char * getName() const;

    void setMap(const Uint32* values, Uint32 len);
    Uint32 getMapLen() const;
    int getMapValues(Uint32* dst, Uint32 len) const;

    /**
     * equal
     *   compares *values* only
     */
    bool equal(const HashMap&) const;

    /**
     * Get object status
     */
    virtual Object::Status getObjectStatus() const;

    /**
     * Get object version
     */
    virtual int getObjectVersion() const;

    /**
     * Get object id
     */
    virtual int getObjectId() const;

  private:
    friend class NdbHashMapImpl;
    class NdbHashMapImpl & m_impl;
    HashMap(NdbHashMapImpl&);
  };

  /**
   * @class ForeignKey
   * @brief Represents a foreign key in an NDB Cluster
   *
   */
  class ForeignKey : public Object {
  public:
    ForeignKey();
    ForeignKey(const ForeignKey&);
    virtual ~ForeignKey();

    enum FkAction
    {
      NoAction = NDB_FK_NO_ACTION, // deferred check
      Restrict = NDB_FK_RESTRICT,
      Cascade = NDB_FK_CASCADE,
      SetNull = NDB_FK_SET_NULL,
      SetDefault = NDB_FK_SET_DEFAULT
    };

    const char * getName() const;
    const char * getParentTable() const;
    const char * getChildTable() const;
    unsigned getParentColumnCount() const;
    unsigned getChildColumnCount() const;
    int getParentColumnNo(unsigned no) const;
    int getChildColumnNo(unsigned no) const;

    /**
     * return 0 if child referes to parent PK
     */
    const char * getParentIndex() const;

    /**
     * return 0 if child references are resolved using child PK
     */
    const char * getChildIndex() const;

    FkAction getOnUpdateAction() const;
    FkAction getOnDeleteAction() const;

    /**
     *
     */
    void setName(const char *);

    /**
     * specify parent/child table
     * optionally an index
     * and columns in parent/child table (optionally)
     *
     * if index is not specified primary key is used
     *
     * if columns is not specified, index order is used
     *
     * if columns and index is specified, and index is ordered index
     *   column order must match given column order
     *
     */
    void setParent(const Table&, const Index * index = 0,
                   const Column * cols[] = 0);
    void setChild(const Table&, const Index * index = 0,
                  const Column * cols[] = 0);

    void setOnUpdateAction(FkAction);
    void setOnDeleteAction(FkAction);

    /**
     * Get object status
     */
    virtual Object::Status getObjectStatus() const;

    /**
     * Get object id
     */
    virtual int getObjectId() const;

    /**
     * Get object version
     */
    virtual int getObjectVersion() const;

  private:
    friend class NdbForeignKeyImpl;
    class NdbForeignKeyImpl & m_impl;
    ForeignKey(NdbForeignKeyImpl&);
  };

  /**
   * @class Dictionary
   * @brief Dictionary for defining and retreiving meta data
   */
  class Dictionary {
  public:
    /**
     * @class List
     * @brief Structure for retrieving lists of object names
     */
    struct List {
      /**
       * @struct  Element
       * @brief   Object to be stored in an NdbDictionary::Dictionary::List
       */
      struct Element {
	unsigned id;            ///< Id of object
        Object::Type type;      ///< Type of object
        Object::State state;    ///< State of object
        Object::Store store;    ///< How object is logged
        Uint32 temp;            ///< Temporary status of object
	char * database;        ///< In what database the object resides 
	char * schema;          ///< What schema the object is defined in
	char * name;            ///< Name of object
        Element() :
          id(0),
          type(Object::TypeUndefined),
          state(Object::StateUndefined),
          store(Object::StoreUndefined),
          temp(NDB_TEMP_TAB_PERMANENT),
	  database(0),
	  schema(0),
          name(0) {
        }
        /* qsort compare functions */
        static int compareByName(const void * p, const void * q);
        static int compareById(const void * p, const void * q);
      };
      unsigned count;           ///< Number of elements in list
      Element * elements;       ///< Pointer to array of elements
      List() : count(0), elements(0) {}
      ~List() {
        if (elements != 0) {
          for (unsigned i = 0; i < count; i++) {
            delete[] elements[i].database;
            delete[] elements[i].schema;
            delete[] elements[i].name;
            elements[i].name = 0;
          }
          delete[] elements;
          count = 0;
          elements = 0;
        }
      }
      void sortById();
      void sortByName();
    };

    /** 
     * @name General
     * @{
     */

    /**
     * Fetch list of all objects, optionally restricted to given type.
     *
     * @param list   List of objects returned in the dictionary
     * @param type   Restrict returned list to only contain objects of
     *               this type
     *
     * @return       -1 if error.
     *
     */
#ifndef DOXYGEN_SHOULD_SKIP_DEPRECATED
    int listObjects(List & list, Object::Type type = Object::TypeUndefined);
#endif
    int listObjects(List & list,
		    Object::Type type = Object::TypeUndefined) const;
    int listObjects(List & list,
                    Object::Type type,
                    bool fullyQualified) const;

    /**
     * Get the latest error
     *
     * @return   Error object.
     */			     
    const struct NdbError & getNdbError() const;

    /**
     * Get warning flags.  The value is valid only if the operation did
     * not return an error and can return warnings.  The flags are
     * specific to the operation.
     */
    int getWarningFlags() const;

    /** @} *******************************************************************/

    /** 
     * @name Retrieving references to Tables and Indexes
     * @{
     */

    /**
     * Get table with given name, NULL if undefined
     * @param name   Name of table to get
     * @return table if successful otherwise NULL.
     */
    const Table * getTable(const char * name) const;

#ifndef DOXYGEN_SHOULD_SKIP_INTERNAL
    /**
     * Given main table, get blob table.
     */
    const Table * getBlobTable(const Table *, const char * col_name);
    const Table * getBlobTable(const Table *, Uint32 col_no);

    /*
     * Save a table definition in dictionary cache
     * @param table Object to put into cache
     */
    void putTable(const Table * table);
#endif

    /**
     * Get index with given name, NULL if undefined
     * @param indexName  Name of index to get.
     * @param tableName  Name of table that index belongs to.
     * @return  index if successful, otherwise 0.
     */
    const Index * getIndex(const char * indexName,
			   const char * tableName) const;
    const Index * getIndex(const char * indexName,
                           const Table& base) const;

    /**
     * Fetch list of indexes of given table.
     * @param list  Reference to list where to store the listed indexes
     * @param tableName  Name of table that index belongs to.
     * @return  0 if successful, otherwise -1
     */
#ifndef DOXYGEN_SHOULD_SKIP_DEPRECATED
    int listIndexes(List & list, const char * tableName);
#endif
    int listIndexes(List & list, const char * tableName) const;
    int listIndexes(List & list, const char * tableName, bool fullyQualified) const;

#ifndef DOXYGEN_SHOULD_SKIP_INTERNAL
    /**
     * Fetch list of indexes of given table.
     * @param list  Reference to list where to store the listed indexes
     * @param table  Reference to table that index belongs to.
     * @return  0 if successful, otherwise -1
     */
    int listIndexes(List & list, const Table &table) const;

    /**
     * Fetch list of objects that table depend on
     * @param list  Reference to list where to store the listed objects
     * @param table  Reference to table that objects belongs to.
     * @return  0 if successful, otherwise -1
     */
    int listDependentObjects(List & list, const Table &table) const;
#endif

    /** @} *******************************************************************/
    /** 
     * @name Events
     * @{
     */
    
    /**
     * Create event given defined Event instance
     * @param event Event to create
     * @return 0 if successful otherwise -1.
     */
    int createEvent(const Event &event);

    /**
     * Drop event with given name
     * @param eventName  Name of event to drop.
     * @return 0 if successful otherwise -1.
     */
    int dropEvent(const char * eventName, int force= 0);
    
    /**
     * Get event with given name.
     * @param eventName  Name of event to get.
     * @return an Event if successful, otherwise NULL.
     */
    const Event * getEvent(const char * eventName);

    /**
     * List defined events
     * @param list   List of events returned in the dictionary
     * @return 0 if successful otherwise -1.
     */
#ifndef DOXYGEN_SHOULD_SKIP_DEPRECATED
    int listEvents(List & list);
#endif
    int listEvents(List & list) const;

    /** @} *******************************************************************/

    /** 
     * @name Table creation
     * @{
     *
     * These methods should normally not be used in an application as
     * the result will not be visible from the MySQL Server
     */

    /**
     * Create defined table given defined Table instance
     * @param table Table to create
     * @return 0 if successful otherwise -1.
     */
    int createTable(const Table &table);

    /**
     * Create defined table given defined Table instance
     *   return ObjectId
     * @param table Table to create
     * @return 0 if successful otherwise -1.
     */
    int createTable(const Table &table, ObjectId * objid);

    /**
     * Start table optimization given defined table object
     * @param t Object of table to optimize
     * @param Pre-allocated OptimizeTableHandle
     * @return 0 if successful otherwise -1.
     */
    int
    optimizeTable(const Table &t, OptimizeTableHandle &h);

    /**
     * Start index optimization given defined index object
     * @param ind Object of index to optimize
     * @param Pre-allocated OptimizeIndexHandle
     * @return 0 if successful otherwise -1.
     */
    int
    optimizeIndex(const Index &ind, OptimizeIndexHandle &h);

    /**
     * Drop table given retrieved Table instance
     * @param table Table to drop
     * @return 0 if successful otherwise -1.
     *
     * @note dropTable() drops indexes and foreign keys
     * where the table is child or parent
     */
    int dropTable(Table & table);

    /**
     * Drop table given table name
     * @param name   Name of table to drop 
     * @return 0 if successful otherwise -1.
     */
    int dropTable(const char * name);
    
    /**
     * Check if alter of table given defined
     * Table instance to new definition is supported
     * @param f Table to alter
     * @param t New definition of table
     * @return  TRUE supported      <br>
     *          FALSE not supported <br>
     */
    bool supportedAlterTable(const Table & f, const Table & t);

#ifndef DOXYGEN_SHOULD_SKIP_INTERNAL
    /**
     * Alter defined table given defined Table instance
     * @param f Table to alter
     * @param t New definition of table
     * @return  -2 (incompatible version) <br>
     *          -1 general error          <br>
     *           0 success                 
     */
    int alterTable(const Table & f, const Table & t);

#endif

    /**
     * Invalidate cached table object
     * @param name  Name of table to invalidate
     */
    void invalidateTable(const char * name);
    /**
     * Remove table from local cache
     */
    void removeCachedTable(const char * table);
    /**
     * Remove index from local cache
     */
    void removeCachedIndex(const char * index, const char * table);
    /**
     * Invalidate cached index object
     * @param indexName  Name of index to invalidate
     * @param tableName  Name of table the index belongs to
     */
    void invalidateIndex(const char * indexName,
                         const char * tableName);

    /** @} *******************************************************************/
    /** 
     * @name Index creation
     * @{
     *
     * These methods should normally not be used in an application as
     * the result will not be visible from the MySQL Server
     *
     */
    
    /**
     * Create index given defined Index instance
     * @param index Index to create
     * @return 0 if successful otherwise -1.
     */
    int createIndex(const Index &index, bool offline = false);
    int createIndex(const Index &index, const Table &table, bool offline = false);

    /**
     * Drop index with given name
     * @param indexName  Name of index to drop.
     * @param tableName  Name of table that index belongs to.
     * @return 0 if successful otherwise -1.
     */
    int dropIndex(const char * indexName,
		  const char * tableName);

    /*
     * Force update of ordered index stats.  Scans an assigned fragment
     * in the kernel and updates result in stats tables.  This one-time
     * update is independent of IndexStatAuto settings.  Common use case
     * is mysql "analyze table".
     */
    int updateIndexStat(const Index&, const Table&);

    /*
     * Force update of ordered index stats where index is given by id.
     */
    int updateIndexStat(Uint32 indexId, Uint32 indexVersion, Uint32 tableId);

    /*
     * Delete ordered index stats.  If IndexStatAutoUpdate is set, also
     * stops automatic updates, until another forced update is done.
     */
    int deleteIndexStat(const Index&, const Table&);

    /*
     * Delete ordered index stats where index is given by id.
     */
    int deleteIndexStat(Uint32 indexId, Uint32 indexVersion, Uint32 tableId);
    
#ifndef DOXYGEN_SHOULD_SKIP_INTERNAL
    void removeCachedTable(const Table *table);
    void removeCachedIndex(const Index *index);
    void invalidateTable(const Table *table);
    void invalidateIndex(const Index *index);
    /**
     * Force gcp and wait for gcp complete
     */
    int forceGCPWait();
    int forceGCPWait(int type);

    /**
     * Get restart gci
     */
    int getRestartGCI(Uint32 * gci);
#endif

    /** @} *******************************************************************/

    /** @} *******************************************************************/
    /** 
     * @name Disk data objects
     * @{
     */
    
    /*
     * The four "create" operations can return warning flags defined
     * below.  See getWarningFlags().
     */
    enum {
      WarnUndobufferRoundUp = 0x1,  // rounded up to kernel page size
      WarnUndofileRoundDown = 0x2,  // rounded down to kernel page size
      WarnExtentRoundUp = 0x4,      // rounded up to kernel page size
      WarnDatafileRoundDown = 0x8,  // rounded down to kernel page size
      WarnDatafileRoundUp = 0x10    // rounded up to extent size
    };

    int createLogfileGroup(const LogfileGroup &, ObjectId* = 0);
    int dropLogfileGroup(const LogfileGroup&);
    LogfileGroup getLogfileGroup(const char * name);

    int createTablespace(const Tablespace &, ObjectId* = 0);
    int dropTablespace(const Tablespace&);
    Tablespace getTablespace(const char * name);
    Tablespace getTablespace(Uint32 tablespaceId);

    int createDatafile(const Datafile &, bool overwrite_existing = false, ObjectId* = 0);
    int dropDatafile(const Datafile&);
    Datafile getDatafile(Uint32 node, const char * path);
    
    int createUndofile(const Undofile &, bool overwrite_existing = false, ObjectId * = 0);
    int dropUndofile(const Undofile&);
    Undofile getUndofile(Uint32 node, const char * path);
    

    /** @} *******************************************************************/
    /**
     * @name HashMap
     * @{
     */

    /**
     * Create a HashMap in database
     */
    int createHashMap(const HashMap&, ObjectId* = 0);

    /**
     * Get a HashMap by name
     */
    int getHashMap(HashMap& dst, const char* name);

    /**
     * Get a HashMap for a table
     */
    int getHashMap(HashMap& dst, const Table* table);

    /**
     * Get default HashMap
     */
    int getDefaultHashMap(HashMap& dst, Uint32 partitionCount);
    int getDefaultHashMap(HashMap& dst, Uint32 buckets, Uint32 partitionCount);


    /**
     * Init a default HashMap
     */
    int initDefaultHashMap(HashMap& dst, Uint32 partitionCount);
    int initDefaultHashMap(HashMap& dst, Uint32 buckets, Uint32 partitionCount);

    /**
     * create (or retreive) a HashMap suitable for alter
     * NOTE: Requires a started schema transaction
     */
    int prepareHashMap(const Table& oldTable, Table& newTable);
    int prepareHashMap(const Table& oldTable, Table& newTable, Uint32 buckets);

    /** @} *******************************************************************/

    /** @} *******************************************************************/
    /**
     * @name ForeignKey
     * @{
     */

    enum CreateFKFlags
    {
      /**
       * CreateFK_NoVerify
       * - don't verify FK as part of Create.
       * - @NOTE: This allows creation of inconsistent FK
       */
      CreateFK_NoVerify = 1
    };

    /**
     * Create a ForeignKey in database
     */
    int createForeignKey(const ForeignKey&, ObjectId* = 0, int flags = 0);

    /**
     * Get a ForeignKey by name
     */
    int getForeignKey(ForeignKey& dst, const char* name);

    /**
     * Drop a ForeignKey
     */
    int dropForeignKey(const ForeignKey&);

    /** @} *******************************************************************/

    /**
     * @name Schema transactions
     *
     * Metadata operations are create, alter, and drop of objects of
     * various types.  An operation may create additional sub-operations
     * in the kernel.
     *
     * By default, each user operation is executed separately.  That is,
     * a schema transaction is started implicitly, the operation and its
     * suboperations are executed, and the transaction is closed.
     *
     * The Ndb object and its associated Dictionary support one schema
     * transaction at a time.
     *
     * Using begin and end transaction explicitly it is possible to
     * execute a set of user defined operations atomically i.e. either
     * all operations succeed or all are aborted (rolled back).
     *
     * The steps are 1) beginSchemaTrans 2) submit operations such as
     * createTable 3) endSchemaTrans.
     *
     * Each operation is sent to the kernel which parses and saves it.
     * Parse failure does rollback to previous user operation before
     * returning.  The user can continue or abort entire transaction.
     *
     * After all operations have been submitted, endSchemaTrans with
     * flags 0 (the default) processes and commits them.  On error
     * return the transaction is already aborted.
     *
     * If the user exits before calling endSchemaTrans, the kernel
     * aborts the transaction.  If the user exits before the call to
     * endSchemaTrans returns, the kernel continues with the request.
     * Completion status is reported in cluster log.
     */

    //@{
    /**
     * Begin schema transaction.  Returns error if a transaction is
     * already active or if the kernel metadata is locked.
     *
     * @return 0 on success, -1 on error
     */
    int beginSchemaTrans();

    /**
     * End schema transaction, with commit or with abort.  Combines
     * execute and close which do not exist separately.  May be called
     * and succeeds even if no transaction is active.
     *
     * @note Like any method, may overwrite current error code.
     *       First save error code from any failed operation.
     *
     * @param flags
     *        Bitmask of options.
     *        Default 0 commits the transaction.
     *        Including option 1 aborts the transaction.
     *        See SchemaTransFlag for others.
     * @return 0 on success, -1 on error
     */
    int endSchemaTrans(Uint32 flags = 0);

    /**
     * Flags for endSchemaTrans, or-ed together.
     */
    enum SchemaTransFlag {
      // abort transaction
      SchemaTransAbort = 1,
      // do not wait for reply, status is reported in cluster log
      SchemaTransBackground = 2
    };

    /**
     * Check if a schema transaction exists currently.
     */
    bool hasSchemaTrans() const;
    //@}

  protected:
    Dictionary(Ndb & ndb);
    ~Dictionary();
    
  private:
#ifndef DOXYGEN_SHOULD_SKIP_INTERNAL
    friend class NdbDictionaryImpl;
    friend class UtilTransactions;
    friend class NdbBlob;
#endif
    class NdbDictionaryImpl & m_impl;
    Dictionary(NdbDictionaryImpl&);
    const Table * getIndexTable(const char * indexName,
                                const char * tableName) const;
  public:
#ifndef DOXYGEN_SHOULD_SKIP_INTERNAL
    const Table * getTable(const char * name, void **data) const;
    void set_local_table_data_size(unsigned sz);

    const Index * getIndexGlobal(const char * indexName,
                                 const Table &ndbtab) const;
    const Index * getIndexGlobal(const char * indexName,
                                 const char * tableName) const;
    const Table * getTableGlobal(const char * tableName) const;
    int alterTableGlobal(const Table &f, const Table &t);
    int dropTableGlobal(const Table &ndbtab);
    /* Flags for second variant of dropTableGlobal */
    enum {
      /*
       * Drop any referring foreign keys on child tables.
       * Named after oracle "drop table .. cascade constraints".
       */
      DropTableCascadeConstraints = 0x1

      /*
       * Drop any referring foreign keys within same DB
       *   used when dropping database
       */
      ,DropTableCascadeConstraintsDropDB = 0x2
    };
    int dropTableGlobal(const Table &ndbtab, int flags);
    int dropIndexGlobal(const Index &index);
    int removeIndexGlobal(const Index &ndbidx, int invalidate) const;
    int removeTableGlobal(const Table &ndbtab, int invalidate) const;
    void invalidateDbGlobal(const char * dbname);
#endif

    /*
      Create an NdbRecord for use in table operations.
    */
    NdbRecord *createRecord(const Table *table,
                            const RecordSpecification *recSpec,
                            Uint32 length,
                            Uint32 elemSize,
                            Uint32 flags= 0);

    /*
      Create an NdbRecord for use in index operations.
    */
    NdbRecord *createRecord(const Index *index,
                            const Table *table,
                            const RecordSpecification *recSpec,
                            Uint32 length,
                            Uint32 elemSize,
                            Uint32 flags= 0);
    /*
      Create an NdbRecord for use in index operations.
      This variant assumes that the index is for a table in 
      the current database and schema
    */
    NdbRecord *createRecord(const Index *index,
                            const RecordSpecification *recSpec,
                            Uint32 length,
                            Uint32 elemSize,
                            Uint32 flags= 0);

    /*
      Free an NdbRecord object created earlier with
      createRecord
    */
    void releaseRecord(NdbRecord *rec);

    /*
      Methods to print objects more verbose than possible from
      object itself.
     */
    void print(class NdbOut& out, NdbDictionary::Index const& idx);
    void print(class NdbOut& out, NdbDictionary::Table const& tab);
  }; // class Dictionary

  class NdbDataPrintFormat
  {
  public:
    NdbDataPrintFormat();
    virtual ~NdbDataPrintFormat();
    const char *lines_terminated_by;
    const char *fields_terminated_by;
    const char *start_array_enclosure;
    const char *end_array_enclosure;
    const char *fields_enclosed_by;
    const char *fields_optionally_enclosed_by;
    const char *hex_prefix;
    const char *null_string;
    int hex_format;
  };

  static 
  class NdbOut& printFormattedValue(class NdbOut& out, 
                                    const NdbDataPrintFormat& format,
                                    const NdbDictionary::Column* c,
                                    const void* val);
  
}; // class NdbDictionary

class NdbOut& operator <<(class NdbOut& out, const NdbDictionary::Column& col);
class NdbOut& operator <<(class NdbOut& out, const NdbDictionary::Index& idx);
class NdbOut& operator <<(class NdbOut& out, const NdbDictionary::Index::Type type);
class NdbOut& operator <<(class NdbOut& out, const NdbDictionary::Object::FragmentType fragtype);
class NdbOut& operator <<(class NdbOut& out, const NdbDictionary::Object::Status status);
class NdbOut& operator <<(class NdbOut& out, const NdbDictionary::Object::Type type);
class NdbOut& operator <<(class NdbOut& out, const NdbDictionary::Table& tab);

#endif<|MERGE_RESOLUTION|>--- conflicted
+++ resolved
@@ -1020,7 +1020,6 @@
     int setFrm(const void* data, Uint32 len);
 
     /**
-<<<<<<< HEAD
       Set unpacked extra metadata for this table
 
       NOTE! Function will pack the data into buffer
@@ -1050,8 +1049,6 @@
 
 
     /**
-=======
->>>>>>> ee0adc2a
      * Set fragmentation, maps each fragment to specific nodegroup.
      *   One Uint32 per fragment, containing nodegroup of fragment
      *   nodegroups[0] - correspondce to fragment 0
