--- conflicted
+++ resolved
@@ -123,7 +123,6 @@
 #define CFG_DB_MICRO_GCP_INTERVAL     170 /* micro gcp */
 #define CFG_DB_MICRO_GCP_TIMEOUT      171
 
-<<<<<<< HEAD
 #define CFG_DB_COMPRESSED_BACKUP      172
 #define CFG_DB_COMPRESSED_LCP         173
 
@@ -136,9 +135,7 @@
 #define CFG_DB_SUBSCRIPTIONS          179
 #define CFG_DB_SUBSCRIBERS            180
 #define CFG_DB_SUB_OPERATIONS         181
-=======
-#define CFG_DB_MAX_BUFFERED_GCP       180 /* subscriptions */
->>>>>>> ba1d2047
+#define CFG_DB_MAX_BUFFERED_GCP       182
 
 #define CFG_DB_SGA                    198 /* super pool mem */
 #define CFG_DB_DATA_MEM_2             199 /* used in special build in 5.1 */
