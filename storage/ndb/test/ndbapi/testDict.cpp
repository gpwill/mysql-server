/*
   Copyright (c) 2003, 2011, 2013, Oracle and/or its affiliates. All rights reserved.

   This program is free software; you can redistribute it and/or modify
   it under the terms of the GNU General Public License as published by
   the Free Software Foundation; version 2 of the License.

   This program is distributed in the hope that it will be useful,
   but WITHOUT ANY WARRANTY; without even the implied warranty of
   MERCHANTABILITY or FITNESS FOR A PARTICULAR PURPOSE.  See the
   GNU General Public License for more details.

   You should have received a copy of the GNU General Public License
   along with this program; if not, write to the Free Software
   Foundation, Inc., 51 Franklin St, Fifth Floor, Boston, MA 02110-1301  USA
*/

#include <NDBT.hpp>
#include <NDBT_Test.hpp>
#include <HugoTransactions.hpp>
#include <UtilTransactions.hpp>
#include <NdbRestarter.hpp>
#include <Vector.hpp>
#include <signaldata/DumpStateOrd.hpp>
#include <../../include/kernel/ndb_limits.h>
#include <../../include/kernel/trigger_definitions.h>
#include <signaldata/DictTabInfo.hpp>
#include <random.h>
#include <NdbAutoPtr.hpp>
#include <NdbMixRestarter.hpp>
#include <NdbSqlUtil.hpp>
#include <NdbEnv.h>
#include <ndb_rand.h>
#include <Bitmask.hpp>
#include <../src/kernel/ndbd.hpp>

#define ERR_INSERT_MASTER_FAILURE1 6013
#define ERR_INSERT_MASTER_FAILURE2 6014
#define ERR_INSERT_MASTER_FAILURE3 6015

#define ERR_INSERT_PARTIAL_START_FAIL 6140
#define ERR_INSERT_PARTIAL_PARSE_FAIL 6141
#define ERR_INSERT_PARTIAL_FLUSH_PREPARE_FAIL 6142
#define ERR_INSERT_PARTIAL_PREPARE_FAIL 6143
#define ERR_INSERT_PARTIAL_ABORT_PARSE_FAIL 6144
#define ERR_INSERT_PARTIAL_ABORT_PREPARE_FAIL 6145
#define ERR_INSERT_PARTIAL_FLUSH_COMMIT_FAIL 6146
#define ERR_INSERT_PARTIAL_COMMIT_FAIL 6147
#define ERR_INSERT_PARTIAL_FLUSH_COMPLETE_FAIL 6148
#define ERR_INSERT_PARTIAL_COMPLETE_FAIL 6149
#define ERR_INSERT_PARTIAL_END_FAIL 6150

#define FAIL_BEGIN 0
#define FAIL_CREATE 1
#define FAIL_END 2
#define SUCCEED_COMMIT 3
#define SUCCEED_ABORT 4

#define ndb_master_failure 1

char f_tablename[256];
 
#define CHECK(b) if (!(b)) { \
  g_err << "ERR: "<< step->getName() \
         << " failed on line " << __LINE__ << endl; \
  result = NDBT_FAILED; \
  break; } 

#define CHECK2(b, c) if (!(b)) { \
  g_err << "ERR: "<< step->getName() \
         << " failed on line " << __LINE__ << ": " << c << endl; \
  result = NDBT_FAILED; \
  goto end; }

int runLoadTable(NDBT_Context* ctx, NDBT_Step* step){
  Ndb* pNdb = GETNDB(step);
  int records = ctx->getNumRecords();
  HugoTransactions hugoTrans(*ctx->getTab());
  if (hugoTrans.loadTable(pNdb, records) != 0){
    return NDBT_FAILED;
  }
  return NDBT_OK;
}

int runCreateInvalidTables(NDBT_Context* ctx, NDBT_Step* step){
  Ndb* pNdb = GETNDB(step);
  int result = NDBT_OK;

  char failTabName[256];
  
  const int expectedDictErrors[6]= {720, 
                                    4317, 
                                    737, 
                                    739, 
                                    736, 
                                    740 };

  for (int i = 0; i < 10; i++){
    BaseString::snprintf(failTabName, 256, "F%d", i);
  
    const NdbDictionary::Table* pFailTab = NDBT_Tables::getTable(failTabName);
    if (pFailTab != NULL){
      ndbout << "|- " << failTabName << endl;

      // Try to create table in db
      if (pFailTab->createTableInDb(pNdb) == 0){
        ndbout << failTabName << " created, this was not expected"<< endl;
        result = NDBT_FAILED;
      }

      // Ensure any error is roughly as expected
      int errorCode=pNdb->getDictionary()->getNdbError().code;
      bool errorOk= false;
      for (int e=0; e < 6; e++)
        errorOk |= (errorCode == expectedDictErrors[e]);

      if (!errorOk)
      {
        ndbout << "Failure, got dict error : " << pNdb->getDictionary()->
          getNdbError().code << endl;
        return NDBT_FAILED;
      }

      // Verify that table is not in db    
      const NdbDictionary::Table* pTab2 = 
	NDBT_Table::discoverTableFromDb(pNdb, failTabName) ;
      if (pTab2 != NULL){
        ndbout << failTabName << " was found in DB, this was not expected"<< endl;
        result = NDBT_FAILED;
	if (pFailTab->equal(*pTab2) == true){
	  ndbout << "It was equal" << endl;
	} else {
	  ndbout << "It was not equal" << endl;
	}
	int records = 1000;
	HugoTransactions hugoTrans(*pTab2);
	if (hugoTrans.loadTable(pNdb, records) != 0){
	  ndbout << "It can NOT be loaded" << endl;
	} else{
	  ndbout << "It can be loaded" << endl;
	  
	  UtilTransactions utilTrans(*pTab2);
	  if (utilTrans.clearTable(pNdb, records, 64) != 0){
	    ndbout << "It can NOT be cleared" << endl;
	  } else{
	    ndbout << "It can be cleared" << endl;
	  }	  
	}
	
	if (pNdb->getDictionary()->dropTable(pTab2->getName()) == -1){
	  ndbout << "It can NOT be dropped" << endl;
	} else {
	  ndbout << "It can be dropped" << endl;
	}
      }
    }
  }
  return result;
}

int runCreateTheTable(NDBT_Context* ctx, NDBT_Step* step){
  Ndb* pNdb = GETNDB(step);  
  const NdbDictionary::Table* pTab = ctx->getTab();

  // Try to create table in db
  if (NDBT_Tables::createTable(pNdb, pTab->getName()) != 0){
    return NDBT_FAILED;
  }

  // Verify that table is in db     
  const NdbDictionary::Table* pTab2 = 
    NDBT_Table::discoverTableFromDb(pNdb, pTab->getName());
  if (pTab2 == NULL){
    ndbout << pTab->getName() << " was not found in DB"<< endl;
    return NDBT_FAILED;
  }
  ctx->setTab(pTab2);

  BaseString::snprintf(f_tablename, sizeof(f_tablename), 
                       "%s", pTab->getName());

  return NDBT_OK;
}

int runDropTheTable(NDBT_Context* ctx, NDBT_Step* step){
  Ndb* pNdb = GETNDB(step);  
  //const NdbDictionary::Table* pTab = ctx->getTab();
  
  // Try to create table in db
  pNdb->getDictionary()->dropTable(f_tablename);
  
  return NDBT_OK;
}

int runCreateTableWhenDbIsFull(NDBT_Context* ctx, NDBT_Step* step){
  Ndb* pNdb = GETNDB(step);
  int result = NDBT_OK;
  const char* tabName = "TRANSACTION"; //Use a util table
  
  const NdbDictionary::Table* pTab = NDBT_Tables::getTable(tabName);
  if (pTab != NULL){
    ndbout << "|- " << tabName << endl;
    
    // Verify that table is not in db     
    if (NDBT_Table::discoverTableFromDb(pNdb, tabName) != NULL){
      ndbout << tabName << " was found in DB"<< endl;
      return NDBT_FAILED;
    }

    // Try to create table in db
    if (NDBT_Tables::createTable(pNdb, pTab->getName()) == 0){
      result = NDBT_FAILED;
    }

    // Verify that table is in db     
    if (NDBT_Table::discoverTableFromDb(pNdb, tabName) != NULL){
      ndbout << tabName << " was found in DB"<< endl;
      result = NDBT_FAILED;
    }
  }

  return result;
}

int runDropTableWhenDbIsFull(NDBT_Context* ctx, NDBT_Step* step){
  Ndb* pNdb = GETNDB(step);
  int result = NDBT_OK;
  const char* tabName = "TRANSACTION"; //Use a util table
  
  const NdbDictionary::Table* pTab = NDBT_Table::discoverTableFromDb(pNdb, tabName);
  if (pTab != NULL){
    ndbout << "|- TRANSACTION" << endl;
    
    // Try to drop table in db
    if (pNdb->getDictionary()->dropTable(pTab->getName()) == -1){
      result = NDBT_FAILED;
    }

    // Verify that table is not in db     
    if (NDBT_Table::discoverTableFromDb(pNdb, tabName) != NULL){
      ndbout << tabName << " was found in DB"<< endl;
      result = NDBT_FAILED;
    }
  }

  return result;

}


int runCreateAndDrop(NDBT_Context* ctx, NDBT_Step* step){
  Ndb* pNdb = GETNDB(step);
  int loops = ctx->getNumLoops();
  int i = 0;
  
  const NdbDictionary::Table* pTab = ctx->getTab();
  ndbout << "|- " << pTab->getName() << endl;
  
  while (i < loops){

    ndbout << i << ": ";    
    // Try to create table in db
    if (NDBT_Tables::createTable(pNdb, pTab->getName()) != 0){
      return NDBT_FAILED;
    }

    // Verify that table is in db     
    const NdbDictionary::Table* pTab2 = 
      NDBT_Table::discoverTableFromDb(pNdb, pTab->getName());
    if (pTab2 == NULL){
      ndbout << pTab->getName() << " was not found in DB"<< endl;
      return NDBT_FAILED;
    }

    if (pNdb->getDictionary()->dropTable(pTab2->getName())){
      ndbout << "Failed to drop "<<pTab2->getName()<<" in db" << endl;
      return NDBT_FAILED;
    }
    
    // Verify that table is not in db     
    const NdbDictionary::Table* pTab3 = 
      NDBT_Table::discoverTableFromDb(pNdb, pTab->getName());
    if (pTab3 != NULL){
      ndbout << pTab3->getName() << " was found in DB"<< endl;
      return NDBT_FAILED;
    }
    i++;
  }

  return NDBT_OK;
}

int runCreateAndDropAtRandom(NDBT_Context* ctx, NDBT_Step* step)
{
  myRandom48Init((long)NdbTick_CurrentMillisecond());
  Ndb* pNdb = GETNDB(step);
  NdbDictionary::Dictionary* pDic = pNdb->getDictionary();
  int loops = ctx->getNumLoops();
  int records = ctx->getNumRecords();

  int numAllTables = NDBT_Tables::getNumTables();
  struct TabList {
    int exists; // -1 = skip, 0 = no, 1 = yes
    const NdbDictionary::Table* pTab; // retrieved
    TabList() { exists = -1; pTab = 0; }
  };
  TabList* tabList = new TabList [ numAllTables ];
  int numTables = 0;
  int num;
  for (num = 0; num < numAllTables; num++) {
    const NdbDictionary::Table* pTab = NDBT_Tables::getTable(num);
    if (pTab->checkColumns(0, 0) & 2) // skip disk
      continue;
    tabList[num].exists = 0;
    (void)pDic->dropTable(pTab->getName());
    numTables++;
  }
  int numExists = 0;

  const bool createIndexes = ctx->getProperty("CreateIndexes");
  const bool loadData = ctx->getProperty("LoadData");

  NdbRestarter restarter;
  int result = NDBT_OK;
  int bias = 1; // 0-less 1-more
  int i = 0;
  
  while (i < loops && result == NDBT_OK) {
    num = myRandom48(numAllTables);
    if (tabList[num].exists == -1)
      continue;
    g_info << "loop " << i << " tabs " << numExists << "/" << numTables << endl;
    const NdbDictionary::Table* pTab = NDBT_Tables::getTable(num);
    char tabName[200];
    strcpy(tabName, pTab->getName());

    if (tabList[num].exists == 0) {
      if (bias == 0 && myRandom48(100) < 80)
        continue;
      g_info << tabName << ": create" << endl;
      if (pDic->createTable(*pTab) != 0) {
        const NdbError err = pDic->getNdbError();
        g_err << tabName << ": create failed: " << err << endl;
        result = NDBT_FAILED;
        break;
      }
      const NdbDictionary::Table* pTab2 = pDic->getTable(tabName);
      if (pTab2 == NULL) {
        const NdbError err = pDic->getNdbError();
        g_err << tabName << ": verify create failed: " << err << endl;
        result = NDBT_FAILED;
        break;
      }
      tabList[num].pTab = pTab2;
      if (loadData) {
        g_info << tabName << ": load data" << endl;
        HugoTransactions hugoTrans(*pTab2);
        if (hugoTrans.loadTable(pNdb, records) != 0) {
          g_err << tabName << ": loadTable failed" << endl;
          result = NDBT_FAILED;
          break;
        }
      }
      if (createIndexes) {
        int icount = myRandom48(10);
        int inum;
        for (inum = 0; inum < icount; inum++) {
          const int tcols = pTab2->getNoOfColumns();
          assert(tcols != 0);
          int icols = 1 + myRandom48(tcols);
          if (icols > NDB_MAX_ATTRIBUTES_IN_INDEX)
            icols = NDB_MAX_ATTRIBUTES_IN_INDEX;
          char indName[200];
          sprintf(indName, "%s_X%d", tabName, inum);
          NdbDictionary::Index ind(indName);
          ind.setTable(tabName);
          ind.setType(NdbDictionary::Index::OrderedIndex);
          ind.setLogging(false);
          Bitmask<MAX_ATTRIBUTES_IN_TABLE> mask;
          char ilist[200];
          ilist[0] = 0;
          int ic;
          for (ic = 0; ic < icols; ic++) {
            int tc = myRandom48(tcols);
            const NdbDictionary::Column* c = pTab2->getColumn(tc);
            assert(c != 0);
            if (mask.get(tc) ||
                c->getType() == NdbDictionary::Column::Blob ||
                c->getType() == NdbDictionary::Column::Text ||
                c->getType() == NdbDictionary::Column::Bit ||
                c->getStorageType() == NdbDictionary::Column::StorageTypeDisk)
              continue;
            ind.addColumn(*c);
            mask.set(tc);
            sprintf(ilist + strlen(ilist), " %d", tc);
          }
          if (mask.isclear())
            continue;
          g_info << indName << ": columns:" << ilist << endl;
          if (pDic->createIndex(ind) == 0) {
            g_info << indName << ": created" << endl;
          } else {
            const NdbError err = pDic->getNdbError();
            g_err << indName << ": create index failed: " << err << endl;
            if (err.code != 826 && // Too many tables and attributes..
                err.code != 903 && // Too many ordered indexes..
                err.code != 904 && // Out of fragment records..
                err.code != 905 && // Out of attribute records..
                err.code != 707 && // No more table metadata records..
                err.code != 708)   // No more attribute metadata records..
            {
              result = NDBT_FAILED;
              break;
            }
          }
        }
      }
      if (loadData) {
        // first update a random table to flush global variables
        int num3 = 0;
        while (1) {
          num3 = myRandom48(numAllTables);
          if (num == num3 || tabList[num3].exists == 1)
            break;
        }
        const NdbDictionary::Table* pTab3 = tabList[num3].pTab;
        assert(pTab3 != 0);
        char tabName3[200];
        strcpy(tabName3, pTab3->getName());
        HugoTransactions hugoTrans(*pTab3);
        g_info << tabName3 << ": update data" << endl;
        if (hugoTrans.pkUpdateRecords(pNdb, records) != 0) {
          g_err << tabName3 << ": pkUpdateRecords failed" << endl;
          result = NDBT_FAILED;
          break;
        }
      }
      if (loadData) {
        HugoTransactions hugoTrans(*pTab2);
        g_info << tabName << ": update data" << endl;
        if (hugoTrans.pkUpdateRecords(pNdb, records) != 0) {
          g_err << "pkUpdateRecords failed" << endl;
          result = NDBT_FAILED;
          break;
        }
      }
      tabList[num].exists = 1;
      assert(numExists < numTables);
      numExists++;
      if (numExists == numTables)
        bias = 0;
    }
    else if (tabList[num].exists == 1) {
      if (bias == 1 && myRandom48(100) < 80)
        continue;
      g_info << tabName << ": drop" << endl;
      if (restarter.insertErrorInAllNodes(4013) != 0) {
        g_err << "error insert failed" << endl;
        result = NDBT_FAILED;
        break;
      }
      if (pDic->dropTable(tabName) != 0) {
        const NdbError err = pDic->getNdbError();
        g_err << tabName << ": drop failed: " << err << endl;
        result = NDBT_FAILED;
        break;
      }
      const NdbDictionary::Table* pTab2 = pDic->getTable(tabName);
      if (pTab2 != NULL) {
        g_err << tabName << ": verify drop: table exists" << endl;
        result = NDBT_FAILED;
        break;
      }
      if (pDic->getNdbError().code != 709 &&
          pDic->getNdbError().code != 723) {
        const NdbError err = pDic->getNdbError();
        g_err << tabName << ": verify drop: " << err << endl;
        result = NDBT_FAILED;
        break;
      }
      tabList[num].exists = 0;
      assert(numExists > 0);
      numExists--;
      if (numExists == 0)
        bias = 1;
    }
    i++;
  }

  for (num = 0; num < numAllTables; num++)
    if (tabList[num].exists == 1)
      pDic->dropTable(NDBT_Tables::getTable(num)->getName());

  delete [] tabList;
  return result;
}


int runCreateAndDropWithData(NDBT_Context* ctx, NDBT_Step* step){
  Ndb* pNdb = GETNDB(step);
  int loops = ctx->getNumLoops();
  int records = ctx->getNumRecords();
  int i = 0;
  
  NdbRestarter restarter;
  int val = DumpStateOrd::DihMinTimeBetweenLCP;
  if(restarter.dumpStateAllNodes(&val, 1) != 0){
    int result;
    do { CHECK(0); } while (0);
    g_err << "Unable to change timebetween LCP" << endl;
    return NDBT_FAILED;
  }
  
  const NdbDictionary::Table* pTab = ctx->getTab();
  ndbout << "|- " << pTab->getName() << endl;
  
  while (i < loops){
    ndbout << i << ": ";
    // Try to create table in db
    
    if (NDBT_Tables::createTable(pNdb, pTab->getName()) != 0){
      return NDBT_FAILED;
    }

    // Verify that table is in db     
    const NdbDictionary::Table* pTab2 = 
      NDBT_Table::discoverTableFromDb(pNdb, pTab->getName());
    if (pTab2 == NULL){
      ndbout << pTab->getName() << " was not found in DB"<< endl;
      return NDBT_FAILED;
    }

    HugoTransactions hugoTrans(*pTab2);
    if (hugoTrans.loadTable(pNdb, records) != 0){
      return NDBT_FAILED;
    }

    int count = 0;
    UtilTransactions utilTrans(*pTab2);
    if (utilTrans.selectCount(pNdb, 64, &count) != 0){
      return NDBT_FAILED;
    }
    if (count != records){
      ndbout << count <<" != "<<records << endl;
      return NDBT_FAILED;
    }

    if (pNdb->getDictionary()->dropTable(pTab2->getName()) != 0){
      ndbout << "Failed to drop "<<pTab2->getName()<<" in db" << endl;
      return NDBT_FAILED;
    }
    
    // Verify that table is not in db     
    const NdbDictionary::Table* pTab3 = 
      NDBT_Table::discoverTableFromDb(pNdb, pTab->getName());
    if (pTab3 != NULL){
      ndbout << pTab3->getName() << " was found in DB"<< endl;
      return NDBT_FAILED;
    }
    

    i++;
  }

  return NDBT_OK;
}

int runFillTable(NDBT_Context* ctx, NDBT_Step* step){
  Ndb* pNdb = GETNDB(step);
  HugoTransactions hugoTrans(*ctx->getTab());
  if (hugoTrans.fillTable(pNdb) != 0){
    return NDBT_FAILED;
  }
  return NDBT_OK;
}

int runClearTable(NDBT_Context* ctx, NDBT_Step* step){
  Ndb* pNdb = GETNDB(step);
  int records = ctx->getNumRecords();
  
  UtilTransactions utilTrans(*ctx->getTab());
  if (utilTrans.clearTable(pNdb,  records) != 0){
    return NDBT_FAILED;
  }
  return NDBT_OK;
}

int runCreateAndDropDuring(NDBT_Context* ctx, NDBT_Step* step){
  int result = NDBT_OK;
  int loops = ctx->getNumLoops();
  int i = 0;
  
  const NdbDictionary::Table* pTab = ctx->getTab();
  ndbout << "|- " << pTab->getName() << endl;
  
  while (i < loops && result == NDBT_OK){
    ndbout << i << ": " << endl;    
    // Try to create table in db

    Ndb* pNdb = GETNDB(step);
    g_debug << "Creating table" << endl;

    if (NDBT_Tables::createTable(pNdb, pTab->getName()) != 0){
      g_err << "createTableInDb failed" << endl;
      result =  NDBT_FAILED;
      continue;
    }
    
    g_debug << "Verifying creation of table" << endl;

    // Verify that table is in db     
    const NdbDictionary::Table* pTab2 = 
      NDBT_Table::discoverTableFromDb(pNdb, pTab->getName());
    if (pTab2 == NULL){
      g_err << pTab->getName() << " was not found in DB"<< endl;
      result =  NDBT_FAILED;
      continue;
    }
    
    NdbSleep_MilliSleep(3000);

    g_debug << "Dropping table" << endl;

    if (pNdb->getDictionary()->dropTable(pTab2->getName()) != 0){
      g_err << "Failed to drop "<<pTab2->getName()<<" in db" << endl;
      result =  NDBT_FAILED;
      continue;
    }
    
    g_debug << "Verifying dropping of table" << endl;

    // Verify that table is not in db     
    const NdbDictionary::Table* pTab3 = 
      NDBT_Table::discoverTableFromDb(pNdb, pTab->getName());
    if (pTab3 != NULL){
      g_err << pTab3->getName() << " was found in DB"<< endl;
      result =  NDBT_FAILED;
      continue;
    }
    i++;
  }
  ctx->stopTest();
  
  return result;
}


int runUseTableUntilStopped(NDBT_Context* ctx, NDBT_Step* step){
  int records = ctx->getNumRecords();

  const NdbDictionary::Table* pTab = ctx->getTab();

  while (ctx->isTestStopped() == false) {
    // g_info << i++ << ": ";


    // Delete and recreate Ndb object
    // Otherwise you always get Invalid Schema Version
    // It would be a nice feature to remove this two lines
    //step->tearDown();
    //step->setUp();

    Ndb* pNdb = GETNDB(step);

    const NdbDictionary::Table* pTab2 = 
      NDBT_Table::discoverTableFromDb(pNdb, pTab->getName());
    if (pTab2 == NULL)
      continue;

    int res;
    HugoTransactions hugoTrans(*pTab2);
    if ((res = hugoTrans.loadTable(pNdb, records)) != 0){
      NdbError err = pNdb->getNdbError(res);
      if(err.classification == NdbError::SchemaError){
	pNdb->getDictionary()->invalidateTable(pTab->getName());
      }
      continue;
    }
    
    if ((res = hugoTrans.clearTable(pNdb,  records)) != 0){
      NdbError err = pNdb->getNdbError(res);
      if(err.classification == NdbError::SchemaError){
	pNdb->getDictionary()->invalidateTable(pTab->getName());
      }
      continue;
    }
  }
  g_info << endl;
  return NDBT_OK;
}

int runUseTableUntilStopped2(NDBT_Context* ctx, NDBT_Step* step){
  int records = ctx->getNumRecords();

  Ndb* pNdb = GETNDB(step);
  const NdbDictionary::Table* pTab = ctx->getTab();
  const NdbDictionary::Table* pTab2 = 
    NDBT_Table::discoverTableFromDb(pNdb, pTab->getName());
  HugoTransactions hugoTrans(*pTab2);

  int i = 0;
  while (ctx->isTestStopped() == false) 
  {
    ndbout_c("loop: %u", i++);


    // Delete and recreate Ndb object
    // Otherwise you always get Invalid Schema Version
    // It would be a nice feature to remove this two lines
    //step->tearDown();
    //step->setUp();


    int res;
    if ((res = hugoTrans.loadTable(pNdb, records)) != 0){
      NdbError err = pNdb->getNdbError(res);
      if(err.classification == NdbError::SchemaError){
	pNdb->getDictionary()->invalidateTable(pTab->getName());
      }
      continue;
    }
    
    if ((res = hugoTrans.scanUpdateRecords(pNdb, records)) != 0)
    {
      NdbError err = pNdb->getNdbError(res);
      if(err.classification == NdbError::SchemaError){
	pNdb->getDictionary()->invalidateTable(pTab->getName());
      }
      continue;
    }

    if ((res = hugoTrans.clearTable(pNdb,  records)) != 0){
      NdbError err = pNdb->getNdbError(res);
      if(err.classification == NdbError::SchemaError){
	pNdb->getDictionary()->invalidateTable(pTab->getName());
      }
      continue;
    }
  }
  g_info << endl;
  return NDBT_OK;
}

int runUseTableUntilStopped3(NDBT_Context* ctx, NDBT_Step* step){
  int records = ctx->getNumRecords();

  Ndb* pNdb = GETNDB(step);
  const NdbDictionary::Table* pTab = ctx->getTab();
  const NdbDictionary::Table* pTab2 =
    NDBT_Table::discoverTableFromDb(pNdb, pTab->getName());
  HugoTransactions hugoTrans(*pTab2);

  int i = 0;
  while (ctx->isTestStopped() == false)
  {
    ndbout_c("loop: %u", i++);


    // Delete and recreate Ndb object
    // Otherwise you always get Invalid Schema Version
    // It would be a nice feature to remove this two lines
    //step->tearDown();
    //step->setUp();


    int res;
    if ((res = hugoTrans.scanUpdateRecords(pNdb, records)) != 0)
    {
      NdbError err = pNdb->getNdbError(res);
      if(err.classification == NdbError::SchemaError){
	pNdb->getDictionary()->invalidateTable(pTab->getName());
      }
      continue;
    }
  }
  g_info << endl;
  return NDBT_OK;
}

/**
 * This is a regression test for bug 14190114 
 * "CLUSTER CRASH DUE TO NDBREQUIRE IN ./LOCALPROXY.HPP DBLQH (LINE: 234)".
 * This bug occurs if there is a takeover (i.e. the master node crashes) 
 * while an LQH block is executing a DROP_TAB_REQ signal. It only affects
 * multi-threaded ndb.
 */
static int
runDropTakeoverTest(NDBT_Context* ctx, NDBT_Step* step)
{
  NdbRestarter restarter;
  if (restarter.getNumDbNodes() == 1)
  {
    g_info << "Cannot do this test with just one datanode." << endl;
    return NDBT_OK;
  }

  Ndb* const ndb = GETNDB(step);
  NdbDictionary::Dictionary* const dict = ndb->getDictionary();

  // First we create a table that is a copy of ctx->getTab().
  NdbDictionary::Table copyTab(*ctx->getTab());
  const char* copyName = "copyTab";

  copyTab.setName(copyName);
  if (dict->createTable(copyTab) != 0)
  {
    g_err << "Failed to create table " << copyName << endl
          << dict->getNdbError() << endl;
    return NDBT_FAILED;
  }

  /**
   * Find the node id of the master node and another data node that is not 
   * the master.
   */
  const int masterNodeId = restarter.getMasterNodeId();
  const int nonMasterNodeId =
    masterNodeId == restarter.getDbNodeId(0) ?
    restarter.getDbNodeId(1) : 
    restarter.getDbNodeId(0);

  /**
   * This error insert makes LQH resend the DROP_TAB_REQ to itself (with a
   * delay) rather than executing it, until the error insert is reset.
   * This makes it appear as if though the LQH block spends a long time 
   * executing the DROP_TAB_REQ signal.
   */
  g_info << "Insert error 5076 in node " << nonMasterNodeId << endl;
  require(restarter.insertErrorInNode(nonMasterNodeId, 5076) == 0);
  /**
   * This error insert makes the master node crash when one of its LQH 
   * blocks tries to execute a DROP_TAB_REQ signal. This will then trigger
   * a takeover.
   */
  g_info << "Insert error 5077 in node " << masterNodeId << endl;
  require(restarter.insertErrorInNode(masterNodeId, 5077) == 0);

  // This dropTable should fail, since the master node dies.
  g_info << "Trying to drop table " << copyName << endl;
  if (dict->dropTable(copyName) == 0)
  {
    g_err << "Unexpectedly managed to drop table " << copyName << endl;
    return NDBT_FAILED;
  }

  /** 
   * Check that only old master is dead. Bug 14190114 would cause other nodes
   * to die as well.
   */
  const int deadNodeId = restarter.checkClusterAlive(&masterNodeId, 1);
  if (deadNodeId != 0)
  {
    g_err << "NodeId " << deadNodeId << " is down." << endl;
    return NDBT_FAILED;
  }
  
  // Reset error insert.
  g_info << "insert error 0 in node " << nonMasterNodeId << endl;
  require(restarter.insertErrorInNode(nonMasterNodeId, 0) == 0);

  // Verify that old master comes back up, and that no other node crashed.
  g_info << "Waiting for all nodes to be up." << endl;
  if (restarter.waitClusterStarted() != 0)
  {
    g_err << "One or more cluster nodes are not up." << endl;
    return NDBT_FAILED;
  }

  /**
   * The 'drop table' operation should have been rolled forward, since the
   * node crash happened in the complete phase. Verify that the table is 
   * gone.
   */
  g_info << "Verifying that table " << copyName << " was deleted." << endl;
  if (dict->getTable(copyName) == NULL)
  {
    if (dict->getNdbError().code != 723) // 723 = no such table existed.
    {
      g_err << "dict->getTable() for " << copyName 
            << " failed in unexpedted way:" << endl
            << dict->getNdbError() << endl;
      return NDBT_FAILED;
    }
  }
  else
  {
    g_err << "Transaction dropping " << copyName << " was not rolled forward"
          << endl;
    return NDBT_FAILED;
  }
  
  /** 
   * Do another dictionary transaction, to verify that the cluster allows that.
   */
  NdbDictionary::Table extraTab(*ctx->getTab());
  const char* extraName = "extraTab";

  extraTab.setName(extraName);
  g_info << "Trying to create table " << extraName << endl;
  if (dict->createTable(extraTab) != 0)
  {
    g_err << "Failed to create table " << extraName << endl
          << dict->getNdbError() << endl;
    return NDBT_FAILED;
  }

  // Clean up by dropping extraTab.
  g_info << "Trying to drop table " << extraName << endl;
  if (dict->dropTable(extraName) != 0)
  {
    g_err << "Failed to drop table " << extraName << endl
          << dict->getNdbError() << endl;
    return NDBT_FAILED;
  }
  
  return NDBT_OK;
}

int
runCreateMaxTables(NDBT_Context* ctx, NDBT_Step* step)
{
  char tabName[256];
  int numTables = ctx->getProperty("tables", 1000);
  Ndb* pNdb = GETNDB(step);
  NdbDictionary::Dictionary* pDic = pNdb->getDictionary();
  int i = 0;
  for (i = 0; i < numTables; i++) {
    BaseString::snprintf(tabName, 256, "MAXTAB%d", i);
    if (pNdb->waitUntilReady(30) != 0) {
      // Db is not ready, return with failure
      return NDBT_FAILED;
    }
    const NdbDictionary::Table* pTab = ctx->getTab();
    //ndbout << "|- " << tabName << endl;
    // Set new name for T1
    NdbDictionary::Table newTab(* pTab);
    newTab.setName(tabName);
    // Drop any old (or try to)
    (void)pDic->dropTable(newTab.getName());
    // Try to create table in db
    if (newTab.createTableInDb(pNdb) != 0) {
      ndbout << tabName << " could not be created: "
             << pDic->getNdbError() << endl;
      if (pDic->getNdbError().code == 707 ||
          pDic->getNdbError().code == 708 ||
          pDic->getNdbError().code == 826 ||
          pDic->getNdbError().code == 827)
        break;
      return NDBT_FAILED;
    }
    // Verify that table exists in db    
    const NdbDictionary::Table* pTab3 = 
      NDBT_Table::discoverTableFromDb(pNdb, tabName) ;
    if (pTab3 == NULL){
      ndbout << tabName << " was not found in DB: "
             << pDic->getNdbError() << endl;
      return NDBT_FAILED;
    }
    if (! newTab.equal(*pTab3)) {
      ndbout << "It was not equal" << endl; abort();
      return NDBT_FAILED;
    }
    int records = ctx->getNumRecords();
    HugoTransactions hugoTrans(*pTab3);
    if (hugoTrans.loadTable(pNdb, records) != 0) {
      ndbout << "It can NOT be loaded" << endl;
      return NDBT_FAILED;
    }
    UtilTransactions utilTrans(*pTab3);
    if (utilTrans.clearTable(pNdb, records, 64) != 0) {
      ndbout << "It can NOT be cleared" << endl;
      return NDBT_FAILED;
    }
  }
  if (pNdb->waitUntilReady(30) != 0) {
    // Db is not ready, return with failure
    return NDBT_FAILED;
  }
  ctx->setProperty("maxtables", i);
  // HURRAAA!
  return NDBT_OK;
}

int runDropMaxTables(NDBT_Context* ctx, NDBT_Step* step)
{
  char tabName[256];
  int numTables = ctx->getProperty("maxtables", (Uint32)0);
  Ndb* pNdb = GETNDB(step);
  NdbDictionary::Dictionary* pDic = pNdb->getDictionary();
  for (int i = 0; i < numTables; i++) {
    BaseString::snprintf(tabName, 256, "MAXTAB%d", i);
    if (pNdb->waitUntilReady(30) != 0) {
      // Db is not ready, return with failure
      return NDBT_FAILED;
    }
    // Verify that table exists in db    
    const NdbDictionary::Table* pTab3 = 
      NDBT_Table::discoverTableFromDb(pNdb, tabName) ;
    if (pTab3 == NULL) {
      ndbout << tabName << " was not found in DB: "
             << pDic->getNdbError() << endl;
      return NDBT_FAILED;
    }
    // Try to drop table in db
    if (pDic->dropTable(pTab3->getName()) != 0) {
      ndbout << tabName << " could not be dropped: "
             << pDic->getNdbError() << endl;
      return NDBT_FAILED;
    }
  }
  return NDBT_OK;
}

int runTestFragmentTypes(NDBT_Context* ctx, NDBT_Step* step){
  int records = ctx->getNumRecords();
  int fragTtype = ctx->getProperty("FragmentType");
  Ndb* pNdb = GETNDB(step);
  int result = NDBT_OK;
  NdbRestarter restarter;

  if (pNdb->waitUntilReady(30) != 0){
    // Db is not ready, return with failure
    return NDBT_FAILED;
  }
  
  const NdbDictionary::Table* pTab = ctx->getTab();
  pNdb->getDictionary()->dropTable(pTab->getName());

  NdbDictionary::Table newTab(* pTab);
  // Set fragment type for table    
  newTab.setFragmentType((NdbDictionary::Object::FragmentType)fragTtype);
  
  // Try to create table in db
  if (newTab.createTableInDb(pNdb) != 0){
    ndbout << newTab.getName() << " could not be created"
	   << ", fragmentType = "<<fragTtype <<endl;
    ndbout << pNdb->getDictionary()->getNdbError() << endl;
    return NDBT_FAILED;
  }
  
  // Verify that table exists in db    
  const NdbDictionary::Table* pTab3 = 
    NDBT_Table::discoverTableFromDb(pNdb, pTab->getName()) ;
  if (pTab3 == NULL){
    ndbout << pTab->getName() << " was not found in DB"<< endl;
    return NDBT_FAILED;
    
  }
  
  if (pTab3->getFragmentType() != fragTtype){
    ndbout << pTab->getName() << " fragmentType error "<< endl;
    result = NDBT_FAILED;
    goto drop_the_tab;
  }
/**
   This test does not work since fragmentation is
   decided by the kernel, hence the fragementation
   attribute on the column will differ

  if (newTab.equal(*pTab3) == false){
    ndbout << "It was not equal" << endl;
    result = NDBT_FAILED;
    goto drop_the_tab;
  } 
*/
  do {
    
    HugoTransactions hugoTrans(*pTab3);
    UtilTransactions utilTrans(*pTab3);
    int count;
    CHECK(hugoTrans.loadTable(pNdb, records) == 0);
    CHECK(hugoTrans.pkUpdateRecords(pNdb, records) == 0);
    CHECK(utilTrans.selectCount(pNdb, 64, &count) == 0);
    CHECK(count == records);
    CHECK(hugoTrans.pkDelRecords(pNdb, records/2) == 0);
    CHECK(hugoTrans.scanUpdateRecords(pNdb, records/2) == 0);
    CHECK(utilTrans.selectCount(pNdb, 64, &count) == 0);
    CHECK(count == (records/2));

    // restart all
    ndbout << "Restarting cluster" << endl;
    CHECK(restarter.restartAll() == 0);
    int timeout = 120;
    CHECK(restarter.waitClusterStarted(timeout) == 0);
    CHECK(pNdb->waitUntilReady(timeout) == 0);

    // Verify content
    CHECK(utilTrans.selectCount(pNdb, 64, &count) == 0);
    CHECK(count == (records/2));

    CHECK(utilTrans.clearTable(pNdb, records) == 0);
    CHECK(hugoTrans.loadTable(pNdb, records) == 0);
    CHECK(utilTrans.clearTable(pNdb, records) == 0);
    CHECK(hugoTrans.loadTable(pNdb, records) == 0);
    CHECK(hugoTrans.pkUpdateRecords(pNdb, records) == 0);
    CHECK(utilTrans.clearTable(pNdb, records, 64) == 0);
    
  } while(false);
  
 drop_the_tab:
  
  // Try to drop table in db
  if (pNdb->getDictionary()->dropTable(pTab3->getName()) != 0){
    ndbout << pTab3->getName()  << " could not be dropped"<< endl;
    result =  NDBT_FAILED;
  }
  
  return result;
}


int runTestTemporaryTables(NDBT_Context* ctx, NDBT_Step* step){
  int result = NDBT_OK;
  int loops = ctx->getNumLoops();
  int records = ctx->getNumRecords();
  Ndb* pNdb = GETNDB(step);
  int i = 0;
  NdbRestarter restarter;
  
  const NdbDictionary::Table* pTab = ctx->getTab();
  ndbout << "|- " << pTab->getName() << endl;
  
  NdbDictionary::Table newTab(* pTab);
  // Set table as temporary
  newTab.setStoredTable(false);
  
  // Try to create table in db
  if (newTab.createTableInDb(pNdb) != 0){
    return NDBT_FAILED;
  }
  
  // Verify that table is in db     
  const NdbDictionary::Table* pTab2 = 
    NDBT_Table::discoverTableFromDb(pNdb, pTab->getName());
  if (pTab2 == NULL){
    ndbout << pTab->getName() << " was not found in DB"<< endl;
    return NDBT_FAILED;
  }

  if (pTab2->getStoredTable() != false){
    ndbout << pTab->getName() << " was not temporary in DB"<< endl;
    result = NDBT_FAILED;
    goto drop_the_tab;
  }

  
  while (i < loops && result == NDBT_OK){
    ndbout << i << ": ";

    HugoTransactions hugoTrans(*pTab2);
    CHECK(hugoTrans.loadTable(pNdb, records) == 0);

    int count = 0;
    UtilTransactions utilTrans(*pTab2);
    CHECK(utilTrans.selectCount(pNdb, 64, &count) == 0);
    CHECK(count == records);

    // restart all
    ndbout << "Restarting cluster" << endl;
    CHECK(restarter.restartAll() == 0);
    int timeout = 120;
    CHECK(restarter.waitClusterStarted(timeout) == 0);
    CHECK(pNdb->waitUntilReady(timeout) == 0);

    ndbout << "Verifying records..." << endl;
    CHECK(utilTrans.selectCount(pNdb, 64, &count) == 0);
    CHECK(count == 0);

    i++;
  }

 drop_the_tab:

   
  if (pNdb->getDictionary()->dropTable(pTab2->getName()) != 0){
    ndbout << "Failed to drop "<<pTab2->getName()<<" in db" << endl;
    result = NDBT_FAILED;
  }
  
  // Verify that table is not in db     
  const NdbDictionary::Table* pTab3 = 
    NDBT_Table::discoverTableFromDb(pNdb, pTab->getName());
  if (pTab3 != NULL){
    ndbout << pTab3->getName() << " was found in DB"<< endl;
    result = NDBT_FAILED;
  }
    
  return result;
}

int runPkSizes(NDBT_Context* ctx, NDBT_Step* step){
  int result = NDBT_OK;
  char tabName[256];
  int minPkSize = 1;
  ndbout << "minPkSize=" <<minPkSize<<endl;
  int maxPkSize = MAX_KEY_SIZE_IN_WORDS * 4;
  ndbout << "maxPkSize=" <<maxPkSize<<endl;
  Ndb* pNdb = GETNDB(step);
  int numRecords = ctx->getNumRecords();

  for (int i = minPkSize; i < maxPkSize; i++){
    BaseString::snprintf(tabName, 256, "TPK_%d", i);

    int records = numRecords;
    int max = ~0;
    // Limit num records for small PKs
    if (i == 1)
      max = 99;
    if (i == 2)
      max = 999;
    if (i == 3)
      max = 9999;
    if (records > max)
      records = max;
    ndbout << "records =" << records << endl;

    if (pNdb->waitUntilReady(30) != 0){
      // Db is not ready, return with failure
      return NDBT_FAILED;
    }
  
    ndbout << "|- " << tabName << endl;

    if (NDBT_Tables::createTable(pNdb, tabName) != 0){
      ndbout << tabName << " could not be created"<< endl;
      return NDBT_FAILED;
    }
    
    // Verify that table exists in db    
    const NdbDictionary::Table* pTab3 = 
      NDBT_Table::discoverTableFromDb(pNdb, tabName) ;
    if (pTab3 == NULL){
      g_err << tabName << " was not found in DB"<< endl;
      return NDBT_FAILED;
    }

    //    ndbout << *pTab3 << endl;

    if (pTab3->equal(*NDBT_Tables::getTable(tabName)) == false){
      g_err << "It was not equal" << endl;
      return NDBT_FAILED;
    }

    do {
      // Do it all
      HugoTransactions hugoTrans(*pTab3);
      UtilTransactions utilTrans(*pTab3);
      int count;
      CHECK(hugoTrans.loadTable(pNdb, records) == 0);
      CHECK(hugoTrans.pkUpdateRecords(pNdb, records) == 0);
      CHECK(utilTrans.selectCount(pNdb, 64, &count) == 0);
      CHECK(count == records);
      CHECK(hugoTrans.pkDelRecords(pNdb, records/2) == 0);
      CHECK(hugoTrans.scanUpdateRecords(pNdb, records/2) == 0);
      CHECK(utilTrans.selectCount(pNdb, 64, &count) == 0);
      CHECK(count == (records/2));
      CHECK(utilTrans.clearTable(pNdb, records) == 0);
      
#if 0
      // Fill table
      CHECK(hugoTrans.fillTable(pNdb) == 0);        
      CHECK(utilTrans.clearTable2(pNdb, records) == 0);
      CHECK(utilTrans.selectCount(pNdb, 64, &count) == 0);
      CHECK(count == 0);
#endif
    } while(false);

    // Drop table
    if (pNdb->getDictionary()->dropTable(pTab3->getName()) != 0){
      ndbout << "Failed to drop "<<pTab3->getName()<<" in db" << endl;
      return NDBT_FAILED;
    }
  }
  return result;
}

int runStoreFrm(NDBT_Context* ctx, NDBT_Step* step){
  Ndb* pNdb = GETNDB(step);  
  const NdbDictionary::Table* pTab = ctx->getTab();
  int result = NDBT_OK;
  int loops = ctx->getNumLoops();

  for (int l = 0; l < loops && result == NDBT_OK ; l++){

    Uint32 dataLen = (Uint32)myRandom48(MAX_FRM_DATA_SIZE);
    // size_t dataLen = 10;
    unsigned char data[MAX_FRM_DATA_SIZE];

    char start = l + 248;
    for(Uint32 i = 0; i < dataLen; i++){
      data[i] = start;
      start++;
    }
#if 0
    ndbout << "dataLen="<<dataLen<<endl;
    for (Uint32 i = 0; i < dataLen; i++){
      unsigned char c = data[i];
      ndbout << hex << c << ", ";
    }
    ndbout << endl;
#endif
        
    NdbDictionary::Table newTab(* pTab);
    void* pData = &data;
    newTab.setFrm(pData, dataLen);
    
    // Try to create table in db
    if (newTab.createTableInDb(pNdb) != 0){
      result = NDBT_FAILED;
      continue;
    }
    
    // Verify that table is in db     
    const NdbDictionary::Table* pTab2 = 
      NDBT_Table::discoverTableFromDb(pNdb, pTab->getName());
    if (pTab2 == NULL){
      g_err << pTab->getName() << " was not found in DB"<< endl;
      result = NDBT_FAILED;
      continue;
    }
    
    const void* pData2 = pTab2->getFrmData();
    Uint32 resultLen = pTab2->getFrmLength();
    if (dataLen != resultLen){
      g_err << "Length of data failure" << endl
	    << " expected = " << dataLen << endl
	    << " got = " << resultLen << endl;
      result = NDBT_FAILED;      
    }
    
    // Verfiy the frm data
    if (memcmp(pData, pData2, resultLen) != 0){
      g_err << "Wrong data recieved" << endl;
      for (size_t i = 0; i < dataLen; i++){
	unsigned char c = ((unsigned char*)pData2)[i];
	g_err << hex << c << ", ";
      }
      g_err << endl;
      result = NDBT_FAILED;
    }
    
    if (pNdb->getDictionary()->dropTable(pTab2->getName()) != 0){
      g_err << "It can NOT be dropped" << endl;
      result = NDBT_FAILED;
    } 
  }
  
  return result;
}

int runStoreFrmError(NDBT_Context* ctx, NDBT_Step* step){
  Ndb* pNdb = GETNDB(step);  
  const NdbDictionary::Table* pTab = ctx->getTab();
  int result = NDBT_OK;
  int loops = ctx->getNumLoops();

  for (int l = 0; l < loops && result == NDBT_OK ; l++){

    const Uint32 dataLen = MAX_FRM_DATA_SIZE + 10;
    unsigned char data[dataLen];

    char start = l + 248;
    for(Uint32 i = 0; i < dataLen; i++){
      data[i] = start;
      start++;
    }
#if 0
    ndbout << "dataLen="<<dataLen<<endl;
    for (Uint32 i = 0; i < dataLen; i++){
      unsigned char c = data[i];
      ndbout << hex << c << ", ";
    }
    ndbout << endl;
#endif

    NdbDictionary::Table newTab(* pTab);
        
    void* pData = &data;
    newTab.setFrm(pData, dataLen);
    
    // Try to create table in db
    if (newTab.createTableInDb(pNdb) == 0){
      result = NDBT_FAILED;
      continue;
    }
    
    const NdbDictionary::Table* pTab2 = 
      NDBT_Table::discoverTableFromDb(pNdb, pTab->getName());
    if (pTab2 != NULL){
      g_err << pTab->getName() << " was found in DB"<< endl;
      result = NDBT_FAILED;
      if (pNdb->getDictionary()->dropTable(pTab2->getName()) != 0){
	g_err << "It can NOT be dropped" << endl;
	result = NDBT_FAILED;
      } 
      
      continue;
    } 
    
  }

  return result;
}

int verifyTablesAreEqual(const NdbDictionary::Table* pTab, const NdbDictionary::Table* pTab2){
  // Verify that getPrimaryKey only returned true for primary keys
  for (int i = 0; i < pTab2->getNoOfColumns(); i++){
    const NdbDictionary::Column* col = pTab->getColumn(i);
    const NdbDictionary::Column* col2 = pTab2->getColumn(i);
    if (col->getPrimaryKey() != col2->getPrimaryKey()){
      g_err << "col->getPrimaryKey() != col2->getPrimaryKey()" << endl;
      return NDBT_FAILED;
    }
  }
  
  if (!pTab->equal(*pTab2)){
    g_err << "equal failed" << endl;
    g_info << *(NDBT_Table*)pTab; // gcc-4.1.2
    g_info << *(NDBT_Table*)pTab2;
    return NDBT_FAILED;
  }
  return NDBT_OK;
}

int runGetPrimaryKey(NDBT_Context* ctx, NDBT_Step* step){
  Ndb* pNdb = GETNDB(step);
  const NdbDictionary::Table* pTab = ctx->getTab();
  ndbout << "|- " << pTab->getName() << endl;
  g_info << *(NDBT_Table*)pTab;
  // Try to create table in db
  if (pTab->createTableInDb(pNdb) != 0){
    return NDBT_FAILED;
  }

  const NdbDictionary::Table* pTab2 = 
    NDBT_Table::discoverTableFromDb(pNdb, pTab->getName());
  if (pTab2 == NULL){
    ndbout << pTab->getName() << " was not found in DB"<< endl;
    return NDBT_FAILED;
  }

  int result = NDBT_OK;
  if (verifyTablesAreEqual(pTab, pTab2) != NDBT_OK)
    result = NDBT_FAILED;
  
  
#if 0
  // Create an index on the table and see what 
  // the function returns now
  char name[200];
  sprintf(name, "%s_X007", pTab->getName());
  NDBT_Index* pInd = new NDBT_Index(name);
  pInd->setTable(pTab->getName());
  pInd->setType(NdbDictionary::Index::UniqueHashIndex);
  //  pInd->setLogging(false);
  for (int i = 0; i < 2; i++){
    const NDBT_Attribute* pAttr = pTab->getAttribute(i);
    pInd->addAttribute(*pAttr);
  }
  g_info << "Create index:" << endl << *pInd;
  if (pInd->createIndexInDb(pNdb, false) != 0){
    result = NDBT_FAILED;
  }  
  delete pInd;

  const NdbDictionary::Table* pTab3 = 
    NDBT_Table::discoverTableFromDb(pNdb, pTab->getName());
  if (pTab3 == NULL){
    ndbout << pTab->getName() << " was not found in DB"<< endl;
    return NDBT_FAILED;
  }

  if (verifyTablesAreEqual(pTab, pTab3) != NDBT_OK)
    result = NDBT_FAILED;
  if (verifyTablesAreEqual(pTab2, pTab3) != NDBT_OK)
    result = NDBT_FAILED;
#endif

#if 0  
  if (pTab2->getDictionary()->dropTable(pNdb) != 0){
    ndbout << "Failed to drop "<<pTab2->getName()<<" in db" << endl;
    return NDBT_FAILED;
  }
  
  // Verify that table is not in db     
  const NdbDictionary::Table* pTab4 = 
    NDBT_Table::discoverTableFromDb(pNdb, pTab->getName());
  if (pTab4 != NULL){
    ndbout << pTab4->getName() << " was found in DB"<< endl;
    return NDBT_FAILED;
  }
#endif

  return result;
}

#define APIERROR(error) \
  { g_err << "Error in " << __FILE__ << ", line:" << __LINE__ << ", code:" \
              << error.code << ", msg: " << error.message << "." << endl; \
  }

int
runCreateAutoincrementTable(NDBT_Context* ctx, NDBT_Step* step){

  Uint32 startvalues[5] = {256-2, 0, 256*256-2, ~Uint32(0), 256*256*256-2};

  int ret = NDBT_OK;

  for (int jj = 0; jj < 5 && ret == NDBT_OK; jj++) {
    char tabname[] = "AUTOINCTAB";
    Uint32 startvalue = startvalues[jj];

    NdbDictionary::Table myTable;
    NdbDictionary::Column myColumn;

    Ndb* myNdb = GETNDB(step);
    NdbDictionary::Dictionary* myDict = myNdb->getDictionary();


    if (myDict->getTable(tabname) != NULL) {
      g_err << "NDB already has example table: " << tabname << endl;
      APIERROR(myNdb->getNdbError());
      return NDBT_FAILED;
    }

    myTable.setName(tabname);

    myColumn.setName("ATTR1");
    myColumn.setType(NdbDictionary::Column::Unsigned);
    myColumn.setLength(1);
    myColumn.setPrimaryKey(true);
    myColumn.setNullable(false);
    myColumn.setAutoIncrement(true);
    if (startvalue != ~Uint32(0)) // check that default value starts with 1
      myColumn.setAutoIncrementInitialValue(startvalue);
    myTable.addColumn(myColumn);

    if (myDict->createTable(myTable) == -1) {
      g_err << "Failed to create table " << tabname << endl;
      APIERROR(myNdb->getNdbError());
      return NDBT_FAILED;
    }


    if (startvalue == ~Uint32(0)) // check that default value starts with 1
      startvalue = 1;

    for (int i = 0; i < 16; i++) {

      Uint64 value;
      if (myNdb->getAutoIncrementValue(tabname, value, 1) == -1) {
        g_err << "getAutoIncrementValue failed on " << tabname << endl;
        APIERROR(myNdb->getNdbError());
        return NDBT_FAILED;
      }
      else if (value != (startvalue+i)) {
        g_err << "value = " << value << " expected " << startvalue+i << endl;;
        APIERROR(myNdb->getNdbError());
        //      ret = NDBT_FAILED;
        //      break;
      }
    }

    if (myDict->dropTable(tabname) == -1) {
      g_err << "Failed to drop table " << tabname << endl;
      APIERROR(myNdb->getNdbError());
      ret = NDBT_FAILED;
    }
  }

  return ret;
}

int
runTableRename(NDBT_Context* ctx, NDBT_Step* step){

  int result = NDBT_OK;

  Ndb* pNdb = GETNDB(step);
  NdbDictionary::Dictionary* dict = pNdb->getDictionary();
  int records = ctx->getNumRecords();
  const int loops = ctx->getNumLoops();

  ndbout << "|- " << ctx->getTab()->getName() << endl;  

  for (int l = 0; l < loops && result == NDBT_OK ; l++){
    const NdbDictionary::Table* pTab = ctx->getTab();

    // Try to create table in db
    if (pTab->createTableInDb(pNdb) != 0){
      return NDBT_FAILED;
    }
    
    // Verify that table is in db     
    const NdbDictionary::Table* pTab2 = 
      NDBT_Table::discoverTableFromDb(pNdb, pTab->getName());
    if (pTab2 == NULL){
      ndbout << pTab->getName() << " was not found in DB"<< endl;
      return NDBT_FAILED;
    }
    ctx->setTab(pTab2);

    // Load table
    HugoTransactions hugoTrans(*ctx->getTab());
    if (hugoTrans.loadTable(pNdb, records) != 0){
      return NDBT_FAILED;
    }

    // Rename table
    BaseString pTabName(pTab->getName());
    BaseString pTabNewName(pTabName);
    pTabNewName.append("xx");
    
    const NdbDictionary::Table * oldTable = dict->getTable(pTabName.c_str());
    if (oldTable) {
      NdbDictionary::Table newTable = *oldTable;
      newTable.setName(pTabNewName.c_str());
      CHECK2(dict->alterTable(*oldTable, newTable) == 0,
	     "TableRename failed");
    }
    else {
      result = NDBT_FAILED;
    }
    
    // Verify table contents
    NdbDictionary::Table pNewTab(pTabNewName.c_str());
    
    UtilTransactions utilTrans(pNewTab);
    if (utilTrans.clearTable(pNdb,  records) != 0){
      continue;
    }    

    // Drop table
    dict->dropTable(pNewTab.getName());
  }
 end:

  return result;
}

int
runTableRenameSR(NDBT_Context* ctx, NDBT_Step* step){
  NdbRestarter restarter;
  if(restarter.getNumDbNodes() < 2)
    return NDBT_OK;

  int result = NDBT_OK;

  Ndb* pNdb = GETNDB(step);
  NdbDictionary::Dictionary* dict = pNdb->getDictionary();
  int records = ctx->getNumRecords();
  const int loops = ctx->getNumLoops();

  ndbout << "|- " << ctx->getTab()->getName() << endl;  

  for (int l = 0; l < loops && result == NDBT_OK ; l++){
    // Rename table
    const NdbDictionary::Table* pTab = ctx->getTab();

    // Try to create table in db
    if (pTab->createTableInDb(pNdb) != 0){
      return NDBT_FAILED;
    }
    
    // Verify that table is in db     
    const NdbDictionary::Table* pTab2 = 
      NDBT_Table::discoverTableFromDb(pNdb, pTab->getName());
    if (pTab2 == NULL){
      ndbout << pTab->getName() << " was not found in DB"<< endl;
      return NDBT_FAILED;
    }
    ctx->setTab(pTab2);

    // Load table
    HugoTransactions hugoTrans(*ctx->getTab());
    if (hugoTrans.loadTable(pNdb, records) != 0){
      return NDBT_FAILED;
    }

    BaseString pTabName(pTab->getName());
    BaseString pTabNewName(pTabName);
    pTabNewName.append("xx");
    
    const NdbDictionary::Table * oldTable = dict->getTable(pTabName.c_str());
    if (oldTable) {
      NdbDictionary::Table newTable = *oldTable;
      newTable.setName(pTabNewName.c_str());
      CHECK2(dict->alterTable(*oldTable, newTable) == 0,
	     "TableRename failed");
    }
    else {
      result = NDBT_FAILED;
    }
    
    // Restart cluster
    
    /**
     * Need to run LCP at high rate otherwise
     * packed replicas become "to many"
     */
    int val = DumpStateOrd::DihMinTimeBetweenLCP;
    if(restarter.dumpStateAllNodes(&val, 1) != 0){
      do { CHECK(0); } while(0);
      g_err << "Failed to set LCP to min value" << endl;
      return NDBT_FAILED;
    }
    
    CHECK2(restarter.restartAll() == 0,
	   "failed to set restartOneDbNode");
    
    CHECK2(restarter.waitClusterStarted() == 0,
	   "waitClusterStarted failed");
    
    // Verify table contents
    NdbDictionary::Table pNewTab(pTabNewName.c_str());
    
    UtilTransactions utilTrans(pNewTab);
    if (utilTrans.clearTable(pNdb,  records) != 0){
      continue;
    }    

    // Drop table
    dict->dropTable(pTabNewName.c_str());
  }
 end:    
  return result;
}

/*
  Run online alter table add attributes.
 */
int
runTableAddAttrs(NDBT_Context* ctx, NDBT_Step* step){

  int result = NDBT_OK;

  Ndb* pNdb = GETNDB(step);
  NdbDictionary::Dictionary* dict = pNdb->getDictionary();
  int records = ctx->getNumRecords();
  const int loops = ctx->getNumLoops();

  ndbout << "|- " << ctx->getTab()->getName() << endl;  

  NdbDictionary::Table myTab= *(ctx->getTab());

  for (int l = 0; l < loops && result == NDBT_OK ; l++){
    // Try to create table in db

    if (NDBT_Tables::createTable(pNdb, myTab.getName()) != 0){
      return NDBT_FAILED;
    }

    // Verify that table is in db     
    const NdbDictionary::Table* pTab2 = 
      NDBT_Table::discoverTableFromDb(pNdb, myTab.getName());
    if (pTab2 == NULL){
      ndbout << myTab.getName() << " was not found in DB"<< endl;
      return NDBT_FAILED;
    }
    ctx->setTab(pTab2);

    /*
      Check that table already has a varpart, otherwise add attr is
      not possible.
    */
    if (pTab2->getForceVarPart() == false)
    {
      const NdbDictionary::Column *col;
      for (Uint32 i= 0; (col= pTab2->getColumn(i)) != 0; i++)
      {
        if (col->getStorageType() == NDB_STORAGETYPE_MEMORY &&
            (col->getDynamic() || col->getArrayType() != NDB_ARRAYTYPE_FIXED))
          break;
      }
      if (col == 0)
      {
        /* Alter table add attribute not applicable, just mark success. */
        dict->dropTable(pTab2->getName());
        break;
      }
    }

    // Load table
    HugoTransactions beforeTrans(*ctx->getTab());
    if (beforeTrans.loadTable(pNdb, records) != 0){
      return NDBT_FAILED;
    }

    // Add attributes to table.
    BaseString pTabName(pTab2->getName());
    
    const NdbDictionary::Table * oldTable = dict->getTable(pTabName.c_str());
    if (oldTable) {
      NdbDictionary::Table newTable= *oldTable;

      NDBT_Attribute newcol1("NEWKOL1", NdbDictionary::Column::Unsigned, 1,
                            false, true, 0,
                            NdbDictionary::Column::StorageTypeMemory, true);
      newTable.addColumn(newcol1);
      NDBT_Attribute newcol2("NEWKOL2", NdbDictionary::Column::Char, 14,
                            false, true, 0,
                            NdbDictionary::Column::StorageTypeMemory, true);
      newTable.addColumn(newcol2);
      NDBT_Attribute newcol3("NEWKOL3", NdbDictionary::Column::Bit, 20,
                            false, true, 0,
                            NdbDictionary::Column::StorageTypeMemory, true);
      newTable.addColumn(newcol3);
      NDBT_Attribute newcol4("NEWKOL4", NdbDictionary::Column::Varbinary, 42,
                            false, true, 0,
                            NdbDictionary::Column::StorageTypeMemory, true);
      newTable.addColumn(newcol4);

      CHECK2(dict->alterTable(*oldTable, newTable) == 0,
	     "TableAddAttrs failed");
      /* Need to purge old version and reload new version after alter table. */
      dict->invalidateTable(pTabName.c_str());
    }
    else {
      result = NDBT_FAILED;
    }

    {
      HugoTransactions afterTrans(* dict->getTable(pTabName.c_str()));

      ndbout << "delete...";
      if (afterTrans.clearTable(pNdb) != 0)
      {
        return NDBT_FAILED;
      }
      ndbout << endl;

      ndbout << "insert...";
      if (afterTrans.loadTable(pNdb, records) != 0){
        return NDBT_FAILED;
      }
      ndbout << endl;

      ndbout << "update...";
      if (afterTrans.scanUpdateRecords(pNdb, records) != 0)
      {
        return NDBT_FAILED;
      }
      ndbout << endl;

      ndbout << "delete...";
      if (afterTrans.clearTable(pNdb) != 0)
      {
        return NDBT_FAILED;
      }
      ndbout << endl;
    }
    
    // Drop table.
    dict->dropTable(pTabName.c_str());
  }
 end:

  return result;
}

/*
  Run online alter table add attributes while running simultaneous
  transactions on it in separate thread.
 */
int
runTableAddAttrsDuring(NDBT_Context* ctx, NDBT_Step* step){

  int result = NDBT_OK;
  int abortAlter = ctx->getProperty("AbortAlter", Uint32(0));

  int records = ctx->getNumRecords();
  const int loops = ctx->getNumLoops();
  NdbRestarter res;

  ndbout << "|- " << ctx->getTab()->getName() << endl;  

  NdbDictionary::Table myTab= *(ctx->getTab());

  if (myTab.getForceVarPart() == false)
  {
    const NdbDictionary::Column *col;
    for (Uint32 i= 0; (col= myTab.getColumn(i)) != 0; i++)
    {
      if (col->getStorageType() == NDB_STORAGETYPE_MEMORY &&
          (col->getDynamic() || col->getArrayType() != NDB_ARRAYTYPE_FIXED))
        break;
    }
    if (col == 0)
    {
      ctx->stopTest();
      return NDBT_OK;
    }
  }

  //if 

  for (int l = 0; l < loops && result == NDBT_OK ; l++){
    ndbout << l << ": " << endl;    

    Ndb* pNdb = GETNDB(step);
    NdbDictionary::Dictionary* dict = pNdb->getDictionary();

    /*
      Check that table already has a varpart, otherwise add attr is
      not possible.
    */

    // Add attributes to table.
    ndbout << "Altering table" << endl;
    
    const NdbDictionary::Table * oldTable = dict->getTable(myTab.getName());
    if (oldTable) {
      NdbDictionary::Table newTable= *oldTable;
      
      char name[256];
      BaseString::snprintf(name, sizeof(name), "NEWCOL%d", l);
      NDBT_Attribute newcol1(name, NdbDictionary::Column::Unsigned, 1,
                             false, true, 0,
                             NdbDictionary::Column::StorageTypeMemory, true);
      newTable.addColumn(newcol1);
      //ToDo: check #loops, how many columns l

      if (abortAlter == 0)
      {
        CHECK2(dict->alterTable(*oldTable, newTable) == 0,
               "TableAddAttrsDuring failed");
      }
      else
      {
        int nodeId = res.getNode(NdbRestarter::NS_RANDOM);
        res.insertErrorInNode(nodeId, 4029);
        CHECK2(dict->alterTable(*oldTable, newTable) != 0,
               "TableAddAttrsDuring failed");
      }

      dict->invalidateTable(myTab.getName());
      const NdbDictionary::Table * newTab = dict->getTable(myTab.getName());
      HugoTransactions hugoTrans(* newTab);
      hugoTrans.scanUpdateRecords(pNdb, records);
    }
    else {
      result= NDBT_FAILED;
      break;
    }
  }
 end:

  ctx->stopTest();

  return result;
}

static void
f(const NdbDictionary::Column * col){
  if(col == 0){
    abort();
  }
}

int
runTestDictionaryPerf(NDBT_Context* ctx, NDBT_Step* step){
  Vector<char*> cols;
  Vector<const NdbDictionary::Table*> tabs;
  int i;

  Ndb* pNdb = GETNDB(step);  

  const Uint32 count = NDBT_Tables::getNumTables();
  for (i=0; i < (int)count; i++){
    const NdbDictionary::Table * tab = NDBT_Tables::getTable(i);
    pNdb->getDictionary()->createTable(* tab);
    
    const NdbDictionary::Table * tab2 = pNdb->getDictionary()->getTable(tab->getName());
    
    for(int j = 0; j<tab->getNoOfColumns(); j++){
      cols.push_back((char*)tab2);
      cols.push_back(strdup(tab->getColumn(j)->getName()));
    }
  }

  const Uint32 times = 10000000;

  ndbout_c("%d tables and %d columns", 
	   NDBT_Tables::getNumTables(), cols.size()/2);

  char ** tcols = cols.getBase();

  srand((unsigned int)time(0));
  Uint32 size = cols.size() / 2;
  //char ** columns = &cols[0];
  Uint64 start = NdbTick_CurrentMillisecond();
  for(i = 0; i<(int)times; i++){
    int j = 2 * (rand() % size);
    const NdbDictionary::Table* tab = (const NdbDictionary::Table*)tcols[j];
    const char * col = tcols[j+1];
    const NdbDictionary::Column* column = tab->getColumn(col);
    f(column);
  }
  Uint64 stop = NdbTick_CurrentMillisecond();
  stop -= start;

  Uint64 per = stop;
  per *= 1000;
  per /= times;
  
  ndbout_c("%d random getColumn(name) in %Ld ms -> %u us/get",
	   times, stop, Uint32(per));

  return NDBT_OK;
}

int
runCreateLogfileGroup(NDBT_Context* ctx, NDBT_Step* step){
  Ndb* pNdb = GETNDB(step);  
  NdbDictionary::LogfileGroup lg;
  lg.setName("DEFAULT-LG");
  lg.setUndoBufferSize(8*1024*1024);
  
  int res;
  res = pNdb->getDictionary()->createLogfileGroup(lg);
  if(res != 0){
    g_err << "Failed to create logfilegroup:"
	  << endl << pNdb->getDictionary()->getNdbError() << endl;
    return NDBT_FAILED;
  }

  NdbDictionary::Undofile uf;
  uf.setPath("undofile01.dat");
  uf.setSize(5*1024*1024);
  uf.setLogfileGroup("DEFAULT-LG");
  
  res = pNdb->getDictionary()->createUndofile(uf);
  if(res != 0){
    g_err << "Failed to create undofile:"
	  << endl << pNdb->getDictionary()->getNdbError() << endl;
    return NDBT_FAILED;
  }

  uf.setPath("undofile02.dat");
  uf.setSize(5*1024*1024);
  uf.setLogfileGroup("DEFAULT-LG");
  
  res = pNdb->getDictionary()->createUndofile(uf);
  if(res != 0){
    g_err << "Failed to create undofile:"
	  << endl << pNdb->getDictionary()->getNdbError() << endl;
    return NDBT_FAILED;
  }
  
  return NDBT_OK;
}

int
runCreateTablespace(NDBT_Context* ctx, NDBT_Step* step){
  Ndb* pNdb = GETNDB(step);  
  NdbDictionary::Tablespace lg;
  lg.setName("DEFAULT-TS");
  lg.setExtentSize(1024*1024);
  lg.setDefaultLogfileGroup("DEFAULT-LG");

  int res;
  res = pNdb->getDictionary()->createTablespace(lg);
  if(res != 0){
    g_err << "Failed to create tablespace:"
	  << endl << pNdb->getDictionary()->getNdbError() << endl;
    return NDBT_FAILED;
  }

  NdbDictionary::Datafile uf;
  uf.setPath("datafile01.dat");
  uf.setSize(10*1024*1024);
  uf.setTablespace("DEFAULT-TS");

  res = pNdb->getDictionary()->createDatafile(uf);
  if(res != 0){
    g_err << "Failed to create datafile:"
	  << endl << pNdb->getDictionary()->getNdbError() << endl;
    return NDBT_FAILED;
  }

  return NDBT_OK;
}
int
runCreateDiskTable(NDBT_Context* ctx, NDBT_Step* step){
  Ndb* pNdb = GETNDB(step);  

  NdbDictionary::Table tab = *ctx->getTab();
  tab.setTablespaceName("DEFAULT-TS");
  
  for(Uint32 i = 0; i<(Uint32)tab.getNoOfColumns(); i++)
    if(!tab.getColumn(i)->getPrimaryKey())
      tab.getColumn(i)->setStorageType(NdbDictionary::Column::StorageTypeDisk);
  
  int res;
  res = pNdb->getDictionary()->createTable(tab);
  if(res != 0){
    g_err << "Failed to create table:"
	  << endl << pNdb->getDictionary()->getNdbError() << endl;
    return NDBT_FAILED;
  }
  
  return NDBT_OK;
}

int getColumnMaxLength(const NdbDictionary::Column* c)
{
  int length= c->getLength();
  if (c->getArrayType() == NDB_ARRAYTYPE_FIXED)
  {
    /* Not yet set - need to calculate from type etc. */
    DictTabInfo::Attribute attrDesc;

    attrDesc.init();
    attrDesc.AttributeExtType= c->getType();
    attrDesc.AttributeExtLength= c->getLength();
    attrDesc.AttributeExtPrecision= c->getPrecision();
    attrDesc.AttributeExtScale= c->getScale();

    if (!attrDesc.translateExtType())
    {
      return 0;
    }

    if (attrDesc.AttributeSize == 0)
    {
      // bits...
      length = 4 * ((c->getLength() + 31) / 32);
    }
    else
    {
      length = ((1 << attrDesc.AttributeSize) * c->getLength()) >> 3;
    }
  }

  return length;
}

#include <NDBT_Tables.hpp>

#define SAFTY 300

int runFailAddFragment(NDBT_Context* ctx, NDBT_Step* step){
  static int acclst[] = { 3001, 6200, 6202 };
  static int tuplst[] = { 4007, 4008, 4009, 4010, 4032, 4033, 4034 };
  static int tuxlst[] = { 12001, 12002, 12003, 12004, 
                          6201, 6203 };
  static unsigned acccnt = sizeof(acclst)/sizeof(acclst[0]);
  static unsigned tupcnt = sizeof(tuplst)/sizeof(tuplst[0]);
  static unsigned tuxcnt = sizeof(tuxlst)/sizeof(tuxlst[0]);

  NdbRestarter restarter;
  int nodeId = restarter.getMasterNodeId();
  Ndb* pNdb = GETNDB(step);  
  NdbDictionary::Dictionary* pDic = pNdb->getDictionary();
  NdbDictionary::Table tab(*ctx->getTab());
  tab.setFragmentType(NdbDictionary::Object::FragAllLarge);

  int errNo = 0;
  char buf[100];
  if (NdbEnv_GetEnv("ERRNO", buf, sizeof(buf)))
  {
    errNo = atoi(buf);
    ndbout_c("Using errno: %u", errNo);
  }

  const NdbDictionary::Table* origTab= ctx->getTab();
  HugoCalculator calc(*origTab);

  // Add defaults to some columns
  for (int colNum= 0; colNum < tab.getNoOfColumns(); colNum++)
  {
    const NdbDictionary::Column* origCol= origTab->getColumn(colNum);
    NdbDictionary::Column* col= tab.getColumn(colNum);
    if (!origCol->getPrimaryKey())
    {
      if (myRandom48(2) == 0)
      {
        char defaultBuf[ NDB_MAX_TUPLE_SIZE ];
        Uint32 real_len;
        Uint32 updatesVal = myRandom48(1 << 16);
        const char* def= calc.calcValue(0, colNum, updatesVal, 
                                        defaultBuf,
                                        getColumnMaxLength(origCol),
                                        &real_len);
        if (col->setDefaultValue(def, real_len) != 0)
        {
          ndbout_c("Error setting default value\n");
          return NDBT_FAILED;
        }
        NdbDictionary::NdbDataPrintFormat dpf;
        ndbout << "Set default for column " << origCol->getName()
               << " to ";
        
        NdbDictionary::printFormattedValue(ndbout,
                                           dpf,
                                           col,
                                           def);
        ndbout << endl;
      }
    }
  }

  // ordered index on first few columns
  NdbDictionary::Index idx("X");
  idx.setTable(tab.getName());
  idx.setType(NdbDictionary::Index::OrderedIndex);
  idx.setLogging(false);
  for (int cnt = 0, i_hate_broken_compilers = 0;
       cnt < 3 &&
       i_hate_broken_compilers < tab.getNoOfColumns();
       i_hate_broken_compilers++) {
    if (NdbSqlUtil::check_column_for_ordered_index
        (tab.getColumn(i_hate_broken_compilers)->getType(), 0) == 0 &&
        tab.getColumn(i_hate_broken_compilers)->getStorageType() != 
        NdbDictionary::Column::StorageTypeDisk)
    {
      idx.addColumn(*tab.getColumn(i_hate_broken_compilers));
      cnt++;
    }
  }

  for (Uint32 i = 0; i<(Uint32)tab.getNoOfColumns(); i++)
  {
    if (tab.getColumn(i)->getStorageType() == 
        NdbDictionary::Column::StorageTypeDisk)
    {
      NDBT_Tables::create_default_tablespace(pNdb);
      break;
    }
  }

  const int loops = ctx->getNumLoops();
  int result = NDBT_OK;
  (void)pDic->dropTable(tab.getName());

  int dump1 = DumpStateOrd::SchemaResourceSnapshot;
  int dump2 = DumpStateOrd::SchemaResourceCheckLeak;

  for (int l = 0; l < loops; l++) {
    for (unsigned i0 = 0; i0 < acccnt; i0++) {
      unsigned j = (l == 0 ? i0 : myRandom48(acccnt));
      int errval = acclst[j];
      if (errNo != 0 && errNo != errval)
        continue;
      g_err << "insert error node=" << nodeId << " value=" << errval << endl;
      CHECK(restarter.dumpStateAllNodes(&dump1, 1) == 0);
      CHECK2(restarter.insertErrorInNode(nodeId, errval) == 0,
             "failed to set error insert");
      NdbSleep_MilliSleep(SAFTY); // Hope that snapshot has arrived
      CHECK2(pDic->createTable(tab) != 0,
             "failed to fail after error insert " << errval);
      CHECK2(restarter.insertErrorInNode(nodeId, 0) == 0,
             "failed to clean error insert value");
      CHECK(restarter.dumpStateAllNodes(&dump2, 1) == 0);
      NdbSleep_MilliSleep(SAFTY); // Hope that snapshot has arrived
      CHECK2(pDic->createTable(tab) == 0,
             pDic->getNdbError());
      CHECK2(pDic->dropTable(tab.getName()) == 0,
             pDic->getNdbError());
    }
    for (unsigned i1 = 0; i1 < tupcnt; i1++) {
      unsigned j = (l == 0 ? i1 : myRandom48(tupcnt));
      int errval = tuplst[j];
      if (errNo != 0 && errNo != errval)
        continue;
      g_err << "insert error node=" << nodeId << " value=" << errval << endl;
      CHECK(restarter.dumpStateAllNodes(&dump1, 1) == 0);
      CHECK2(restarter.insertErrorInNode(nodeId, errval) == 0,
             "failed to set error insert");
      NdbSleep_MilliSleep(SAFTY); // Hope that snapshot has arrived
      CHECK2(pDic->createTable(tab) != 0,
             "failed to fail after error insert " << errval);
      CHECK2(restarter.insertErrorInNode(nodeId, 0) == 0,
             "failed to clean error insert value");
      CHECK(restarter.dumpStateAllNodes(&dump2, 1) == 0);
      NdbSleep_MilliSleep(SAFTY); // Hope that snapshot has arrived
      CHECK2(pDic->createTable(tab) == 0,
             pDic->getNdbError());
      CHECK2(pDic->dropTable(tab.getName()) == 0,
             pDic->getNdbError());
    }
    for (unsigned i2 = 0; i2 < tuxcnt; i2++) {
      unsigned j = (l == 0 ? i2 : myRandom48(tuxcnt));
      int errval = tuxlst[j];
      if (errNo != 0 && errNo != errval)
        continue;
      CHECK2(pDic->createTable(tab) == 0,
             pDic->getNdbError());

      g_err << "insert error node=" << nodeId << " value=" << errval << endl;
      CHECK(restarter.dumpStateAllNodes(&dump1, 1) == 0);
      CHECK2(restarter.insertErrorInNode(nodeId, errval) == 0,
             "failed to set error insert");
      NdbSleep_MilliSleep(SAFTY); // Hope that snapshot has arrived

      CHECK2(pDic->createIndex(idx) != 0,
             "failed to fail after error insert " << errval);
      CHECK2(restarter.insertErrorInNode(nodeId, 0) == 0,
             "failed to clean error insert value");
      CHECK(restarter.dumpStateAllNodes(&dump2, 1) == 0);
      NdbSleep_MilliSleep(SAFTY); // Hope that snapshot has arrived
      CHECK2(pDic->createIndex(idx) == 0,
             pDic->getNdbError());
      CHECK2(pDic->dropTable(tab.getName()) == 0,
             pDic->getNdbError());
    }
  }
end:
  return result;
}

// NFNR

// Restarter controls dict ops : 1-run 2-pause 3-stop
// synced by polling...

static bool
send_dict_ops_cmd(NDBT_Context* ctx, Uint32 cmd)
{
  ctx->setProperty("DictOps_CMD", cmd);
  while (1) {
    if (ctx->isTestStopped())
      return false;
    if (ctx->getProperty("DictOps_ACK") == cmd)
      break;
    NdbSleep_MilliSleep(100);
  }
  return true;
}

static bool
recv_dict_ops_run(NDBT_Context* ctx)
{
  while (1) {
    if (ctx->isTestStopped())
      return false;
    Uint32 cmd = ctx->getProperty("DictOps_CMD");
    ctx->setProperty("DictOps_ACK", cmd);
    if (cmd == 1)
      break;
    if (cmd == 3)
      return false;
    NdbSleep_MilliSleep(100);
  }
  return true;
}

int
runRestarts(NDBT_Context* ctx, NDBT_Step* step)
{
  static int errlst_master[] = {   // non-crashing
    7175,       // send one fake START_PERMREF
    0 
  };
  static int errlst_node[] = {
    7174,       // crash before sending DICT_LOCK_REQ
    7176,       // pretend master does not support DICT lock
    7121,       // crash at receive START_PERMCONF
    0
  };
  const uint errcnt_master = sizeof(errlst_master)/sizeof(errlst_master[0]);
  const uint errcnt_node = sizeof(errlst_node)/sizeof(errlst_node[0]);

  myRandom48Init((long)NdbTick_CurrentMillisecond());
  NdbRestarter restarter;
  int result = NDBT_OK;
  const int loops = ctx->getNumLoops();

  for (int l = 0; l < loops && result == NDBT_OK; l++) {
    g_info << "1: === loop " << l << " ===" << endl;

    // assuming 2-way replicated

    int numnodes = restarter.getNumDbNodes();
    CHECK(numnodes >= 1);
    if (numnodes == 1)
      break;

    int masterNodeId = restarter.getMasterNodeId();
    CHECK(masterNodeId != -1);

    // for more complex cases need more restarter support methods

    int nodeIdList[2] = { 0, 0 };
    int nodeIdCnt = 0;

    if (numnodes >= 2) {
      int rand = myRandom48(numnodes);
      int nodeId = restarter.getRandomNotMasterNodeId(rand);
      CHECK(nodeId != -1);
      nodeIdList[nodeIdCnt++] = nodeId;
    }

    if (numnodes >= 4 && myRandom48(2) == 0) {
      int rand = myRandom48(numnodes);
      int nodeId = restarter.getRandomNodeOtherNodeGroup(nodeIdList[0], rand);
      CHECK(nodeId != -1);
      if (nodeId != masterNodeId)
        nodeIdList[nodeIdCnt++] = nodeId;
    }

    g_info << "1: master=" << masterNodeId << " nodes=" << nodeIdList[0] << "," << nodeIdList[1] << endl;

    const uint timeout = 60; //secs for node wait
    const unsigned maxsleep = 2000; //ms

    bool NF_ops = ctx->getProperty("Restart_NF_ops");
    uint NF_type = ctx->getProperty("Restart_NF_type");
    bool NR_ops = ctx->getProperty("Restart_NR_ops");
    bool NR_error = ctx->getProperty("Restart_NR_error");

    g_info << "1: " << (NF_ops ? "run" : "pause") << " dict ops" << endl;
    if (! send_dict_ops_cmd(ctx, NF_ops ? 1 : 2))
      break;
    NdbSleep_MilliSleep(myRandom48(maxsleep));

    {
      for (int i = 0; i < nodeIdCnt; i++) {
        int nodeId = nodeIdList[i];

        bool nostart = true;
        bool abort = NF_type == 0 ? myRandom48(2) : (NF_type == 2);
        bool initial = myRandom48(2);

        char flags[40];
        strcpy(flags, "flags: nostart");
        if (abort)
          strcat(flags, ",abort");
        if (initial)
          strcat(flags, ",initial");

        g_info << "1: restart " << nodeId << " " << flags << endl;
        CHECK(restarter.restartOneDbNode(nodeId, initial, nostart, abort) == 0);
      }
    }

    g_info << "1: wait for nostart" << endl;
    CHECK(restarter.waitNodesNoStart(nodeIdList, nodeIdCnt, timeout) == 0);
    NdbSleep_MilliSleep(myRandom48(maxsleep));

    int err_master = 0;
    int err_node[2] = { 0, 0 };

    if (NR_error) {
      err_master = errlst_master[l % errcnt_master];

      // limitation: cannot have 2 node restarts and crash_insert
      // one node may die for real (NF during startup)

      for (int i = 0; i < nodeIdCnt && nodeIdCnt == 1; i++) {
        err_node[i] = errlst_node[l % errcnt_node];

        // 7176 - no DICT lock protection

        if (err_node[i] == 7176) {
          g_info << "1: no dict ops due to error insert "
                 << err_node[i] << endl;
          NR_ops = false;
        }
      }
    }

    g_info << "1: " << (NR_ops ? "run" : "pause") << " dict ops" << endl;
    if (! send_dict_ops_cmd(ctx, NR_ops ? 1 : 2))
      break;
    NdbSleep_MilliSleep(myRandom48(maxsleep));

    g_info << "1: start nodes" << endl;
    CHECK(restarter.startNodes(nodeIdList, nodeIdCnt) == 0);

    if (NR_error) {
      {
        int err = err_master;
        if (err != 0) {
          g_info << "1: insert master error " << err << endl;
          CHECK(restarter.insertErrorInNode(masterNodeId, err) == 0);
        }
      }

      for (int i = 0; i < nodeIdCnt; i++) {
        int nodeId = nodeIdList[i];

        int err = err_node[i];
        if (err != 0) {
          g_info << "1: insert node " << nodeId << " error " << err << endl;
          CHECK(restarter.insertErrorInNode(nodeId, err) == 0);
        }
      }
    }
    NdbSleep_MilliSleep(myRandom48(maxsleep));

    g_info << "1: wait cluster started" << endl;
    CHECK(restarter.waitClusterStarted(timeout) == 0);
    NdbSleep_MilliSleep(myRandom48(maxsleep));

    g_info << "1: restart done" << endl;
  }

  g_info << "1: stop dict ops" << endl;
  send_dict_ops_cmd(ctx, 3);

  return result;
}

int
runDictOps(NDBT_Context* ctx, NDBT_Step* step)
{
  myRandom48Init((long)NdbTick_CurrentMillisecond());
  int result = NDBT_OK;

  for (int l = 0; result == NDBT_OK; l++) {
    if (! recv_dict_ops_run(ctx))
      break;
    
    g_info << "2: === loop " << l << " ===" << endl;

    Ndb* pNdb = GETNDB(step);
    NdbDictionary::Dictionary* pDic = pNdb->getDictionary();
    const NdbDictionary::Table* pTab = ctx->getTab();
    //const char* tabName = pTab->getName(); //XXX what goes on?
    char tabName[40];
    strcpy(tabName, pTab->getName());

    const unsigned long maxsleep = 100; //ms

    g_info << "2: create table" << endl;
    {
      uint count = 0;
    try_create:
      count++;
      if (pDic->createTable(*pTab) != 0) {
        const NdbError err = pDic->getNdbError();
        if (count == 1)
          g_err << "2: " << tabName << ": create failed: " << err << endl;
        if (err.code != 711) {
          result = NDBT_FAILED;
          break;
        }
        NdbSleep_MilliSleep(myRandom48(maxsleep));
        goto try_create;
      }
    }
    NdbSleep_MilliSleep(myRandom48(maxsleep));

    g_info << "2: verify create" << endl;
    const NdbDictionary::Table* pTab2 = pDic->getTable(tabName);
    if (pTab2 == NULL) {
      const NdbError err = pDic->getNdbError();
      g_err << "2: " << tabName << ": verify create: " << err << endl;
      result = NDBT_FAILED;
      break;
    }
    NdbSleep_MilliSleep(myRandom48(maxsleep));

    // replace by the Retrieved table
    pTab = pTab2;

    // create indexes
    const char** indlist = NDBT_Tables::getIndexes(tabName);
    uint indnum = 0;
    while (indlist != 0 && *indlist != 0) {
      uint count = 0;
    try_create_index:
      count++;
      if (count == 1)
        g_info << "2: create index " << indnum << " " << *indlist << endl;
      NdbDictionary::Index ind;
      char indName[200];
      sprintf(indName, "%s_X%u", tabName, indnum);
      ind.setName(indName);
      ind.setTable(tabName);
      if (strcmp(*indlist, "UNIQUE") == 0) {
        ind.setType(NdbDictionary::Index::UniqueHashIndex);
        ind.setLogging(pTab->getLogging());
      } else if (strcmp(*indlist, "ORDERED") == 0) {
        ind.setType(NdbDictionary::Index::OrderedIndex);
        ind.setLogging(false);
      } else {
        assert(false);
      }
      const char** indtemp = indlist;
      while (*++indtemp != 0) {
        ind.addColumn(*indtemp);
      }
      if (pDic->createIndex(ind) != 0) {
        const NdbError err = pDic->getNdbError();
        if (count == 1)
          g_err << "2: " << indName << ": create failed: " << err << endl;
        if (err.code != 711) {
          result = NDBT_FAILED;
          break;
        }
        NdbSleep_MilliSleep(myRandom48(maxsleep));
        goto try_create_index;
      }
      indlist = ++indtemp;
      indnum++;
    }
    if (result == NDBT_FAILED)
      break;

    uint indcount = indnum;

    int records = myRandom48(ctx->getNumRecords());
    g_info << "2: load " << records << " records" << endl;
    HugoTransactions hugoTrans(*pTab);
    if (hugoTrans.loadTable(pNdb, records) != 0) {
      // XXX get error code from hugo
      g_err << "2: " << tabName << ": load failed" << endl;
      result = NDBT_FAILED;
      break;
    }
    NdbSleep_MilliSleep(myRandom48(maxsleep));

    // drop indexes
    indnum = 0;
    while (indnum < indcount) {
      uint count = 0;
    try_drop_index:
      count++;
      if (count == 1)
        g_info << "2: drop index " << indnum << endl;
      char indName[200];
      sprintf(indName, "%s_X%u", tabName, indnum);
      if (pDic->dropIndex(indName, tabName) != 0) {
        const NdbError err = pDic->getNdbError();
        if (count == 1)
          g_err << "2: " << indName << ": drop failed: " << err << endl;
        if (err.code != 711) {
          result = NDBT_FAILED;
          break;
        }
        NdbSleep_MilliSleep(myRandom48(maxsleep));
        goto try_drop_index;
      }
      indnum++;
    }
    if (result == NDBT_FAILED)
      break;

    g_info << "2: drop" << endl;
    {
      uint count = 0;
    try_drop:
      count++;
      if (pDic->dropTable(tabName) != 0) {
        const NdbError err = pDic->getNdbError();
        if (count == 1)
          g_err << "2: " << tabName << ": drop failed: " << err << endl;
        if (err.code != 711) {
          result = NDBT_FAILED;
          break;
        }
        NdbSleep_MilliSleep(myRandom48(maxsleep));
        goto try_drop;
      }
    }
    NdbSleep_MilliSleep(myRandom48(maxsleep));

    g_info << "2: verify drop" << endl;
    const NdbDictionary::Table* pTab3 = pDic->getTable(tabName);
    if (pTab3 != NULL) {
      g_err << "2: " << tabName << ": verify drop: table exists" << endl;
      result = NDBT_FAILED;
      break;
    }
    if (pDic->getNdbError().code != 709 &&
        pDic->getNdbError().code != 723) {
      const NdbError err = pDic->getNdbError();
      g_err << "2: " << tabName << ": verify drop: " << err << endl;
      result = NDBT_FAILED;
      break;
    }
    NdbSleep_MilliSleep(myRandom48(maxsleep));
  }

  return result;
}

int
runBug21755(NDBT_Context* ctx, NDBT_Step* step)
{
  char buf[256];
  NdbRestarter res;
  NdbDictionary::Table pTab0 = * ctx->getTab();
  NdbDictionary::Table pTab1 = pTab0;

  if (res.getNumDbNodes() < 2)
    return NDBT_OK;

  Ndb* pNdb = GETNDB(step);
  NdbDictionary::Dictionary* pDic = pNdb->getDictionary();
  
  if (pDic->createTable(pTab0))
  {
    ndbout << pDic->getNdbError() << endl;
    return NDBT_FAILED;
  }

  NdbDictionary::Index idx0;
  BaseString::snprintf(buf, sizeof(buf), "%s-idx", pTab0.getName());  
  idx0.setName(buf);
  idx0.setType(NdbDictionary::Index::OrderedIndex);
  idx0.setTable(pTab0.getName());
  idx0.setStoredIndex(false);
  for (Uint32 i = 0; i<(Uint32)pTab0.getNoOfColumns(); i++)
  {
    const NdbDictionary::Column * col = pTab0.getColumn(i);
    if(col->getPrimaryKey()){
      idx0.addIndexColumn(col->getName());
    }
  }
  
  if (pDic->createIndex(idx0))
  {
    ndbout << pDic->getNdbError() << endl;
    return NDBT_FAILED;
  }
  
  BaseString::snprintf(buf, sizeof(buf), "%s-2", pTab1.getName());
  pTab1.setName(buf);

  if (pDic->createTable(pTab1))
  {
    ndbout << pDic->getNdbError() << endl;
    return NDBT_FAILED;
  }

  {
    HugoTransactions t0 (*pDic->getTable(pTab0.getName()));
    t0.loadTable(pNdb, 1000);
  }

  {
    HugoTransactions t1 (*pDic->getTable(pTab1.getName()));
    t1.loadTable(pNdb, 1000);
  }
  
  int node = res.getRandomNotMasterNodeId(rand());
  res.restartOneDbNode(node, false, true, true);
  
  if (pDic->dropTable(pTab1.getName()))
  {
    ndbout << pDic->getNdbError() << endl;
    return NDBT_FAILED;
  }

  BaseString::snprintf(buf, sizeof(buf), "%s-idx2", pTab0.getName());    
  idx0.setName(buf);
  if (pDic->createIndex(idx0))
  {
    ndbout << pDic->getNdbError() << endl;
    return NDBT_FAILED;
  }
  
  res.waitNodesNoStart(&node, 1);
  res.startNodes(&node, 1);
  
  if (res.waitClusterStarted())
  {
    return NDBT_FAILED;
  }
  
  if (pDic->dropTable(pTab0.getName()))
  {
    ndbout << pDic->getNdbError() << endl;
    return NDBT_FAILED;
  }
  
  return NDBT_OK;
}

static
int
create_tablespace(NdbDictionary::Dictionary* pDict, 
                  const char * lgname, 
                  const char * tsname, 
                  const char * dfname)
{
  NdbDictionary::Tablespace ts;
  ts.setName(tsname);
  ts.setExtentSize(1024*1024);
  ts.setDefaultLogfileGroup(lgname);
  
  if(pDict->createTablespace(ts) != 0)
  {
    g_err << "Failed to create tablespace:"
          << endl << pDict->getNdbError() << endl;
    return NDBT_FAILED;
  }
  
  NdbDictionary::Datafile df;
  df.setPath(dfname);
  df.setSize(1*1024*1024);
  df.setTablespace(tsname);
  
  if(pDict->createDatafile(df) != 0)
  {
    g_err << "Failed to create datafile:"
          << endl << pDict->getNdbError() << endl;
    return NDBT_FAILED;
  }
  return 0;
}

int
runBug24631(NDBT_Context* ctx, NDBT_Step* step)
{
  char tsname[256];
  char dfname[256];
  char lgname[256];
  char ufname[256];
  NdbRestarter res;

  if (res.getNumDbNodes() < 2)
    return NDBT_OK;

  Ndb* pNdb = GETNDB(step);
  NdbDictionary::Dictionary* pDict = pNdb->getDictionary();
  
  NdbDictionary::Dictionary::List list;
  if (pDict->listObjects(list) == -1)
    return NDBT_FAILED;
  
  const char * lgfound = 0;
  
  for (Uint32 i = 0; i<list.count; i++)
  {
    switch(list.elements[i].type){
    case NdbDictionary::Object::LogfileGroup:
      lgfound = list.elements[i].name;
      break;
    default:
      break;
    }
    if (lgfound)
      break;
  }

  if (lgfound == 0)
  {
    BaseString::snprintf(lgname, sizeof(lgname), "LG-%u", rand());
    NdbDictionary::LogfileGroup lg;
    
    lg.setName(lgname);
    lg.setUndoBufferSize(8*1024*1024);
    if(pDict->createLogfileGroup(lg) != 0)
    {
      g_err << "Failed to create logfilegroup:"
	    << endl << pDict->getNdbError() << endl;
      return NDBT_FAILED;
    }

    NdbDictionary::Undofile uf;
    BaseString::snprintf(ufname, sizeof(ufname), "%s-%u", lgname, rand());
    uf.setPath(ufname);
    uf.setSize(2*1024*1024);
    uf.setLogfileGroup(lgname);
    
    if(pDict->createUndofile(uf) != 0)
    {
      g_err << "Failed to create undofile:"
            << endl << pDict->getNdbError() << endl;
      return NDBT_FAILED;
    }
  }
  else
  {
    BaseString::snprintf(lgname, sizeof(lgname), "%s", lgfound);
  }

  BaseString::snprintf(tsname, sizeof(tsname), "TS-%u", rand());
  BaseString::snprintf(dfname, sizeof(dfname), "%s-%u.dat", tsname, rand());

  if (create_tablespace(pDict, lgname, tsname, dfname))
    return NDBT_FAILED;

  
  int node = res.getRandomNotMasterNodeId(rand());
  res.restartOneDbNode(node, false, true, true);
  NdbSleep_SecSleep(3);

  if (pDict->dropDatafile(pDict->getDatafile(0, dfname)) != 0)
  {
    g_err << "Failed to drop datafile: " << pDict->getNdbError() << endl;
    return NDBT_FAILED;
  }

  if (pDict->dropTablespace(pDict->getTablespace(tsname)) != 0)
  {
    g_err << "Failed to drop tablespace: " << pDict->getNdbError() << endl;
    return NDBT_FAILED;
  }

  if (res.waitNodesNoStart(&node, 1))
    return NDBT_FAILED;
  
  res.startNodes(&node, 1);
  if (res.waitClusterStarted())
    return NDBT_FAILED;
  
  if (create_tablespace(pDict, lgname, tsname, dfname))
    return NDBT_FAILED;

  if (pDict->dropDatafile(pDict->getDatafile(0, dfname)) != 0)
  {
    g_err << "Failed to drop datafile: " << pDict->getNdbError() << endl;
    return NDBT_FAILED;
  }

  if (pDict->dropTablespace(pDict->getTablespace(tsname)) != 0)
  {
    g_err << "Failed to drop tablespace: " << pDict->getNdbError() << endl;
    return NDBT_FAILED;
  }
  
  if (lgfound == 0)
  {
    if (pDict->dropLogfileGroup(pDict->getLogfileGroup(lgname)) != 0)
      return NDBT_FAILED;
  }
  
  return NDBT_OK;
}

int
runBug29186(NDBT_Context* ctx, NDBT_Step* step)
{
  int lgError = 15000;
  int tsError = 16000;
  char lgname[256];
  char ufname[256];
  char tsname[256];
  char dfname[256];

  NdbRestarter restarter;

  if (restarter.getNumDbNodes() < 2){
    ctx->stopTest();
    return NDBT_OK;
  }

  Ndb* pNdb = GETNDB(step);
  NdbDictionary::Dictionary* pDict = pNdb->getDictionary();
  NdbDictionary::Dictionary::List list;

  if (pDict->listObjects(list) == -1)
    return NDBT_FAILED;

  // 1.create logfile group
  const char * lgfound = 0;

  for (Uint32 i = 0; i<list.count; i++)
  {
    switch(list.elements[i].type){
    case NdbDictionary::Object::LogfileGroup:
      lgfound = list.elements[i].name;
      break;
    default:
      break;
    }
    if (lgfound)
      break;
  }

  if (lgfound == 0)
  {
    BaseString::snprintf(lgname, sizeof(lgname), "LG-%u", rand());
    NdbDictionary::LogfileGroup lg;

    lg.setName(lgname);
    lg.setUndoBufferSize(8*1024*1024);
    if(pDict->createLogfileGroup(lg) != 0)
    {
      g_err << "Failed to create logfilegroup:"
            << endl << pDict->getNdbError() << endl;
      return NDBT_FAILED;
    }
  }
  else
  {
    BaseString::snprintf(lgname, sizeof(lgname), "%s", lgfound);
  }

  if(restarter.waitClusterStarted(60)){
    g_err << "waitClusterStarted failed"<< endl;
    return NDBT_FAILED;
  }
 
  if(restarter.insertErrorInAllNodes(lgError) != 0){
    g_err << "failed to set error insert"<< endl;
    return NDBT_FAILED;
  }

  g_info << "error inserted"  << endl;
  g_info << "waiting some before add log file"  << endl;
  g_info << "starting create log file group"  << endl;

  NdbDictionary::Undofile uf;
  BaseString::snprintf(ufname, sizeof(ufname), "%s-%u", lgname, rand());
  uf.setPath(ufname);
  uf.setSize(2*1024*1024);
  uf.setLogfileGroup(lgname);

  if(pDict->createUndofile(uf) == 0)
  {
    g_err << "Create log file group should fail on error_insertion " << lgError << endl;
    return NDBT_FAILED;
  }

  //clear lg error
  if(restarter.insertErrorInAllNodes(15099) != 0){
    g_err << "failed to set error insert"<< endl;
    return NDBT_FAILED;
  }
  NdbSleep_SecSleep(5);

  //lg error has been cleared, so we can add undo file
  if(pDict->createUndofile(uf) != 0)
  {
    g_err << "Failed to create undofile:"
          << endl << pDict->getNdbError() << endl;
    return NDBT_FAILED;
  }

  if(restarter.waitClusterStarted(60)){
    g_err << "waitClusterStarted failed"<< endl;
    return NDBT_FAILED;
  }

  if(restarter.insertErrorInAllNodes(tsError) != 0){
    g_err << "failed to set error insert"<< endl;
    return NDBT_FAILED;
  }
  g_info << "error inserted"  << endl;
  g_info << "waiting some before create table space"  << endl;
  g_info << "starting create table space"  << endl;

  //r = runCreateTablespace(ctx, step);
  BaseString::snprintf(tsname,  sizeof(tsname), "TS-%u", rand());
  BaseString::snprintf(dfname, sizeof(dfname), "%s-%u-1.dat", tsname, rand());

  NdbDictionary::Tablespace ts;
  ts.setName(tsname);
  ts.setExtentSize(1024*1024);
  ts.setDefaultLogfileGroup(lgname);

  if(pDict->createTablespace(ts) != 0)
  {
    g_err << "Failed to create tablespace:"
          << endl << pDict->getNdbError() << endl;
    return NDBT_FAILED;
  }

  NdbDictionary::Datafile df;
  df.setPath(dfname);
  df.setSize(1*1024*1024);
  df.setTablespace(tsname);

  if(pDict->createDatafile(df) == 0)
  {
    g_err << "Create table space should fail on error_insertion " << tsError << endl;
    return NDBT_FAILED;
  }
  //Clear the inserted error
  if(restarter.insertErrorInAllNodes(16099) != 0){
    g_err << "failed to set error insert"<< endl;
    return NDBT_FAILED;
  }
  NdbSleep_SecSleep(5);

  if (pDict->dropTablespace(pDict->getTablespace(tsname)) != 0)
  {
    g_err << "Failed to drop tablespace: " << pDict->getNdbError() << endl;
    return NDBT_FAILED;
  }

  if (lgfound == 0)
  {
    if (pDict->dropLogfileGroup(pDict->getLogfileGroup(lgname)) != 0)
      return NDBT_FAILED;
  }

  return NDBT_OK;
}

struct RandSchemaOp
{
  RandSchemaOp(unsigned * randseed = 0) {
    if (randseed == 0)
    {
      ownseed = (unsigned)NdbTick_CurrentMillisecond();
      seed = &ownseed;
    }
    else
    {
      seed = randseed;
    }
  }
  struct Obj 
  { 
    BaseString m_name;
    Uint32 m_type;
    struct Obj* m_parent;
    Vector<Obj*> m_dependant;
  };

  Vector<Obj*> m_objects;

  int schema_op(Ndb*);
  int validate(Ndb*);
  int cleanup(Ndb*);

  Obj* get_obj(Uint32 mask);
  int create_table(Ndb*);
  int create_index(Ndb*, Obj*);
  int alter_table(Ndb*, Obj*);
  int drop_obj(Ndb*, Obj*);

  void remove_obj(Obj*);
private:
  unsigned * seed;
  unsigned ownseed;
};

template class Vector<RandSchemaOp::Obj*>;

int
RandSchemaOp::schema_op(Ndb* ndb)
{
  struct Obj* obj = 0;
  Uint32 type = 0;
loop:
  switch(ndb_rand_r(seed) % 5){
  case 0:
    return create_table(ndb);
  case 1:
    if ((obj = get_obj(1 << NdbDictionary::Object::UserTable)) == 0)
      goto loop;
    return create_index(ndb, obj);
  case 2:
    type = (1 << NdbDictionary::Object::UserTable);
    goto drop_object;
  case 3:
    type = 
      (1 << NdbDictionary::Object::UniqueHashIndex) |
      (1 << NdbDictionary::Object::OrderedIndex);    
    goto drop_object;
  case 4:
    if ((obj = get_obj(1 << NdbDictionary::Object::UserTable)) == 0)
      goto loop;
    return alter_table(ndb, obj);
  default:
    goto loop;
  }

drop_object:
  if ((obj = get_obj(type)) == 0)
    goto loop;
  return drop_obj(ndb, obj);
}

RandSchemaOp::Obj*
RandSchemaOp::get_obj(Uint32 mask)
{
  Vector<Obj*> tmp;
  for (Uint32 i = 0; i<m_objects.size(); i++)
  {
    if ((1 << m_objects[i]->m_type) & mask)
      tmp.push_back(m_objects[i]);
  }

  if (tmp.size())
  {
    return tmp[ndb_rand_r(seed)%tmp.size()];
  }
  return 0;
}

int
RandSchemaOp::create_table(Ndb* ndb)
{
  int numTables = NDBT_Tables::getNumTables();
  int num = ndb_rand_r(seed) % numTables;
  NdbDictionary::Table pTab = * NDBT_Tables::getTable(num);
  
  NdbDictionary::Dictionary* pDict = ndb->getDictionary();
  pTab.setForceVarPart(true);

  if (pDict->getTable(pTab.getName()))
  {
    char buf[100];
    BaseString::snprintf(buf, sizeof(buf), "%s-%d", 
                         pTab.getName(), ndb_rand_r(seed));
    pTab.setName(buf);
    if (pDict->createTable(pTab))
      return NDBT_FAILED;
  }
  else
  {
    if (NDBT_Tables::createTable(ndb, pTab.getName()))
    {
      return NDBT_FAILED;
    }
  }

  ndbout_c("create table %s",  pTab.getName());
  const NdbDictionary::Table* tab2 = pDict->getTable(pTab.getName());
  HugoTransactions trans(*tab2);
  trans.loadTable(ndb, 1000);

  Obj *obj = new Obj;
  obj->m_name.assign(pTab.getName());
  obj->m_type = NdbDictionary::Object::UserTable;
  obj->m_parent = 0;
  m_objects.push_back(obj);
  
  return NDBT_OK;
}

int
RandSchemaOp::create_index(Ndb* ndb, Obj* tab)
{
  NdbDictionary::Dictionary* pDict = ndb->getDictionary();
  const NdbDictionary::Table * pTab = pDict->getTable(tab->m_name.c_str());

  if (pTab == 0)
  {
    return NDBT_FAILED;
  }

  bool ordered = ndb_rand_r(seed) & 1;
  bool stored = ndb_rand_r(seed) & 1;

  Uint32 type = ordered ? 
    NdbDictionary::Index::OrderedIndex :
    NdbDictionary::Index::UniqueHashIndex;
  
  char buf[255];
  BaseString::snprintf(buf, sizeof(buf), "%s-%s", 
                       pTab->getName(),
                       ordered ? "OI" : "UI");
  
  if (pDict->getIndex(buf, pTab->getName()))
  {
    // Index exists...let it be ok
    return NDBT_OK;
  }
  
  ndbout_c("create index %s", buf);
  NdbDictionary::Index idx0;
  idx0.setName(buf);
  idx0.setType((NdbDictionary::Index::Type)type);
  idx0.setTable(pTab->getName());
  idx0.setStoredIndex(ordered ? false : stored);

  for (Uint32 i = 0; i<(Uint32)pTab->getNoOfColumns(); i++)
  {
    if (pTab->getColumn(i)->getPrimaryKey())
      idx0.addColumn(pTab->getColumn(i)->getName());
  }
  if (pDict->createIndex(idx0))
  {
    ndbout << pDict->getNdbError() << endl;
    return NDBT_FAILED;
  }
  Obj *obj = new Obj;
  obj->m_name.assign(buf);
  obj->m_type = type;
  obj->m_parent = tab;
  m_objects.push_back(obj);
  
  tab->m_dependant.push_back(obj);
  return NDBT_OK;
}

int
RandSchemaOp::drop_obj(Ndb* ndb, Obj* obj)
{
  NdbDictionary::Dictionary* pDict = ndb->getDictionary();
  
  if (obj->m_type == NdbDictionary::Object::UserTable)
  {
    ndbout_c("drop table %s", obj->m_name.c_str());
    /**
     * Drop of table automatically drops all indexes
     */
    if (pDict->dropTable(obj->m_name.c_str()))
    {
      return NDBT_FAILED;
    }
    while(obj->m_dependant.size())
    {
      remove_obj(obj->m_dependant[0]);
    }
    remove_obj(obj);
  }
  else if (obj->m_type == NdbDictionary::Object::UniqueHashIndex ||
           obj->m_type == NdbDictionary::Object::OrderedIndex)
  {
    ndbout_c("drop index %s", obj->m_name.c_str());
    if (pDict->dropIndex(obj->m_name.c_str(),
                         obj->m_parent->m_name.c_str()))
    {
      return NDBT_FAILED;
    }
    remove_obj(obj);
  }
  return NDBT_OK;
}

void
RandSchemaOp::remove_obj(Obj* obj)
{
  Uint32 i;
  if (obj->m_parent)
  {
    bool found = false;
    for (i = 0; i<obj->m_parent->m_dependant.size(); i++)
    {
      if (obj->m_parent->m_dependant[i] == obj)
      {
        found = true;
        obj->m_parent->m_dependant.erase(i);
        break;
      }
    }
    assert(found);
  }

  {
    bool found = false;
    for (i = 0; i<m_objects.size(); i++)
    {
      if (m_objects[i] == obj)
      {
        found = true;
        m_objects.erase(i);
        break;
      }
    }
    assert(found);
  }
  delete obj;
}

int
RandSchemaOp::alter_table(Ndb* ndb, Obj* obj)
{
  NdbDictionary::Dictionary* pDict = ndb->getDictionary();
  const NdbDictionary::Table * pOld = pDict->getTable(obj->m_name.c_str());
  NdbDictionary::Table tNew = * pOld;

  BaseString ops;
  unsigned mask = 3;

  unsigned type;
  while (ops.length() == 0 && (mask != 0))
  {
    switch((type = (ndb_rand_r(seed) & 1))){
    default:
    case 0:{
      if ((mask & (1 << type)) == 0)
        break;
      BaseString name;
      name.assfmt("newcol_%d", tNew.getNoOfColumns());
      NdbDictionary::Column col(name.c_str());
      col.setType(NdbDictionary::Column::Unsigned);
      col.setDynamic(true);
      col.setPrimaryKey(false);
      col.setNullable(true);
      NdbDictionary::Table save = tNew;
      tNew.addColumn(col);
      if (!pDict->supportedAlterTable(* pOld, tNew))
      {
        ndbout_c("not supported...");
        mask &= ~(1 << type);
        tNew = save;
        break;
      }
      ops.append(" addcol");
      break;
    }
    case 1:{
      BaseString name;
      do
      {
        unsigned no = ndb_rand_r(seed);
        name.assfmt("%s_%u", pOld->getName(), no);
      } while (pDict->getTable(name.c_str()));
      tNew.setName(name.c_str());
      ops.appfmt(" rename: %s", name.c_str());
      break;
    }

    }
  }

  if (ops.length())
  {
    ndbout_c("altering %s ops: %s", pOld->getName(), ops.c_str());
    if (pDict->alterTable(*pOld, tNew) != 0)
    {
      g_err << pDict->getNdbError() << endl;
      return NDBT_FAILED;
    }
    pDict->invalidateTable(pOld->getName());
    if (strcmp(pOld->getName(), tNew.getName()))
    {
      obj->m_name.assign(tNew.getName());
    }
  }

  return NDBT_OK;
}


int
RandSchemaOp::validate(Ndb* ndb)
{
  NdbDictionary::Dictionary* pDict = ndb->getDictionary();
  for (Uint32 i = 0; i<m_objects.size(); i++)
  {
    if (m_objects[i]->m_type == NdbDictionary::Object::UserTable)
    {
      const NdbDictionary::Table* tab2 = 
        pDict->getTable(m_objects[i]->m_name.c_str());
      HugoTransactions trans(*tab2);
      trans.scanUpdateRecords(ndb, 1000);
      trans.clearTable(ndb);
      trans.loadTable(ndb, 1000);
    }
  }
  
  return NDBT_OK;
}

/*
      SystemTable = 1,        ///< System table
      UserTable = 2,          ///< User table (may be temporary)
      UniqueHashIndex = 3,    ///< Unique un-ordered hash index
      OrderedIndex = 6,       ///< Non-unique ordered index
      HashIndexTrigger = 7,   ///< Index maintenance, internal
      IndexTrigger = 8,       ///< Index maintenance, internal
      SubscriptionTrigger = 9,///< Backup or replication, internal
      ReadOnlyConstraint = 10,///< Trigger, internal
      Tablespace = 20,        ///< Tablespace
      LogfileGroup = 21,      ///< Logfile group
      Datafile = 22,          ///< Datafile
      Undofile = 23           ///< Undofile
*/

int
RandSchemaOp::cleanup(Ndb* ndb)
{
  Int32 i;
  for (i = m_objects.size() - 1; i >= 0; i--)
  {
    switch(m_objects[i]->m_type){
    case NdbDictionary::Object::UniqueHashIndex:
    case NdbDictionary::Object::OrderedIndex:        
      if (drop_obj(ndb, m_objects[i]))
        return NDBT_FAILED;
      
      break;
    default:
      break;
    }
  }

  for (i = m_objects.size() - 1; i >= 0; i--)
  {
    switch(m_objects[i]->m_type){
    case NdbDictionary::Object::UserTable:
      if (drop_obj(ndb, m_objects[i]))
        return NDBT_FAILED;
      break;
    default:
      break;
    }
  }
  
  assert(m_objects.size() == 0);
  return NDBT_OK;
}

extern unsigned opt_seed;

int
runDictRestart(NDBT_Context* ctx, NDBT_Step* step)
{
  Ndb* pNdb = GETNDB(step);
  int loops = ctx->getNumLoops();

  unsigned seed = opt_seed;
  NdbMixRestarter res(&seed);
  RandSchemaOp dict(&seed);
  if (res.getNumDbNodes() < 2)
    return NDBT_OK;

  if (res.init(ctx, step))
    return NDBT_FAILED;
  
  for (int i = 0; i<loops; i++)
  {
    for (Uint32 j = 0; j<10; j++)
      if (dict.schema_op(pNdb))
        return NDBT_FAILED;
    
    if (res.dostep(ctx, step))
      return NDBT_FAILED;

    if (dict.validate(pNdb))
      return NDBT_FAILED;
  }

  if (res.finish(ctx, step))
    return NDBT_FAILED;

  if (dict.validate(pNdb))
    return NDBT_FAILED;
  
  if (dict.cleanup(pNdb))
    return NDBT_FAILED;
  
  return NDBT_OK;
}

int
runBug29501(NDBT_Context* ctx, NDBT_Step* step) {
  NdbRestarter res;
  NdbDictionary::LogfileGroup lg;
  lg.setName("DEFAULT-LG");
  lg.setUndoBufferSize(8*1024*1024);

  if (res.getNumDbNodes() < 2)
    return NDBT_OK;

  Ndb* pNdb = GETNDB(step);
  NdbDictionary::Dictionary* pDict = pNdb->getDictionary();

  int node = res.getRandomNotMasterNodeId(rand());
  res.restartOneDbNode(node, true, true, false);

  if(pDict->createLogfileGroup(lg) != 0){
    g_err << "Failed to create logfilegroup:"
        << endl << pDict->getNdbError() << endl;
    return NDBT_FAILED;
  }

  NdbDictionary::Undofile uf;
  uf.setPath("undofile01.dat");
  uf.setSize(5*1024*1024);
  uf.setLogfileGroup("DEFAULT-LG");

  if(pDict->createUndofile(uf) != 0){
    g_err << "Failed to create undofile:"
        << endl << pDict->getNdbError() << endl;
    return NDBT_FAILED;
  }

  res.waitNodesNoStart(&node, 1);
  res.startNodes(&node, 1);

  if (res.waitClusterStarted()){
  	g_err << "Node restart failed"
  	<< endl << pDict->getNdbError() << endl;
      return NDBT_FAILED;
  }

  if (pDict->dropLogfileGroup(pDict->getLogfileGroup(lg.getName())) != 0){
  	g_err << "Drop of LFG Failed"
  	<< endl << pDict->getNdbError() << endl;
    return NDBT_FAILED;
  }

  return NDBT_OK;
}

int
runDropDDObjects(NDBT_Context* ctx, NDBT_Step* step){
  //Purpose is to drop all tables, data files, Table spaces and LFG's
  Uint32 i = 0;

  Ndb* pNdb = GETNDB(step);
  NdbDictionary::Dictionary* pDict = pNdb->getDictionary();
  
  NdbDictionary::Dictionary::List list;
  if (pDict->listObjects(list) == -1)
    return NDBT_FAILED;
  
  //Search the list and drop all tables found
  const char * tableFound = 0;
  for (i = 0; i < list.count; i++){
    switch(list.elements[i].type){
      case NdbDictionary::Object::UserTable:
        tableFound = list.elements[i].name;
        if(tableFound != 0){
          if(strcmp(list.elements[i].database, "TEST_DB") == 0 &&
             !is_prefix(tableFound, "NDB$BLOB"))
          { 
      	    if(pDict->dropTable(tableFound) != 0){
              g_err << "Failed to drop table: " << tableFound << pDict->getNdbError() << endl;
              return NDBT_FAILED;
            }
          }
        }
        tableFound = 0;
        break;
      default:
        break;
    }
  }
 
  //Search the list and drop all data file found
  const char * dfFound = 0;
  for (i = 0; i < list.count; i++){
    switch(list.elements[i].type){
      case NdbDictionary::Object::Datafile:
        dfFound = list.elements[i].name;
        if(dfFound != 0){
      	  if(pDict->dropDatafile(pDict->getDatafile(0, dfFound)) != 0){
            g_err << "Failed to drop datafile: " << pDict->getNdbError() << endl;
            return NDBT_FAILED;
          }
        }
        dfFound = 0;
        break;
      default:
        break;
    }
  }

  //Search the list and drop all Table Spaces Found 
  const char * tsFound  = 0;
  for (i = 0; i <list.count; i++){
    switch(list.elements[i].type){
      case NdbDictionary::Object::Tablespace:
        tsFound = list.elements[i].name;
        if(tsFound != 0){
          if(pDict->dropTablespace(pDict->getTablespace(tsFound)) != 0){
            g_err << "Failed to drop tablespace: " << pDict->getNdbError() << endl;
            return NDBT_FAILED;
          }
        }
        tsFound = 0;
        break;
      default:
        break;
    }
  }

  //Search the list and drop all LFG Found
  //Currently only 1 LGF is supported, but written for future 
  //when more then one is supported. 
  const char * lgFound  = 0;
  for (i = 0; i < list.count; i++){
    switch(list.elements[i].type){
      case NdbDictionary::Object::LogfileGroup:
        lgFound = list.elements[i].name;
        if(lgFound != 0){
          if (pDict->dropLogfileGroup(pDict->getLogfileGroup(lgFound)) != 0){
            g_err << "Failed to drop tablespace: " << pDict->getNdbError() << endl;
            return NDBT_FAILED;
          }
       }   
        lgFound = 0;
        break;
      default:
        break;
    }
  }

  return NDBT_OK;
}

int
runWaitStarted(NDBT_Context* ctx, NDBT_Step* step){

  NdbRestarter restarter;
  restarter.waitClusterStarted(300);

  NdbSleep_SecSleep(3);
  return NDBT_OK;
}

int
testDropDDObjectsSetup(NDBT_Context* ctx, NDBT_Step* step){
  //Purpose is to setup to test DropDDObjects
  char tsname[256];
  char dfname[256];

  Ndb* pNdb = GETNDB(step);
  NdbDictionary::Dictionary* pDict = pNdb->getDictionary();

  NdbDictionary::LogfileGroup lg;
  lg.setName("DEFAULT-LG");
  lg.setUndoBufferSize(8*1024*1024);


  if(pDict->createLogfileGroup(lg) != 0){
    g_err << "Failed to create logfilegroup:"
        << endl << pDict->getNdbError() << endl;
    return NDBT_FAILED;
  }

  NdbDictionary::Undofile uf;
  uf.setPath("undofile01.dat");
  uf.setSize(5*1024*1024);
  uf.setLogfileGroup("DEFAULT-LG");

  if(pDict->createUndofile(uf) != 0){
    g_err << "Failed to create undofile:"
        << endl << pDict->getNdbError() << endl;
    return NDBT_FAILED;
  }
  
  BaseString::snprintf(tsname, sizeof(tsname), "TS-%u", rand());
  BaseString::snprintf(dfname, sizeof(dfname), "%s-%u.dat", tsname, rand());

  if (create_tablespace(pDict, lg.getName(), tsname, dfname)){
  	g_err << "Failed to create undofile:"
        << endl << pDict->getNdbError() << endl;
    return NDBT_FAILED;
  }
  
  return NDBT_OK;
}

int
runBug36072(NDBT_Context* ctx, NDBT_Step* step)
{
  Ndb* pNdb = GETNDB(step);
  NdbDictionary::Dictionary* pDict = pNdb->getDictionary();
  NdbRestarter res;

  int err[] = { 6016, 
#if BUG_46856
                6017, 
#endif
                0 };
  for (Uint32 i = 0; err[i] != 0; i++)
  {
    int val2[] = { DumpStateOrd::CmvmiSetRestartOnErrorInsert, 1 };

    if (res.dumpStateAllNodes(val2, 2))
      return NDBT_FAILED;

    if (res.insertErrorInAllNodes(932)) // arbit
      return NDBT_FAILED;

    int code = err[i];

    if (code == 6016)
    {
      if (res.insertErrorInAllNodes(code))
        return NDBT_FAILED;
    }

    NdbDictionary::LogfileGroup lg;
    lg.setName("DEFAULT-LG");
    lg.setUndoBufferSize(8*1024*1024);

    NdbDictionary::Undofile uf;
    uf.setPath("undofile01.dat");
    uf.setSize(5*1024*1024);
    uf.setLogfileGroup("DEFAULT-LG");

    int r = pDict->createLogfileGroup(lg);
    if (code == 6017)
    {
      if (r)
      {
        ndbout << __LINE__ << " : " << pDict->getNdbError() << endl;
        return NDBT_FAILED;
      }

      if (res.insertErrorInAllNodes(err[i]))
        return NDBT_FAILED;

      pDict->createUndofile(uf);
    }

    if (res.waitClusterNoStart())
      return NDBT_FAILED;

    res.startAll();
    if (res.waitClusterStarted())
      return NDBT_FAILED;

    if (code == 6016)
    {
      NdbDictionary::LogfileGroup lg2 = pDict->getLogfileGroup("DEFAULT-LG");
      NdbError err= pDict->getNdbError();
      if( (int) err.classification == (int) ndberror_cl_none)
      {
        ndbout << __LINE__ << endl;
        return NDBT_FAILED;
      }

      if (pDict->createLogfileGroup(lg) != 0)
      {
        ndbout << __LINE__ << " : " << pDict->getNdbError() << endl;
        return NDBT_FAILED;
      }
    }
    else
    {
      NdbDictionary::Undofile uf2 = pDict->getUndofile(0, "undofile01.dat");
      NdbError err= pDict->getNdbError();
      if( (int) err.classification == (int) ndberror_cl_none)
      {
        ndbout << __LINE__ << endl;
        return NDBT_FAILED;
      }

      if (pDict->createUndofile(uf) != 0)
      {
        ndbout << __LINE__ << " : " << pDict->getNdbError() << endl;
        return NDBT_FAILED;
      }
    }

    {
      NdbDictionary::LogfileGroup lg2 = pDict->getLogfileGroup("DEFAULT-LG");
      NdbError err= pDict->getNdbError();
      if( (int) err.classification != (int) ndberror_cl_none)
      {
        ndbout << __LINE__ << " : " << pDict->getNdbError() << endl;
        return NDBT_FAILED;
      }

      if (pDict->dropLogfileGroup(lg2))
      {
        ndbout << __LINE__ << " : " << pDict->getNdbError() << endl;
        return NDBT_FAILED;
      }
    }
  }

  return NDBT_OK;
}

int
restartClusterInitial(NDBT_Context* ctx, NDBT_Step* step)
{
  NdbRestarter res;
  
  res.restartAll2(NdbRestarter::NRRF_INITIAL |
                  NdbRestarter::NRRF_NOSTART |
                  NdbRestarter::NRRF_ABORT);
  if (res.waitClusterNoStart())
    return NDBT_FAILED;

  res.startAll();
  if (res.waitClusterStarted())
    return NDBT_FAILED;

  return NDBT_OK;
}


int
DropDDObjectsVerify(NDBT_Context* ctx, NDBT_Step* step){
  //Purpose is to verify test DropDDObjects worked
  Uint32 i = 0;

  Ndb* pNdb = GETNDB(step);
  NdbDictionary::Dictionary* pDict = pNdb->getDictionary();

  NdbDictionary::Dictionary::List list;
  if (pDict->listObjects(list) == -1)
    return NDBT_FAILED;

    bool ddFound  = false;
  for (i = 0; i <list.count; i++){
    switch(list.elements[i].type){
      case NdbDictionary::Object::Tablespace:
        ddFound = true;
        break;
      case NdbDictionary::Object::LogfileGroup:
        ddFound = true;
        break;
      default:
        break;
    }
    if(ddFound == true){
      g_err << "DropDDObjects Failed: DD found:"
        << endl;
      return NDBT_FAILED;
    }
  }
  return NDBT_OK;
}

// Bug48604

// string messages between local/remote steps identified by stepNo-1
// each Msg<loc><rem> waits for Ack<loc><rem>

static const uint MaxMsg = 100;

static bool
send_msg(NDBT_Context* ctx, int loc, int rem, const char* msg)
{
  char msgName[20], ackName[20];
  sprintf(msgName, "Msg%d%d", loc, rem);
  sprintf(ackName, "Ack%d%d", loc, rem);
  g_info << loc << ": send to:" << rem << " msg:" << msg << endl;
  ctx->setProperty(msgName, msg);
  int cnt = 0;
  while (1)
  {
    if (ctx->isTestStopped())
      return false;
    int ret;
    if ((ret = ctx->getProperty(ackName, (Uint32)0)) != 0)
      break;
    if (++cnt % 100 == 0)
      g_info << loc << ": send to:" << rem << " wait for ack" << endl;
    NdbSleep_MilliSleep(10);
  }
  ctx->setProperty(ackName, (Uint32)0);
  return true;
}

static bool
poll_msg(NDBT_Context* ctx, int loc, int rem, char* msg)
{
  char msgName[20], ackName[20];
  sprintf(msgName, "Msg%d%d", rem, loc);
  sprintf(ackName, "Ack%d%d", rem, loc);
  const char* ptr;
  if ((ptr = ctx->getProperty(msgName, (char*)0)) != 0 && ptr[0] != 0)
  {
    assert(strlen(ptr) < MaxMsg);
    memset(msg, 0, MaxMsg);
    strcpy(msg, ptr);
    g_info << loc << ": recv from:" << rem << " msg:" << msg << endl;
    ctx->setProperty(msgName, "");
    ctx->setProperty(ackName, (Uint32)1);
    return true;
  }
  return false;
}

static int
recv_msg(NDBT_Context* ctx, int loc, int rem, char* msg)
{
  uint cnt = 0;
  while (1)
  {
    if (ctx->isTestStopped())
      return false;
    if (poll_msg(ctx, loc, rem, msg))
      break;
    if (++cnt % 100 == 0)
      g_info << loc << ": recv from:" << rem << " wait for msg" << endl;
    NdbSleep_MilliSleep(10);
  }
  return true;
}

const char* tabName_Bug48604 = "TBug48604";
const char* indName_Bug48604 = "TBug48604X1";

static const NdbDictionary::Table*
runBug48604createtable(NDBT_Context* ctx, NDBT_Step* step)
{
  Ndb* pNdb = GETNDB(step);
  NdbDictionary::Dictionary* pDic = pNdb->getDictionary();
  const NdbDictionary::Table* pTab = 0;
  int result = NDBT_OK;
  do
  {
    NdbDictionary::Table tab(tabName_Bug48604);
    {
      NdbDictionary::Column col("a");
      col.setType(NdbDictionary::Column::Unsigned);
      col.setPrimaryKey(true);
      tab.addColumn(col);
    }
    {
      NdbDictionary::Column col("b");
      col.setType(NdbDictionary::Column::Unsigned);
      col.setNullable(false);
      tab.addColumn(col);
    }
    CHECK(pDic->createTable(tab) == 0);
    CHECK((pTab = pDic->getTable(tabName_Bug48604)) != 0);
  }
  while (0);
  return pTab;
}

static const NdbDictionary::Index*
runBug48604createindex(NDBT_Context* ctx, NDBT_Step* step)
{
  Ndb* pNdb = GETNDB(step);
  NdbDictionary::Dictionary* pDic = pNdb->getDictionary();
  const NdbDictionary::Index* pInd = 0;
  int result = NDBT_OK;
  do {
    NdbDictionary::Index ind(indName_Bug48604);
    ind.setTable(tabName_Bug48604);
    ind.setType(NdbDictionary::Index::OrderedIndex);
    ind.setLogging(false);
    ind.addColumn("b");
    g_info << "index create.." << endl;
    CHECK(pDic->createIndex(ind) == 0);
    CHECK((pInd = pDic->getIndex(indName_Bug48604, tabName_Bug48604)) != 0);
    g_info << "index created" << endl;
    return pInd;
  }
  while (0);
  return pInd;
}

int
runBug48604(NDBT_Context* ctx, NDBT_Step* step)
{
  Ndb* pNdb = GETNDB(step);
  NdbDictionary::Dictionary* pDic = pNdb->getDictionary();
  const NdbDictionary::Table* pTab = 0;
  const NdbDictionary::Index* pInd = 0;
  (void)pDic->dropTable(tabName_Bug48604);
  int loc = step->getStepNo() - 1;
  assert(loc == 0);
  g_err << "main" << endl;
  int result = NDBT_OK;
  int loops = ctx->getNumLoops();
  char msg[MaxMsg];

  do
  {
    CHECK((pTab = runBug48604createtable(ctx, step)) != 0);
    CHECK(send_msg(ctx, 0, 1, "s"));

    int loop = 0;
    while (result == NDBT_OK && loop++ < loops)
    {
      g_err << "loop:" << loop << endl;
      {
        // create index fully while uncommitted ops wait
        const char* ops[][3] =
        {
          { "ozin", "oc", "oa" },       // 0: before 1-2: after
          { "oziun", "oc", "oa" },
          { "ozidn", "oc", "oa" },
          { "ozicun", "oc", "oa" },
          { "ozicuuun", "oc", "oa" },
          { "ozicdn", "oc", "oa" },
          { "ozicdin", "oc", "oa" },
          { "ozicdidiuuudidn", "oc", "oa" },
          { "ozicdidiuuudidin", "oc", "oa" }
        };
        const int cnt = sizeof(ops)/sizeof(ops[0]);
        int i;
        for (i = 0; result == NDBT_OK && i < cnt; i++)
        {
          int j;
          for (j = 1; result == NDBT_OK && j <= 2; j++)
          {
            if (ops[i][j] == 0)
              continue;
            CHECK(send_msg(ctx, 0, 1, ops[i][0]));
            CHECK(recv_msg(ctx, 0, 1, msg) && msg[0] == 'o');
            CHECK((pInd = runBug48604createindex(ctx, step)) != 0);
            CHECK(send_msg(ctx, 0, 1, ops[i][j]));
            CHECK(recv_msg(ctx, 0, 1, msg) && msg[0] == 'o');

            CHECK(pDic->dropIndex(indName_Bug48604, tabName_Bug48604) == 0);
            g_info << "index dropped" << endl;
          }
        }
      }
    }
  }
  while (0);

  (void)send_msg(ctx, 0, 1, "x");
  ctx->stopTest();
  g_err << "main: exit:" << result << endl;
  return result;
}

int
runBug48604ops(NDBT_Context* ctx, NDBT_Step* step)
{
  Ndb* pNdb = GETNDB(step);
  NdbDictionary::Dictionary* pDic = pNdb->getDictionary();
  const NdbDictionary::Table* pTab = 0;
  //const NdbDictionary::Index* pInd = 0;
  int loc = step->getStepNo() - 1;
  assert(loc > 0);
  g_err << "ops: loc:" << loc << endl;
  int result = NDBT_OK;
  int records = ctx->getNumRecords();
  char msg[MaxMsg];

  do
  {
    CHECK(recv_msg(ctx, loc, 0, msg));
    assert(msg[0] == 's');
    CHECK((pTab = pDic->getTable(tabName_Bug48604)) != 0);
    HugoOperations ops(*pTab);
    bool have_trans = false;
    int opseq = 0;

    while (result == NDBT_OK && !ctx->isTestStopped())
    {
      CHECK(recv_msg(ctx, loc, 0, msg));
      if (msg[0] == 'x')
        break;
      if (msg[0] == 'o')
      {
        char* p = &msg[1];
        int c;
        while (result == NDBT_OK && (c = *p++) != 0)
        {
          if (c == 'n')
          {
            assert(have_trans);
            CHECK(ops.execute_NoCommit(pNdb) == 0);
            g_info << loc << ": not committed" << endl;
            continue;
          }
          if (c == 'c')
          {
            assert(have_trans);
            CHECK(ops.execute_Commit(pNdb) == 0);
            ops.closeTransaction(pNdb);
            have_trans = false;
            g_info << loc << ": committed" << endl;
            continue;
          }
          if (c == 'a')
          {
            assert(have_trans);
            CHECK(ops.execute_Rollback(pNdb) == 0);
            ops.closeTransaction(pNdb);
            have_trans = false;
            g_info << loc << ": aborted" << endl;
            continue;
          }
          if (c == 'i' || c == 'u' || c == 'd')
          {
            if (!have_trans)
            {
              CHECK(ops.startTransaction(pNdb) == 0);
              have_trans = true;
              g_info << loc << ": trans started" << endl;
            }
            int i;
            for (i = 0; result == NDBT_OK && i < records; i++)
            {
              if (c == 'i')
                  CHECK(ops.pkInsertRecord(pNdb, i, 1, opseq) == 0);
              if (c == 'u')
                CHECK(ops.pkUpdateRecord(pNdb, i, 1, opseq) == 0);
              if (c == 'd')
                CHECK(ops.pkDeleteRecord(pNdb, i, 1) == 0);
            }
            char op_str[2];
            sprintf(op_str, "%c", c);
            g_info << loc << ": op:" << op_str << " records:" << records << endl;
            opseq++;
            continue;
          }
          if (c == 'z')
          {
            CHECK(ops.clearTable(pNdb) == 0);
            continue;
          }
          assert(false);
        }
        CHECK(send_msg(ctx, loc, 0, "o"));
        continue;
      }
      assert(false);
    }
  } while (0);

  g_err << "ops: loc:" << loc << " exit:" << result << endl;
  if (result != NDBT_OK)
    ctx->stopTest();
  return result;
}

int
runBug54651(NDBT_Context* ctx, NDBT_Step* step)
{
  Ndb* pNdb = GETNDB(step);
  NdbDictionary::Dictionary* pDic = pNdb->getDictionary();

  for (Uint32 j = 0; j< 2; j++)
  {
    pDic->createTable(* ctx->getTab());
    
    const NdbDictionary::Table * pTab =pDic->getTable(ctx->getTab()->getName());
    NdbDictionary::Table copy = * pTab;
    BaseString name;
    name.assfmt("%s_1", pTab->getName());
    copy.setName(name.c_str());
    
    if (pDic->createTable(copy))
    {
      ndbout_c("Failed to create table...");
      ndbout << pDic->getNdbError() << endl;
      return NDBT_FAILED;
    }
    
    NdbDictionary::Table alter = * pTab;
    alter.setName(name.c_str());
    for (Uint32 i = 0; i<2; i++)
    {
      // now rename org table to same name...
      if (pDic->alterTable(* pTab, alter) == 0)
      {
        ndbout << "Alter with duplicate name succeeded!!" << endl;
        return NDBT_FAILED;
      }
      
      ndbout << "Alter with duplicate name failed...good" << endl
             << pDic->getNdbError() << endl;
    }
    
    pDic->dropTable(copy.getName());
    pDic->dropTable(ctx->getTab()->getName());
  }
  return NDBT_OK;
}

/** telco-6.4 **/

// begin schema trans

#undef chk1
#undef chk2

static bool st_core_on_err = false;

#define chk1(x) \
  do { \
    if (x) break; \
    g_err << "FAIL " << __LINE__ << " " << #x << endl; \
    if (st_core_on_err) abort(); \
    goto err; \
  } while (0)

#define chk2(x, e) \
  do { \
    if (x) break; \
    g_err << "FAIL " << __LINE__ << " " << #x << ": " << e << endl; \
    if (st_core_on_err) abort(); \
    goto err; \
  } while (0)

static uint
urandom(uint m)
{
  assert(m != 0);
  uint n = (uint)ndb_rand();
  return n % m;
}

static bool
randomly(uint k, uint m)
{
  uint n = urandom(m);
  return n < k;
}

// structs

struct ST_Obj;
template class Vector<ST_Obj*>;
typedef Vector<ST_Obj*> ST_Objlist;

static ST_Objlist st_objlist;
#ifndef NDEBUG
static const ST_Obj* st_find_obj(const char* db, const char* name);
#endif

#define ST_MAX_NAME_SIZE  (MAX_TAB_NAME_SIZE + 100)

struct ST_Obj {
  NdbDictionary::Object::Type type;
  char dbname[ST_MAX_NAME_SIZE];
  char name[ST_MAX_NAME_SIZE];
  int id;
  bool create; // true/false = create/drop prepared or committed
  bool commit;
  bool exists() const { // visible to trans
    return !(!create && commit);
  }
  virtual bool is_trigger() const {
    return false;
  }
  virtual bool is_index() const {
    return false;
  }
  virtual bool is_table() const {
    return false;
  }
  virtual const char* realname() const {
    return name;
  }
  ST_Obj(const char* a_dbname, const char* a_name) {
    type = NdbDictionary::Object::TypeUndefined;
    strcpy(dbname, a_dbname);
    strcpy(name, a_name);
    id = -1;
    create = false; // init as dropped
    commit = true;
    assert(st_find_obj(dbname, name) == 0);
    st_objlist.push_back(this);
  }
  virtual ~ST_Obj() {}
};

static NdbOut&
operator<<(NdbOut& out, const ST_Obj& obj)
{
  out << obj.name << "[" << obj.id << "]";
  return out;
}

struct ST_Trg : public ST_Obj {
  struct ST_Ind* ind;
  TriggerEvent::Value event;
  mutable char realname_buf[ST_MAX_NAME_SIZE];
  virtual bool is_trigger() const {
    return true;
  }
  virtual const char* realname() const;
  ST_Trg(const char* a_db, const char* a_name) :
    ST_Obj(a_db, a_name) {
    ind = 0;
  }
  virtual ~ST_Trg() {};
};

template class Vector<ST_Trg*>;
typedef Vector<ST_Trg*> ST_Trglist;

struct ST_Ind : public ST_Obj {
  struct ST_Tab* tab;
  const NdbDictionary::Index* ind;
  const NdbDictionary::Index* ind_r; // retrieved
  BaseString colnames;
  ST_Trglist* trglist;
  int trgcount;
  virtual bool is_index() const {
    return true;
  }
  bool is_unique() const {
    return type == NdbDictionary::Object::UniqueHashIndex;
  }
  const ST_Trg& trg(int k) const {
    return *((*trglist)[k]);
  }
  ST_Trg& trg(int k) {
    return *((*trglist)[k]);
  }
  ST_Ind(const char* a_db, const char* a_name) :
    ST_Obj(a_db, a_name) {
    tab = 0;
    ind = 0;
    ind_r = 0;
    trglist = new ST_Trglist;
    trgcount = 0;
  };
  virtual ~ST_Ind() {
    delete ind;
    delete trglist;
    ind = 0;
    trglist = 0;
  }
};

const char*
ST_Trg::realname() const
{
  if (!exists())
    return name;
  const char* p = name;
  const char* q = strchr(p, '<');
  const char* r = strchr(p, '>');
  assert(q != 0 && r != 0 && q < r);
  assert(ind->id != -1);
  sprintf(realname_buf, "%.*s%d%s", (int)(q - p), p, ind->id, r + 1);
  return realname_buf;
}

template class Vector<ST_Ind*>;
typedef Vector<ST_Ind*> ST_Indlist;

struct ST_Tab : public ST_Obj {
  const NdbDictionary::Table* tab;
  const NdbDictionary::Table* tab_r; // retrieved
  ST_Indlist* indlist;
  int indcount;
  int induniquecount;
  int indorderedcount;
  virtual bool is_table() const {
    return true;
  }
  const ST_Ind& ind(int j) const {
    return *((*indlist)[j]);
  }
  ST_Ind& ind(int j) {
    return *((*indlist)[j]);
  }
  ST_Tab(const char* a_db, const char* a_name) :
    ST_Obj(a_db, a_name) {
    tab = 0;
    tab_r = 0;
    indlist = new ST_Indlist;
    indcount = 0;
    induniquecount = 0;
    indorderedcount = 0;
  }
  virtual ~ST_Tab() {
    delete tab;
    delete indlist;
    tab = 0;
    indlist = 0;
  }
};

template class Vector<ST_Tab*>;
typedef Vector<ST_Tab*> ST_Tablist;

struct ST_Restarter : public NdbRestarter {
  int get_status();
  const ndb_mgm_node_state& get_state(int node_id);
  ST_Restarter() {
    int i;
    for (i = 0; i < MAX_NODES; i++)
      state[i].node_type = NDB_MGM_NODE_TYPE_UNKNOWN;
    first_time = true;
  }
protected:
  void set_state(const ndb_mgm_node_state& state);
  ndb_mgm_node_state state[MAX_NODES];
  bool first_time;
};

const ndb_mgm_node_state&
ST_Restarter::get_state(int node_id) {
  assert(node_id > 0 && node_id < MAX_NODES);
  assert(!first_time);
  return state[node_id];
}

void
ST_Restarter::set_state(const ndb_mgm_node_state& new_state)
{
  int node_id = new_state.node_id;
  assert(1 <= node_id && node_id < MAX_NODES);

  assert(new_state.node_type == NDB_MGM_NODE_TYPE_MGM ||
         new_state.node_type == NDB_MGM_NODE_TYPE_NDB ||
         new_state.node_type == NDB_MGM_NODE_TYPE_API);

  ndb_mgm_node_state& old_state = state[node_id];
  if (!first_time)
    assert(old_state.node_type == new_state.node_type);
  old_state = new_state;
}

int
ST_Restarter::get_status()
{
  if (getStatus() == -1)
    return -1;
  int i;
  for (i = 0; i < (int)mgmNodes.size(); i++)
    set_state(mgmNodes[i]);
  for (i = 0; i < (int)ndbNodes.size(); i++)
    set_state(ndbNodes[i]);
  for (i = 0; i < (int)apiNodes.size(); i++)
    set_state(apiNodes[i]);
  first_time = false;
  return 0;
}

struct ST_Con {
  Ndb_cluster_connection* ncc;
  Ndb* ndb;
  NdbDictionary::Dictionary* dic;
  ST_Restarter* restarter;
  int numdbnodes;
  char dbname[ST_MAX_NAME_SIZE];
  ST_Tablist* tablist;
  int tabcount;
  bool tx_on;
  bool tx_commit;
  bool is_xcon;
  ST_Con* xcon;
  int node_id;
  int loop;
  const ST_Tab& tab(int i) const {
    return *((*tablist)[i]);
  }
  ST_Tab& tab(int i) {
    return *((*tablist)[i]);
  }
  ST_Con(Ndb_cluster_connection* a_ncc,
         Ndb* a_ndb,
         ST_Restarter* a_restarter) {
    ncc = a_ncc;
    ndb = a_ndb;
    dic = a_ndb->getDictionary();
    restarter = a_restarter;
    numdbnodes = restarter->getNumDbNodes();
    assert(numdbnodes >= 1);
    sprintf(dbname, "%s", ndb->getDatabaseName());
    tablist = new ST_Tablist;
    tabcount = 0;
    tx_on = false;
    tx_commit = false;
    is_xcon = false;
    xcon = 0;
    node_id = ncc->node_id();
    {
      assert(restarter->get_status() == 0);
      const ndb_mgm_node_state& state = restarter->get_state(node_id);
      assert(state.node_type == NDB_MGM_NODE_TYPE_API);
      assert(state.version != 0); // means "connected"
      g_info << "node_id:" << node_id << endl;
    }
    loop = -1;
  }
  ~ST_Con() {
    if (!is_xcon) {
      delete tablist;
    } else {
      delete ndb;
      delete ncc;
    }
    tablist = 0;
    ndb = 0;
    ncc = 0;
  }
};

// initialization

static int
st_drop_all_tables(ST_Con& c)
{
  g_info << "st_drop_all_tables" << endl;
  NdbDictionary::Dictionary::List list;
  chk2(c.dic->listObjects(list) == 0, c.dic->getNdbError());
  int n;
  for (n = 0; n < (int)list.count; n++) {
    const NdbDictionary::Dictionary::List::Element& element =
      list.elements[n];
    if (element.type == NdbDictionary::Object::UserTable &&
        strcmp(element.database, "TEST_DB") == 0) {
      chk2(c.dic->dropTable(element.name) == 0, c.dic->getNdbError());
    }
  }
  return 0;
err:
  return -1;
}

static void
st_init_objects(ST_Con& c, NDBT_Context* ctx)
{
  int numTables = ctx->getNumTables();
  c.tabcount = 0;
  int i;
  for (i = 0; i < numTables; i++) {
    const NdbDictionary::Table* pTab = 0;
#if ndb_test_ALL_TABLES_is_fixed
    const NdbDictionary::Table** tables = ctx->getTables();
    pTab = tables[i];
#else
    const Vector<BaseString>& tables = ctx->getSuite()->m_tables_in_test;
    pTab = NDBT_Tables::getTable(tables[i].c_str());
#endif
    assert(pTab != 0 && pTab->getName() != 0);

    {
      bool ok = true;
      int n;
      for (n = 0; n < pTab->getNoOfColumns(); n++) {
        const NdbDictionary::Column* pCol = pTab->getColumn(n);
        assert(pCol != 0);
        if (pCol->getStorageType() !=
            NdbDictionary::Column::StorageTypeMemory) {
          g_err << pTab->getName() << ": skip non-mem table for now" << endl;
          ok = false;
          break;
        }
      }
      if (!ok)
        continue;
    }

    c.tablist->push_back(new ST_Tab(c.dbname, pTab->getName()));
    c.tabcount++;
    ST_Tab& tab = *c.tablist->back();
    tab.type = NdbDictionary::Object::UserTable;
    tab.tab = new NdbDictionary::Table(*pTab);

    const char** indspec = NDBT_Tables::getIndexes(tab.name);

    while (indspec != 0 && *indspec != 0) {
      char ind_name[ST_MAX_NAME_SIZE];
      sprintf(ind_name, "%sX%d", tab.name, tab.indcount);
      tab.indlist->push_back(new ST_Ind("sys", ind_name));
      ST_Ind& ind = *tab.indlist->back();
      ind.tab = &tab;

      NdbDictionary::Index* pInd = new NdbDictionary::Index(ind.name);
      pInd->setTable(tab.name);
      pInd->setLogging(false);

      const char* type = *indspec++;
      if (strcmp(type, "UNIQUE") == 0) {
        ind.type = NdbDictionary::Object::UniqueHashIndex;
        pInd->setType((NdbDictionary::Index::Type)ind.type);
        tab.induniquecount++;

        { char trg_name[ST_MAX_NAME_SIZE];
          sprintf(trg_name, "NDB$INDEX_<%s>_UI", ind.name);
          ind.trglist->push_back(new ST_Trg("", trg_name));
          ST_Trg& trg = *ind.trglist->back();
          trg.ind = &ind;
          trg.type = NdbDictionary::Object::HashIndexTrigger;
          trg.event = TriggerEvent::TE_INSERT;
        }
        ind.trgcount = 1;
      }
      else if (strcmp(type, "ORDERED") == 0) {
        ind.type = NdbDictionary::Object::OrderedIndex;
        pInd->setType((NdbDictionary::Index::Type)ind.type);
        tab.indorderedcount++;

        { char trg_name[ST_MAX_NAME_SIZE];
          sprintf(trg_name, "NDB$INDEX_<%s>_CUSTOM", ind.name);
          ind.trglist->push_back(new ST_Trg("", trg_name));
          ST_Trg& trg = *ind.trglist->back();
          trg.ind = &ind;
          trg.type = NdbDictionary::Object::IndexTrigger;
          trg.event = TriggerEvent::TE_CUSTOM;
        }
        ind.trgcount = 1;
      }
      else
        assert(false);

      const char* sep = "";
      const char* colname;
      while ((colname = *indspec++) != 0) {
        const NdbDictionary::Column* col = tab.tab->getColumn(colname);
        assert(col != 0);
        pInd->addColumn(*col);

        ind.colnames.appfmt("%s%s", sep, colname);
        sep = ",";
      }

      ind.ind = pInd;
      tab.indcount++;
    }
  }
}

// node states

static int
st_report_db_nodes(ST_Con& c, NdbOut& out)
{
  chk1(c.restarter->get_status() == 0);
  char r1[100]; // up
  char r2[100]; // down
  char r3[100]; // unknown
  r1[0] =r2[0] = r3[0] = 0;
  int i;
  for (i = 1; i < MAX_NODES; i++) {
    const ndb_mgm_node_state& state = c.restarter->get_state(i);
    if (state.node_type == NDB_MGM_NODE_TYPE_NDB) {
      char* r = 0;
      if (state.node_status == NDB_MGM_NODE_STATUS_STARTED)
        r = r1;
      else if (state.node_status == NDB_MGM_NODE_STATUS_NO_CONTACT)
        r = r2;
      else
        r = r3;
      sprintf(r + strlen(r), "%s%d", r[0] == 0 ? "" : ",", i);
    }
  }
  if (r2[0] != 0 || r3[0] != 0) {
    out << "nodes up:" << r1 << " down:" << r2 << " unknown:" << r3 << endl;
    goto err;
  }
  out << "nodes up:" << r1 << " (all)" << endl;
  return 0;
err:
  return -1;
}

static int
st_check_db_nodes(ST_Con& c, int ignore_node_id = -1)
{
  chk1(c.restarter->get_status() == 0);
  int i;
  for (i = 1; i < MAX_NODES; i++) {
    const ndb_mgm_node_state& state = c.restarter->get_state(i);
    if (state.node_type == NDB_MGM_NODE_TYPE_NDB &&
        i != ignore_node_id) {
      chk2(state.node_status == NDB_MGM_NODE_STATUS_STARTED, " node:" << i);
    }
  }
  return 0;
err:
  return -1;
}

#if 0
static int
st_wait_db_node_up(ST_Con& c, int node_id)
{
  int count = 0;
  int max_count = 30;
  int milli_sleep = 2000;
  while (count++ < max_count) {
    // get status and check that other db nodes have not crashed
    chk1(st_check_db_nodes(c, node_id) == 0);

    const ndb_mgm_node_state& state = c.restarter->get_state(node_id);
    assert(state.node_type == NDB_MGM_NODE_TYPE_NDB);
    if (state.node_status == NDB_MGM_NODE_STATUS_STARTED)
      break;
    g_info << "waiting count:" << count << "/" << max_count << endl;
    NdbSleep_MilliSleep(milli_sleep);
  }
  return 0;
err:
  return -1;
}
#endif

// extra connection (separate API node)

static int
st_start_xcon(ST_Con& c)
{
  assert(c.xcon == 0);
  g_info << "start extra connection" << endl;

  do {
    int ret;
    Ndb_cluster_connection* xncc = new Ndb_cluster_connection;
    chk2((ret = xncc->connect(30, 1, 0)) == 0, "ret:" << ret);
    chk2((ret = xncc->wait_until_ready(30, 10)) == 0, "ret:" << ret);
    Ndb* xndb = new Ndb(xncc, c.dbname);
    chk1(xndb->init() == 0);
    chk1(xndb->waitUntilReady(30) == 0);
    // share restarter
    c.xcon = new ST_Con(xncc, xndb, c.restarter);
    // share objects
    c.xcon->tablist = c.tablist;
    c.xcon->tabcount = c.tabcount;
    c.xcon->is_xcon = true;
  } while (0);
  return 0;
err:
  return -1;
}

static int
st_stop_xcon(ST_Con& c)
{
  assert(c.xcon != 0);
  int node_id = c.xcon->node_id;
  g_info << "stop extra connection node_id:" << node_id << endl;

  c.xcon->restarter = 0;
  c.xcon->tablist = 0;
  c.xcon->tabcount = 0;
  delete c.xcon;
  c.xcon = 0;
  int count = 0;
  while (1) {
    chk1(c.restarter->get_status() == 0);
    const ndb_mgm_node_state& state = c.restarter->get_state(node_id);
    assert(state.node_type == NDB_MGM_NODE_TYPE_API);
    if (state.version == 0) // means "disconnected"
      break;
    g_info << "waiting count:" << ++count << endl;
    NdbSleep_MilliSleep(10 * count);
  }
  return 0;
err:
  return -1;
}

// error insert

struct ST_Errins {
  int value;              // error value to insert
  int code;               // ndb error code to expect
  int master;             // insert on master / non-master (-1 = random)
  int node;               // insert on node id
  const ST_Errins* list;  // include another list
  bool ends;              // end list
  ST_Errins() :
    value(0), code(0), master(-1), node(0), list(0), ends(true)
  {}
  ST_Errins(const ST_Errins* l) :
    value(0), code(0), master(-1), node(0), list(l), ends(false)
  {}
  ST_Errins(int v, int c, int m = -1) :
    value(v), code(c), master(m), node(0), list(0), ends(false)
  {}
};

static NdbOut&
operator<<(NdbOut& out, const ST_Errins& errins)
{
  out << "value:" << errins.value;
  out << " code:" << errins.code;
  out << " master:" << errins.master;
  out << " node:" << errins.node;
  return out;
}

static ST_Errins
st_get_errins(ST_Con& c, const ST_Errins* list)
{
  uint size = 0;
  while (!list[size++].ends)
    ;
  assert(size > 1);
  uint n = urandom(size - 1);
  const ST_Errins& errins = list[n];
  if (errins.list == 0) {
    assert(errins.value != 0);
    return errins;
  }
  return st_get_errins(c, errins.list);
}

static int
st_do_errins(ST_Con& c, ST_Errins& errins)
{
  assert(errins.value != 0);
  if (c.numdbnodes < 2)
    errins.master = 1;
  else if (errins.master == -1)
    errins.master = randomly(1, 2);
  if (errins.master) {
    errins.node = c.restarter->getMasterNodeId();
  } else {
    uint rand = urandom(c.numdbnodes);
    errins.node = c.restarter->getRandomNotMasterNodeId(rand);
  }
  g_info << "errins: " << errins << endl;
  chk2(c.restarter->insertErrorInNode(errins.node, errins.value) == 0, errins);
  c.restarter->get_status(); // do sync call to ensure error has been inserted
  return 0;
err:
  return -1;
}

// debug aid
#ifndef NDEBUG
static const ST_Obj*
st_find_obj(const char* dbname, const char* name)
{
  const ST_Obj* ret_objp = 0;
  int i;
  for (i = 0; i < (int)st_objlist.size(); i++) {
    const ST_Obj* objp = st_objlist[i];
    if (strcmp(objp->dbname, dbname) == 0 &&
        strcmp(objp->name, name) == 0) {
      assert(ret_objp == 0);
      ret_objp = objp;
    }
  }
  return ret_objp;
}
#endif

#if 0
static void
st_print_obj(const char* dbname, const char* name, int line = 0)
{
  const ST_Obj* objp = st_find_obj(dbname, name);
  g_info << name << ": by name:";
  if (objp != 0)
    g_info << " create:" << objp->create
           << " commit:" << objp->commit
           << " exists:" << objp->exists();
  else
    g_info << " not found";
  if (line != 0)
    g_info << " line:" << line;
  g_info << endl;
}
#endif

// set object state

static void
st_set_commit_obj(ST_Con& c, ST_Obj& obj)
{
  bool create_old = obj.create;
  bool commit_old = obj.commit;
  if (!c.tx_commit && !obj.commit)
    obj.create = !obj.create;
  obj.commit = true;
  if (create_old != obj.create || commit_old != obj.commit) {
    g_info << obj.name << ": set commit:"
           << " create:" << create_old << "->" << obj.create
           << " commit:" << commit_old << "->" << obj.commit << endl;
  }
}

#if 0
static void
st_set_commit_trg(ST_Con& c, ST_Trg& trg)
{
  st_set_commit_obj(c, trg);
}
#endif

static void
st_set_commit_ind(ST_Con& c, ST_Ind& ind)
{
  st_set_commit_obj(c, ind);
  int k;
  for (k = 0; k < ind.trgcount; k++) {
    ST_Trg& trg = ind.trg(k);
    st_set_commit_obj(c, trg);
  }
}

static void
st_set_commit_tab(ST_Con& c, ST_Tab& tab)
{
  st_set_commit_obj(c, tab);
  int j;
  for (j = 0; j < tab.indcount; j++) {
    ST_Ind& ind = tab.ind(j);
    st_set_commit_ind(c, ind);
  }
}

static void
st_set_commit_all(ST_Con& c)
{
  int i;
  for (i = 0; i < c.tabcount; i++) {
    ST_Tab& tab = c.tab(i);
    st_set_commit_tab(c, tab);
  }
}

static void
st_set_create_obj(ST_Con& c, ST_Obj& obj, bool create)
{
  bool create_old = obj.create;
  bool commit_old = obj.commit;
  obj.create = create;
  obj.commit = !c.tx_on;
  if (create_old != obj.create || commit_old != obj.commit) {
    g_info << obj.name << ": set create:"
           << " create:" << create_old << "->" << obj.create
           << " commit:" << commit_old << "->" << obj.commit << endl;
  }
}

static void
st_set_create_trg(ST_Con& c, ST_Trg& trg, bool create)
{
  st_set_create_obj(c, trg, create);
}

static void
st_set_create_ind(ST_Con& c, ST_Ind& ind, bool create)
{
  st_set_create_obj(c, ind, create);
  int k;
  for (k = 0; k < ind.trgcount; k++) {
    ST_Trg& trg = ind.trg(k);
    st_set_create_trg(c, trg, create);
  }
}

static void
st_set_create_tab(ST_Con& c, ST_Tab& tab, bool create)
{
  st_set_create_obj(c, tab, create);
  int j;
  for (j = 0; j < tab.indcount; j++) {
    ST_Ind& ind = tab.ind(j);
    if (create == true)
      assert(!ind.exists());
    else {
      if (ind.exists())
        st_set_create_ind(c, ind, false);
    }
  }
}

// verify against database listing

static bool
st_known_type(const NdbDictionary::Dictionary::List::Element& element)
{
  switch (element.type) {
  case NdbDictionary::Object::UserTable:
    assert(element.database != 0);
    if (strcmp(element.database, "mysql") == 0)
      break;
    if (strncmp(element.name, "NDB$BLOB", 8) == 0)
      break;
    return true;
  case NdbDictionary::Object::UniqueHashIndex:
  case NdbDictionary::Object::OrderedIndex:
  case NdbDictionary::Object::HashIndexTrigger:
  case NdbDictionary::Object::IndexTrigger:
    return true;
  default:
    break;
  }
  return false;
}

static bool
st_match_obj(const ST_Obj& obj,
             const NdbDictionary::Dictionary::List::Element& element)
{
  int veryverbose = 0;
  if (veryverbose) {
    g_info
      << "match:"
      << " " << obj.type << "-" << element.type
      << " " << obj.dbname << "-" << element.database
      << " " << obj.realname() << "-" << element.name << endl;
  }
  return
    obj.type == element.type &&
    strcmp(obj.dbname, element.database) == 0 &&
    strcmp(obj.realname(), element.name) == 0;
}

static int // check state
st_verify_obj(const ST_Obj& obj,
              const NdbDictionary::Dictionary::List::Element& element)
{
  chk2(obj.exists(), obj.name);

  if (obj.commit)
    chk2(element.state == NdbDictionary::Object::StateOnline, obj.name);

  // other states are inconsistent

  else if (obj.create) {
    if (obj.is_table() || obj.is_index())
      chk2(element.state == NdbDictionary::Object::StateBuilding, obj.name);
    if (obj.is_trigger())
      chk2(element.state == NdbDictionary::Object::StateBuilding, obj.name);
  }
  else {
    if (obj.is_trigger())
      chk2(element.state == NdbDictionary::Object::StateOnline, obj.name);
    if (obj.is_table() || obj.is_index())
      chk2(element.state == NdbDictionary::Object::StateDropping, obj.name);
  }
  return 0;
err:
  return -1;
}

static int // find on list
st_verify_obj(const ST_Obj& obj,
              const NdbDictionary::Dictionary::List& list)
{
  int found = 0;
  int n;
  for (n = 0; n < (int)list.count; n++) {
    const NdbDictionary::Dictionary::List::Element& element =
      list.elements[n];
    if (!st_known_type(element))
      continue;
    if (st_match_obj(obj, element)) {
      chk1(st_verify_obj(obj, element) == 0);
      found += 1;
    }
  }
  if (obj.exists())
    chk2(found == 1, obj.name);
  else
    chk2(found == 0, obj.name);
  return 0;
err:
  return -1;
}

static int // possible match
st_verify_obj(const ST_Obj& obj,
             const NdbDictionary::Dictionary::List::Element& element,
             int& found)
{
  if (obj.exists()) {
    if (st_match_obj(obj, element)) {
      chk1(st_verify_obj(obj, element) == 0);
      found += 1;
    }
  }
  else {
    chk2(st_match_obj(obj, element) == false, obj.name);
  }
  return 0;
err:
  return -1;
}

static int
st_verify_list(ST_Con& c)
{
  NdbDictionary::Dictionary::List list;
  chk2(c.dic->listObjects(list) == 0, c.dic->getNdbError());
  int i, j, k, n;
  // us vs list
  for (i = 0; i < c.tabcount; i++) {
    const ST_Tab& tab = c.tab(i);
    chk1(st_verify_obj(tab, list) == 0);
    for (j = 0; j < tab.indcount; j++) {
      const ST_Ind& ind = tab.ind(j);
      chk1(st_verify_obj(ind, list) == 0);
      for (k = 0; k < ind.trgcount; k++) {
        const ST_Trg& trg = ind.trg(k);
        chk1(st_verify_obj(trg, list) == 0);
      }
    }
  }
  // list vs us
  for (n = 0; n < (int)list.count; n++) {
    const NdbDictionary::Dictionary::List::Element& element =
      list.elements[n];
    if (!st_known_type(element))
      continue;
    int found = 0;
    for (i = 0; i < c.tabcount; i++) {
      const ST_Tab& tab = c.tab(i);
      chk1(st_verify_obj(tab, element, found) == 0);
      for (j = 0; j < tab.indcount; j++) {
        const ST_Ind& ind = tab.ind(j);
        chk1(st_verify_obj(ind, element, found) == 0);
        for (k = 0; k < ind.trgcount; k++) {
          const ST_Trg& trg = ind.trg(k);
          chk1(st_verify_obj(trg, element, found) == 0);
        }
      }
    }
    const char* dot = element.database[0] != 0 ? "." : "";
    chk2(found == 1, element.database << dot << element.name);
  }
  return 0;
err:
  return -1;
}

// wait for DICT to finish current trans

static int
st_wait_idle(ST_Con& c)
{
  // todo: use try-lock when available
  g_info << "st_wait_idle" << endl;
  int count = 0;
  int max_count = 60;
  int milli_sleep = 1000;
  while (count++ < max_count) {
    NdbDictionary::Dictionary::List list;
    chk2(c.dic->listObjects(list) == 0, c.dic->getNdbError());
    bool ok = true;
    int n;
    for (n = 0; n < (int)list.count; n++) {
      const NdbDictionary::Dictionary::List::Element& element =
        list.elements[n];
      if (!st_known_type(element))
        continue;
      if (element.state != NdbDictionary::Object::StateOnline) {
        ok = false;
        break;
      }
    }
    if (ok)
      return 0;
    g_info << "waiting count:" << count << "/" << max_count << endl;
    NdbSleep_MilliSleep(milli_sleep);
  }
  g_err << "st_wait_idle: objects did not become Online" << endl;
err:
  return -1;
}

// ndb dict comparisons (non-retrieved vs retrieved)

static int
st_equal_column(const NdbDictionary::Column& c1,
                const NdbDictionary::Column& c2,
                NdbDictionary::Object::Type type)
{
  chk1(strcmp(c1.getName(), c2.getName()) == 0);
  chk1(c1.getNullable() == c2.getNullable());
  if (type == NdbDictionary::Object::UserTable) {
    chk1(c1.getPrimaryKey() == c2.getPrimaryKey());
  }
  if (0) { // should fix
    chk1(c1.getColumnNo() == c2.getColumnNo());
  }
  chk1(c1.getType() == c2.getType());
  if (c1.getType() == NdbDictionary::Column::Decimal ||
      c1.getType() == NdbDictionary::Column::Decimalunsigned) {
    chk1(c1.getPrecision() == c2.getPrecision());
    chk1(c1.getScale() == c2.getScale());
  }
  if (c1.getType() != NdbDictionary::Column::Blob &&
      c1.getType() != NdbDictionary::Column::Text) {
    chk1(c1.getLength() == c2.getLength());
  } else {
    chk1(c1.getInlineSize() == c2.getInlineSize());
    chk1(c1.getPartSize() == c2.getPartSize());
    chk1(c1.getStripeSize() == c2.getStripeSize());
  }
  chk1(c1.getCharset() == c2.getCharset());
  if (type == NdbDictionary::Object::UserTable) {
    chk1(c1.getPartitionKey() == c2.getPartitionKey());
  }
  chk1(c1.getArrayType() == c2.getArrayType());
  chk1(c1.getStorageType() == c2.getStorageType());
  chk1(c1.getDynamic() == c2.getDynamic());
  chk1(c1.getAutoIncrement() == c2.getAutoIncrement());
  return 0;
err:
  return -1;
}

static int
st_equal_table(const NdbDictionary::Table& t1, const NdbDictionary::Table& t2)
{
  chk1(strcmp(t1.getName(), t2.getName()) == 0);
  chk1(t1.getLogging() == t2.getLogging());
  chk1(t1.getFragmentType() == t2.getFragmentType());
  chk1(t1.getKValue() == t2.getKValue());
  chk1(t1.getMinLoadFactor() == t2.getMinLoadFactor());
  chk1(t1.getMaxLoadFactor() == t2.getMaxLoadFactor());
  chk1(t1.getNoOfColumns() == t2.getNoOfColumns());
  /*
   * There is no method to get type of table...
   * On the other hand SystemTable/UserTable should be just Table
   * and "System" should be an independent property.
   */
  NdbDictionary::Object::Type type;
  type = NdbDictionary::Object::UserTable;
  int n;
  for (n = 0; n < t1.getNoOfColumns(); n++) {
    const NdbDictionary::Column* c1 = t1.getColumn(n);
    const NdbDictionary::Column* c2 = t2.getColumn(n);
    assert(c1 != 0 && c2 != 0);
    chk2(st_equal_column(*c1, *c2, type) == 0, "col:" << n);
  }
  chk1(t1.getNoOfPrimaryKeys() == t2.getNoOfPrimaryKeys());
  chk1(t1.getTemporary() == t2.getTemporary());
  chk1(t1.getForceVarPart() == t2.getForceVarPart());
  return 0;
err:
  return -1;
}

static int
st_equal_index(const NdbDictionary::Index& i1, const NdbDictionary::Index& i2)
{
  chk1(strcmp(i1.getName(), i2.getName()) == 0);
  assert(i1.getTable() != 0 && i2.getTable() != 0);
  chk1(strcmp(i1.getTable(), i2.getTable()) == 0);
  chk1(i1.getNoOfColumns() == i2.getNoOfColumns());
  chk1(i1.getType() == i2.getType());
  NdbDictionary::Object::Type type;
  type = (NdbDictionary::Object::Type)i1.getType();
  int n;
  for (n = 0; n < (int)i1.getNoOfColumns(); n++) {
    const NdbDictionary::Column* c1 = i1.getColumn(n);
    const NdbDictionary::Column* c2 = i2.getColumn(n);
    assert(c1 != 0 && c2 != 0);
    chk2(st_equal_column(*c1, *c2, type) == 0, "col:" << n);
  }
  chk1(i1.getLogging() == i2.getLogging());
  chk1(i1.getTemporary() == i2.getTemporary());
  return 0;
err:
  return -1;
}

// verify against database objects (hits all nodes randomly)

static int
st_verify_table(ST_Con& c, ST_Tab& tab)
{
  c.dic->invalidateTable(tab.name);
  const NdbDictionary::Table* pTab = c.dic->getTable(tab.name);
  tab.tab_r = pTab;
  if (tab.exists()) {
    chk2(pTab != 0, c.dic->getNdbError());
    chk1(st_equal_table(*tab.tab, *pTab) == 0);
    tab.id = pTab->getObjectId();
    g_info << tab << ": verified exists tx_on:" << c.tx_on << endl;
  } else {
    chk2(pTab == 0, tab);
    chk2(c.dic->getNdbError().code == 723, c.dic->getNdbError());
    g_info << tab << ": verified not exists tx_on:" << c.tx_on << endl;
    tab.id = -1;
  }
  return 0;
err:
  return -1;
}

static int
st_verify_index(ST_Con& c, ST_Ind& ind)
{
  ST_Tab& tab = *ind.tab;
  c.dic->invalidateIndex(ind.name, tab.name);
  const NdbDictionary::Index* pInd = c.dic->getIndex(ind.name, tab.name);
  ind.ind_r = pInd;
  if (ind.exists()) {
    chk2(pInd != 0, c.dic->getNdbError());
    chk1(st_equal_index(*ind.ind, *pInd) == 0);
    ind.id = pInd->getObjectId();
    g_info << ind << ": verified exists tx_on:" << c.tx_on << endl;
  } else {
    chk2(pInd == 0, ind);
    chk2(c.dic->getNdbError().code == 4243, c.dic->getNdbError());
    g_info << ind << ": verified not exists tx_on:" << c.tx_on << endl;
    ind.id = -1;
  }
  return 0;
err:
  return -1;
}

static int
st_verify_all(ST_Con& c)
{
  chk1(st_verify_list(c) == 0);
  int i, j;
  for (i = 0; i < c.tabcount; i++) {
    ST_Tab& tab = c.tab(i);
    chk1(st_verify_table(c, tab) == 0);
    for (j = 0; j < tab.indcount; j++) {
      ST_Ind& ind = tab.ind(j);
      chk1(st_verify_index(c, ind) == 0);
    }
  }
  return 0;
err:
  return -1;
}

// subroutines

static const uint
ST_CommitFlag = 0;

static const uint
ST_AbortFlag = NdbDictionary::Dictionary::SchemaTransAbort;

static const uint
ST_BackgroundFlag = NdbDictionary::Dictionary::SchemaTransBackground;

struct ST_Retry {
  int max_tries;
  int sleep_ms;
};

static int
st_begin_trans(ST_Con& c, int code = 0)
{
  g_info << "begin trans";
  if (code == 0) {
    g_info << endl;
    chk2(c.dic->beginSchemaTrans() == 0, c.dic->getNdbError());
    chk1(c.dic->hasSchemaTrans() == true);
    c.tx_on = true;
  } else {
    g_info << " - expect error " << code << endl;
    chk1(c.dic->beginSchemaTrans() == -1);
    const NdbError& error = c.dic->getNdbError();
    chk2(error.code == code, error << " wanted: " << code);
  }
  return 0;
err:
  return -1;
}

static int
st_begin_trans(ST_Con& c, ST_Errins errins)
{
  assert(errins.code != 0);
  chk1(st_do_errins(c, errins) == 0);
  chk1(st_begin_trans(c, errins.code) == 0);
  return 0;
err:
  return -1;
}

static int
st_begin_trans(ST_Con& c, ST_Retry retry)
{
  int tries = 0;
  while (++tries <= retry.max_tries) {
    int code = 0;
    if (c.dic->beginSchemaTrans() == -1) {
      code = c.dic->getNdbError().code;
      assert(code != 0);
    }
    chk2(code == 0 || code == 780 || code == 701, c.dic->getNdbError());
    if (code == 0) {
      chk1(c.dic->hasSchemaTrans() == true);
      g_info << "begin trans at try " << tries << endl;
      break;
    }
    NdbSleep_MilliSleep(retry.sleep_ms);
  }
  return 0;
err:
  return -1;
}

static int
st_end_trans(ST_Con& c, uint flags)
{
  g_info << "end trans flags:" << hex << flags << endl;
  int res= c.dic->endSchemaTrans(flags);
  g_info << "end trans result:" << res << endl;
  chk2(res == 0, c.dic->getNdbError());
  c.tx_on = false;
  c.tx_commit = !(flags & ST_AbortFlag);
  st_set_commit_all(c);
  return 0;
err:
  return -1;
}

static int
st_end_trans_aborted(ST_Con& c, uint flags)
{
  g_info << "end trans flags:" << hex << flags << endl;
  int res= c.dic->endSchemaTrans(flags);
  g_info << "end trans result:" << res << endl;
  if (flags & ST_AbortFlag)
    chk1(res == 0);
  else
    chk1(res != 0);
  c.tx_on = false;
  c.tx_commit = (flags & ST_AbortFlag);
  return 0;
err:
  return -1;
}

static int
st_end_trans(ST_Con& c, ST_Errins errins, uint flags)
{
  chk1(st_do_errins(c, errins) == 0);
  chk1(st_end_trans(c, flags) == 0);
  return 0;
err:
  return -1;
}

static int
st_end_trans_aborted(ST_Con& c, ST_Errins errins, uint flags)
{
  chk1(st_do_errins(c, errins) == 0);
  chk1(st_end_trans_aborted(c, flags) == 0);
  return 0;
err:
  return -1;
}

static int
st_load_table(ST_Con& c, ST_Tab& tab, int rows = 1000)
{
  g_info << tab.name << ": load data rows:" << rows << endl;
  assert(tab.tab_r != 0);
  HugoTransactions ht(*tab.tab_r);
  chk1(ht.loadTable(c.ndb, rows) == 0);
  return 0;
err:
  return -1;
}

static int
st_create_table(ST_Con& c, ST_Tab& tab, int code = 0)
{
  g_info << tab.name << ": create table";
  if (code == 0) {
    g_info << endl;
    assert(!tab.exists());
    chk2(c.dic->createTable(*tab.tab) == 0, c.dic->getNdbError());
    g_info << tab.name << ": created" << endl;
    st_set_create_tab(c, tab, true);
  }
  else {
    g_info << " - expect error " << code << endl;
    chk1(c.dic->createTable(*tab.tab) == -1);
    const NdbError& error = c.dic->getNdbError();
    chk2(error.code == code, error << " wanted: " << code);
  }
  chk1(st_verify_table(c, tab) == 0);
  return 0;
err:
  return -1;
}

static int
st_create_table(ST_Con& c, ST_Tab& tab, ST_Errins errins)
{
  assert(errins.code != 0);
  chk1(st_do_errins(c, errins) == 0);
  chk1(st_create_table(c, tab, errins.code) == 0);
  return 0;
err:
  return -1;
}

static int
st_drop_table(ST_Con& c, ST_Tab& tab, int code = 0)
{
  g_info << tab.name << ": drop table";
  if (code == 0) {
    g_info << endl;
    assert(tab.exists());
    c.dic->invalidateTable(tab.name);
    chk2(c.dic->dropTable(tab.name) == 0, c.dic->getNdbError());
    g_info << tab.name << ": dropped" << endl;
    st_set_create_tab(c, tab, false);
  } else {
    g_info << " - expect error " << code << endl;
    c.dic->invalidateTable(tab.name);
    chk1(c.dic->dropTable(tab.name) == -1);
    const NdbError& error = c.dic->getNdbError();
    chk2(error.code == code, error << " wanted: " << code);
  }
  chk1(st_verify_table(c, tab) == 0);
  return 0;
err:
  return -1;
}

static int
st_drop_table(ST_Con& c, ST_Tab& tab, ST_Errins errins)
{
  assert(errins.code != 0);
  chk1(st_do_errins(c, errins) == 0);
  chk1(st_drop_table(c, tab, errins.code) == 0);
  return 0;
err:
  return -1;
}

static int
st_create_index(ST_Con& c, ST_Ind& ind, int code = 0)
{
  ST_Tab& tab = *ind.tab;
  g_info << ind.name << ": create index on "
         << tab.name << "(" << ind.colnames.c_str() << ")";
  if (code == 0) {
    g_info << endl;
    assert(!ind.exists());
    chk2(c.dic->createIndex(*ind.ind, *tab.tab_r) == 0, c.dic->getNdbError());
    st_set_create_ind(c, ind, true);
    g_info << ind.name << ": created" << endl;
  } else {
    g_info << " - expect error " << code << endl;
    chk1(c.dic->createIndex(*ind.ind, *tab.tab_r) == -1);
    const NdbError& error = c.dic->getNdbError();
    chk2(error.code == code, error << " wanted: " << code);
  }
  chk1(st_verify_index(c, ind) == 0);
  return 0;
err:
  return -1;
}

static int
st_create_index(ST_Con& c, ST_Ind& ind, ST_Errins errins)
{
  assert(errins.code != 0);
  chk1(st_do_errins(c, errins) == 0);
  chk1(st_create_index(c, ind, errins.code) == 0);
  return 0;
err:
  return -1;
}

static int
st_drop_index(ST_Con& c, ST_Ind& ind, int code = 0)
{
  ST_Tab& tab = *ind.tab;
  g_info << ind.name << ": drop index";
  if (code == 0) {
    g_info << endl;
    assert(ind.exists());
    c.dic->invalidateIndex(ind.name, tab.name);
    chk2(c.dic->dropIndex(ind.name, tab.name) == 0, c.dic->getNdbError());
    g_info << ind.name << ": dropped" << endl;
    st_set_create_ind(c, ind, false);
  } else {
    g_info << " expect error " << code << endl;
    c.dic->invalidateIndex(ind.name, tab.name);
    chk1(c.dic->dropIndex(ind.name, tab.name) == -1);
    const NdbError& error = c.dic->getNdbError();
    chk2(error.code == code, error << " wanted: " << code);
  }
  chk1(st_verify_index(c, ind) == 0);
  return 0;
err:
  return -1;
}

static int
st_drop_index(ST_Con& c, ST_Ind& ind, ST_Errins errins)
{
  assert(errins.code != 0);
  chk1(st_do_errins(c, errins) == 0);
  chk1(st_drop_index(c, ind, errins.code) == 0);
  return 0;
err:
  return -1;
}

static int
st_create_table_index(ST_Con& c, ST_Tab& tab)
{
  chk1(st_create_table(c, tab) == 0);
  int j;
  for (j = 0; j < tab.indcount; j++) {
    ST_Ind& ind = tab.ind(j);
    chk1(st_create_index(c, ind) == 0);
  }
  return 0;
err:
  return -1;
}

// drop all

static int
st_drop_test_tables(ST_Con& c)
{
  g_info << "st_drop_test_tables" << endl;
  int i;
  for (i = 0; i < c.tabcount; i++) {
    ST_Tab& tab = c.tab(i);
    if (tab.exists())
      chk1(st_drop_table(c, tab) == 0);
  }
  return 0;
err:
  return -1;
}

// error insert values

static const ST_Errins
st_errins_begin_trans[] = {
  ST_Errins(6101, 780),
  ST_Errins()
};

static const ST_Errins
st_errins_end_trans1[] = {
  ST_Errins(ERR_INSERT_MASTER_FAILURE1, 0, 1),
  ST_Errins()
};

static const ST_Errins
st_errins_end_trans2[] = {
  ST_Errins(ERR_INSERT_MASTER_FAILURE2, 0, 1),
  ST_Errins()
};

static const ST_Errins
st_errins_end_trans3[] = {
  ST_Errins(ERR_INSERT_MASTER_FAILURE3, 0, 1),
  ST_Errins()
};

static const ST_Errins
st_errins_table[] = {
  ST_Errins(6111, 783),
  ST_Errins(6121, 9121),
  //ST_Errins(6131, 9131),
  ST_Errins()
};

static ST_Errins
st_errins_index[] = {
  ST_Errins(st_errins_table),
  ST_Errins(6112, 783),
  ST_Errins(6113, 783),
  ST_Errins(6114, 783),
  ST_Errins(6122, 9122),
  ST_Errins(6123, 9123),
  ST_Errins(6124, 9124),
  //ST_Errins(6132, 9131),
  //ST_Errins(6133, 9131),
  //ST_Errins(6134, 9131),
  //ST_Errins(6135, 9131),
  ST_Errins()
};

static ST_Errins
st_errins_index_create[] = {
  ST_Errins(st_errins_index),
  ST_Errins(6116, 783),
  ST_Errins(6126, 9126),
  //ST_Errins(6136, 9136),
  ST_Errins()
};

static ST_Errins
st_errins_index_drop[] = {
  ST_Errins(st_errins_index),
  ST_Errins()
};

// specific test cases

static int
st_test_create(ST_Con& c, int arg = -1)
{
  int do_abort = (arg == 1);
  int i;
  chk1(st_begin_trans(c) == 0);
  for (i = 0; i < c.tabcount; i++) {
    ST_Tab& tab = c.tab(i);
    chk1(st_create_table_index(c, tab) == 0);
  }
  chk1(st_verify_list(c) == 0);
  if (!do_abort)
    chk1(st_end_trans(c, 0) == 0);
  else
    chk1(st_end_trans(c, ST_AbortFlag) == 0);
  chk1(st_verify_list(c) == 0);
  if (!do_abort)
    chk1(st_drop_test_tables(c) == 0);
  return NDBT_OK;
err:
  return NDBT_FAILED;
}

static int
st_test_drop(ST_Con& c, int arg = -1)
{
  int do_abort = (arg == 1);
  int i;
  for (i = 0; i < c.tabcount; i++) {
    ST_Tab& tab = c.tab(i);
    chk1(st_create_table_index(c, tab) == 0);
  }
  chk1(st_begin_trans(c) == 0);
  for (i = 0; i < c.tabcount; i++) {
    ST_Tab& tab = c.tab(i);
    chk1(st_drop_table(c, tab) == 0);
  }
  chk1(st_verify_list(c) == 0);
  if (!do_abort)
    chk1(st_end_trans(c, 0) == 0);
  else
    chk1(st_end_trans(c, ST_AbortFlag) == 0);
  chk1(st_verify_list(c) == 0);
  return NDBT_OK;
err:
  return NDBT_FAILED;
}

static int
st_test_rollback_create_table(ST_Con& c, int arg = -1)
{
  int i;
  chk1(st_begin_trans(c) == 0);
  for (i = 0; i < c.tabcount; i++) {
    ST_Tab& tab = c.tab(i);
    if (i % 2 == 0) {
      ST_Errins errins(6111, 783, 0); // fail CTa seize op
      chk1(st_create_table(c, tab, errins) == 0);
    } else {
      chk1(st_create_table(c, tab) == 0);
    }
  }
  chk1(st_end_trans(c, 0) == 0);
  chk1(st_verify_list(c) == 0);
  for (i = 0; i < c.tabcount; i++) {
    ST_Tab& tab = c.tab(i);
    if (i % 2 == 0)
      assert(!tab.exists());
    else {
      assert(tab.exists());
      chk1(st_drop_table(c, tab) == 0);
    }
  }
  return NDBT_OK;
err:
  return NDBT_FAILED;
}

static int
st_test_rollback_drop_table(ST_Con& c, int arg = -1)
{
  int i;
  for (i = 0; i < c.tabcount; i++) {
    ST_Tab& tab = c.tab(i);
    chk1(st_create_table(c, tab) == 0);
  }
  chk1(st_begin_trans(c) == 0);
  for (i = 0; i < c.tabcount; i++) {
    ST_Tab& tab = c.tab(i);
    if (i % 2 == 0) {
      ST_Errins errins(6111, 783, 0); // fail DTa seize op
      chk1(st_drop_table(c, tab, errins) == 0);
    } else {
      chk1(st_drop_table(c, tab) == 0);
    }
  }
  chk1(st_end_trans(c, 0) == 0);
  chk1(st_verify_list(c) == 0);
  for (i = 0; i < c.tabcount; i++) {
    ST_Tab& tab = c.tab(i);
    if (i % 2 == 0) {
      assert(tab.exists());
      chk1(st_drop_table(c, tab) == 0);
    } else {
      assert(!tab.exists());
    }
  }
  return NDBT_OK;
err:
  return NDBT_FAILED;
}

static int
st_test_rollback_create_index(ST_Con& c, int arg = -1)
{
  int i, j;
  for (i = 0; i < c.tabcount; i++) {
    ST_Tab& tab = c.tab(i);
    if (tab.indcount < 1)
      continue;
    chk1(st_create_table(c, tab) == 0);
    chk1(st_begin_trans(c) == 0);
    for (j = 0; j < tab.indcount; j++) {
      ST_Ind& ind = tab.ind(j);
      if (j % 2 == 0) {
        ST_Errins errins(6116, 783, 0); // fail BIn seize op
        chk1(st_create_index(c, ind, errins) == 0);
      } else {
        chk1(st_create_index(c, ind) == 0);
      }
    }
    chk1(st_end_trans(c, 0) == 0);
    chk1(st_verify_list(c) == 0);
    for (j = 0; j < tab.indcount; j++) {
      ST_Ind& ind = tab.ind(j);
      if (j % 2 == 0)
        assert(!ind.exists());
      else {
        assert(ind.exists());
        chk1(st_drop_index(c, ind) == 0);
      }
    }
    chk1(st_drop_table(c, tab) == 0);
  }
  return NDBT_OK;
err:
  return NDBT_FAILED;
}

static int
st_test_rollback_drop_index(ST_Con& c, int arg = -1)
{
  int i, j;
  for (i = 0; i < c.tabcount; i++) {
    ST_Tab& tab = c.tab(i);
    if (tab.indcount < 1)
      continue;
    chk1(st_create_table_index(c, tab) == 0);
  }
  for (i = 0; i < c.tabcount; i++) {
    ST_Tab& tab = c.tab(i);
    if (tab.indcount < 1)
      continue;
    chk1(st_begin_trans(c) == 0);
    for (j = 0; j < tab.indcount; j++) {
      ST_Ind& ind = tab.ind(j);
      if (j % 2 == 0) {
        ST_Errins errins(6114, 783, 0); // fail ATr seize op
        chk1(st_drop_index(c, ind, errins) == 0);
      } else {
        chk1(st_drop_index(c, ind) == 0);
      }
    }
    chk1(st_end_trans(c, 0) == 0);
    chk1(st_verify_list(c) == 0);
    for (j = 0; j < tab.indcount; j++) {
      ST_Ind& ind = tab.ind(j);
      if (j % 2 == 0) {
        assert(ind.exists());
        chk1(st_drop_index(c, ind) == 0);
      } else {
        assert(!ind.exists());
      }
    }
  }
  return NDBT_OK;
err:
  return NDBT_FAILED;
}

static int
st_test_dup_create_table(ST_Con& c, int arg = -1)
{
  int do_trans;
  int do_abort;
  int i;
  for (do_trans = 0; do_trans <= 1; do_trans++) {
    for (do_abort = 0; do_abort <= do_trans; do_abort++) {
      g_info << "trans:" << do_trans
             << " abort:" << do_abort << endl;
      for (i = 0; i < c.tabcount; i++) {
        ST_Tab& tab = c.tab(i);
        if (do_trans)
          chk1(st_begin_trans(c) == 0);
        chk1(st_create_table(c, tab) == 0);
        chk1(st_create_table(c, tab, 721) == 0);
        if (do_trans) {
          if (!do_abort)
            chk1(st_end_trans(c, 0) == 0);
          else
            chk1(st_end_trans(c, ST_AbortFlag) == 0);
        }
        chk1(st_verify_list(c) == 0);
        if (tab.exists()) {
          chk1(st_drop_table(c, tab) == 0);
        }
      }
    }
  }
  return NDBT_OK;
err:
  return NDBT_FAILED;
}

static int
st_test_dup_drop_table(ST_Con& c, int arg = -1)
{
  int do_trans;
  int do_abort;
  int i;
  for (do_trans = 0; do_trans <= 1; do_trans++) {
    for (do_abort = 0; do_abort <= do_trans; do_abort++) {
      g_info << "trans:" << do_trans
             << " abort:" << do_abort << endl;
      for (i = 0; i < c.tabcount; i++) {
        ST_Tab& tab = c.tab(i);
        chk1(st_create_table(c, tab) == 0);
        if (do_trans)
          chk1(st_begin_trans(c) == 0);
        chk1(st_drop_table(c, tab) == 0);
        if (!do_trans)
          chk1(st_drop_table(c, tab, 723) == 0);
        else
          chk1(st_drop_table(c, tab, 785) == 0);
        if (do_trans) {
          if (!do_abort)
            chk1(st_end_trans(c, 0) == 0);
          else
            chk1(st_end_trans(c, ST_AbortFlag) == 0);
        }
        chk1(st_verify_list(c) == 0);
        if (tab.exists()) {
          chk1(st_drop_table(c, tab) == 0);
        }
      }
    }
  }
  return NDBT_OK;
err:
  return NDBT_FAILED;
}

static int
st_test_dup_create_index(ST_Con& c, int arg = -1)
{
  int do_trans;
  int do_abort;
  int i, j;
  for (do_trans = 0; do_trans <= 1; do_trans++) {
    for (do_abort = 0; do_abort <= do_trans; do_abort++) {
      g_info << "trans:" << do_trans
             << " abort:" << do_abort << endl;
      for (i = 0; i < c.tabcount; i++) {
        ST_Tab& tab = c.tab(i);
        if (tab.indcount < 1)
          continue;
        chk1(st_create_table(c, tab) == 0);
        for (j = 0; j < tab.indcount; j++) {
          ST_Ind& ind = tab.ind(j);
          if (do_trans)
            chk1(st_begin_trans(c) == 0);
          chk1(st_create_index(c, ind) == 0);
          chk1(st_create_index(c, ind, 721) == 0);
          if (do_trans) {
            if (!do_abort)
              chk1(st_end_trans(c, 0) == 0);
            else
              chk1(st_end_trans(c, ST_AbortFlag) == 0);
          }
          chk1(st_verify_list(c) == 0);
        }
        chk1(st_drop_table(c, tab) == 0);
      }
    }
  }
  return NDBT_OK;
err:
  return NDBT_FAILED;
}

static int
st_test_dup_drop_index(ST_Con& c, int arg = -1)
{
  int do_trans;
  int do_abort;
  int i, j;
  for (do_trans = 0; do_trans <= 1; do_trans++) {
    for (do_abort = 0; do_abort <= do_trans; do_abort++) {
      g_info << "trans:" << do_trans
             << " abort:" << do_abort << endl;
      for (i = 0; i < c.tabcount; i++) {
        ST_Tab& tab = c.tab(i);
        if (tab.indcount < 1)
          continue;
        chk1(st_create_table(c, tab) == 0);
        for (j = 0; j < tab.indcount; j++) {
          ST_Ind& ind = tab.ind(j);
          chk1(st_create_index(c, ind) == 0);
          if (do_trans)
            chk1(st_begin_trans(c) == 0);
          chk1(st_drop_index(c, ind) == 0);
          if (!do_trans)
            chk1(st_drop_index(c, ind, 4243) == 0);
          else
            chk1(st_drop_index(c, ind, 785) == 0);
          if (do_trans) {
            if (!do_abort)
              chk1(st_end_trans(c, 0) == 0);
            else
              chk1(st_end_trans(c, ST_AbortFlag) == 0);
          }
          chk1(st_verify_list(c) == 0);
        }
        chk1(st_drop_table(c, tab) == 0);
      }
    }
  }
  return NDBT_OK;
err:
  return NDBT_FAILED;
}

static int
st_test_build_index(ST_Con& c, int arg = -1)
{
  int i, j;
  for (i = 0; i < c.tabcount; i++) {
    ST_Tab& tab = c.tab(i);
    if (tab.indcount < 1)
      continue;
    chk1(st_create_table(c, tab) == 0);
    chk1(st_load_table(c, tab) == 0);
    for (j = 0; j < tab.indcount; j++) {
      ST_Ind& ind = tab.ind(j);
      chk1(st_create_index(c, ind) == 0);
      chk1(st_verify_list(c) == 0);
    }
    chk1(st_drop_table(c, tab) == 0);
  }
  return NDBT_OK;
err:
  return NDBT_FAILED;
}

static ST_Errins
st_test_local_create_list[] = {
  ST_Errins(8033, 293, 1),    // TC trigger
  ST_Errins(8033, 293, 0),
  ST_Errins(4003, 4237, 1),   // TUP trigger
  ST_Errins(4003, 4237, 0),
  ST_Errins(8034, 292, 1),    // TC index
  ST_Errins(8034, 292, 0)
};

static int
st_test_local_create(ST_Con& c, int arg = -1)
{
  const int n = arg;
  ST_Errins *list = st_test_local_create_list;
  const int listlen = 
    sizeof(st_test_local_create_list)/sizeof(st_test_local_create_list[0]);
  assert(0 <= n && n < listlen);
  const bool only_unique = (n == 0 || n == 1 || n == 4 || n == 5);
  int i, j;
  for (i = 0; i < c.tabcount; i++) {
    ST_Tab& tab = c.tab(i);
    bool tabdone = false;
    for (j = 0; j < tab.indcount; j++) {
      ST_Ind& ind = tab.ind(j);
      if (only_unique && !ind.is_unique())
        continue;
      if (!tabdone) {
        chk1(st_create_table(c, tab) == 0);
        chk1(st_load_table(c, tab) == 0);
        tabdone = true;
      }
      ST_Errins errins = list[n];
      chk1(st_create_index(c, ind, errins) == 0);
      chk1(st_verify_list(c) == 0);
    }
    if (tabdone)
      chk1(st_drop_table(c, tab) == 0);
  }
  return NDBT_OK;
err:
  return NDBT_FAILED;
}

// random test cases

static const uint ST_AllowAbort = 1;
static const uint ST_AllowErrins = 2;

static int
st_test_trans(ST_Con& c, int arg = -1)
{
  if ((arg & ST_AllowErrins) && randomly(2, 3)) {
    ST_Errins errins = st_get_errins(c, st_errins_begin_trans);
    chk1(st_begin_trans(c, errins) == 0);
  } else {
    chk1(st_begin_trans(c) == 0);
    if (randomly(1, 5)) {
      g_info << "try duplicate begin trans" << endl;
      chk1(st_begin_trans(c, 4410) == 0);
      chk1(c.dic->hasSchemaTrans() == true);
    }
    if ((arg & ST_AllowAbort) && randomly(1, 3)) {
      chk1(st_end_trans(c, ST_AbortFlag) == 0);
    } else {
      chk1(st_end_trans(c, 0) == 0);
    }
  }
  return NDBT_OK;
err:
  return NDBT_FAILED;
}

static int
st_test_create_table(ST_Con& c, int arg = -1)
{
  bool trans = randomly(3, 4);
  bool simpletrans = !trans && randomly(1, 2);
  g_info << "trans:" << trans << " simpletrans:" << simpletrans << endl;
  if (trans) {
    chk1(st_begin_trans(c) == 0);
  }
  int i;
  for (i = 0; i < c.tabcount; i++) {
    ST_Tab& tab = c.tab(i);
    if (tab.exists()) {
      g_info << tab.name << ": skip existing" << endl;
      continue;
    }
    g_info << tab.name << ": to create" << endl;
    if (simpletrans) {
      chk1(st_begin_trans(c) == 0);
    }
    if ((arg & ST_AllowErrins) && randomly(1, 3)) {
      ST_Errins errins = st_get_errins(c, st_errins_table);
      chk1(st_create_table(c, tab, errins) == 0);
      if (simpletrans) {
        if (randomly(1, 2))
          chk1(st_end_trans(c, 0) == 0);
        else
          chk1(st_end_trans(c, ST_AbortFlag) == 0);
      }
    } else {
      chk1(st_create_table(c, tab) == 0);
      if (simpletrans) {
        uint flags = 0;
        if ((arg & ST_AllowAbort) && randomly(4, 5))
          flags |= ST_AbortFlag;
        chk1(st_end_trans(c, flags) == 0);
      }
    }
    if (tab.exists() && randomly(1, 3)) {
      g_info << tab.name << ": try duplicate create" << endl;
      chk1(st_create_table(c, tab, 721) == 0);
    }
  }
  if (trans) {
    uint flags = 0;
    if ((arg & ST_AllowAbort) && randomly(4, 5))
      flags |= ST_AbortFlag;
    chk1(st_end_trans(c, flags) == 0);
  }
  return NDBT_OK;
err:
  return NDBT_FAILED;
}

static int
st_test_drop_table(ST_Con& c, int arg = -1)
{
  bool trans = randomly(3, 4);
  bool simpletrans = !trans && randomly(1, 2);
  g_info << "trans:" << trans << " simpletrans:" << simpletrans << endl;
  if (trans) {
    chk1(st_begin_trans(c) == 0);
  }
  int i;
  for (i = 0; i < c.tabcount; i++) {
    ST_Tab& tab = c.tab(i);
    if (!tab.exists()) {
      g_info << tab.name << ": skip not existing" << endl;
      continue;
    }
    g_info << tab.name << ": to drop" << endl;
    if (simpletrans) {
      chk1(st_begin_trans(c) == 0);
    }
    if ((arg & ST_AllowErrins) && randomly(1, 3)) {
      ST_Errins errins = st_get_errins(c, st_errins_table);
      chk1(st_drop_table(c, tab, errins) == 0);
      if (simpletrans) {
        if (randomly(1, 2))
          chk1(st_end_trans(c, 0) == 0);
        else
          chk1(st_end_trans(c, ST_AbortFlag) == 0);
      }
    } else {
      chk1(st_drop_table(c, tab) == 0);
      if (simpletrans) {
        uint flags = 0;
        if ((arg & ST_AllowAbort) && randomly(4, 5))
          flags |= ST_AbortFlag;
        chk1(st_end_trans(c, flags) == 0);
      }
    }
    if (!tab.exists() && randomly(1, 3)) {
      g_info << tab.name << ": try duplicate drop" << endl;
      chk1(st_drop_table(c, tab, 723) == 0);
    }
  }
  if (trans) {
    uint flags = 0;
    if ((arg & ST_AllowAbort) && randomly(4, 5))
      flags |= ST_AbortFlag;
    chk1(st_end_trans(c, flags) == 0);
  }
  return NDBT_OK;
err:
  return NDBT_FAILED;
}

static int
st_test_table(ST_Con& c, int arg = -1)
{
  chk1(st_test_create_table(c) == NDBT_OK);
  chk1(st_test_drop_table(c) == NDBT_OK);
  return NDBT_OK;
err:
  return NDBT_FAILED;
}

static int
st_test_create_index(ST_Con& c, int arg = -1)
{
  bool trans = randomly(3, 4);
  bool simpletrans = !trans && randomly(1, 2);
  g_info << "trans:" << trans << " simpletrans:" << simpletrans << endl;
  if (trans) {
    chk1(st_begin_trans(c) == 0);
  }
  int i, j;
  for (i = 0; i < c.tabcount; i++) {
    ST_Tab& tab = c.tab(i);
    if (tab.indcount == 0)
      continue;
    if (!tab.exists()) {
      g_info << tab.name << ": to create" << endl;
      chk1(st_create_table(c, tab) == 0);
    }
    for (j = 0; j < tab.indcount; j++) {
      ST_Ind& ind = tab.ind(j);
      if (ind.exists()) {
        g_info << ind.name << ": skip existing" << endl;
        continue;
      }
      g_info << ind.name << ": to create" << endl;
      if (simpletrans) {
        chk1(st_begin_trans(c) == 0);
      }
      if ((arg & ST_AllowErrins) && randomly(1, 3)) {
        const ST_Errins* list = st_errins_index_create;
        ST_Errins errins = st_get_errins(c, list);
        chk1(st_create_index(c, ind, errins) == 0);
        if (simpletrans) {
          if (randomly(1, 2))
            chk1(st_end_trans(c, 0) == 0);
          else
            chk1(st_end_trans(c, ST_AbortFlag) == 0);
        }
      } else {
        chk1(st_create_index(c, ind) == 0);
        if (simpletrans) {
          uint flags = 0;
          if ((arg & ST_AllowAbort) && randomly(4, 5))
            flags |= ST_AbortFlag;
          chk1(st_end_trans(c, flags) == 0);
        }
      }
      if (ind.exists() && randomly(1, 3)) {
        g_info << ind.name << ": try duplicate create" << endl;
        chk1(st_create_index(c, ind, 721) == 0);
      }
    }
  }
  if (trans) {
    uint flags = 0;
    if ((arg & ST_AllowAbort) && randomly(4, 5))
      flags |= ST_AbortFlag;
    chk1(st_end_trans(c, flags) == 0);
  }
  return NDBT_OK;
err:
  return NDBT_FAILED;
}

static int
st_test_drop_index(ST_Con& c, int arg = -1)
{
  bool trans = randomly(3, 4);
  bool simpletrans = !trans && randomly(1, 2);
  g_info << "trans:" << trans << " simpletrans:" << simpletrans << endl;
  if (trans) {
    chk1(st_begin_trans(c) == 0);
  }
  int i, j;
  for (i = 0; i < c.tabcount; i++) {
    ST_Tab& tab = c.tab(i);
    if (tab.indcount == 0)
      continue;
    if (!tab.exists()) {
      g_info << tab.name << ": skip not existing" << endl;
      continue;
    }
    for (j = 0; j < tab.indcount; j++) {
      ST_Ind& ind = tab.ind(j);
      if (!ind.exists()) {
        g_info << ind.name << ": skip not existing" << endl;
        continue;
      }
      g_info << ind.name << ": to drop" << endl;
      if (simpletrans) {
        chk1(st_begin_trans(c) == 0);
      }
      if ((arg & ST_AllowErrins) && randomly(1, 3)) {
        const ST_Errins* list = st_errins_index_drop;
        ST_Errins errins = st_get_errins(c, list);
        chk1(st_drop_index(c, ind, errins) == 0);
        if (simpletrans) {
          if (randomly(1, 2))
            chk1(st_end_trans(c, 0) == 0);
          else
            chk1(st_end_trans(c, ST_AbortFlag) == 0);
        }
      } else {
        chk1(st_drop_index(c, ind) == 0);
        if (simpletrans) {
          uint flags = 0;
          if ((arg & ST_AllowAbort) && randomly(4, 5))
            flags |= ST_AbortFlag;
          chk1(st_end_trans(c, flags) == 0);
        }
      }
      if (!ind.exists() && randomly(1, 3)) {
        g_info << ind.name << ": try duplicate drop" << endl;
        chk1(st_drop_index(c, ind, 4243) == 0);
      }
    }
  }
  if (trans) {
    uint flags = 0;
    if ((arg & ST_AllowAbort) && randomly(4, 5))
      flags |= ST_AbortFlag;
    chk1(st_end_trans(c, flags) == 0);
  }
  return NDBT_OK;
err:
  return NDBT_FAILED;
}

static int
st_test_index(ST_Con& c, int arg = -1)
{
  chk1(st_test_create_index(c) == NDBT_OK);
  chk1(st_test_drop_index(c) == NDBT_OK);
  return NDBT_OK;
err:
  return NDBT_FAILED;
}

// node failure and system restart

static int
st_test_anf_parse(ST_Con& c, int arg = -1)
{
  int i;
  chk1(st_start_xcon(c) == 0);
  {
    ST_Con& xc = *c.xcon;
    chk1(st_begin_trans(xc) == 0);
    for (i = 0; i < c.tabcount; i++) {
      ST_Tab& tab = c.tab(i);
      chk1(st_create_table_index(xc, tab) == 0);
    }
    // DICT aborts the trans
    xc.tx_on = false;
    xc.tx_commit = false;
    st_set_commit_all(xc);
    chk1(st_stop_xcon(c) == 0);
    chk1(st_wait_idle(c) == 0);
    chk1(st_verify_list(c) == 0);
  }
  return NDBT_OK;
err:
  return NDBT_FAILED;
}

static int
st_test_anf_background(ST_Con& c, int arg = -1)
{
  int i;
  chk1(st_start_xcon(c) == 0);
  {
    ST_Con& xc = *c.xcon;
    chk1(st_begin_trans(xc) == 0);
    for (i = 0; i < c.tabcount; i++) {
      ST_Tab& tab = c.tab(i);
      chk1(st_create_table(xc, tab) == 0);
    }
    // DICT takes over and completes the trans
    st_end_trans(xc, ST_BackgroundFlag);
    chk1(st_stop_xcon(c) == 0);
    chk1(st_wait_idle(c) == 0);
    chk1(st_verify_list(c) == 0);
  }
  return NDBT_OK;
err:
  return NDBT_FAILED;
}

static int
st_test_anf_fail_begin(ST_Con& c, int arg = -1)
{
  chk1(st_start_xcon(c) == 0);
  {
    ST_Con& xc = *c.xcon;

    ST_Errins errins1(6102, -1, 1); // master kills us at begin
    ST_Errins errins2(6103, -1, 0); // slave delays conf
    chk1(st_do_errins(xc, errins1) == 0);
    chk1(st_do_errins(xc, errins2) == 0);

    chk1(st_begin_trans(xc, 4009) == 0);

    // DICT aborts the trans
    xc.tx_on = false;
    xc.tx_commit = false;
    st_set_commit_all(xc);
    chk1(st_stop_xcon(c) == 0);

    // xc may get 4009 before takeover is ready (5000 ms delay)
    ST_Retry retry = { 100, 100 }; // 100 * 100ms = 10000ms
    chk1(st_begin_trans(c, retry) == 0);
    chk1(st_wait_idle(c) == 0);
    chk1(st_verify_list(c) == 0);
  }
  return NDBT_OK;
err:
  return NDBT_FAILED;
}

static int
st_test_snf_parse(ST_Con& c, int arg = -1)
{
  bool do_abort = (arg == 1);
  chk1(st_begin_trans(c) == 0);
  int node_id;
  node_id = -1;
  int i;
  int midcount;
  midcount = c.tabcount / 2;

  for (i = 0; i < c.tabcount; i++) {
    ST_Tab& tab = c.tab(i);
    if (i == midcount) {
      assert(c.numdbnodes > 1);
      uint rand = urandom(c.numdbnodes);
      node_id = c.restarter->getRandomNotMasterNodeId(rand);
      g_info << "restart node " << node_id << " (async)" << endl;
      int flags = 0;
      chk1(c.restarter->restartOneDbNode2(node_id, flags) == 0);
      chk1(c.restarter->waitNodesNoStart(&node_id, 1) == 0);
      chk1(c.restarter->startNodes(&node_id, 1) == 0);
    }
    chk1(st_create_table_index(c, tab) == 0);
  }
  if (!do_abort)
    chk1(st_end_trans(c, 0) == 0);
  else
    chk1(st_end_trans(c, ST_AbortFlag) == 0);

  g_info << "wait for node " << node_id << " to come up" << endl;
  chk1(c.restarter->waitClusterStarted() == 0);
  g_info << "verify all" << endl;
  chk1(st_verify_all(c) == 0);
  return NDBT_OK;
err:
  return NDBT_FAILED;
}

static int
st_test_mnf_parse(ST_Con& c, int arg = -1)
{
  const NdbDictionary::Table* pTab;
  bool do_abort = (arg == 1);
  chk1(st_begin_trans(c) == 0);
  int node_id;
  node_id = -1;
  int i;
  int midcount;
  midcount = c.tabcount / 2;

  for (i = 0; i < c.tabcount; i++) {
    ST_Tab& tab = c.tab(i);
    chk1(st_create_table_index(c, tab) == 0);
    if (i == midcount) {
      assert(c.numdbnodes > 1);
      node_id = c.restarter->getMasterNodeId();
      g_info << "restart node " << node_id << " (async)" << endl;
      int flags = 0;
      chk1(c.restarter->restartOneDbNode2(node_id, flags) == 0);
      chk1(c.restarter->waitNodesNoStart(&node_id, 1) == 0);
      chk1(c.restarter->startNodes(&node_id, 1) == 0);
      break;
    }
  }
  if (!do_abort)
    chk1(st_end_trans_aborted(c, ST_CommitFlag) == 0);
  else
    chk1(st_end_trans_aborted(c, ST_AbortFlag) == 0);

  g_info << "wait for node " << node_id << " to come up" << endl;
  chk1(c.restarter->waitClusterStarted() == 0);
  g_info << "verify all" << endl;
  for (i = 0; i < c.tabcount; i++) {
    ST_Tab& tab = c.tab(i);
    // Verify that table is not in db
    c.dic->invalidateTable(tab.name);
    pTab =
      NDBT_Table::discoverTableFromDb(c.ndb, tab.name);
    chk1(pTab == NULL);
  }
/*
  chk1(st_verify_all(c) == 0);
*/
  return NDBT_OK;
err:
  return NDBT_FAILED;
}

static int
st_test_mnf_prepare(ST_Con& c, int arg = -1)
{
  NdbRestarter restarter;
  //int master = restarter.getMasterNodeId();
  ST_Errins errins = st_get_errins(c, st_errins_end_trans1);
  int i;

  chk1(st_begin_trans(c) == 0);
  for (i = 0; i < c.tabcount; i++) {
    ST_Tab& tab = c.tab(i);
    chk1(st_create_table_index(c, tab) == 0);
  }
  if (arg == 1)
  {
    chk1(st_end_trans_aborted(c, errins, ST_BackgroundFlag) == 0);
    chk1(st_wait_idle(c) == 0);
  }
  else
    chk1(st_end_trans_aborted(c, errins, ST_CommitFlag) == 0);
  chk1(c.restarter->waitClusterStarted() == 0);
  //st_wait_db_node_up(c, master);
  for (i = 0; i < c.tabcount; i++) {
    ST_Tab& tab = c.tab(i);
    // Verify that table is not in db
    c.dic->invalidateTable(tab.name);
    const NdbDictionary::Table* pTab =
      NDBT_Table::discoverTableFromDb(c.ndb, tab.name);
    chk1(pTab == NULL);
  }
  return NDBT_OK;
err:
  return NDBT_FAILED;
}

static int
st_test_mnf_commit1(ST_Con& c, int arg = -1)
{
  NdbRestarter restarter;
  //int master = restarter.getMasterNodeId();
  ST_Errins errins = st_get_errins(c, st_errins_end_trans2);
  int i;

  chk1(st_begin_trans(c) == 0);
  for (i = 0; i < c.tabcount; i++) {
    ST_Tab& tab = c.tab(i);
    chk1(st_create_table_index(c, tab) == 0);
  }
  if (arg == 1)
  {
    chk1(st_end_trans(c, errins, ST_BackgroundFlag) == 0);
    chk1(st_wait_idle(c) == 0);
  }
  else
    chk1(st_end_trans(c, errins, ST_CommitFlag) == 0);
  chk1(c.restarter->waitClusterStarted() == 0);
  //st_wait_db_node_up(c, master);
  for (i = 0; i < c.tabcount; i++) {
    ST_Tab& tab = c.tab(i);
    chk1(st_verify_table(c, tab) == 0);
  }
  chk1(st_drop_test_tables(c) == 0);  
  return NDBT_OK;
err:
  return NDBT_FAILED;
}

static int
st_test_mnf_commit2(ST_Con& c, int arg = -1)
{
  NdbRestarter restarter;
  //int master = restarter.getMasterNodeId();
  ST_Errins errins = st_get_errins(c, st_errins_end_trans3);
  int i;

  chk1(st_begin_trans(c) == 0);
  for (i = 0; i < c.tabcount; i++) {
    ST_Tab& tab = c.tab(i);
    chk1(st_create_table_index(c, tab) == 0);
  }
  if (arg == 1)
  {
    chk1(st_end_trans(c, errins, ST_BackgroundFlag) == 0);
    chk1(st_wait_idle(c) == 0);
  }
  else
    chk1(st_end_trans(c, errins, ST_CommitFlag) == 0);
  chk1(c.restarter->waitClusterStarted() == 0);
  //st_wait_db_node_up(c, master);
  chk1(st_verify_all(c) == 0);
  for (i = 0; i < c.tabcount; i++) {
    ST_Tab& tab = c.tab(i);
    chk1(st_load_table(c, tab) == 0);
  }
  chk1(st_drop_test_tables(c) == 0);  
  return NDBT_OK;
err:
  return NDBT_FAILED;
}

static int
st_test_mnf_run_commit(ST_Con& c, int arg = -1)
{
  const NdbDictionary::Table* pTab;
  NdbRestarter restarter;
  //int master = restarter.getMasterNodeId();
  int i;

  if (arg == FAIL_BEGIN)
  {
    // No transaction to be found if only one node left
    if (restarter.getNumDbNodes() < 3)
      return NDBT_OK;
    chk1(st_begin_trans(c) == -1);
    goto verify;
  }
  else
    chk1(st_begin_trans(c) == 0);
  for (i = 0; i < c.tabcount; i++) {
    ST_Tab& tab = c.tab(i);
    if (arg == FAIL_CREATE)
    {
      chk1(st_create_table_index(c, tab) == -1);
      goto verify;
    }
    else
      chk1(st_create_table_index(c, tab) == 0);
  }
  if (arg == FAIL_END)
  {
    chk1(st_end_trans(c, ST_CommitFlag) == -1);
  }
  else // if (arg == SUCCEED_COMMIT)
    chk1(st_end_trans(c, ST_CommitFlag) == 0);

verify:
  g_info << "wait for master node to come up" << endl;
  chk1(c.restarter->waitClusterStarted() == 0);
  //st_wait_db_node_up(c, master);
  g_info << "verify all" << endl;
  for (i = 0; i < c.tabcount; i++) {
    ST_Tab& tab = c.tab(i);
    switch (arg) {
    case FAIL_BEGIN:
    case FAIL_CREATE:
    case FAIL_END:
    {
      // Verify that table is not in db
      c.dic->invalidateTable(tab.name);
      pTab =
        NDBT_Table::discoverTableFromDb(c.ndb, tab.name);
      chk1(pTab == NULL);
      break;
    }
    default:
      chk1(st_verify_table(c, tab) == 0);
    }
  }

  return NDBT_OK;
err:
  return NDBT_FAILED;
}

static int
st_test_mnf_run_abort(ST_Con& c, int arg = -1)
{
  NdbRestarter restarter;
  //int master = restarter.getMasterNodeId();
  const NdbDictionary::Table* pTab;
  bool do_abort = (arg == SUCCEED_ABORT);
  int i;

  chk1(st_begin_trans(c) == 0);
  for (i = 0; i < c.tabcount; i++) {
    ST_Tab& tab = c.tab(i);
    chk1(st_create_table_index(c, tab) == 0);
  }
  if (!do_abort)
    chk1(st_end_trans(c, ST_CommitFlag) == -1);
  else
    chk1(st_end_trans_aborted(c, ST_AbortFlag) == 0);

  g_info << "wait for master node to come up" << endl;
  chk1(c.restarter->waitClusterStarted() == 0);
  //st_wait_db_node_up(c, master);
  g_info << "verify all" << endl;
  for (i = 0; i < c.tabcount; i++) {
    ST_Tab& tab = c.tab(i);
    // Verify that table is not in db
    c.dic->invalidateTable(tab.name);
    pTab =
      NDBT_Table::discoverTableFromDb(c.ndb, tab.name);
    chk1(pTab == NULL);
  }

  return NDBT_OK;
err:
  return NDBT_FAILED;
}

static int
st_test_mnf_start_partial(ST_Con& c, int arg = -1)
{
  ST_Errins errins(ERR_INSERT_PARTIAL_START_FAIL, 0, 1); // slave skips start
  chk1(st_do_errins(c, errins) == 0);
  return st_test_mnf_run_commit(c, arg);
err:
  return -1;
}

static int
st_test_mnf_parse_partial(ST_Con& c, int arg = -1)
{
  ST_Errins errins(ERR_INSERT_PARTIAL_PARSE_FAIL, 0, 1); // slave skips parse
  chk1(st_do_errins(c, errins) == 0);
  return st_test_mnf_run_commit(c, arg);
err:
  return -1;
}

static int
st_test_mnf_flush_prepare_partial(ST_Con& c, int arg = -1)
{
  ST_Errins errins(ERR_INSERT_PARTIAL_FLUSH_PREPARE_FAIL, 0, 1); // slave skips flush prepare
  chk1(st_do_errins(c, errins) == 0);
  return st_test_mnf_run_commit(c, arg);
err:
  return -1;
}

static int
st_test_mnf_prepare_partial(ST_Con& c, int arg = -1)
{
  ST_Errins errins(ERR_INSERT_PARTIAL_PREPARE_FAIL, 0, 1); // slave skips prepare
  chk1(st_do_errins(c, errins) == 0);
  return st_test_mnf_run_commit(c, arg);
err:
  return -1;
}

static int
st_test_mnf_abort_parse_partial(ST_Con& c, int arg = -1)
{
  ST_Errins errins(ERR_INSERT_PARTIAL_ABORT_PARSE_FAIL, 0, 1); // slave skips abort parse
  chk1(st_do_errins(c, errins) == 0);
  return st_test_mnf_run_abort(c, arg);
err:
  return -1;
}

static int
st_test_mnf_abort_prepare_partial(ST_Con& c, int arg = -1)
{
  ST_Errins errins(ERR_INSERT_PARTIAL_ABORT_PREPARE_FAIL, 0, 1); // slave skips abort prepare
  chk1(st_do_errins(c, errins) == 0);
  return st_test_mnf_run_abort(c, arg);
err:
  return -1;
}

static int
st_test_mnf_flush_commit_partial(ST_Con& c, int arg = -1)
{
  NdbRestarter restarter;
  ST_Errins errins(ERR_INSERT_PARTIAL_FLUSH_COMMIT_FAIL, 0, 1); // slave skips flush commit
  chk1(st_do_errins(c, errins) == 0);
  if (restarter.getNumDbNodes() < 3)
    // If new master is only node and it hasn't flush commit, we abort
    return st_test_mnf_run_commit(c, FAIL_END);
  else
    return st_test_mnf_run_commit(c, arg);
err:
  return -1;
}

static int
st_test_mnf_commit_partial(ST_Con& c, int arg = -1)
{
  ST_Errins errins(ERR_INSERT_PARTIAL_COMMIT_FAIL, 0, 1); // slave skips commit
  chk1(st_do_errins(c, errins) == 0);
  return st_test_mnf_run_commit(c, arg);
err:
  return -1;
}

static int
st_test_mnf_flush_complete_partial(ST_Con& c, int arg = -1)
{
  ST_Errins errins(ERR_INSERT_PARTIAL_FLUSH_COMPLETE_FAIL, 0, 1); // slave skips flush complete
  chk1(st_do_errins(c, errins) == 0);
  return st_test_mnf_run_commit(c, arg);
err:
  return -1;
}

static int
st_test_mnf_complete_partial(ST_Con& c, int arg = -1)
{
  ST_Errins errins(ERR_INSERT_PARTIAL_COMPLETE_FAIL, 0, 1); // slave skips complete
  chk1(st_do_errins(c, errins) == 0);
  return st_test_mnf_run_commit(c, arg);
err:
  return -1;
}

static int
st_test_mnf_end_partial(ST_Con& c, int arg = -1)
{
  ST_Errins errins(ERR_INSERT_PARTIAL_END_FAIL, 0, 1); // slave skips end
  chk1(st_do_errins(c, errins) == 0);
  return st_test_mnf_run_commit(c, arg);
err:
  return -1;
}

static int
st_test_sr_parse(ST_Con& c, int arg = -1)
{
  bool do_abort = (arg == 1);
  chk1(st_begin_trans(c) == 0);
  int i;
  for (i = 0; i < c.tabcount; i++) {
    ST_Tab& tab = c.tab(i);
    chk1(st_create_table_index(c, tab) == 0);
  }
  if (!do_abort)
    chk1(st_end_trans(c, 0) == 0);
  else
    chk1(st_end_trans(c, ST_AbortFlag) == 0);

  g_info << "restart all" << endl;
  int flags;
  flags = NdbRestarter::NRRF_NOSTART;
  chk1(c.restarter->restartAll2(flags) == 0);
  g_info << "wait for cluster started" << endl;
  chk1(c.restarter->waitClusterNoStart() == 0);
  chk1(c.restarter->startAll() == 0);
  chk1(c.restarter->waitClusterStarted() == 0);
  g_info << "verify all" << endl;
  chk1(st_verify_all(c) == 0);
  return NDBT_OK;
err:
  return NDBT_FAILED;
}

#if 0
static int
st_test_sr_commit(ST_Con& c, int arg = -1)
{
  g_info << "not yet" << endl;
  return NDBT_OK;
}
#endif

// run test cases

struct ST_Test {
  const char* key;
  int mindbnodes;
  int arg;
  int (*func)(ST_Con& c, int arg);
  const char* name;
  const char* desc;
};

static NdbOut&
operator<<(NdbOut& out, const ST_Test& test)
{
  out << "CASE " << test.key;
  out << " " << test.name;
  if (test.arg != -1)
    out << "+" << test.arg;
  out << " - " << test.desc;
  return out;
}

static const ST_Test
st_test_list[] = {
#define func(f) f, #f
  // specific ops
  { "a1", 1, 0,
     func(st_test_create),
     "create all within trans, commit" },
  { "a2", 1, 1,
     func(st_test_create),
     "create all within trans, abort" },
  { "a3", 1, 0,
     func(st_test_drop),
     "drop all within trans, commit" },
  { "a4", 1, 1,
     func(st_test_drop),
     "drop all within trans, abort" },
  { "b1", 1, -1,
    func(st_test_rollback_create_table),
    "partial rollback of create table ops" },
  { "b2", 1, -1,
    func(st_test_rollback_drop_table),
    "partial rollback of drop table ops" },
  { "b3", 1, -1,
    func(st_test_rollback_create_index),
    "partial rollback of create index ops" },
  { "b4", 1, -1,
    func(st_test_rollback_drop_index),
    "partial rollback of drop index ops" },
  { "c1", 1, -1,
    func(st_test_dup_create_table),
    "try to create same table twice" },
  { "c2", 1, -1,
    func(st_test_dup_drop_table),
    "try to drop same table twice" },
  { "c3", 1, -1,
    func(st_test_dup_create_index),
    "try to create same index twice" },
  { "c4", 1, -1,
    func(st_test_dup_drop_index),
    "try to drop same index twice" },
  { "d1", 1, -1,
    func(st_test_build_index),
    "build index on non-empty table" },
  { "e1", 1, 0,
    func(st_test_local_create),
    "fail trigger create in TC, master errins 8033" },
  { "e2", 2, 1,
    func(st_test_local_create),
    "fail trigger create in TC, slave errins 8033" },
  { "e3", 1, 2,
    func(st_test_local_create),
    "fail trigger create in TUP, master errins 4003" },
  { "e4", 2, 3,
    func(st_test_local_create),
    "fail trigger create in TUP, slave errins 4003" },
  { "e5", 1, 4,
    func(st_test_local_create),
    "fail index create in TC, master errins 8034" },
  { "e6", 2, 5,
    func(st_test_local_create),
    "fail index create in TC, slave errins 8034" },
  // random ops
  { "o1", 1, 0,
    func(st_test_trans),
    "start and stop schema trans" },
  { "o2", 1, ST_AllowAbort,
    func(st_test_trans),
    "start and stop schema trans, allow abort" },
  { "o3", 1, ST_AllowAbort | ST_AllowErrins,
    func(st_test_trans),
    "start and stop schema trans, allow abort errins" },
  //
  { "p1", 1, 0,
    func(st_test_create_table),
    "create tables at random" },
  { "p2", 1, ST_AllowAbort,
    func(st_test_create_table),
    "create tables at random, allow abort" },
  { "p3", 1, ST_AllowAbort | ST_AllowErrins,
    func(st_test_create_table),
    "create tables at random, allow abort errins" },
  //
  { "p4", 1, 0,
    func(st_test_table),
    "create and drop tables at random" },
  { "p5", 1, ST_AllowAbort,
    func(st_test_table),
    "create and drop tables at random, allow abort" },
  { "p6", 1, ST_AllowAbort | ST_AllowErrins,
    func(st_test_table),
    "create and drop tables at random, allow abort errins" },
  //
  { "q1", 1, 0,
    func(st_test_create_index),
    "create indexes at random" },
  { "q2", 1, ST_AllowAbort,
    func(st_test_create_index),
    "create indexes at random, allow abort" },
  { "q3", 1, ST_AllowAbort | ST_AllowErrins,
    func(st_test_create_index),
    "create indexes at random, allow abort errins" },
  //
  { "q4", 1, 0,
    func(st_test_index),
    "create and drop indexes at random" },
  { "q5", 1, ST_AllowAbort,
    func(st_test_index),
    "create and drop indexes at random, allow abort" },
  { "q6", 1, ST_AllowAbort | ST_AllowErrins,
    func(st_test_index),
    "create and drop indexes at random, allow abort errins" },
  // node failure and system restart
  { "u1", 1, -1,
    func(st_test_anf_parse),
    "api node fail in parse phase" },
  { "u2", 1, -1,
    func(st_test_anf_background),
    "api node fail after background trans" },
  { "u3", 2, -1,
    func(st_test_anf_fail_begin),
    "api node fail in middle of kernel begin trans" },
  //
  { "v1", 2, 0,
    func(st_test_snf_parse),
    "slave node fail in parse phase, commit" },
  { "v2", 2, 1,
    func(st_test_snf_parse),
    "slave node fail in parse phase, abort" },
  { "w1", 1, 0,
    func(st_test_sr_parse),
    "system restart in parse phase, commit" },
  { "w2", 1, 1,
    func(st_test_sr_parse),
    "system restart in parse phase, abort" },
#ifdef ndb_master_failure
  { "x1", 2, 0,
    func(st_test_mnf_parse),
    "master node fail in parse phase, commit" },
  { "x2", 2, 1,
    func(st_test_mnf_parse),
    "master node fail in parse phase, abort" },
  { "x3", 2, 0,
    func(st_test_mnf_prepare),
    "master node fail in prepare phase" },
  { "x4", 2, 0,
    func(st_test_mnf_commit1),
    "master node fail in start of commit phase" },
  { "x5", 2, 0,
    func(st_test_mnf_commit2),
    "master node fail in end of commit phase" },
  { "y1", 2, FAIL_BEGIN,
    func(st_test_mnf_start_partial),
    "master node fail in start phase, partial rollback" },
  { "y2", 2, FAIL_CREATE,
    func(st_test_mnf_parse_partial),
    "master node fail in parse phase, partial rollback" },
  { "y3", 2, FAIL_END,
    func(st_test_mnf_flush_prepare_partial),
    "master node fail in flush prepare phase, partial rollback" },
  { "y4", 2, FAIL_END,
    func(st_test_mnf_prepare_partial),
    "master node fail in prepare phase, partial rollback" },
  { "y5", 2, SUCCEED_COMMIT,
    func(st_test_mnf_flush_commit_partial),
    "master node fail in flush commit phase, partial rollback" },
  { "y6", 2, SUCCEED_COMMIT,
    func(st_test_mnf_commit_partial),
    "master node fail in commit phase, commit, partial rollforward" },
  { "y7", 2, SUCCEED_COMMIT,
    func(st_test_mnf_flush_complete_partial),
    "master node fail in flush complete phase, commit, partial rollforward" },
  { "y8", 2, SUCCEED_COMMIT,
    func(st_test_mnf_complete_partial),
    "master node fail in complete phase, commit, partial rollforward" },
  { "y9", 2, SUCCEED_COMMIT,
    func(st_test_mnf_end_partial),
    "master node fail in end phase, commit, partial rollforward" },
  { "z1", 2, SUCCEED_ABORT,
    func(st_test_mnf_abort_parse_partial),
    "master node fail in abort parse phase, partial rollback" },
  { "z2", 2, FAIL_END,
    func(st_test_mnf_abort_prepare_partial),
    "master node fail in abort prepare phase, partial rollback" },
  { "z3", 2, 1,
    func(st_test_mnf_prepare),
    "master node fail in prepare phase in background" },
  { "z4", 2, 1,
    func(st_test_mnf_commit1),
    "master node fail in start of commit phase in background" },
  { "z5", 2, 1,
    func(st_test_mnf_commit2),
    "master node fail in end of commit phase in background" },

#endif
#undef func
};

static const int
st_test_count = sizeof(st_test_list)/sizeof(st_test_list[0]);

static const char* st_test_case = 0;
static const char* st_test_skip = 0;

static bool
st_test_match(const ST_Test& test)
{
  const char* p = 0;
  if (st_test_case == 0)
    goto skip;
  if (strstr(st_test_case, test.key) != 0)
    goto skip;
  p = strchr(st_test_case, test.key[0]);
  if (p != 0 && (p[1] < '0' || p[1] > '9'))
    goto skip;
  return false;
skip:
  if (st_test_skip == 0)
    return true;
  if (strstr(st_test_skip, test.key) != 0)
    return false;
  p = strchr(st_test_skip, test.key[0]);
  if (p != 0 && (p[1] < '0' || p[1] > '9'))
    return false;
  return true;
}

static int
st_test(ST_Con& c, const ST_Test& test)
{
  chk1(st_end_trans(c, ST_AbortFlag) == 0);
  chk1(st_drop_test_tables(c) == 0);
  chk1(st_check_db_nodes(c) == 0);

  g_err << test << endl;
  if (c.numdbnodes < test.mindbnodes) {
    g_err << "skip, too few db nodes" << endl;
    return NDBT_OK;
  }

  chk1((*test.func)(c, test.arg) == NDBT_OK);
  chk1(st_check_db_nodes(c) == 0);
  //chk1(st_verify_list(c) == 0);

  return NDBT_OK;
err:
  return NDBT_FAILED;
}

static int st_random_seed = -1;

int
runSchemaTrans(NDBT_Context* ctx, NDBT_Step* step)
{
  { const char* env = NdbEnv_GetEnv("NDB_TEST_DBUG", 0, 0);
    if (env != 0 && env[0] != 0) // e.g. d:t:L:F:o,ndb_test.log
      DBUG_PUSH(env);
  }
  { const char* env = NdbEnv_GetEnv("NDB_TEST_CORE", 0, 0);
    if (env != 0 && env[0] != 0 && env[0] != '0' && env[0] != 'N')
      st_core_on_err = true;
  }
  { const char* env = NdbEnv_GetEnv("NDB_TEST_CASE", 0, 0);
    st_test_case = env;
  }
  { const char* env = NdbEnv_GetEnv("NDB_TEST_SKIP", 0, 0);
    st_test_skip = env;
  }
  { const char* env = NdbEnv_GetEnv("NDB_TEST_SEED", 0, 0);
    if (env != 0)
      st_random_seed = atoi(env);
  }

  if (st_test_case != 0 && strcmp(st_test_case, "?") == 0) {
    int i;
    ndbout << "case func+arg desc" << endl;
    for (i = 0; i < st_test_count; i++) {
      const ST_Test& test = st_test_list[i];
      ndbout << test << endl;
    }
    return NDBT_WRONGARGS;
  }

  if (st_random_seed == -1)
    st_random_seed = (short)getpid();
  if (st_random_seed != 0) {
    g_err << "random seed: " << st_random_seed << endl;
    ndb_srand(st_random_seed);
  } else {
    g_err << "random seed: loop number" << endl;
  }

  Ndb_cluster_connection* ncc = &ctx->m_cluster_connection;
  Ndb* ndb = GETNDB(step);
  ST_Restarter* restarter = new ST_Restarter;
  ST_Con c(ncc, ndb, restarter);

  chk1(st_drop_all_tables(c) == 0);
  st_init_objects(c, ctx);

  int numloops;
  numloops = ctx->getNumLoops();

  for (c.loop = 0; numloops == 0 || c.loop < numloops; c.loop++) {
    g_err << "LOOP " << c.loop << endl;
    if (st_random_seed == 0)
      ndb_srand(c.loop);
    int i;
    for (i = 0; i < st_test_count; i++) {
      const ST_Test& test = st_test_list[i];
      if (st_test_match(test)) {
        chk1(st_test(c, test) == NDBT_OK);
      }
    }
  }

  st_report_db_nodes(c, g_err);
  return NDBT_OK;
err:
  st_report_db_nodes(c, g_err);
  return NDBT_FAILED;
}

// end schema trans

int 
runFailCreateHashmap(NDBT_Context* ctx, NDBT_Step* step)
{
  static int lst[] = { 6204, 6205, 6206, 6207, 6208, 6209, 6210, 6211, 0 };
  
  NdbRestarter restarter;
  int nodeId = restarter.getMasterNodeId();
  Ndb* pNdb = GETNDB(step);  
  NdbDictionary::Dictionary* pDic = pNdb->getDictionary();

  int errNo = 0;
  char buf[100];
  if (NdbEnv_GetEnv("ERRNO", buf, sizeof(buf)))
  {
    errNo = atoi(buf);
    ndbout_c("Using errno: %u", errNo);
  }
  
  const int loops = ctx->getNumLoops();
  int result = NDBT_OK;

  int dump1 = DumpStateOrd::SchemaResourceSnapshot;
  int dump2 = DumpStateOrd::SchemaResourceCheckLeak;

  NdbDictionary::HashMap hm;
  pDic->initDefaultHashMap(hm, 1);

loop:
  if (pDic->getHashMap(hm, hm.getName()) != -1)
  {
    pDic->initDefaultHashMap(hm, rand() % 64);
    goto loop;
  }

  for (int l = 0; l < loops; l++) 
  {
    for (unsigned i0 = 0; lst[i0]; i0++) 
    {
      unsigned j = (l == 0 ? i0 : myRandom48(i0 + l));
      int errval = lst[j];
      if (errNo != 0 && errNo != errval)
        continue;
      g_info << "insert error node=" << nodeId << " value=" << errval << endl;
      CHECK2(restarter.insertErrorInNode(nodeId, errval) == 0,
             "failed to set error insert");
      CHECK(restarter.dumpStateAllNodes(&dump1, 1) == 0);
      
      int res = pDic->createHashMap(hm);
      CHECK2(res != 0, "create hashmap failed to fail");

      NdbDictionary::HashMap check;
      CHECK2(res != 0, "create hashmap existed");
      
      CHECK2(restarter.insertErrorInNode(nodeId, 0) == 0,
             "failed to clear error insert");
      CHECK(restarter.dumpStateAllNodes(&dump2, 1) == 0);
    }
  }
end:
  return result;
}
// end FAIL create hashmap

int
runCreateHashmaps(NDBT_Context* ctx, NDBT_Step* step)
{
  NdbRestarter restarter;
  // int nodeId = restarter.getMasterNodeId();
  Ndb* pNdb = GETNDB(step);
  NdbDictionary::Dictionary* pDic = pNdb->getDictionary();

  const int loops = ctx->getNumLoops();
  int result = NDBT_OK;

  NdbDictionary::HashMap hm;

  int created = 0;
  for (int i = 1; i <= NDB_DEFAULT_HASHMAP_BUCKETS && created < loops ; i++)
  {
    pDic->initDefaultHashMap(hm, i);
    int res = pDic->getHashMap(hm, hm.getName());
    if (res == -1)
    {
      const NdbError err = pDic->getNdbError();
      if (err.code != 723)
      {
        g_err << "getHashMap: " << hm.getName() << ": " << err << endl;
        result = NDBT_FAILED;
        break;
      }
      int res = pDic->createHashMap(hm);
      if (res == -1)
      {
        const NdbError err = pDic->getNdbError();
        if (err.code != 707 && err.code != 712)
        {
          g_err << "createHashMap: " << hm.getName() << ": " << err << endl;
          result = NDBT_FAILED;
        }
        break;
      }
      created++;
    }
  }

  // Drop all hashmaps (and everything else) with initial restart
  ndbout << "Restarting cluster" << endl;
  restarter.restartAll(/* initial */ true);
  restarter.waitClusterStarted();

  return result;
}
// end FAIL create hashmap

int
runFailAddPartition(NDBT_Context* ctx, NDBT_Step* step)
{
  static int lst[] = { 7211, 7212, 4050, 12008, 6212, 6124, 6213, 6214, 0 };

  Ndb* pNdb = GETNDB(step);
  NdbDictionary::Dictionary* pDic = pNdb->getDictionary();
  NdbDictionary::Table tab(*ctx->getTab());
  NdbRestarter restarter;
  int nodeId = restarter.getMasterNodeId();

  int errNo = 0;
  char buf[100];
  if (NdbEnv_GetEnv("ERRNO", buf, sizeof(buf)))
  {
    errNo = atoi(buf);
    ndbout_c("Using errno: %u", errNo);
  }

  // ordered index on first few columns
  NdbDictionary::Index idx("X");
  idx.setTable(tab.getName());
  idx.setType(NdbDictionary::Index::OrderedIndex);
  idx.setLogging(false);
  for (int cnt = 0, i_hate_broken_compilers = 0;
       cnt < 3 &&
       i_hate_broken_compilers < tab.getNoOfColumns();
       i_hate_broken_compilers++) {
    if (NdbSqlUtil::check_column_for_ordered_index
        (tab.getColumn(i_hate_broken_compilers)->getType(), 0) == 0 &&
        tab.getColumn(i_hate_broken_compilers)->getStorageType() !=
        NdbDictionary::Column::StorageTypeDisk)
    {
      idx.addColumn(*tab.getColumn(i_hate_broken_compilers));
      cnt++;
    }
  }

  for (int i = 0; i<tab.getNoOfColumns(); i++)
  {
    if (tab.getColumn(i)->getStorageType() ==
        NdbDictionary::Column::StorageTypeDisk)
    {
      NDBT_Tables::create_default_tablespace(pNdb);
      break;
    }
  }

  const int loops = ctx->getNumLoops();
  int result = NDBT_OK;
  (void)pDic->dropTable(tab.getName());
  if (pDic->createTable(tab) != 0)
  {
    ndbout << "FAIL: " << pDic->getNdbError() << endl;
    return NDBT_FAILED;
  }

  if (pDic->createIndex(idx) != 0)
  {
    ndbout << "FAIL: " << pDic->getNdbError() << endl;
    return NDBT_FAILED;
  }

  const NdbDictionary::Table * org = pDic->getTable(tab.getName());
  NdbDictionary::Table altered = * org;
  altered.setFragmentCount(org->getFragmentCount() +
                           restarter.getNumDbNodes());

  if (pDic->beginSchemaTrans())
  {
    ndbout << "Failed to beginSchemaTrans()" << pDic->getNdbError() << endl;
    return NDBT_FAILED;
  }

  if (pDic->prepareHashMap(*org, altered) == -1)
  {
    ndbout << "Failed to create hashmap: " << pDic->getNdbError() << endl;
    return NDBT_FAILED;
  }

  if (pDic->endSchemaTrans())
  {
    ndbout << "Failed to endSchemaTrans()" << pDic->getNdbError() << endl;
    return NDBT_FAILED;
  }
  
  int dump1 = DumpStateOrd::SchemaResourceSnapshot;
  int dump2 = DumpStateOrd::SchemaResourceCheckLeak;

  for (int l = 0; l < loops; l++)
  {
    for (unsigned i0 = 0; lst[i0]; i0++)
    {
      unsigned j = (l == 0 ? i0 : myRandom48(sizeof(lst)/sizeof(lst[0]) - 1));
      int errval = lst[j];
      if (errNo != 0 && errNo != errval)
        continue;
      g_err << "insert error node=" << nodeId << " value=" << errval << endl;
      CHECK(restarter.dumpStateAllNodes(&dump1, 1) == 0);
      CHECK2(restarter.insertErrorInNode(nodeId, errval) == 0,
             "failed to set error insert");

      NdbSleep_MilliSleep(SAFTY); // Hope that snapshot has arrived

      int res = pDic->alterTable(*org, altered);
      if (res)
      {
        ndbout << pDic->getNdbError() << endl;
      }
      CHECK2(res != 0,
             "failed to fail after error insert " << errval);
      CHECK2(restarter.insertErrorInNode(nodeId, 0) == 0,
             "failed to clear error insert");
      CHECK(restarter.dumpStateAllNodes(&dump2, 1) == 0);
      NdbSleep_MilliSleep(SAFTY); // Hope that snapshot has arrived

      int dump3[] = {DumpStateOrd::DihAddFragFailCleanedUp, org->getTableId()};
      CHECK(restarter.dumpStateAllNodes(dump3, 2) == 0);

      const NdbDictionary::Table* check = pDic->getTable(tab.getName());

      CHECK2((check->getObjectId() == org->getObjectId() &&
              check->getObjectVersion() == org->getObjectVersion()),
             "table has been altered!");
    }
  }

end:
  (void)pDic->dropTable(tab.getName());
  return result;
}
// fail add partition

int
runTableAddPartition(NDBT_Context* ctx, NDBT_Step* step){

  int result = NDBT_OK;

  Ndb* pNdb = GETNDB(step);
  NdbDictionary::Dictionary* dict = pNdb->getDictionary();
  int records = ctx->getNumRecords();
  const int loops = ctx->getNumLoops();

  ndbout << "|- " << ctx->getTab()->getName() << endl;

  NdbDictionary::Table myTab= *(ctx->getTab());
  myTab.setFragmentType(NdbDictionary::Object::HashMapPartition);

  for (int l = 0; l < loops && result == NDBT_OK ; l++)
  {
    // Try to create table in db
    if (NDBT_Tables::createTable(pNdb, myTab.getName()) != 0){
      return NDBT_FAILED;
    }

    // Verify that table is in db
    const NdbDictionary::Table* pTab2 =
      NDBT_Table::discoverTableFromDb(pNdb, myTab.getName());
    if (pTab2 == NULL){
      ndbout << myTab.getName() << " was not found in DB"<< endl;
      return NDBT_FAILED;
    }
    ctx->setTab(pTab2);

#if 1
    // Load table
    HugoTransactions beforeTrans(*ctx->getTab());
    if (beforeTrans.loadTable(pNdb, records) != 0){
      return NDBT_FAILED;
    }
#endif

    // Add attributes to table.
    BaseString pTabName(pTab2->getName());
    const NdbDictionary::Table * oldTable = dict->getTable(pTabName.c_str());

    NdbDictionary::Table newTable= *oldTable;

    newTable.setFragmentCount(2 * oldTable->getFragmentCount());
    CHECK2(dict->alterTable(*oldTable, newTable) == 0,
           "TableAddAttrs failed");

    /* Need to purge old version and reload new version after alter table. */
    dict->invalidateTable(pTabName.c_str());

#if 0
    {
      HugoTransactions afterTrans(* dict->getTable(pTabName.c_str()));

      ndbout << "delete...";
      if (afterTrans.clearTable(pNdb) != 0)
      {
        return NDBT_FAILED;
      }
      ndbout << endl;

      ndbout << "insert...";
      if (afterTrans.loadTable(pNdb, records) != 0){
        return NDBT_FAILED;
      }
      ndbout << endl;

      ndbout << "update...";
      if (afterTrans.scanUpdateRecords(pNdb, records) != 0)
      {
        return NDBT_FAILED;
      }
      ndbout << endl;

      ndbout << "delete...";
      if (afterTrans.clearTable(pNdb) != 0)
      {
        return NDBT_FAILED;
      }
      ndbout << endl;
    }
#endif
    abort();
    // Drop table.
    dict->dropTable(pTabName.c_str());
  }
end:

  return result;
}

int
runBug41905(NDBT_Context* ctx, NDBT_Step* step)
{
  const NdbDictionary::Table* pTab = ctx->getTab();
  BaseString tabName(pTab->getName());
  Ndb* pNdb = GETNDB(step);
  NdbDictionary::Dictionary* pDic = pNdb->getDictionary();

  NdbDictionary::Table creTab = *pTab;
  creTab.setForceVarPart(true);
  int ret = NDBT_OK;

  (void)pDic->dropTable(tabName.c_str());
  if (pDic->createTable(creTab)) {
    g_err << __LINE__ << ": " << pDic->getNdbError() << endl;
    ret = NDBT_FAILED;
  }

  Uint32 cols = creTab.getNoOfColumns();
  Uint32 vers = 0;
  while (ret == NDBT_OK) {
    const NdbDictionary::Table* pOldTab = pDic->getTableGlobal(tabName.c_str());
    assert(pOldTab != 0);

    const Uint32 old_st = pOldTab->getObjectStatus();
    const Uint32 old_cols = pOldTab->getNoOfColumns();
    const Uint32 old_vers = pOldTab->getObjectVersion() >> 24;

    if (old_st != NdbDictionary::Object::Retrieved) {
      g_err << __LINE__ << ": " << "got status " << old_st << endl;
      ret = NDBT_FAILED;
      break;
    }
    // bug#41905 or related: other thread causes us to get old version
    if (old_cols != cols || old_vers != vers) {
      g_err << __LINE__ << ": "
            << "got cols,vers " << old_cols << "," << old_vers
            << " expected " << cols << "," << vers << endl;
      ret = NDBT_FAILED;
      break;
    }
    if (old_cols >= 100)
      break;
    const NdbDictionary::Table& oldTab = *pOldTab;

    NdbDictionary::Table newTab = oldTab;
    char colName[100];
    sprintf(colName, "COL41905_%02d", cols);
    g_info << "add " << colName << endl;
    NDBT_Attribute newCol(colName, NdbDictionary::Column::Unsigned, 1,
                          false, true, (CHARSET_INFO*)0,
                          NdbDictionary::Column::StorageTypeMemory, true);
    newTab.addColumn(newCol);

    ctx->setProperty("Bug41905", 1);
    NdbSleep_MilliSleep(10);

    const bool removeEarly = (uint)rand() % 2;
    g_info << "removeEarly = " << removeEarly << endl;

    if (pDic->beginSchemaTrans() != 0) {
      g_err << __LINE__ << ": " << pDic->getNdbError() << endl;
      ret = NDBT_FAILED;
      break;
    }
    if (pDic->alterTable(oldTab, newTab) != 0) {
      g_err << __LINE__ << ": " << pDic->getNdbError() << endl;
      ret = NDBT_FAILED;
      break;
    }

    if (removeEarly)
      pDic->removeTableGlobal(*pOldTab, 0);

    if (pDic->endSchemaTrans() != 0) {
      g_err << __LINE__ << ": " << pDic->getNdbError() << endl;
      ret = NDBT_FAILED;
      break;
    }

    cols++;
    vers++;
    if (!removeEarly)
      pDic->removeTableGlobal(*pOldTab, 0);
    ctx->setProperty("Bug41905", 2);
    NdbSleep_MilliSleep(10);
  }

  ctx->setProperty("Bug41905", 3);
  return ret;
}

int
runBug41905getTable(NDBT_Context* ctx, NDBT_Step* step)
{
  const NdbDictionary::Table* pTab = ctx->getTab();
  BaseString tabName(pTab->getName());
  Ndb* pNdb = GETNDB(step);
  NdbDictionary::Dictionary* pDic = pNdb->getDictionary();

  while (1) {
    while (1) {
      if (ctx->getProperty("Bug41905") == 1)
        break;
      if (ctx->getProperty("Bug41905") == 3)
        goto out;
      NdbSleep_MilliSleep(10);
    }

    uint ms = (uint)rand() % 1000;
    NdbSleep_MilliSleep(ms);
    g_info << "get begin ms=" << ms << endl;

    Uint32 count = 0;
    Uint32 oldstatus = 0;
    while (1) {
      count++;
      const NdbDictionary::Table* pTmp = pDic->getTableGlobal(tabName.c_str());
      assert(pTmp != 0);
      Uint32 code = pDic->getNdbError().code;
      Uint32 status = pTmp->getObjectStatus();
      if (oldstatus == 2 && status == 3)
        g_info << "code=" << code << " status=" << status << endl;
      oldstatus = status;
      pDic->removeTableGlobal(*pTmp, 0);
      if (ctx->getProperty("Bug41905") != 1)
        break;
      NdbSleep_MilliSleep(10);
    }
    g_info << "get end count=" << count << endl;
  }

out:
  (void)pDic->dropTable(tabName.c_str());
  return NDBT_OK;
}

static
int
createIndexes(NdbDictionary::Dictionary* pDic,
              const NdbDictionary::Table & tab, int cnt)
{
  for (int i = 0; i<cnt && i < tab.getNoOfColumns(); i++)
  {
    char buf[256];
    NdbDictionary::Index idx0;
    BaseString::snprintf(buf, sizeof(buf), "%s-idx-%u", tab.getName(), i);
    idx0.setName(buf);
    idx0.setType(NdbDictionary::Index::OrderedIndex);
    idx0.setTable(tab.getName());
    idx0.setStoredIndex(false);
    idx0.addIndexColumn(tab.getColumn(i)->getName());

    if (pDic->createIndex(idx0))
    {
      ndbout << pDic->getNdbError() << endl;
      return NDBT_FAILED;
    }
  }

  return 0;
}

int
runBug46552(NDBT_Context* ctx, NDBT_Step* step)
{
  Ndb* pNdb = GETNDB(step);
  const NdbDictionary::Table* pTab = ctx->getTab();
  NdbDictionary::Dictionary* pDic = pNdb->getDictionary();

  NdbRestarter res;
  if (res.getNumDbNodes() < 2)
    return NDBT_OK;

  NdbDictionary::Table tab0 = *pTab;
  NdbDictionary::Table tab1 = *pTab;

  BaseString name;
  name.assfmt("%s_0", tab0.getName());
  tab0.setName(name.c_str());
  name.assfmt("%s_1", tab1.getName());
  tab1.setName(name.c_str());

  pDic->dropTable(tab0.getName());
  pDic->dropTable(tab1.getName());

  if (pDic->createTable(tab0))
  {
    ndbout << pDic->getNdbError() << endl;
    return NDBT_FAILED;
  }

  if (pDic->createTable(tab1))
  {
    ndbout << pDic->getNdbError() << endl;
    return NDBT_FAILED;
  }

  if (createIndexes(pDic, tab1, 4))
    return NDBT_FAILED;

  Vector<int> group1;
  Vector<int> group2;
  Bitmask<256/32> nodeGroupMap;
  for (int j = 0; j<res.getNumDbNodes(); j++)
  {
    int node = res.getDbNodeId(j);
    int ng = res.getNodeGroup(node);
    if (nodeGroupMap.get(ng))
    {
      group2.push_back(node);
    }
    else
    {
      group1.push_back(node);
      nodeGroupMap.set(ng);
    }
  }

  res.restartNodes(group1.getBase(), (int)group1.size(),
                   NdbRestarter::NRRF_NOSTART |
                   NdbRestarter::NRRF_ABORT);

  res.waitNodesNoStart(group1.getBase(), (int)group1.size());
  res.startNodes(group1.getBase(), (int)group1.size());
  res.waitClusterStarted();

  res.restartNodes(group2.getBase(), (int)group2.size(),
                   NdbRestarter::NRRF_NOSTART |
                   NdbRestarter::NRRF_ABORT);
  res.waitNodesNoStart(group2.getBase(), (int)group2.size());
  res.startNodes(group2.getBase(), (int)group2.size());
  res.waitClusterStarted();

  if (pDic->dropTable(tab0.getName()))
  {
    ndbout << pDic->getNdbError() << endl;
    return NDBT_FAILED;
  }

  if (pDic->createTable(tab0))
  {
    ndbout << pDic->getNdbError() << endl;
    return NDBT_FAILED;
  }

  if (createIndexes(pDic, tab0, 4))
    return NDBT_FAILED;

  res.restartAll2(NdbRestarter::NRRF_NOSTART | NdbRestarter::NRRF_ABORT);
  res.waitClusterNoStart();
  res.startAll();
  res.waitClusterStarted();

  if (pDic->dropTable(tab0.getName()))
  {
    ndbout << pDic->getNdbError() << endl;
    return NDBT_FAILED;
  }

  if (pDic->dropTable(tab1.getName()))
  {
    ndbout << pDic->getNdbError() << endl;
    return NDBT_FAILED;
  }

  return NDBT_OK;
}

int
runBug46585(NDBT_Context* ctx, NDBT_Step* step)
{
  Ndb* pNdb = GETNDB(step);
  NdbDictionary::Dictionary* pDic = pNdb->getDictionary();
  NdbDictionary::Table tab(*ctx->getTab());
  NdbRestarter res;
  int records = ctx->getNumRecords();

  // ordered index on first few columns
  NdbDictionary::Index idx("X");
  idx.setTable(tab.getName());
  idx.setType(NdbDictionary::Index::OrderedIndex);
  idx.setLogging(false);
  for (int cnt = 0, i_hate_broken_compilers = 0;
       cnt < 3 &&
       i_hate_broken_compilers < tab.getNoOfColumns();
       i_hate_broken_compilers++) {
    if (NdbSqlUtil::check_column_for_ordered_index
        (tab.getColumn(i_hate_broken_compilers)->getType(), 0) == 0 &&
        tab.getColumn(i_hate_broken_compilers)->getStorageType() !=
        NdbDictionary::Column::StorageTypeDisk)
    {
      idx.addColumn(*tab.getColumn(i_hate_broken_compilers));
      cnt++;
    }
  }

  for (int i = 0; i<tab.getNoOfColumns(); i++)
  {
    if (tab.getColumn(i)->getStorageType() ==
        NdbDictionary::Column::StorageTypeDisk)
    {
      NDBT_Tables::create_default_tablespace(pNdb);
      break;
    }
  }

  const int loops = ctx->getNumLoops();
  int result = NDBT_OK;
  (void)pDic->dropTable(tab.getName());
  if (pDic->createTable(tab) != 0)
  {
    ndbout << "FAIL: " << pDic->getNdbError() << endl;
    return NDBT_FAILED;
  }

  if (pDic->createIndex(idx) != 0)
  {
    ndbout << "FAIL: " << pDic->getNdbError() << endl;
    return NDBT_FAILED;
  }

  for (int i = 0; i<loops; i++)
  {
    const NdbDictionary::Table * org = pDic->getTable(tab.getName());
    {
      HugoTransactions trans(* org);
      CHECK2(trans.loadTable(pNdb, records) == 0,
           "load table failed");
    }

    NdbDictionary::Table altered = * org;
    altered.setFragmentCount(org->getFragmentCount() + 1);
    ndbout_c("alter from %u to %u partitions",
             org->getFragmentCount(),
             altered.getFragmentCount());

    if (pDic->beginSchemaTrans())
    {
      ndbout << "Failed to beginSchemaTrans()" << pDic->getNdbError() << endl;
      return NDBT_FAILED;
    }

    if (pDic->prepareHashMap(*org, altered) == -1)
    {
      ndbout << "Failed to create hashmap: " << pDic->getNdbError() << endl;
      return NDBT_FAILED;
    }

    if (pDic->endSchemaTrans())
    {
      ndbout << "Failed to endSchemaTrans()" << pDic->getNdbError() << endl;
      return NDBT_FAILED;
    }

    result = pDic->alterTable(*org, altered);
    if (result)
    {
      ndbout << pDic->getNdbError() << endl;
    }
    if (pDic->getNdbError().code == 1224)
    {
      /**
       * To many fragments is an acceptable error
       *   depending on configuration used for test-case
       */
      result = NDBT_OK;
      goto end;
    }
    CHECK2(result == 0,
           "failed to alter");

    pDic->invalidateTable(tab.getName());
    {
      const NdbDictionary::Table * alteredP = pDic->getTable(tab.getName());
      CHECK2(alteredP->getFragmentCount() == altered.getFragmentCount(),
             "altered table does not have correct frag count");

      HugoTransactions trans(* alteredP);

      CHECK2(trans.scanUpdateRecords(pNdb, records) == 0,
             "scan update failed");
      trans.startTransaction(pNdb);
      trans.pkUpdateRecord(pNdb, 0);
      trans.execute_Commit(pNdb);
      ndbout_c("before restart, gci: %d", trans.getRecordGci(0));
      trans.closeTransaction(pNdb);
    }

    switch(i % 2){
    case 0:
      if (res.getNumDbNodes() > 1)
      {
        int nodeId = res.getNode(NdbRestarter::NS_RANDOM);
        ndbout_c("performing node-restart of node %d", nodeId);
        CHECK2(res.restartOneDbNode(nodeId,
                                    false,
                                    true,
                                    true) == 0,
               "restart one node failed");
        CHECK2(res.waitNodesNoStart(&nodeId, 1) == 0,
               "wait node started failed");
        CHECK2(res.startNodes(&nodeId, 1) == 0,
               "start node failed");
        break;
      }
    case 1:
    {
      ndbout_c("performing system restart");
      CHECK2(res.restartAll(false, true, false) == 0,
             "restart all failed");
      CHECK2(res.waitClusterNoStart() == 0,
             "waitClusterNoStart failed");
      CHECK2(res.startAll() == 0,
             "startAll failed");
      break;
    }
    }
    CHECK2(res.waitClusterStarted() == 0,
           "wait cluster started failed");

    Uint32 restartGCI = 0;
    CHECK2(pDic->getRestartGCI(&restartGCI) == 0,
           "getRestartGCI failed");
    ndbout_c("restartGCI: %u", restartGCI);

    pDic->invalidateTable(tab.getName());
    {
      const NdbDictionary::Table * alteredP = pDic->getTable(tab.getName());
      HugoTransactions trans(* alteredP);

      int cnt;
      CHECK2(trans.selectCount(pNdb, 0, &cnt) == 0,
             "select count failed");

      CHECK2(cnt == records,
             "table does not have correct record count: "
             << cnt << " != " << records);

      CHECK2(alteredP->getFragmentCount() == altered.getFragmentCount(),
             "altered table does not have correct frag count");

      CHECK2(trans.scanUpdateRecords(pNdb, records) == 0,
             "scan update failed");
      CHECK2(trans.pkUpdateRecords(pNdb, records) == 0,
             "pkUpdateRecords failed");
      CHECK2(trans.clearTable(pNdb) == 0,
             "clear table failed");
    }
  }

end:
  (void)pDic->dropTable(tab.getName());
  return result;
}

int
runBug53944(NDBT_Context* ctx, NDBT_Step* step)
{
  Ndb* pNdb = GETNDB(step);
  NdbDictionary::Dictionary* pDic = pNdb->getDictionary();
  NdbDictionary::Table tab(*ctx->getTab());
  NdbRestarter res;

  Vector<int> ids;
  for (unsigned i = 0; i< 25; i++)
  {
    NdbDictionary::Table copy = tab;
    BaseString name;
    name.appfmt("%s_%u", copy.getName(), i);
    copy.setName(name.c_str());
    int res = pDic->createTable(copy);
    if (res)
    {
      g_err << "Failed to create table" << copy.getName() << "\n"
            << pDic->getNdbError() << endl;
      return NDBT_FAILED;
    }
    const NdbDictionary::Table* tab = pDic->getTable(copy.getName());
    if (tab == 0)
    {
      g_err << "Failed to retreive table" << copy.getName() << endl;
      return NDBT_FAILED;
      
    }
    ids.push_back(tab->getObjectId());
  }

  res.restartAll2(NdbRestarter::NRRF_ABORT | NdbRestarter::NRRF_NOSTART);
  res.waitClusterNoStart();
  res.startAll();
  res.waitClusterStarted();

  for (unsigned i = 0; i< 25; i++)
  {
    NdbDictionary::Table copy = tab;
    BaseString name;
    name.appfmt("%s_%u", copy.getName(), i);
    copy.setName(name.c_str());
    const NdbDictionary::Table* tab = pDic->getTable(copy.getName());
    if (tab == 0)
    {
      g_err << "Failed to retreive table" << copy.getName() << endl;
      return NDBT_FAILED;
      
    }
    int res = pDic->dropTable(copy.getName());
    if (res)
    {
      g_err << "Failed to drop table" << copy.getName() << "\n"
            << pDic->getNdbError() << endl;
      return NDBT_FAILED;
    }
  }
  
  Vector<int> ids2;
  for (unsigned i = 0; i< 25; i++)
  {
    NdbDictionary::Table copy = tab;
    BaseString name;
    name.appfmt("%s_%u", copy.getName(), i);
    copy.setName(name.c_str());
    int res = pDic->createTable(copy);
    if (res)
    {
      g_err << "Failed to create table" << copy.getName() << "\n"
            << pDic->getNdbError() << endl;
      return NDBT_FAILED;
    }
    const NdbDictionary::Table* tab = pDic->getTable(copy.getName());
    if (tab == 0)
    {
      g_err << "Failed to retreive table" << copy.getName() << endl;
      return NDBT_FAILED;
      
    }
    ids2.push_back(tab->getObjectId());
  }

  for (unsigned i = 0; i< 25; i++)
  {
    NdbDictionary::Table copy = tab;
    BaseString name;
    name.appfmt("%s_%u", copy.getName(), i);
    copy.setName(name.c_str());
    const NdbDictionary::Table* tab = pDic->getTable(copy.getName());
    if (tab == 0)
    {
      g_err << "Failed to retreive table" << copy.getName() << endl;
      return NDBT_FAILED;
      
    }
    int res = pDic->dropTable(copy.getName());
    if (res)
    {
      g_err << "Failed to drop table" << copy.getName() << "\n"
            << pDic->getNdbError() << endl;
      return NDBT_FAILED;
    }
  }

  /**
   * With Bug53944 - none of the table-id have been reused in this scenario
   *   check that atleast 15 of the 25 have been to return OK
   */
  unsigned reused = 0;
  for (unsigned i = 0; i<ids.size(); i++)
  {
    int id = ids[i];
    for (unsigned j = 0; j<ids2.size(); j++)
    {
      if (ids2[j] == id)
      {
        reused++;
        break;
      }
    }
  }

  ndbout_c("reused %u table-ids out of %u", 
           (unsigned)reused, (unsigned)ids.size());

  if (reused >= (ids.size() >> 2))
  {
    return NDBT_OK;
  }
  else
  {
    return NDBT_FAILED;
  }
}

// Bug58277 + Bug57057

#define CHK2(b, e) \
  if (!(b)) { \
    g_err << "ERR: " << #b << " failed at line " << __LINE__ \
          << ": " << e << endl; \
    result = NDBT_FAILED; \
    break; \
  }

// allow list of expected error codes which do not cause NDBT_FAILED
#define CHK3(b, e, x) \
  if (!(b)) { \
    int n = sizeof(x)/sizeof(x[0]); \
    int i; \
    for (i = 0; i < n; i++) { \
      int s = (x[i] >= 0 ? +1 : -1); \
      if (e.code == s * x[i]) { \
        if (s == +1) \
          g_info << "OK: " << #b << " failed at line " << __LINE__ \
                << ": " << e << endl; \
        break; \
      } \
    } \
    if (i == n) { \
      g_err << "ERR: " << #b << " failed at line " << __LINE__ \
            << ": " << e << endl; \
      result = NDBT_FAILED; \
    } \
    break; \
  }

const char* tabName_Bug58277 = "TBug58277";
const char* indName_Bug58277 = "TBug58277X1";

static void
sync_main_step(NDBT_Context* ctx, NDBT_Step* step, const char* state)
{
  // total sub-steps
  Uint32 sub_steps = ctx->getProperty("SubSteps", (Uint32)0);
  require(sub_steps != 0);
  // count has been reset before
  require(ctx->getProperty("SubCount", (Uint32)0) == 0);
  // set the state
  g_info << "step main: set " << state << endl;
  require(ctx->getProperty(state, (Uint32)0) == 0);
  ctx->setProperty(state, (Uint32)1);
  // wait for sub-steps
  ctx->getPropertyWait("SubCount", sub_steps);
  if (ctx->isTestStopped())
    return;
  g_info << "step main: sub-steps got " << state << endl;
  // reset count and state
  ctx->setProperty("SubCount", (Uint32)0);
  ctx->setProperty(state, (Uint32)0);
}

static void
sync_sub_step(NDBT_Context* ctx, NDBT_Step* step, const char* state)
{
  // wait for main step to set state
  g_info << "step " << step->getStepNo() << ": wait for " << state << endl;
  ctx->getPropertyWait(state, (Uint32)1);
  if (ctx->isTestStopped())
    return;
  // add to sub-step counter
  ctx->incProperty("SubCount");
  g_info << "step " << step->getStepNo() << ": got " << state << endl;
  // continue to run until next sync
}

static int
runBug58277createtable(NDBT_Context* ctx, NDBT_Step* step)
{
  Ndb* pNdb = GETNDB(step);
  NdbDictionary::Dictionary* pDic = pNdb->getDictionary();
  int result = NDBT_OK;
  const int rows = ctx->getNumRecords();
  const char* tabname = tabName_Bug58277;

  do
  {
    CHK2(rows > 0, "cannot use --records=0"); // others require this
    g_info << "create table " << tabname << endl;
    NdbDictionary::Table tab(tabname);
    const char* name[] = { "a", "b" };
    for (int i = 0; i <= 1; i++)
    {
      NdbDictionary::Column c(name[i]);
      c.setType(NdbDictionary::Column::Unsigned);
      c.setPrimaryKey(i == 0);
      c.setNullable(false);
      tab.addColumn(c);
    }
    if (rand() % 3 != 0)
    {
      g_info << "set FragAllLarge" << endl;
      tab.setFragmentType(NdbDictionary::Object::FragAllLarge);
    }
    CHK2(pDic->createTable(tab) == 0, pDic->getNdbError());
  }
  while (0);
  return result;
}

static int
runBug58277loadtable(NDBT_Context* ctx, NDBT_Step* step)
{
  Ndb* pNdb = GETNDB(step);
  NdbDictionary::Dictionary* pDic = pNdb->getDictionary();
  int result = NDBT_OK;
  const int rows = ctx->getNumRecords();
  const char* tabname = tabName_Bug58277;

  do
  {
    g_info << "load table" << endl;
    const NdbDictionary::Table* pTab = 0;
    CHK2((pTab = pDic->getTable(tabname)) != 0, pDic->getNdbError());

    int cnt = 0;
    for (int i = 0; i < rows; i++)
    {
      int retries = 10;
  retry:
      NdbTransaction* pTx = 0;
      CHK2((pTx = pNdb->startTransaction()) != 0, pNdb->getNdbError());

      NdbOperation* pOp = 0;
      CHK2((pOp = pTx->getNdbOperation(pTab)) != 0, pTx->getNdbError());
      CHK2(pOp->insertTuple() == 0, pOp->getNdbError());
      Uint32 aVal = i;
      Uint32 bVal = rand() % rows;
      CHK2(pOp->equal("a", (char*)&aVal) == 0, pOp->getNdbError());
      CHK2(pOp->setValue("b", bVal) == 0, pOp->getNdbError());

      do
      {
        int x[] = {
         -630
        };
        int res = pTx->execute(Commit);
        if (res != 0 &&
            pTx->getNdbError().status == NdbError::TemporaryError)
        {
          retries--;
          if (retries >= 0)
          {
            pTx->close();
            NdbSleep_MilliSleep(10);
            goto retry;
          }
        }
        CHK3(res == 0, pTx->getNdbError(), x);
        cnt++;
      }
      while (0);
      CHK2(result == NDBT_OK, "load failed");
      pNdb->closeTransaction(pTx);
    }
    CHK2(result == NDBT_OK, "load failed");
    g_info << "load " << cnt << " rows" << endl;
  }
  while (0);
  return result;
}

static int
runBug58277createindex(NDBT_Context* ctx, NDBT_Step* step)
{
  Ndb* pNdb = GETNDB(step);
  NdbDictionary::Dictionary* pDic = pNdb->getDictionary();
  int result = NDBT_OK;
  const char* tabname = tabName_Bug58277;
  const char* indname = indName_Bug58277;

  do
  {
    g_info << "create index " << indname << endl;
    NdbDictionary::Index ind(indname);
    ind.setTable(tabname);
    ind.setType(NdbDictionary::Index::OrderedIndex);
    ind.setLogging(false);
    ind.addColumn("b");
    CHK2(pDic->createIndex(ind) == 0, pDic->getNdbError());

    const NdbDictionary::Index* pInd = 0;
    CHK2((pInd = pDic->getIndex(indname, tabname)) != 0, pDic->getNdbError());
  }
  while (0);
  return result;
}

// separate error handling test
int
runBug58277errtest(NDBT_Context* ctx, NDBT_Step* step)
{
  Ndb* pNdb = GETNDB(step);
  NdbDictionary::Dictionary* pDic = pNdb->getDictionary();
  const int loops = ctx->getNumLoops();
  int result = NDBT_OK;
  //const int rows = ctx->getNumRecords();
  NdbRestarter restarter;
  const char* tabname = tabName_Bug58277;
  const char* indname = indName_Bug58277;
  (void)pDic->dropTable(tabname);

  const int errloops = loops < 5 ? loops : 5;
  int errloop = 0;
  while (!ctx->isTestStopped() && errloop < errloops)
  {
    g_info << "===== errloop " << errloop << " =====" << endl;

    if (errloop == 0)
    {
      CHK2(runBug58277createtable(ctx, step) == NDBT_OK, "create table failed");
      CHK2(runBug58277loadtable(ctx, step) == NDBT_OK, "load table failed");
      CHK2(runBug58277createindex(ctx, step) == NDBT_OK, "create index failed");
    }
    const NdbDictionary::Index* pInd = 0;
    CHK2((pInd = pDic->getIndex(indname, tabname)) != 0, pDic->getNdbError());

    int errins[] = {
      12008, 909,  // TuxNoFreeScanOp
      12009, 4259  // InvalidBounds
    };
    const int errcnt = (int)(sizeof(errins)/sizeof(errins[0]));
    for (int i = 0; i < errcnt; i += 2)
    {
      const int ei = errins[i + 0];
      const int ec = errins[i + 1];
      CHK2(restarter.insertErrorInAllNodes(ei) == 0, "value " << ei);

      NdbTransaction* pSTx = 0;
      CHK2((pSTx = pNdb->startTransaction()) != 0, pNdb->getNdbError());
      NdbIndexScanOperation* pSOp = 0;
      CHK2((pSOp = pSTx->getNdbIndexScanOperation(pInd)) != 0, pSTx->getNdbError());

      NdbOperation::LockMode lm = NdbOperation::LM_Exclusive;
      Uint32 flags = 0;
      CHK2(pSOp->readTuples(lm, flags) == 0, pSOp->getNdbError());

      Uint32 aVal = 0;
      CHK2(pSOp->getValue("a", (char*)&aVal) != 0, pSOp->getNdbError());
      CHK2(pSTx->execute(NoCommit) == 0, pSTx->getNdbError());
      // before fixes 12009 failed to fail at once here
      CHK2(pSOp->nextResult(true) == -1, "failed to fail on " << ei);
      CHK2(pSOp->getNdbError().code == ec, "expect " << ec << " got " << pSOp->getNdbError());
      pNdb->closeTransaction(pSTx);

      g_info << "error " << ei << " " << ec << " ok" << endl;
      CHK2(restarter.insertErrorInAllNodes(0) == 0, "value " << 0);
    }
    CHK2(result == NDBT_OK, "test error handling failed");

    errloop++;
    if (errloop == errloops)
    {
      CHK2(pDic->dropTable(tabname) == 0, pDic->getNdbError());
      g_info << "table " << tabname << " dropped" << endl;
    }
  }
  if (result != NDBT_OK)
  {
    g_info << "stop test at line " << __LINE__ << endl;
    ctx->stopTest();
  }
  return result;
}

int
runBug58277drop(NDBT_Context* ctx, NDBT_Step* step)
{
  Ndb* pNdb = GETNDB(step);
  NdbDictionary::Dictionary* pDic = pNdb->getDictionary();
  int result = NDBT_OK;
  const char* tabname = tabName_Bug58277;
  const char* indname = indName_Bug58277;
  int dropms = 0;

  while (!ctx->isTestStopped())
  {
    sync_sub_step(ctx, step, "Start");
    if (ctx->isTestStopped())
      break;
    dropms = ctx->getProperty("DropMs", (Uint32)0);
    NdbSleep_MilliSleep(dropms);

    g_info << "drop index " << indname << endl;
    CHK2(pDic->dropIndex(indname, tabname) == 0, pDic->getNdbError());
    pDic->invalidateIndex(indname, tabname);
    CHK2(pDic->getIndex(indname, tabname) == 0, "failed");
    g_info << "drop index done" << endl;

    sync_sub_step(ctx, step, "Stop");
    if (ctx->isTestStopped())
      break;
  }
  if (result != NDBT_OK)
  {
    g_info << "stop test at line " << __LINE__ << endl;
    ctx->stopTest();
  }
  return result;
}

static int
runBug58277scanop(NDBT_Context* ctx, NDBT_Step* step, int cnt[1+3])
{
  Ndb* pNdb = GETNDB(step);
  NdbDictionary::Dictionary* pDic = pNdb->getDictionary();
  int result = NDBT_OK;
  const int rows = ctx->getNumRecords();
  const char* tabname = tabName_Bug58277;
  const char* indname = indName_Bug58277;
  const int range_max = ctx->getProperty("RANGE_MAX", (Uint32)0);
  require(range_max > 0);
  const bool scan_delete = ctx->getProperty("SCAN_DELETE", (Uint32)0);

  do
  {
    const NdbDictionary::Index* pInd = 0;
    {
      int x[] = {
        4243  // Index not found
      };
      pDic->invalidateIndex(indname, tabname);
      CHK3((pInd = pDic->getIndex(indname, tabname)) != 0, pDic->getNdbError(), x);
    }

    NdbTransaction* pSTx = 0;
    CHK2((pSTx = pNdb->startTransaction()) != 0, pNdb->getNdbError());
    NdbIndexScanOperation* pSOp = 0;
    CHK2((pSOp = pSTx->getNdbIndexScanOperation(pInd)) != 0, pSTx->getNdbError());
    NdbOperation::LockMode lm = NdbOperation::LM_Exclusive;
    Uint32 flags = 0;
    int range_cnt = rand() % range_max;
    if (range_cnt > 1 || rand() % 5 == 0)
      flags |= NdbIndexScanOperation::SF_MultiRange;
    CHK2(pSOp->readTuples(lm, flags) == 0, pSOp->getNdbError());
    g_info << "range cnt " << range_cnt << endl;
    for (int i = 0; i < range_cnt; )
    {
      int tlo = -1;
      int thi = -1;
      if (rand() % 5 == 0)
      {
        if (rand() % 5 != 0)
          tlo = 0 + rand() % 2;
        if (rand() % 5 != 0)
          thi = 2 + rand() % 2;
      }
      else
        tlo = 4;
      // apparently no bounds is not allowed (see also bug#57396)
      if (tlo == -1 && thi == -1)
        continue;
      Uint32 blo = 0;
      Uint32 bhi = 0;
      if (tlo != -1)
      {
        blo = rand() % rows;
        CHK2(pSOp->setBound("b", tlo, &blo) == 0, pSOp->getNdbError());
      }
      if (thi != -1)
      {
        bhi = rand() % (rows + 1);
        if (bhi < blo)
          bhi = rand() % (rows + 1);
        CHK2(pSOp->setBound("b", thi, &bhi) == 0, pSOp->getNdbError());
      }
      CHK2(pSOp->end_of_bound() == 0, pSOp->getNdbError());
      i++;
    }
    CHK2(result == NDBT_OK, "set bound ranges failed");

    Uint32 aVal = 0;
    CHK2(pSOp->getValue("a", (char*)&aVal) != 0, pSOp->getNdbError());
    CHK2(pSTx->execute(NoCommit) == 0, pSTx->getNdbError());

    while (1)
    {
      int ret;
      {
        int x[] = {
          241,  // Invalid schema object version
          274,  // Time-out in NDB, probably caused by deadlock
          283,  // Table is being dropped
          284,  // Table not defined in transaction coordinator
          910,  // Index is being dropped
          1226  // Table is being dropped
        };
        CHK3((ret = pSOp->nextResult(true)) != -1, pSOp->getNdbError(), x);
      }
      require(ret == 0 || ret == 1);
      if (ret == 1)
        break;

      NdbTransaction* pTx = 0;
      CHK2((pTx = pNdb->startTransaction()) != 0, pNdb->getNdbError());

      while (1)
      {
        int type = 1 + rand() % 3;
        if (type == 2) // insert->update
          type = 1;
        if (scan_delete)
          type = 3;
        do
        {
          if (type == 1)
          {
            NdbOperation* pOp = 0;
            CHK2((pOp = pSOp->updateCurrentTuple(pTx)) != 0, pSOp->getNdbError());
            Uint32 bVal = (Uint32)(rand() % rows);
            CHK2(pOp->setValue("b", bVal) == 0, pOp->getNdbError());
            break;
          }
          if (type == 3)
          {
            CHK2(pSOp->deleteCurrentTuple(pTx) == 0, pSOp->getNdbError());
            break;
          }
          require(false);
        }
        while (0);
        CHK2(result == NDBT_OK, "scan takeover error");
        cnt[type]++;
        {
          int x[] = {
            266,  // Time-out in NDB, probably caused by deadlock
            499,  // Scan take over error
            631,  // 631
            4350  // Transaction already aborted
          };
          CHK3(pTx->execute(NoCommit) == 0, pTx->getNdbError(), x);
        }

        CHK2((ret = pSOp->nextResult(false)) != -1, pSOp->getNdbError());
        require(ret == 0 || ret == 2);
        if (ret == 2)
          break;
      }
      CHK2(result == NDBT_OK, "batch failed");

      {
        int x[] = {
          266,  // Time-out in NDB, probably caused by deadlock
          4350  // Transaction already aborted
        };
        CHK3(pTx->execute(Commit) == 0, pTx->getNdbError(), x);
      }
      pNdb->closeTransaction(pTx);
    }
    CHK2(result == NDBT_OK, "batch failed");
    pNdb->closeTransaction(pSTx);
  }
  while (0);
  return result;
}

int
runBug58277scan(NDBT_Context* ctx, NDBT_Step* step)
{
  int result = NDBT_OK;

  while (!ctx->isTestStopped())
  {
    sync_sub_step(ctx, step, "Start");
    if (ctx->isTestStopped())
      break;
    g_info << "start scan loop" << endl;
    while (!ctx->isTestStopped())
    {
      g_info << "start scan" << endl;
      int cnt[1+3] = { 0, 0, 0, 0 };
      CHK2(runBug58277scanop(ctx, step, cnt) == NDBT_OK, "scan failed");
      g_info << "scan ops " << cnt[1] << "/-/" << cnt[3] << endl;

      if (ctx->getProperty("Stop", (Uint32)0) == 1)
      {
        sync_sub_step(ctx, step, "Stop");
        break;
      }
    }
    CHK2(result == NDBT_OK, "scan loop failed");
  }
  if (result != NDBT_OK)
  {
    g_info << "stop test at line " << __LINE__ << endl;
    ctx->stopTest();
  }
  return result;
}

static int
runBug58277pkop(NDBT_Context* ctx, NDBT_Step* step, int cnt[1+3])
{
  Ndb* pNdb = GETNDB(step);
  NdbDictionary::Dictionary* pDic = pNdb->getDictionary();
  int result = NDBT_OK;
  const int rows = ctx->getNumRecords();
  const char* tabname = tabName_Bug58277;

  do
  {
    const NdbDictionary::Table* pTab = 0;
    CHK2((pTab = pDic->getTable(tabname)) != 0, pDic->getNdbError());

    NdbTransaction* pTx = 0;
    CHK2((pTx = pNdb->startTransaction()) != 0, pNdb->getNdbError());
    NdbOperation* pOp = 0;
    CHK2((pOp = pTx->getNdbOperation(pTab)) != 0, pTx->getNdbError());
    int type = 1 + rand() % 3;
    Uint32 aVal = rand() % rows;
    Uint32 bVal = rand() % rows;

    do
    {
      if (type == 1)
      {
        CHK2(pOp->updateTuple() == 0, pOp->getNdbError());
        CHK2(pOp->equal("a", (char*)&aVal) == 0, pOp->getNdbError());
        CHK2(pOp->setValue("b", bVal) == 0, pOp->getNdbError());
        int x[] = {
          266,  // Time-out in NDB, probably caused by deadlock
         -626   // Tuple did not exist
        };
        CHK3(pTx->execute(Commit) == 0, pTx->getNdbError(), x);
        break;
      }
      if (type == 2)
      {
        CHK2(pOp->insertTuple() == 0, pOp->getNdbError());
        CHK2(pOp->equal("a", (char*)&aVal) == 0, pOp->getNdbError());
        CHK2(pOp->setValue("b", bVal) == 0, pOp->getNdbError());
        int x[] = {
          266,  // Time-out in NDB, probably caused by deadlock
         -630   // Tuple already existed when attempting to insert
        };
        CHK3(pTx->execute(Commit) == 0, pTx->getNdbError(), x);
        break;
      }
      if (type == 3)
      {
        CHK2(pOp->deleteTuple() == 0, pOp->getNdbError());
        CHK2(pOp->equal("a", (char*)&aVal) == 0, pOp->getNdbError());
        int x[] = {
          266,  // Time-out in NDB, probably caused by deadlock
         -626   // Tuple did not exist
        };
        CHK3(pTx->execute(Commit) == 0, pTx->getNdbError(), x);
        break;
      }
      require(false);
    }
    while (0);
    CHK2(result == NDBT_OK, "pk op failed");

    pNdb->closeTransaction(pTx);
    cnt[type]++;
  }
  while (0);
  return result;
}

int
runBug58277pk(NDBT_Context* ctx, NDBT_Step* step)
{
  int result = NDBT_OK;

  while (!ctx->isTestStopped())
  {
    sync_sub_step(ctx, step, "Start");
    if (ctx->isTestStopped())
      break;

    g_info << "start pk loop" << endl;
    int cnt[1+3] = { 0, 0, 0, 0 };
    while (!ctx->isTestStopped())
    {
      CHK2(runBug58277pkop(ctx, step, cnt) == NDBT_OK, "pk op failed");

      if (ctx->getProperty("Stop", (Uint32)0) == 1)
      {
        sync_sub_step(ctx, step, "Stop");
        break;
      }
    }
    CHK2(result == NDBT_OK, "pk loop failed");
    g_info << "pk ops " << cnt[1] << "/" << cnt[2] << "/" << cnt[3] << endl;
  }
  if (result != NDBT_OK)
  {
    g_info << "stop test at line " << __LINE__ << endl;
    ctx->stopTest();
  }
  return result;
}

int
runBug58277rand(NDBT_Context* ctx, NDBT_Step* step)
{
  int result = NDBT_OK;
  NdbRestarter restarter;

  while (!ctx->isTestStopped())
  {
    int sleepms = rand() % 5000;
    g_info << "rand sleep " << sleepms << " ms" << endl;
    NdbSleep_MilliSleep(sleepms);
    if (rand() % 5 == 0)
    {
      g_info << "rand force LCP" << endl;
      int dump1[] = { DumpStateOrd::DihStartLcpImmediately };
      CHK2(restarter.dumpStateAllNodes(dump1, 1) == 0, "failed");
    }
  }
  if (result != NDBT_OK)
  {
    g_info << "stop test at line " << __LINE__ << endl;
    ctx->stopTest();
  }
  g_info << "rand exit" << endl;
  return result;
}

int
runBug58277(NDBT_Context* ctx, NDBT_Step* step)
{
  Ndb* pNdb = GETNDB(step);
  NdbDictionary::Dictionary* pDic = pNdb->getDictionary();
  const int loops = ctx->getNumLoops();
  int result = NDBT_OK;
  const bool rss_check = ctx->getProperty("RSS_CHECK", (Uint32)0);
  NdbRestarter restarter;
  const char* tabname = tabName_Bug58277;
  const char* indname = indName_Bug58277;
  (void)pDic->dropTable(tabname);

  int loop = 0;
  while (!ctx->isTestStopped())
  {
    g_info << "===== loop " << loop << " =====" << endl;

    if (loop == 0)
    {
      CHK2(runBug58277createtable(ctx, step) == NDBT_OK, "create table failed");
      CHK2(runBug58277loadtable(ctx, step) == NDBT_OK, "load table failed");
    }

    if (rss_check)
    {
      g_info << "save all resource usage" << endl;
      int dump1[] = { DumpStateOrd::SchemaResourceSnapshot };
      CHK2(restarter.dumpStateAllNodes(dump1, 1) == 0, "failed");
    }

    CHK2(runBug58277createindex(ctx, step) == NDBT_OK, "create index failed");

    int dropmin = 1000;
    int dropmax = 9000;
    int dropms = dropmin + rand() % (dropmax - dropmin + 1);
    g_info << "drop in " << dropms << " ms" << endl;
    ctx->setProperty("DropMs", dropms);

    sync_main_step(ctx, step, "Start");
    if (ctx->isTestStopped())
      break;

    // vary Stop time a bit in either direction
    int stopvar = rand() % 100;
    int stopsgn = (rand() % 2 == 0 ? +1 : -1);
    int stopms = dropms + stopsgn * stopvar;
    NdbSleep_MilliSleep(stopms);

    sync_main_step(ctx, step, "Stop");
    if (ctx->isTestStopped())
      break;

    // index must have been dropped
    pDic->invalidateIndex(indname, tabname);
    CHK2(pDic->getIndex(indname, tabname) == 0, "failed");

    if (rss_check)
    {
      g_info << "check all resource usage" << endl;
      int dump2[] = { DumpStateOrd::SchemaResourceCheckLeak };
      CHK2(restarter.dumpStateAllNodes(dump2, 1) == 0, "failed");

      g_info << "check cluster is up" << endl;
      CHK2(restarter.waitClusterStarted() == 0, "failed");
    }

    if (++loop == loops)
    {
      CHK2(pDic->dropTable(tabname) == 0, pDic->getNdbError());
      g_info << "table " << tabname << " dropped" << endl;
      break;
    }
  }

  g_info << "stop test at line " << __LINE__ << endl;
  ctx->stopTest();
  return result;
}

int
runBug57057(NDBT_Context* ctx, NDBT_Step* step)
{
  Ndb* pNdb = GETNDB(step);
  NdbDictionary::Dictionary* pDic = pNdb->getDictionary();
  const int loops = ctx->getNumLoops();
  int result = NDBT_OK;
  const bool rss_check = ctx->getProperty("RSS_CHECK", (Uint32)0);
  NdbRestarter restarter;
  const char* tabname = tabName_Bug58277;
  //const char* indname = indName_Bug58277;
  (void)pDic->dropTable(tabname);

  int loop = 0;
  while (!ctx->isTestStopped())
  {
    g_info << "===== loop " << loop << " =====" << endl;

    if (loop == 0)
    {
      CHK2(runBug58277createtable(ctx, step) == NDBT_OK, "create table failed");
      CHK2(runBug58277createindex(ctx, step) == NDBT_OK, "create index failed");
    }

    CHK2(runBug58277loadtable(ctx, step) == NDBT_OK, "load table failed");

    if (rss_check)
    {
      g_info << "save all resource usage" << endl;
      int dump1[] = { DumpStateOrd::SchemaResourceSnapshot };
      CHK2(restarter.dumpStateAllNodes(dump1, 1) == 0, "failed");
    }

    int dropmin = 1000;
    int dropmax = 2000;
    int dropms = dropmin + rand() % (dropmax - dropmin + 1);
    int stopms = dropms;

    sync_main_step(ctx, step, "Start");
    if (ctx->isTestStopped())
      break;

    g_info << "stop in " << stopms << " ms" << endl;
    NdbSleep_MilliSleep(stopms);

    sync_main_step(ctx, step, "Stop");
    if (ctx->isTestStopped())
      break;

    if (rss_check)
    {
      g_info << "check all resource usage" << endl;
      int dump2[] = { DumpStateOrd::SchemaResourceCheckLeak };
      CHK2(restarter.dumpStateAllNodes(dump2, 1) == 0, "failed");

      g_info << "check cluster is up" << endl;
      CHK2(restarter.waitClusterStarted() == 0, "failed");
    }

    if (++loop == loops)
    {
      CHK2(pDic->dropTable(tabname) == 0, pDic->getNdbError());
      g_info << "table " << tabname << " dropped" << endl;
      break;
    }
  }

  g_info << "stop test at line " << __LINE__ << endl;
  ctx->stopTest();
  return result;
}

/**
 * This is a regression test for Bug #14647210 "CAN CRASH ALL NODES EASILY 
 * WHEN RESTARTING MORE THAN 6 NODES SIMULTANEOUSLY". The cause of this bug
 * was that DICT did not handle GET_TABINFOREF signals.
 */
static int
runGetTabInfoRef(NDBT_Context* ctx, NDBT_Step* step)
{
  NdbRestarter restarter;
  if (restarter.getNumDbNodes() == 1)
  {
    g_info << "Cannot do this test with just one datanode." << endl;
    return NDBT_OK;
  }
<<<<<<< HEAD

  /**
   * This error insert makes DICT respond with GET_TABINFOREF where
   * error==busy when receiving the next GET_TABINFOREQ signal.
   */
  require(restarter.insertErrorInAllNodes(6026) == 0);

  int nodeSet[MAX_NDB_NODES];
  for (int i = 0; i < restarter.getNumDbNodes() - 1; i++)
  {
    nodeSet[i] = restarter.getDbNodeId(i);
    g_info << "Node " << nodeSet[i] << " will be stopped." << endl;
  }

  require(restarter.restartNodes(nodeSet, restarter.getNumDbNodes() - 1,
                                 NdbRestarter::NRRF_NOSTART |
                                 NdbRestarter::NRRF_ABORT) == 0);

  g_info << "Waiting for nodes to stop." << endl;
  require(restarter.waitNodesNoStart(nodeSet, restarter.getNumDbNodes() - 1)
          == 0);

  require(restarter.startNodes(nodeSet, restarter.getNumDbNodes() - 1) == 0);

  g_info << "Waiting for nodes to start again." << endl;
  if (restarter.waitClusterStarted() != 0)
  {
    g_err << "Failed to restart cluster " << endl;
    require(restarter.insertErrorInAllNodes(0) == 0);
    return NDBT_FAILED;
  }

  require(restarter.insertErrorInAllNodes(0) == 0);
  return NDBT_OK;
} // runGetTabInfoRef()

int
runBug13416603(NDBT_Context* ctx, NDBT_Step* step)
{
  Ndb* pNdb = GETNDB(step);
  NdbDictionary::Dictionary* pDic = pNdb->getDictionary();
  NdbIndexStat is;
  NdbRestarter res;

  int elist[] = { 18026, 0 };
  const NdbDictionary::Table *pTab = pDic->getTable(ctx->getTab()->getName());
  const NdbDictionary::Index *pIdx = 0;
  NdbDictionary::Dictionary::List indexes;
  pDic->listIndexes(indexes, * pTab);
  for (unsigned i = 0; i < indexes.count; i++)
  {
    if ((pIdx = pDic->getIndex(indexes.elements[i].name, pTab->getName())) != 0)
      break;
  }

  if (pIdx == 0)
  {
    return NDBT_OK;
  }

  bool has_created_stat_tables = false;
  bool has_created_stat_events = false;
  pNdb->setDatabaseName("mysql");
  if (is.create_systables(pNdb) == 0)
  {
    has_created_stat_tables = true;
  }

  if (is.create_sysevents(pNdb) == 0)
  {
    has_created_stat_events = true;
  }

  chk2(is.create_listener(pNdb) == 0, is.getNdbError());
  chk2(is.execute_listener(pNdb) == 0, is.getNdbError());

  is.set_index(* pIdx, * pTab);

  {
    ndbout_c("%u - update_stat", __LINE__);
    chk2(is.update_stat(pNdb) == 0, is.getNdbError());
    int ret;
    ndbout_c("%u - poll_listener", __LINE__);
    chk2((ret = is.poll_listener(pNdb, 10000)) != -1, is.getNdbError());
    chk1(ret == 1);
    // one event is expected
    ndbout_c("%u - next_listener", __LINE__);
    chk2((ret = is.next_listener(pNdb)) != -1, is.getNdbError());
    chk1(ret == 1);
    ndbout_c("%u - next_listener", __LINE__);
    chk2((ret = is.next_listener(pNdb)) != -1, is.getNdbError());
    chk1(ret == 0);
  }

  {
    Vector<Vector<int> > partitions = res.splitNodes();
    if (partitions.size() == 1)
      goto cleanup;

    for (unsigned i = 0; i < partitions.size(); i++)
    {
      printf("stopping: ");
      for (unsigned j = 0; j < partitions[i].size(); j++)
        printf("%d ", partitions[i][j]);
      printf("\n");

      res.restartNodes(partitions[i].getBase(),
                       partitions[i].size(),
                       NdbRestarter::NRRF_NOSTART | NdbRestarter::NRRF_ABORT);
      res.waitNodesNoStart(partitions[i].getBase(),
                           partitions[i].size());

      {
        ndbout_c("%u - update_stat", __LINE__);
        chk2(is.update_stat(pNdb) == 0, is.getNdbError());
        int ret;
        ndbout_c("%u - poll_listener", __LINE__);
        chk2((ret = is.poll_listener(pNdb, 10000)) != -1, is.getNdbError());
        chk1(ret == 1);
        // one event is expected
        ndbout_c("%u - next_listener", __LINE__);
        chk2((ret = is.next_listener(pNdb)) != -1, is.getNdbError());
        chk1(ret == 1);
        ndbout_c("%u - next_listener", __LINE__);
        chk2((ret = is.next_listener(pNdb)) != -1, is.getNdbError());
        chk1(ret == 0);
      }

      res.startNodes(partitions[i].getBase(),
                     partitions[i].size());
      res.waitClusterStarted();
    }
  }

  for (int i = 0; elist[i] != 0; i++)
  {
    ndbout_c("testing errno: %u", elist[i]);
    res.insertErrorInAllNodes(elist[i]);
    int val2[] = { DumpStateOrd::CmvmiSetRestartOnErrorInsert, 1 };
    res.dumpStateAllNodes(val2, 2);

    {
      ndbout_c("%u - update_stat", __LINE__);
      int ret = is.update_stat(pNdb);
      ndbout_c("%u - update_stat => %d", __LINE__, ret);
      chk1(ret == -1);
      ndbout << is.getNdbError() << endl;
      ndbout_c("%u - poll_listener", __LINE__);
      chk2((ret = is.poll_listener(pNdb, 10000)) != -1, is.getNdbError());
      chk1(ret == 0);
    }

    /**
     * Wait for one of the nodes to have died...
     */
    int count_started = 0;
    int count_not_started = 0;
    int count_nok = 0;
    int down = 0;
    do
    {
      NdbSleep_MilliSleep(100);
      count_started = count_not_started = count_nok = 0;
      for (int i = 0; i < res.getNumDbNodes(); i++)
      {
        int n = res.getDbNodeId(i);
        if (res.getNodeStatus(n) == NDB_MGM_NODE_STATUS_NOT_STARTED)
        {
          count_not_started++;
          down = n;
        }
        else if (res.getNodeStatus(n) == NDB_MGM_NODE_STATUS_STARTED)
          count_started++;
        else
          count_nok ++;
      }
    } while (count_not_started != 1);

    res.startNodes(&down, 1);
    res.waitClusterStarted();
    res.insertErrorInAllNodes(0);
  }

cleanup:
  // cleanup
  is.drop_listener(pNdb);
  if (has_created_stat_events)
  {
    is.drop_sysevents(pNdb);
  }
  if (has_created_stat_tables)
  {
    is.drop_systables(pNdb);
  }

  // Ensure that nodes will start after error inserts again.
  {
    const int restartState[] = 
      { DumpStateOrd::CmvmiSetRestartOnErrorInsert, NRT_DoStart_Restart };
    
    require(res.dumpStateAllNodes(restartState,
                                  sizeof restartState/sizeof restartState[0])
            == 0);
  }

  return NDBT_OK;

err:
  return NDBT_FAILED;
}

int
runIndexStatCreate(NDBT_Context* ctx, NDBT_Step* step)
{
  Ndb* pNdb = GETNDB(step);
  NdbIndexStat is;

  const int loops = ctx->getNumLoops();

  pNdb->setDatabaseName("mysql");

  Uint64 end = NdbTick_CurrentMillisecond() + 1000 * loops;
  do
  {
    if (is.create_systables(pNdb) == 0)
    {
      /**
       * OK
       */
    }
    else if (! (is.getNdbError().code == 701  || // timeout
                is.getNdbError().code == 721  || // already exists
                is.getNdbError().code == 4244 || // already exists
                is.getNdbError().code == 4009))  // no connection
    {
      ndbout << is.getNdbError() << endl;
      return NDBT_FAILED;
    }

    is.drop_systables(pNdb);
  } while (!ctx->isTestStopped() && NdbTick_CurrentMillisecond() < end);

  return NDBT_OK;
}

int
runWL946(NDBT_Context* ctx, NDBT_Step* step)
{
  Ndb* pNdb = GETNDB(step);
  NdbDictionary::Dictionary* pDic = pNdb->getDictionary();
  const int loops = ctx->getNumLoops();
  const int records = ctx->getNumRecords();
  bool keep_table = false; // keep table and data
#ifdef VM_TRACE
  {
    const char* p = NdbEnv_GetEnv("KEEP_TABLE_WL946", (char*)0, 0);
    if (p != 0 && strchr("1Y", p[0]) != 0)
      keep_table = true;
  }
#endif
  int result = NDBT_OK;

  const char* tabname = "T_WL946";
  (void)pDic->dropTable(tabname);

  for (int loop = 0; loop < loops; loop++)
  {
    g_info << "loop " << loop << "(" << loops << ")" << endl;

    NdbDictionary::Table tab;
    tab.setName(tabname);

    struct Coldef {
      const char* name;
      NdbDictionary::Column::Type type;
      int prec; // fractional precision 0-6
      int flag; // 1-pk 2-nullable 4-fractional 8-create index
      const char* indname;
    } coldef[] = {
      // primary key
      { "pk", NdbDictionary::Column::Unsigned, 0, 1, 0 },
      // deprecated
      { "a0", NdbDictionary::Column::Time, 0, 2|8, "x0" },
      { "a1", NdbDictionary::Column::Datetime, 0, 2|8, "x1" },
      { "a2", NdbDictionary::Column::Timestamp, 0, 2|8, "x2" },
      // fractional
      { "b0", NdbDictionary::Column::Time2, 0, 2|4|8, "y0" },
      { "b1", NdbDictionary::Column::Datetime2, 0, 2|4|8, "y1" },
      { "b2", NdbDictionary::Column::Timestamp2, 0, 2|4|8, "y2" },
      // update key
      { "uk", NdbDictionary::Column::Unsigned, 0, 0, 0 }
    };
    const int Colcnt = sizeof(coldef)/sizeof(coldef[0]);

    NdbDictionary::Column col[Colcnt];
    for (int i = 0; i < Colcnt; i++)
    {
      Coldef& d = coldef[i];
      NdbDictionary::Column& c = col[i];
      c.setName(d.name);
      c.setType(d.type);
      if (d.flag & 4)
      {
        d.prec = myRandom48(7);
        assert(d.prec >= 0 && d.prec <= 6);
        c.setPrecision(d.prec);
      }
      c.setPrimaryKey(d.flag & 1);
      c.setNullable(d.flag & 2);
      tab.addColumn(c);
    }

    g_info << "create table " << tabname << endl;
    const NdbDictionary::Table* pTab = 0;
    CHK2(pDic->createTable(tab) == 0, pDic->getNdbError());
    CHK2((pTab = pDic->getTable(tabname)) != 0, pDic->getNdbError());

    const NdbDictionary::Column* pCol[Colcnt];
    for (int i = 0; i < Colcnt; i++)
    {
      const Coldef& d = coldef[i];
      const NdbDictionary::Column* pc = 0;
      CHK2((pc = tab.getColumn(i)) != 0, pDic->getNdbError());
      CHK2(strcmp(pc->getName(), d.name) == 0, "name");
      CHK2(pc->getType() == d.type, "type");
      CHK2(pc->getPrecision() == d.prec, "prec");
      pCol[i] = pc;
    }
    CHK2(result == NDBT_OK, "verify columns");

    g_info << "create indexes" << endl;
    NdbDictionary::Index ind[Colcnt];
    const NdbDictionary::Index* pInd[Colcnt];
    for (int i = 0; i < Colcnt; i++)
    {
      Coldef& d = coldef[i];
      pInd[i] = 0;
      if (d.flag & 8)
      {
        NdbDictionary::Index& x = ind[i];
        x.setName(d.indname);
        x.setTable(tabname);
        x.setType(NdbDictionary::Index::OrderedIndex);
        x.setLogging(false);
        x.addColumn(d.name);
        const NdbDictionary::Index* px = 0;
        CHK2(pDic->createIndex(x) == 0, pDic->getNdbError());
        CHK2((px = pDic->getIndex(d.indname, tabname)) != 0, pDic->getNdbError());
        pInd[i] = px;
      }
    }
    CHK2(result == NDBT_OK, "create indexes");

    HugoTransactions trans(*pTab);

    g_info << "load records" << endl;
    CHK2(trans.loadTable(pNdb, records) == 0, trans.getNdbError());

    const int scanloops = 5;
    for (int j = 0; j < scanloops; j++)
    {
      g_info << "scan table " << j << "(" << scanloops << ")" << endl;
      CHK2(trans.scanReadRecords(pNdb, records) == 0, trans.getNdbError());

      for (int i = 0; i < Colcnt; i++)
      {
        Coldef& d = coldef[i];
        if (d.flag & 8)
        {
          g_info << "scan index " << d.indname << endl;
          const NdbDictionary::Index* px = pInd[i];
          CHK2(trans.scanReadRecords(pNdb, px, records) == 0, trans.getNdbError());
        }
      }
      CHK2(result == NDBT_OK, "index scan");

      g_info << "update records" << endl;
      CHK2(trans.scanUpdateRecords(pNdb, records) == 0, trans.getNdbError());
    }
    CHK2(result == NDBT_OK, "scans");

    if (loop + 1 < loops || !keep_table)
    {
      g_info << "delete records" << endl;
      CHK2(trans.clearTable(pNdb) == 0, trans.getNdbError());

      g_info << "drop table" << endl;
      CHK2(pDic->dropTable(tabname) == 0, pDic->getNdbError());
    }
  }

  if (result != NDBT_OK && !keep_table)
  {
    g_info << "drop table after error" << endl;
    (void)pDic->dropTable(tabname);
  }
  return result;
}

int
getOrCreateDefaultHashMap(NdbDictionary::Dictionary& dict, NdbDictionary::HashMap& hm, Uint32 buckets, Uint32 fragments)
{
  if (dict.getDefaultHashMap(hm, buckets, fragments) == 0)
  {
    return 0;
  }

  dict.initDefaultHashMap(hm, buckets, fragments);
  if (dict.createHashMap(hm, NULL) == -1)
  {
    return -1;
  }

  if (dict.getDefaultHashMap(hm, buckets, fragments) == 0)
  {
    return 0;
  }

  return -1;
}

struct Bug14645319_createTable_args
{
  char const* template_name;
  char const* name;
  Uint32 buckets;
  Uint32 fragments;
};

int Bug14645319_createTable(Ndb* pNdb, NdbDictionary::Table& tab, int when,
                                    void* arg)
{
  Bug14645319_createTable_args& args = *static_cast<Bug14645319_createTable_args*>(arg);
  NdbDictionary::Dictionary* pDic = pNdb->getDictionary();
  if (when == 0)
  {
    tab.setName(args.name);
    tab.setFragmentCount(args.fragments);
    if (args.fragments == 0)
    {
      tab.setFragmentData(0, 0);
    }
    NdbDictionary::HashMap hm;
    getOrCreateDefaultHashMap(*pDic, hm, args.buckets, args.fragments);
    tab.setHashMap(hm);
  }
  return 0;
}

int
runBug14645319(NDBT_Context* ctx, NDBT_Step* step)
{
  Ndb* pNdb = GETNDB(step);
  NdbDictionary::Dictionary* pDic = pNdb->getDictionary();
  int failures = 0;

  struct test_case {
    char const* description;
    int old_fragments;
    int old_buckets;
    int new_fragments;
    int new_buckets;
    int expected_buckets;
  };

  STATIC_ASSERT(NDB_DEFAULT_HASHMAP_BUCKETS % 240 == 0);
  STATIC_ASSERT(NDB_DEFAULT_HASHMAP_BUCKETS % 260 != 0);
  test_case test_cases[] = {
    { "Simulate online reorg, may or may not change hashmap depending on default fragment count",
      3, 120, 0, NDB_DEFAULT_HASHMAP_BUCKETS, 0 },
    { "Keep old hashmap since no new fragments",
      3, 120, 3, NDB_DEFAULT_HASHMAP_BUCKETS, 120 },
    { "Keep old hashmap size since old size a multiple of new fragment count",
      3, 120, 6, NDB_DEFAULT_HASHMAP_BUCKETS, 120 },
    { "Keep old hashmap size since new size not a multiple of old",
      3, 130, 6, NDB_DEFAULT_HASHMAP_BUCKETS, 130 },
    { "Extend hashmap",
      3, 120, 7, NDB_DEFAULT_HASHMAP_BUCKETS, NDB_DEFAULT_HASHMAP_BUCKETS },
    { "Keep old hashmap size since old size not multiple of old fragment count",
      7, 120, 10, 60, 120 },
    { "Shrink hashmap",
      3, 120, 6, 60, 60 },
  };

  Bug14645319_createTable_args args;
  args.template_name = ctx->getTab()->getName();
  args.name = "Bug14645319";

  for (size_t testi = 0; testi < NDB_ARRAY_SIZE(test_cases); testi++)
  {
    test_case const& test = test_cases[testi];
    int result = NDBT_FAILED;

    int old_fragments = 0;
    int old_buckets = 0;
    int new_fragments = 0;
    int new_buckets = 0;

    do {
      /* setup old table */
      args.buckets = test.old_buckets;
      args.fragments = test.old_fragments;
      result = NDBT_Tables::createTable(pNdb, args.template_name, false, false, Bug14645319_createTable, &args);
      if (result != 0) break;

      NdbDictionary::Table const& old_tab = *pDic->getTable(args.name);

      /* check old table properties */
      NdbDictionary::HashMap old_hm;
      result = pDic->getHashMap(old_hm, &old_tab);
      if (result != 0) break;

      old_fragments = old_tab.getFragmentCount();
      old_buckets = old_hm.getMapLen();
      if (old_fragments != test.old_fragments)
      {
        result = NDBT_FAILED;
        break;
      }
      if (old_buckets != test.old_buckets)
      {
        result = NDBT_FAILED;
        break;
      }

      /* alter table */
      NdbDictionary::Table new_tab = old_tab;
      new_tab.setFragmentCount(test.new_fragments);
      if (test.new_fragments == 0)
        new_tab.setFragmentData(0, 0);

      result = pDic->beginSchemaTrans();
      if (result != 0) break;

      result = pDic->prepareHashMap(old_tab, new_tab, test.new_buckets);

      result |= pDic->endSchemaTrans();
      if (result != 0) break;

      result = pDic->alterTable(old_tab, new_tab);
      if (result != 0) break;

      /* check */
      NdbDictionary::HashMap new_hm;
      result = pDic->getHashMap(new_hm, &new_tab);
      if (result != 0) break;

      new_fragments = new_tab.getFragmentCount();
      new_buckets = new_hm.getMapLen();

      if (test.expected_buckets > 0 &&
          new_buckets != test.expected_buckets)
      {
        result = NDBT_FAILED;
        break;
      }
      result = 0;
    } while (false);

    result |= pDic->dropTable(args.name);

    if (result == 0)
    {
      ndbout << "Test#" << (testi + 1) << " '" << test_cases[testi].description << "' passed" <<
        " (" << old_buckets << " => " << test_cases[testi].new_buckets << " => " << test_cases[testi].expected_buckets << ")" << endl;
    }
    else
    {
      ndbout << "Test#" << (testi + 1) << " '" << test_cases[testi].description << "' failed" <<
        " (" << old_buckets << " => " << test_cases[testi].new_buckets << " => " << new_buckets << " expected: " << test_cases[testi].expected_buckets << ")" << endl;
      failures++;
    }
  }

  return failures > 0 ? NDBT_FAILED : NDBT_OK;
}

NDBT_TESTSUITE(testDict);
TESTCASE("testDropDDObjects",
         "* 1. start cluster\n"
         "* 2. Create LFG\n"
         "* 3. create TS\n"
         "* 4. run DropDDObjects\n"
         "* 5. Verify DropDDObjectsRestart worked\n"){
INITIALIZER(runWaitStarted);
INITIALIZER(runDropDDObjects);
INITIALIZER(testDropDDObjectsSetup);
STEP(runDropDDObjects);
FINALIZER(DropDDObjectsVerify);
}
=======
>>>>>>> d4012067

  /**
   * This error insert makes DICT respond with GET_TABINFOREF where
   * error==busy when receiving the next GET_TABINFOREQ signal.
   */
  require(restarter.insertErrorInAllNodes(6026) == 0);

  int nodeSet[MAX_NDB_NODES];
  for (int i = 0; i < restarter.getNumDbNodes() - 1; i++)
  {
    nodeSet[i] = restarter.getDbNodeId(i);
    g_info << "Node " << nodeSet[i] << " will be stopped." << endl;
  }

  require(restarter.restartNodes(nodeSet, restarter.getNumDbNodes() - 1,
                                 NdbRestarter::NRRF_NOSTART |
                                 NdbRestarter::NRRF_ABORT) == 0);

  g_info << "Waiting for nodes to stop." << endl;
  require(restarter.waitNodesNoStart(nodeSet, restarter.getNumDbNodes() - 1)
          == 0);

  require(restarter.startNodes(nodeSet, restarter.getNumDbNodes() - 1) == 0);

  g_info << "Waiting for nodes to start again." << endl;
  if (restarter.waitClusterStarted() != 0)
  {
    g_err << "Failed to restart cluster " << endl;
    require(restarter.insertErrorInAllNodes(0) == 0);
    return NDBT_FAILED;
  }

  require(restarter.insertErrorInAllNodes(0) == 0);
  return NDBT_OK;
} // runGetTabInfoRef()

int
runBug13416603(NDBT_Context* ctx, NDBT_Step* step)
{
  Ndb* pNdb = GETNDB(step);
  NdbDictionary::Dictionary* pDic = pNdb->getDictionary();
  NdbIndexStat is;
  NdbRestarter res;

  int elist[] = { 18026, 0 };
  const NdbDictionary::Table *pTab = pDic->getTable(ctx->getTab()->getName());
  const NdbDictionary::Index *pIdx = 0;
  NdbDictionary::Dictionary::List indexes;
  pDic->listIndexes(indexes, * pTab);
  for (unsigned i = 0; i < indexes.count; i++)
  {
    if ((pIdx = pDic->getIndex(indexes.elements[i].name, pTab->getName())) != 0)
      break;
  }

  if (pIdx == 0)
  {
    return NDBT_OK;
  }

  bool has_created_stat_tables = false;
  bool has_created_stat_events = false;
  pNdb->setDatabaseName("mysql");
  if (is.create_systables(pNdb) == 0)
  {
    has_created_stat_tables = true;
  }

  if (is.create_sysevents(pNdb) == 0)
  {
    has_created_stat_events = true;
  }

  chk2(is.create_listener(pNdb) == 0, is.getNdbError());
  chk2(is.execute_listener(pNdb) == 0, is.getNdbError());

  is.set_index(* pIdx, * pTab);

  {
    ndbout_c("%u - update_stat", __LINE__);
    chk2(is.update_stat(pNdb) == 0, is.getNdbError());
    int ret;
    ndbout_c("%u - poll_listener", __LINE__);
    chk2((ret = is.poll_listener(pNdb, 10000)) != -1, is.getNdbError());
    chk1(ret == 1);
    // one event is expected
    ndbout_c("%u - next_listener", __LINE__);
    chk2((ret = is.next_listener(pNdb)) != -1, is.getNdbError());
    chk1(ret == 1);
    ndbout_c("%u - next_listener", __LINE__);
    chk2((ret = is.next_listener(pNdb)) != -1, is.getNdbError());
    chk1(ret == 0);
  }

  {
    Vector<Vector<int> > partitions = res.splitNodes();
    if (partitions.size() == 1)
      goto cleanup;

    for (unsigned i = 0; i < partitions.size(); i++)
    {
      printf("stopping: ");
      for (unsigned j = 0; j < partitions[i].size(); j++)
        printf("%d ", partitions[i][j]);
      printf("\n");

      res.restartNodes(partitions[i].getBase(),
                       partitions[i].size(),
                       NdbRestarter::NRRF_NOSTART | NdbRestarter::NRRF_ABORT);
      res.waitNodesNoStart(partitions[i].getBase(),
                           partitions[i].size());

      {
        ndbout_c("%u - update_stat", __LINE__);
        chk2(is.update_stat(pNdb) == 0, is.getNdbError());
        int ret;
        ndbout_c("%u - poll_listener", __LINE__);
        chk2((ret = is.poll_listener(pNdb, 10000)) != -1, is.getNdbError());
        chk1(ret == 1);
        // one event is expected
        ndbout_c("%u - next_listener", __LINE__);
        chk2((ret = is.next_listener(pNdb)) != -1, is.getNdbError());
        chk1(ret == 1);
        ndbout_c("%u - next_listener", __LINE__);
        chk2((ret = is.next_listener(pNdb)) != -1, is.getNdbError());
        chk1(ret == 0);
      }

      res.startNodes(partitions[i].getBase(),
                     partitions[i].size());
      res.waitClusterStarted();
    }
  }

  for (int i = 0; elist[i] != 0; i++)
  {
    ndbout_c("testing errno: %u", elist[i]);
    res.insertErrorInAllNodes(elist[i]);
    int val2[] = { DumpStateOrd::CmvmiSetRestartOnErrorInsert, 1 };
    res.dumpStateAllNodes(val2, 2);

    {
      ndbout_c("%u - update_stat", __LINE__);
      int ret = is.update_stat(pNdb);
      ndbout_c("%u - update_stat => %d", __LINE__, ret);
      chk1(ret == -1);
      ndbout << is.getNdbError() << endl;
      ndbout_c("%u - poll_listener", __LINE__);
      chk2((ret = is.poll_listener(pNdb, 10000)) != -1, is.getNdbError());
      chk1(ret == 0);
    }

    /**
     * Wait for one of the nodes to have died...
     */
    int count_started = 0;
    int count_not_started = 0;
    int count_nok = 0;
    int down = 0;
    do
    {
      NdbSleep_MilliSleep(100);
      count_started = count_not_started = count_nok = 0;
      for (int i = 0; i < res.getNumDbNodes(); i++)
      {
        int n = res.getDbNodeId(i);
        if (res.getNodeStatus(n) == NDB_MGM_NODE_STATUS_NOT_STARTED)
        {
          count_not_started++;
          down = n;
        }
        else if (res.getNodeStatus(n) == NDB_MGM_NODE_STATUS_STARTED)
          count_started++;
        else
          count_nok ++;
      }
    } while (count_not_started != 1);

    res.startNodes(&down, 1);
    res.waitClusterStarted();
    res.insertErrorInAllNodes(0);
  }

cleanup:
  // cleanup
  is.drop_listener(pNdb);
  if (has_created_stat_events)
  {
    is.drop_sysevents(pNdb);
  }
  if (has_created_stat_tables)
  {
    is.drop_systables(pNdb);
  }

  // Ensure that nodes will start after error inserts again.
  {
    const int restartState[] = 
      { DumpStateOrd::CmvmiSetRestartOnErrorInsert, NRT_DoStart_Restart };
    
    require(res.dumpStateAllNodes(restartState,
                                  sizeof restartState/sizeof restartState[0])
            == 0);
  }

  return NDBT_OK;

err:
  return NDBT_FAILED;
}

int
runIndexStatCreate(NDBT_Context* ctx, NDBT_Step* step)
{
  Ndb* pNdb = GETNDB(step);
  NdbIndexStat is;

  const int loops = ctx->getNumLoops();

  pNdb->setDatabaseName("mysql");

  Uint64 end = NdbTick_CurrentMillisecond() + 1000 * loops;
  do
  {
    if (is.create_systables(pNdb) == 0)
    {
      /**
       * OK
       */
    }
    else if (! (is.getNdbError().code == 701  || // timeout
                is.getNdbError().code == 721  || // already exists
                is.getNdbError().code == 4244 || // already exists
                is.getNdbError().code == 4009))  // no connection
    {
      ndbout << is.getNdbError() << endl;
      return NDBT_FAILED;
    }

    is.drop_systables(pNdb);
  } while (!ctx->isTestStopped() && NdbTick_CurrentMillisecond() < end);

  return NDBT_OK;
}

int
runWL946(NDBT_Context* ctx, NDBT_Step* step)
{
  Ndb* pNdb = GETNDB(step);
  NdbDictionary::Dictionary* pDic = pNdb->getDictionary();
  const int loops = ctx->getNumLoops();
  const int records = ctx->getNumRecords();
  bool keep_table = false; // keep table and data
#ifdef VM_TRACE
  {
    const char* p = NdbEnv_GetEnv("KEEP_TABLE_WL946", (char*)0, 0);
    if (p != 0 && strchr("1Y", p[0]) != 0)
      keep_table = true;
  }
#endif
  int result = NDBT_OK;

  const char* tabname = "T_WL946";
  (void)pDic->dropTable(tabname);

  for (int loop = 0; loop < loops; loop++)
  {
    g_info << "loop " << loop << "(" << loops << ")" << endl;

    NdbDictionary::Table tab;
    tab.setName(tabname);

    struct Coldef {
      const char* name;
      NdbDictionary::Column::Type type;
      int prec; // fractional precision 0-6
      int flag; // 1-pk 2-nullable 4-fractional 8-create index
      const char* indname;
    } coldef[] = {
      // primary key
      { "pk", NdbDictionary::Column::Unsigned, 0, 1, 0 },
      // deprecated
      { "a0", NdbDictionary::Column::Time, 0, 2|8, "x0" },
      { "a1", NdbDictionary::Column::Datetime, 0, 2|8, "x1" },
      { "a2", NdbDictionary::Column::Timestamp, 0, 2|8, "x2" },
      // fractional
      { "b0", NdbDictionary::Column::Time2, 0, 2|4|8, "y0" },
      { "b1", NdbDictionary::Column::Datetime2, 0, 2|4|8, "y1" },
      { "b2", NdbDictionary::Column::Timestamp2, 0, 2|4|8, "y2" },
      // update key
      { "uk", NdbDictionary::Column::Unsigned, 0, 0, 0 }
    };
    const int Colcnt = sizeof(coldef)/sizeof(coldef[0]);

    NdbDictionary::Column col[Colcnt];
    for (int i = 0; i < Colcnt; i++)
    {
      Coldef& d = coldef[i];
      NdbDictionary::Column& c = col[i];
      c.setName(d.name);
      c.setType(d.type);
      if (d.flag & 4)
      {
        d.prec = myRandom48(7);
        assert(d.prec >= 0 && d.prec <= 6);
        c.setPrecision(d.prec);
      }
      c.setPrimaryKey(d.flag & 1);
      c.setNullable(d.flag & 2);
      tab.addColumn(c);
    }

    g_info << "create table " << tabname << endl;
    const NdbDictionary::Table* pTab = 0;
    CHK2(pDic->createTable(tab) == 0, pDic->getNdbError());
    CHK2((pTab = pDic->getTable(tabname)) != 0, pDic->getNdbError());

    const NdbDictionary::Column* pCol[Colcnt];
    for (int i = 0; i < Colcnt; i++)
    {
      const Coldef& d = coldef[i];
      const NdbDictionary::Column* pc = 0;
      CHK2((pc = tab.getColumn(i)) != 0, pDic->getNdbError());
      CHK2(strcmp(pc->getName(), d.name) == 0, "name");
      CHK2(pc->getType() == d.type, "type");
      CHK2(pc->getPrecision() == d.prec, "prec");
      pCol[i] = pc;
    }
    CHK2(result == NDBT_OK, "verify columns");

    g_info << "create indexes" << endl;
    NdbDictionary::Index ind[Colcnt];
    const NdbDictionary::Index* pInd[Colcnt];
    for (int i = 0; i < Colcnt; i++)
    {
      Coldef& d = coldef[i];
      pInd[i] = 0;
      if (d.flag & 8)
      {
        NdbDictionary::Index& x = ind[i];
        x.setName(d.indname);
        x.setTable(tabname);
        x.setType(NdbDictionary::Index::OrderedIndex);
        x.setLogging(false);
        x.addColumn(d.name);
        const NdbDictionary::Index* px = 0;
        CHK2(pDic->createIndex(x) == 0, pDic->getNdbError());
        CHK2((px = pDic->getIndex(d.indname, tabname)) != 0, pDic->getNdbError());
        pInd[i] = px;
      }
    }
    CHK2(result == NDBT_OK, "create indexes");

    HugoTransactions trans(*pTab);

    g_info << "load records" << endl;
    CHK2(trans.loadTable(pNdb, records) == 0, trans.getNdbError());

    const int scanloops = 5;
    for (int j = 0; j < scanloops; j++)
    {
      g_info << "scan table " << j << "(" << scanloops << ")" << endl;
      CHK2(trans.scanReadRecords(pNdb, records) == 0, trans.getNdbError());

      for (int i = 0; i < Colcnt; i++)
      {
        Coldef& d = coldef[i];
        if (d.flag & 8)
        {
          g_info << "scan index " << d.indname << endl;
          const NdbDictionary::Index* px = pInd[i];
          CHK2(trans.scanReadRecords(pNdb, px, records) == 0, trans.getNdbError());
        }
      }
      CHK2(result == NDBT_OK, "index scan");

      g_info << "update records" << endl;
      CHK2(trans.scanUpdateRecords(pNdb, records) == 0, trans.getNdbError());
    }
    CHK2(result == NDBT_OK, "scans");

    if (loop + 1 < loops || !keep_table)
    {
      g_info << "delete records" << endl;
      CHK2(trans.clearTable(pNdb) == 0, trans.getNdbError());

      g_info << "drop table" << endl;
      CHK2(pDic->dropTable(tabname) == 0, pDic->getNdbError());
    }
  }

  if (result != NDBT_OK && !keep_table)
  {
    g_info << "drop table after error" << endl;
    (void)pDic->dropTable(tabname);
  }
  return result;
}

int
getOrCreateDefaultHashMap(NdbDictionary::Dictionary& dict, NdbDictionary::HashMap& hm, Uint32 buckets, Uint32 fragments)
{
  if (dict.getDefaultHashMap(hm, buckets, fragments) == 0)
  {
    return 0;
  }

  dict.initDefaultHashMap(hm, buckets, fragments);
  if (dict.createHashMap(hm, NULL) == -1)
  {
    return -1;
  }

  if (dict.getDefaultHashMap(hm, buckets, fragments) == 0)
  {
    return 0;
  }

  return -1;
}

struct Bug14645319_createTable_args
{
  char const* template_name;
  char const* name;
  Uint32 buckets;
  Uint32 fragments;
};

int Bug14645319_createTable(Ndb* pNdb, NdbDictionary::Table& tab, int when,
                                    void* arg)
{
  Bug14645319_createTable_args& args = *static_cast<Bug14645319_createTable_args*>(arg);
  NdbDictionary::Dictionary* pDic = pNdb->getDictionary();
  if (when == 0)
  {
    tab.setName(args.name);
    tab.setFragmentCount(args.fragments);
    if (args.fragments == 0)
    {
      tab.setFragmentData(0, 0);
    }
    NdbDictionary::HashMap hm;
    getOrCreateDefaultHashMap(*pDic, hm, args.buckets, args.fragments);
    tab.setHashMap(hm);
  }
  return 0;
}

int
runBug14645319(NDBT_Context* ctx, NDBT_Step* step)
{
  Ndb* pNdb = GETNDB(step);
  NdbDictionary::Dictionary* pDic = pNdb->getDictionary();
  int failures = 0;

  struct test_case {
    char const* description;
    int old_fragments;
    int old_buckets;
    int new_fragments;
    int new_buckets;
    int expected_buckets;
  };

  STATIC_ASSERT(NDB_DEFAULT_HASHMAP_BUCKETS % 240 == 0);
  STATIC_ASSERT(NDB_DEFAULT_HASHMAP_BUCKETS % 260 != 0);
  test_case test_cases[] = {
    { "Simulate online reorg, may or may not change hashmap depending on default fragment count",
      3, 120, 0, NDB_DEFAULT_HASHMAP_BUCKETS, 0 },
    { "Keep old hashmap since no new fragments",
      3, 120, 3, NDB_DEFAULT_HASHMAP_BUCKETS, 120 },
    { "Keep old hashmap size since old size a multiple of new fragment count",
      3, 120, 6, NDB_DEFAULT_HASHMAP_BUCKETS, 120 },
    { "Keep old hashmap size since new size not a multiple of old",
      3, 130, 6, NDB_DEFAULT_HASHMAP_BUCKETS, 130 },
    { "Extend hashmap",
      3, 120, 7, NDB_DEFAULT_HASHMAP_BUCKETS, NDB_DEFAULT_HASHMAP_BUCKETS },
    { "Keep old hashmap size since old size not multiple of old fragment count",
      5, 84, 7, 42, 84 },
    { "Shrink hashmap",
      3, 120, 6, 60, 60 },
  };

  Bug14645319_createTable_args args;
  args.template_name = ctx->getTab()->getName();
  args.name = "Bug14645319";

  for (size_t testi = 0; testi < NDB_ARRAY_SIZE(test_cases); testi++)
  {
    test_case const& test = test_cases[testi];
    int result = NDBT_FAILED;

    int old_fragments = 0;
    int old_buckets = 0;
    int new_fragments = 0;
    int new_buckets = 0;

    do {
      /* setup old table */
      args.buckets = test.old_buckets;
      args.fragments = test.old_fragments;
      result = NDBT_Tables::createTable(pNdb, args.template_name, false, false, Bug14645319_createTable, &args);
      if (result != 0) break;

      NdbDictionary::Table const& old_tab = *pDic->getTable(args.name);

      /* check old table properties */
      NdbDictionary::HashMap old_hm;
      result = pDic->getHashMap(old_hm, &old_tab);
      if (result != 0) break;

      old_fragments = old_tab.getFragmentCount();
      old_buckets = old_hm.getMapLen();
      if (old_fragments != test.old_fragments)
      {
        result = NDBT_FAILED;
        break;
      }
      if (old_buckets != test.old_buckets)
      {
        result = NDBT_FAILED;
        break;
      }

      /* alter table */
      NdbDictionary::Table new_tab = old_tab;
      new_tab.setFragmentCount(test.new_fragments);
      if (test.new_fragments == 0)
        new_tab.setFragmentData(0, 0);

      result = pDic->beginSchemaTrans();
      if (result != 0) break;

      result = pDic->prepareHashMap(old_tab, new_tab, test.new_buckets);

      result |= pDic->endSchemaTrans();
      if (result != 0) break;

      result = pDic->alterTable(old_tab, new_tab);
      if (result != 0) break;

      /* check */
      NdbDictionary::HashMap new_hm;
      result = pDic->getHashMap(new_hm, &new_tab);
      if (result != 0) break;

      new_fragments = new_tab.getFragmentCount();
      new_buckets = new_hm.getMapLen();

      if (test.expected_buckets > 0 &&
          new_buckets != test.expected_buckets)
      {
        result = NDBT_FAILED;
        break;
      }
      result = 0;
    } while (false);

    result |= pDic->dropTable(args.name);

    if (result == 0)
    {
      ndbout << "Test#" << (testi + 1) << " '" << test_cases[testi].description << "' passed" <<
        " (" << old_buckets << " => " << test_cases[testi].new_buckets << " => " << test_cases[testi].expected_buckets << ")" << endl;
    }
    else
    {
      ndbout << "Test#" << (testi + 1) << " '" << test_cases[testi].description << "' failed" <<
        " (" << old_buckets << " => " << test_cases[testi].new_buckets << " => " << new_buckets << " expected: " << test_cases[testi].expected_buckets << ")" << endl;
      failures++;
    }
  }

  return failures > 0 ? NDBT_FAILED : NDBT_OK;
}

// FK SR/NR

#define CHK1(b) CHK2(b, "-");

// myRandom48 seems too non-random
#define myRandom48(x) (unsigned(ndb_rand()) % (x))
#define myRandom48Init(x) (ndb_srand(x))

// used for create and verify
struct Fkdef {
  static const int tabmax = 5;
  static const int colmax = 5;
  static const int indmax = 5;
  static const int keymax = tabmax * 5;
  static const int strmax = 10;
  struct Ob {
    bool retrieved;
    int id;
    int version;
    Ob() {
      retrieved = false;
      id = -1;
      version = -1;
    }
  };
  struct Col {
    char colname[strmax];
    bool pk;
    bool nullable; // false
    int icol; // pos in table columns
  };
  struct Ind : Ob {
    char indname[strmax];
    Col col[colmax];
    int ncol;
    bool pk;
    bool unique;
  };
  struct Tab : Ob {
    char tabname[strmax];
    Col col[colmax];
    int ncol;
    Ind ind[indmax]; // first "index" is primary key
    int nind;
  };
  struct Key : Ob {
    char keyname[strmax];
    // 0-parent 1-child
    const Tab* tab0;
    const Tab* tab1;
    const Ind* ind0;
    const Ind* ind1;
    NdbDictionary::ForeignKey::FkAction updateAction;
    NdbDictionary::ForeignKey::FkAction deleteAction;
  };
  struct List {
    bool retrieved;
    NdbDictionary::Dictionary::List list;
    List() {
      retrieved = false;
    }
  };
  Tab tab[tabmax];
  int ntab;
  Key key[keymax];
  int nkey;
  List list;
  bool nokeys;
  bool nodrop;
};

static int
fk_compare_icol(const void* p1, const void* p2)
{
  const Fkdef::Col& col1 = *(const Fkdef::Col*)p1;
  const Fkdef::Col& col2 = *(const Fkdef::Col*)p2;
  return col1.icol - col2.icol;
}

static int
fk_compare_element(const void* p1, const void* p2)
{
  const NdbDictionary::Dictionary::List::Element& e1 =
    *(const NdbDictionary::Dictionary::List::Element*)p1;
  const NdbDictionary::Dictionary::List::Element& e2 =
    *(const NdbDictionary::Dictionary::List::Element*)p2;
  int k = 0;
  if ((k = e1.type - e2.type) != 0)
    return k;
  if ((k = (int)e1.id - (int)e2.id) != 0)
    return k;
  return 0;
}

// t0 (a0 pk, b0 key), t1 (a1 pk, b1 key), fk b1->a0
static void
fk_define_all1(Fkdef& d)
{
  d.ntab = 2;
  for (int i = 0; i < d.ntab; i++)
  {
    Fkdef::Tab& dt = d.tab[i];
    sprintf(dt.tabname, "t%d", i);
    dt.ncol = 2;
    for (int j = 0; j < dt.ncol; j++)
    {
      Fkdef::Col& dc = dt.col[j];
      sprintf(dc.colname, "%c%d", 'a' + j, i);
      dc.pk = (j == 0);
      dc.nullable = false;
      dc.icol = j;
    }
    dt.nind = 2;
    {
      Fkdef::Ind& di = dt.ind[0];
      sprintf(di.indname, "%s", "pk");
      di.ncol = 1;
      di.col[0] = dt.col[0];
      di.pk = true;
      di.unique = true;
    }
    {
      Fkdef::Ind& di = dt.ind[1];
      sprintf(di.indname, "t%dx%d", i, 1);
      di.ncol = 1;
      di.col[0] = dt.col[1];
      di.pk = false;
      di.unique = false;
    }
  }
  g_info << "defined " << d.ntab << " tables" << endl;
  {
    d.nkey = 1;
    Fkdef::Key& dk = d.key[0];
    sprintf(dk.keyname, "fk%d", 0);
    dk.tab0 = &d.tab[0];
    dk.tab1 = &d.tab[1];
    dk.ind0 = &dk.tab0->ind[0];
    dk.ind1 = &dk.tab1->ind[1];
    dk.updateAction = NdbDictionary::ForeignKey::NoAction;
    dk.deleteAction = NdbDictionary::ForeignKey::NoAction;
  }
  g_info << "defined " << d.nkey << " keys" << endl;
}

static void
fk_define_all2(Fkdef& d)
{
  d.ntab = 1 + myRandom48(d.tabmax);
  for (int i = 0; i < d.ntab; i++)
  {
    Fkdef::Tab& dt = d.tab[i];
    sprintf(dt.tabname, "t%d", i);
    dt.ncol = 2 + myRandom48(d.colmax - 1);
    for (int j = 0; j < dt.ncol; j++)
    {
      Fkdef::Col& dc = dt.col[j];
      sprintf(dc.colname, "%c%d", 'a' + j, i);
      dc.pk = (j == 0 || myRandom48(d.colmax) == 0);
      dc.nullable = false;
      dc.icol = j;
    }
    dt.nind = 1 + myRandom48(d.indmax);
    for (int k = 0; k < dt.nind; k++)
    {
      Fkdef::Ind& di = dt.ind[k];
      if (k == 0)
      {
        sprintf(di.indname, "%s", "pk");
        di.ncol = 0;
        for (int j = 0; j < dt.ncol; j++)
        {
          Fkdef::Col& dc = dt.col[j];
          if (dc.pk)
            di.col[di.ncol++] = dc;
        }
        di.pk = true;
        di.unique = true;
      }
      else
      {
        di.unique = (myRandom48(3) != 0);
        sprintf(di.indname, "t%dx%d", i, k);
        di.ncol = 1 + myRandom48(dt.ncol);
        uint mask = 0;
        int n = 0;
        while (n < di.ncol)
        {
          int j = myRandom48(dt.ncol);
          Fkdef::Col& dc = dt.col[j];
          if ((mask & (1 << j)) == 0)
          {
            di.col[n++] = dc;
            mask |= (1 << j);
          }
        }
        if (di.unique)
          qsort(&di.col, di.ncol, sizeof(di.col[0]), fk_compare_icol);
      }
    }
  }
  g_info << "defined " << d.ntab << " tables" << endl;
  {
    int nkey = 1 + myRandom48(d.ntab * 5);
    int k = 0;
    int ntrymax = nkey * 100;
    int ntry = 0;
    while (k < nkey && ntry++ < ntrymax)
    {
      Fkdef::Key& dk = d.key[k];
      int i0 = myRandom48(d.ntab);
      int i1 = myRandom48(d.ntab);
      Fkdef::Tab& dt0 = d.tab[i0];
      Fkdef::Tab& dt1 = d.tab[i1];
      int k0 = myRandom48(dt0.nind);
      int k1 = myRandom48(dt1.nind);
      Fkdef::Ind& di0 = dt0.ind[k0];
      Fkdef::Ind& di1 = dt1.ind[k1];
      if (!di0.unique || di0.ncol != di1.ncol)
        continue;
      if (i0 == i1 && k0 == k1)
        if (myRandom48(10) != 0) // allowed but try to avoid
          continue;
      sprintf(dk.keyname, "fk%d", k);
      dk.tab0 = &dt0;
      dk.tab1 = &dt1;
      dk.ind0 = &di0;
      dk.ind1 = &di1;
      dk.updateAction = NdbDictionary::ForeignKey::NoAction;
      dk.deleteAction = NdbDictionary::ForeignKey::NoAction;
      k++;
    }
    d.nkey = k;
    g_info << "defined " << d.nkey << " keys tries:" << ntry << endl;
  }
}

void
fk_define_all(Fkdef& d, int testcase)
{
  if (testcase == 1)
    fk_define_all1(d);
  else if (testcase == 2)
    fk_define_all2(d);
  else
    require(false);
}

static int
fk_create_table(const Fkdef& d, Ndb* pNdb, int i)
{
  NdbDictionary::Dictionary* pDic = pNdb->getDictionary();
  int result = NDBT_OK;
  do
  {
    const Fkdef::Tab& dt = d.tab[i];
    NdbDictionary::Table tab;
    tab.setName(dt.tabname);
    for (int j = 0; j < dt.ncol; j++)
    {
      const Fkdef::Col& dc = dt.col[j];
      NdbDictionary::Column col;
      col.setName(dc.colname);
      col.setType(NdbDictionary::Column::Unsigned);
      col.setPrimaryKey(dc.pk);
      col.setNullable(dc.nullable);
      tab.addColumn(col);
    }
    g_info << "create table " << dt.tabname << endl;
    CHK2(pDic->createTable(tab) == 0, pDic->getNdbError());
    for (int k = 1; k < dt.nind; k++) // skip pk
    {
      const Fkdef::Ind& di = dt.ind[k];
      NdbDictionary::Index ind;
      ind.setName(di.indname);
      ind.setTable(dt.tabname);
      if (di.unique)
      {
        ind.setType(NdbDictionary::Index::UniqueHashIndex);
        ind.setLogging(true);
      }
      else
      {
        ind.setType(NdbDictionary::Index::OrderedIndex);
        ind.setLogging(false);
      }
      for (int j = 0; j < di.ncol; j++)
      {
        const Fkdef::Col& dc = di.col[j];
        ind.addColumn(dc.colname);
      }
      g_info << "create index " << di.indname << endl;
      CHK2(pDic->createIndex(ind) == 0, pDic->getNdbError());
    }
  }
  while (0);
  return result;
}

static int
fk_create_key(const Fkdef& d, Ndb* pNdb, int k)
{
  NdbDictionary::Dictionary* pDic = pNdb->getDictionary();
  int result = NDBT_OK;
  do
  {
    if (d.nokeys)
      break;
    const Fkdef::Key& dk = d.key[k];
    NdbDictionary::ForeignKey key;
    key.setName(dk.keyname);
    const Fkdef::Tab& dt0 = *dk.tab0;
    const Fkdef::Tab& dt1 = *dk.tab1;
    const Fkdef::Ind& di0 = *dk.ind0;
    const Fkdef::Ind& di1 = *dk.ind1;
    const NdbDictionary::Table* pTab0 = 0;
    const NdbDictionary::Table* pTab1 = 0;
    const NdbDictionary::Index* pInd0 = 0;
    const NdbDictionary::Index* pInd1 = 0;
    CHK2((pTab0 = pDic->getTable(dt0.tabname)) != 0, pDic->getNdbError());
    CHK2((pTab1 = pDic->getTable(dt1.tabname)) != 0, pDic->getNdbError());
    if (!di0.pk)
    {
      CHK2((pInd0 = pDic->getIndex(di0.indname, dt0.tabname)) != 0, pDic->getNdbError());
    }
    if (!di1.pk)
    {
      CHK2((pInd1 = pDic->getIndex(di1.indname, dt1.tabname)) != 0, pDic->getNdbError());
    }
    key.setParent(*pTab0, pInd0);
    key.setChild(*pTab1, pInd1);
    g_info << "create key " << dk.keyname << endl;
    CHK2(pDic->createForeignKey(key) == 0, pDic->getNdbError());
  }
  while (0);
  return result;
}

static int
fk_alter_table(const Fkdef& d, Ndb* pNdb, int i)
{
  NdbDictionary::Dictionary* pDic = pNdb->getDictionary();
  int result = NDBT_OK;
  do
  {
    const Fkdef::Tab& dt = d.tab[i];
    const NdbDictionary::Table* pTab1 = 0;
    CHK2((pTab1 = pDic->getTable(dt.tabname)) != 0, pDic->getNdbError());
    g_info << "alter table " << dt.tabname << endl;
    int id1 = pTab1->getObjectId();
    int version1 = pTab1->getObjectVersion();
    g_info << "old: id=" << id1 << " version=" << hex << version1 << endl;
    CHK2(pDic->alterTable(*pTab1, *pTab1) == 0, pDic->getNdbError());
    pDic->invalidateTable(dt.tabname);
    const NdbDictionary::Table* pTab2 = 0;
    CHK2((pTab2 = pDic->getTable(dt.tabname)) != 0, pDic->getNdbError());
    int id2 = pTab2->getObjectId();
    int version2 = pTab2->getObjectVersion();
    g_info << "old: id=" << id2 << " version=" << hex << version2 << endl;
    CHK2(id1 == id2, id1 << " != " << id2);
    CHK2(version1 != version2, version1 << " == " << version2);
  }
  while (0);
  return result;
}

static int
fk_create_all(const Fkdef& d, Ndb* pNdb)
{
  int result = NDBT_OK;
  do
  {
    for (int i = 0; i < d.ntab; i++)
    {
      CHK1(fk_create_table(d, pNdb, i) == NDBT_OK);
    }
    CHK1(result == NDBT_OK);
    for (int k = 0; k < d.nkey; k++)
    {
      CHK1(fk_create_key(d, pNdb, k) == NDBT_OK);
    }
    CHK1(result == NDBT_OK);
    // imitate mysqld by doing an alter table afterwards
    for (int i = 0; i < d.ntab; i++)
    {
      if (myRandom48(2) == 0)
      {
        CHK1(fk_alter_table(d, pNdb, i) == NDBT_OK);
      }
    }
    CHK1(result == NDBT_OK);
  }
  while (0);
  return result;
}

static int
fk_verify_table(Fkdef& d, Ndb* pNdb, int i)
{
  NdbDictionary::Dictionary* pDic = pNdb->getDictionary();
  int result = NDBT_OK;
  do
  {
    Fkdef::Tab& dt = d.tab[i];
    g_info << "verify table " << dt.tabname << endl;
    const NdbDictionary::Table* pTab = 0;
    CHK2((pTab = pDic->getTable(dt.tabname)) != 0, pDic->getNdbError());
    int id = pTab->getObjectId();
    int version = pTab->getObjectVersion();
    if (!dt.retrieved)
    {
      dt.retrieved = true;
      dt.id = id;
      dt.version = version;
    }
    else
    {
      CHK2(dt.id == id, dt.id << " != " << id);
      CHK2(dt.version == version, dt.version << " != " << version);
    }
    for (int k = 1; k < dt.nind; k++) // skip pk
    {
      Fkdef::Ind& di = dt.ind[k];
      g_info << "verify index " << di.indname << endl;
      const NdbDictionary::Index* pInd = 0;
      CHK2((pInd = pDic->getIndex(di.indname, dt.tabname)) != 0, pDic->getNdbError());
      int id = pInd->getObjectId();
      int version = pInd->getObjectVersion();
      if (!di.retrieved)
      {
        di.retrieved = true;
        di.id = id;
        di.version = version;
      }
      else
      {
        CHK2(di.id == id, di.id << " != " << id);
        CHK2(di.version == version, di.version << " != " << version);
      }
    }
    CHK1(result == NDBT_OK);
  }
  while (0);
  return result;
}

static int
fk_verify_key(Fkdef& d, Ndb* pNdb, int k)
{
  NdbDictionary::Dictionary* pDic = pNdb->getDictionary();
  int result = NDBT_OK;
  do
  {
    if (d.nokeys)
      break;
    Fkdef::Key& dk = d.key[k];
    g_info << "verify key " << dk.keyname << endl;
    NdbDictionary::ForeignKey key;
    CHK2(pDic->getForeignKey(key, dk.keyname) == 0, pDic->getNdbError());
    int id = key.getObjectId();
    int version = key.getObjectVersion();
    if (!dk.retrieved)
    {
      dk.retrieved = true;
      dk.id = id;
      dk.version = version;
    }
    else
    {
      CHK2(dk.id == id, dk.id << " != " << id);
      CHK2(dk.version == version, dk.version << " != " << version);
    }
    CHK1(strcmp(dk.keyname, key.getName()) == 0);
#if 0 // can add more checks
    const Fkdef::Tab& dt0 = *dk.tab0;
    const Fkdef::Tab& dt1 = *dk.tab1;
    const Fkdef::Ind& di0 = *dk.ind0;
    const Fkdef::Ind& di1 = *dk.ind1;
#endif
  }
  while (0);
  return result;
}

static int
fk_verify_list(Fkdef& d, Ndb* pNdb)
{
  NdbDictionary::Dictionary* pDic = pNdb->getDictionary();
  int result = NDBT_OK;
  do
  {
    g_info << "verify object list" << endl;
    Fkdef::List& list1 = d.list;
    Fkdef::List list2;
    Fkdef::List& list = !list1.retrieved ? list1 : list2;
    CHK2(pDic->listObjects(list.list) == 0, pDic->getNdbError());
    qsort(list.list.elements, list.list.count, sizeof(list.list.elements[0]),
          fk_compare_element);
    g_info << "count=" << list.list.count << endl;
    for (int i = 0; i < (int)list.list.count; i++)
    {
      {
        NdbDictionary::Dictionary::List::Element& e =
          list.list.elements[i];
        if (e.database == 0)
        {
          e.database = new char [1];
          e.database[0] = 0;
        }
      }
      const NdbDictionary::Dictionary::List::Element& e =
        list.list.elements[i];
      g_info << "ob " << i << ":"
             << " type=" << e.type << " id=" << e.id
             << " db=" << e.database << " name=" << e.name
             << endl;
      if (i > 0)
      {
        const NdbDictionary::Dictionary::List::Element& e2 =
          list.list.elements[i - 1];
        CHK1(e.type != e2.type || e.id != e2.id);
      }
    }
    if (!list1.retrieved)
      list1.retrieved = true;
    else
    {
      CHK1(list1.list.count == list2.list.count);
      for (int i = 0; i < (int)list.list.count; i++)
      {
        const NdbDictionary::Dictionary::List::Element& e1 =
          list1.list.elements[i];
        const NdbDictionary::Dictionary::List::Element& e2 =
          list2.list.elements[i];
        CHK1(e1.type == e2.type);
        CHK1(e1.id == e2.id);
        CHK1(strcmp(e1.database, e2.database) == 0);
        CHK1(strcmp(e1.name, e2.name) == 0);
      }
    }
  }
  while (0);
  return result;
}

static int
fk_verify_ddl(Fkdef& d, Ndb* pNdb)
{
  int result = NDBT_OK;
  do
  {
    for (int i = 0; i < d.ntab; i++)
    {
      CHK1(fk_verify_table(d, pNdb, i) == 0);
    }
    CHK1(result == NDBT_OK);
    for (int k = 0; k < d.nkey; k++)
    {
      CHK1(fk_verify_key(d, pNdb, k) == 0);
    }
    CHK1(result == NDBT_OK);
    CHK1(fk_verify_list(d, pNdb) == 0);
  }
  while (0);
  return result;
}

static int
fk_verify_dml1(Fkdef& d, Ndb* pNdb, int records)
{
  NdbDictionary::Dictionary* pDic = pNdb->getDictionary();
  int result = NDBT_OK;
  const int batch = 1;
  const bool allowCV = false;
  const int errNoParent = 255;
  const int errHasChild = 256;
  do
  {
    const Fkdef::Tab& dt0 = d.tab[0];
    const Fkdef::Tab& dt1 = d.tab[1];
    const NdbDictionary::Table* pTab0 = 0;
    const NdbDictionary::Table* pTab1 = 0;
    CHK2((pTab0 = pDic->getTable(dt0.tabname)) != 0, pDic->getNdbError());
    CHK2((pTab1 = pDic->getTable(dt1.tabname)) != 0, pDic->getNdbError());
    HugoTransactions tx0(*pTab0);
    HugoTransactions tx1(*pTab1);
    // insert into child t1 - not ok
    CHK1(tx1.loadTable(pNdb, records, batch, allowCV) != 0);
    CHK2(tx1.getNdbError().code == errNoParent, tx1.getNdbError());
    // insert into parent t0 - ok
    CHK2(tx0.loadTable(pNdb, records, batch, allowCV) == 0,
         tx0.getNdbError());
    // insert into child t1 - ok (b1 is 0, a0 is 0,1,2,..)
    CHK2(tx1.loadTable(pNdb, records, batch, allowCV) == 0,
         tx1.getNdbError());
    // delete from parent - not ok
    CHK1(tx0.pkDelRecords(pNdb, records, batch, allowCV) != 0);
    CHK2(tx0.getNdbError().code == errHasChild, tx0.getNdbError());
    // delete from child t1 - ok
    CHK2(tx1.pkDelRecords(pNdb, records, batch, allowCV) == 0,
         tx1.getNdbError());
    // delete from parent to - ok
    CHK2(tx0.pkDelRecords(pNdb, records, batch, allowCV) == 0,
         tx0.getNdbError());
  }
  while (0);
  return result;
}

static int
fk_verify_dml(Fkdef& d, int testcase, Ndb* pNdb, int records)
{
  int result = NDBT_OK;
  do
  {
    if (records == 0) // asking to not verify dml
      break;
    if (testcase != 1) // case 2 is too uncertain
      break;
    CHK1(fk_verify_dml1(d, pNdb, records) == NDBT_OK);
  }
  while (0);
  return result;
}

static int
fk_drop_table(const Fkdef& d, Ndb* pNdb, int i, bool force)
{
  NdbDictionary::Dictionary* pDic = pNdb->getDictionary();
  int result = NDBT_OK;
  do
  {
    const Fkdef::Tab& dt = d.tab[i];
    g_info << "drop table " << dt.tabname
           << (force ? " (force)" : "") << endl;
    if (pDic->dropTable(dt.tabname) != 0)
    {
      const NdbError& err = pDic->getNdbError();
      CHK2(force, err);
      CHK2(err.code == 709 || err.code == 723, err);
      break;
    }
  }
  while (0);
  return result;
}

static int
fk_drop_key(const Fkdef& d, Ndb* pNdb, int k, bool force)
{
  NdbDictionary::Dictionary* pDic = pNdb->getDictionary();
  int result = NDBT_OK;
  do
  {
    if (d.nokeys)
      break;
    const Fkdef::Key& dk = d.key[k];
    g_info << "drop key " << dk.keyname
           << (force ? " (force)" : "") << endl;
    NdbDictionary::ForeignKey key;
    if (pDic->getForeignKey(key, dk.keyname) != 0)
    {
      const NdbError& err = pDic->getNdbError();
      CHK2(force, err);
      CHK2(err.code == 709 || err.code == 723 || err.code == 21040, err);
      break;
    }
    CHK2(pDic->dropForeignKey(key) == 0, pDic->getNdbError());
  }
  while (0);
  return result;
}

static int
fk_drop_all(const Fkdef& d, Ndb* pNdb, bool force)
{
  int result = NDBT_OK;
  do
  {
    for (int k = 0; k < d.nkey; k++)
    {
      CHK1(fk_drop_key(d, pNdb, k, force) == NDBT_OK);
    }
    CHK1(result == NDBT_OK);
    for (int i = 0; i < d.ntab; i++)
    {
      CHK1(fk_drop_table(d, pNdb, i, force) == NDBT_OK);
    }
    CHK1(result == NDBT_OK);
  }
  while (0);
  return result;
}

int
runFK_SRNR(NDBT_Context* ctx, NDBT_Step* step)
{
  Ndb* pNdb = GETNDB(step);
  const int loops = ctx->getNumLoops();
  const int records = ctx->getNumRecords();
  int result = NDBT_OK;
  int testcase = ctx->getProperty("testcase", (Uint32)0);

  NdbRestarter restarter;
  const int numdbnodes = restarter.getNumDbNodes();

  int seed = (int)getpid();
  {
    const char* p = NdbEnv_GetEnv("RANDOM_SEED", (char*)0, 0);
    if (p != 0)
      seed = atoi(p);
  }
  myRandom48Init(seed);
  g_err << "random seed: " << seed << endl;

  Fkdef d;

  // create no FKs at all
  d.nokeys = false;
  {
    const char* p = NdbEnv_GetEnv("FK_SRNR_NOKEYS", (char*)0, 0);
    if (p != 0 && strchr("1Y", p[0]) != 0)
      d.nokeys = true;
  }

  // do not drop objects at end
  d.nodrop = false;
  {
    const char* p = NdbEnv_GetEnv("FK_SRNR_NODROP", (char*)0, 0);
    if (p != 0 && strchr("1Y", p[0]) != 0)
      d.nodrop = true;
  }

  fk_define_all(d, testcase);

  do
  {
    (void)fk_drop_all(d, pNdb, true);
    CHK1(fk_create_all(d, pNdb) == NDBT_OK);
    CHK1(fk_verify_ddl(d, pNdb) == NDBT_OK);
    CHK1(fk_verify_dml(d, testcase, pNdb, records) == NDBT_OK);

    for (int loop = 0; loop < loops; loop++)
    {
      g_info << "loop " << loop << "<" << loops << endl;

      bool rs = (numdbnodes == 1 || myRandom48(2) == 0);
      if (rs)
      {
        g_info << "restart all" << endl;
        CHK1(restarter.restartAll() == 0);
      }
      else
      {
        int i = myRandom48(numdbnodes);
        int nodeid = restarter.getDbNodeId(i);
        bool initial = (bool)myRandom48(2);
        bool nostart = true;
        g_info << "restart node " << nodeid << " initial=" << initial << endl;

        CHK1(restarter.restartOneDbNode(nodeid, initial, nostart) == 0);
        CHK1(restarter.waitNodesNoStart(&nodeid, 1) == 0);
        g_info << "nostart node " << nodeid << endl;

        CHK1(fk_verify_ddl(d, pNdb) == NDBT_OK);
        CHK1(fk_verify_dml(d, testcase, pNdb, records) == NDBT_OK);

        g_info << "start node " << nodeid << endl;
        CHK1(restarter.startNodes(&nodeid, 1) == 0);
      }

      CHK1(restarter.waitClusterStarted() == 0);
      g_info << "cluster is started" << endl;

      CHK1(fk_verify_ddl(d, pNdb) == NDBT_OK);
      CHK1(fk_verify_dml(d, testcase, pNdb, records) == NDBT_OK);
    }
    CHK1(result == NDBT_OK);

    if (!d.nodrop)
    {
      CHK1(fk_drop_all(d, pNdb, false) == NDBT_OK);
    }
  }
  while (0);

  if (result != NDBT_OK)
  {
    if (!d.nodrop)
      (void)fk_drop_all(d, pNdb, true);
  }
  return result;
}

#undef myRandom48
#undef myRandom48Init

int
runDictTO_1(NDBT_Context* ctx, NDBT_Step* step)
{
  Ndb* pNdb = GETNDB(step);
  NdbDictionary::Dictionary* pDic = pNdb->getDictionary();
  NdbRestarter restarter;

  if (restarter.getNumDbNodes() < 3)
    return NDBT_OK;

  for (int i = 0; i < ctx->getNumLoops(); i++)
  {
    int master = restarter.getMasterNodeId();
    int next = restarter.getNextMasterNodeId(master);
    int val2[] = { DumpStateOrd::CmvmiSetRestartOnErrorInsert, 1 };

    restarter.dumpStateOneNode(master, val2, 2);
    restarter.insertError2InNode(master, 6050, next);

    ndbout_c("master: %d next: %d", master, next);
    {
      g_info << "save all resource usage" << endl;
      int dump1[] = { DumpStateOrd::SchemaResourceSnapshot };
      restarter.dumpStateAllNodes(dump1, 1);
    }


    {
      if (pDic->beginSchemaTrans() != 0)
      {
        ndbout << "ERROR: line: " << __LINE__ << endl;
        ndbout << pDic->getNdbError();
        return NDBT_FAILED;
      }
      for (int j = 0; j < (i + 1); j++)
      {
        NdbDictionary::Table pTab(* ctx->getTab());
        pTab.setName(BaseString(pTab.getName()).appfmt("_EXTRA_%u", j).c_str());

        if (pDic->createTable(pTab) != 0)
        {
          ndbout << "ERROR: line: " << __LINE__ << endl;
          ndbout << pDic->getNdbError();
          return NDBT_FAILED;
        }
      }

      // this should give master failuer...but trans should rollforward
      if (pDic->endSchemaTrans() != 0)
      {
        ndbout << "ERROR: line: " << __LINE__ << endl;
        ndbout << pDic->getNdbError();
        return NDBT_FAILED;
      }
    }

    for (int j = 0; j < (i + 1); j++)
    {
      pDic->dropTable(BaseString(ctx->getTab()->getName()).appfmt("_EXTRA_%u", j).c_str());
    }

    {
      g_info << "check all resource usage" << endl;
      for (int j = 0; j < restarter.getNumDbNodes(); j++)
      {
        if (restarter.getDbNodeId(j) == master)
          continue;

        int dump1[] = { DumpStateOrd::SchemaResourceCheckLeak };
        restarter.dumpStateOneNode(restarter.getDbNodeId(j), dump1, 1);
      }
    }

    restarter.waitNodesNoStart(&master, 1);
    restarter.startNodes(&master, 1);
    restarter.waitClusterStarted();
  }

  return NDBT_OK;
}

NDBT_TESTSUITE(testDict);
TESTCASE("testDropDDObjects",
         "* 1. start cluster\n"
         "* 2. Create LFG\n"
         "* 3. create TS\n"
         "* 4. run DropDDObjects\n"
         "* 5. Verify DropDDObjectsRestart worked\n"){
INITIALIZER(runWaitStarted);
INITIALIZER(runDropDDObjects);
INITIALIZER(testDropDDObjectsSetup);
STEP(runDropDDObjects);
FINALIZER(DropDDObjectsVerify);
}

TESTCASE("Bug29501",
         "* 1. start cluster\n"
         "* 2. Restart 1 node -abort -nostart\n"
         "* 3. create LFG\n"
         "* 4. Restart data node\n"
         "* 5. Restart 1 node -nostart\n"
         "* 6. Drop LFG\n"){
INITIALIZER(runWaitStarted);
INITIALIZER(runDropDDObjects);
STEP(runBug29501);
FINALIZER(runDropDDObjects);
}
TESTCASE("CreateAndDrop", 
	 "Try to create and drop the table loop number of times\n"){
  INITIALIZER(runCreateAndDrop);
}
TESTCASE("CreateAndDropAtRandom",
	 "Try to create and drop table at random loop number of times\n"
         "Uses all available tables\n"
         "Uses error insert 4013 to make TUP verify table descriptor"){
  INITIALIZER(runCreateAndDropAtRandom);
}
TESTCASE("CreateAndDropIndexes",
	 "Like CreateAndDropAtRandom but also creates random ordered\n"
         "indexes and loads data as a simple check of index operation"){
  TC_PROPERTY("CreateIndexes", 1);
  TC_PROPERTY("LoadData", 1);
  INITIALIZER(runCreateAndDropAtRandom);
}
TESTCASE("CreateAndDropWithData", 
	 "Try to create and drop the table when it's filled with data\n"
	 "do this loop number of times\n"){
  INITIALIZER(runCreateAndDropWithData);
}
TESTCASE("CreateAndDropDuring", 
	 "Try to create and drop the table when other thread is using it\n"
	 "do this loop number of times\n"){
  STEP(runCreateAndDropDuring);
  STEP(runUseTableUntilStopped);
}
TESTCASE("DropWithTakeover","bug 14190114"){
  INITIALIZER(runDropTakeoverTest);
}
TESTCASE("CreateInvalidTables", 
	 "Try to create the invalid tables we have defined\n"){ 
  INITIALIZER(runCreateInvalidTables);
}
TESTCASE("CreateTableWhenDbIsFull", 
	 "Try to create a new table when db already is full\n"){ 
  INITIALIZER(runCreateTheTable);
  INITIALIZER(runFillTable);
  INITIALIZER(runCreateTableWhenDbIsFull);
  INITIALIZER(runDropTableWhenDbIsFull);
  FINALIZER(runDropTheTable);
}
TESTCASE("FragmentTypeSingle", 
	 "Create the table with fragment type Single\n"){
  TC_PROPERTY("FragmentType", NdbDictionary::Table::FragSingle);
  INITIALIZER(runTestFragmentTypes);
}
TESTCASE("FragmentTypeAllSmall", 
	 "Create the table with fragment type AllSmall\n"){ 
  TC_PROPERTY("FragmentType", NdbDictionary::Table::FragAllSmall);
  INITIALIZER(runTestFragmentTypes);
}
TESTCASE("FragmentTypeAllMedium", 
	 "Create the table with fragment type AllMedium\n"){ 
  TC_PROPERTY("FragmentType", NdbDictionary::Table::FragAllMedium);
  INITIALIZER(runTestFragmentTypes);
}
TESTCASE("FragmentTypeAllLarge", 
	 "Create the table with fragment type AllLarge\n"){ 
  TC_PROPERTY("FragmentType", NdbDictionary::Table::FragAllLarge);
  INITIALIZER(runTestFragmentTypes);
}
TESTCASE("TemporaryTables", 
	 "Create the table as temporary and make sure it doesn't\n"
	 "contain any data when system is restarted\n"){ 
  INITIALIZER(runTestTemporaryTables);
}
TESTCASE("CreateMaxTables", 
	 "Create tables until db says that it can't create any more\n"){
  TC_PROPERTY("tables", 1000);
  INITIALIZER(runCreateMaxTables);
  INITIALIZER(runDropMaxTables);
}
TESTCASE("PkSizes", 
	 "Create tables with all different primary key sizes.\n"\
	 "Test all data operations insert, update, delete etc.\n"\
	 "Drop table."){
  INITIALIZER(runPkSizes);
}
TESTCASE("StoreFrm", 
	 "Test that a frm file can be properly stored as part of the\n"
	 "data in Dict."){
  INITIALIZER(runStoreFrm);
}
TESTCASE("GetPrimaryKey", 
	 "Test the function NdbDictionary::Column::getPrimaryKey\n"
	 "It should return true only if the column is part of \n"
	 "the primary key in the table"){
  INITIALIZER(runGetPrimaryKey);
}
TESTCASE("StoreFrmError", 
	 "Test that a frm file with too long length can't be stored."){
  INITIALIZER(runStoreFrmError);
}
TESTCASE("TableRename",
	 "Test basic table rename"){
  INITIALIZER(runTableRename);
}
TESTCASE("TableRenameSR",
	 "Test that table rename can handle system restart"){
  INITIALIZER(runTableRenameSR);
}
TESTCASE("DictionaryPerf",
	 ""){
  INITIALIZER(runTestDictionaryPerf);
}
TESTCASE("CreateLogfileGroup", ""){
  INITIALIZER(runCreateLogfileGroup);
}
TESTCASE("CreateTablespace", ""){
  INITIALIZER(runCreateTablespace);
}
TESTCASE("CreateDiskTable", ""){
  INITIALIZER(runCreateDiskTable);
}
TESTCASE("FailAddFragment",
         "Fail add fragment or attribute in ACC or TUP or TUX\n"){
  INITIALIZER(runFailAddFragment);
}
TESTCASE("Restart_NF1",
         "DICT ops during node graceful shutdown (not master)"){
  TC_PROPERTY("Restart_NF_ops", 1);
  TC_PROPERTY("Restart_NF_type", 1);
  STEP(runRestarts);
  STEP(runDictOps);
}
TESTCASE("Restart_NF2",
         "DICT ops during node shutdown abort (not master)"){
  TC_PROPERTY("Restart_NF_ops", 1);
  TC_PROPERTY("Restart_NF_type", 2);
  STEP(runRestarts);
  STEP(runDictOps);
}
TESTCASE("Restart_NR1",
         "DICT ops during node startup (not master)"){
  TC_PROPERTY("Restart_NR_ops", 1);
  STEP(runRestarts);
  STEP(runDictOps);
}
TESTCASE("Restart_NR2",
         "DICT ops during node startup with crash inserts (not master)"){
  TC_PROPERTY("Restart_NR_ops", 1);
  TC_PROPERTY("Restart_NR_error", 1);
  STEP(runRestarts);
  STEP(runDictOps);
}
TESTCASE("TableAddAttrs",
	 "Add attributes to an existing table using alterTable()"){
  INITIALIZER(runTableAddAttrs);
}
TESTCASE("TableAddAttrsDuring",
	 "Try to add attributes to the table when other thread is using it\n"
	 "do this loop number of times\n"){
  INITIALIZER(runCreateTheTable);
  STEP(runTableAddAttrsDuring);
  STEP(runUseTableUntilStopped2);
  STEP(runUseTableUntilStopped3);
  FINALIZER(runDropTheTable);
}
TESTCASE("TableAddAttrsDuringError",
	 "Try to add attributes to the table when other thread is using it\n"
	 "do this loop number of times\n"){
  TC_PROPERTY("AbortAlter", 1);
  INITIALIZER(runCreateTheTable);
  STEP(runTableAddAttrsDuring);
  STEP(runUseTableUntilStopped2);
  STEP(runUseTableUntilStopped3);
  FINALIZER(runDropTheTable);
}
TESTCASE("Bug21755",
         ""){
  INITIALIZER(runBug21755);
}
TESTCASE("DictRestart",
         ""){
  INITIALIZER(runDictRestart);
}
TESTCASE("Bug24631",
         ""){
  INITIALIZER(runBug24631);
}
TESTCASE("Bug36702", "")
{
  INITIALIZER(runDropDDObjects);
  INITIALIZER(runBug36072);
  FINALIZER(restartClusterInitial);
}
TESTCASE("Bug29186",
         ""){
  INITIALIZER(runBug29186);
}
TESTCASE("Bug48604",
         "Online ordered index build.\n"
         "Complements testOIBasic -case f"){
  STEP(runBug48604);
  STEP(runBug48604ops);
#if 0 // for future MT test
  STEP(runBug48604ops);
  STEP(runBug48604ops);
  STEP(runBug48604ops);
#endif
}
TESTCASE("Bug54651", ""){
  INITIALIZER(runBug54651);
}
/** telco-6.4 **/
TESTCASE("SchemaTrans",
         "Schema transactions"){
  ALL_TABLES();
  STEP(runSchemaTrans);
}
TESTCASE("FailCreateHashmap",
         "Fail create hashmap")
{
  INITIALIZER(runFailCreateHashmap);
}
TESTCASE("FailAddPartition",
         "Fail add partition")
{
  INITIALIZER(runFailAddPartition);
}
TESTCASE("TableAddPartitions",
	 "Add partitions to an existing table using alterTable()"){
  INITIALIZER(runTableAddPartition);
}
TESTCASE("Bug41905",
	 ""){
  STEP(runBug41905);
  STEP(runBug41905getTable);
}
TESTCASE("Bug46552", "")
{
  INITIALIZER(runBug46552);
}
TESTCASE("Bug46585", "")
{
  INITIALIZER(runWaitStarted);
  INITIALIZER(runBug46585);
}
TESTCASE("Bug53944", "")
{
  INITIALIZER(runBug53944);
}
TESTCASE("Bug58277",
         "Dropping busy ordered index can crash data node.\n"
         "Give any tablename as argument (T1)"){
  TC_PROPERTY("RSS_CHECK", (Uint32)true);
  TC_PROPERTY("RANGE_MAX", (Uint32)5);
  INITIALIZER(runBug58277errtest);
  STEP(runBug58277);
  // sub-steps 2-8 synced with main step
  TC_PROPERTY("SubSteps", 7);
  STEP(runBug58277drop);
  /*
   * A single scan update can show the bug but this is not likely.
   * Add more scan updates.  Also add PK ops for other asserts.
   */
  STEP(runBug58277scan);
  STEP(runBug58277scan);
  STEP(runBug58277scan);
  STEP(runBug58277scan);
  STEP(runBug58277pk);
  STEP(runBug58277pk);
  // kernel side scans (eg. LCP) for resource usage check
  STEP(runBug58277rand);
}
TESTCASE("Bug57057",
         "MRR + delete leaks stored procs (fixed under Bug58277).\n"
         "Give any tablename as argument (T1)"){
  TC_PROPERTY("RSS_CHECK", (Uint32)true);
  TC_PROPERTY("RANGE_MAX", (Uint32)100);
  TC_PROPERTY("SCAN_DELETE", (Uint32)1);
  STEP(runBug57057);
  TC_PROPERTY("SubSteps", 1);
  STEP(runBug58277scan);
}
TESTCASE("GetTabInfoRef", "Regression test for bug #14647210 'CAN CRASH ALL "
         "NODES EASILY WHEN RESTARTING MORE THAN 6 NODES SIMULTANEOUSLY'"
         " (missing handling of GET_TABINFOREF signal).")
{
  INITIALIZER(runGetTabInfoRef);
}
TESTCASE("Bug13416603", "")
{
  INITIALIZER(runCreateTheTable);
  INITIALIZER(runLoadTable);
  INITIALIZER(runBug13416603);
  FINALIZER(runDropTheTable);
}
TESTCASE("IndexStatCreate", "")
{
  STEPS(runIndexStatCreate, 10);
}
TESTCASE("WL946",
         "Time types with fractional seconds.\n"
         "Give any tablename as argument (T1)"){
  INITIALIZER(runWL946);
}
TESTCASE("Bug14645319", "")
{
  STEP(runBug14645319);
}
<<<<<<< HEAD
=======
TESTCASE("FK_SRNR1",
         "Foreign keys SR/NR, simple case with DDL and DML checks.\n"
         "Give any tablename as argument (T1)"){
  TC_PROPERTY("testcase", 1);
  INITIALIZER(runFK_SRNR);
}
TESTCASE("FK_SRNR2",
         "Foreign keys SR/NR, complex case with DDL checks .\n"
         "Give any tablename as argument (T1)"){
  TC_PROPERTY("testcase", 2);
  INITIALIZER(runFK_SRNR);
}
TESTCASE("CreateHashmaps",
         "Create (default) hashmaps")
{
  INITIALIZER(runCreateHashmaps);
}
TESTCASE("DictTakeOver_1", "")
{
  INITIALIZER(runDictTO_1);
}
>>>>>>> d4012067
NDBT_TESTSUITE_END(testDict);

int main(int argc, const char** argv){
  ndb_init();
  NDBT_TESTSUITE_INSTANCE(testDict);
  // Tables should not be auto created
  testDict.setCreateTable(false);
  myRandom48Init((long)NdbTick_CurrentMillisecond());
  return testDict.execute(argc, argv);
}<|MERGE_RESOLUTION|>--- conflicted
+++ resolved
@@ -9030,599 +9030,6 @@
     g_info << "Cannot do this test with just one datanode." << endl;
     return NDBT_OK;
   }
-<<<<<<< HEAD
-
-  /**
-   * This error insert makes DICT respond with GET_TABINFOREF where
-   * error==busy when receiving the next GET_TABINFOREQ signal.
-   */
-  require(restarter.insertErrorInAllNodes(6026) == 0);
-
-  int nodeSet[MAX_NDB_NODES];
-  for (int i = 0; i < restarter.getNumDbNodes() - 1; i++)
-  {
-    nodeSet[i] = restarter.getDbNodeId(i);
-    g_info << "Node " << nodeSet[i] << " will be stopped." << endl;
-  }
-
-  require(restarter.restartNodes(nodeSet, restarter.getNumDbNodes() - 1,
-                                 NdbRestarter::NRRF_NOSTART |
-                                 NdbRestarter::NRRF_ABORT) == 0);
-
-  g_info << "Waiting for nodes to stop." << endl;
-  require(restarter.waitNodesNoStart(nodeSet, restarter.getNumDbNodes() - 1)
-          == 0);
-
-  require(restarter.startNodes(nodeSet, restarter.getNumDbNodes() - 1) == 0);
-
-  g_info << "Waiting for nodes to start again." << endl;
-  if (restarter.waitClusterStarted() != 0)
-  {
-    g_err << "Failed to restart cluster " << endl;
-    require(restarter.insertErrorInAllNodes(0) == 0);
-    return NDBT_FAILED;
-  }
-
-  require(restarter.insertErrorInAllNodes(0) == 0);
-  return NDBT_OK;
-} // runGetTabInfoRef()
-
-int
-runBug13416603(NDBT_Context* ctx, NDBT_Step* step)
-{
-  Ndb* pNdb = GETNDB(step);
-  NdbDictionary::Dictionary* pDic = pNdb->getDictionary();
-  NdbIndexStat is;
-  NdbRestarter res;
-
-  int elist[] = { 18026, 0 };
-  const NdbDictionary::Table *pTab = pDic->getTable(ctx->getTab()->getName());
-  const NdbDictionary::Index *pIdx = 0;
-  NdbDictionary::Dictionary::List indexes;
-  pDic->listIndexes(indexes, * pTab);
-  for (unsigned i = 0; i < indexes.count; i++)
-  {
-    if ((pIdx = pDic->getIndex(indexes.elements[i].name, pTab->getName())) != 0)
-      break;
-  }
-
-  if (pIdx == 0)
-  {
-    return NDBT_OK;
-  }
-
-  bool has_created_stat_tables = false;
-  bool has_created_stat_events = false;
-  pNdb->setDatabaseName("mysql");
-  if (is.create_systables(pNdb) == 0)
-  {
-    has_created_stat_tables = true;
-  }
-
-  if (is.create_sysevents(pNdb) == 0)
-  {
-    has_created_stat_events = true;
-  }
-
-  chk2(is.create_listener(pNdb) == 0, is.getNdbError());
-  chk2(is.execute_listener(pNdb) == 0, is.getNdbError());
-
-  is.set_index(* pIdx, * pTab);
-
-  {
-    ndbout_c("%u - update_stat", __LINE__);
-    chk2(is.update_stat(pNdb) == 0, is.getNdbError());
-    int ret;
-    ndbout_c("%u - poll_listener", __LINE__);
-    chk2((ret = is.poll_listener(pNdb, 10000)) != -1, is.getNdbError());
-    chk1(ret == 1);
-    // one event is expected
-    ndbout_c("%u - next_listener", __LINE__);
-    chk2((ret = is.next_listener(pNdb)) != -1, is.getNdbError());
-    chk1(ret == 1);
-    ndbout_c("%u - next_listener", __LINE__);
-    chk2((ret = is.next_listener(pNdb)) != -1, is.getNdbError());
-    chk1(ret == 0);
-  }
-
-  {
-    Vector<Vector<int> > partitions = res.splitNodes();
-    if (partitions.size() == 1)
-      goto cleanup;
-
-    for (unsigned i = 0; i < partitions.size(); i++)
-    {
-      printf("stopping: ");
-      for (unsigned j = 0; j < partitions[i].size(); j++)
-        printf("%d ", partitions[i][j]);
-      printf("\n");
-
-      res.restartNodes(partitions[i].getBase(),
-                       partitions[i].size(),
-                       NdbRestarter::NRRF_NOSTART | NdbRestarter::NRRF_ABORT);
-      res.waitNodesNoStart(partitions[i].getBase(),
-                           partitions[i].size());
-
-      {
-        ndbout_c("%u - update_stat", __LINE__);
-        chk2(is.update_stat(pNdb) == 0, is.getNdbError());
-        int ret;
-        ndbout_c("%u - poll_listener", __LINE__);
-        chk2((ret = is.poll_listener(pNdb, 10000)) != -1, is.getNdbError());
-        chk1(ret == 1);
-        // one event is expected
-        ndbout_c("%u - next_listener", __LINE__);
-        chk2((ret = is.next_listener(pNdb)) != -1, is.getNdbError());
-        chk1(ret == 1);
-        ndbout_c("%u - next_listener", __LINE__);
-        chk2((ret = is.next_listener(pNdb)) != -1, is.getNdbError());
-        chk1(ret == 0);
-      }
-
-      res.startNodes(partitions[i].getBase(),
-                     partitions[i].size());
-      res.waitClusterStarted();
-    }
-  }
-
-  for (int i = 0; elist[i] != 0; i++)
-  {
-    ndbout_c("testing errno: %u", elist[i]);
-    res.insertErrorInAllNodes(elist[i]);
-    int val2[] = { DumpStateOrd::CmvmiSetRestartOnErrorInsert, 1 };
-    res.dumpStateAllNodes(val2, 2);
-
-    {
-      ndbout_c("%u - update_stat", __LINE__);
-      int ret = is.update_stat(pNdb);
-      ndbout_c("%u - update_stat => %d", __LINE__, ret);
-      chk1(ret == -1);
-      ndbout << is.getNdbError() << endl;
-      ndbout_c("%u - poll_listener", __LINE__);
-      chk2((ret = is.poll_listener(pNdb, 10000)) != -1, is.getNdbError());
-      chk1(ret == 0);
-    }
-
-    /**
-     * Wait for one of the nodes to have died...
-     */
-    int count_started = 0;
-    int count_not_started = 0;
-    int count_nok = 0;
-    int down = 0;
-    do
-    {
-      NdbSleep_MilliSleep(100);
-      count_started = count_not_started = count_nok = 0;
-      for (int i = 0; i < res.getNumDbNodes(); i++)
-      {
-        int n = res.getDbNodeId(i);
-        if (res.getNodeStatus(n) == NDB_MGM_NODE_STATUS_NOT_STARTED)
-        {
-          count_not_started++;
-          down = n;
-        }
-        else if (res.getNodeStatus(n) == NDB_MGM_NODE_STATUS_STARTED)
-          count_started++;
-        else
-          count_nok ++;
-      }
-    } while (count_not_started != 1);
-
-    res.startNodes(&down, 1);
-    res.waitClusterStarted();
-    res.insertErrorInAllNodes(0);
-  }
-
-cleanup:
-  // cleanup
-  is.drop_listener(pNdb);
-  if (has_created_stat_events)
-  {
-    is.drop_sysevents(pNdb);
-  }
-  if (has_created_stat_tables)
-  {
-    is.drop_systables(pNdb);
-  }
-
-  // Ensure that nodes will start after error inserts again.
-  {
-    const int restartState[] = 
-      { DumpStateOrd::CmvmiSetRestartOnErrorInsert, NRT_DoStart_Restart };
-    
-    require(res.dumpStateAllNodes(restartState,
-                                  sizeof restartState/sizeof restartState[0])
-            == 0);
-  }
-
-  return NDBT_OK;
-
-err:
-  return NDBT_FAILED;
-}
-
-int
-runIndexStatCreate(NDBT_Context* ctx, NDBT_Step* step)
-{
-  Ndb* pNdb = GETNDB(step);
-  NdbIndexStat is;
-
-  const int loops = ctx->getNumLoops();
-
-  pNdb->setDatabaseName("mysql");
-
-  Uint64 end = NdbTick_CurrentMillisecond() + 1000 * loops;
-  do
-  {
-    if (is.create_systables(pNdb) == 0)
-    {
-      /**
-       * OK
-       */
-    }
-    else if (! (is.getNdbError().code == 701  || // timeout
-                is.getNdbError().code == 721  || // already exists
-                is.getNdbError().code == 4244 || // already exists
-                is.getNdbError().code == 4009))  // no connection
-    {
-      ndbout << is.getNdbError() << endl;
-      return NDBT_FAILED;
-    }
-
-    is.drop_systables(pNdb);
-  } while (!ctx->isTestStopped() && NdbTick_CurrentMillisecond() < end);
-
-  return NDBT_OK;
-}
-
-int
-runWL946(NDBT_Context* ctx, NDBT_Step* step)
-{
-  Ndb* pNdb = GETNDB(step);
-  NdbDictionary::Dictionary* pDic = pNdb->getDictionary();
-  const int loops = ctx->getNumLoops();
-  const int records = ctx->getNumRecords();
-  bool keep_table = false; // keep table and data
-#ifdef VM_TRACE
-  {
-    const char* p = NdbEnv_GetEnv("KEEP_TABLE_WL946", (char*)0, 0);
-    if (p != 0 && strchr("1Y", p[0]) != 0)
-      keep_table = true;
-  }
-#endif
-  int result = NDBT_OK;
-
-  const char* tabname = "T_WL946";
-  (void)pDic->dropTable(tabname);
-
-  for (int loop = 0; loop < loops; loop++)
-  {
-    g_info << "loop " << loop << "(" << loops << ")" << endl;
-
-    NdbDictionary::Table tab;
-    tab.setName(tabname);
-
-    struct Coldef {
-      const char* name;
-      NdbDictionary::Column::Type type;
-      int prec; // fractional precision 0-6
-      int flag; // 1-pk 2-nullable 4-fractional 8-create index
-      const char* indname;
-    } coldef[] = {
-      // primary key
-      { "pk", NdbDictionary::Column::Unsigned, 0, 1, 0 },
-      // deprecated
-      { "a0", NdbDictionary::Column::Time, 0, 2|8, "x0" },
-      { "a1", NdbDictionary::Column::Datetime, 0, 2|8, "x1" },
-      { "a2", NdbDictionary::Column::Timestamp, 0, 2|8, "x2" },
-      // fractional
-      { "b0", NdbDictionary::Column::Time2, 0, 2|4|8, "y0" },
-      { "b1", NdbDictionary::Column::Datetime2, 0, 2|4|8, "y1" },
-      { "b2", NdbDictionary::Column::Timestamp2, 0, 2|4|8, "y2" },
-      // update key
-      { "uk", NdbDictionary::Column::Unsigned, 0, 0, 0 }
-    };
-    const int Colcnt = sizeof(coldef)/sizeof(coldef[0]);
-
-    NdbDictionary::Column col[Colcnt];
-    for (int i = 0; i < Colcnt; i++)
-    {
-      Coldef& d = coldef[i];
-      NdbDictionary::Column& c = col[i];
-      c.setName(d.name);
-      c.setType(d.type);
-      if (d.flag & 4)
-      {
-        d.prec = myRandom48(7);
-        assert(d.prec >= 0 && d.prec <= 6);
-        c.setPrecision(d.prec);
-      }
-      c.setPrimaryKey(d.flag & 1);
-      c.setNullable(d.flag & 2);
-      tab.addColumn(c);
-    }
-
-    g_info << "create table " << tabname << endl;
-    const NdbDictionary::Table* pTab = 0;
-    CHK2(pDic->createTable(tab) == 0, pDic->getNdbError());
-    CHK2((pTab = pDic->getTable(tabname)) != 0, pDic->getNdbError());
-
-    const NdbDictionary::Column* pCol[Colcnt];
-    for (int i = 0; i < Colcnt; i++)
-    {
-      const Coldef& d = coldef[i];
-      const NdbDictionary::Column* pc = 0;
-      CHK2((pc = tab.getColumn(i)) != 0, pDic->getNdbError());
-      CHK2(strcmp(pc->getName(), d.name) == 0, "name");
-      CHK2(pc->getType() == d.type, "type");
-      CHK2(pc->getPrecision() == d.prec, "prec");
-      pCol[i] = pc;
-    }
-    CHK2(result == NDBT_OK, "verify columns");
-
-    g_info << "create indexes" << endl;
-    NdbDictionary::Index ind[Colcnt];
-    const NdbDictionary::Index* pInd[Colcnt];
-    for (int i = 0; i < Colcnt; i++)
-    {
-      Coldef& d = coldef[i];
-      pInd[i] = 0;
-      if (d.flag & 8)
-      {
-        NdbDictionary::Index& x = ind[i];
-        x.setName(d.indname);
-        x.setTable(tabname);
-        x.setType(NdbDictionary::Index::OrderedIndex);
-        x.setLogging(false);
-        x.addColumn(d.name);
-        const NdbDictionary::Index* px = 0;
-        CHK2(pDic->createIndex(x) == 0, pDic->getNdbError());
-        CHK2((px = pDic->getIndex(d.indname, tabname)) != 0, pDic->getNdbError());
-        pInd[i] = px;
-      }
-    }
-    CHK2(result == NDBT_OK, "create indexes");
-
-    HugoTransactions trans(*pTab);
-
-    g_info << "load records" << endl;
-    CHK2(trans.loadTable(pNdb, records) == 0, trans.getNdbError());
-
-    const int scanloops = 5;
-    for (int j = 0; j < scanloops; j++)
-    {
-      g_info << "scan table " << j << "(" << scanloops << ")" << endl;
-      CHK2(trans.scanReadRecords(pNdb, records) == 0, trans.getNdbError());
-
-      for (int i = 0; i < Colcnt; i++)
-      {
-        Coldef& d = coldef[i];
-        if (d.flag & 8)
-        {
-          g_info << "scan index " << d.indname << endl;
-          const NdbDictionary::Index* px = pInd[i];
-          CHK2(trans.scanReadRecords(pNdb, px, records) == 0, trans.getNdbError());
-        }
-      }
-      CHK2(result == NDBT_OK, "index scan");
-
-      g_info << "update records" << endl;
-      CHK2(trans.scanUpdateRecords(pNdb, records) == 0, trans.getNdbError());
-    }
-    CHK2(result == NDBT_OK, "scans");
-
-    if (loop + 1 < loops || !keep_table)
-    {
-      g_info << "delete records" << endl;
-      CHK2(trans.clearTable(pNdb) == 0, trans.getNdbError());
-
-      g_info << "drop table" << endl;
-      CHK2(pDic->dropTable(tabname) == 0, pDic->getNdbError());
-    }
-  }
-
-  if (result != NDBT_OK && !keep_table)
-  {
-    g_info << "drop table after error" << endl;
-    (void)pDic->dropTable(tabname);
-  }
-  return result;
-}
-
-int
-getOrCreateDefaultHashMap(NdbDictionary::Dictionary& dict, NdbDictionary::HashMap& hm, Uint32 buckets, Uint32 fragments)
-{
-  if (dict.getDefaultHashMap(hm, buckets, fragments) == 0)
-  {
-    return 0;
-  }
-
-  dict.initDefaultHashMap(hm, buckets, fragments);
-  if (dict.createHashMap(hm, NULL) == -1)
-  {
-    return -1;
-  }
-
-  if (dict.getDefaultHashMap(hm, buckets, fragments) == 0)
-  {
-    return 0;
-  }
-
-  return -1;
-}
-
-struct Bug14645319_createTable_args
-{
-  char const* template_name;
-  char const* name;
-  Uint32 buckets;
-  Uint32 fragments;
-};
-
-int Bug14645319_createTable(Ndb* pNdb, NdbDictionary::Table& tab, int when,
-                                    void* arg)
-{
-  Bug14645319_createTable_args& args = *static_cast<Bug14645319_createTable_args*>(arg);
-  NdbDictionary::Dictionary* pDic = pNdb->getDictionary();
-  if (when == 0)
-  {
-    tab.setName(args.name);
-    tab.setFragmentCount(args.fragments);
-    if (args.fragments == 0)
-    {
-      tab.setFragmentData(0, 0);
-    }
-    NdbDictionary::HashMap hm;
-    getOrCreateDefaultHashMap(*pDic, hm, args.buckets, args.fragments);
-    tab.setHashMap(hm);
-  }
-  return 0;
-}
-
-int
-runBug14645319(NDBT_Context* ctx, NDBT_Step* step)
-{
-  Ndb* pNdb = GETNDB(step);
-  NdbDictionary::Dictionary* pDic = pNdb->getDictionary();
-  int failures = 0;
-
-  struct test_case {
-    char const* description;
-    int old_fragments;
-    int old_buckets;
-    int new_fragments;
-    int new_buckets;
-    int expected_buckets;
-  };
-
-  STATIC_ASSERT(NDB_DEFAULT_HASHMAP_BUCKETS % 240 == 0);
-  STATIC_ASSERT(NDB_DEFAULT_HASHMAP_BUCKETS % 260 != 0);
-  test_case test_cases[] = {
-    { "Simulate online reorg, may or may not change hashmap depending on default fragment count",
-      3, 120, 0, NDB_DEFAULT_HASHMAP_BUCKETS, 0 },
-    { "Keep old hashmap since no new fragments",
-      3, 120, 3, NDB_DEFAULT_HASHMAP_BUCKETS, 120 },
-    { "Keep old hashmap size since old size a multiple of new fragment count",
-      3, 120, 6, NDB_DEFAULT_HASHMAP_BUCKETS, 120 },
-    { "Keep old hashmap size since new size not a multiple of old",
-      3, 130, 6, NDB_DEFAULT_HASHMAP_BUCKETS, 130 },
-    { "Extend hashmap",
-      3, 120, 7, NDB_DEFAULT_HASHMAP_BUCKETS, NDB_DEFAULT_HASHMAP_BUCKETS },
-    { "Keep old hashmap size since old size not multiple of old fragment count",
-      7, 120, 10, 60, 120 },
-    { "Shrink hashmap",
-      3, 120, 6, 60, 60 },
-  };
-
-  Bug14645319_createTable_args args;
-  args.template_name = ctx->getTab()->getName();
-  args.name = "Bug14645319";
-
-  for (size_t testi = 0; testi < NDB_ARRAY_SIZE(test_cases); testi++)
-  {
-    test_case const& test = test_cases[testi];
-    int result = NDBT_FAILED;
-
-    int old_fragments = 0;
-    int old_buckets = 0;
-    int new_fragments = 0;
-    int new_buckets = 0;
-
-    do {
-      /* setup old table */
-      args.buckets = test.old_buckets;
-      args.fragments = test.old_fragments;
-      result = NDBT_Tables::createTable(pNdb, args.template_name, false, false, Bug14645319_createTable, &args);
-      if (result != 0) break;
-
-      NdbDictionary::Table const& old_tab = *pDic->getTable(args.name);
-
-      /* check old table properties */
-      NdbDictionary::HashMap old_hm;
-      result = pDic->getHashMap(old_hm, &old_tab);
-      if (result != 0) break;
-
-      old_fragments = old_tab.getFragmentCount();
-      old_buckets = old_hm.getMapLen();
-      if (old_fragments != test.old_fragments)
-      {
-        result = NDBT_FAILED;
-        break;
-      }
-      if (old_buckets != test.old_buckets)
-      {
-        result = NDBT_FAILED;
-        break;
-      }
-
-      /* alter table */
-      NdbDictionary::Table new_tab = old_tab;
-      new_tab.setFragmentCount(test.new_fragments);
-      if (test.new_fragments == 0)
-        new_tab.setFragmentData(0, 0);
-
-      result = pDic->beginSchemaTrans();
-      if (result != 0) break;
-
-      result = pDic->prepareHashMap(old_tab, new_tab, test.new_buckets);
-
-      result |= pDic->endSchemaTrans();
-      if (result != 0) break;
-
-      result = pDic->alterTable(old_tab, new_tab);
-      if (result != 0) break;
-
-      /* check */
-      NdbDictionary::HashMap new_hm;
-      result = pDic->getHashMap(new_hm, &new_tab);
-      if (result != 0) break;
-
-      new_fragments = new_tab.getFragmentCount();
-      new_buckets = new_hm.getMapLen();
-
-      if (test.expected_buckets > 0 &&
-          new_buckets != test.expected_buckets)
-      {
-        result = NDBT_FAILED;
-        break;
-      }
-      result = 0;
-    } while (false);
-
-    result |= pDic->dropTable(args.name);
-
-    if (result == 0)
-    {
-      ndbout << "Test#" << (testi + 1) << " '" << test_cases[testi].description << "' passed" <<
-        " (" << old_buckets << " => " << test_cases[testi].new_buckets << " => " << test_cases[testi].expected_buckets << ")" << endl;
-    }
-    else
-    {
-      ndbout << "Test#" << (testi + 1) << " '" << test_cases[testi].description << "' failed" <<
-        " (" << old_buckets << " => " << test_cases[testi].new_buckets << " => " << new_buckets << " expected: " << test_cases[testi].expected_buckets << ")" << endl;
-      failures++;
-    }
-  }
-
-  return failures > 0 ? NDBT_FAILED : NDBT_OK;
-}
-
-NDBT_TESTSUITE(testDict);
-TESTCASE("testDropDDObjects",
-         "* 1. start cluster\n"
-         "* 2. Create LFG\n"
-         "* 3. create TS\n"
-         "* 4. run DropDDObjects\n"
-         "* 5. Verify DropDDObjectsRestart worked\n"){
-INITIALIZER(runWaitStarted);
-INITIALIZER(runDropDDObjects);
-INITIALIZER(testDropDDObjectsSetup);
-STEP(runDropDDObjects);
-FINALIZER(DropDDObjectsVerify);
-}
-=======
->>>>>>> d4012067
 
   /**
    * This error insert makes DICT respond with GET_TABINFOREF where
@@ -11407,8 +10814,6 @@
 {
   STEP(runBug14645319);
 }
-<<<<<<< HEAD
-=======
 TESTCASE("FK_SRNR1",
          "Foreign keys SR/NR, simple case with DDL and DML checks.\n"
          "Give any tablename as argument (T1)"){
@@ -11430,7 +10835,6 @@
 {
   INITIALIZER(runDictTO_1);
 }
->>>>>>> d4012067
 NDBT_TESTSUITE_END(testDict);
 
 int main(int argc, const char** argv){
