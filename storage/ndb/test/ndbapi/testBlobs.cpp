/*
   Copyright (C) 2003 MySQL AB
    All rights reserved. Use is subject to license terms.

   This program is free software; you can redistribute it and/or modify
   it under the terms of the GNU General Public License as published by
   the Free Software Foundation; version 2 of the License.

   This program is distributed in the hope that it will be useful,
   but WITHOUT ANY WARRANTY; without even the implied warranty of
   MERCHANTABILITY or FITNESS FOR A PARTICULAR PURPOSE.  See the
   GNU General Public License for more details.

   You should have received a copy of the GNU General Public License
   along with this program; if not, write to the Free Software
   Foundation, Inc., 51 Franklin St, Fifth Floor, Boston, MA 02110-1301  USA
*/

/*
 * testBlobs
 */

#include <ndb_global.h>
#include <NdbMain.h>
#include <NdbOut.hpp>
#include <OutputStream.hpp>
#include <NdbTest.hpp>
#include <NdbTick.h>
#include <my_sys.h>
#include <NdbRestarter.hpp>

struct Chr {
  NdbDictionary::Column::Type m_type;
  bool m_fixed;
  bool m_binary;
  uint m_len; // native
  uint m_bytelen; // in bytes
  uint m_totlen; // plus length bytes
  const char* m_cs;
  CHARSET_INFO* m_csinfo;
  uint m_mblen;
  bool m_caseins; // for latin letters
  Chr() :
    m_type(NdbDictionary::Column::Varchar),
    m_fixed(false),
    m_binary(false),
    m_len(55),
    m_bytelen(0),
    m_totlen(0),
    m_cs("latin1"),
    m_csinfo(0),
    m_caseins(true)
  {}
};

struct Opt {
  unsigned m_batch;
  bool m_core;
  bool m_dbg;
  const char* m_debug;
  bool m_fac;
  bool m_full;
  unsigned m_loop;
  bool m_min;
  unsigned m_parts;
  unsigned m_rows;
  int m_seed;
  const char* m_skip;
  const char* m_test;
  int m_timeout_retries;
  int m_blob_version;
  // metadata
  const char* m_tname;
  const char* m_x1name;  // hash index
  const char* m_x2name;  // ordered index
  unsigned m_pk1off;
  Chr m_pk2chr;
  bool m_pk2part;
  bool m_oneblob;
  // perf
  const char* m_tnameperf;
  unsigned m_rowsperf;
  // bugs
  int m_bug;
  int (*m_bugtest)();
  Opt() :
    m_batch(7),
    m_core(false),
    m_dbg(false),
    m_debug(0),
    m_fac(false),
    m_full(false),
    m_loop(1),
    m_min(false),
    m_parts(10),
    m_rows(100),
    m_seed(-1),
    m_skip(0),
    m_test(0),
    m_timeout_retries(10),
    m_blob_version(2),
    // metadata
    m_tname("TB1"),
    m_x1name("TB1X1"),
    m_x2name("TB1X2"),
    m_pk1off(0x12340000),
    m_pk2chr(),
    m_pk2part(false),
    m_oneblob(false),
    // perf
    m_tnameperf("TB2"),
    m_rowsperf(10000),
    // bugs
    m_bug(0),
    m_bugtest(0)
  {}
};

static void
printusage()
{
  Opt d;
  ndbout
    << "usage: testBlobs options [default/max]" << endl
    << "  -batch N    number of pk ops in batch [" << d.m_batch << "]" << endl
    << "  -core       dump core on error" << endl
    << "  -dbg        print program debug" << endl
    << "  -debug opt  also ndb api DBUG (if no ':' becomes d:t:F:L:o,opt)" << endl
    << "  -fac        fetch across commit in scan delete" << endl
    << "  -full       read/write only full blob values" << endl
    << "  -loop N     loop N times 0=forever [" << d.m_loop << "]" << endl
    << "  -min        small blob sizes" << endl
    << "  -parts N    max parts in blob value [" << d.m_parts << "]" << endl
    << "  -rows N     number of rows [" << d.m_rows << "]" << endl
    << "  -rowsperf N rows for performace test [" << d.m_rowsperf << "]" << endl
    << "  -seed N     random seed 0=loop number -1=random [" << d.m_seed << "]" << endl
    << "  -skip xxx   skip given tests (see list) [no tests]" << endl
    << "  -test xxx   only given tests (see list) [all tests]" << endl
    << "  -timeoutretries N Number of times to retry in deadlock situations [" 
    << d.m_timeout_retries << "]" << endl
    << "  -version N  blob version 1 or 2 [" << d.m_blob_version << "]" << endl
    << "metadata" << endl
    << "  -pk2len N   native length of PK2, zero omits PK2,PK3 [" << d.m_pk2chr.m_len << "]" << endl
    << "  -pk2fixed   PK2 is Char [default Varchar]" << endl
    << "  -pk2binary  PK2 is Binary or Varbinary" << endl
    << "  -pk2cs      PK2 charset or collation [" << d.m_pk2chr.m_cs << "]" << endl
    << "  -pk2part    partition primary table by PK2" << endl
    << "  -oneblob    only 1 blob attribute [default 2]" << endl
    << "disk or memory storage for blobs.  Don't apply to performance test" << endl
    << "  m           Blob columns stored in memory" << endl
    << "  h           Blob columns stored on disk" << endl
    << "api styles for test/skip.  Don't apply to performance test" << endl
    << "  a           NdbRecAttr(old) interface" << endl
    << "  b           NdbRecord interface" << endl
    << "test cases for test/skip" << endl
    << "  k           primary key ops" << endl
    << "  i           hash index ops" << endl
    << "  s           table scans" << endl
    << "  r           ordered index scans" << endl
    << "  p           performance test" << endl
    << "operations for test/skip" << endl
    << "  u           update existing blob value" << endl
    << "  n           normal insert and update" << endl
    << "  w           insert and update using writeTuple" << endl
    << "  d           delete, can skip only for one subtest" << endl
    << "blob operation styles for test/skip" << endl
    << "  0           getValue / setValue" << endl
    << "  1           setActiveHook" << endl
    << "  2           readData / writeData" << endl
    << "example: -test makn0 (need all 4 parts)" << endl
    << "example: -test mhabkisrunwd012 (Everything except performance tests" << endl
    << "bug tests" << endl
    << "  -bug 4088   ndb api hang with mixed ops on index table" << endl
    << "  -bug 27018  middle partial part write clobbers rest of part" << endl
    << "  -bug 27370  Potential inconsistent blob reads for ReadCommitted reads" << endl
    << "  -bug 36756  Handling execute(.., abortOption) and Blobs " << endl
    << "  -bug 45768  execute(Commit) after failing blob batch " << endl
    ;
}

static Opt g_opt;

static bool
testcase(char x)
{
  if (x < 10)
    x += '0';

  return
    (g_opt.m_test == 0 || strchr(g_opt.m_test, x) != 0) &&
    (g_opt.m_skip == 0 || strchr(g_opt.m_skip, x) == 0);
}

static Ndb_cluster_connection* g_ncc = 0;
static Ndb* g_ndb = 0;
static NdbDictionary::Dictionary* g_dic = 0;
static NdbConnection* g_con = 0;
static NdbOperation* g_opr = 0;
static const NdbOperation* g_const_opr = 0;
static NdbIndexOperation* g_opx = 0;
static NdbScanOperation* g_ops = 0;
static NdbBlob* g_bh1 = 0;
static NdbBlob* g_bh2 = 0;
static bool g_printerror = true;
static unsigned g_loop = 0;
static NdbRecord *g_key_record= 0;
static NdbRecord *g_blob_record= 0;
static NdbRecord *g_full_record= 0;
static NdbRecord *g_idx_record= 0;
static NdbRecord *g_ord_record= 0;
static unsigned g_pk1_offset= 0;
static unsigned g_pk2_offset= 0;
static unsigned g_pk3_offset= 0;
static unsigned g_blob1_offset= 0;
static unsigned g_blob1_null_offset= 0;
static unsigned g_blob2_offset= 0;
static unsigned g_blob2_null_offset= 0;
static unsigned g_rowsize= 0;
static const char* g_tsName= "DEFAULT-TS";
static Uint32 g_batchSize= 0;
static Uint32 g_scanFlags= 0;
static Uint32 g_parallel= 0;
static Uint32 g_usingDisk= false;
static const Uint32 MAX_FRAGS=48 * 8 * 4; // e.g. 48 nodes, 8 frags/node, 4 replicas
static Uint16 frag_ng_mappings[MAX_FRAGS];


static const char* stylename[3] = {
  "style=getValue/setValue",
  "style=setActiveHook",
  "style=readData/writeData"
};

// Blob API variants
static const char* apiName[2] = {
  "api=NdbRecAttr",
  "api=NdbRecord"
};

static const char apiSymbol[2] = {
  'a',  // RecAttr
  'b'   // NdbRecord
};

static const int API_RECATTR=0;
static const int API_NDBRECORD=1;

static const char* storageName[2] = {
  "storage=memory",
  "storage=disk"
};

static const char storageSymbol[2] = {
  'm',  // Memory storage
  'h'   // Disk storage
};

static const int STORAGE_MEM=0;
static const int STORAGE_DISK=1;

static void
printerror(int line, const char* msg)
{
  ndbout << "line " << line << " FAIL " << msg << endl;
  if (! g_printerror) {
    return;
  }
  if (g_ndb != 0 && g_ndb->getNdbError().code != 0) {
    ndbout << "ndb: " << g_ndb->getNdbError() << endl;
  }
  if (g_dic != 0 && g_dic->getNdbError().code != 0) {
    ndbout << "dic: " << g_dic->getNdbError() << endl;
  }
  if (g_con != 0 && g_con->getNdbError().code != 0) {
    ndbout << "con: " << g_con->getNdbError() << endl;
    if (g_opr != 0 && g_opr->getNdbError().code != 0) {
      ndbout << "opr: table=" << g_opr->getTableName() << " " << g_opr->getNdbError() << endl;
    }
    if (g_const_opr != 0 && g_const_opr->getNdbError().code !=0) {
      ndbout << "const_opr: table=" << g_const_opr->getTableName() << " " << g_const_opr->getNdbError() << endl;
    }
    if (g_opx != 0 && g_opx->getNdbError().code != 0) {
      ndbout << "opx: table=" << g_opx->getTableName() << " " << g_opx->getNdbError() << endl;
    }
    if (g_ops != 0 && g_ops->getNdbError().code != 0) {
      ndbout << "ops: table=" << g_ops->getTableName() << " " << g_ops->getNdbError() << endl;
    }
    NdbOperation* ope = g_con->getNdbErrorOperation();
    if (ope != 0 && ope->getNdbError().code != 0) {
      if (ope != g_opr && ope != g_const_opr && ope != g_opx && ope != g_ops)
        ndbout << "ope: ptr=" << ope << " table=" << ope->getTableName() << " type= "<< ope->getType() << " " << ope->getNdbError() << endl;
    }
  }
  if (g_bh1 != 0 && g_bh1->getNdbError().code != 0) {
    ndbout << "bh1: " << g_bh1->getNdbError() << endl;
  }
  if (g_bh2 != 0 && g_bh2->getNdbError().code != 0) {
    ndbout << "bh2: " << g_bh2->getNdbError() << endl;
  }
  if (g_opt.m_core) {
    abort();
  }
  g_printerror = false;
}

#define CHK(x) \
  do { \
    if (x) break; \
    printerror(__LINE__, #x); return -1; \
  } while (0)
#define DBG(x) \
  do { \
    if (! g_opt.m_dbg) break; \
    ndbout << "line " << __LINE__ << " " << x << endl; \
  } while (0)
#define DISP(x) \
  do { \
    ndbout << "line " << __LINE__ << " " << x << endl; \
  } while (0)

struct Bcol {
  int m_type;
  int m_version;
  bool m_nullable;
  uint m_inline;
  uint m_partsize;
  uint m_stripe;
  char m_btname[200];
  Bcol() { memset(this, 0, sizeof(*this)); }
};

static Bcol g_blob1;
static Bcol g_blob2;

enum OpState {Normal, Retrying};

static void
initblobs()
{
  {
    Bcol& b = g_blob1;
    b.m_type = NdbDictionary::Column::Text;
    b.m_version = g_opt.m_blob_version;
    b.m_nullable = false;
    b.m_inline = g_opt.m_min ? 8 : 240;
    b.m_partsize = g_opt.m_min ? 8 : 2000;
    b.m_stripe = b.m_version == 1 ? 4 : 0;
  }
  {
    Bcol& b = g_blob2;
    b.m_type = NdbDictionary::Column::Blob;
    b.m_version = g_opt.m_blob_version;
    b.m_nullable = true;
    b.m_inline = g_opt.m_min ? 9 : 99;
    b.m_partsize = g_opt.m_min ? 5 : 55;
    b.m_stripe = 3;
  }
}

static void
initConstants()
{
  g_pk1_offset= 0;
  g_pk2_offset= g_pk1_offset + 4;
  g_pk3_offset= g_pk2_offset + g_opt.m_pk2chr.m_totlen;
  g_blob1_offset= g_pk3_offset + 2;
  g_blob2_offset= g_blob1_offset + sizeof(NdbBlob *);
  g_blob1_null_offset= g_blob2_offset + sizeof(NdbBlob *);
  g_blob2_null_offset= g_blob1_null_offset + 1;
  g_rowsize= g_blob2_null_offset + 1;
}

static int
createDefaultTableSpace()
{
  /* 'Inspired' by NDBT_Tables::create_default_tablespace */
  int res;
  NdbDictionary::LogfileGroup lg = g_dic->getLogfileGroup("DEFAULT-LG");
  if (strcmp(lg.getName(), "DEFAULT-LG") != 0)
  {
    lg.setName("DEFAULT-LG");
    lg.setUndoBufferSize(8*1024*1024);
    res = g_dic->createLogfileGroup(lg);
    if(res != 0){
      DBG("Failed to create logfilegroup:"
          << endl << g_dic->getNdbError() << endl);
      return -1;
    }
  }
  {
    NdbDictionary::Undofile uf = g_dic->getUndofile(0, "undofile01.dat");
    if (strcmp(uf.getPath(), "undofile01.dat") != 0)
    {
      uf.setPath("undofile01.dat");
      uf.setSize(32*1024*1024);
      uf.setLogfileGroup("DEFAULT-LG");
      
      res = g_dic->createUndofile(uf, true);
      if(res != 0){
	DBG("Failed to create undofile:"
            << endl << g_dic->getNdbError() << endl);
	return -1;
      }
    }
  }
  {
    NdbDictionary::Undofile uf = g_dic->getUndofile(0, "undofile02.dat");
    if (strcmp(uf.getPath(), "undofile02.dat") != 0)
    {
      uf.setPath("undofile02.dat");
      uf.setSize(32*1024*1024);
      uf.setLogfileGroup("DEFAULT-LG");
      
      res = g_dic->createUndofile(uf, true);
      if(res != 0){
	DBG("Failed to create undofile:"
            << endl << g_dic->getNdbError() << endl);
	return -1;
      }
    }
  }
  NdbDictionary::Tablespace ts = g_dic->getTablespace(g_tsName);
  if (strcmp(ts.getName(), g_tsName) != 0)
  {
    ts.setName(g_tsName);
    ts.setExtentSize(1024*1024);
    ts.setDefaultLogfileGroup("DEFAULT-LG");
    
    res = g_dic->createTablespace(ts);
    if(res != 0){
      DBG("Failed to create tablespace:"
          << endl << g_dic->getNdbError() << endl);
      return -1;
    }
  }
  
  {
    NdbDictionary::Datafile df = g_dic->getDatafile(0, "datafile01.dat");
    if (strcmp(df.getPath(), "datafile01.dat") != 0)
    {
      df.setPath("datafile01.dat");
      df.setSize(64*1024*1024);
      df.setTablespace(g_tsName);
      
      res = g_dic->createDatafile(df, true);
      if(res != 0){
	DBG("Failed to create datafile:"
            << endl << g_dic->getNdbError() << endl);
	return -1;
      }
    }
  }

  {
    NdbDictionary::Datafile df = g_dic->getDatafile(0, "datafile02.dat");
    if (strcmp(df.getPath(), "datafile02.dat") != 0)
    {
      df.setPath("datafile02.dat");
      df.setSize(64*1024*1024);
      df.setTablespace(g_tsName);
      
      res = g_dic->createDatafile(df, true);
      if(res != 0){
	DBG("Failed to create datafile:"
            << endl << g_dic->getNdbError() << endl);
	return -1;
      }
    }
  }
  
  return 0;
}

static int
dropTable()
{
  NdbDictionary::Table tab(g_opt.m_tname);
  if (g_dic->getTable(g_opt.m_tname) != 0)
    CHK(g_dic->dropTable(g_opt.m_tname) == 0);

  if (g_key_record != NULL)
    g_dic->releaseRecord(g_key_record);
  if (g_blob_record != NULL)
    g_dic->releaseRecord(g_blob_record);
  if (g_full_record != NULL)
    g_dic->releaseRecord(g_full_record);

  if (g_opt.m_pk2chr.m_len != 0)
  {
    if (g_idx_record != NULL)
      g_dic->releaseRecord(g_idx_record);
    if (g_ord_record != NULL)
      g_dic->releaseRecord(g_ord_record);
  }

  g_key_record= NULL;
  g_blob_record= NULL;
  g_full_record= NULL;
  g_idx_record= NULL;
  g_ord_record= NULL;

  return 0;
}

static unsigned
urandom(unsigned n)
{
  return n == 0 ? 0 : random() % n;
}

static int
createTable(int storageType)
{
  /* No logging for memory tables */
  bool loggingRequired=(storageType == STORAGE_DISK);
  NdbDictionary::Column::StorageType blobStorageType= 
    (storageType == STORAGE_MEM)?
    NdbDictionary::Column::StorageTypeMemory : 
    NdbDictionary::Column::StorageTypeDisk;

  NdbDictionary::Table tab(g_opt.m_tname);
  if (storageType == STORAGE_DISK)
    tab.setTablespaceName(g_tsName);
  tab.setLogging(loggingRequired);
  
  /* Choose from the interesting fragmentation types :
   * DistrKeyHash, DistrKeyLin, UserDefined
   * Others are obsolete fragment-count setting variants 
   * of DistrKeyLin
   * For UserDefined partitioning, we need to set the partition
   * id for all PK operations.
   */
  Uint32 fragTypeRange= 1 + (NdbDictionary::Object::UserDefined - 
                             NdbDictionary::Object::DistrKeyHash);
  Uint32 fragType= NdbDictionary::Object::DistrKeyHash + urandom(fragTypeRange);

  tab.setFragmentType((NdbDictionary::Object::FragmentType)fragType);

  if (fragType == NdbDictionary::Object::UserDefined)
  {
    /* Need to set the FragmentCount and fragment to NG mapping
     * for this partitioning type 
     */
    const Uint32 numNodes= g_ncc->no_db_nodes();
    const Uint32 numReplicas= 2; // Assumption
    const Uint32 guessNumNgs= numNodes/2;
    const Uint32 numNgs= guessNumNgs?guessNumNgs : 1;
    const Uint32 numFragsPerNode= 2 + (rand() % 3);
    const Uint32 numPartitions= numReplicas * numNgs * numFragsPerNode;
    
    tab.setFragmentCount(numPartitions);
    for (Uint32 i=0; i<numPartitions; i++)
    {
      frag_ng_mappings[i]= i % numNgs;
    }
    tab.setFragmentData(frag_ng_mappings, sizeof(uint16) * numPartitions);
  }
  const Chr& pk2chr = g_opt.m_pk2chr;
  // col PK1 - Uint32
  { NdbDictionary::Column col("PK1");
    col.setType(NdbDictionary::Column::Unsigned);
    col.setPrimaryKey(true);
    tab.addColumn(col);
  }
  // col BL1 - Text not-nullable
  { NdbDictionary::Column col("BL1");
    const Bcol& b = g_blob1;
    col.setType((NdbDictionary::Column::Type)b.m_type);
    col.setBlobVersion(b.m_version);
    col.setNullable(b.m_nullable);
    col.setInlineSize(b.m_inline);
    col.setPartSize(b.m_partsize);
    col.setStripeSize(b.m_stripe);
    col.setStorageType(blobStorageType);
    tab.addColumn(col);
  }
  // col PK2 - Char or Varchar
  if (pk2chr.m_len != 0)
  { NdbDictionary::Column col("PK2");
    col.setType(pk2chr.m_type);
    col.setPrimaryKey(true);
    col.setLength(pk2chr.m_bytelen);
    if (pk2chr.m_csinfo != 0)
      col.setCharset(pk2chr.m_csinfo);
    if (g_opt.m_pk2part)
      col.setPartitionKey(true);
    tab.addColumn(col);
  }
  // col BL2 - Blob nullable
  if (! g_opt.m_oneblob)
  { NdbDictionary::Column col("BL2");
    const Bcol& b = g_blob2;
    col.setType((NdbDictionary::Column::Type)b.m_type);
    col.setBlobVersion(b.m_version);
    col.setNullable(b.m_nullable);
    col.setInlineSize(b.m_inline);
    col.setPartSize(b.m_partsize);
    col.setStripeSize(b.m_stripe);
    col.setStorageType(blobStorageType);
    tab.addColumn(col);
  }
  // col PK3 - puts the Var* key PK2 between PK1 and PK3
  if (pk2chr.m_len != 0)
  { NdbDictionary::Column col("PK3");
    col.setType(NdbDictionary::Column::Smallunsigned);
    col.setPrimaryKey(true);
    
    tab.addColumn(col);
  }
  // create table
  CHK(g_dic->createTable(tab) == 0);
  // unique hash index on PK2,PK3
  if (g_opt.m_pk2chr.m_len != 0)
  { NdbDictionary::Index idx(g_opt.m_x1name);
    idx.setType(NdbDictionary::Index::UniqueHashIndex);
    idx.setLogging(loggingRequired);
    idx.setTable(g_opt.m_tname);
    idx.addColumnName("PK2");
    idx.addColumnName("PK3");
    CHK(g_dic->createIndex(idx) == 0);
  }
  // ordered index on PK2
  if (g_opt.m_pk2chr.m_len != 0)
  { NdbDictionary::Index idx(g_opt.m_x2name);
    idx.setType(NdbDictionary::Index::OrderedIndex);
    idx.setLogging(false);
    idx.setTable(g_opt.m_tname);
    idx.addColumnName("PK2");
    CHK(g_dic->createIndex(idx) == 0);
  }

  NdbDictionary::RecordSpecification spec[5];
  unsigned numpks= g_opt.m_pk2chr.m_len == 0 ? 1 : 3;
  unsigned numblobs= g_opt.m_oneblob ? 1 : 2;

  const NdbDictionary::Table *dict_table;
  CHK((dict_table= g_dic->getTable(g_opt.m_tname)) != 0);
  memset(spec, 0, sizeof(spec));
  spec[0].column= dict_table->getColumn("PK1");
  spec[0].offset= g_pk1_offset;
  spec[numpks].column= dict_table->getColumn("BL1");
  spec[numpks].offset= g_blob1_offset;
  spec[numpks].nullbit_byte_offset= g_blob1_null_offset;
  spec[numpks].nullbit_bit_in_byte= 0;
  if (g_opt.m_pk2chr.m_len != 0)
  {
    spec[1].column= dict_table->getColumn("PK2");
    spec[1].offset= g_pk2_offset;
    spec[2].column= dict_table->getColumn("PK3");
    spec[2].offset= g_pk3_offset;
  }
  if (! g_opt.m_oneblob)
  {
    spec[numpks+1].column= dict_table->getColumn("BL2");
    spec[numpks+1].offset= g_blob2_offset;
    spec[numpks+1].nullbit_byte_offset= g_blob2_null_offset;
    spec[numpks+1].nullbit_bit_in_byte= 0;
  }
  CHK((g_key_record= g_dic->createRecord(dict_table, &spec[0], numpks,
                                         sizeof(spec[0]))) != 0);
  CHK((g_blob_record= g_dic->createRecord(dict_table, &spec[numpks], numblobs,
                                         sizeof(spec[0]))) != 0);
  CHK((g_full_record= g_dic->createRecord(dict_table, &spec[0], numpks+numblobs,
                                         sizeof(spec[0]))) != 0);

  if (g_opt.m_pk2chr.m_len != 0)
  {
    const NdbDictionary::Index *dict_index;
    CHK((dict_index= g_dic->getIndex(g_opt.m_x1name, g_opt.m_tname)) != 0);
    CHK((g_idx_record= g_dic->createRecord(dict_index, &spec[1], 2,
                                           sizeof(spec[0]))) != 0);
    CHK((dict_index= g_dic->getIndex(g_opt.m_x2name, g_opt.m_tname)) != 0);
    CHK((g_ord_record= g_dic->createRecord(dict_index, &spec[1], 1,
                                           sizeof(spec[0]))) != 0);
  }

  return 0;
}

// tuples

struct Bval {
  const Bcol& m_bcol;
  char* m_val;
  unsigned m_len;
  char* m_buf; // read/write buffer
  unsigned m_buflen;
  int m_error_code; // for testing expected error code
  Bval(const Bcol& bcol) :
    m_bcol(bcol),
    m_val(0),
    m_len(0),
    m_buf(0),
    m_buflen(0),
    m_error_code(0)
    {}
  ~Bval() { delete [] m_val; delete [] m_buf; }
  void alloc() {
    alloc(m_bcol.m_inline + m_bcol.m_partsize * g_opt.m_parts);
  }
  void alloc(unsigned buflen) {
    m_buflen = buflen;
    delete [] m_buf;
    m_buf = new char [m_buflen];
    trash();
  }
  void copyfrom(const Bval& v) {
    m_len = v.m_len;
    delete [] m_val;
    if (v.m_val == 0)
      m_val = 0;
    else
      m_val = (char*)memcpy(new char [m_len], v.m_val, m_len);
  }
  void trash() const {
    assert(m_buf != 0);
    memset(m_buf, 'x', m_buflen);
  }
private:
  Bval(const Bval&);
  Bval& operator=(const Bval&);
};

NdbOut&
operator<<(NdbOut& out, const Bval& v)
{
  if (g_opt.m_min && v.m_val != 0) {
    out << "[" << v.m_len << "]";
    for (uint i = 0; i < v.m_len; i++) {
      const Bcol& b = v.m_bcol;
      if (i == b.m_inline ||
          (i > b.m_inline && (i - b.m_inline) % b.m_partsize == 0))
        out.print("|");
      out.print("%c", v.m_val[i]);
    }
  }
  return out;
}

struct Tup {
  bool m_exists;        // exists in table
  Uint32 m_pk1;         // in V1 primary keys concatenated like keyinfo
  char* m_pk2;
  char* m_pk2eq;        // equivalent (if case independent)
  Uint16 m_pk3;
  Bval m_bval1;
  Bval m_bval2;
  char *m_key_row;
  char *m_row;
  Uint32 m_frag;
  Tup() :
    m_exists(false),
    m_pk2(new char [g_opt.m_pk2chr.m_totlen + 1]), // nullterm for convenience
    m_pk2eq(new char [g_opt.m_pk2chr.m_totlen + 1]),
    m_bval1(g_blob1),
    m_bval2(g_blob2),
    m_key_row(new char[g_rowsize]),
    m_row(new char[g_rowsize]),
    m_frag(~(Uint32)0)
    {}
  ~Tup() {
    delete [] m_pk2;
    m_pk2 = 0;
    delete [] m_pk2eq;
    m_pk2eq = 0;
    delete [] m_key_row;
    m_key_row= 0;
    delete [] m_row;
    m_row= 0;
  }
  // alloc buffers of max size
  void alloc() {
    m_bval1.alloc();
    m_bval2.alloc();
  }
  void copyfrom(const Tup& tup) {
    assert(m_pk1 == tup.m_pk1);
    m_bval1.copyfrom(tup.m_bval1);
    m_bval2.copyfrom(tup.m_bval2);
  }
  /*
   * in V2 return pk2 or pk2eq at random
   * in V1 mixed cases do not work in general due to key packing
   * luckily they do work via mysql
   */
  char* pk2() {
    if (g_opt.m_blob_version == 1)
      return m_pk2;
    return urandom(2) == 0 ? m_pk2 : m_pk2eq;
  }
  Uint32 getPartitionId(Uint32 numParts) const {
    /* Only for UserDefined tables really */
    return m_pk1 % numParts; // MySQLD hash(PK1) style partitioning
  }

private:
  Tup(const Tup&);
  Tup& operator=(const Tup&);
};

static Tup* g_tups;

static void
setUDpartId(const Tup& tup, NdbOperation* op)
{
  const NdbDictionary::Table* tab= op->getTable();
  if (tab->getFragmentType() == NdbDictionary::Object::UserDefined)
  {
    Uint32 partId= tup.getPartitionId(tab->getFragmentCount());
    DBG("Setting partition id to " << partId << " out of " << 
        tab->getFragmentCount());
    op->setPartitionId(partId);
  }
}

static void
setUDpartIdNdbRecord(const Tup& tup, 
                     const NdbDictionary::Table* tab, 
                     NdbOperation::OperationOptions& opts)
{
  opts.optionsPresent= 0;
  if (tab->getFragmentType() == NdbDictionary::Object::UserDefined)
  {
    opts.optionsPresent= NdbOperation::OperationOptions::OO_PARTITION_ID;
    opts.partitionId= tup.getPartitionId(tab->getFragmentCount());
  } 
}

static void
calcBval(const Bcol& b, Bval& v, bool keepsize)
{
  if (b.m_nullable && urandom(10) == 0) {
    v.m_len = 0;
    delete [] v.m_val;
    v.m_val = 0;
    v.m_buf = new char [1];
  } else {
    if (keepsize && v.m_val != 0)
      ;
    else if (urandom(10) == 0)
      v.m_len = urandom(b.m_inline);
    else
      v.m_len = urandom(b.m_inline + g_opt.m_parts * b.m_partsize + 1);
    delete [] v.m_val;
    v.m_val = new char [v.m_len + 1];
    for (unsigned i = 0; i < v.m_len; i++)
      v.m_val[i] = 'a' + urandom(26);
    v.m_val[v.m_len] = 0;
    v.m_buf = new char [v.m_len];
  }
  v.m_buflen = v.m_len;
  v.trash();
}

static bool
conHasTimeoutError()
{
  Uint32 code= g_con->getNdbError().code;
  /* Indicate timeout for cases where LQH too slow responding
   * (As can happen for disk based tuples with batching or
   *  lots of parts)
   */
  // 296 == Application timeout waiting for SCAN_NEXTREQ from API
  // 297 == Error code in response to SCAN_NEXTREQ for timed-out scan
  bool isTimeout= ((code == 274) || // General TC connection timeout 
                   (code == 266));  // TC Scan frag timeout
  if (!isTimeout)
    ndbout << "Connection error is not timeout, but is "
           << code << endl;
  
  return isTimeout;
}

static
Uint32 conError()
{
  return g_con->getNdbError().code;
}

static void
calcBval(Tup& tup, bool keepsize)
{
  calcBval(g_blob1, tup.m_bval1, keepsize);
  if (! g_opt.m_oneblob)
    calcBval(g_blob2, tup.m_bval2, keepsize);
}

// dont remember what the keepsize was for..
static void
calcTups(bool keys, bool keepsize = false)
{
  for (uint k = 0; k < g_opt.m_rows; k++) {
    Tup& tup = g_tups[k];
    if (keys) {
      tup.m_pk1 = g_opt.m_pk1off + k;
      {
        const Chr& c = g_opt.m_pk2chr;
        char* const p = tup.m_pk2;
        char* const q = tup.m_pk2eq;
        uint len = urandom(c.m_len + 1);
        uint i = 0;
        if (! c.m_fixed) {
          *(uchar*)&p[0] = *(uchar*)&q[0] = len;
          i++;
        }
        uint j = 0;
        while (j < len) {
          // mixed case for distribution check
          if (urandom(3) == 0) {
            uint u = urandom(26);
            p[i] = 'A' + u;
            q[i] = c.m_caseins ? 'a' + u : 'A' + u;
          } else {
            uint u = urandom(26);
            p[i] = 'a' + u;
            q[i] = c.m_caseins ? 'A' + u : 'a' + u;
          }
          i++;
          j++;
        }
        while (j < c.m_bytelen) {
          if (c.m_fixed)
            p[i] = q[i] = 0x20;
          else
            p[i] = q[i] = '#'; // garbage
          i++;
          j++;
        }
        assert(i == c.m_totlen);
        p[i] = q[i] = 0; // convenience
      }
      tup.m_pk3 = (Uint16)k;
    }
    calcBval(tup, keepsize);
  }
}

// blob handle ops
// const version for NdbRecord defined operations
static int
getBlobHandles(const NdbOperation* opr)
{
  CHK((g_bh1 = opr->getBlobHandle("BL1")) != 0);
  if (! g_opt.m_oneblob)
    CHK((g_bh2 = opr->getBlobHandle("BL2")) != 0);
  return 0;
}

// non-const version for NdbRecAttr defined operations
// and scans
static int
getBlobHandles(NdbOperation* opr)
{
  CHK((g_bh1 = opr->getBlobHandle("BL1")) != 0);
  if (! g_opt.m_oneblob)
    CHK((g_bh2 = opr->getBlobHandle("BL2")) != 0);
  return 0;
}


static int
getBlobHandles(NdbScanOperation* ops)
{
  CHK((g_bh1 = ops->getBlobHandle("BL1")) != 0);
  if (! g_opt.m_oneblob)
    CHK((g_bh2 = ops->getBlobHandle("BL2")) != 0);
  return 0;
}

static int
getBlobLength(NdbBlob* h, unsigned& len)
{
  Uint64 len2 = (unsigned)-1;
  CHK(h->getLength(len2) == 0);
  len = (unsigned)len2;
  assert(len == len2);
  bool isNull;
  CHK(h->getNull(isNull) == 0);
  DBG("getBlobLength " << h->getColumn()->getName() << " len=" << len << " null=" << isNull);
  return 0;
}

// setValue / getValue

static int
setBlobValue(NdbBlob* h, const Bval& v, int error_code = 0)
{
  bool null = (v.m_val == 0);
  bool isNull;
  unsigned len;
  DBG("setValue " <<  h->getColumn()->getName() << " len=" << v.m_len << " null=" << null << " " << v);
  if (null) {
    CHK(h->setNull() == 0 || h->getNdbError().code == error_code);
    if (error_code)
      return 0;
    isNull = false;
    CHK(h->getNull(isNull) == 0 && isNull == true);
    CHK(getBlobLength(h, len) == 0 && len == 0);
  } else {
    CHK(h->setValue(v.m_val, v.m_len) == 0 || h->getNdbError().code == error_code);
    if (error_code)
      return 0;
    CHK(h->getNull(isNull) == 0 && isNull == false);
    CHK(getBlobLength(h, len) == 0 && len == v.m_len);
  }
  return 0;
}

static int
setBlobValue(const Tup& tup, int error_code = 0)
{
  CHK(setBlobValue(g_bh1, tup.m_bval1, error_code) == 0);
  if (! g_opt.m_oneblob)
    CHK(setBlobValue(g_bh2, tup.m_bval2, error_code) == 0);
  return 0;
}

static int
getBlobValue(NdbBlob* h, const Bval& v)
{
  DBG("getValue " <<  h->getColumn()->getName() << " buflen=" << v.m_buflen);
  CHK(h->getValue(v.m_buf, v.m_buflen) == 0);
  return 0;
}

static int
getBlobValue(const Tup& tup)
{
  CHK(getBlobValue(g_bh1, tup.m_bval1) == 0);
  if (! g_opt.m_oneblob)
    CHK(getBlobValue(g_bh2, tup.m_bval2) == 0);
  return 0;
}

/* 
 * presetBH1
 * This method controls how BL1 is pre-set (using setValue()) for 
 * inserts and writes that later use writeData to set the correct 
 * value.
 * Sometimes it is set to length zero, other times to the value
 * for some other row in the dataset.  This tests that the writeData()
 * functionality correctly overwrites values written in the 
 * prepare phase.
 */
static int presetBH1(int rowNumber)
{
  unsigned int variant = urandom(2);
  DBG("presetBH1 - Variant=" << variant);
  if (variant==0) 
    CHK(g_bh1->setValue("", 0) == 0);
  else
  {
    CHK(setBlobValue(g_tups[(rowNumber+1) % g_opt.m_rows]) == 0); // Pre-set to something else
  };
  return 0;
}

static int
verifyBlobValue(NdbBlob* h, const Bval& v)
{
  bool null = (v.m_val == 0);
  bool isNull;
  unsigned len;
  if (null) {
    isNull = false;
    CHK(h->getNull(isNull) == 0 && isNull == true);
    CHK(getBlobLength(h, len) == 0 && len == 0);
  } else {
    isNull = true;
    CHK(h->getNull(isNull) == 0 && isNull == false);
    CHK(getBlobLength(h, len) == 0 && len == v.m_len);
    for (unsigned i = 0; i < v.m_len; i++)
      CHK(v.m_val[i] == v.m_buf[i]);
  }
  return 0;
}

static int
verifyBlobValue(const Tup& tup)
{
  CHK(verifyBlobValue(g_bh1, tup.m_bval1) == 0);
  if (! g_opt.m_oneblob)
    CHK(verifyBlobValue(g_bh2, tup.m_bval2) == 0);
  return 0;
}

// readData / writeData

static int
writeBlobData(NdbBlob* h, const Bval& v)
{
  bool null = (v.m_val == 0);
  bool isNull;
  unsigned len;
  DBG("write " <<  h->getColumn()->getName() << " len=" << v.m_len << " null=" << null << " " << v);
  int error_code = v.m_error_code;
  if (null) {
    CHK(h->setNull() == 0 || h->getNdbError().code == error_code);
    if (error_code)
      return 0;
    isNull = false;
    CHK(h->getNull(isNull) == 0 && isNull == true);
    CHK(getBlobLength(h, len) == 0 && len == 0);
  } else {
    CHK(h->truncate(v.m_len) == 0 || h->getNdbError().code == error_code);
    if (error_code)
      return 0;
    CHK(h->setPos(0) == 0); // Reset write pointer in case there was a previous write.
    unsigned n = 0;
    do {
      unsigned m = g_opt.m_full ? v.m_len : urandom(v.m_len + 1);
      if (m > v.m_len - n)
        m = v.m_len - n;
      DBG("write pos=" << n << " cnt=" << m);
      CHK(h->writeData(v.m_val + n, m) == 0);
      n += m;
    } while (n < v.m_len);
    assert(n == v.m_len);
    isNull = true;
    CHK(h->getNull(isNull) == 0 && isNull == false);
    CHK(getBlobLength(h, len) == 0 && len == v.m_len);
  }
  return 0;
}

static int
writeBlobData(Tup& tup, int error_code = 0)
{
  tup.m_bval1.m_error_code = error_code;
  CHK(writeBlobData(g_bh1, tup.m_bval1) == 0);
  if (! g_opt.m_oneblob) {
    tup.m_bval2.m_error_code = error_code;
    CHK(writeBlobData(g_bh2, tup.m_bval2) == 0);
  }
  return 0;
}

static int
readBlobData(NdbBlob* h, const Bval& v)
{
  bool null = (v.m_val == 0);
  bool isNull;
  unsigned len;
  DBG("read " <<  h->getColumn()->getName() << " len=" << v.m_len << " null=" << null);
  if (null) {
    isNull = false;
    CHK(h->getNull(isNull) == 0 && isNull == true);
    CHK(getBlobLength(h, len) == 0 && len == 0);
  } else {
    isNull = true;
    CHK(h->getNull(isNull) == 0 && isNull == false);
    CHK(getBlobLength(h, len) == 0 && len == v.m_len);
    v.trash();
    unsigned n = 0;
    while (n < v.m_len) {
      unsigned m = g_opt.m_full ? v.m_len : urandom(v.m_len + 1);
      if (m > v.m_len - n)
        m = v.m_len - n;
      DBG("read pos=" << n << " cnt=" << m);
      const unsigned m2 = m;
      CHK(h->readData(v.m_buf + n, m) == 0);
      CHK(m2 == m);
      n += m;
    }
    assert(n == v.m_len);
    // need to execute to see the data
    CHK(g_con->execute(NoCommit) == 0);
    for (unsigned i = 0; i < v.m_len; i++)
      CHK(v.m_val[i] == v.m_buf[i]);
  }
  return 0;
}

static int
readBlobData(const Tup& tup)
{
  CHK(readBlobData(g_bh1, tup.m_bval1) == 0);
  if (! g_opt.m_oneblob)
    CHK(readBlobData(g_bh2, tup.m_bval2) == 0);
  return 0;
}

// hooks

static NdbBlob::ActiveHook blobWriteHook;

static int
blobWriteHook(NdbBlob* h, void* arg)
{
  DBG("blobWriteHook");
  Bval& v = *(Bval*)arg;
  CHK(writeBlobData(h, v) == 0);
  return 0;
}

static int
setBlobWriteHook(NdbBlob* h, Bval& v, int error_code = 0)
{
  DBG("setBlobWriteHook");
  v.m_error_code = error_code;
  CHK(h->setActiveHook(blobWriteHook, &v) == 0);
  return 0;
}

static int
setBlobWriteHook(Tup& tup, int error_code = 0)
{
  CHK(setBlobWriteHook(g_bh1, tup.m_bval1, error_code) == 0);
  if (! g_opt.m_oneblob)
    CHK(setBlobWriteHook(g_bh2, tup.m_bval2, error_code) == 0);
  return 0;
}

static NdbBlob::ActiveHook blobReadHook;

// no PK yet to identify tuple so just read the value
static int
blobReadHook(NdbBlob* h, void* arg)
{
  DBG("blobReadHook");
  Bval& v = *(Bval*)arg;
  unsigned len;
  CHK(getBlobLength(h, len) == 0);
  v.alloc(len);
  Uint32 maxlen = 0xffffffff;
  CHK(h->readData(v.m_buf, maxlen) == 0);
  DBG("read " << maxlen << " bytes");
  CHK(len == maxlen);
  return 0;
}

static int
setBlobReadHook(NdbBlob* h, Bval& v)
{
  DBG("setBlobReadHook");
  CHK(h->setActiveHook(blobReadHook, &v) == 0);
  return 0;
}

static int
setBlobReadHook(Tup& tup)
{
  CHK(setBlobReadHook(g_bh1, tup.m_bval1) == 0);
  if (! g_opt.m_oneblob)
    CHK(setBlobReadHook(g_bh2, tup.m_bval2) == 0);
  return 0;
}

// verify blob data

static int
verifyHeadInline(const Bcol& b, const Bval& v, NdbRecAttr* ra)
{
  if (v.m_val == 0) {
    CHK(ra->isNULL() == 1);
  } else {
    CHK(ra->isNULL() == 0);
    NdbBlob::Head head;
    NdbBlob::unpackBlobHead(head, ra->aRef(), b.m_version);
    CHK(head.length == v.m_len);
    const char* data = ra->aRef() + head.headsize;
    for (unsigned i = 0; i < head.length && i < b.m_inline; i++)
      CHK(data[i] == v.m_val[i]);
  }
  return 0;
}

static int
verifyHeadInline(Tup& tup)
{
  DBG("verifyHeadInline pk1=" << hex << tup.m_pk1);
  CHK((g_con = g_ndb->startTransaction()) != 0);
  CHK((g_opr = g_con->getNdbOperation(g_opt.m_tname)) != 0);
  CHK(g_opr->readTuple() == 0);
  CHK(g_opr->equal("PK1", tup.m_pk1) == 0);
  if (g_opt.m_pk2chr.m_len != 0) {
    CHK(g_opr->equal("PK2", tup.pk2()) == 0);
    CHK(g_opr->equal("PK3", (char*)&tup.m_pk3) == 0);
  }
  setUDpartId(tup, g_opr);
  NdbRecAttr* ra1;
  NdbRecAttr* ra2;
  NdbRecAttr* ra_frag;
  CHK((ra1 = g_opr->getValue("BL1")) != 0);
  if (! g_opt.m_oneblob)
    CHK((ra2 = g_opr->getValue("BL2")) != 0);
  CHK((ra_frag = g_opr->getValue(NdbDictionary::Column::FRAGMENT)) != 0);
  if (tup.m_exists) {
    CHK(g_con->execute(Commit, AbortOnError) == 0);
    tup.m_frag = ra_frag->u_32_value();
    DBG("fragment id: " << tup.m_frag);
    DBG("verifyHeadInline BL1");
    CHK(verifyHeadInline(g_blob1, tup.m_bval1, ra1) == 0);
    if (! g_opt.m_oneblob) {
      DBG("verifyHeadInline BL2");
      CHK(verifyHeadInline(g_blob2, tup.m_bval2, ra2) == 0);
    }
  } else {
    CHK(g_con->execute(Commit, AbortOnError) == -1 && 
	g_con->getNdbError().code == 626);
  }
  g_ndb->closeTransaction(g_con);
  g_opr = 0;
  g_con = 0;
  return 0;
}

static unsigned
getvarsize(const char* buf)
{
  const unsigned char* p = (const unsigned char*)buf;
  return p[0] + (p[1] << 8);
}

static int
verifyBlobTable(const Bval& v, Uint32 pk1, Uint32 frag, bool exists)
{
  const Bcol& b = v.m_bcol;
  DBG("verify " << b.m_btname << " pk1=" << hex << pk1);
  NdbRecAttr* ra_pk = 0; // V1
  NdbRecAttr* ra_pk1 = 0; // V2
  NdbRecAttr* ra_pk2 = 0; // V2
  NdbRecAttr* ra_pk3 = 0; // V2
  NdbRecAttr* ra_part = 0;
  NdbRecAttr* ra_data = 0;
  NdbRecAttr* ra_frag = 0;
  Uint32 opTimeoutRetries= g_opt.m_timeout_retries;
  enum OpState opState;

  do
  {
    opState= Normal;
    CHK((g_con = g_ndb->startTransaction()) != 0);
    CHK((g_ops = g_con->getNdbScanOperation(b.m_btname)) != 0);
    CHK(g_ops->readTuples(NdbScanOperation::LM_Read, 
                          g_scanFlags,
                          g_batchSize,
                          g_parallel) == 0);
    if (b.m_version == 1) {
      CHK((ra_pk = g_ops->getValue("PK")) != 0);
      CHK((ra_part = g_ops->getValue("PART")) != 0);
      CHK((ra_data = g_ops->getValue("DATA")) != 0);
    } else {
      CHK((ra_pk1 = g_ops->getValue("PK1")) != 0);
      if (g_opt.m_pk2chr.m_len != 0) {
        CHK((ra_pk2 = g_ops->getValue("PK2")) != 0);
        CHK((ra_pk3 = g_ops->getValue("PK3")) != 0);
      }
      CHK((ra_part = g_ops->getValue("NDB$PART")) != 0);
      CHK((ra_data = g_ops->getValue("NDB$DATA")) != 0);
    }
    
    /* No partition id set on Blob part table scan so that we
     * find any misplaced parts in other partitions
     */

    CHK((ra_frag = g_ops->getValue(NdbDictionary::Column::FRAGMENT)) != 0);
    CHK(g_con->execute(NoCommit) == 0);
    unsigned partcount;
    if (! exists || v.m_len <= b.m_inline)
      partcount = 0;
    else
      partcount = (v.m_len - b.m_inline + b.m_partsize - 1) / b.m_partsize;
    char* seen = new char [partcount];
    memset(seen, 0, partcount);
    while (1) {
      int ret= g_ops->nextResult();
      if (ret == -1)
      {
        /* Timeout? */
        CHK(conHasTimeoutError());
        
        /* Break out and restart scan unless we've
         * run out of attempts
         */
        DISP("Parts table scan failed due to timeout("
             << conError() <<").  Retries left : "
             << opTimeoutRetries -1);
        CHK(--opTimeoutRetries);
        
        opState= Retrying;
        sleep(1);
        break;
      }
      CHK(opState == Normal);
      CHK((ret == 0) || (ret == 1));
      if (ret == 1)
        break;
      if (b.m_version == 1) {
        if (pk1 != ra_pk->u_32_value())
          continue;
      } else {
        if (pk1 != ra_pk1->u_32_value())
          continue;
      }
      Uint32 part = ra_part->u_32_value();
      Uint32 frag2 = ra_frag->u_32_value();
      DBG("part " << part << " of " << partcount << " from fragment " << frag2);
      CHK(part < partcount && ! seen[part]);
      seen[part] = 1;
      unsigned n = b.m_inline + part * b.m_partsize;
      assert(exists && v.m_val != 0 && n < v.m_len);
      unsigned m = v.m_len - n;
      if (m > b.m_partsize)
        m = b.m_partsize;
      const char* data = ra_data->aRef();
      if (b.m_version == 1)
        ;
      else {
        // Blob v2 stored on disk is currently fixed
        // size, so we skip these tests.
        if (!g_usingDisk)
        {
          unsigned sz = getvarsize(data);
          DBG("varsize " << sz);
          DBG("b.m_partsize " << b.m_partsize);
          CHK(sz <= b.m_partsize);
          data += 2;
          if (part + 1 < partcount)
            CHK(sz == b.m_partsize);
          else
            CHK(sz == m);
        }
      }
      CHK(memcmp(data, v.m_val + n, m) == 0);
      if (b.m_version == 1 || 
          g_usingDisk ) { // Blob v2 stored on disk is currently
        // fixed size, so we do these tests.
        char fillchr;
        if (b.m_type == NdbDictionary::Column::Text)
          fillchr = 0x20;
        else
          fillchr = 0x0;
        uint i = m;
        while (i < b.m_partsize) {
          CHK(data[i] == fillchr);
          i++;
        }
      }
      DBG("frags main=" << frag << " blob=" << frag2 << " stripe=" << b.m_stripe);
      if (b.m_stripe == 0)
        CHK(frag == frag2);
    }
    
    if (opState == Normal)
    {
      for (unsigned i = 0; i < partcount; i++)
        CHK(seen[i] == 1);
    }
    delete [] seen;
    g_ops->close();
    g_ndb->closeTransaction(g_con);
  } while (opState == Retrying);
  
  g_ops = 0;
  g_con = 0;
  return 0;
}

static int
verifyBlobTable(const Tup& tup)
{
  CHK(verifyBlobTable(tup.m_bval1, tup.m_pk1, tup.m_frag, tup.m_exists) == 0);
  if (! g_opt.m_oneblob)
    CHK(verifyBlobTable(tup.m_bval2, tup.m_pk1, tup.m_frag, tup.m_exists) == 0);
  return 0;
}

static int
verifyBlob()
{
  for (unsigned k = 0; k < g_opt.m_rows; k++) {
    Tup& tup = g_tups[k];
    DBG("verifyBlob pk1=" << hex << tup.m_pk1);
    CHK(verifyHeadInline(tup) == 0);
    CHK(verifyBlobTable(tup) == 0);
  }
  return 0;
}

static int
rowIsLocked(Tup& tup)
{
  NdbTransaction* testTrans;
  CHK((testTrans = g_ndb->startTransaction()) != 0);
  
  NdbOperation* testOp;
  CHK((testOp = testTrans->getNdbOperation(g_opt.m_tname)) != 0);
  
  CHK(testOp->readTuple(NdbOperation::LM_Exclusive) == 0);
  CHK(testOp->equal("PK1", tup.m_pk1) == 0);
  if (g_opt.m_pk2chr.m_len != 0)
  {
    CHK(testOp->equal("PK2", tup.m_pk2) == 0);
    CHK(testOp->equal("PK3", tup.m_pk3) == 0);
  }

  CHK(testOp->getValue("PK1") != 0);
  
  CHK(testTrans->execute(Commit) == -1);
  CHK(testTrans->getNdbError().code == 266);
  
  testTrans->close();
  
  return 0;
}

// operations

// pk ops

static int
insertPk(int style, int api)
{
  DBG("--- insertPk " << stylename[style] << " " << apiName[api] << " ---");
  unsigned n = 0;
  unsigned k = 0;
  Uint32 opTimeoutRetries= g_opt.m_timeout_retries;
  enum OpState opState;

  do
  {
    opState= Normal;
    CHK((g_con = g_ndb->startTransaction()) != 0);
    for (; k < g_opt.m_rows; k++) {
      Tup& tup = g_tups[k];
      DBG("insertPk pk1=" << hex << tup.m_pk1);
      if (api == API_RECATTR)
      {
        CHK((g_opr = g_con->getNdbOperation(g_opt.m_tname)) != 0);
        CHK(g_opr->insertTuple() ==0);
        CHK(g_opr->equal("PK1", tup.m_pk1) == 0);
        if (g_opt.m_pk2chr.m_len != 0)
        {
          CHK(g_opr->equal("PK2", tup.m_pk2) == 0);
          CHK(g_opr->equal("PK3", tup.m_pk3) == 0);
        }
        setUDpartId(tup, g_opr);
        CHK(getBlobHandles(g_opr) == 0);
      }
      else
      {
        memcpy(&tup.m_row[g_pk1_offset], &tup.m_pk1, sizeof(tup.m_pk1));
        if (g_opt.m_pk2chr.m_len != 0) {
          memcpy(&tup.m_row[g_pk2_offset], tup.m_pk2, g_opt.m_pk2chr.m_totlen);
          memcpy(&tup.m_row[g_pk3_offset], &tup.m_pk3, sizeof(tup.m_pk3));
        }
        NdbOperation::OperationOptions opts;
        setUDpartIdNdbRecord(tup,
                             g_ndb->getDictionary()->getTable(g_opt.m_tname),
                             opts);
        CHK((g_const_opr = g_con->insertTuple(g_full_record, 
                                              tup.m_row,
                                              NULL,
                                              &opts,
                                              sizeof(opts))) != 0);
        CHK(getBlobHandles(g_const_opr) == 0);
      }
      bool timeout= false;
      if (style == 0) {
        CHK(setBlobValue(tup) == 0);
      } else if (style == 1) {
        CHK(presetBH1(k) == 0);
        CHK(setBlobWriteHook(tup) == 0);
      } else {
        CHK(presetBH1(k) == 0);
        CHK(g_con->execute(NoCommit) == 0);
        if (writeBlobData(tup) == -1)
          CHK((timeout= conHasTimeoutError()) == true);
      }

      if (!timeout &&
          (++n == g_opt.m_batch)) {
        if (g_con->execute(Commit) == 0)
        {
          g_ndb->closeTransaction(g_con);
          CHK((g_con = g_ndb->startTransaction()) != 0);
          n = 0;
        }
        else
        {
          CHK((timeout = conHasTimeoutError()) == true);
          n-= 1;
        }
      }

      if (timeout)
      {
        /* Timeout */
        DISP("Insert failed due to timeout("
             << conError() <<")  "
             << " Operations lost : " << n - 1
             << " Retries left : "
             << opTimeoutRetries -1);
        CHK(--opTimeoutRetries);
        
        k = k - n;
        n = 0;
        opState= Retrying;
        sleep(1);
        break;
      }

      g_const_opr = 0;
      g_opr = 0;
      tup.m_exists = true;
    }
    if (opState == Normal)
    {
      if (n != 0) {
        CHK(g_con->execute(Commit) == 0);
        n = 0;
      }
    }
    g_ndb->closeTransaction(g_con);
  } while (opState == Retrying);
  g_con = 0;
  return 0;
}

static int
readPk(int style, int api)
{
  DBG("--- readPk " << stylename[style] <<" " << apiName[api] << " ---");
  for (unsigned k = 0; k < g_opt.m_rows; k++) {
    Tup& tup = g_tups[k];
    Uint32 opTimeoutRetries= g_opt.m_timeout_retries;
    OpState opState;

    do
    {
      opState= Normal;
      DBG("readPk pk1=" << hex << tup.m_pk1);
      CHK((g_con = g_ndb->startTransaction()) != 0);
      NdbOperation::LockMode lm = NdbOperation::LM_CommittedRead;
      switch(urandom(3))
      {
      case 0:
        lm = NdbOperation::LM_Read;
        break;
      case 1:
        lm = NdbOperation::LM_SimpleRead;
        break;
      default:
        break;
      }
      if (api == API_RECATTR)
      {
        CHK((g_opr = g_con->getNdbOperation(g_opt.m_tname)) != 0);
        CHK(g_opr->readTuple(lm) == 0);
        CHK(g_opr->equal("PK1", tup.m_pk1) == 0);
        if (g_opt.m_pk2chr.m_len != 0)
        {
          CHK(g_opr->equal("PK2", tup.m_pk2) == 0);
          CHK(g_opr->equal("PK3", tup.m_pk3) == 0);
        }
        setUDpartId(tup, g_opr);
        CHK(getBlobHandles(g_opr) == 0);
      }
      else
      { // NdbRecord
        memcpy(&tup.m_key_row[g_pk1_offset], &tup.m_pk1, sizeof(tup.m_pk1));
        if (g_opt.m_pk2chr.m_len != 0) {
          memcpy(&tup.m_key_row[g_pk2_offset], tup.pk2(), g_opt.m_pk2chr.m_totlen);
          memcpy(&tup.m_key_row[g_pk3_offset], &tup.m_pk3, sizeof(tup.m_pk3));
        }
<<<<<<< HEAD
        NdbOperation::OperationOptions opts;
        setUDpartIdNdbRecord(tup,
                             g_ndb->getDictionary()->getTable(g_opt.m_tname),
                             opts);
        if (urandom(2) == 0)
          CHK((g_const_opr = g_con->readTuple(g_key_record, tup.m_key_row,
                                              g_blob_record, tup.m_row,
                                              NdbOperation::LM_Read,
                                              NULL,
                                              &opts,
                                              sizeof(opts))) != 0);
        else
          CHK((g_const_opr = g_con->readTuple(g_key_record, tup.m_key_row,
                                              g_blob_record, tup.m_row,
                                              NdbOperation::LM_CommittedRead,
                                              NULL,
                                              &opts,
                                              sizeof(opts))) != 0);
=======
        CHK((g_const_opr = g_con->readTuple(g_key_record, tup.m_key_row,
                                            g_blob_record, tup.m_row,
                                            lm)) != 0);
>>>>>>> 91b5183e
        CHK(getBlobHandles(g_const_opr) == 0);
      }
      bool timeout= false;
      if (style == 0) {
        CHK(getBlobValue(tup) == 0);
      } else if (style == 1) {
        CHK(setBlobReadHook(tup) == 0);
      } else {
        CHK(g_con->execute(NoCommit) == 0);
        if (readBlobData(tup) == -1)
          CHK((timeout= conHasTimeoutError()) == true);
      }
      if (!timeout)
      {
        if (urandom(200) == 0)
        {
<<<<<<< HEAD
          CHK((timeout= conHasTimeoutError()) == true);
=======
          if (g_con->execute(NoCommit) == 0)
          {
            /* Verify row is locked */
            //ndbout << "Checking row is locked for lm "
            //       << lm << endl;
            CHK(rowIsLocked(tup) == 0);
            CHK(g_con->execute(Commit) == 0);
          }
          else
          {
            CHK((timeout= conHasTimeoutError()) == true);
          }
        }
        else
        {
          if (g_con->execute(Commit) != 0)
          {
            CHK((timeout= conHasTimeoutError()) == true);
          }
>>>>>>> 91b5183e
        }
      }
      if (timeout)
      {
        DISP("ReadPk failed due to timeout("
             << conError() <<")  Retries left : "
             << opTimeoutRetries -1);
        CHK(--opTimeoutRetries);
        opState= Retrying;
        sleep(1);
      }
      else
      {
        // verify lock mode upgrade
        CHK((g_opr?g_opr:g_const_opr)->getLockMode() == NdbOperation::LM_Read);
            
        if (style == 0 || style == 1) {
          CHK(verifyBlobValue(tup) == 0);
        }
      }
      g_ndb->closeTransaction(g_con);
    } while (opState == Retrying);
    g_opr = 0;
    g_const_opr = 0;
    g_con = 0;
  }
  return 0;
}

static int
updatePk(int style, int api)
{
  DBG("--- updatePk " << stylename[style] << " " << apiName[api] << " ---");
  for (unsigned k = 0; k < g_opt.m_rows; k++) {
    Tup& tup = g_tups[k];
    DBG("updatePk pk1=" << hex << tup.m_pk1);
    Uint32 opTimeoutRetries= g_opt.m_timeout_retries;
    OpState opState;

    do
    {
      opState= Normal;
      int mode = urandom(3);
      int error_code = mode == 0 ? 0 : 4275;
      CHK((g_con = g_ndb->startTransaction()) != 0);
      if (api == API_RECATTR)
      {
        CHK((g_opr = g_con->getNdbOperation(g_opt.m_tname)) != 0);
        if (mode == 0) {
          DBG("using updateTuple");
          CHK(g_opr->updateTuple() == 0);
        } else if (mode == 1) {
          DBG("using readTuple exclusive");
          CHK(g_opr->readTuple(NdbOperation::LM_Exclusive) == 0);
        } else {
          DBG("using readTuple - will fail and retry");
          CHK(g_opr->readTuple() == 0);
        }
        CHK(g_opr->equal("PK1", tup.m_pk1) == 0);
        if (g_opt.m_pk2chr.m_len != 0)
        {
          CHK(g_opr->equal("PK2", tup.m_pk2) == 0);
          CHK(g_opr->equal("PK3", tup.m_pk3) == 0);
        }
        setUDpartId(tup, g_opr);
        CHK(getBlobHandles(g_opr) == 0);
      }
      else
      {
        memcpy(&tup.m_key_row[g_pk1_offset], &tup.m_pk1, sizeof(tup.m_pk1));
        if (g_opt.m_pk2chr.m_len != 0) {
          memcpy(&tup.m_key_row[g_pk2_offset], tup.pk2(), g_opt.m_pk2chr.m_totlen);
          memcpy(&tup.m_key_row[g_pk3_offset], &tup.m_pk3, sizeof(tup.m_pk3));
        }
        NdbOperation::OperationOptions opts;
        setUDpartIdNdbRecord(tup,
                             g_ndb->getDictionary()->getTable(g_opt.m_tname),
                             opts);
        if (mode == 0) {
          DBG("using updateTuple");
          CHK((g_const_opr= g_con->updateTuple(g_key_record, tup.m_key_row,
                                               g_blob_record, tup.m_row,
                                               NULL, &opts, sizeof(opts))) != 0);
        } else if (mode == 1) {
          DBG("using readTuple exclusive");
          CHK((g_const_opr= g_con->readTuple(g_key_record, tup.m_key_row,
                                             g_blob_record, tup.m_row,
                                             NdbOperation::LM_Exclusive,
                                             NULL, &opts, sizeof(opts))) != 0);
        } else {
          DBG("using readTuple - will fail and retry");
          CHK((g_const_opr= g_con->readTuple(g_key_record, tup.m_key_row,
                                             g_blob_record, tup.m_row,
                                             NdbOperation::LM_Read,
                                             NULL, &opts, sizeof(opts))) != 0);
        }
        CHK(getBlobHandles(g_const_opr) == 0);
      }

      bool timeout= false;
      if (style == 0) {
        CHK(setBlobValue(tup, error_code) == 0);
      } else if (style == 1) {
        CHK(setBlobWriteHook(tup, error_code) == 0);
      } else {
        CHK(g_con->execute(NoCommit) == 0);
        if (writeBlobData(tup, error_code) != 0)
          CHK((timeout= conHasTimeoutError()) == true);
      }
      if (!timeout &&
          (error_code == 0)) {
        /* Normal success case, try execute commit */
        if (g_con->execute(Commit) != 0)
          CHK((timeout= conHasTimeoutError()) == true);
        else
        {
          g_ndb->closeTransaction(g_con);
          break;
        }
      }
      if (timeout)
      {
        DISP("UpdatePk failed due to timeout("
             << conError() <<")  Retries left : "
             << opTimeoutRetries -1);
        CHK(--opTimeoutRetries);
        
        opState= Retrying;
        sleep(1);
      }
      if (error_code)
        opState= Retrying;

      g_ndb->closeTransaction(g_con);
    } while (opState == Retrying);
    g_const_opr = 0;
    g_opr = 0;
    g_con = 0;
    tup.m_exists = true;
  }
  return 0;
}

static int
writePk(int style, int api)
{
  DBG("--- writePk " << stylename[style] << " " << apiName[api] << " ---");
  for (unsigned k = 0; k < g_opt.m_rows; k++) {
    Tup& tup = g_tups[k];
    Uint32 opTimeoutRetries= g_opt.m_timeout_retries;
    enum OpState opState;
    
    do
    {
      opState= Normal;
      DBG("writePk pk1=" << hex << tup.m_pk1);
      CHK((g_con = g_ndb->startTransaction()) != 0);
      if (api == API_RECATTR)
      {
        CHK((g_opr = g_con->getNdbOperation(g_opt.m_tname)) != 0);
        CHK(g_opr->writeTuple() == 0);
        CHK(g_opr->equal("PK1", tup.m_pk1) == 0);
        if (g_opt.m_pk2chr.m_len != 0)
        {
          CHK(g_opr->equal("PK2", tup.m_pk2) == 0);
          CHK(g_opr->equal("PK3", tup.m_pk3) == 0);
        }
        setUDpartId(tup, g_opr);
        CHK(getBlobHandles(g_opr) == 0);
      }
      else
      {
        memcpy(&tup.m_key_row[g_pk1_offset], &tup.m_pk1, sizeof(tup.m_pk1));
        memcpy(&tup.m_row[g_pk1_offset], &tup.m_pk1, sizeof(tup.m_pk1));
        if (g_opt.m_pk2chr.m_len != 0) {
          memcpy(&tup.m_key_row[g_pk2_offset], tup.pk2(), g_opt.m_pk2chr.m_totlen);
          memcpy(&tup.m_row[g_pk2_offset], tup.pk2(), g_opt.m_pk2chr.m_totlen);
          memcpy(&tup.m_key_row[g_pk3_offset], &tup.m_pk3, sizeof(tup.m_pk3));
          memcpy(&tup.m_row[g_pk3_offset], &tup.m_pk3, sizeof(tup.m_pk3));
        }
        NdbOperation::OperationOptions opts;
        setUDpartIdNdbRecord(tup,
                             g_ndb->getDictionary()->getTable(g_opt.m_tname),
                             opts);
        CHK((g_const_opr= g_con->writeTuple(g_key_record, tup.m_key_row,
                                            g_full_record, tup.m_row,
                                            NULL, &opts, sizeof(opts))) != 0);
        CHK(getBlobHandles(g_const_opr) == 0);
      }
      bool timeout= false;
      if (style == 0) {
        CHK(setBlobValue(tup) == 0);
      } else if (style == 1) {
        CHK(presetBH1(k) == 0);
        CHK(setBlobWriteHook(tup) == 0);
      } else {
        CHK(presetBH1(k) == 0);
        CHK(g_con->execute(NoCommit) == 0);
        if (writeBlobData(tup) != 0)
          CHK((timeout= conHasTimeoutError()) == true);
      }

      if (!timeout)
      {
        if (g_con->execute(Commit) != 0)
          CHK((timeout= conHasTimeoutError()) == true);
      }
      if (timeout)
      {
        DISP("WritePk failed due to timeout("
             << conError() <<")  Retries left : "
             << opTimeoutRetries -1);
        CHK(--opTimeoutRetries);

        opState= Retrying;
        sleep(1);
      }
      g_ndb->closeTransaction(g_con);
    } while (opState == Retrying);

    g_const_opr = 0;
    g_opr = 0;
    g_con = 0;
    tup.m_exists = true;
  }
  return 0;
}

static int
deletePk(int api)
{
  DBG("--- deletePk " << apiName[api] << " ---");
  unsigned n = 0;
  unsigned k = 0;
  Uint32 opTimeoutRetries= g_opt.m_timeout_retries;
  enum OpState opState;

  do
  {
    opState= Normal;
    CHK((g_con = g_ndb->startTransaction()) != 0);
    for (; k < g_opt.m_rows; k++) {
      Tup& tup = g_tups[k];
      DBG("deletePk pk1=" << hex << tup.m_pk1);
      if (api == API_RECATTR)
      {
        CHK((g_opr = g_con->getNdbOperation(g_opt.m_tname)) != 0);
        CHK(g_opr->deleteTuple() == 0);
        /* Must set explicit partitionId before equal() calls as that's
         * where implicit Blob handles are created which need the 
         * partitioning info
         */
        setUDpartId(tup, g_opr);
        CHK(g_opr->equal("PK1", tup.m_pk1) == 0);
        if (g_opt.m_pk2chr.m_len != 0)
        {
          CHK(g_opr->equal("PK2", tup.m_pk2) == 0);
          CHK(g_opr->equal("PK3", tup.m_pk3) == 0);
        }
      }
      else
      {
        memcpy(&tup.m_key_row[g_pk1_offset], &tup.m_pk1, sizeof(tup.m_pk1));
        if (g_opt.m_pk2chr.m_len != 0) {
          memcpy(&tup.m_key_row[g_pk2_offset], tup.pk2(), g_opt.m_pk2chr.m_totlen);
          memcpy(&tup.m_key_row[g_pk3_offset], &tup.m_pk3, sizeof(tup.m_pk3));
        }
        NdbOperation::OperationOptions opts;
        setUDpartIdNdbRecord(tup,
                             g_ndb->getDictionary()->getTable(g_opt.m_tname),
                             opts);
        CHK((g_const_opr= g_con->deleteTuple(g_key_record, tup.m_key_row,
                                             g_full_record, NULL,
                                             NULL, &opts, sizeof(opts))) != 0);
      }
      if (++n == g_opt.m_batch) {
        if (g_con->execute(Commit) != 0)
        {
          CHK(conHasTimeoutError());
          DISP("DeletePk failed due to timeout("
               << conError() <<")  Retries left : "
               << opTimeoutRetries -1);
          CHK(--opTimeoutRetries);
          
          opState= Retrying;
          k= k - (n-1);
          n= 0;
          sleep(1);
          break; // Out of for
        }
          
        g_ndb->closeTransaction(g_con);
        CHK((g_con = g_ndb->startTransaction()) != 0);
        n = 0;
      }
      g_const_opr = 0;
      g_opr = 0;
      tup.m_exists = false;
    } // for(
    if (opState == Normal)
    {
      if (n != 0) {
        if (g_con->execute(Commit) != 0)
        {
          CHK(conHasTimeoutError());
          DISP("DeletePk failed on last batch ("
               << conError() <<")  Retries left : "
               << opTimeoutRetries -1);
          CHK(--opTimeoutRetries);
          sleep(1);
          opState= Retrying;
          k= k- (n-1);
        } 
        n = 0;
      }
    }
    g_ndb->closeTransaction(g_con);
    g_con = 0;
  } while (opState == Retrying);

  return 0;
}

static int
deleteNoPk()
{
  DBG("--- deleteNoPk ---");
  Tup no_tup; // bug#24028
  no_tup.m_pk1 = 0xb1ff;
  const Chr& pk2chr = g_opt.m_pk2chr;
  if (pk2chr.m_len != 0) {
    char* const p = no_tup.m_pk2;
    uint len = urandom(pk2chr.m_len + 1);
    uint i = 0;
    if (! pk2chr.m_fixed) {
      *(uchar*)&p[0] = len;
      i++;
    }
    uint j = 0;
    while (j < len) {
      p[i] = "b1ff"[j % 4];
      i++;
      j++;
    }
  }
  no_tup.m_pk3 = 0xb1ff;
  CHK((g_con = g_ndb->startTransaction()) != 0);
  Tup& tup =  no_tup;
  DBG("deletePk pk1=" << hex << tup.m_pk1);
  CHK((g_opr = g_con->getNdbOperation(g_opt.m_tname)) != 0);
  CHK(g_opr->deleteTuple() == 0);
  setUDpartId(tup, g_opr);
  CHK(g_opr->equal("PK1", tup.m_pk1) == 0);
  if (pk2chr.m_len != 0) {
    CHK(g_opr->equal("PK2", tup.m_pk2) == 0);
    CHK(g_opr->equal("PK3", (char*)&tup.m_pk2) == 0);
  }
  CHK(g_con->execute(Commit) == -1); // fail
  // BUG: error should be on op but is on con now
  DBG("con: " << g_con->getNdbError());
  DBG("opr: " << g_opr->getNdbError());
  CHK(g_con->getNdbError().code == 626 || g_opr->getNdbError().code == 626);
  g_ndb->closeTransaction(g_con);
  g_opr = 0;
  g_con = 0;
  return 0;
}

// hash index ops

static int
readIdx(int style, int api)
{
  DBG("--- readIdx " << stylename[style] << " " << apiName[api] << " ---");
  for (unsigned k = 0; k < g_opt.m_rows; k++) {
    Tup& tup = g_tups[k];
    Uint32 opTimeoutRetries= g_opt.m_timeout_retries;
    enum OpState opState;
    
    do
    {
      opState= Normal;
      DBG("readIdx pk1=" << hex << tup.m_pk1);
      CHK((g_con = g_ndb->startTransaction()) != 0);
      NdbOperation::LockMode lm = NdbOperation::LM_CommittedRead;
      switch(urandom(3))
      {
      case 0:
        lm = NdbOperation::LM_Read;
        break;
      case 1:
        lm = NdbOperation::LM_SimpleRead;
        break;
      default:
        break;
      }
      if (api == API_RECATTR)
      {
        CHK((g_opx = g_con->getNdbIndexOperation(g_opt.m_x1name, g_opt.m_tname)) != 0);
        CHK(g_opx->readTuple(lm) == 0);
        CHK(g_opx->equal("PK2", tup.m_pk2) == 0);
        CHK(g_opx->equal("PK3", tup.m_pk3) == 0);
        /* No need to set partition Id for unique indexes */
        CHK(getBlobHandles(g_opx) == 0);
      }
      else
      {
        memcpy(&tup.m_key_row[g_pk2_offset], tup.pk2(), g_opt.m_pk2chr.m_totlen);
        memcpy(&tup.m_key_row[g_pk3_offset], &tup.m_pk3, sizeof(tup.m_pk3));
<<<<<<< HEAD
        /* No need to set partition Id for unique indexes */
        if (urandom(2) == 0)
          CHK((g_const_opr= g_con->readTuple(g_idx_record, tup.m_key_row,
                                             g_blob_record, tup.m_row)) != 0);
        else
          CHK((g_const_opr= g_con->readTuple(g_idx_record, tup.m_key_row,
                                             g_blob_record, tup.m_row,
                                             NdbOperation::LM_CommittedRead)) != 0);
=======
        CHK((g_const_opr= g_con->readTuple(g_idx_record, tup.m_key_row,
                                           g_blob_record, tup.m_row,
                                           lm)) != 0);
>>>>>>> 91b5183e
        CHK(getBlobHandles(g_const_opr) == 0);
      }

      bool timeout= false;
      if (style == 0) {
        CHK(getBlobValue(tup) == 0);
      } else if (style == 1) {
        CHK(setBlobReadHook(tup) == 0);
      } else {
        if(g_con->execute(NoCommit) ||
           readBlobData(tup))
          CHK((timeout= conHasTimeoutError()) == true);
      }
      if (!timeout)
      {
        if (g_con->execute(Commit) != 0)
        {
          CHK((timeout= conHasTimeoutError()) == true);
        }
      }
      if (!timeout)
      {
        // verify lock mode upgrade (already done by NdbIndexOperation)
        CHK((g_opx?g_opx:g_const_opr)->getLockMode() == NdbOperation::LM_Read);
        if (style == 0 || style == 1) {
          CHK(verifyBlobValue(tup) == 0);
        }
      }
      else
      {
        DISP("Timeout while reading via index ("
             << conError() <<")  Retries left : "
             << opTimeoutRetries -1);
        CHK(--opTimeoutRetries);
        
        opState= Retrying;
        sleep(1);
      }
      g_ndb->closeTransaction(g_con);
    } while (opState == Retrying);
    g_const_opr = 0;
    g_opx = 0;
    g_con = 0;
  }
  return 0;
}

static int
updateIdx(int style, int api)
{
  DBG("--- updateIdx " << stylename[style] << " " << apiName[api] << " ---");
  for (unsigned k = 0; k < g_opt.m_rows; k++) {
    Tup& tup = g_tups[k];
    Uint32 opTimeoutRetries= g_opt.m_timeout_retries;
    enum OpState opState;

    do
    {
      opState= Normal;
      DBG("updateIdx pk1=" << hex << tup.m_pk1);
      // skip 4275 testing
      CHK((g_con = g_ndb->startTransaction()) != 0);
      if (api == API_RECATTR)
      {
        CHK((g_opx = g_con->getNdbIndexOperation(g_opt.m_x1name, g_opt.m_tname)) != 0);
        CHK(g_opx->updateTuple() == 0);
        CHK(g_opx->equal("PK2", tup.m_pk2) == 0);
        CHK(g_opx->equal("PK3", tup.m_pk3) == 0);
        /* No need to set partition Id for unique indexes */
        CHK(getBlobHandles(g_opx) == 0);
      }
      else
      {
        memcpy(&tup.m_key_row[g_pk2_offset], tup.pk2(), g_opt.m_pk2chr.m_totlen);
        memcpy(&tup.m_key_row[g_pk3_offset], &tup.m_pk3, sizeof(tup.m_pk3));
        /* No need to set partition Id for unique indexes */
        CHK((g_const_opr= g_con->updateTuple(g_idx_record, tup.m_key_row,
                                             g_blob_record, tup.m_row)) != 0);
        CHK(getBlobHandles(g_const_opr) == 0);
      }
      bool timeout= false;
      if (style == 0) {
        CHK(setBlobValue(tup) == 0);
      } else if (style == 1) {
        CHK(setBlobWriteHook(tup) == 0);
      } else {
        if (g_con->execute(NoCommit) ||
            writeBlobData(tup))
          CHK((timeout= conHasTimeoutError()) == true);
      }
      if (!timeout)
      {
        if (g_con->execute(Commit) != 0)
          CHK((timeout= conHasTimeoutError()) == true);
      }
      if (timeout)
      {
        DISP("Timeout in Index Update ("
             << conError() <<")  Retries left : "
             << opTimeoutRetries-1);
        CHK(--opTimeoutRetries);
        opState= Retrying;
        sleep(1);
      }
      g_ndb->closeTransaction(g_con);
    } while (opState == Retrying);
    g_const_opr = 0;
    g_opx = 0;
    g_con = 0;
    tup.m_exists = true;
  }
  return 0;
}

static int
writeIdx(int style, int api)
{
  DBG("--- writeIdx " << stylename[style] << " " << apiName[api] << " ---");
  for (unsigned k = 0; k < g_opt.m_rows; k++) {
    Tup& tup = g_tups[k];
    Uint32 opTimeoutRetries= g_opt.m_timeout_retries;
    enum OpState opState;
    
    do
    {
      opState= Normal;
      DBG("writeIdx pk1=" << hex << tup.m_pk1);
      CHK((g_con = g_ndb->startTransaction()) != 0);
      if (api == API_RECATTR)
      {
        CHK((g_opx = g_con->getNdbIndexOperation(g_opt.m_x1name, g_opt.m_tname)) != 0);
        CHK(g_opx->writeTuple() == 0);
        CHK(g_opx->equal("PK2", tup.m_pk2) == 0);
        CHK(g_opx->equal("PK3", tup.m_pk3) == 0);
        /* No need to set partition Id for unique indexes */
        CHK(getBlobHandles(g_opx) == 0);
      }
      else
      {
        memcpy(&tup.m_key_row[g_pk2_offset], tup.pk2(), g_opt.m_pk2chr.m_totlen);
        memcpy(&tup.m_key_row[g_pk3_offset], &tup.m_pk3, sizeof(tup.m_pk3));
        memcpy(&tup.m_row[g_pk1_offset], &tup.m_pk1, sizeof(tup.m_pk1));
        memcpy(&tup.m_row[g_pk2_offset], tup.pk2(), g_opt.m_pk2chr.m_totlen);
        memcpy(&tup.m_row[g_pk3_offset], &tup.m_pk3, sizeof(tup.m_pk3));
        /* No need to set partition Id for unique indexes */
        CHK((g_const_opr= g_con->writeTuple(g_idx_record, tup.m_key_row,
                                            g_full_record, tup.m_row)) != 0);
        CHK(getBlobHandles(g_const_opr) == 0);
      }
      bool timeout= false;
      if (style == 0) {
        CHK(setBlobValue(tup) == 0);
      } else if (style == 1) {
        // non-nullable must be set
        CHK(g_bh1->setValue("", 0) == 0);
        CHK(setBlobWriteHook(tup) == 0);
      } else {
        // non-nullable must be set
        CHK(g_bh1->setValue("", 0) == 0);
        if (g_con->execute(NoCommit) ||
            writeBlobData(tup))
          CHK((timeout= conHasTimeoutError()) == true);
      }
      if (!timeout)
      {
        if (g_con->execute(Commit))
          CHK((timeout= conHasTimeoutError()) == true);
      }
      if (timeout)
      {
        DISP("Timeout in Index Write ("
             << conError() <<")  Retries left : "
             << opTimeoutRetries-1);
        CHK(--opTimeoutRetries);
        opState= Retrying;
        sleep(1);
      }
      g_ndb->closeTransaction(g_con);
    } while (opState == Retrying);
    g_const_opr = 0;
    g_opx = 0;
    g_con = 0;
    tup.m_exists = true;
  }
  return 0;
}

static int
deleteIdx(int api)
{
  DBG("--- deleteIdx " << apiName[api] << " ---");
  unsigned n = 0;
  unsigned k = 0;
  Uint32 opTimeoutRetries= g_opt.m_timeout_retries;
  enum OpState opState;

  do
  {
    opState= Normal;
    CHK((g_con = g_ndb->startTransaction()) != 0);
    for (; k < g_opt.m_rows; k++) {
      Tup& tup = g_tups[k];
      DBG("deleteIdx pk1=" << hex << tup.m_pk1);
      if (api == API_RECATTR)
      {
        CHK((g_opx = g_con->getNdbIndexOperation(g_opt.m_x1name, g_opt.m_tname)) != 0);
        CHK(g_opx->deleteTuple() == 0);
        CHK(g_opx->equal("PK2", tup.m_pk2) == 0);
        CHK(g_opx->equal("PK3", tup.m_pk3) == 0);
        /* No need to set partition Id for unique indexes */
      }
      else
      {
        memcpy(&tup.m_key_row[g_pk2_offset], tup.pk2(), g_opt.m_pk2chr.m_totlen);
        memcpy(&tup.m_key_row[g_pk3_offset], &tup.m_pk3, sizeof(tup.m_pk3));
        /* No need to set partition Id for unique indexes */
        CHK((g_const_opr= g_con->deleteTuple(g_idx_record, tup.m_key_row,
                                             g_full_record)) != 0);
      }
      if (++n == g_opt.m_batch) {
        if (g_con->execute(Commit))
        {
          CHK(conHasTimeoutError());
          DISP("Timeout deleteing via index ("
               << conError() <<")  Retries left :"
               << opTimeoutRetries-1);
          CHK(--opTimeoutRetries);
          opState= Retrying;
          k= k- (n-1);
          n= 0;
          sleep(1);
          break;
        }

        g_ndb->closeTransaction(g_con);
        CHK((g_con = g_ndb->startTransaction()) != 0);
        n = 0;
      }

      g_const_opr = 0;
      g_opx = 0;
      tup.m_exists = false;
    }
    if ((opState == Normal) &&
        (n != 0)) {
      if(g_con->execute(Commit))
      {
        CHK(conHasTimeoutError());
        DISP("Timeout on last idx delete batch ("
             << conError() <<")  Retries left :"
             << opTimeoutRetries-1);
        CHK(--opTimeoutRetries);
        opState= Retrying;
        k= k-(n-1);
        sleep(1);
      }
      n = 0;
    }
    g_ndb->closeTransaction(g_con);
  } while (opState == Retrying);
  g_con= 0;
  g_opx= 0;
  g_const_opr= 0;
  return 0;
}

// scan ops table and index

static int
readScan(int style, int api, bool idx)
{
  DBG("--- " << "readScan" << (idx ? "Idx" : "") << " " << stylename[style] << " " << apiName[api] << " ---");
  Tup tup;
  tup.alloc();  // allocate buffers

  Uint32 opTimeoutRetries= g_opt.m_timeout_retries;
  enum OpState opState;

  do
  {
    opState= Normal;
    CHK((g_con = g_ndb->startTransaction()) != 0);
    NdbOperation::LockMode lm = NdbOperation::LM_CommittedRead;
    switch(urandom(3))
    {
    case 0:
      lm = NdbOperation::LM_Read;
      break;
    case 1:
      lm = NdbOperation::LM_SimpleRead;
      break;
    default:
      break;
    }
    if (api == API_RECATTR)
    {
      if (! idx) {
        CHK((g_ops = g_con->getNdbScanOperation(g_opt.m_tname)) != 0);
      } else {
        CHK((g_ops = g_con->getNdbIndexScanOperation(g_opt.m_x2name, g_opt.m_tname)) != 0);
      }
      CHK(g_ops->readTuples(lm,
                            g_scanFlags,
                            g_batchSize,
                            g_parallel) == 0);
      CHK(g_ops->getValue("PK1", (char*)&tup.m_pk1) != 0);
      if (g_opt.m_pk2chr.m_len != 0)
      {
        CHK(g_ops->getValue("PK2", tup.m_pk2) != 0);
        CHK(g_ops->getValue("PK3", (char *) &tup.m_pk3) != 0);
      }
      /* Don't bother setting UserDefined partitions for scan tests */
      CHK(getBlobHandles(g_ops) == 0);   
    }
    else
    {
<<<<<<< HEAD
      /* Don't bother setting UserDefined partitions for scan tests */
      if (urandom(2) == 0)
        if (! idx)
          CHK((g_ops= g_con->scanTable(g_full_record,
                                       NdbOperation::LM_Read)) != 0);
        else 
          CHK((g_ops= g_con->scanIndex(g_ord_record, g_full_record,
                                       NdbOperation::LM_Read)) != 0);
      else
        if (! idx)
          CHK((g_ops= g_con->scanTable(g_full_record,
                                       NdbOperation::LM_CommittedRead)) != 0);
        else
          CHK((g_ops= g_con->scanIndex(g_ord_record, g_full_record,
                                       NdbOperation::LM_CommittedRead)) != 0);
=======
      if (! idx)
        CHK((g_ops= g_con->scanTable(g_full_record,
                                     lm)) != 0);
      else 
        CHK((g_ops= g_con->scanIndex(g_ord_record, g_full_record,
                                     lm)) != 0);
>>>>>>> 91b5183e
      CHK(getBlobHandles(g_ops) == 0);
    }

    if (style == 0) {
      CHK(getBlobValue(tup) == 0);
    } else if (style == 1) {
      CHK(setBlobReadHook(tup) == 0);
    }
    if (g_con->execute(NoCommit))
    {
      CHK(conHasTimeoutError());
      DISP("Timeout scan read ("
           << conError()
           << ").  Retries left : "
           <<  opTimeoutRetries - 1);
      CHK(--opTimeoutRetries);
      opState= Retrying;
      g_ndb->closeTransaction(g_con);
      continue;
    }
    
    // verify lock mode upgrade
    CHK(g_ops->getLockMode() == NdbOperation::LM_Read);
    unsigned rows = 0;
    while (1) {
      int ret;

      if (api == API_RECATTR)
      {
        tup.m_pk1 = (Uint32)-1;
        memset(tup.m_pk2, 'x', g_opt.m_pk2chr.m_len);
        tup.m_pk3 = -1;
        ret = g_ops->nextResult(true);
      }
      else
      {
        const char *out_row= NULL;

        if (0 == (ret = g_ops->nextResult(&out_row, true, false)))
        {
          memcpy(&tup.m_pk1, &out_row[g_pk1_offset], sizeof(tup.m_pk1));
          if (g_opt.m_pk2chr.m_len != 0)
          {
            memcpy(tup.m_pk2, &out_row[g_pk2_offset], g_opt.m_pk2chr.m_totlen);
            memcpy(&tup.m_pk3, &out_row[g_pk3_offset], sizeof(tup.m_pk3));
          }
        }
      }
  
      if (ret == -1)
      {
        /* Timeout? */
        if (conHasTimeoutError())
        {
          /* Break out and restart scan unless we've
           * run out of attempts
           */
          DISP("Scan read failed due to deadlock timeout ("
               << conError() <<") retries left :" 
               << opTimeoutRetries -1);
          CHK(--opTimeoutRetries);

          opState= Retrying;
          sleep(1);
          break;
        }
      }
      CHK(opState == Normal);
      CHK((ret == 0) || (ret == 1));
      if (ret == 1)
        break;

      DBG("readScan" << (idx ? "Idx" : "") << " pk1=" << hex << tup.m_pk1);
      Uint32 k = tup.m_pk1 - g_opt.m_pk1off;
      CHK(k < g_opt.m_rows && g_tups[k].m_exists);
      tup.copyfrom(g_tups[k]);
      if (style == 0) {
        CHK(verifyBlobValue(tup) == 0);
      } else if (style == 1) {
        // execute ops generated by callbacks, if any
        CHK(verifyBlobValue(tup) == 0);
      } else {
        if (readBlobData(tup))
        {
          CHK(conHasTimeoutError());
          DISP("Timeout in readScan("
               << conError()
               << ") Retries left : "
               << opTimeoutRetries - 1);
          CHK(--opTimeoutRetries);
          opState= Retrying;
          sleep(1);
          continue;
        }
      }
      rows++;
    }
    g_ndb->closeTransaction(g_con);

    if (opState == Normal)
      CHK(g_opt.m_rows == rows);

  } while (opState == Retrying);

  g_con = 0;
  g_ops = 0;
  return 0;
}

static int
updateScan(int style, int api, bool idx)
{
  DBG("--- " << "updateScan" << (idx ? "Idx" : "") << " " << stylename[style] << " " << apiName[api] << " ---");
  Tup tup;
  tup.alloc();  // allocate buffers

  Uint32 opTimeoutRetries= g_opt.m_timeout_retries;
  enum OpState opState;

  do
  {
    opState= Normal;
    CHK((g_con = g_ndb->startTransaction()) != 0);
    if (api == API_RECATTR)
    {
      if (! idx) {
        CHK((g_ops = g_con->getNdbScanOperation(g_opt.m_tname)) != 0);
      } else {
        CHK((g_ops = g_con->getNdbIndexScanOperation(g_opt.m_x2name, g_opt.m_tname)) != 0);
      }
      CHK(g_ops->readTuples(NdbOperation::LM_Exclusive,
                            g_scanFlags,
                            g_batchSize,
                            g_parallel) == 0);
      CHK(g_ops->getValue("PK1", (char*)&tup.m_pk1) != 0);
      if (g_opt.m_pk2chr.m_len != 0)
      {
        CHK(g_ops->getValue("PK2", tup.m_pk2) != 0);
        CHK(g_ops->getValue("PK3", (char *) &tup.m_pk3) != 0);
      }
      /* Don't bother setting UserDefined partitions for scan tests */
    }
    else
    {
      /* Don't bother setting UserDefined partitions for scan tests */
      if (! idx)
        CHK((g_ops= g_con->scanTable(g_key_record,
                                     NdbOperation::LM_Exclusive)) != 0);
      else
        CHK((g_ops= g_con->scanIndex(g_ord_record, g_key_record,
                                     NdbOperation::LM_Exclusive)) != 0);
    }
    CHK(g_con->execute(NoCommit) == 0);
    unsigned rows = 0;
    while (1) {
      const char *out_row= NULL;
      int ret;

      if (api == API_RECATTR)
      {
        tup.m_pk1 = (Uint32)-1;
        memset(tup.m_pk2, 'x', g_opt.m_pk2chr.m_totlen);
        tup.m_pk3 = -1;

        ret = g_ops->nextResult(true);
      }
      else
      {
        if(0 == (ret = g_ops->nextResult(&out_row, true, false)))
        {
          memcpy(&tup.m_pk1, &out_row[g_pk1_offset], sizeof(tup.m_pk1));
          if (g_opt.m_pk2chr.m_len != 0) {
            memcpy(tup.m_pk2, &out_row[g_pk2_offset], g_opt.m_pk2chr.m_totlen);
            memcpy(&tup.m_pk3, &out_row[g_pk3_offset], sizeof(tup.m_pk3));
          }    
        }
      }
      
      if (ret == -1)
      {
        /* Timeout? */
        if (conHasTimeoutError())
        {
          /* Break out and restart scan unless we've
           * run out of attempts
           */
          DISP("Scan update failed due to deadlock timeout ("
               << conError() <<"), retries left :" 
               << opTimeoutRetries -1);
          CHK(--opTimeoutRetries);

          opState= Retrying;
          sleep(1);
          break;
        }
      }
      CHK(opState == Normal);
      CHK((ret == 0) || (ret == 1));
      if (ret == 1)
        break;      

      DBG("updateScan" << (idx ? "Idx" : "") << " pk1=" << hex << tup.m_pk1);
      Uint32 k = tup.m_pk1 - g_opt.m_pk1off;
      CHK(k < g_opt.m_rows && g_tups[k].m_exists);
      // calculate new blob values
      calcBval(g_tups[k], false);
      tup.copyfrom(g_tups[k]);
      // cannot do 4275 testing, scan op error code controls execution
      if (api == API_RECATTR)
      {
        CHK((g_opr = g_ops->updateCurrentTuple()) != 0);
        CHK(getBlobHandles(g_opr) == 0);
      }
      else
      {
        CHK((g_const_opr = g_ops->updateCurrentTuple(g_con, g_blob_record, tup.m_row)) != 0);
        CHK(getBlobHandles(g_const_opr) == 0);
      }
      bool timeout= false;
      if (style == 0) {
        CHK(setBlobValue(tup) == 0);
      } else if (style == 1) {
        CHK(setBlobWriteHook(tup) == 0);
      } else {
        CHK(g_con->execute(NoCommit) == 0);
        if (writeBlobData(tup))
          CHK((timeout= conHasTimeoutError()) == true);
      }
      if (!timeout &&
          (g_con->execute(NoCommit)))
        CHK((timeout= conHasTimeoutError()) == true);

      if (timeout)
      {
        DISP("Scan update timeout("
             << conError()
             << ") Retries left : "
             << opTimeoutRetries-1);
        CHK(opTimeoutRetries--);
        opState= Retrying;
        sleep(1);
        break;
      }

      g_const_opr = 0;
      g_opr = 0;
      rows++;
    }
    if (opState == Normal)
    {
      CHK(g_con->execute(Commit) == 0);
      CHK(g_opt.m_rows == rows);
    }
    g_ndb->closeTransaction(g_con);
  } while (opState == Retrying);
  g_con = 0;
  g_ops = 0;
  return 0;
}

static int
deleteScan(int api, bool idx)
{
  DBG("--- " << "deleteScan" << (idx ? "Idx" : "") << apiName[api] << " ---");
  Tup tup;
  Uint32 opTimeoutRetries= g_opt.m_timeout_retries;
  enum OpState opState;
  unsigned rows = 0;
  
  do
  {
    opState= Normal;
    
    CHK((g_con = g_ndb->startTransaction()) != 0);
    
    if (api == API_RECATTR)
    {
      if (! idx) {
        CHK((g_ops = g_con->getNdbScanOperation(g_opt.m_tname)) != 0);
      } else {
        CHK((g_ops = g_con->getNdbIndexScanOperation(g_opt.m_x2name, g_opt.m_tname)) != 0);
      }
      CHK(g_ops->readTuples(NdbOperation::LM_Exclusive,
                            g_scanFlags,
                            g_batchSize,
                            g_parallel) == 0);
      CHK(g_ops->getValue("PK1", (char*)&tup.m_pk1) != 0);
      if (g_opt.m_pk2chr.m_len != 0)
      {
        CHK(g_ops->getValue("PK2", tup.m_pk2) != 0);
        CHK(g_ops->getValue("PK3", (char *) &tup.m_pk3) != 0);
      }
      /* Don't bother setting UserDefined partitions for scan tests */
    }
    else
    {
      /* Don't bother setting UserDefined partitions for scan tests */
      if (! idx)
        CHK((g_ops= g_con->scanTable(g_key_record,
                                     NdbOperation::LM_Exclusive)) != 0);
      else
        CHK((g_ops= g_con->scanIndex(g_ord_record, g_key_record,
                                     NdbOperation::LM_Exclusive)) != 0);
    }
    CHK(g_con->execute(NoCommit) == 0);
    unsigned n = 0;
    while (1) {
      int ret;
      
      if (api == API_RECATTR)
      {
        tup.m_pk1 = (Uint32)-1;
        memset(tup.m_pk2, 'x', g_opt.m_pk2chr.m_len);
        tup.m_pk3 = -1;
        ret = g_ops->nextResult(true);
      }
      else
      {
        const char *out_row= NULL;
        
        if (0 == (ret = g_ops->nextResult(&out_row, true, false)))
        {
          memcpy(&tup.m_pk1, &out_row[g_pk1_offset], sizeof(tup.m_pk1));
          if (g_opt.m_pk2chr.m_len != 0)
          {
            memcpy(tup.m_pk2, &out_row[g_pk2_offset], g_opt.m_pk2chr.m_totlen);
            memcpy(&tup.m_pk3, &out_row[g_pk3_offset], sizeof(tup.m_pk3));
          }
        }
      }

      if (ret == -1)
      {
        /* Timeout? */
        if (conHasTimeoutError())
        {
          /* Break out and restart scan unless we've
           * run out of attempts
           */
          DISP("Scan delete failed due to deadlock timeout ("
               << conError() <<") retries left :" 
               << opTimeoutRetries -1);
          CHK(--opTimeoutRetries);
          
          opState= Retrying;
          sleep(1);
          break;
        }
      }
      CHK(opState == Normal);
      CHK((ret == 0) || (ret == 1));
      if (ret == 1)
        break;
      
      while (1) {
        DBG("deleteScan" << (idx ? "Idx" : "") << " pk1=" << hex << tup.m_pk1);
        Uint32 k = tup.m_pk1 - g_opt.m_pk1off;
        CHK(k < g_opt.m_rows && g_tups[k].m_exists);
        g_tups[k].m_exists = false;
        if (api == API_RECATTR)
          CHK(g_ops->deleteCurrentTuple() == 0);
        else
          CHK(g_ops->deleteCurrentTuple(g_con, g_key_record) != NULL);
        tup.m_pk1 = (Uint32)-1;
        memset(tup.m_pk2, 'x', g_opt.m_pk2chr.m_len);
        tup.m_pk3 = -1;
        if (api == API_RECATTR)
          ret = g_ops->nextResult(false);
        else
        {      
          const char *out_row= NULL;
          ret = g_ops->nextResult(&out_row, false, false);
          if (ret == 0)
          {
            memcpy(&tup.m_pk1, &out_row[g_pk1_offset], sizeof(tup.m_pk1));
            if (g_opt.m_pk2chr.m_len != 0)
            {
              memcpy(tup.m_pk2, &out_row[g_pk2_offset], g_opt.m_pk2chr.m_totlen);
              memcpy(&tup.m_pk3, &out_row[g_pk3_offset], sizeof(tup.m_pk3));
            }
          }
        }
        
        if (ret == -1)
        {
          /* Timeout? */
          if (conHasTimeoutError())
          {
            /* Break out and restart scan unless we've
             * run out of attempts
             */
            DISP("Scan delete failed due to deadlock timeout ("
                 << conError() <<") retries left :" 
                 << opTimeoutRetries -1);
            CHK(--opTimeoutRetries);
            
            opState= Retrying;
            sleep(1);
            break;
          }
        }
        CHK(opState == Normal);
        CHK((ret == 0) || (ret == 1) || (ret == 2));
        
        if (++n == g_opt.m_batch || ret == 2) {
          DBG("execute batch: n=" << n << " ret=" << ret);
          if (! g_opt.m_fac) {
            CHK(g_con->execute(NoCommit) == 0);
          } else {
            CHK(g_con->execute(Commit) == 0);
            CHK(g_con->restart() == 0);
          }
          rows+= n;
          n = 0;
        }
        if (ret == 2)
          break;
      }
      if (opState == Retrying)
        break;
    }
    if (opState == Normal)
    {
      rows+= n;
      CHK(g_con->execute(Commit) == 0);
      CHK(g_opt.m_rows == rows);
    }
    g_ndb->closeTransaction(g_con);
    
  } while (opState == Retrying);
  g_con = 0;
  g_ops = 0;
  return 0;
}


enum OpTypes { 
  PkRead,
  PkInsert,
  PkUpdate,
  PkWrite,
  PkDelete,
  UkRead,
  UkUpdate,
  UkWrite,
  UkDelete};

static const char*
operationName(OpTypes optype)
{
  switch(optype){
  case PkRead:
    return "Pk Read";
  case PkInsert:
    return "Pk Insert";
  case PkUpdate:
    return "Pk Update";
  case PkWrite:
    return "Pk Write";
  case PkDelete:
    return "Pk Delete";
  case UkRead:
    return "Uk Read";
  case UkUpdate:
    return "Uk Update";
  case UkWrite:
    return "Uk Write";
  case UkDelete:
    return "Uk Delete";
  default:
    return "Bad operation type";
  }
}

static const char*
aoName(int abortOption)
{
  if (abortOption == 0)
    return "AbortOnError";
  return "IgnoreError";
}

static int
setupOperation(NdbOperation*& op, OpTypes optype, Tup& tup)
{
  bool pkop;
  switch(optype){
  case PkRead: case PkInsert : case PkUpdate: 
  case PkWrite : case PkDelete :
    pkop=true;
    break;
  default:
    pkop= false;
  }
  
  if (pkop)
    CHK((op= g_con->getNdbOperation(g_opt.m_tname)) != 0);
  else
    CHK((op = g_con->getNdbIndexOperation(g_opt.m_x1name, g_opt.m_tname)) != 0);

  switch(optype){
  case PkRead:
  case UkRead:
    CHK(op->readTuple() == 0);
    break;
  case PkInsert:
    CHK(op->insertTuple() == 0);
    break;
  case PkUpdate:
  case UkUpdate:
    CHK(op->updateTuple() == 0);
    break;
  case PkWrite:
  case UkWrite:
    CHK(op->writeTuple() == 0);
    break;
  case PkDelete:
  case UkDelete:
    CHK(op->deleteTuple() == 0);
    break;
  default:
    CHK(false);
    return -1;
  }
  
  if (pkop)
  {
    setUDpartId(tup, op);
    CHK(op->equal("PK1", tup.m_pk1) == 0);
    if (g_opt.m_pk2chr.m_len != 0)
    {
      CHK(op->equal("PK2", tup.m_pk2) == 0);
      CHK(op->equal("PK3", tup.m_pk3) == 0);
    }
  }
  else
  {
    CHK(op->equal("PK2", tup.m_pk2) == 0);
    CHK(op->equal("PK3", tup.m_pk3) == 0);
  }
  
  CHK(getBlobHandles(op) == 0);
  
  switch(optype){
  case PkRead:
  case UkRead:
    CHK(getBlobValue(tup) == 0);
    break;
  case PkInsert:
  case PkUpdate:
  case UkUpdate:
    /* Fall through */
  case PkWrite:
  case UkWrite:
    CHK(setBlobValue(tup) == 0);
    break;
  case PkDelete:
  case UkDelete:
    /* Nothing */
    break;
  default:
    CHK(false);
    return -1;
  }

  return 0;
}

static int
bugtest_36756()
{
  /* Transaction which had accessed a Blob table was ignoring
   * abortOption passed in the execute() call.
   * Check that option passed in execute() call overrides 
   * default / manually set operation abortOption, even in the
   * presence of Blobs in the transaction
   */

  /* Operation         AbortOnError             IgnoreError
   * PkRead            NoDataFound*             NoDataFound
   * PkInsert          Duplicate key            Duplicate key*
   * PkUpdate          NoDataFound              NoDataFound*
   * PkWrite           NoDataFound              NoDataFound*
   * PkDelete          NoDataFound              NoDataFound*
   * UkRead            NoDataFound*             NoDataFound
   * UkUpdate          NoDataFound              NoDataFound*
   * UkWrite           NoDataFound              NoDataFound*
   * UkDelete          NoDataFound              NoDataFound*
   * 
   * * Are interesting, where non-default behaviour is requested.
   */
  
  struct ExpectedOutcome
  {
    int executeRc;
    int transactionErrorCode;
    int opr1ErrorCode;
    int opr2ErrorCode;
    int commitStatus;
  };

  /* Generally, AbortOnError sets the transaction error
   * but not the Operation error codes
   * IgnoreError sets the transaction error and the
   * failing operation error code(s)
   * Odd cases : 
   *   Pk Write : Can't fail due to key presence, just
   *              incorrect NULLs etc.
   *   Uk Write : Key must exist, so not really different
   *              to Update?
   */
  ExpectedOutcome outcomes[9][2]=
  {
    // PkRead
    {{-1, 626, 0, 0, NdbTransaction::Aborted},   // AE
     {0, 626, 0, 626, NdbTransaction::Started}}, // IE
    // PkInsert
    // Note operation order reversed for insert
    {{-1, 630, 0, 0, NdbTransaction::Aborted},   // AE
     {0, 630, 0, 630, NdbTransaction::Started}}, // IE
    // PkUpdate
    {{-1, 626, 0, 0, NdbTransaction::Aborted},   // AE
     {0, 626, 0, 626, NdbTransaction::Started}}, // IE
    // PkWrite
    {{0, 0, 0, 0, NdbTransaction::Started},      // AE
     {0, 0, 0, 0, NdbTransaction::Started}},     // IE
    // PkDelete
    {{-1, 626, 0, 0, NdbTransaction::Aborted},   // AE
     {0, 626, 0, 626, NdbTransaction::Started}}, // IE
    // UkRead
    {{-1, 626, 0, 0, NdbTransaction::Aborted},   // AE
     {0, 626, 0, 626, NdbTransaction::Started}}, // IE
    // UkUpdate
    {{-1, 626, 0, 0, NdbTransaction::Aborted},   // AE
     {0, 626, 0, 626, NdbTransaction::Started}}, // IE
    // UkWrite
    {{-1, 626, 0, 0, NdbTransaction::Aborted},   // AE
     {0, 626, 0, 626, NdbTransaction::Started}}, // IE
    // UkDelete
    {{-1, 626, 0, 0, NdbTransaction::Aborted},   // AE
     {0, 626, 0, 626, NdbTransaction::Started}}  // IE
  };

  DBG("bugtest_36756 : IgnoreError Delete of nonexisting tuple aborts");
  DBG("                Also 36851 : Insert IgnoreError of existing tuple aborts");

  for (int iterations=0; iterations < 50; iterations++)
  {
    /* Recalculate and insert different tuple every time to 
     * get different keys(and therefore nodes), and
     * different length Blobs, including zero length
     * and NULL
     */
    calcTups(true);
    
    Tup& tupExists = g_tups[0];
    Tup& tupDoesNotExist = g_tups[1];
    
    /* Setup table with just 1 row present */
    CHK((g_con= g_ndb->startTransaction()) != 0);
    CHK((g_opr= g_con->getNdbOperation(g_opt.m_tname)) != 0);
    CHK(g_opr->insertTuple() == 0);
    CHK(g_opr->equal("PK1", tupExists.m_pk1) == 0);
    if (g_opt.m_pk2chr.m_len != 0)
    {
      CHK(g_opr->equal("PK2", tupExists.m_pk2) == 0);
      CHK(g_opr->equal("PK3", tupExists.m_pk3) == 0);
    }
    setUDpartId(tupExists, g_opr);
    CHK(getBlobHandles(g_opr) == 0);
    
    CHK(setBlobValue(tupExists) == 0);
    
    CHK(g_con->execute(Commit) == 0);
    g_con->close();
    
    DBG("Iteration : " << iterations);
    for (int optype=PkRead; optype <= UkDelete; optype++)
    {
      DBG("  " << operationName((OpTypes)optype));

      Tup* tup1= &tupExists;
      Tup* tup2= &tupDoesNotExist;

      if (optype == PkInsert)
      {
        /* Inserts - we want the failing operation to be second
         * rather than first to avoid hitting bugs with IgnoreError
         * and the first DML in a transaction
         * So we swap them
         */
        tup1= &tupDoesNotExist; // (Insert succeeds)
        tup2= &tupExists; //(Insert fails)
      }

      for (int abortOption=0; abortOption < 2; abortOption++)
      {
        DBG("    " << aoName(abortOption));
        NdbOperation *opr1, *opr2;
        NdbOperation::AbortOption ao= (abortOption==0)?
          NdbOperation::AbortOnError : 
          NdbOperation::AO_IgnoreError;
        
        CHK((g_con= g_ndb->startTransaction()) != 0);
        
        /* Operation 1 */
        CHK(setupOperation(opr1, (OpTypes)optype, *tup1) == 0);
        
        /* Operation2 */
        CHK(setupOperation(opr2, (OpTypes)optype, *tup2) == 0);

        ExpectedOutcome eo= outcomes[optype][abortOption];
        
        int rc = g_con->execute(NdbTransaction::NoCommit, ao);

        DBG("execute returned " << rc <<
            " Trans err " << g_con->getNdbError().code <<
            " Opr1 err " << opr1->getNdbError().code <<
            " Opr2 err " << opr2->getNdbError().code <<
            " CommitStatus " << g_con->commitStatus());

        CHK(rc == eo.executeRc);        
        CHK(g_con->getNdbError().code == eo.transactionErrorCode);
        CHK(opr1->getNdbError().code == eo.opr1ErrorCode);
        CHK(opr2->getNdbError().code == eo.opr2ErrorCode);
        CHK(g_con->commitStatus() == eo.commitStatus);
        
        g_con->close();
      }
    }
    
    /* Now delete the 'existing'row */
    CHK((g_con= g_ndb->startTransaction()) != 0);
    CHK((g_opr= g_con->getNdbOperation(g_opt.m_tname)) != 0);
    CHK(g_opr->deleteTuple() == 0);
    setUDpartId(tupExists, g_opr);
    CHK(g_opr->equal("PK1", tupExists.m_pk1) == 0);
    if (g_opt.m_pk2chr.m_len != 0)
    {
      CHK(g_opr->equal("PK2", tupExists.m_pk2) == 0);
      CHK(g_opr->equal("PK3", tupExists.m_pk3) == 0);
    }

    CHK(g_con->execute(Commit) == 0);
    g_con->close();
  }

  g_opr= 0;
  g_con= 0;
  g_bh1= 0;

  return 0;
}


static int
bugtest_45768()
{
  /* Transaction inserting using blobs has an early error 
     resulting in kernel-originated rollback.
     Api then calls execute(Commit) which chokes on Blob
     objects
     
   */
  DBG("bugtest_45768 : Batched blob transaction with abort followed by commit");
  
  const int numIterations = 5;

  for (int iteration=0; iteration < numIterations; iteration++)
  {
    /* Recalculate and insert different tuple every time to 
     * get different keys(and therefore nodes), and
     * different length Blobs, including zero length
     * and NULL
     */
    calcTups(true);
    
    const Uint32 totalRows = 100; 
    const Uint32 preExistingTupNum =  totalRows / 2;
    
    Tup& tupExists = g_tups[ preExistingTupNum ];
    
    /* Setup table with just 1 row present */
    CHK((g_con= g_ndb->startTransaction()) != 0);
    CHK((g_opr= g_con->getNdbOperation(g_opt.m_tname)) != 0);
    CHK(g_opr->insertTuple() == 0);
    CHK(g_opr->equal("PK1", tupExists.m_pk1) == 0);
    if (g_opt.m_pk2chr.m_len != 0)
    {
      CHK(g_opr->equal("PK2", tupExists.m_pk2) == 0);
      CHK(g_opr->equal("PK3", tupExists.m_pk3) == 0);
    }
    setUDpartId(tupExists, g_opr);
    CHK(getBlobHandles(g_opr) == 0);
    
    CHK(setBlobValue(tupExists) == 0);
    
    CHK(g_con->execute(Commit) == 0);
    g_con->close();

    DBG("Iteration : " << iteration);
    
    /* Now do batched insert, including a TUP which already
     * exists
     */
    int rc = 0;
    int retries = 10;

    do
    {
      CHK((g_con = g_ndb->startTransaction()) != 0);
      
      for (Uint32 tupNum = 0; tupNum < totalRows ; tupNum++)
      {
        Tup& tup = g_tups[ tupNum ];
        CHK((g_opr = g_con->getNdbOperation(g_opt.m_tname)) != 0);
        CHK(g_opr->insertTuple() == 0);
        CHK(g_opr->equal("PK1", tup.m_pk1) == 0);
        if (g_opt.m_pk2chr.m_len != 0)
        {
          CHK(g_opr->equal("PK2", tup.m_pk2) == 0);
          CHK(g_opr->equal("PK3", tup.m_pk3) == 0);
        }
        setUDpartId(tup, g_opr);
        CHK(getBlobHandles(g_opr) == 0);
        CHK(setBlobValue(tup) == 0);
      }
      
      /* Now execute NoCommit */
      int rc = g_con->execute(NdbTransaction::NoCommit);
      
      CHK(rc == -1);

      if (g_con->getNdbError().code == 630)
        break; /* Expected */
      
      CHK(g_con->getNdbError().code == 1218); // Send buffers overloaded
     
      DBG("Send Buffers overloaded, retrying");
      sleep(1);
      g_con->close();
    } while (retries--);

    CHK(g_con->getNdbError().code == 630);
            
    /* Now execute Commit */
    rc = g_con->execute(NdbTransaction::Commit);

    CHK(rc == -1);
    /* Transaction aborted already */
    CHK(g_con->getNdbError().code == 4350);

    g_con->close();
    
    /* Now delete the 'existing'row */
    CHK((g_con= g_ndb->startTransaction()) != 0);
    CHK((g_opr= g_con->getNdbOperation(g_opt.m_tname)) != 0);
    CHK(g_opr->deleteTuple() == 0);
    setUDpartId(tupExists, g_opr);
    CHK(g_opr->equal("PK1", tupExists.m_pk1) == 0);
    if (g_opt.m_pk2chr.m_len != 0)
    {
      CHK(g_opr->equal("PK2", tupExists.m_pk2) == 0);
      CHK(g_opr->equal("PK3", tupExists.m_pk3) == 0);
    }

    CHK(g_con->execute(Commit) == 0);
    g_con->close();
  }

  g_opr= 0;
  g_con= 0;
  g_bh1= 0;

  return 0;
}

static int bugtest_48040()
{
  /* When batch of operations triggers unique index 
   * maint triggers (which fire back to TC) and 
   * TC is still receiving ops in batch from the API
   * TC uses ContinueB to self to defer trigger
   * processing until all operations have been
   * received.
   * If the transaction starts aborting (due to some
   * problem in the original operations) while the
   * ContinueB is 'in-flight', the ContinueB never
   * terminates and causes excessive CPU consumption
   *
   * This testcase sets an ERROR INSERT to detect
   * the excessive ContinueB use in 1 transaction,
   * and runs bugtest_bug45768 to generate the 
   * scenario
   */
  NdbRestarter restarter;
  
  DBG("bugtest 48040 - Infinite ContinueB loop in TC abort + unique");

  restarter.waitConnected();

  int rc = restarter.insertErrorInAllNodes(8082);

  DBG(" Initial error insert rc" << rc << endl);
  
  rc = bugtest_45768();

  /* Give time for infinite loop to build */
  sleep(10);
  restarter.insertErrorInAllNodes(0);

  return rc;
}



// main

// from here on print always
#undef DBG
#define DBG(x) \
  do { \
    ndbout << "line " << __LINE__ << " " << x << endl; \
  } while (0)

static int
testmain()
{
  g_ndb = new Ndb(g_ncc, "TEST_DB");
  CHK(g_ndb->init(20) == 0);
  CHK(g_ndb->waitUntilReady() == 0);
  g_dic = g_ndb->getDictionary();
  initblobs();
  initConstants();
  g_tups = new Tup [g_opt.m_rows];

  // Create tablespace if we're going to use disk based data
  if (testcase('h'))
    createDefaultTableSpace(); 

  if (g_opt.m_seed == -1)
    g_opt.m_seed = getpid();
  if (g_opt.m_seed != 0) {
    DBG("random seed = " << g_opt.m_seed);
    srandom(g_opt.m_seed);
  }
  for (g_loop = 0; g_opt.m_loop == 0 || g_loop < g_opt.m_loop; g_loop++) {
    for (int storage= 0; storage < 2; storage++) {
      if (!testcase(storageSymbol[storage]))
        continue;
      
      DBG("Create table " << storageName[storage]);
      CHK(dropTable() == 0);
      CHK(createTable(storage) == 0);
      { /* Dump created table information */
        Bcol& b1 = g_blob1;
        DBG("FragType: " << g_dic->getTable(g_opt.m_tname)->getFragmentType()); 
        CHK(NdbBlob::getBlobTableName(b1.m_btname, g_ndb, g_opt.m_tname, "BL1") == 0);
        DBG("BL1: inline=" << b1.m_inline << " part=" << b1.m_partsize << " table=" << b1.m_btname);
        if (! g_opt.m_oneblob) {
          Bcol& b2 = g_blob2;
          CHK(NdbBlob::getBlobTableName(b2.m_btname, g_ndb, g_opt.m_tname, "BL2") == 0);
          DBG("BL2: inline=" << b2.m_inline << " part=" << b2.m_partsize << " table=" << b2.m_btname);
        }
      }

      /* Capability to adjust disk scan parameters to avoid scan
       * timeouts with disk based Blobs (Error 274)
       */
      if (storage == STORAGE_DISK)
      {
        g_usingDisk= true;
        // TODO : Resolve whether we need to adjust these for disk data
        // Currently the scans are passing ok without this.
        g_batchSize= 0;
        g_parallel= 0;
        g_scanFlags= 0; //NdbScanOperation::SF_DiskScan;
      }
      else
      {
        g_usingDisk= false;
        g_batchSize= 0;
        g_parallel= 0;
        g_scanFlags= 0;
      }

      // TODO Remove/resolve
      DBG("Settings : usingdisk " << g_usingDisk
          << " batchSize " << g_batchSize
          << " parallel " << g_parallel
          << " scanFlags " << g_scanFlags);

      int style;
      int api;
      DBG("=== loop " << g_loop << " ===");
      if (g_opt.m_seed == 0)
        srandom(g_loop);
      if (g_opt.m_bugtest != 0) {
        // test some bug# instead
        CHK((*g_opt.m_bugtest)() == 0);
        continue;
      }    
      /* Loop over API styles */
      for (api = 0; api <=1; api++) {
        // pk
        if (! testcase(apiSymbol[api]))
          continue;
        for (style = 0; style <= 2; style++) {
          if (! testcase('k') || ! testcase(style) )
            continue;
          DBG("--- pk ops " << stylename[style] << " " << apiName[api] << " ---");
          if (testcase('n')) {
            calcTups(true);
            CHK(insertPk(style, api) == 0);
            CHK(verifyBlob() == 0);
            CHK(readPk(style, api) == 0);
            if (testcase('u')) {
              calcTups(false);
              CHK(updatePk(style, api) == 0);
              CHK(verifyBlob() == 0);
              CHK(readPk(style, api) == 0);
            }
            if (testcase('d')) {
              CHK(deletePk(api) == 0);
              CHK(deleteNoPk() == 0);
              CHK(verifyBlob() == 0);
            }
          }
          if (testcase('w')) {
            calcTups(true);
            CHK(writePk(style, api) == 0);
            CHK(verifyBlob() == 0);
            CHK(readPk(style, api) == 0);
            if (testcase('u')) {
              calcTups(false);
              CHK(writePk(style, api) == 0);
              CHK(verifyBlob() == 0);
              CHK(readPk(style, api) == 0);
            }
            if (testcase('d')) {
              CHK(deletePk(api) == 0);
              CHK(deleteNoPk() == 0);
              CHK(verifyBlob() == 0);
            }
          }
        }
        
        // hash index
        for (style = 0; style <= 2; style++) {
          if (! testcase('i') || ! testcase(style))
            continue;
          DBG("--- idx ops " << stylename[style] << " " << apiName[api] << " ---");
          if (testcase('n')) {
            calcTups(true);
            CHK(insertPk(style, api) == 0);
            CHK(verifyBlob() == 0);
            CHK(readIdx(style, api) == 0);
            if (testcase('u')) {
              calcTups(false);
              CHK(updateIdx(style, api) == 0);
              CHK(verifyBlob() == 0);
              CHK(readIdx(style, api) == 0);
            }
            if (testcase('d')) {
              CHK(deleteIdx(api) == 0);
              CHK(verifyBlob() == 0);
            }
          }
          if (testcase('w')) {
            calcTups(false);
            CHK(writePk(style, api) == 0);
            CHK(verifyBlob() == 0);
            CHK(readIdx(style, api) == 0);
            if (testcase('u')) {
              calcTups(false);
              CHK(writeIdx(style, api) == 0);
              CHK(verifyBlob() == 0);
              CHK(readIdx(style, api) == 0);
            }
            if (testcase('d')) {
              CHK(deleteIdx(api) == 0);
              CHK(verifyBlob() == 0);
            }
          }
        }
        // scan table
        for (style = 0; style <= 2; style++) {
          if (! testcase('s') || ! testcase(style))
            continue;
          DBG("--- table scan " << stylename[style] << " " << apiName[api] << " ---");
          calcTups(true);
          CHK(insertPk(style, api) == 0);
          CHK(verifyBlob() == 0);
          CHK(readScan(style, api, false) == 0);
          if (testcase('u')) {
            CHK(updateScan(style, api, false) == 0);
            CHK(verifyBlob() == 0);
          }
          if (testcase('d')) {
            CHK(deleteScan(api, false) == 0);
            CHK(verifyBlob() == 0);
          }
        }
        // scan index
        for (style = 0; style <= 2; style++) {
          if (! testcase('r') || ! testcase(style))
            continue;
          DBG("--- index scan " << stylename[style] << " " << apiName[api] << " ---");
          calcTups(true);
          CHK(insertPk(style, api) == 0);
          CHK(verifyBlob() == 0);
          CHK(readScan(style, api, true) == 0);
          if (testcase('u')) {
            CHK(updateScan(style, api, true) == 0);
            CHK(verifyBlob() == 0);
          }
          if (testcase('d')) {
            CHK(deleteScan(api, true) == 0);
            CHK(verifyBlob() == 0);
          }
        }
      } // for (api
    } // for (storage
  } // for (loop
  delete g_ndb;
  return 0;
}

// separate performance test

struct Tmr {    // stolen from testOIBasic
  Tmr() {
    clr();
  }
  void clr() {
    m_on = m_ms = m_cnt = m_time[0] = m_text[0] = 0;
  }
  void on() {
    assert(m_on == 0);
    m_on = NdbTick_CurrentMillisecond();
  }
  void off(unsigned cnt = 0) {
    NDB_TICKS off = NdbTick_CurrentMillisecond();
    assert(m_on != 0 && off >= m_on);
    m_ms += off - m_on;
    m_cnt += cnt;
    m_on = 0;
  }
  const char* time() {
    if (m_cnt == 0)
      sprintf(m_time, "%u ms", m_ms);
    else
      sprintf(m_time, "%u ms per %u ( %u ms per 1000 )", m_ms, m_cnt, (1000 * m_ms) / m_cnt);
    return m_time;
  }
  const char* pct (const Tmr& t1) {
    if (0 < t1.m_ms)
      sprintf(m_text, "%u pct", (100 * m_ms) / t1.m_ms);
    else
      sprintf(m_text, "[cannot measure]");
    return m_text;
  }
  const char* over(const Tmr& t1) {
    if (0 < t1.m_ms) {
      if (t1.m_ms <= m_ms)
        sprintf(m_text, "%u pct", (100 * (m_ms - t1.m_ms)) / t1.m_ms);
      else
        sprintf(m_text, "-%u pct", (100 * (t1.m_ms - m_ms)) / t1.m_ms);
    } else
      sprintf(m_text, "[cannot measure]");
    return m_text;
  }
  NDB_TICKS m_on;
  unsigned m_ms;
  unsigned m_cnt;
  char m_time[100];
  char m_text[100];
};

static int
testperf()
{
  if (! testcase('p'))
    return 0;
  DBG("=== perf test ===");
  g_bh1 = g_bh2 = 0;
  g_ndb = new Ndb(g_ncc, "TEST_DB");
  CHK(g_ndb->init() == 0);
  CHK(g_ndb->waitUntilReady() == 0);
  g_dic = g_ndb->getDictionary();
  NdbDictionary::Table tab(g_opt.m_tnameperf);
  if (g_dic->getTable(tab.getName()) != 0)
    CHK(g_dic->dropTable(tab.getName()) == 0);
  // col A - pk
  { NdbDictionary::Column col("A");
    col.setType(NdbDictionary::Column::Unsigned);
    col.setPrimaryKey(true);
    tab.addColumn(col);
  }
  // col B - char 20
  { NdbDictionary::Column col("B");
    col.setType(NdbDictionary::Column::Char);
    col.setLength(20);
    col.setNullable(true);
    tab.addColumn(col);
  }
  // col C - text
  { NdbDictionary::Column col("C");
    col.setType(NdbDictionary::Column::Text);
    col.setBlobVersion(g_opt.m_blob_version);
    col.setInlineSize(20);
    col.setPartSize(512);
    col.setStripeSize(1);
    col.setNullable(true);
    tab.addColumn(col);
  }
  // create
  CHK(g_dic->createTable(tab) == 0);
  Uint32 cA = 0, cB = 1, cC = 2;
  // timers
  Tmr t1;
  Tmr t2;
  // insert char (one trans)
  {
    DBG("--- insert char ---");
    char b[20];
    t1.on();
    CHK((g_con = g_ndb->startTransaction()) != 0);
    for (Uint32 k = 0; k < g_opt.m_rowsperf; k++) {
      CHK((g_opr = g_con->getNdbOperation(tab.getName())) != 0);
      CHK(g_opr->insertTuple() == 0);
      CHK(g_opr->equal(cA, (char*)&k) == 0);
      memset(b, 0x20, sizeof(b));
      b[0] = 'b';
      CHK(g_opr->setValue(cB, b) == 0);
      CHK(g_con->execute(NoCommit) == 0);
    }
    t1.off(g_opt.m_rowsperf);
    CHK(g_con->execute(Rollback) == 0);
    DBG(t1.time());
    g_opr = 0;
    g_con = 0;
  }
  // insert text (one trans)
  {
    DBG("--- insert text ---");
    t2.on();
    CHK((g_con = g_ndb->startTransaction()) != 0);
    for (Uint32 k = 0; k < g_opt.m_rowsperf; k++) {
      CHK((g_opr = g_con->getNdbOperation(tab.getName())) != 0);
      CHK(g_opr->insertTuple() == 0);
      CHK(g_opr->equal(cA, (char*)&k) == 0);
      CHK((g_bh1 = g_opr->getBlobHandle(cC)) != 0);
      CHK((g_bh1->setValue("c", 1) == 0));
      CHK(g_con->execute(NoCommit) == 0);
    }
    t2.off(g_opt.m_rowsperf);
    CHK(g_con->execute(Rollback) == 0);
    DBG(t2.time());
    g_bh1 = 0;
    g_opr = 0;
    g_con = 0;
  }
  // insert overhead
  DBG("insert overhead: " << t2.over(t1));
  t1.clr();
  t2.clr();
  // insert
  {
    DBG("--- insert for read test ---");
    unsigned n = 0;
    char b[20];
    CHK((g_con = g_ndb->startTransaction()) != 0);
    for (Uint32 k = 0; k < g_opt.m_rowsperf; k++) {
      CHK((g_opr = g_con->getNdbOperation(tab.getName())) != 0);
      CHK(g_opr->insertTuple() == 0);
      CHK(g_opr->equal(cA, (char*)&k) == 0);
      memset(b, 0x20, sizeof(b));
      b[0] = 'b';
      CHK(g_opr->setValue(cB, b) == 0);
      CHK((g_bh1 = g_opr->getBlobHandle(cC)) != 0);
      CHK((g_bh1->setValue("c", 1) == 0));
      if (++n == g_opt.m_batch) {
        CHK(g_con->execute(Commit) == 0);
        g_ndb->closeTransaction(g_con);
        CHK((g_con = g_ndb->startTransaction()) != 0);
        n = 0;
      }
    }
    if (n != 0) {
      CHK(g_con->execute(Commit) == 0);
      g_ndb->closeTransaction(g_con); g_con = 0;
      n = 0;
    }
    g_bh1 = 0;
    g_opr = 0;
  }
  // pk read char (one trans)
  {
    DBG("--- pk read char ---");
    CHK((g_con = g_ndb->startTransaction()) != 0);
    Uint32 a;
    char b[20];
    t1.on();
    for (Uint32 k = 0; k < g_opt.m_rowsperf; k++) {
      CHK((g_opr = g_con->getNdbOperation(tab.getName())) != 0);
      CHK(g_opr->readTuple() == 0);
      CHK(g_opr->equal(cA, (char*)&k) == 0);
      CHK(g_opr->getValue(cA, (char*)&a) != 0);
      CHK(g_opr->getValue(cB, b) != 0);
      a = (Uint32)-1;
      b[0] = 0;
      CHK(g_con->execute(NoCommit) == 0);
      CHK(a == k && b[0] == 'b');
    }
    CHK(g_con->execute(Commit) == 0);
    t1.off(g_opt.m_rowsperf);
    DBG(t1.time());
    g_opr = 0;
    g_ndb->closeTransaction(g_con); g_con = 0;
  }
  // pk read text (one trans)
  {
    DBG("--- pk read text ---");
    CHK((g_con = g_ndb->startTransaction()) != 0);
    Uint32 a;
    char c[20];
    t2.on();
    for (Uint32 k = 0; k < g_opt.m_rowsperf; k++) {
      CHK((g_opr = g_con->getNdbOperation(tab.getName())) != 0);
      CHK(g_opr->readTuple() == 0);
      CHK(g_opr->equal(cA, (char*)&k) == 0);
      CHK(g_opr->getValue(cA, (char*)&a) != 0);
      CHK((g_bh1 = g_opr->getBlobHandle(cC)) != 0);
      a = (Uint32)-1;
      c[0] = 0;
      CHK(g_con->execute(NoCommit) == 0);
      Uint32 m = 20;
      CHK(g_bh1->readData(c, m) == 0);
      CHK(a == k && m == 1 && c[0] == 'c');
    }
    CHK(g_con->execute(Commit) == 0);
    t2.off(g_opt.m_rowsperf);
    DBG(t2.time());
    g_ndb->closeTransaction(g_con); g_opr = 0;
    g_con = 0;
  }
  // pk read overhead
  DBG("pk read overhead: " << t2.over(t1));
  t1.clr();
  t2.clr();
  // scan read char
  const uint scan_loops = 10;
  {
    DBG("--- scan read char ---");
    Uint32 a;
    char b[20];
    uint i;
    for (i = 0; i < scan_loops; i++) {
      CHK((g_con = g_ndb->startTransaction()) != 0);
      CHK((g_ops = g_con->getNdbScanOperation(tab.getName())) != 0);
      CHK(g_ops->readTuples(NdbOperation::LM_Read) == 0);
      CHK(g_ops->getValue(cA, (char*)&a) != 0);
      CHK(g_ops->getValue(cB, b) != 0);
      CHK(g_con->execute(NoCommit) == 0);
      unsigned n = 0;
      t1.on();
      while (1) {
        a = (Uint32)-1;
        b[0] = 0;
        int ret;
        CHK((ret = g_ops->nextResult(true)) == 0 || ret == 1);
        if (ret == 1)
          break;
        CHK(a < g_opt.m_rowsperf && b[0] == 'b');
        n++;
      }
      CHK(n == g_opt.m_rowsperf);
      t1.off(g_opt.m_rowsperf);
      g_ndb->closeTransaction(g_con); g_ops = 0;
      g_con = 0;
    }
    DBG(t1.time());
  }
  // scan read text
  {
    DBG("--- read text ---");
    Uint32 a;
    char c[20];
    uint i;
    for (i = 0; i < scan_loops; i++) {
      CHK((g_con = g_ndb->startTransaction()) != 0);
      CHK((g_ops = g_con->getNdbScanOperation(tab.getName())) != 0);
      CHK(g_ops->readTuples(NdbOperation::LM_Read) == 0);
      CHK(g_ops->getValue(cA, (char*)&a) != 0);
      CHK((g_bh1 = g_ops->getBlobHandle(cC)) != 0);
      CHK(g_con->execute(NoCommit) == 0);
      unsigned n = 0;
      t2.on();
      while (1) {
        a = (Uint32)-1;
        c[0] = 0;
        int ret;
        CHK((ret = g_ops->nextResult(true)) == 0 || ret == 1);
        if (ret == 1)
          break;
        Uint32 m = 20;
        CHK(g_bh1->readData(c, m) == 0);
        CHK(a < g_opt.m_rowsperf && m == 1 && c[0] == 'c');
        n++;
      }
      CHK(n == g_opt.m_rowsperf);
      t2.off(g_opt.m_rowsperf);
      g_bh1 = 0;
      g_ops = 0;
      g_ndb->closeTransaction(g_con); g_con = 0;
    }
    DBG(t2.time());
  }
  // scan read overhead
  DBG("scan read overhead: " << t2.over(t1));
  t1.clr();
  t2.clr();
  delete g_ndb;
  return 0;
}

// bug tests

static int
bugtest_4088()
{
  unsigned i;
  DBG("bug test 4088 - ndb api hang with mixed ops on index table");
  // insert rows
  calcTups(true);
  CHK(insertPk(0, API_NDBRECORD) == 0);
  // new trans
  CHK((g_con = g_ndb->startTransaction()) != 0);
  for (unsigned k = 0; k < g_opt.m_rows; k++) {
    Tup& tup = g_tups[k];
    // read table pk via index as a table
    const unsigned pkcnt = 2;
    Tup pktup[pkcnt];
    for (i = 0; i < pkcnt; i++) {
      char name[20];
      // XXX guess table id
      sprintf(name, "%d/%s", 4, g_opt.m_x1name);
      CHK((g_opr = g_con->getNdbOperation(name)) != 0);
      CHK(g_opr->readTuple() == 0);
      CHK(g_opr->equal("PK2", tup.m_pk2) == 0);
      setUDpartId(tup, g_opr);
      CHK(g_opr->getValue("NDB$PK", (char*)&pktup[i].m_pk1) != 0);
    }
    // read blob inline via index as an index
    CHK((g_opx = g_con->getNdbIndexOperation(g_opt.m_x1name, g_opt.m_tname)) != 0);
    CHK(g_opx->readTuple() == 0);
    CHK(g_opx->equal("PK2", tup.m_pk2) == 0);
    assert(tup.m_bval1.m_buf != 0);
    CHK(g_opx->getValue("BL1", (char*)tup.m_bval1.m_buf) != 0);
    // execute
    // BUG 4088: gets 1 tckeyconf, 1 tcindxconf, then hangs
    CHK(g_con->execute(Commit) == 0);
    // verify
    for (i = 0; i < pkcnt; i++) {
      CHK(pktup[i].m_pk1 == tup.m_pk1);
      CHK(memcmp(pktup[i].m_pk2, tup.m_pk2, g_opt.m_pk2chr.m_len) == 0);
    }
    CHK(memcmp(tup.m_bval1.m_val, tup.m_bval1.m_buf, 8 + g_blob1.m_inline) == 0);
  }
  return 0;
}

static int
bugtest_27018()
{
  DBG("bug test 27018 - middle partial part write clobbers rest of part");

  // insert rows
  calcTups(true);
  CHK(insertPk(0, API_NDBRECORD) == 0);
  // new trans
  for (unsigned k= 0; k < g_opt.m_rows; k++)
  {
    Tup& tup= g_tups[k];

    /* Update one byte in random position. */
    Uint32 offset= urandom(tup.m_bval1.m_len + 1);
    if (offset == tup.m_bval1.m_len) {
      // testing write at end is another problem..
      continue;
    }
    //DBG("len=" << tup.m_bval1.m_len << " offset=" << offset);

    CHK((g_con= g_ndb->startTransaction()) != 0);
    memcpy(&tup.m_key_row[g_pk1_offset], &tup.m_pk1, sizeof(tup.m_pk1));
    if (g_opt.m_pk2chr.m_len != 0) {
      memcpy(&tup.m_key_row[g_pk2_offset], tup.m_pk2, g_opt.m_pk2chr.m_totlen);
      memcpy(&tup.m_key_row[g_pk3_offset], &tup.m_pk3, sizeof(tup.m_pk3));
    }
    NdbOperation::OperationOptions opts;
    setUDpartIdNdbRecord(tup,
                         g_ndb->getDictionary()->getTable(g_opt.m_tname),
                         opts);
    CHK((g_const_opr= g_con->updateTuple(g_key_record, tup.m_key_row,
                                         g_blob_record, tup.m_row,
                                         NULL, // mask
                                         &opts,
                                         sizeof(opts))) != 0);
    CHK(getBlobHandles(g_const_opr) == 0);
    CHK(g_con->execute(NoCommit) == 0);

    tup.m_bval1.m_buf[0]= 0xff ^ tup.m_bval1.m_val[offset];
    CHK(g_bh1->setPos(offset) == 0);
    CHK(g_bh1->writeData(&(tup.m_bval1.m_buf[0]), 1) == 0);
    CHK(g_con->execute(Commit) == 0);
    g_ndb->closeTransaction(g_con);

    CHK((g_con= g_ndb->startTransaction()) != 0);
    CHK((g_const_opr= g_con->readTuple(g_key_record, tup.m_key_row,
                                       g_blob_record, tup.m_row,
                                       NdbOperation::LM_Read,
                                       NULL, // mask
                                       &opts,
                                       sizeof(opts))) != 0);
    CHK(getBlobHandles(g_const_opr) == 0);

    CHK(g_bh1->getValue(tup.m_bval1.m_buf, tup.m_bval1.m_len) == 0);
    CHK(g_con->execute(Commit) == 0);

    Uint64 len= ~0;
    CHK(g_bh1->getLength(len) == 0 && len == tup.m_bval1.m_len);
    tup.m_bval1.m_buf[offset]^= 0xff;
    //CHK(memcmp(tup.m_bval1.m_buf, tup.m_bval1.m_val, tup.m_bval1.m_len) == 0);
    Uint32 i = 0;
    while (i < tup.m_bval1.m_len) {
      CHK(tup.m_bval1.m_buf[i] == tup.m_bval1.m_val[i]);
      i++;
    }

    g_ndb->closeTransaction(g_con);
    g_con=0;
    g_const_opr=0;
  }
  CHK(deletePk(API_NDBRECORD) == 0);

  return 0;
}


struct bug27370_data {
  Ndb *m_ndb;
  char m_current_write_value;
  char *m_writebuf;
  Uint32 m_blob1_size;
  char *m_key_row;
  char *m_read_row;
  char *m_write_row;
  bool m_thread_stop;
  NdbOperation::OperationOptions* opts;
};

void *bugtest_27370_thread(void *arg)
{
  bug27370_data *data= (bug27370_data *)arg;

  while (!data->m_thread_stop)
  {
    memset(data->m_writebuf, data->m_current_write_value, data->m_blob1_size);
    data->m_current_write_value++;

    NdbConnection *con;
    if ((con= data->m_ndb->startTransaction()) == 0)
      return (void *)"Failed to create transaction";
    const NdbOperation *opr;
    memcpy(data->m_write_row, data->m_key_row, g_rowsize);
    if ((opr= con->writeTuple(g_key_record, data->m_key_row,
                              g_full_record, data->m_write_row,
                              NULL, //mask
                              data->opts,
                              sizeof(NdbOperation::OperationOptions))) == 0)
      return (void *)"Failed to create operation";
    NdbBlob *bh;
    if ((bh= opr->getBlobHandle("BL1")) == 0)
      return (void *)"getBlobHandle() failed";
    if (bh->setValue(data->m_writebuf, data->m_blob1_size) != 0)
      return (void *)"setValue() failed";
    if (con->execute(Commit, AbortOnError, 1) != 0)
      return (void *)"execute() failed";
    data->m_ndb->closeTransaction(con);
  }

  return NULL;                                  // Success
}

static int
bugtest_27370()
{
  DBG("bug test 27370 - Potential inconsistent blob reads for ReadCommitted reads");

  bug27370_data data;

  CHK((data.m_key_row= new char[g_rowsize*3]) != 0);
  data.m_read_row= data.m_key_row + g_rowsize;
  data.m_write_row= data.m_read_row + g_rowsize;

  data.m_ndb= new Ndb(g_ncc, "TEST_DB");
  CHK(data.m_ndb->init(20) == 0);
  CHK(data.m_ndb->waitUntilReady() == 0);

  data.m_current_write_value= 0;
  data.m_blob1_size= g_blob1.m_inline + 10 * g_blob1.m_partsize;
  CHK((data.m_writebuf= new char [data.m_blob1_size]) != 0);
  Uint32 pk1_value= 27370;

  const NdbDictionary::Table* t= g_ndb->getDictionary()->getTable(g_opt.m_tname);
  bool isUserDefined= (t->getFragmentType() == NdbDictionary::Object::UserDefined); 
  Uint32 partCount= t->getFragmentCount();
  Uint32 udPartId= pk1_value % partCount;
  NdbOperation::OperationOptions opts;
  opts.optionsPresent= 0;
  data.opts= &opts;
  if (isUserDefined)
  {
    opts.optionsPresent= NdbOperation::OperationOptions::OO_PARTITION_ID;
    opts.partitionId= udPartId;
  }
  memcpy(&data.m_key_row[g_pk1_offset], &pk1_value, sizeof(pk1_value));
  if (g_opt.m_pk2chr.m_len != 0)
  {
    memset(&data.m_key_row[g_pk2_offset], 'x', g_opt.m_pk2chr.m_totlen);
    if (!g_opt.m_pk2chr.m_fixed)
      data.m_key_row[g_pk2_offset]= urandom(g_opt.m_pk2chr.m_len + 1);
    Uint16 pk3_value= 27370;
    memcpy(&data.m_key_row[g_pk3_offset], &pk3_value, sizeof(pk3_value));
  }
  data.m_thread_stop= false;

  memset(data.m_writebuf, data.m_current_write_value, data.m_blob1_size);
  data.m_current_write_value++;

  CHK((g_con= g_ndb->startTransaction()) != 0);
  memcpy(data.m_write_row, data.m_key_row, g_rowsize);
  CHK((g_const_opr= g_con->writeTuple(g_key_record, data.m_key_row,
                                      g_full_record, data.m_write_row,
                                      NULL, // mask
                                      &opts,
                                      sizeof(opts))) != 0);
  CHK((g_bh1= g_const_opr->getBlobHandle("BL1")) != 0);
  CHK(g_bh1->setValue(data.m_writebuf, data.m_blob1_size) == 0);
  CHK(g_con->execute(Commit) == 0);
  g_ndb->closeTransaction(g_con);
  g_con= NULL;

  pthread_t thread_handle;
  CHK(pthread_create(&thread_handle, NULL, bugtest_27370_thread, &data) == 0);

  DBG("bug test 27370 - PK blob reads");
  Uint32 seen_updates= 0;
  while (seen_updates < 50)
  {
    CHK((g_con= g_ndb->startTransaction()) != 0);
    CHK((g_const_opr= g_con->readTuple(g_key_record, data.m_key_row,
                                       g_blob_record, data.m_read_row,
                                       NdbOperation::LM_CommittedRead,
                                       NULL, // mask
                                       &opts,
                                       sizeof(opts))) != 0);
    CHK((g_bh1= g_const_opr->getBlobHandle("BL1")) != 0);
    CHK(g_con->execute(NoCommit, AbortOnError, 1) == 0);

    const Uint32 loop_max= 10;
    char read_char;
    char original_read_char= 0;
    Uint32 readloop;
    for (readloop= 0;; readloop++)
    {
      if (readloop > 0)
      {
        if (readloop > 1)
        {
          /* Compare against first read. */
          CHK(read_char == original_read_char);
        }
        else
        {
          /*
            We count the number of times we see the other thread had the
            chance to update, so that we can be sure it had the opportunity
            to run a reasonable number of times before we stop.
          */
          if (original_read_char != read_char)
            seen_updates++;
          original_read_char= read_char;
        }
      }
      if (readloop > loop_max)
        break;
      Uint32 readSize= 1;
      CHK(g_bh1->setPos(urandom(data.m_blob1_size)) == 0);
      CHK(g_bh1->readData(&read_char, readSize) == 0);
      CHK(readSize == 1);
      ExecType commitType= readloop == loop_max ? Commit : NoCommit;
      CHK(g_con->execute(commitType, AbortOnError, 1) == 0);
    }
    g_ndb->closeTransaction(g_con);
    g_con= NULL;
  }

  DBG("bug test 27370 - table scan blob reads");
  seen_updates= 0;
  while (seen_updates < 50)
  {
    CHK((g_con= g_ndb->startTransaction()) != 0);
    CHK((g_ops= g_con->scanTable(g_full_record,
                                 NdbOperation::LM_CommittedRead)) != 0);
    CHK((g_bh1= g_ops->getBlobHandle("BL1")) != 0);
    CHK(g_con->execute(NoCommit, AbortOnError, 1) == 0);
    const char *out_row= NULL;
    CHK(g_ops->nextResult(&out_row, true, false) == 0);

    const Uint32 loop_max= 10;
    char read_char;
    char original_read_char= 0;
    Uint32 readloop;
    for (readloop= 0;; readloop++)
    {
      if (readloop > 0)
      {
        if (readloop > 1)
        {
          /* Compare against first read. */
          CHK(read_char == original_read_char);
        }
        else
        {
          /*
            We count the number of times we see the other thread had the
            chance to update, so that we can be sure it had the opportunity
            to run a reasonable number of times before we stop.
          */
          if (original_read_char != read_char)
            seen_updates++;
          original_read_char= read_char;
        }
      }
      if (readloop > loop_max)
        break;
      Uint32 readSize= 1;
      CHK(g_bh1->setPos(urandom(data.m_blob1_size)) == 0);
      CHK(g_bh1->readData(&read_char, readSize) == 0);
      CHK(readSize == 1);
      CHK(g_con->execute(NoCommit, AbortOnError, 1) == 0);
    }

    CHK(g_ops->nextResult(&out_row, true, false) == 1);
    g_ndb->closeTransaction(g_con);
    g_con= NULL;
  }

  data.m_thread_stop= true;
  void *thread_return;
  CHK(pthread_join(thread_handle, &thread_return) == 0);
  DBG("bug 27370 - thread return status: " <<
      (thread_return ? (char *)thread_return : "<null>"));
  CHK(thread_return == 0);

  delete [] data.m_key_row;
  g_con= NULL;
  g_const_opr= NULL;
  g_bh1= NULL;
  return 0;
}

static int
bugtest_28116()
{
  DBG("bug test 28116 - Crash in getBlobHandle() when called without full key");

  if (g_opt.m_pk2chr.m_len == 0)
  {
    DBG("  ... skipped, requires multi-column primary key.");
    return 0;
  }

  calcTups(true);

  for (unsigned k = 0; k < g_opt.m_rows; k++) {
    Tup& tup = g_tups[k];
    CHK((g_con = g_ndb->startTransaction()) != 0);
    CHK((g_opr = g_con->getNdbOperation(g_opt.m_tname)) != 0);
    int reqType = urandom(4);
    switch(reqType) {
    case 0:
    {
      DBG("Read");
      CHK(g_opr->readTuple() == 0);
      break;
    }
    case 1:
    {
      DBG("Insert");
      CHK(g_opr->insertTuple() == 0);
      break;
    }
    case 2:
    {
      DBG("Update");
      CHK(g_opr->updateTuple() == 0);
      break;
    }
    case 3:
    default:
    {
      DBG("Delete");
      CHK(g_opr->deleteTuple() == 0);
      break;
    }
    }
    switch (urandom(3)) {
    case 0:
    {
      DBG("  No keys");
      break;
    }
    case 1:
    {
      DBG("  Pk1 only");
      CHK(g_opr->equal("PK1", tup.m_pk1) == 0);
      break;
    }
    case 2:
    default:
    {
      DBG("  Pk2/3 only");
      if (g_opt.m_pk2chr.m_len != 0)
      {
        CHK(g_opr->equal("PK2", tup.m_pk2) == 0);
        CHK(g_opr->equal("PK3", tup.m_pk3) == 0);
      }
      break;
    }
    }
    /* Deliberately no equal() on rest of primary key, to provoke error. */
    CHK(g_opr->getBlobHandle("BL1") == 0);

    /* 4264 - Invalid usage of Blob attribute */
    CHK(g_con->getNdbError().code == 4264);
    CHK(g_opr->getNdbError().code == 4264);

    g_ndb->closeTransaction(g_con);
    g_opr = 0;
    g_con = 0;
  }
  return 0;
}

static struct {
  int m_bug;
  int (*m_test)();
} g_bugtest[] = {
  { 4088, bugtest_4088 },
  { 27018, bugtest_27018 },
  { 27370, bugtest_27370 },
  { 36756, bugtest_36756 },
  { 45768, bugtest_45768 },
  { 48040, bugtest_48040 },
  { 28116, bugtest_28116 }
};

NDB_COMMAND(testOdbcDriver, "testBlobs", "testBlobs", "testBlobs", 65535)
{
  ndb_init();
  // log the invocation
  char cmdline[512];
  {
    const char* progname =
      strchr(argv[0], '/') ? strrchr(argv[0], '/') + 1 : argv[0];
    strcpy(cmdline, progname);
    for (int i = 1; i < argc; i++) {
      strcat(cmdline, " ");
      strcat(cmdline, argv[i]);
    }
  }
  Chr& pk2chr = g_opt.m_pk2chr;
  while (++argv, --argc > 0) {
    const char* arg = argv[0];
    if (strcmp(arg, "-batch") == 0) {
      if (++argv, --argc > 0) {
	g_opt.m_batch = atoi(argv[0]);
        continue;
      }
    }
    if (strcmp(arg, "-core") == 0) {
      g_opt.m_core = true;
      continue;
    }
    if (strcmp(arg, "-dbg") == 0) {
      g_opt.m_dbg = true;
      continue;
    }
    if (strcmp(arg, "-debug") == 0) {
      if (++argv, --argc > 0) {
        g_opt.m_dbg = true;
        g_opt.m_debug = strdup(argv[0]);
	continue;
      }
    }
    if (strcmp(arg, "-fac") == 0) {
      g_opt.m_fac = true;
      continue;
    }
    if (strcmp(arg, "-full") == 0) {
      g_opt.m_full = true;
      continue;
    }
    if (strcmp(arg, "-loop") == 0) {
      if (++argv, --argc > 0) {
	g_opt.m_loop = atoi(argv[0]);
	continue;
      }
    }
    if (strcmp(arg, "-min") == 0) {
      g_opt.m_min = true;
      continue;
    }
    if (strcmp(arg, "-parts") == 0) {
      if (++argv, --argc > 0) {
	g_opt.m_parts = atoi(argv[0]);
	continue;
      }
    }
    if (strcmp(arg, "-rows") == 0) {
      if (++argv, --argc > 0) {
	g_opt.m_rows = atoi(argv[0]);
	continue;
      }
    }
    if (strcmp(arg, "-rowsperf") == 0) {
      if (++argv, --argc > 0) {
	g_opt.m_rowsperf = atoi(argv[0]);
	continue;
      }
    }
    if (strcmp(arg, "-seed") == 0) {
      if (++argv, --argc > 0) {
	g_opt.m_seed = atoi(argv[0]);
	continue;
      }
    }
    if (strcmp(arg, "-skip") == 0) {
      if (++argv, --argc > 0) {
        g_opt.m_skip = strdup(argv[0]);
	continue;
      }
    }
    if (strcmp(arg, "-test") == 0) {
      if (++argv, --argc > 0) {
        g_opt.m_test = strdup(argv[0]);
	continue;
      }
    }
    if (strcmp(arg, "-timeoutretries") == 0) {
      if (++argv, --argc > 0) {
        g_opt.m_timeout_retries = atoi(argv[0]);
        continue;
      }
    }
    if (strcmp(arg, "-version") == 0) {
      if (++argv, --argc > 0) {
	g_opt.m_blob_version = atoi(argv[0]);
        if (g_opt.m_blob_version == 1 || g_opt.m_blob_version == 2)
          continue;
      }
    }
    // metadata
    if (strcmp(arg, "-pk2len") == 0) {
      if (++argv, --argc > 0) {
	pk2chr.m_len = atoi(argv[0]);
        continue;
      }
    }
    if (strcmp(arg, "-pk2fixed") == 0) {
      pk2chr.m_fixed = true;
      continue;
    }
    if (strcmp(arg, "-pk2binary") == 0) {
      pk2chr.m_binary = true;
      continue;
    }
    if (strcmp(arg, "-pk2cs") == 0) {
      if (++argv, --argc > 0) {
        pk2chr.m_cs = strdup(argv[0]);
	continue;
      }
    }
    if (strcmp(arg, "-pk2part") == 0) {
      g_opt.m_pk2part = true;
      continue;
    }
    if (strcmp(arg, "-oneblob") == 0) {
      g_opt.m_oneblob = true;
      continue;
    }
    // bugs
    if (strcmp(arg, "-bug") == 0) {
      if (++argv, --argc > 0) {
	g_opt.m_bug = atoi(argv[0]);
        for (unsigned i = 0; i < sizeof(g_bugtest)/sizeof(g_bugtest[0]); i++) {
          if (g_opt.m_bug == g_bugtest[i].m_bug) {
            g_opt.m_bugtest = g_bugtest[i].m_test;
            break;
          }
        }
        if (g_opt.m_bugtest != 0)
          continue;
      }
    }
    if (strcmp(arg, "-?") == 0 || strcmp(arg, "-h") == 0) {
      printusage();
      goto success;
    }
    ndbout << "unknown option " << arg << endl;
    goto wrongargs;
  }
  if (g_opt.m_debug != 0) {
    if (strchr(g_opt.m_debug, ':') == 0) {
      const char* s = "d:t:F:L:o,";
      char* t = new char [strlen(s) + strlen(g_opt.m_debug) + 1];
      strcpy(t, s);
      strcat(t, g_opt.m_debug);
      g_opt.m_debug = t;
    }
    DBUG_PUSH(g_opt.m_debug);
    ndbout.m_out = new FileOutputStream(DBUG_FILE);
  }
  if (pk2chr.m_len == 0) {
    char b[100];
    b[0] = 0;
    if (g_opt.m_skip != 0)
      strcpy(b, g_opt.m_skip);
    strcat(b, "i");
    strcat(b, "r");
    g_opt.m_skip = strdup(b);
  }
  if (pk2chr.m_len != 0) {
    Chr& c = pk2chr;
    if (c.m_binary) {
      if (c.m_fixed)
        c.m_type = NdbDictionary::Column::Binary;
      else
        c.m_type = NdbDictionary::Column::Varbinary;
      c.m_mblen = 1;
      c.m_cs = 0;
    } else {
      assert(c.m_cs != 0);
      if (c.m_fixed)
        c.m_type = NdbDictionary::Column::Char;
      else
        c.m_type = NdbDictionary::Column::Varchar;
      c.m_csinfo = get_charset_by_name(c.m_cs, MYF(0));
      if (c.m_csinfo == 0)
        c.m_csinfo = get_charset_by_csname(c.m_cs, MY_CS_PRIMARY, MYF(0));
      if (c.m_csinfo == 0) {
        ndbout << "unknown charset " << c.m_cs << endl;
        goto wrongargs;
      }
      c.m_mblen = c.m_csinfo->mbmaxlen;
      if (c.m_mblen == 0)
        c.m_mblen = 1;
    }
    c.m_bytelen = c.m_len * c.m_mblen;
    if (c.m_bytelen > 255) {
      ndbout << "length of pk2 in bytes exceeds 255" << endl;
      goto wrongargs;
    }
    if (c.m_fixed)
      c.m_totlen = c.m_bytelen;
    else
      c.m_totlen = 1 + c.m_bytelen;
    c.m_caseins = false;
    if (c.m_cs != 0) {
      CHARSET_INFO* info = c.m_csinfo;
      const char* p = "ABCxyz";
      const char* q = "abcXYZ";
      int e;
      if ((*info->cset->well_formed_len)(info, p, p + 6, 999, &e) != 6) {
        ndbout << "charset does not contain ascii" << endl;
        goto wrongargs;
      }
      if ((*info->coll->strcasecmp)(info, p, q) == 0) {
        c.m_caseins = true;
      }
      ndbout << "charset: " << c.m_cs << " caseins: " << c.m_caseins << endl;
    }
  }
  ndbout << cmdline << endl;
  g_ncc = new Ndb_cluster_connection();
  if (g_ncc->connect(30) != 0 || testmain() == -1 || testperf() == -1) {
    ndbout << "line " << __LINE__ << " FAIL loop=" << g_loop << endl;
    return NDBT_ProgramExit(NDBT_FAILED);
  }
  delete g_ncc;
  g_ncc = 0;
success:
  return NDBT_ProgramExit(NDBT_OK);
wrongargs:
  return NDBT_ProgramExit(NDBT_WRONGARGS);
}

// vim: set sw=2 et:<|MERGE_RESOLUTION|>--- conflicted
+++ resolved
@@ -1494,7 +1494,7 @@
     CHK(testOp->equal("PK2", tup.m_pk2) == 0);
     CHK(testOp->equal("PK3", tup.m_pk3) == 0);
   }
-
+  setUDpartId(tup, testOp);
   CHK(testOp->getValue("PK1") != 0);
   
   CHK(testTrans->execute(Commit) == -1);
@@ -1664,30 +1664,17 @@
           memcpy(&tup.m_key_row[g_pk2_offset], tup.pk2(), g_opt.m_pk2chr.m_totlen);
           memcpy(&tup.m_key_row[g_pk3_offset], &tup.m_pk3, sizeof(tup.m_pk3));
         }
-<<<<<<< HEAD
         NdbOperation::OperationOptions opts;
         setUDpartIdNdbRecord(tup,
                              g_ndb->getDictionary()->getTable(g_opt.m_tname),
                              opts);
-        if (urandom(2) == 0)
-          CHK((g_const_opr = g_con->readTuple(g_key_record, tup.m_key_row,
-                                              g_blob_record, tup.m_row,
-                                              NdbOperation::LM_Read,
-                                              NULL,
-                                              &opts,
-                                              sizeof(opts))) != 0);
-        else
-          CHK((g_const_opr = g_con->readTuple(g_key_record, tup.m_key_row,
-                                              g_blob_record, tup.m_row,
-                                              NdbOperation::LM_CommittedRead,
-                                              NULL,
-                                              &opts,
-                                              sizeof(opts))) != 0);
-=======
         CHK((g_const_opr = g_con->readTuple(g_key_record, tup.m_key_row,
                                             g_blob_record, tup.m_row,
-                                            lm)) != 0);
->>>>>>> 91b5183e
+                                            lm,
+                                            NULL,
+                                            &opts,
+                                            sizeof(opts))) != 0);
+
         CHK(getBlobHandles(g_const_opr) == 0);
       }
       bool timeout= false;
@@ -1704,9 +1691,6 @@
       {
         if (urandom(200) == 0)
         {
-<<<<<<< HEAD
-          CHK((timeout= conHasTimeoutError()) == true);
-=======
           if (g_con->execute(NoCommit) == 0)
           {
             /* Verify row is locked */
@@ -1726,7 +1710,6 @@
           {
             CHK((timeout= conHasTimeoutError()) == true);
           }
->>>>>>> 91b5183e
         }
       }
       if (timeout)
@@ -2136,20 +2119,10 @@
       {
         memcpy(&tup.m_key_row[g_pk2_offset], tup.pk2(), g_opt.m_pk2chr.m_totlen);
         memcpy(&tup.m_key_row[g_pk3_offset], &tup.m_pk3, sizeof(tup.m_pk3));
-<<<<<<< HEAD
         /* No need to set partition Id for unique indexes */
-        if (urandom(2) == 0)
-          CHK((g_const_opr= g_con->readTuple(g_idx_record, tup.m_key_row,
-                                             g_blob_record, tup.m_row)) != 0);
-        else
-          CHK((g_const_opr= g_con->readTuple(g_idx_record, tup.m_key_row,
-                                             g_blob_record, tup.m_row,
-                                             NdbOperation::LM_CommittedRead)) != 0);
-=======
         CHK((g_const_opr= g_con->readTuple(g_idx_record, tup.m_key_row,
                                            g_blob_record, tup.m_row,
                                            lm)) != 0);
->>>>>>> 91b5183e
         CHK(getBlobHandles(g_const_opr) == 0);
       }
 
@@ -2466,30 +2439,13 @@
     }
     else
     {
-<<<<<<< HEAD
       /* Don't bother setting UserDefined partitions for scan tests */
-      if (urandom(2) == 0)
-        if (! idx)
-          CHK((g_ops= g_con->scanTable(g_full_record,
-                                       NdbOperation::LM_Read)) != 0);
-        else 
-          CHK((g_ops= g_con->scanIndex(g_ord_record, g_full_record,
-                                       NdbOperation::LM_Read)) != 0);
-      else
-        if (! idx)
-          CHK((g_ops= g_con->scanTable(g_full_record,
-                                       NdbOperation::LM_CommittedRead)) != 0);
-        else
-          CHK((g_ops= g_con->scanIndex(g_ord_record, g_full_record,
-                                       NdbOperation::LM_CommittedRead)) != 0);
-=======
       if (! idx)
         CHK((g_ops= g_con->scanTable(g_full_record,
                                      lm)) != 0);
       else 
         CHK((g_ops= g_con->scanIndex(g_ord_record, g_full_record,
                                      lm)) != 0);
->>>>>>> 91b5183e
       CHK(getBlobHandles(g_ops) == 0);
     }
 
