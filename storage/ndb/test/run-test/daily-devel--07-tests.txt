# Copyright (c) 2015, 2019, Oracle and/or its affiliates. All rights reserved.
#
# This program is free software; you can redistribute it and/or modify
# it under the terms of the GNU General Public License as published by
# the Free Software Foundation; version 2 of the License.
#
# This program is distributed in the hope that it will be useful,
# but WITHOUT ANY WARRANTY; without even the implied warranty of
# MERCHANTABILITY or FITNESS FOR A PARTICULAR PURPOSE.  See the
# GNU General Public License for more details.
#
# You should have received a copy of the GNU General Public License
# along with this program; if not, write to the Free Software
# Foundation, Inc., 51 Franklin St, Fifth Floor, Boston, MA 02110-1301  USA
#
# GENERATED FILE
#
cmd: test_event
args: -n createDropEvent_NF T1
max-time: 1200

cmd: test_event
args: -n Apiv2-check_event_received_after_restart T1
max-time: 300

cmd: test_event
args: -n Apiv2-check_drop_event_op_after_restart T1
max-time: 300

cmd: test_event
args: -n SubscribeUnsubscribe -l1000 T1
max-time: 180

cmd: test_event
args: -n SubscribeUnsubscribeWithLoad -l1000 T1
max-time: 180

cmd: testFK
args: -n DropTableWithFKDuringRestart T1
max-time : 300

cmd: testNdbApi
args: -n GetNdbIndexOperationTest I3
max-time : 180

cmd: testNdbApi
args: -n GetNdbIndexOperationBatchTest I3
max-time : 180

cmd: testNdbApi
args: -n GetNdbIndexOperationParallelDroppingTest I3
max-time : 300

cmd: testNodeRestart
args: -n ArbitrationWithApiNodeFailure T1

cmd: testSystemRestart
args: -n StaleNodeTakeoverDuringSR T1
max-time : 300

cmd: testFK
args: -n AbortWithSlowChildScans T1
max-time : 180

cmd: testNodeRestart
args: -n RestoreOlderLCP T1

cmd: testNdbApi
args: -n CheckTransId T1
max-time : 180

cmd: testNdbApi
args: -n CheckTransIdMt T1
max-time : 180

<<<<<<< HEAD
cmd: testNdbApi
args: -n OldApiScanFinalise T1
max-time : 180

cmd: testRedo
args: -n CheckNextRedoFileOpened T1
max-time: 1440

cmd: atrt-testBackup
=======
cmd: testBackup
>>>>>>> f558e0fc
args: -n ConsistencyUnderLoad T1
max-time: 360

cmd: testBackup
args: -n ConsistencyUnderLoadStallGCP T1
max-time: 1200

cmd: test_event
args: -n checkParallelTriggerDropReqHandling T1
max-time: 120

cmd: testNodeRestart
args: -n NodeFailLcpStall T1
max-time: 360

cmd: testBlobs
args: -bug 28746560 -skip p -loop 10
max-time: 180

cmd: testLimits
args: -n NdbfsBulkOpen T1
max-time: 360

cmd: test_event
args: -n ExhaustedSafeCounterPool T1
max-time: 120
<|MERGE_RESOLUTION|>--- conflicted
+++ resolved
@@ -73,7 +73,6 @@
 args: -n CheckTransIdMt T1
 max-time : 180
 
-<<<<<<< HEAD
 cmd: testNdbApi
 args: -n OldApiScanFinalise T1
 max-time : 180
@@ -82,10 +81,7 @@
 args: -n CheckNextRedoFileOpened T1
 max-time: 1440
 
-cmd: atrt-testBackup
-=======
 cmd: testBackup
->>>>>>> f558e0fc
 args: -n ConsistencyUnderLoad T1
 max-time: 360
 
