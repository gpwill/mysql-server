# Copyright (c) 2015, Oracle and/or its affiliates. All rights reserved.
#
# This program is free software; you can redistribute it and/or modify
# it under the terms of the GNU General Public License as published by
# the Free Software Foundation; version 2 of the License.
#
# This program is distributed in the hope that it will be useful,
# but WITHOUT ANY WARRANTY; without even the implied warranty of
# MERCHANTABILITY or FITNESS FOR A PARTICULAR PURPOSE.  See the
# GNU General Public License for more details.
#
# You should have received a copy of the GNU General Public License
# along with this program; if not, write to the Free Software
# Foundation, Inc., 51 Franklin St, Fifth Floor, Boston, MA 02110-1301  USA
#
# GENERATED FILE
#
cmd: test_event
args: -n Bug44915 T1
max-time: 180

cmd: testIndex
args: -n Bug12315582 T1
max-time: 180

cmd: test_event
args: -n NextEventRemoveInconsisEvent T1
max-time: 180

cmd: testDict
args: -l 1 -n FailCreateHashmap T1
max-time: 180

cmd: testScan
args: -n ScanReadError5025 T1 D1 D2
max-time: 180

cmd: testNdbApi
args: -n MaxTransactions T1 T6 T13
max-time: 180

cmd: testBlobs
args: -bug 27370 -skip p
max-time: 180

cmd: testNdbApi
args: -n MaxGetValue T1 T6 T13
max-time: 180

cmd: testBasic
args: -n Bug27756
max-time: 180

cmd: testDict
args: -n TableAddAttrsDuring T1 T6
max-time: 180

cmd: testScan
args: -n ScanReadCommitted240
max-time: 180

cmd: testNdbApi
args: -n UnlockMulti T3
max-time: 360

cmd: testScan
args: -n ScanRead488Timeout -l 10 T6 D1 D2
max-time: 180

cmd: testNodeRestart
args: -n Bug31980 T1
max-time: 360

cmd: testNdbApi
args: -n NdbClusterConnectNR_slow T1
max-time: 360

cmd: testBasic
args: -r 5000 -n 899 T15 D1 D2
max-time: 360

<<<<<<< HEAD
cmd: testNodeRestart
args: -n Bug29364 T1
max-time: 1620
=======
cmd: testNdbinfo
max-time: 720
>>>>>>> 3c23192e

cmd: testScan
args: -n ScanReadError5023 T1 D1 D2
max-time: 540

cmd: testNdbApi
args: -n UnlockBasic T1
max-time: 540

cmd: testNdbinfo
args: testNdbinfo
max-time: 720

cmd: testBasic
args: -n Fill T13
max-time: 1440

cmd: testNodeRestart
args: -n LCPTakeOver T6
max-time: 4680

cmd: testIndex
args: -n CreateAll T1 T13 T14
max-time: 1260

cmd: testNodeRestart
args: -n RestartRandomNodeError T6 T13
max-time: 1800

cmd: testNodeRestart
args: -n Bug48474 T1
max-time: 1080

cmd: testNodeRestart
args: -n -l 3 -n Bug43224 T1
max-time: 1800

cmd: testLimits
args: -n SlowDihFileWrites T1
max-time: 3780

cmd: testNodeRestart
args: -n FiftyPercentStopAndWait T6 T13
max-time: 4860
<|MERGE_RESOLUTION|>--- conflicted
+++ resolved
@@ -79,14 +79,9 @@
 args: -r 5000 -n 899 T15 D1 D2
 max-time: 360
 
-<<<<<<< HEAD
 cmd: testNodeRestart
 args: -n Bug29364 T1
 max-time: 1620
-=======
-cmd: testNdbinfo
-max-time: 720
->>>>>>> 3c23192e
 
 cmd: testScan
 args: -n ScanReadError5023 T1 D1 D2
@@ -97,7 +92,7 @@
 max-time: 540
 
 cmd: testNdbinfo
-args: testNdbinfo
+args:
 max-time: 720
 
 cmd: testBasic
