--- conflicted
+++ resolved
@@ -1201,58 +1201,10 @@
   return fd;
 }
 
-<<<<<<< HEAD
 static void init_server_addr(struct sockaddr_in *sock_addr, xcom_port port) {
   memset(sock_addr, 0, sizeof(*sock_addr));
   sock_addr->sin_family = PF_INET;
   sock_addr->sin_port = htons(port);
-=======
-result	announce_tcp(xcom_port port)
-{
-	result	fd;
-	struct sockaddr_in sock_addr;
-
-	fd = create_server_socket();
-	if (fd.val < 0) {
-		return fd;
-	}
-	init_server_addr(&sock_addr, port);
-	if (bind(fd.val, (struct sockaddr *)&sock_addr, sizeof(sock_addr)) < 0) {
-          int err = to_errno(GET_OS_ERR);
-          G_MESSAGE("Unable to bind to %s:%d (socket=%d, errno=%d)!",
-                    "0.0.0.0", port, fd.val, err);
-		goto err;
-	}
-        G_DEBUG("Successfully bound to %s:%d (socket=%d).",
-                  "0.0.0.0", port, fd.val);
-	if (listen(fd.val, 32) < 0) {
-          int err = to_errno(GET_OS_ERR);
-          G_MESSAGE("Unable to listen backlog to 32. "
-                    "(socket=%d, errno=%d)!", fd.val, err);
-		goto err;
-	}
-        G_DEBUG("Successfully set listen backlog to 32 "
-                  "(socket=%d)!", fd.val);
-	/* Make socket non-blocking */
-	unblock_fd(fd.val);
-        if (fd.val < 0)
-        {
-          int err = to_errno(GET_OS_ERR);
-          G_MESSAGE("Unable to unblock socket (socket=%d, errno=%d)!",
-                    fd.val, err);
-        }
-        else
-        {
-          G_DEBUG("Successfully unblocked socket (socket=%d)!", fd.val);
-        }
-	return fd;
-
- err:
-	fd.funerr = to_errno(GET_OS_ERR);
-	task_dump_err(fd.funerr);
-	close_socket(&fd.val);
-	return fd;
->>>>>>> 5d553426
 }
 
 result announce_tcp(xcom_port port) {
@@ -1270,7 +1222,7 @@
               fd.val, err);
     goto err;
   }
-  G_MESSAGE("Successfully bound to %s:%d (socket=%d).", "0.0.0.0", port,
+  G_DEBUG("Successfully bound to %s:%d (socket=%d).", "0.0.0.0", port,
             fd.val);
   if (listen(fd.val, 32) < 0) {
     int err = to_errno(GET_OS_ERR);
@@ -1280,7 +1232,7 @@
         fd.val, err);
     goto err;
   }
-  G_MESSAGE(
+  G_DEBUG(
       "Successfully set listen backlog to 32 "
       "(socket=%d)!",
       fd.val);
@@ -1290,7 +1242,7 @@
     int err = to_errno(GET_OS_ERR);
     G_MESSAGE("Unable to unblock socket (socket=%d, errno=%d)!", fd.val, err);
   } else {
-    G_MESSAGE("Successfully unblocked socket (socket=%d)!", fd.val);
+    G_DEBUG("Successfully unblocked socket (socket=%d)!", fd.val);
   }
   return fd;
 
