--- conflicted
+++ resolved
@@ -163,11 +163,7 @@
 
 void
 Pipeline_stats_member_message::decode_payload(const unsigned char *buffer,
-<<<<<<< HEAD
-                                              size_t length)
-=======
                                               const unsigned char *end)
->>>>>>> 20061954
 {
   DBUG_ENTER("Pipeline_stats_member_message::decode_payload");
   const unsigned char *slider= buffer;
