#!/bin/sh
#
# Check cpu of current machine and find the
# best compiler optimization flags for gcc
# Will return result in:
# cpu_arg        : Type of CPU
# check_cpu_args : Arguments for GCC compiler settings
#

check_compiler_cpu_flags () {
  # different compiler versions have different option names
  # for CPU specific command line options
  if test -z "$CC" ; then
    cc="gcc";
  else
    cc=$CC
  fi

  # check if compiler is gcc and dump its version
  cc_verno=`$cc -dumpversion 2>/dev/null`
  if test "x$?" = "x0" ; then
    set -- `echo $cc_verno | tr '.' ' '`
    cc_ver="GCC"
    cc_major=$1
    cc_minor=$2
    cc_patch=$3
    cc_comp=`expr $cc_major '*' 100 '+' $cc_minor`
  fi

  case "$cc_ver--$cc_verno" in
    *GCC*)
        # different gcc backends (and versions) have different CPU flags
        case `gcc -dumpmachine` in
          i?86-* | x86_64-*)
	    if test "$cc_comp" -lt 304 ; then
              check_cpu_cflags="-mcpu=${cpu_arg}"
            elif test "$cc_comp" -ge 402 ; then
              check_cpu_cflags="-mtune=native"
            else
              check_cpu_cflags="-mtune=${cpu_arg}"
            fi
            ;;
          ppc-*)
              check_cpu_cflags="-mcpu=${cpu_arg} -mtune=${cpu_arg}"
            ;;
          *)
            check_cpu_cflags=""
            return
            ;;
        esac
      ;;
    2.95.*)
      # GCC 2.95 doesn't expose its name in --version output
      check_cpu_cflags="-m${cpu_arg}"
      ;;
    *)
      check_cpu_cflags=""
      return
      ;;
  esac

  # now we check whether the compiler really understands the cpu type
  touch __test.c

  while [ "$cpu_arg" ] ; do
    printf "testing $cpu_arg ... " >&2

    # compile check
    eval "$cc -c $check_cpu_cflags __test.c" 2>/dev/null
    if test "x$?" = "x0" ; then
      echo ok >&2
      break;
    fi

    echo failed >&2
    check_cpu_cflags=""
    break;
  done
  rm __test.*
  return 0
}

check_cpu () {
  CPUINFO=/proc/cpuinfo
  if test -n "$TEST_CPUINFO" ; then
    CPUINFO=$TEST_CPUINFO
  fi
  if test -r "$CPUINFO" -a "$CPUINFO" != " " ; then
    # on Linux (and others?) we can get detailed CPU information out of /proc
    cpuinfo="cat $CPUINFO"

    # detect CPU architecture
    cpu_arch=`$cpuinfo | grep 'arch' | cut -d ':' -f 2 | cut -d ' ' -f 2 | head -1`

    # detect CPU family
    cpu_family=`$cpuinfo | grep 'family' | cut -d ':' -f 2 | cut -d ' ' -f 2 | head -1`
    if test -z "$cpu_family" ; then
      cpu_family=`$cpuinfo | grep 'cpu' | cut -d ':' -f 2 | cut -d ' ' -f 2 | head -1`
    fi

    # detect CPU vendor and model
    cpu_vendor=`$cpuinfo | grep 'vendor_id' | cut -d ':' -f 2 | cut -d ' ' -f 2 | head -1`
    model_name=`$cpuinfo | grep 'model name' | cut -d ':' -f 2 | head -1`
    if test -z "$model_name" ; then
      model_name=`$cpuinfo | grep 'cpu model' | cut -d ':' -f 2 | head -1`
    fi

    # fallback: get CPU model from uname output
    if test -z "$model_name" ; then
      model_name=`uname -m`
    fi

    # parse CPU flags
    for flag in `$cpuinfo | grep '^flags' | sed -e 's/^flags.*: //' -e 's/[^a-zA-Z0-9_ ]/_/g'`; do 
      eval cpu_flag_$flag=yes
    done
  else
    # Fallback when there is no /proc/cpuinfo
    CPUINFO=" "
    case "`uname -s`" in
      FreeBSD|OpenBSD)
        cpu_family=`uname -m`;
        model_name=`sysctl -n hw.model`
        ;;
      Darwin)
        cpu_family=`sysctl -n machdep.cpu.vendor`
        model_name=`sysctl -n machdep.cpu.brand_string`
        if [ -z "$cpu_family" -o -z "$model_name" ]
        then  
          cpu_family=`uname -p`
          model_name=`machine`
        fi  
        ;;
      *)
        cpu_family=`uname -p`;
        model_name=`uname -m`;
        ;;
    esac
  fi

  # detect CPU shortname as used by gcc options 
  # this list is not complete, feel free to add further entries
  cpu_arg=""
  case "$cpu_family--$model_name--$spu_arch" in
    # DEC Alpha
    Alpha*EV6*)
      cpu_arg="ev6";
      ;;
    #Core 2 Duo  
    *Intel*Core\(TM\)2*)
      cpu_arg="nocona"
      core2="yes"
      ;;
    # Intel ia32
    *Intel*Core*|*X[eE][oO][nN]*)
      # a Xeon is just another pentium4 ...
      # ... unless it has the "lm" (long-mode) flag set, 
      # in that case it's a Xeon with EM64T support
      # If SSE3 support exists it is a Core2 Duo or newer
      # So is Intel Core.
      if [ -z "$cpu_flag_lm" ]; then
        cpu_arg="pentium4"
      else
        cpu_arg="nocona"
      fi
      if test -z "$cpu_flag_ssse3" ; then
        core2="no"
      else
        core2="yes"
      fi
      ;;
    *Pentium*4*Mobile*)
      cpu_arg="pentium4m"
      ;;
    *Pentium*4*)
      cpu_arg="pentium4"
      ;;
    *Pentium*III*Mobile*)
      cpu_arg="pentium3m"
      ;;
    *Pentium*III*)
      cpu_arg="pentium3"
      ;;
    *Pentium*M*pro*)
      cpu_arg="pentium-m"
    ;;
    *Celeron\(R\)*\ M*)
      cpu_arg="pentium-m"
      ;;
    *Celeron*Coppermine*)
      cpu_arg="pentium3"
      ;;
    *Celeron\(R\)*)
      cpu_arg="pentium4"
      ;;
    *Celeron*)
      cpu_arg="pentium2"
      ;;
    *Turion*)
      cpu_arg="athlon64"
      ;;
    *Athlon*64*)
      cpu_arg="athlon64"
      ;;
    *Athlon*)
      cpu_arg="athlon"
      ;;
    *Opteron*)
      cpu_arg="opteron"
      ;;
    # MacOSX / Intel  
    *i386*i486*)
      cpu_arg="pentium-m"
      ;;
    *i386*)
      cpu_arg="i386"
      ;;
    # Intel ia64
    *Itanium*)
      cpu_arg="itanium"
      ;;
    *IA-64*)
      cpu_arg="itanium"
      ;;
    # Solaris Sparc
    *sparc*sun4[uv]*)
      cpu_arg="sparc"
      ;;
    # Power PC
    *ppc*)
      cpu_arg="powerpc"
      ;;
    *powerpc*)
      cpu_arg="powerpc"
      ;;
    # unknown
    *)
      cpu_arg=""
      ;;
  esac

  if test -z "$cpu_arg" ; then
    if test "$CPUINFO" != " " ; then
      # fallback to uname if necessary
      TEST_CPUINFO=" "
      check_cpu_cflags=""
      check_cpu
      return
    fi
    echo "BUILD/check-cpu: Oops, could not find out what kind of cpu this machine is using." >&2
    check_cpu_cflags=""
    return
  fi

  if test "x$compiler" = "x" ; then
    check_compiler_cpu_flags
  fi

  if test "x$core2" = "xyes" ; then
    cpu_arg="core2"
  fi
<<<<<<< HEAD

  if test "x$compiler" != "x" ; then
    return 0
  fi

  # check if compiler is gcc and dump its version
  cc_verno=`$cc -dumpversion 2>/dev/null`
  if test "x$?" = "x0" ; then
    set -- `echo $cc_verno | tr '.' ' '`
    cc_ver="GCC"
    cc_major=$1
    cc_minor=$2
    cc_patch=$3
    cc_comp=`expr $cc_major '*' 100 '+' $cc_minor`
  fi

  case "$cc_ver--$cc_verno" in
    *GCC*)
        # different gcc backends (and versions) have different CPU flags
        case `gcc -dumpmachine` in
          i?86-* | x86_64-*)
	    if test "$cc_comp" -lt 304 ; then
              check_cpu_cflags="-mcpu=${cpu_arg}"
            elif test "$cc_comp" -ge 402 ; then
              check_cpu_cflags="-mtune=native"
            else
              check_cpu_cflags="-mtune=${cpu_arg}"
            fi
            ;;
          ppc-*)
              check_cpu_cflags="-mcpu=${cpu_arg} -mtune=${cpu_arg}"
            ;;
          *)
            check_cpu_cflags=""
            return
            ;;
        esac
      ;;
    2.95.*)
      # GCC 2.95 doesn't expose its name in --version output
      check_cpu_cflags="-m${cpu_arg}"
      ;;
    *)
      check_cpu_cflags=""
      return
      ;;
  esac

  # now we check whether the compiler really understands the cpu type
  touch __test.c

  while [ "$cpu_arg" ] ; do
    printf "testing $cpu_arg ... " >&2

    # compile check
    eval "$cc -c $check_cpu_cflags __test.c" 2>/dev/null
    if test "x$?" = "x0" ; then
      echo ok >&2
      break;
    fi

    echo failed >&2
    check_cpu_cflags=""
    break;
  done
  rm __test.*
=======

>>>>>>> 2e407e2b
  return 0
}

check_cpu<|MERGE_RESOLUTION|>--- conflicted
+++ resolved
@@ -259,76 +259,7 @@
   if test "x$core2" = "xyes" ; then
     cpu_arg="core2"
   fi
-<<<<<<< HEAD
-
-  if test "x$compiler" != "x" ; then
-    return 0
-  fi
-
-  # check if compiler is gcc and dump its version
-  cc_verno=`$cc -dumpversion 2>/dev/null`
-  if test "x$?" = "x0" ; then
-    set -- `echo $cc_verno | tr '.' ' '`
-    cc_ver="GCC"
-    cc_major=$1
-    cc_minor=$2
-    cc_patch=$3
-    cc_comp=`expr $cc_major '*' 100 '+' $cc_minor`
-  fi
-
-  case "$cc_ver--$cc_verno" in
-    *GCC*)
-        # different gcc backends (and versions) have different CPU flags
-        case `gcc -dumpmachine` in
-          i?86-* | x86_64-*)
-	    if test "$cc_comp" -lt 304 ; then
-              check_cpu_cflags="-mcpu=${cpu_arg}"
-            elif test "$cc_comp" -ge 402 ; then
-              check_cpu_cflags="-mtune=native"
-            else
-              check_cpu_cflags="-mtune=${cpu_arg}"
-            fi
-            ;;
-          ppc-*)
-              check_cpu_cflags="-mcpu=${cpu_arg} -mtune=${cpu_arg}"
-            ;;
-          *)
-            check_cpu_cflags=""
-            return
-            ;;
-        esac
-      ;;
-    2.95.*)
-      # GCC 2.95 doesn't expose its name in --version output
-      check_cpu_cflags="-m${cpu_arg}"
-      ;;
-    *)
-      check_cpu_cflags=""
-      return
-      ;;
-  esac
-
-  # now we check whether the compiler really understands the cpu type
-  touch __test.c
-
-  while [ "$cpu_arg" ] ; do
-    printf "testing $cpu_arg ... " >&2
-
-    # compile check
-    eval "$cc -c $check_cpu_cflags __test.c" 2>/dev/null
-    if test "x$?" = "x0" ; then
-      echo ok >&2
-      break;
-    fi
-
-    echo failed >&2
-    check_cpu_cflags=""
-    break;
-  done
-  rm __test.*
-=======
-
->>>>>>> 2e407e2b
+
   return 0
 }
 
