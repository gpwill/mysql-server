--- conflicted
+++ resolved
@@ -481,35 +481,14 @@
           mysql_harness::ConfigOption("server_ssl_verify"sv, "disabled"sv),
           {SslVerify::kDisabled, SslVerify::kVerifyCa,
            SslVerify::kVerifyIdentity})},
-<<<<<<< HEAD
-      dest_ssl_cipher{get_option_string(
-          section, mysql_harness::ConfigOption("server_ssl_cipher"sv, ""sv))},
-      dest_ssl_ca_file{get_option_string(
-          section, mysql_harness::ConfigOption("server_ssl_ca"sv, ""sv))},
-      dest_ssl_ca_dir{get_option_string(
-          section, mysql_harness::ConfigOption("server_ssl_capath"sv, ""sv))},
-      dest_ssl_crl_file{get_option_string(
-          section, mysql_harness::ConfigOption("server_ssl_crl"sv, ""sv))},
-      dest_ssl_crl_dir{get_option_string(
-          section, mysql_harness::ConfigOption("server_ssl_crlpath"sv, ""sv))},
-      dest_ssl_curves{get_option_string(
-          section, mysql_harness::ConfigOption("server_ssl_curves"sv, ""sv))},
-      unreachable_destination_refresh_interval{get_uint_option<uint32_t>(
-          section,
-          mysql_harness::ConfigOption(
-              "unreachable_destination_refresh_interval"sv,
-              std::to_string(
-                  routing::kDefaultUnreachableDestinationRefreshInterval
-                      .count())),
-          1, 65535)} {
-=======
       dest_ssl_cipher{get_option_string(section, "server_ssl_cipher")},
       dest_ssl_ca_file{get_option_string(section, "server_ssl_ca")},
       dest_ssl_ca_dir{get_option_string(section, "server_ssl_capath")},
       dest_ssl_crl_file{get_option_string(section, "server_ssl_crl")},
       dest_ssl_crl_dir{get_option_string(section, "server_ssl_crlpath")},
-      dest_ssl_curves{get_option_string(section, "server_ssl_curves")} {
->>>>>>> 6370e881
+      dest_ssl_curves{get_option_string(section, "server_ssl_curves")},
+      unreachable_destination_refresh_interval{get_uint_option<uint32_t>(
+          section, "unreachable_destination_refresh_interval", 1, 65535)} {
   using namespace std::string_literals;
 
   // either bind_address or socket needs to be set, or both
@@ -570,7 +549,10 @@
                           .count())},
       {"net_buffer_length", std::to_string(routing::kDefaultNetBufferLength)},
       {"thread_stack_size",
-       std::to_string(mysql_harness::kDefaultStackSizeInKiloBytes)}
+       std::to_string(mysql_harness::kDefaultStackSizeInKiloBytes)},
+      {"unreachable_destination_refresh_interval",
+       std::to_string(
+           routing::kDefaultUnreachableDestinationRefreshInterval.count())},
 
   };
   auto it = defaults.find(option);
