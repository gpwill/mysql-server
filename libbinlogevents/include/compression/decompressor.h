<<<<<<< HEAD
// Copyright (c) 2019, 2023, Oracle and/or its affiliates.
//
// This program is free software; you can redistribute it and/or modify
// it under the terms of the GNU General Public License, version 2.0,
// as published by the Free Software Foundation.
//
// This program is also distributed with certain software (including
// but not limited to OpenSSL) that is licensed under separate terms,
// as designated in a particular file or component or in included license
// documentation.  The authors of MySQL hereby grant you an additional
// permission to link the program and your derivative works with the
// separately licensed software that they have included with MySQL.
//
// This program is distributed in the hope that it will be useful,
// but WITHOUT ANY WARRANTY; without even the implied warranty of
// MERCHANTABILITY or FITNESS FOR A PARTICULAR PURPOSE.  See the
// GNU General Public License, version 2.0, for more details.
//
// You should have received a copy of the GNU General Public License
// along with this program; if not, write to the Free Software
// Foundation, Inc., 51 Franklin St, Fifth Floor, Boston, MA 02110-1301  USA.

#ifndef LIBBINLOGEVENTS_INCLUDE_COMPRESSION_DECOMPRESSOR_H
#define LIBBINLOGEVENTS_INCLUDE_COMPRESSION_DECOMPRESSOR_H

#include "mysql/binlog/event/compression/decompressor.h"
#include "mysql/utils/deprecate_header.h"

DEPRECATE_HEADER(libbinlogevents_include_compression_decompressor)

#endif  // LIBBINLOGEVENTS_INCLUDE_COMPRESSION_DECOMPRESSOR_H
=======
/* Copyright (c) 2019, 2024, Oracle and/or its affiliates.

   This program is free software; you can redistribute it and/or modify
   it under the terms of the GNU General Public License, version 2.0,
   as published by the Free Software Foundation.

   This program is also distributed with certain software (including
   but not limited to OpenSSL) that is licensed under separate terms,
   as designated in a particular file or component or in included license
   documentation.  The authors of MySQL hereby grant you an additional
   permission to link the program and your derivative works with the
   separately licensed software that they have included with MySQL.

   This program is distributed in the hope that it will be useful,
   but WITHOUT ANY WARRANTY; without even the implied warranty of
   MERCHANTABILITY or FITNESS FOR A PARTICULAR PURPOSE.  See the
   GNU General Public License, version 2.0, for more details.

   You should have received a copy of the GNU General Public License
   along with this program; if not, write to the Free Software
   Foundation, Inc., 51 Franklin St, Fifth Floor, Boston, MA 02110-1301  USA */

#ifndef LIBBINLOGEVENTS_COMPRESSION_DECOMPRESSOR_H_
#define LIBBINLOGEVENTS_COMPRESSION_DECOMPRESSOR_H_

#include "base.h"               // type
#include "decompress_status.h"  // Decompress_status
#include "libbinlogevents/include/buffer/grow_constraint.h"  // Grow_constraint
#include "libbinlogevents/include/buffer/managed_buffer.h"   // Managed_buffer
#include "libbinlogevents/include/nodiscard.h"               // NODISCARD

namespace binary_log::transaction::compression {

/// Abstract base class for decompressors.
///
/// Each subclass normally corresponds to a compression
/// algorithm, and maintains the algorithm-specific state for it.
///
/// An instance of this class can be reused to decompress several
/// different *frames*.  Each frame input may be split into multiple
/// pieces. @see Compressor.
///
/// To decompress one or more frames in one piece, use this API as
/// follows:
/// 1. Call @c feed to provide all input
/// 2. Repeatedly call @c decompress, each time producing as much
///    output as you need.
///
/// To decompress one or more frames in multiple pieces, use this API
/// as follows:
/// 1. Repeatedly call @c decompress, each time producing as much
///    output as you need. Whenever it returns eof or truncated, call
///    @c feed to provide more input, and try again.
///
/// This class uses a @c buffer::Managed_buffer to store output.
class Decompressor {
 public:
  using Char_t = unsigned char;
  using Size_t = mysqlns::buffer::Buffer_view<Char_t>::Size_t;
  using Managed_buffer_t = mysqlns::buffer::Managed_buffer<Char_t>;
  using Grow_constraint_t = mysqlns::buffer::Grow_constraint;

 private:
  using Grow_status_t = mysqlns::buffer::Grow_status;

 public:
  Decompressor() = default;
  Decompressor(const Decompressor &) = delete;
  Decompressor(const Decompressor &&) = delete;
  const Decompressor &operator=(const Decompressor &) = delete;
  const Decompressor &operator=(const Decompressor &&) = delete;
  virtual ~Decompressor() = default;

  /// @return the compression type.
  type get_type_code() const;

  /// Reset the frame.
  ///
  /// This cancels the current frame and starts a new one.
  void reset();

  /// Submit data to decompress.
  ///
  /// @param input_data The buffer of input data that this decompressor
  /// will read.
  ///
  /// @param input_size The size of the input buffer.
  template <class Input_char_t>
  void feed(const Input_char_t *input_data, Size_t input_size) {
    feed_char_t(reinterpret_cast<const Char_t *>(input_data), input_size);
  }

  /// Decompress an exact, given number of bytes.
  ///
  /// @param out The output buffer.  This function first grows the
  /// write part of `out` to at least `output_size` bytes, then
  /// decompresses into the write part, and then moves the
  /// decompressed bytes from the beginning of the write part to the
  /// end of the read part.
  ///
  /// @param output_size Number of bytes to decompress.
  ///
  /// @retval success Decompression succeeded.  The requested bytes
  /// are available in @c out.
  ///
  /// @retval eof There were no more bytes to decompress.  The out
  /// buffer has not been changed and the frame has not been reset.
  ///
  /// @retval truncated All input was consumed, but produced less
  /// output than requested.  The out buffer has been changed and the
  /// frame has not been reset.  The caller may resume decompression
  /// after calling @c feed.
  ///
  /// @retval corrupted The compression library detected that the data
  /// was corrupted.  The frame has been reset.
  ///
  /// @retval out_of_memory The operation failed due to an out of
  /// memory error.  The frame has been reset.
  ///
  /// @retval exceeds_max_capacity The requested size exceeds the
  /// maximium capacity configured for the Managed_buffer.  The out
  /// buffer has not been changed and the frame has not been reset.
  /// The caller may resume decompression after increasing the
  /// capacity, or resetting the buffer (perhaps after moving the data
  /// elsewhere), or using a different output buffer, or similar.
  [[NODISCARD]] Decompress_status decompress(Managed_buffer_t &out,
                                             Size_t output_size);

  /// Decompress an exact, given number of bytes.
  ///
  /// @param out The output buffer.
  ///
  /// @param output_size The number of bytes to decompress.
  ///
  /// @returns a pair where the first component is a Decompress_status
  /// value and the second component is the number of bytes that were
  /// successfully stored in out.  The Decompress_status has the same
  /// possible values as for @c decompress(Managed_buffer_t,
  /// output_size), except it cannot take the value
  /// exceeds_max_capacity.  The size will be equal to output_size if
  /// the status is success; strictly between 0 and output_size if the
  /// status is truncated; and 0 for the other cases.
  [[NODISCARD]] std::pair<Decompress_status, Size_t> decompress(
      Char_t *out, Size_t output_size);

  /// Return a `Grow_constraint` that may be used with the
  /// Managed_buffer storing the output, in order to optimize memory
  /// usage for a particular compression algorithm.
  Grow_constraint_t get_grow_constraint_hint() const;

 private:
  /// Implement @c get_type_code.
  virtual type do_get_type_code() const = 0;

  /// Implement @c do_reset.
  virtual void do_reset() = 0;

  void feed_char_t(const Char_t *input_data, Size_t input_size);

  /// Implement @c feed.
  virtual void do_feed(const Char_t *input_data, Size_t input_size) = 0;

  /// Implement @c decompress.
  ///
  /// This differs from @c decompress in that it does not have to
  /// reset the frame when returning out_of_memory or corrupted; the
  /// caller does that.
  [[NODISCARD]] virtual std::pair<Decompress_status, Size_t> do_decompress(
      Char_t *out, Size_t output_size) = 0;

  /// Implement @c get_grow_constraint_hint.
  ///
  /// In this base class, the function returns a default-constructed
  /// Grow_constraint, i.e., one which does not limit the
  /// Grow_calculator.
  virtual Grow_constraint_t do_get_grow_constraint_hint() const;
};

}  // namespace binary_log::transaction::compression

#endif  // ifndef LIBBINLOGEVENTS_COMPRESSION_DECOMPRESSOR_H_
>>>>>>> 537dd524
<|MERGE_RESOLUTION|>--- conflicted
+++ resolved
@@ -1,5 +1,4 @@
-<<<<<<< HEAD
-// Copyright (c) 2019, 2023, Oracle and/or its affiliates.
+// Copyright (c) 2019, 2024, Oracle and/or its affiliates.
 //
 // This program is free software; you can redistribute it and/or modify
 // it under the terms of the GNU General Public License, version 2.0,
@@ -29,187 +28,4 @@
 
 DEPRECATE_HEADER(libbinlogevents_include_compression_decompressor)
 
-#endif  // LIBBINLOGEVENTS_INCLUDE_COMPRESSION_DECOMPRESSOR_H
-=======
-/* Copyright (c) 2019, 2024, Oracle and/or its affiliates.
-
-   This program is free software; you can redistribute it and/or modify
-   it under the terms of the GNU General Public License, version 2.0,
-   as published by the Free Software Foundation.
-
-   This program is also distributed with certain software (including
-   but not limited to OpenSSL) that is licensed under separate terms,
-   as designated in a particular file or component or in included license
-   documentation.  The authors of MySQL hereby grant you an additional
-   permission to link the program and your derivative works with the
-   separately licensed software that they have included with MySQL.
-
-   This program is distributed in the hope that it will be useful,
-   but WITHOUT ANY WARRANTY; without even the implied warranty of
-   MERCHANTABILITY or FITNESS FOR A PARTICULAR PURPOSE.  See the
-   GNU General Public License, version 2.0, for more details.
-
-   You should have received a copy of the GNU General Public License
-   along with this program; if not, write to the Free Software
-   Foundation, Inc., 51 Franklin St, Fifth Floor, Boston, MA 02110-1301  USA */
-
-#ifndef LIBBINLOGEVENTS_COMPRESSION_DECOMPRESSOR_H_
-#define LIBBINLOGEVENTS_COMPRESSION_DECOMPRESSOR_H_
-
-#include "base.h"               // type
-#include "decompress_status.h"  // Decompress_status
-#include "libbinlogevents/include/buffer/grow_constraint.h"  // Grow_constraint
-#include "libbinlogevents/include/buffer/managed_buffer.h"   // Managed_buffer
-#include "libbinlogevents/include/nodiscard.h"               // NODISCARD
-
-namespace binary_log::transaction::compression {
-
-/// Abstract base class for decompressors.
-///
-/// Each subclass normally corresponds to a compression
-/// algorithm, and maintains the algorithm-specific state for it.
-///
-/// An instance of this class can be reused to decompress several
-/// different *frames*.  Each frame input may be split into multiple
-/// pieces. @see Compressor.
-///
-/// To decompress one or more frames in one piece, use this API as
-/// follows:
-/// 1. Call @c feed to provide all input
-/// 2. Repeatedly call @c decompress, each time producing as much
-///    output as you need.
-///
-/// To decompress one or more frames in multiple pieces, use this API
-/// as follows:
-/// 1. Repeatedly call @c decompress, each time producing as much
-///    output as you need. Whenever it returns eof or truncated, call
-///    @c feed to provide more input, and try again.
-///
-/// This class uses a @c buffer::Managed_buffer to store output.
-class Decompressor {
- public:
-  using Char_t = unsigned char;
-  using Size_t = mysqlns::buffer::Buffer_view<Char_t>::Size_t;
-  using Managed_buffer_t = mysqlns::buffer::Managed_buffer<Char_t>;
-  using Grow_constraint_t = mysqlns::buffer::Grow_constraint;
-
- private:
-  using Grow_status_t = mysqlns::buffer::Grow_status;
-
- public:
-  Decompressor() = default;
-  Decompressor(const Decompressor &) = delete;
-  Decompressor(const Decompressor &&) = delete;
-  const Decompressor &operator=(const Decompressor &) = delete;
-  const Decompressor &operator=(const Decompressor &&) = delete;
-  virtual ~Decompressor() = default;
-
-  /// @return the compression type.
-  type get_type_code() const;
-
-  /// Reset the frame.
-  ///
-  /// This cancels the current frame and starts a new one.
-  void reset();
-
-  /// Submit data to decompress.
-  ///
-  /// @param input_data The buffer of input data that this decompressor
-  /// will read.
-  ///
-  /// @param input_size The size of the input buffer.
-  template <class Input_char_t>
-  void feed(const Input_char_t *input_data, Size_t input_size) {
-    feed_char_t(reinterpret_cast<const Char_t *>(input_data), input_size);
-  }
-
-  /// Decompress an exact, given number of bytes.
-  ///
-  /// @param out The output buffer.  This function first grows the
-  /// write part of `out` to at least `output_size` bytes, then
-  /// decompresses into the write part, and then moves the
-  /// decompressed bytes from the beginning of the write part to the
-  /// end of the read part.
-  ///
-  /// @param output_size Number of bytes to decompress.
-  ///
-  /// @retval success Decompression succeeded.  The requested bytes
-  /// are available in @c out.
-  ///
-  /// @retval eof There were no more bytes to decompress.  The out
-  /// buffer has not been changed and the frame has not been reset.
-  ///
-  /// @retval truncated All input was consumed, but produced less
-  /// output than requested.  The out buffer has been changed and the
-  /// frame has not been reset.  The caller may resume decompression
-  /// after calling @c feed.
-  ///
-  /// @retval corrupted The compression library detected that the data
-  /// was corrupted.  The frame has been reset.
-  ///
-  /// @retval out_of_memory The operation failed due to an out of
-  /// memory error.  The frame has been reset.
-  ///
-  /// @retval exceeds_max_capacity The requested size exceeds the
-  /// maximium capacity configured for the Managed_buffer.  The out
-  /// buffer has not been changed and the frame has not been reset.
-  /// The caller may resume decompression after increasing the
-  /// capacity, or resetting the buffer (perhaps after moving the data
-  /// elsewhere), or using a different output buffer, or similar.
-  [[NODISCARD]] Decompress_status decompress(Managed_buffer_t &out,
-                                             Size_t output_size);
-
-  /// Decompress an exact, given number of bytes.
-  ///
-  /// @param out The output buffer.
-  ///
-  /// @param output_size The number of bytes to decompress.
-  ///
-  /// @returns a pair where the first component is a Decompress_status
-  /// value and the second component is the number of bytes that were
-  /// successfully stored in out.  The Decompress_status has the same
-  /// possible values as for @c decompress(Managed_buffer_t,
-  /// output_size), except it cannot take the value
-  /// exceeds_max_capacity.  The size will be equal to output_size if
-  /// the status is success; strictly between 0 and output_size if the
-  /// status is truncated; and 0 for the other cases.
-  [[NODISCARD]] std::pair<Decompress_status, Size_t> decompress(
-      Char_t *out, Size_t output_size);
-
-  /// Return a `Grow_constraint` that may be used with the
-  /// Managed_buffer storing the output, in order to optimize memory
-  /// usage for a particular compression algorithm.
-  Grow_constraint_t get_grow_constraint_hint() const;
-
- private:
-  /// Implement @c get_type_code.
-  virtual type do_get_type_code() const = 0;
-
-  /// Implement @c do_reset.
-  virtual void do_reset() = 0;
-
-  void feed_char_t(const Char_t *input_data, Size_t input_size);
-
-  /// Implement @c feed.
-  virtual void do_feed(const Char_t *input_data, Size_t input_size) = 0;
-
-  /// Implement @c decompress.
-  ///
-  /// This differs from @c decompress in that it does not have to
-  /// reset the frame when returning out_of_memory or corrupted; the
-  /// caller does that.
-  [[NODISCARD]] virtual std::pair<Decompress_status, Size_t> do_decompress(
-      Char_t *out, Size_t output_size) = 0;
-
-  /// Implement @c get_grow_constraint_hint.
-  ///
-  /// In this base class, the function returns a default-constructed
-  /// Grow_constraint, i.e., one which does not limit the
-  /// Grow_calculator.
-  virtual Grow_constraint_t do_get_grow_constraint_hint() const;
-};
-
-}  // namespace binary_log::transaction::compression
-
-#endif  // ifndef LIBBINLOGEVENTS_COMPRESSION_DECOMPRESSOR_H_
->>>>>>> 537dd524
+#endif  // LIBBINLOGEVENTS_INCLUDE_COMPRESSION_DECOMPRESSOR_H