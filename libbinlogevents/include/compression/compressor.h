<<<<<<< HEAD
// Copyright (c) 2019, 2023, Oracle and/or its affiliates.
//
// This program is free software; you can redistribute it and/or modify
// it under the terms of the GNU General Public License, version 2.0,
// as published by the Free Software Foundation.
//
// This program is also distributed with certain software (including
// but not limited to OpenSSL) that is licensed under separate terms,
// as designated in a particular file or component or in included license
// documentation.  The authors of MySQL hereby grant you an additional
// permission to link the program and your derivative works with the
// separately licensed software that they have included with MySQL.
//
// This program is distributed in the hope that it will be useful,
// but WITHOUT ANY WARRANTY; without even the implied warranty of
// MERCHANTABILITY or FITNESS FOR A PARTICULAR PURPOSE.  See the
// GNU General Public License, version 2.0, for more details.
//
// You should have received a copy of the GNU General Public License
// along with this program; if not, write to the Free Software
// Foundation, Inc., 51 Franklin St, Fifth Floor, Boston, MA 02110-1301  USA.

#ifndef LIBBINLOGEVENTS_INCLUDE_COMPRESSION_COMPRESSOR_H
#define LIBBINLOGEVENTS_INCLUDE_COMPRESSION_COMPRESSOR_H

#include "mysql/binlog/event/compression/compressor.h"
#include "mysql/utils/deprecate_header.h"

DEPRECATE_HEADER(libbinlogevents_include_compression_compressor)

#endif  // LIBBINLOGEVENTS_INCLUDE_COMPRESSION_COMPRESSOR_H
=======
/* Copyright (c) 2019, 2024, Oracle and/or its affiliates.

   This program is free software; you can redistribute it and/or modify
   it under the terms of the GNU General Public License, version 2.0,
   as published by the Free Software Foundation.

   This program is also distributed with certain software (including
   but not limited to OpenSSL) that is licensed under separate terms,
   as designated in a particular file or component or in included license
   documentation.  The authors of MySQL hereby grant you an additional
   permission to link the program and your derivative works with the
   separately licensed software that they have included with MySQL.

   This program is distributed in the hope that it will be useful,
   but WITHOUT ANY WARRANTY; without even the implied warranty of
   MERCHANTABILITY or FITNESS FOR A PARTICULAR PURPOSE.  See the
   GNU General Public License, version 2.0, for more details.

   You should have received a copy of the GNU General Public License
   along with this program; if not, write to the Free Software
   Foundation, Inc., 51 Franklin St, Fifth Floor, Boston, MA 02110-1301  USA */

#ifndef LIBBINLOGEVENTS_COMPRESSION_COMPRESSOR_H_INCLUDED
#define LIBBINLOGEVENTS_COMPRESSION_COMPRESSOR_H_INCLUDED

#include <tuple>
#include "base.h"                                            // type
#include "libbinlogevents/include/buffer/grow_constraint.h"  // Grow_constraint
#include "libbinlogevents/include/buffer/managed_buffer_sequence.h"  // Managed_buffer_sequence
#include "libbinlogevents/include/nodiscard.h"  // NODISCARD

#include <limits>  // std::numeric_limits

namespace binary_log::transaction::compression {

using Compress_status = mysqlns::buffer::Grow_status;

/// Abstract base class for compressors.
///
/// Each subclass normally corresponds to a compression algorithm, and
/// maintains the algorithm-specific state for it.
///
/// An instance of this class can be reused to compress several
/// *frames*.  A frame is a self-contained segment of data, in the
/// sense that it can be decompressed without knowing about other
/// frames, and compression does not take advantage of patterns that
/// repeat between frames.
///
/// Input for a frame can be provided in pieces.  All pieces for a
/// frame will be compressed together; the decompressor will take
/// advantage of patterns across in different pieces within the frame.
/// Providing a frame in pieces is useful when not all input is known
/// at once.
///
/// To compress one frame, use the API as follows:
///
/// 1. Repeat as many times as needed:
///    1.1. Call @c feed to provide a piece of input.
///    1.2. Call @c compress to consume the piece of input and possibly
///         produce a prefix of the output.
/// 2. Choose one of the following:
///    2.1. Call @c finish to produce the remainder of the output for this
///         frame.
///    2.2. Call @c reset to abort this frame.
///
/// @note After 1.2, although the compression library has read all
/// input given so far, it may not have produced all corresponding
/// output.  It usually holds some data in internal buffers, since it
/// may be more compressible when more data has been given. Therefore,
/// step 2.1 is always necessary in order to complete the frame.
///
/// @note To reuse the compressor object for another input, repeat the
/// above procedure as many times as needed.
///
/// This class requires that the user provides a @c
/// mysqlns::buffer::Managed_buffer_sequence to store output.
class Compressor {
 public:
  using Managed_buffer_sequence_t = mysqlns::buffer::Managed_buffer_sequence<>;
  using Char_t = Managed_buffer_sequence_t::Char_t;
  using Size_t = Managed_buffer_sequence_t::Size_t;
  using Grow_constraint_t = mysqlns::buffer::Grow_constraint;
  static constexpr Size_t pledged_input_size_unset =
      std::numeric_limits<Size_t>::max();

  Compressor() = default;
  Compressor(const Compressor &other) = delete;
  Compressor(Compressor &&other) = delete;
  Compressor &operator=(const Compressor &other) = delete;
  Compressor &operator=(Compressor &&other) = delete;

  virtual ~Compressor() = default;

  /// @return the compression type.
  type get_type_code() const;

  /// Reset the frame.
  ///
  /// This cancels the current frame and starts a new one.
  ///
  /// This is allowed but unnecessary if the current frame has been
  /// reset by @c finish or by an out_of_memory error from @c
  /// compress.
  void reset();

  /// Submit data to be compressed.
  ///
  /// This will not consume any of the input; it should be followed by
  /// a call to @c compress or @c finish.
  ///
  /// @note This object will not copy the input; the caller must
  /// ensure that the input lives until it has been consumed or the
  /// frame has been reset.
  ///
  /// @note Must not be called when there is still non-consumed input
  /// left after a previous call to @c feed.
  ///
  /// @param input_data Data to be compressed. This object will keep a
  /// shallow copy of the data and use it in subsequent calls to @c
  /// compress or @c finish.
  ///
  /// @param input_size Size of data to be compressed.
  template <class Input_char_t>
  void feed(const Input_char_t *input_data, Size_t input_size) {
    feed_char_t(reinterpret_cast<const Char_t *>(input_data), input_size);
  }

  /// Consume all input previously given in the feed function.
  ///
  /// This will consume the input, but may not produce all output;
  /// there may be output still in compression library buffers.  Use
  /// the @c finish function to flush the output and end the frame.
  ///
  /// @param out Storage for compressed bytes.  This may grow, if
  /// needed.
  ///
  /// @retval success All input was consumed.
  ///
  /// @retval out_of_memory The operation failed due to an out of
  /// memory error.  The frame has been reset.
  ///
  /// @retval exceeds_max_size The @c out buffer was already at its
  /// max capacity, and filled, and there were more bytes left to
  /// produce.  The frame has not been reset and it is not guaranteed
  /// that all input has been consumed.  The caller may resume
  /// compression e.g.  after increasing the capacity, or resetting
  /// the output buffer (perhaps after moving existing data
  /// elsewhere), or using a different output buffer, or similar.
  [[NODISCARD]] Compress_status compress(Managed_buffer_sequence_t &out);

  /// Consume all input, produce all output, and end the frame.
  ///
  /// This will consume all input previously given by @c feed (it
  /// internally calls @c compress).  Then it ends the frame and
  /// flushes the output, ensuring that all data that may reside in
  /// the compression library's internal buffers gets compressed and
  /// written to the output.
  ///
  /// The next call to @c feed will start a new frame.
  ///
  /// @param out Storage for compressed bytes.  This may grow, if
  /// needed.
  ///
  /// @retval success All input was consumed, all output was produced,
  /// and the frame was reset.
  ///
  /// @retval out_of_memory The operation failed due to an out of
  /// memory error, and the frame has been reset.
  ///
  /// @retval exceeds_max_size The @c out buffer was already at its
  /// max capacity, and filled, and there were more bytes left to
  /// produce.  The frame has not been reset and it is not guaranteed
  /// that all input has been consumed.  The caller may resume
  /// compression e.g.  after increasing the capacity, or resetting
  /// the output buffer (perhaps after moving existing data
  /// elsewhere), or using a different output buffer, or similar.
  [[NODISCARD]] Compress_status finish(Managed_buffer_sequence_t &out);

  /// Return a `Grow_constraint` that may be used with the
  /// Managed_buffer_sequence storing the output, in order to
  /// optimize memory usage for a particular compression algorithm.
  ///
  /// This may be implemented by subclasses such that it depends on
  /// the pledged input size.  Therefore, for the most optimal grow
  /// constraint, call this after set_pledged_input_size.
  Grow_constraint_t get_grow_constraint_hint() const;

  /// Declare that the input size will be exactly as given.
  ///
  /// This may allow compressors and decompressors to use memory more
  /// efficiently.
  ///
  /// This function may only be called if `feed` has never been
  /// called, or if the compressor has been reset since the last call
  /// to `feed`.  The pledged size will be set back to
  /// pledged_input_size_unset next time this compressor is reset.
  ///
  /// It is required that the total number of bytes passed to `feed`
  /// before the call to `finish` matches the pledged number.
  /// Otherwise, the behavior of `finish` is undefined.
  void set_pledged_input_size(Size_t size);

  /// Return the size previously provided to `set_pledged_input_size`,
  /// or `pledged_input_size_unset` if no pledged size has been set.
  Size_t get_pledged_input_size() const;

 private:
  /// Worker function for @c feed, requiring the correct Char_t type.
  ///
  /// @see feed.
  void feed_char_t(const Char_t *input_data, Size_t input_size);

  /// implement @c get_type_code.
  virtual type do_get_type_code() const = 0;

  /// Implement @c reset.
  virtual void do_reset() = 0;

  /// Implement @c feed.
  ///
  /// This differs from @c feed in that it does not have to reset the
  /// frame when returning out_of_memory; the caller does that.
  virtual void do_feed(const Char_t *input_data, Size_t input_size) = 0;

  /// Implement @c compress.
  ///
  /// This differs from @c compress in that it does not have to reset
  /// the frame when returning out_of_memory; the caller does that.
  [[NODISCARD]] virtual Compress_status do_compress(
      Managed_buffer_sequence_t &out) = 0;

  /// Implement @c finish.
  ///
  /// This differs from @c finish in that it does not have to reset
  /// the frame when returning out_of_memory; the caller does that.
  ///
  /// Implementations may assume that @c compress has been called,
  /// since @c finish does that.
  [[NODISCARD]] virtual Compress_status do_finish(
      Managed_buffer_sequence_t &out) = 0;

  /// Implement @c get_grow_constraint_hint.
  ///
  /// In this base class, the function returns a default-constructed
  /// Grow_constraint, i.e., one which does not limit the
  /// Grow_calculator.
  virtual Grow_constraint_t do_get_grow_constraint_hint() const;

  /// Implement @c set_pledged_input_size
  ///
  /// By default, this does nothing.
  virtual void do_set_pledged_input_size([[maybe_unused]] Size_t size);

  /// True when user has provided input that has not yet been consumed.
  bool m_pending_input = false;

  /// True when user has not provided any input since the last reset.
  bool m_empty = true;

  /// The number of bytes
  Size_t m_pledged_input_size = pledged_input_size_unset;
};

}  // namespace binary_log::transaction::compression

#endif  // ifndef LIBBINLOGEVENTS_COMPRESSION_COMPRESSOR_H_INCLUDED
>>>>>>> 537dd524
<|MERGE_RESOLUTION|>--- conflicted
+++ resolved
@@ -1,5 +1,4 @@
-<<<<<<< HEAD
-// Copyright (c) 2019, 2023, Oracle and/or its affiliates.
+// Copyright (c) 2019, 2024, Oracle and/or its affiliates.
 //
 // This program is free software; you can redistribute it and/or modify
 // it under the terms of the GNU General Public License, version 2.0,
@@ -29,272 +28,4 @@
 
 DEPRECATE_HEADER(libbinlogevents_include_compression_compressor)
 
-#endif  // LIBBINLOGEVENTS_INCLUDE_COMPRESSION_COMPRESSOR_H
-=======
-/* Copyright (c) 2019, 2024, Oracle and/or its affiliates.
-
-   This program is free software; you can redistribute it and/or modify
-   it under the terms of the GNU General Public License, version 2.0,
-   as published by the Free Software Foundation.
-
-   This program is also distributed with certain software (including
-   but not limited to OpenSSL) that is licensed under separate terms,
-   as designated in a particular file or component or in included license
-   documentation.  The authors of MySQL hereby grant you an additional
-   permission to link the program and your derivative works with the
-   separately licensed software that they have included with MySQL.
-
-   This program is distributed in the hope that it will be useful,
-   but WITHOUT ANY WARRANTY; without even the implied warranty of
-   MERCHANTABILITY or FITNESS FOR A PARTICULAR PURPOSE.  See the
-   GNU General Public License, version 2.0, for more details.
-
-   You should have received a copy of the GNU General Public License
-   along with this program; if not, write to the Free Software
-   Foundation, Inc., 51 Franklin St, Fifth Floor, Boston, MA 02110-1301  USA */
-
-#ifndef LIBBINLOGEVENTS_COMPRESSION_COMPRESSOR_H_INCLUDED
-#define LIBBINLOGEVENTS_COMPRESSION_COMPRESSOR_H_INCLUDED
-
-#include <tuple>
-#include "base.h"                                            // type
-#include "libbinlogevents/include/buffer/grow_constraint.h"  // Grow_constraint
-#include "libbinlogevents/include/buffer/managed_buffer_sequence.h"  // Managed_buffer_sequence
-#include "libbinlogevents/include/nodiscard.h"  // NODISCARD
-
-#include <limits>  // std::numeric_limits
-
-namespace binary_log::transaction::compression {
-
-using Compress_status = mysqlns::buffer::Grow_status;
-
-/// Abstract base class for compressors.
-///
-/// Each subclass normally corresponds to a compression algorithm, and
-/// maintains the algorithm-specific state for it.
-///
-/// An instance of this class can be reused to compress several
-/// *frames*.  A frame is a self-contained segment of data, in the
-/// sense that it can be decompressed without knowing about other
-/// frames, and compression does not take advantage of patterns that
-/// repeat between frames.
-///
-/// Input for a frame can be provided in pieces.  All pieces for a
-/// frame will be compressed together; the decompressor will take
-/// advantage of patterns across in different pieces within the frame.
-/// Providing a frame in pieces is useful when not all input is known
-/// at once.
-///
-/// To compress one frame, use the API as follows:
-///
-/// 1. Repeat as many times as needed:
-///    1.1. Call @c feed to provide a piece of input.
-///    1.2. Call @c compress to consume the piece of input and possibly
-///         produce a prefix of the output.
-/// 2. Choose one of the following:
-///    2.1. Call @c finish to produce the remainder of the output for this
-///         frame.
-///    2.2. Call @c reset to abort this frame.
-///
-/// @note After 1.2, although the compression library has read all
-/// input given so far, it may not have produced all corresponding
-/// output.  It usually holds some data in internal buffers, since it
-/// may be more compressible when more data has been given. Therefore,
-/// step 2.1 is always necessary in order to complete the frame.
-///
-/// @note To reuse the compressor object for another input, repeat the
-/// above procedure as many times as needed.
-///
-/// This class requires that the user provides a @c
-/// mysqlns::buffer::Managed_buffer_sequence to store output.
-class Compressor {
- public:
-  using Managed_buffer_sequence_t = mysqlns::buffer::Managed_buffer_sequence<>;
-  using Char_t = Managed_buffer_sequence_t::Char_t;
-  using Size_t = Managed_buffer_sequence_t::Size_t;
-  using Grow_constraint_t = mysqlns::buffer::Grow_constraint;
-  static constexpr Size_t pledged_input_size_unset =
-      std::numeric_limits<Size_t>::max();
-
-  Compressor() = default;
-  Compressor(const Compressor &other) = delete;
-  Compressor(Compressor &&other) = delete;
-  Compressor &operator=(const Compressor &other) = delete;
-  Compressor &operator=(Compressor &&other) = delete;
-
-  virtual ~Compressor() = default;
-
-  /// @return the compression type.
-  type get_type_code() const;
-
-  /// Reset the frame.
-  ///
-  /// This cancels the current frame and starts a new one.
-  ///
-  /// This is allowed but unnecessary if the current frame has been
-  /// reset by @c finish or by an out_of_memory error from @c
-  /// compress.
-  void reset();
-
-  /// Submit data to be compressed.
-  ///
-  /// This will not consume any of the input; it should be followed by
-  /// a call to @c compress or @c finish.
-  ///
-  /// @note This object will not copy the input; the caller must
-  /// ensure that the input lives until it has been consumed or the
-  /// frame has been reset.
-  ///
-  /// @note Must not be called when there is still non-consumed input
-  /// left after a previous call to @c feed.
-  ///
-  /// @param input_data Data to be compressed. This object will keep a
-  /// shallow copy of the data and use it in subsequent calls to @c
-  /// compress or @c finish.
-  ///
-  /// @param input_size Size of data to be compressed.
-  template <class Input_char_t>
-  void feed(const Input_char_t *input_data, Size_t input_size) {
-    feed_char_t(reinterpret_cast<const Char_t *>(input_data), input_size);
-  }
-
-  /// Consume all input previously given in the feed function.
-  ///
-  /// This will consume the input, but may not produce all output;
-  /// there may be output still in compression library buffers.  Use
-  /// the @c finish function to flush the output and end the frame.
-  ///
-  /// @param out Storage for compressed bytes.  This may grow, if
-  /// needed.
-  ///
-  /// @retval success All input was consumed.
-  ///
-  /// @retval out_of_memory The operation failed due to an out of
-  /// memory error.  The frame has been reset.
-  ///
-  /// @retval exceeds_max_size The @c out buffer was already at its
-  /// max capacity, and filled, and there were more bytes left to
-  /// produce.  The frame has not been reset and it is not guaranteed
-  /// that all input has been consumed.  The caller may resume
-  /// compression e.g.  after increasing the capacity, or resetting
-  /// the output buffer (perhaps after moving existing data
-  /// elsewhere), or using a different output buffer, or similar.
-  [[NODISCARD]] Compress_status compress(Managed_buffer_sequence_t &out);
-
-  /// Consume all input, produce all output, and end the frame.
-  ///
-  /// This will consume all input previously given by @c feed (it
-  /// internally calls @c compress).  Then it ends the frame and
-  /// flushes the output, ensuring that all data that may reside in
-  /// the compression library's internal buffers gets compressed and
-  /// written to the output.
-  ///
-  /// The next call to @c feed will start a new frame.
-  ///
-  /// @param out Storage for compressed bytes.  This may grow, if
-  /// needed.
-  ///
-  /// @retval success All input was consumed, all output was produced,
-  /// and the frame was reset.
-  ///
-  /// @retval out_of_memory The operation failed due to an out of
-  /// memory error, and the frame has been reset.
-  ///
-  /// @retval exceeds_max_size The @c out buffer was already at its
-  /// max capacity, and filled, and there were more bytes left to
-  /// produce.  The frame has not been reset and it is not guaranteed
-  /// that all input has been consumed.  The caller may resume
-  /// compression e.g.  after increasing the capacity, or resetting
-  /// the output buffer (perhaps after moving existing data
-  /// elsewhere), or using a different output buffer, or similar.
-  [[NODISCARD]] Compress_status finish(Managed_buffer_sequence_t &out);
-
-  /// Return a `Grow_constraint` that may be used with the
-  /// Managed_buffer_sequence storing the output, in order to
-  /// optimize memory usage for a particular compression algorithm.
-  ///
-  /// This may be implemented by subclasses such that it depends on
-  /// the pledged input size.  Therefore, for the most optimal grow
-  /// constraint, call this after set_pledged_input_size.
-  Grow_constraint_t get_grow_constraint_hint() const;
-
-  /// Declare that the input size will be exactly as given.
-  ///
-  /// This may allow compressors and decompressors to use memory more
-  /// efficiently.
-  ///
-  /// This function may only be called if `feed` has never been
-  /// called, or if the compressor has been reset since the last call
-  /// to `feed`.  The pledged size will be set back to
-  /// pledged_input_size_unset next time this compressor is reset.
-  ///
-  /// It is required that the total number of bytes passed to `feed`
-  /// before the call to `finish` matches the pledged number.
-  /// Otherwise, the behavior of `finish` is undefined.
-  void set_pledged_input_size(Size_t size);
-
-  /// Return the size previously provided to `set_pledged_input_size`,
-  /// or `pledged_input_size_unset` if no pledged size has been set.
-  Size_t get_pledged_input_size() const;
-
- private:
-  /// Worker function for @c feed, requiring the correct Char_t type.
-  ///
-  /// @see feed.
-  void feed_char_t(const Char_t *input_data, Size_t input_size);
-
-  /// implement @c get_type_code.
-  virtual type do_get_type_code() const = 0;
-
-  /// Implement @c reset.
-  virtual void do_reset() = 0;
-
-  /// Implement @c feed.
-  ///
-  /// This differs from @c feed in that it does not have to reset the
-  /// frame when returning out_of_memory; the caller does that.
-  virtual void do_feed(const Char_t *input_data, Size_t input_size) = 0;
-
-  /// Implement @c compress.
-  ///
-  /// This differs from @c compress in that it does not have to reset
-  /// the frame when returning out_of_memory; the caller does that.
-  [[NODISCARD]] virtual Compress_status do_compress(
-      Managed_buffer_sequence_t &out) = 0;
-
-  /// Implement @c finish.
-  ///
-  /// This differs from @c finish in that it does not have to reset
-  /// the frame when returning out_of_memory; the caller does that.
-  ///
-  /// Implementations may assume that @c compress has been called,
-  /// since @c finish does that.
-  [[NODISCARD]] virtual Compress_status do_finish(
-      Managed_buffer_sequence_t &out) = 0;
-
-  /// Implement @c get_grow_constraint_hint.
-  ///
-  /// In this base class, the function returns a default-constructed
-  /// Grow_constraint, i.e., one which does not limit the
-  /// Grow_calculator.
-  virtual Grow_constraint_t do_get_grow_constraint_hint() const;
-
-  /// Implement @c set_pledged_input_size
-  ///
-  /// By default, this does nothing.
-  virtual void do_set_pledged_input_size([[maybe_unused]] Size_t size);
-
-  /// True when user has provided input that has not yet been consumed.
-  bool m_pending_input = false;
-
-  /// True when user has not provided any input since the last reset.
-  bool m_empty = true;
-
-  /// The number of bytes
-  Size_t m_pledged_input_size = pledged_input_size_unset;
-};
-
-}  // namespace binary_log::transaction::compression
-
-#endif  // ifndef LIBBINLOGEVENTS_COMPRESSION_COMPRESSOR_H_INCLUDED
->>>>>>> 537dd524
+#endif  // LIBBINLOGEVENTS_INCLUDE_COMPRESSION_COMPRESSOR_H